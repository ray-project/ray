# Global release test configuration file.
# All your release test configuration should go here. Adding release tests here
# will automatically enable them in the Buildkite release testing schedules
# (except they have frequency: disabled).
# Here is an example configuration for reference:
#- name: example_test
#  # Tests with the same group will be grouped in the Buildkite UI
#  group: Example group
#  # Provide the working directory which will be uploaded to the cluster
#  working_dir: example_dir
#
#  # How often to run the tests.
#  # One of [disabled, any, multi, nightly, weekly].
#  frequency: weekly
#  # Owning team. This field will be persisted to the database
#  team: ml
#
#  # Python version. This optional field determines which Python version to run tests
#  # on. This must be a string!
#  python: "3.7"
#
#  # Optional location of a bash setup script to run on the driver
#  # when setting up the local environment. Relative to working_dir
#  driver_setup: setup_driver.sh
#
#  # Cluster information
#  cluster:
#    # Location of cluster env, relative to working_dir
#    cluster_env: cluster_env.yaml
#    # Location of cluster compute, relative to working_dir
#    cluster_compute: cluster_compute.yaml
#    # Autosuspend parameter passed to the cluster.
#    # The cluster will automatically terminate if inactive for this
#    # many minutes. Defaults to 10 if not set.
#    autosuspend_mins: 10
#    # Optional cloud_id to use instead of the default cloud
#    cloud_id: cld_12345678
#    # Alternatively, you can specify a cloud name
#    cloud_name: anyscale_default_cloud
#
#  # Run configuration for the test
#  run:
#    # Type of test. Can be [anyscale_job, sdk_command, client, job].
#    # Uses either Ray jobs, anyscale jobs, anyscale SDK commands
#    # or the Ray client to run the actual release test.
#    type: anyscale_job
#
#    # File manager to use to transfer files to and from the cluster.
#    # Can be any of [sdk, client, job].
#    file_manager: job
#
#    # If you want to wait for nodes to be ready, you can specify this here:
#    wait_for_nodes:
#      # Number of nodes
#      num_nodes: 16
#      # Timeout for waiting for nodes. If nodes are not up by then, the
#      # test will fail.
#      timeout: 600
#
#    # Optional prepare script to be run on the cluster before the test script
#    prepare: python prepare.py
#    # The prepare command can have a separate timeout
#    prepare_timeout: 300
#
#    # Main script to run as the test script
#    script: python workloads/train_small.py
#    # Timeout in seconds. After this time the test is considered as failed.
#    timeout: 600
#
#  # You can specify smoke test definitions here. If a smoke test is triggered,
#  # it will deep update the main test configuration with the values provided
#  # here. Smoke tests will automatically run with IS_SMOKE_TEST=1 as en
#  # environment variable and receive the --smoke-test flag as a parameter in the
#  # run script.
#  smoke_test:
#    # Smoke tests can have different frequencies. A smoke test is only triggered
#    # when the regular test is not matched.
#    frequency: nightly
#    # Here we adjust the run timeout down and run on less nodes. The test script
#    # remains the same.
#    run:
#      timeout: 300
#      wait_for_nodes:
#        num_nodes: 4
#        timeout: 600
#
#  # After the test finished, this handler (in alerts/) will process the results.
#  # It can then let the test fail, e.g. if a metric regression is observed.
#  alert: default

#######################
# Cluster scaling tests
#######################
- name: cluster_tune_scale_up_down
  group: Cluster tests
  working_dir: cluster_tests

  frequency: nightly
  team: ml

  cluster:
    cluster_env: app_config.yaml
    cluster_compute: cpt_autoscaling_1-3.yaml

  run:
    timeout: 3600
    script: python workloads/tune_scale_up_down.py
    wait_for_nodes:
      num_nodes: 0

  alert: default


#########################
# AIR release tests
#########################
- name: long_running_horovod_tune_test
  group: AIR tests
  working_dir: air_tests

  frequency: weekly
  team: ml

  cluster:
    cluster_env: horovod/app_config_master.yaml
    cluster_compute: horovod/compute_tpl.yaml

  run:
    timeout: 36000
    script: python horovod/workloads/horovod_tune_test.py
    long_running: true
    wait_for_nodes:
      num_nodes: 2


  smoke_test:
    frequency: disabled

    run:
      timeout: 3600

  alert: default


- name: air_benchmark_data_bulk_ingest
  group: AIR tests
  working_dir: air_tests/air_benchmarks

  frequency: nightly
  team: ml

  cluster:
    cluster_env: app_config.yaml
    cluster_compute: data_20_nodes.yaml

  run:
    timeout: 3600
    script: python workloads/data_benchmark.py --dataset-size-gb=200 --num-workers=20

    wait_for_nodes:
      num_nodes: 20


  alert: default

# AIR benchmarks for XGBoost CUJ
- name: air_benchmark_xgboost_cpu_10
  group: AIR tests
  working_dir: air_tests/air_benchmarks

  frequency: nightly
  team: ml

  cluster:
    cluster_env: xgboost_app_config.yaml
    cluster_compute: xgboost_compute_tpl.yaml

  run:
    timeout: 36000
    script: python workloads/xgboost_benchmark.py

    wait_for_nodes:
      num_nodes: 11


  smoke_test:
    frequency: disabled

    run:
      timeout: 1800

  alert: default

# Ray AIR distributed Torch benchmarks
- name: air_benchmark_torch_mnist_cpu_4x1
  group: AIR tests
  working_dir: air_tests/air_benchmarks

  frequency: nightly
  team: ml

  cluster:
    cluster_env: app_config.yaml
    cluster_compute: compute_cpu_4.yaml

  run:
    timeout: 3600
    script: python workloads/torch_benchmark.py run --num-runs 3 --num-epochs 20 --num-workers 4 --cpus-per-worker 8

    wait_for_nodes:
      num_nodes: 4


  alert: default

- name: air_benchmark_torch_mnist_gpu_4x4
  group: AIR tests
  working_dir: air_tests/air_benchmarks

  frequency: weekly
  team: ml

  cluster:
    cluster_env: app_config.yaml
    cluster_compute: compute_gpu_4x4.yaml

  run:
    timeout: 4800
    script: python workloads/torch_benchmark.py run --num-runs 3 --num-epochs 120 --num-workers 16 --cpus-per-worker 4 --batch-size 1024 --use-gpu

    wait_for_nodes:
      num_nodes: 4

  smoke_test:
    frequency: nightly

    cluster:
      cluster_compute: compute_gpu_2x2.yaml

    run:
      timeout: 3600
      script: python workloads/torch_benchmark.py run --num-runs 3 --num-epochs 60 --num-workers 4 --cpus-per-worker 4 --batch-size 512 --use-gpu

      wait_for_nodes:
        num_nodes: 2

  alert: default


- name: air_benchmark_torch_mnist_cpu_1x4
  group: AIR tests
  working_dir: air_tests/air_benchmarks

  frequency: nightly
  team: ml

  cluster:
    cluster_env: app_config.yaml
    cluster_compute: compute_cpu_1.yaml

  run:
    timeout: 3600
    script: python workloads/torch_benchmark.py run --num-runs 3 --num-epochs 20 --num-workers 4 --cpus-per-worker 2


  alert: default


- name: air_benchmark_torch_batch_prediction_gpu_1x1_20gb
  group: AIR tests
  working_dir: air_tests/air_benchmarks

  frequency: nightly
  team: ml

  cluster:
    cluster_env: app_config.yaml
    cluster_compute: compute_gpu_1_g4_8xl.yaml

  run:
    timeout: 3600
    script: python workloads/gpu_batch_prediction.py --data-size-gb 20


  alert: default


- name: air_benchmark_torch_batch_prediction_gpu_4x4_100gb
  group: AIR tests
  working_dir: air_tests/air_benchmarks

  frequency: nightly
  team: ml

  stable: false

  cluster:
    cluster_env: app_config.yaml
    cluster_compute: compute_gpu_4_g4_12xl.yaml

  run:
    timeout: 10800
    script: python workloads/gpu_batch_prediction.py --data-size-gb 100

    wait_for_nodes:
        num_nodes: 4

  alert: default


- name: air_benchmark_torch_mnist_cpu_4x4
  group: AIR tests
  working_dir: air_tests/air_benchmarks

  frequency: nightly
  team: ml

  cluster:
    cluster_env: app_config.yaml
    cluster_compute: compute_cpu_4.yaml

  run:
    timeout: 5400
    script: python workloads/torch_benchmark.py run --num-runs 3 --num-epochs 20 --num-workers 16 --cpus-per-worker 2

    wait_for_nodes:
      num_nodes: 4


  alert: default


- name: air_benchmark_tune_torch_mnist
  group: AIR tests
  working_dir: air_tests/air_benchmarks

  frequency: nightly
  team: ml

  cluster:
    cluster_env: app_config.yaml
    cluster_compute: compute_cpu_8.yaml

  run:
    timeout: 3600
    script: python workloads/tune_torch_benchmark.py --num-runs 3 --num-trials 8 --num-workers 4

    wait_for_nodes:
      num_nodes: 8


  alert: default

- name: air_benchmark_tune_torch_mnist_gpu
  group: AIR tests
  working_dir: air_tests/air_benchmarks

  frequency: nightly
  team: ml

  cluster:
    cluster_env: app_config.yaml
    cluster_compute: compute_gpu_4_g4_12xl.yaml

  run:
    timeout: 3600
    script: python workloads/tune_torch_benchmark.py --num-runs 2 --num-trials 4 --num-workers 4 --use-gpu

    wait_for_nodes:
      num_nodes: 4


  alert: default

# Ray AIR distributed Tensorflow benchmarks
- name: air_benchmark_tensorflow_mnist_cpu_4x1
  group: AIR tests
  working_dir: air_tests/air_benchmarks

  frequency: nightly
  team: ml

  cluster:
    cluster_env: app_config.yaml
    cluster_compute: compute_cpu_4.yaml

  run:
    timeout: 5400
    script: python workloads/tensorflow_benchmark.py run --num-runs 3 --num-epochs 20 --num-workers 4 --cpus-per-worker 8

    wait_for_nodes:
      num_nodes: 4


  alert: default


- name: air_benchmark_tensorflow_mnist_cpu_1x4
  group: AIR tests
  working_dir: air_tests/air_benchmarks

  frequency: nightly
  team: ml

  cluster:
    cluster_env: app_config.yaml
    cluster_compute: compute_cpu_1.yaml

  run:
    timeout: 5400
    script: python workloads/tensorflow_benchmark.py run --num-runs 3 --num-epochs 20 --num-workers 4 --cpus-per-worker 2


  alert: default


- name: air_benchmark_tensorflow_mnist_cpu_4x4
  group: AIR tests
  working_dir: air_tests/air_benchmarks

  frequency: nightly
  team: ml

  stable: false

  cluster:
    cluster_env: app_config.yaml
    cluster_compute: compute_cpu_4.yaml

  run:
    timeout: 5400
    script: python workloads/tensorflow_benchmark.py run --num-runs 3 --num-epochs 20 --num-workers 16 --cpus-per-worker 2

    wait_for_nodes:
      num_nodes: 4


  alert: default


- name: air_benchmark_tensorflow_mnist_gpu_4x4
  group: AIR tests
  working_dir: air_tests/air_benchmarks

  frequency: weekly
  team: ml

  stable: false

  cluster:
    cluster_env: app_config.yaml
    cluster_compute: compute_gpu_4x4.yaml

  run:
    timeout: 5400
    script: python workloads/tensorflow_benchmark.py run --num-runs 3 --num-epochs 200 --num-workers 16 --cpus-per-worker 4 --batch-size 1024 --use-gpu

    wait_for_nodes:
      num_nodes: 4


  smoke_test:
    frequency: nightly

    cluster:
      cluster_compute: compute_gpu_2x2.yaml

    run:
      script: python workloads/tensorflow_benchmark.py run --num-runs 3 --num-epochs 60 --num-workers 4 --cpus-per-worker 4 --batch-size 512 --use-gpu

      wait_for_nodes:
        num_nodes: 2

  alert: default


- name: air_benchmark_pytorch_training_e2e_gpu_1x1_20gb
  group: AIR tests
  working_dir: air_tests/air_benchmarks

  frequency: nightly
  team: ml

  cluster:
    cluster_env: app_config.yaml
    cluster_compute: compute_gpu_1.yaml

  run:
    timeout: 3600
    script: python workloads/pytorch_training_e2e.py --data-size-gb 20


  alert: default


- name: air_benchmark_pytorch_training_e2e_gpu_4x4_100gb
  group: AIR tests
  working_dir: air_tests/air_benchmarks

  frequency: nightly
  team: ml

  stable: false

  cluster:
    cluster_env: app_config.yaml
    cluster_compute: compute_gpu_16.yaml

  run:
    timeout: 10800
    script: python workloads/pytorch_training_e2e.py --data-size-gb=100 --num-workers=16

    wait_for_nodes:
      num_nodes: 4


  alert: default

# Test tiny, medium, and huge input files.
- name: ray-data-bulk-ingest-file-size-benchmark
  group: AIR tests
  working_dir: air_tests/air_benchmarks/mlperf-train

  stable: false

  frequency: nightly
  team: core
  cluster:
    cluster_env: app_config_oom.yaml
    cluster_compute: compute_cpu_16.yaml

  run:
    timeout: 3600
    script: bash file_size_benchmark.sh

# Test dataset larger than object store memory.
- name: ray-data-bulk-ingest-out-of-core-benchmark
  group: AIR tests
  working_dir: air_tests/air_benchmarks/mlperf-train

  stable: false

  frequency: nightly
  team: core
  cluster:
    cluster_env: app_config_oom.yaml
    cluster_compute: compute_cpu_16.yaml

  run:
    timeout: 3600
    script: bash out_of_core_benchmark.sh

# Test additional CPU nodes for preprocessing.
- name: ray-data-bulk-ingest-heterogeneity-benchmark
  group: AIR tests
  working_dir: air_tests/air_benchmarks/mlperf-train

  stable: false

  frequency: nightly
  team: core
  cluster:
    cluster_env: app_config_oom.yaml
    cluster_compute: compute_cpu_16_worker_nodes_2.yaml

  run:
    wait_for_nodes:
      num_nodes: 3

    timeout: 1800
    script: bash heterogeneity_benchmark.sh 2

#######################
# XGBoost release tests
#######################

# It seems like the consensus is that we can deprecate this test.

# - name: xgboost_train_small
#   group: XGBoost
#   working_dir: xgboost_tests

#   frequency: nightly
#   team: ml
#   env: staging_v2

#   cluster:
#     cluster_env: app_config.yaml
#     cluster_compute: tpl_cpu_small.yaml

#   run:
#     timeout: 600
#     script: python workloads/train_small.py

#     wait_for_nodes:
#       num_nodes: 4

#     type: anyscale_job

#   alert: xgboost_tests

- name: xgboost_train_moderate
  group: XGBoost
  working_dir: xgboost_tests

  frequency: nightly
  team: ml

  cluster:
    cluster_env: app_config.yaml
    cluster_compute: tpl_cpu_moderate.yaml

  run:
    timeout: 600
    script: python workloads/train_moderate.py

    wait_for_nodes:
      num_nodes: 32


  alert: xgboost_tests

- name: xgboost_train_gpu
  group: XGBoost
  working_dir: xgboost_tests

  frequency: nightly
  team: ml

  cluster:
    cluster_env: app_config_gpu.yaml
    cluster_compute: tpl_gpu_small.yaml

  run:
    timeout: 600
    script: python workloads/train_gpu.py

    wait_for_nodes:
      num_nodes: 5


  alert: xgboost_tests

- name: xgboost_distributed_api_test
  group: XGBoost
  working_dir: xgboost_tests

  frequency: nightly
  team: ml

  cluster:
    cluster_env: app_config.yaml
    cluster_compute: tpl_cpu_small.yaml

  run:
    timeout: 600
    script: python workloads/distributed_api_test.py
    wait_for_nodes:
      num_nodes: 4


  alert: default

- name: xgboost_ft_small_elastic
  group: XGBoost
  working_dir: xgboost_tests

  frequency: nightly
  team: ml

  cluster:
    cluster_env: app_config.yaml
    cluster_compute: tpl_cpu_small.yaml

  run:
    timeout: 900
    script: python workloads/ft_small_elastic.py

    wait_for_nodes:
      num_nodes: 4


  alert: default

- name: xgboost_ft_small_non_elastic
  group: XGBoost
  working_dir: xgboost_tests

  frequency: nightly
  team: ml

  cluster:
    cluster_env: app_config.yaml
    cluster_compute: tpl_cpu_small.yaml

  run:
    timeout: 900
    script: python workloads/ft_small_non_elastic.py

    wait_for_nodes:
      num_nodes: 4


  alert: default

- name: xgboost_tune_small
  group: XGBoost
  working_dir: xgboost_tests

  frequency: nightly
  team: ml

  cluster:
    cluster_env: app_config.yaml
    cluster_compute: tpl_cpu_small.yaml

  run:
    timeout: 600
    script: python workloads/tune_small.py

    wait_for_nodes:
      num_nodes: 4


  alert: xgboost_tests

- name: xgboost_tune_32x4
  group: XGBoost
  working_dir: xgboost_tests

  frequency: nightly
  team: ml

  cluster:
    cluster_env: app_config.yaml
    cluster_compute: tpl_cpu_moderate.yaml

  run:
    timeout: 900
    script: python workloads/tune_32x4.py

    wait_for_nodes:
      num_nodes: 32


  alert: xgboost_tests

- name: xgboost_tune_4x32
  group: XGBoost
  working_dir: xgboost_tests

  frequency: nightly
  team: ml

  cluster:
    cluster_env: app_config.yaml
    cluster_compute: tpl_cpu_moderate.yaml

  run:
    timeout: 900
    script: python workloads/tune_4x32.py

    wait_for_nodes:
      num_nodes: 32


  alert: xgboost_tests

#######################
# LightGBM tests
#######################

# It seems like the consensus is that we can deprecate this test.

# - name: lightgbm_train_small
#   group: LightGBM tests
#   working_dir: lightgbm_tests

#   frequency: nightly
#   team: ml
#   env: staging_v2

#   cluster:
#     cluster_env: app_config.yaml
#     cluster_compute: tpl_cpu_small.yaml

#   run:
#     timeout: 600
#     script: python workloads/train_small.py
#     wait_for_nodes:
#       num_nodes: 4

#     type: anyscale_job

#   alert: default

- name: lightgbm_train_moderate
  group: LightGBM tests
  working_dir: lightgbm_tests

  frequency: nightly
  team: ml

  cluster:
    cluster_env: app_config.yaml
    cluster_compute: tpl_cpu_moderate.yaml

  run:
    timeout: 600
    script: python workloads/train_moderate.py
    wait_for_nodes:
      num_nodes: 32


  alert: default

- name: lightgbm_distributed_api_test
  group: LightGBM tests
  working_dir: lightgbm_tests

  frequency: nightly
  team: ml

  cluster:
    cluster_env: app_config.yaml
    cluster_compute: tpl_cpu_small.yaml

  run:
    timeout: 600
    script: python workloads/distributed_api_test.py

    wait_for_nodes:
      num_nodes: 4


  alert: default

- name: lightgbm_ft_small_non_elastic
  group: LightGBM tests
  working_dir: lightgbm_tests

  frequency: nightly
  team: ml

  cluster:
    cluster_env: app_config.yaml
    cluster_compute: tpl_cpu_small.yaml

  run:
    timeout: 900
    script: python workloads/ft_small_non_elastic.py

    wait_for_nodes:
      num_nodes: 4


  alert: default

- name: lightgbm_tune_small
  group: LightGBM tests
  working_dir: lightgbm_tests

  frequency: nightly
  team: ml

  cluster:
    cluster_env: app_config.yaml
    cluster_compute: tpl_cpu_small.yaml

  run:
    timeout: 600
    script: python workloads/tune_small.py
    wait_for_nodes:
      num_nodes: 4

  alert: default

- name: lightgbm_tune_16x4
  group: LightGBM tests
  working_dir: lightgbm_tests

  frequency: nightly
  team: ml

  cluster:
    cluster_env: app_config.yaml
    cluster_compute: tpl_cpu_moderate.yaml

  run:
    timeout: 900
    script: python workloads/tune_16x4.py
    wait_for_nodes:
      num_nodes: 32


  alert: default

- name: lightgbm_tune_4x16
  group: LightGBM tests
  working_dir: lightgbm_tests

  frequency: nightly
  team: ml

  cluster:
    cluster_env: app_config.yaml
    cluster_compute: tpl_cpu_moderate.yaml

  run:
    timeout: 900
    script: python workloads/tune_4x16.py
    wait_for_nodes:
      num_nodes: 32


  alert: default


#######################
# ML user tests
#######################
- name: ml_user_horovod_user_test_latest
  group: ML user tests
  working_dir: ml_user_tests

  frequency: nightly-3x
  team: ml

  cluster:
    cluster_env: horovod/app_config.yaml
    cluster_compute: horovod/compute_tpl.yaml

  driver_setup: horovod/driver_setup_latest.sh
  run:
    timeout: 1200
    script: python horovod/horovod_user_test.py
    wait_for_nodes:
      num_nodes: 4

  alert: default

- name: ml_user_horovod_user_test_master
  group: ML user tests
  working_dir: ml_user_tests

  frequency: nightly-3x
  team: ml

  cluster:
    cluster_env: horovod/app_config_master.yaml
    cluster_compute: horovod/compute_tpl.yaml

  driver_setup: horovod/driver_setup_master.sh
  run:
    timeout: 1200
    script: python horovod/horovod_user_test.py
    wait_for_nodes:
      num_nodes: 4

  alert: default

- name: ml_user_train_tensorflow_mnist_test
  group: ML user tests
  working_dir: ml_user_tests

  frequency: nightly-3x
  team: ml

  cluster:
    cluster_env: train/app_config.yaml
    cluster_compute: train/compute_tpl.yaml

  driver_setup: train/driver_setup.sh
  run:
    timeout: 36000
    script: python train/train_tensorflow_mnist_test.py
    wait_for_nodes:
      num_nodes: 3

  alert: default

- name: ml_user_train_torch_linear_test
  group: ML user tests
  working_dir: ml_user_tests

  frequency: nightly-3x
  team: ml

  cluster:
    cluster_env: train/app_config.yaml
    cluster_compute: train/compute_tpl.yaml

  driver_setup: train/driver_setup.sh
  run:
    timeout: 36000
    script: python train/train_torch_linear_test.py
    wait_for_nodes:
      num_nodes: 3

  alert: default

- name: ml_user_xgboost_gpu_connect_latest
  group: ML user tests
  working_dir: ml_user_tests

  frequency: nightly-3x
  team: ml

  cluster:
    cluster_env: xgboost/app_config_gpu.yaml
    cluster_compute: xgboost/tpl_gpu_small_scaling.yaml

  run:
    timeout: 1200
    script: python xgboost/train_gpu_connect.py
    wait_for_nodes:
      num_nodes: 5

  alert: default

- name: ml_user_xgboost_gpu_connect_master
  group: ML user tests
  working_dir: ml_user_tests

  frequency: nightly-3x
  team: ml

  cluster:
    cluster_env: xgboost/app_config_gpu_master.yaml
    cluster_compute: xgboost/tpl_gpu_small_scaling.yaml

  run:
    timeout: 1200
    script: python xgboost/train_gpu_connect.py
    wait_for_nodes:
      num_nodes: 5

  alert: default

- name: ml_user_ray_lightning_user_test_latest
  group: ML user tests
  working_dir: ml_user_tests

  frequency: nightly-3x
  team: ml

  cluster:
    cluster_env: ray-lightning/app_config.yaml
    cluster_compute: ray-lightning/compute_tpl.yaml

  driver_setup: ray-lightning/driver_setup.sh
  run:
    timeout: 1200
    script: python ray-lightning/ray_lightning_user_test.py
    wait_for_nodes:
      num_nodes: 3

  alert: default

- name: ml_user_ray_lightning_user_test_master
  group: ML user tests
  working_dir: ml_user_tests

  frequency: nightly-3x
  team: ml

  cluster:
    cluster_env: ray-lightning/app_config_master.yaml
    cluster_compute: ray-lightning/compute_tpl.yaml

  driver_setup: ray-lightning/driver_setup.sh
  run:
    timeout: 1200
    script: python ray-lightning/ray_lightning_user_test.py
    wait_for_nodes:
      num_nodes: 3

  alert: default

- name: ml_user_tune_rllib_connect_test
  group: ML user tests
  working_dir: ml_user_tests

  frequency: nightly-3x
  team: ml

  cluster:
    cluster_env: ../rllib_tests/app_config.yaml
    cluster_compute: tune_rllib/compute_tpl.yaml

  driver_setup: tune_rllib/driver_setup.sh
  run:
    timeout: 2000
    script: python tune_rllib/run_connect_tests.py
    wait_for_nodes:
      num_nodes: 9

  alert: default

#######################
# Tune cloud  tests
#######################
- name: tune_cloud_aws_no_sync_down
  group: Tune cloud tests
  working_dir: tune_tests/cloud_tests

  stable: true

  frequency: nightly
  team: ml

  cluster:
    cluster_env: app_config.yaml
    cluster_compute: tpl_aws_4x2.yaml

  run:
    timeout: 600
    script: python workloads/run_cloud_test.py no_sync_down

    wait_for_nodes:
      num_nodes: 4


  alert: tune_tests

- name: tune_cloud_aws_ssh_sync
  group: Tune cloud tests
  working_dir: tune_tests/cloud_tests

  stable: true

  frequency: nightly
  team: ml

  cluster:
    cluster_env: app_config.yaml
    cluster_compute: tpl_aws_4x2.yaml

  run:
    timeout: 600
    script: python workloads/run_cloud_test.py ssh_sync

    wait_for_nodes:
      num_nodes: 4


  alert: tune_tests

- name: tune_cloud_aws_durable_upload
  group: Tune cloud tests
  working_dir: tune_tests/cloud_tests

  stable: true

  frequency: nightly
  team: ml

  cluster:
    cluster_env: app_config.yaml
    cluster_compute: tpl_aws_4x2.yaml

  run:
    timeout: 600
    script: python workloads/run_cloud_test.py durable_upload --bucket s3://tune-cloud-tests/durable_upload

    wait_for_nodes:
      num_nodes: 4


  alert: tune_tests

- name: tune_cloud_aws_durable_upload_rllib_str
  group: Tune cloud tests
  working_dir: tune_tests/cloud_tests

  stable: false

  frequency: nightly
  team: ml

  cluster:
    cluster_env: app_config_ml.yaml
    cluster_compute: tpl_aws_4x2.yaml

  run:
    timeout: 600

    script: python workloads/run_cloud_test.py durable_upload --trainable rllib_str
      --bucket s3://tune-cloud-tests/durable_upload_rllib_str

    wait_for_nodes:
      num_nodes: 4


  alert: tune_tests

- name: tune_cloud_aws_durable_upload_rllib_trainer
  group: Tune cloud tests
  working_dir: tune_tests/cloud_tests

  stable: false

  frequency: nightly
  team: ml

  cluster:
    cluster_env: app_config_ml.yaml
    cluster_compute: tpl_aws_4x2.yaml

  run:
    timeout: 600
    script: python workloads/run_cloud_test.py durable_upload --trainable rllib_trainer
      --bucket s3://tune-cloud-tests/durable_upload_rllib_trainer

    wait_for_nodes:
      num_nodes: 4


  alert: tune_tests

- name: tune_cloud_gcp_k8s_no_sync_down
  group: Tune cloud tests
  working_dir: tune_tests/cloud_tests

  stable: true

  frequency: nightly
  team: ml
  # TODO: Migrate this test to Anyscale Jobs / staging_v2
  env: prod_v1

  cluster:
    cluster_env: app_config.yaml
    cluster_compute: tpl_gcp_k8s_4x8.yaml
    cloud_id: cld_k8WcxPgjUtSE8RVmfZpTLuKM  # anyscale_k8s_gcp_cloud
    autosuspend_mins: 60

  run:
    timeout: 600
    script: python workloads/run_cloud_test.py no_sync_down --cpus-per-trial 8
    type: client

    wait_for_nodes:
      num_nodes: 4

  alert: tune_tests

- name: tune_cloud_gcp_k8s_ssh_sync
  group: Tune cloud tests
  working_dir: tune_tests/cloud_tests

  stable: true

  frequency: nightly
  team: ml
  # TODO: Migrate this test to Anyscale Jobs / staging_v2
  env: staging_v1

  cluster:
    cluster_env: app_config.yaml
    cluster_compute: tpl_gcp_k8s_4x8.yaml
    cloud_id: cld_k8WcxPgjUtSE8RVmfZpTLuKM  # anyscale_k8s_gcp_cloud
    autosuspend_mins: 60

  run:
    timeout: 600
    script: python workloads/run_cloud_test.py ssh_sync --cpus-per-trial 8
    type: client

    wait_for_nodes:
      num_nodes: 4

  alert: tune_tests

- name: tune_cloud_gcp_k8s_durable_upload
  group: Tune cloud tests
  working_dir: tune_tests/cloud_tests

  stable: true

  frequency: nightly
  team: ml
  # TODO: Migrate this test to Anyscale Jobs / staging_v2
  env: staging_v1

  cluster:
    cluster_env: app_config.yaml
    cluster_compute: tpl_gcp_k8s_4x8.yaml
    autosuspend_mins: 60

  run:
    timeout: 600
    script: python workloads/run_cloud_test.py durable_upload --cpus-per-trial 8 --bucket gs://tune-cloud-tests/durable_upload
    type: client

    wait_for_nodes:
      num_nodes: 4

  alert: tune_tests


########################
# Tune scalability tests
########################

- name: tune_scalability_bookkeeping_overhead
  group: Tune scalability tests
  working_dir: tune_tests/scalability_tests

  frequency: nightly
  team: ml

  cluster:
    cluster_env: app_config.yaml
    cluster_compute: tpl_1x16.yaml

  run:
    timeout: 1200
    script: python workloads/test_bookkeeping_overhead.py

  alert: tune_tests

- name: tune_scalability_durable_trainable
  group: Tune scalability tests
  working_dir: tune_tests/scalability_tests

  frequency: nightly
  team: ml

  cluster:
    cluster_env: app_config.yaml
    cluster_compute: tpl_16x2.yaml

  run:
    timeout: 900
    script: python workloads/test_durable_trainable.py --bucket tune-cloud-tests
    wait_for_nodes:
      num_nodes: 16


  alert: tune_tests

- name: tune_scalability_long_running_large_checkpoints
  group: Tune scalability tests
  working_dir: tune_tests/scalability_tests

  frequency: weekly
  team: ml

  cluster:
    cluster_env: app_config.yaml
    cluster_compute: tpl_1x32_hd.yaml

  run:
    timeout: 86400
    script: python workloads/test_long_running_large_checkpoints.py
    long_running: true

  smoke_test:
    frequency: nightly

    run:
      timeout: 3600

  alert: tune_tests

- name: tune_scalability_network_overhead
  group: Tune scalability tests
  working_dir: tune_tests/scalability_tests

  frequency: weekly
  team: ml

  cluster:
    cluster_env: app_config.yaml
    cluster_compute: tpl_100x2.yaml

  run:
    timeout: 900
    prepare_timeout: 1200
    script: python workloads/test_network_overhead.py
    wait_for_nodes:
      num_nodes: 100

  smoke_test:
    frequency: nightly

    cluster:
      cluster_compute: tpl_20x2.yaml

    run:
      timeout: 500
      prepare_timeout: 600
      wait_for_nodes:
        num_nodes: 20

  alert: tune_tests

- name: tune_scalability_result_throughput_cluster
  group: Tune scalability tests
  working_dir: tune_tests/scalability_tests

  frequency: nightly-3x
  team: ml

  cluster:
    cluster_env: app_config.yaml
    cluster_compute: tpl_16x64.yaml

  run:
    timeout: 600
    script: python workloads/test_result_throughput_cluster.py

    wait_for_nodes:
      num_nodes: 16

  alert: tune_tests

- name: tune_scalability_result_throughput_single_node
  group: Tune scalability tests
  working_dir: tune_tests/scalability_tests

  frequency: nightly
  team: ml
  # TODO: Migrate this test to Anyscale Jobs / staging_v2
  env: staging_v1

  cluster:
    cluster_env: app_config.yaml
    cluster_compute: tpl_1x96.yaml

  run:
    timeout: 600
    script: python workloads/test_result_throughput_single_node.py
    # Not an anyscale_job as it fails due to extra overhead
    type: job

  alert: tune_tests

- name: tune_scalability_xgboost_sweep
  group: Tune scalability tests
  working_dir: tune_tests/scalability_tests

  frequency: weekly
  team: ml

  cluster:
    cluster_env: app_config_data.yaml
    cluster_compute: tpl_16x64.yaml

  run:
    timeout: 3600
    script: python workloads/test_xgboost_sweep.py

    wait_for_nodes:
      num_nodes: 16


  alert: tune_tests


########################
# Golden Notebook tests
########################
- name: golden_notebook_torch_tune_serve_test
  group: Golden Notebook tests
  working_dir: golden_notebook_tests

  frequency: nightly-3x
  team: ml

  cluster:
    cluster_env: torch_tune_serve_app_config.yaml
    cluster_compute: gpu_tpl.yaml

  run:
    timeout: 600
    script: python workloads/torch_tune_serve_test.py
    wait_for_nodes:
      num_nodes: 2

  alert: default


#######################
# Long running tests
#######################

- name: long_running_actor_deaths
  group: Long running tests
  working_dir: long_running_tests

  frequency: weekly
  team: core
  cluster:
    cluster_env: app_config.yaml
    cluster_compute: tpl_cpu_1.yaml

  run:
    timeout: 86400
    script: python workloads/actor_deaths.py
    long_running: true

  smoke_test:
    frequency: nightly

    run:
      timeout: 3600

  alert: long_running_tests

- name: long_running_apex
  group: Long running tests
  working_dir: long_running_tests

  frequency: weekly
  team: rllib
  cluster:
    cluster_env: ../rllib_tests/app_config.yaml
    cluster_compute: tpl_cpu_3.yaml

  run:
    timeout: 86400
    script: python workloads/apex.py
    long_running: true
    wait_for_nodes:
      num_nodes: 3


  smoke_test:
    frequency: nightly

    run:
      timeout: 3600

  alert: long_running_tests

- name: long_running_impala
  group: Long running tests
  working_dir: long_running_tests

  frequency: weekly
  team: rllib
  cluster:
    cluster_env: ../rllib_tests/app_config.yaml
    cluster_compute: tpl_cpu_1_large.yaml

  run:
    timeout: 86400
    script: python workloads/impala.py
    long_running: true

  smoke_test:
    frequency: nightly

    run:
      timeout: 3600

  alert: long_running_tests

- name: long_running_many_actor_tasks
  group: Long running tests
  working_dir: long_running_tests

  frequency: weekly
  team: core
  cluster:
    cluster_env: app_config.yaml
    cluster_compute: tpl_cpu_1.yaml

  run:
    timeout: 86400
    script: python workloads/many_actor_tasks.py
    long_running: true

  smoke_test:
    frequency: nightly

    run:
      timeout: 3600

  alert: long_running_tests

- name: long_running_many_drivers
  group: Long running tests
  working_dir: long_running_tests

  frequency: weekly
  team: core
  cluster:
    cluster_env: app_config.yaml
    cluster_compute: tpl_cpu_1.yaml

  run:
    timeout: 86400
    script: python workloads/many_drivers.py --iteration-num=4000
    long_running: true

  smoke_test:
    frequency: nightly

    run:
      timeout: 3600

  alert: long_running_tests

- name: long_running_many_ppo
  group: Long running tests
  working_dir: long_running_tests

  stable: false

  frequency: weekly
  team: ml
  cluster:
    cluster_env: ../rllib_tests/app_config.yaml
    cluster_compute: many_ppo.yaml

  run:
    timeout: 86400
    script: python workloads/many_ppo.py
    long_running: true
    wait_for_nodes:
      num_nodes: 1


  smoke_test:
    frequency: nightly

    run:
      timeout: 3600

  alert: long_running_tests

- name: long_running_many_tasks
  group: Long running tests
  working_dir: long_running_tests

  frequency: weekly
  team: core
  cluster:
    cluster_env: app_config.yaml
    cluster_compute: tpl_cpu_1.yaml

  run:
    timeout: 86400
    script: python workloads/many_tasks.py
    long_running: true

  smoke_test:
    frequency: nightly

    run:
      timeout: 3600

  alert: long_running_tests

- name: long_running_many_tasks_serialized_ids
  group: Long running tests
  working_dir: long_running_tests

  frequency: weekly
  team: core
  cluster:
    cluster_env: app_config.yaml
    cluster_compute: tpl_cpu_1.yaml

  run:
    timeout: 86400
    script: python workloads/many_tasks_serialized_ids.py
    long_running: true

  smoke_test:
    frequency: nightly

    run:
      timeout: 3600

  alert: long_running_tests

- name: long_running_node_failures
  group: Long running tests
  working_dir: long_running_tests

  frequency: weekly
  team: core
  cluster:
    cluster_env: app_config.yaml
    cluster_compute: tpl_cpu_1.yaml

  run:
    timeout: 86400
    script: python workloads/node_failures.py
    long_running: true

  smoke_test:
    frequency: nightly

    run:
      timeout: 3600

  alert: long_running_tests

- name: long_running_pbt
  group: Long running tests
  working_dir: long_running_tests

  frequency: weekly
  team: ml
  cluster:
    cluster_env: ../rllib_tests/app_config.yaml
    cluster_compute: tpl_cpu_1.yaml

  run:
    timeout: 86400
    script: python workloads/pbt.py
    long_running: true

  smoke_test:
    frequency: nightly

    run:
      timeout: 3600

  alert: long_running_tests

- name: long_running_serve
  group: Long running tests
  working_dir: long_running_tests

  frequency: weekly
  team: serve
  cluster:
    cluster_env: app_config.yaml
    cluster_compute: tpl_cpu_1.yaml

  run:
    timeout: 86400
    script: python workloads/serve.py
    long_running: true

  smoke_test:
    frequency: nightly

    run:
      timeout: 3600

  alert: long_running_tests

- name: long_running_serve_failure
  group: Long running tests
  working_dir: long_running_tests

  stable: true
  # TODO: Migrate this test to Anyscale Jobs / staging_v2
  env: staging_v1

  frequency: weekly
  team: serve
  cluster:
    cluster_env: app_config.yaml
    cluster_compute: tpl_cpu_1_c5.yaml

  run:
    timeout: 86400
    script: python workloads/serve_failure.py
    long_running: true
    type: sdk_command

  smoke_test:
    frequency: nightly

    run:
      timeout: 600

  alert: long_running_tests

- name: long_running_many_jobs
  group: Long running tests
  working_dir: long_running_tests

  stable: true

  frequency: weekly
  team: serve
  cluster:
    cluster_env: app_config.yaml
    cluster_compute: tpl_cpu_1.yaml

  run:
    timeout: 86400
    script: python workloads/long_running_many_jobs.py --num-clients=1
    long_running: true

  smoke_test:
    frequency: nightly

    run:
      timeout: 1800

  alert: long_running_tests

- name: long_running_distributed_pytorch_pbt_failure
  group: Long running tests
  working_dir: long_running_distributed_tests

  frequency: weekly
  team: ml
  cluster:
    cluster_env: app_config.yaml
    cluster_compute: compute_tpl.yaml

  run:
    timeout: 86400
    script: python workloads/pytorch_pbt_failure.py
    long_running: true

  smoke_test:
    frequency: disabled
    run:
      timeout: 3600

  alert: long_running_tests

########################
# Jobs tests
########################

- name: jobs_basic_local_working_dir
  group: Jobs tests
  working_dir: jobs_tests

  frequency: nightly
  team: serve

  cluster:
    cluster_env: app_config.yaml
    cluster_compute: compute_tpl_4_xlarge.yaml

  run:
    timeout: 600
    script: python workloads/jobs_basic.py --working-dir "workloads"
    wait_for_nodes:
      num_nodes: 4


  alert: default

- name: jobs_basic_remote_working_dir
  group: Jobs tests
  working_dir: jobs_tests

  frequency: nightly
  team: serve

  cluster:
    cluster_env: app_config.yaml
    cluster_compute: compute_tpl_4_xlarge.yaml

  run:
    timeout: 600
    script: python workloads/jobs_basic.py --working-dir "https://github.com/anyscale/job-services-cuj-examples/archive/refs/heads/main.zip"
    wait_for_nodes:
      num_nodes: 4


  alert: default

- name: jobs_remote_multi_node
  group: Jobs tests
  team: serve
  frequency: nightly
  working_dir: jobs_tests
  cluster:
    cluster_env: app_config.yaml
    cluster_compute: compute_tpl_4_xlarge.yaml
  run:
    timeout: 600
    script: python workloads/jobs_remote_multi_node.py
    wait_for_nodes:
      num_nodes: 4

- name: jobs_check_cuda_available
  group: Jobs tests
  team: serve
  frequency: nightly
  working_dir: jobs_tests
  cluster:
    cluster_env: app_config.yaml
    cluster_compute: compute_tpl_gpu_node.yaml
  run:
    timeout: 600
    script: python workloads/jobs_check_cuda_available.py
    wait_for_nodes:
      num_nodes: 2

- name: jobs_specify_num_gpus
  group: Jobs tests
  team: serve
  frequency: nightly
  working_dir: jobs_tests
  cluster:
    cluster_env: app_config.yaml
    cluster_compute: compute_tpl_gpu_worker.yaml
  run:
    timeout: 600
    script: python workloads/jobs_specify_num_gpus.py --working-dir "workloads"
    wait_for_nodes:
      num_nodes: 2


########################
# Runtime env tests
########################
- name: runtime_env_rte_many_tasks_actors
  group: Runtime env tests
  working_dir: runtime_env_tests

  frequency: nightly
  team: serve

  cluster:
    cluster_env: app_config.yaml
    cluster_compute: rte_small.yaml

  run:
    timeout: 600
    script: python workloads/rte_many_tasks_actors.py
    wait_for_nodes:
      num_nodes: 4


  alert: default

- name: runtime_env_wheel_urls
  group: Runtime env tests
  working_dir: runtime_env_tests

  frequency: nightly
  team: serve

  cluster:
    cluster_env: app_config.yaml
    cluster_compute: rte_minimal.yaml

  run:
    timeout: 9000
    script: python workloads/wheel_urls.py
    wait_for_nodes:
      num_nodes: 1


  alert: default

# It seems like the consensus is that this should be tested in CI, and not in a nightly test.

# - name: runtime_env_rte_ray_client
#   group: Runtime env tests
#   working_dir: runtime_env_tests

#   frequency: nightly
#   team: serve

#   cluster:
#     cluster_env: app_config.yaml
#     cluster_compute: rte_minimal.yaml

#   run:
#     timeout: 600
#     script: python workloads/rte_ray_client.py
#     wait_for_nodes:
#       num_nodes: 1

#     type: anyscale_job

#   alert: default


########################
# Serve tests
########################

- name: serve_single_deployment_1k_noop_replica
  group: Serve tests
  working_dir: serve_tests

  frequency: nightly
  team: serve

  cluster:
    cluster_env: app_config.yaml
    cluster_compute: compute_tpl_32_cpu.yaml

  run:
    timeout: 7200
    long_running: false
    script: python workloads/single_deployment_1k_noop_replica.py

  alert: default

- name: serve_multi_deployment_1k_noop_replica
  group: Serve tests
  working_dir: serve_tests

  frequency: nightly
  team: serve

  cluster:
    cluster_env: app_config.yaml
    cluster_compute: compute_tpl_32_cpu.yaml

  run:
    timeout: 7200
    long_running: false
    script: python workloads/multi_deployment_1k_noop_replica.py

  alert: default

- name: serve_autoscaling_single_deployment
  group: Serve tests
  working_dir: serve_tests

  frequency: nightly
  team: serve

  cluster:
    cluster_env: app_config.yaml
    cluster_compute: compute_tpl_8_cpu_autoscaling.yaml

  run:
    timeout: 7200
    long_running: false
    script: python workloads/autoscaling_single_deployment.py

  alert: default

- name: serve_autoscaling_multi_deployment
  group: Serve tests
  working_dir: serve_tests

  frequency: nightly
  team: serve

  cluster:
    cluster_env: app_config.yaml
    cluster_compute: compute_tpl_32_cpu_autoscaling.yaml

  run:
    timeout: 7200
    long_running: false
    script: python workloads/autoscaling_multi_deployment.py

  alert: default

- name: serve_serve_micro_benchmark
  group: Serve tests
  working_dir: serve_tests

  frequency: nightly
  team: serve

  cluster:
    cluster_env: app_config.yaml
    cluster_compute: compute_tpl_single_node.yaml

  run:
    timeout: 7200
    long_running: false
    script: python workloads/serve_micro_benchmark.py

  alert: default

- name: serve_serve_micro_benchmark_k8s
  group: Serve tests
  working_dir: serve_tests

  # TODO(architkulkarni) Reenable after K8s migration.  Currently failing
  frequency: disabled
  team: serve

  cluster:
    cluster_env: app_config.yaml
    cluster_compute: compute_tpl_single_node_k8s.yaml

  run:
    timeout: 7200
    long_running: false
    script: python workloads/serve_micro_benchmark.py

  alert: default


- name: deployment_graph_long_chain
  group: Serve tests
  working_dir: serve_tests

  frequency: nightly
  team: serve

  cluster:
    cluster_env: app_config.yaml
    cluster_compute: compute_tpl_single_node_32_cpu.yaml

  run:
    timeout: 3600
    long_running: false
    script: python workloads/deployment_graph_long_chain.py --chain-length=10 --num-clients=4 --local-test=False

  alert: default
  stable: False

- name: deployment_graph_wide_ensemble
  group: Serve tests
  working_dir: serve_tests

  frequency: nightly
  team: serve

  cluster:
    cluster_env: app_config.yaml
    cluster_compute: compute_tpl_single_node_32_cpu.yaml

  run:
    timeout: 3600
    long_running: false
    script: python workloads/deployment_graph_wide_ensemble.py --fanout-degree=10 --num-clients=4 --local-test=False

  alert: default
  stable: False

- name: serve_handle_long_chain
  group: Serve tests
  working_dir: serve_tests

  frequency: nightly
  team: serve

  cluster:
    cluster_env: app_config.yaml
    cluster_compute: compute_tpl_single_node_32_cpu.yaml

  run:
    timeout: 3600
    long_running: false
    script: python workloads/serve_handle_long_chain.py --chain-length=10 --num-clients=4 --local-test=False

  alert: default
  stable: False

- name: serve_handle_wide_ensemble
  group: Serve tests
  working_dir: serve_tests

  frequency: nightly
  team: serve

  cluster:
    cluster_env: app_config.yaml
    cluster_compute: compute_tpl_single_node_32_cpu.yaml

  run:
    timeout: 3600
    long_running: false
    script: python workloads/serve_handle_wide_ensemble.py --fanout-degree=10 --num-clients=4 --local-test=False

  alert: default
  stable: False


- name: serve_micro_protocol_grpc_benchmark
  group: Serve tests
  working_dir: serve_tests

  frequency: nightly
  team: serve

  cluster:
    cluster_env: app_config.yaml
    cluster_compute: compute_tpl_single_node.yaml

  run:
    timeout: 7200
    long_running: false
    script: python workloads/serve_protocol_benchmark.py --data-size=1048576

  alert: default

- name: serve_micro_protocol_http_benchmark
  group: Serve tests
  working_dir: serve_tests

  frequency: nightly
  team: serve

  cluster:
    cluster_env: app_config.yaml
    cluster_compute: compute_tpl_single_node.yaml

  run:
    timeout: 7200
    long_running: false
    script: python workloads/serve_protocol_benchmark.py --data-size=1048576 --http-test

  alert: default


- name: serve_resnet_benchmark
  group: Serve tests
  working_dir: serve_tests

  frequency: nightly
  team: serve

  cluster:
    cluster_env: gpu_app_config.yaml
    cluster_compute: compute_tpl_gpu_node.yaml

  run:
    timeout: 7200
    long_running: false
    script: python workloads/serve_resnet_benchmark.py --gpu-env

  alert: default

########################
# Train tests
########################

- name: train_horovod_multi_node_test
  group: Train tests
  working_dir: train_tests/horovod

  frequency: nightly
  team: ml

  cluster:
    cluster_env: app_config.yaml
    cluster_compute: compute_tpl.yaml

  run:
    timeout: 3000
    script: python train_horovod_multi_node_test.py

    wait_for_nodes:
      num_nodes: 2


  alert: default

########################
# RLlib tests
########################

- name: rllib_learning_tests_a2c_tf
  group: RLlib tests
  working_dir: rllib_tests

  frequency: nightly
  team: rllib

  cluster:
    cluster_env: app_config.yaml
    cluster_compute: 1gpu_16cpus.yaml

  run:
    timeout: 18000
    script: python learning_tests/run.py --yaml-sub-dir=a2c --framework=tf


  alert: default

- name: rllib_learning_tests_a2c_torch
  group: RLlib tests
  working_dir: rllib_tests

  frequency: nightly
  team: rllib

  cluster:
    cluster_env: app_config.yaml
    cluster_compute: 1gpu_16cpus.yaml

  run:
    timeout: 18000
    script: python learning_tests/run.py --yaml-sub-dir=a2c --framework=torch

  alert: default

- name: rllib_learning_tests_a3c_tf
  group: RLlib tests
  working_dir: rllib_tests

  frequency: nightly
  team: rllib

  cluster:
    cluster_env: app_config.yaml
    cluster_compute: 32cpus.yaml

  run:
    timeout: 18000
    script: python learning_tests/run.py --yaml-sub-dir=a3c --framework=tf


  alert: default

# TODO(sven, jungong, Kourosh): fix A3C on torch and tf2 and re-enable.
#- name: rllib_learning_tests_a3c_torch
#  group: RLlib tests
#  working_dir: rllib_tests

#  frequency: nightly
#  team: rllib
#  env: staging_v2

#  cluster:
#    cluster_env: app_config.yaml
#    cluster_compute: 32cpus.yaml

#  run:
#    timeout: 18000
#    script: python learning_tests/run.py --yaml-sub-dir=a3c --framework=torch
#    type: anyscale_job
#    file_manager: job

#  alert: default

- name: rllib_learning_tests_apex_tf
  group: RLlib tests
  working_dir: rllib_tests

  # Marking as unstable since it's currently expected to fail.
  stable: false

  frequency: nightly
  team: rllib

  cluster:
    cluster_env: app_config.yaml
    cluster_compute: 1gpu_24cpus.yaml

  run:
    timeout: 18000
    script: python learning_tests/run.py --yaml-sub-dir=apex --framework=tf


  alert: default

- name: rllib_learning_tests_apex_torch
  group: RLlib tests
  working_dir: rllib_tests

  frequency: nightly
  team: rllib

  cluster:
    cluster_env: app_config.yaml
    cluster_compute: 1gpu_24cpus.yaml

  run:
    timeout: 18000
    script: python learning_tests/run.py --yaml-sub-dir=apex --framework=torch

  alert: default

- name: rllib_learning_tests_appo_tf
  group: RLlib tests
  working_dir: rllib_tests

  frequency: nightly
  team: rllib

  cluster:
    cluster_env: app_config.yaml
    cluster_compute: 2gpus_32cpus.yaml

  run:
    timeout: 18000
    script: python learning_tests/run.py --yaml-sub-dir=appo --framework=tf

  alert: default

- name: rllib_learning_tests_appo_torch
  group: RLlib tests
  working_dir: rllib_tests

  # Marking as unstable since it's currently expected to fail.
  stable: false

  frequency: nightly
  team: rllib

  cluster:
    cluster_env: app_config.yaml
    cluster_compute: 2gpus_32cpus.yaml

  run:
    timeout: 18000
    script: python learning_tests/run.py --yaml-sub-dir=appo --framework=torch

  alert: default

- name: rllib_learning_tests_bc_tf
  group: RLlib tests
  working_dir: rllib_tests

  frequency: nightly
  team: rllib

  cluster:
    cluster_env: app_config.yaml
    cluster_compute: 1gpu_16cpus.yaml

  run:
    timeout: 18000
    script: python learning_tests/run.py --yaml-sub-dir=bc --framework=tf

  alert: default

- name: rllib_learning_tests_bc_torch
  group: RLlib tests
  working_dir: rllib_tests

  frequency: nightly
  team: rllib

  cluster:
    cluster_env: app_config.yaml
    cluster_compute: 1gpu_16cpus.yaml

  run:
    timeout: 18000
    script: python learning_tests/run.py --yaml-sub-dir=bc --framework=torch

  alert: default

- name: rllib_learning_tests_cql_tf
  group: RLlib tests
  working_dir: rllib_tests

  frequency: nightly
  team: rllib

  # Marking as unstable since it's currently expected to fail.
  stable: false

  cluster:
    cluster_env: app_config.yaml
    cluster_compute: 1gpu_16cpus.yaml

  run:
    timeout: 18000
    script: python learning_tests/run.py --yaml-sub-dir=cql --framework=tf

  alert: default

- name: rllib_learning_tests_cql_torch
  group: RLlib tests
  working_dir: rllib_tests

  # Marking as unstable since it's currently expected to fail.
  stable: false

  frequency: nightly
  team: rllib

  cluster:
    cluster_env: app_config.yaml
    cluster_compute: 1gpu_16cpus.yaml

  run:
    timeout: 18000
    script: python learning_tests/run.py --yaml-sub-dir=cql --framework=torch

  alert: default

- name: rllib_learning_tests_ddpg_tf
  group: RLlib tests
  working_dir: rllib_tests

  frequency: nightly
  team: rllib

  cluster:
    cluster_env: app_config.yaml
    cluster_compute: 1gpu_16cpus.yaml

  run:
    timeout: 18000
    script: python learning_tests/run.py --yaml-sub-dir=ddpg --framework=tf


  alert: default

- name: rllib_learning_tests_ddpg_torch
  group: RLlib tests
  working_dir: rllib_tests

  frequency: nightly
  team: rllib

  cluster:
    cluster_env: app_config.yaml
    cluster_compute: 1gpu_16cpus.yaml

  run:
    timeout: 18000
    script: python learning_tests/run.py --yaml-sub-dir=ddpg --framework=torch


  alert: default

- name: rllib_learning_tests_dqn_tf
  group: RLlib tests
  working_dir: rllib_tests

  frequency: nightly
  team: rllib

  cluster:
    cluster_env: app_config.yaml
    cluster_compute: 1gpu_16cpus.yaml

  run:
    timeout: 18000
    script: python learning_tests/run.py --yaml-sub-dir=dqn --framework=tf


  alert: default

- name: rllib_learning_tests_dqn_torch
  group: RLlib tests
  working_dir: rllib_tests

  # Marking as unstable since it's currently expected to fail.
  stable: false

  frequency: nightly
  team: rllib

  cluster:
    cluster_env: app_config.yaml
    cluster_compute: 1gpu_16cpus.yaml

  run:
    timeout: 18000
    script: python learning_tests/run.py --yaml-sub-dir=dqn --framework=torch


  alert: default

- name: rllib_learning_tests_es_tf
  group: RLlib tests
  working_dir: rllib_tests

  frequency: nightly
  team: rllib

  cluster:
    cluster_env: app_config.yaml
    cluster_compute: 2gpus_64cpus.yaml

  run:
    timeout: 18000
    script: python learning_tests/run.py --yaml-sub-dir=es --framework=tf


  alert: default

- name: rllib_learning_tests_es_torch
  group: RLlib tests
  working_dir: rllib_tests

  frequency: nightly
  team: rllib

  cluster:
    cluster_env: app_config.yaml
    cluster_compute: 2gpus_64cpus.yaml

  run:
    timeout: 18000
    script: python learning_tests/run.py --yaml-sub-dir=es --framework=torch


  alert: default

- name: rllib_learning_tests_impala_tf
  group: RLlib tests
  working_dir: rllib_tests

  frequency: nightly
  team: rllib

  cluster:
    cluster_env: app_config.yaml
    cluster_compute: 1gpu_16cpus.yaml

  run:
    timeout: 18000
    script: python learning_tests/run.py --yaml-sub-dir=impala --framework=tf


  alert: default

- name: rllib_learning_tests_impala_torch
  group: RLlib tests
  working_dir: rllib_tests

  frequency: nightly
  team: rllib

  cluster:
    cluster_env: app_config.yaml
    cluster_compute: 1gpu_16cpus.yaml

  run:
    timeout: 18000
    script: python learning_tests/run.py --yaml-sub-dir=impala --framework=torch


  alert: default

- name: rllib_learning_tests_marwil_tf
  group: RLlib tests
  working_dir: rllib_tests

  # Marking as unstable since it's currently expected to fail.
  stable: false

  frequency: nightly
  team: rllib

  cluster:
    cluster_env: app_config.yaml
    cluster_compute: 1gpu_16cpus.yaml

  run:
    timeout: 18000
    script: python learning_tests/run.py --yaml-sub-dir=marwil --framework=tf


  alert: default

- name: rllib_learning_tests_marwil_torch
  group: RLlib tests
  working_dir: rllib_tests

  # Marking as unstable since it's currently expected to fail.
  stable: false

  frequency: nightly
  team: rllib

  cluster:
    cluster_env: app_config.yaml
    cluster_compute: 1gpu_16cpus.yaml

  run:
    timeout: 18000
    script: python learning_tests/run.py --yaml-sub-dir=marwil --framework=torch


  alert: default

- name: rllib_learning_tests_ppo_tf
  group: RLlib tests
  working_dir: rllib_tests

  frequency: nightly
  team: rllib

  cluster:
    cluster_env: app_config.yaml
    cluster_compute: 2gpus_32cpus.yaml

  run:
    timeout: 18000
    script: python learning_tests/run.py --yaml-sub-dir=ppo/tf --framework=tf


  alert: default

- name: rllib_learning_tests_ppo_torch
  group: RLlib tests
  working_dir: rllib_tests

  # Marking as unstable since it's currently expected to fail.
  stable: false

  frequency: nightly
  team: rllib

  cluster:
    cluster_env: app_config.yaml
    cluster_compute: 2gpus_32cpus.yaml

  run:
    timeout: 18000
    script: python learning_tests/run.py --yaml-sub-dir=ppo/torch --framework=torch


  alert: default

- name: rllib_learning_tests_sac_tf
  group: RLlib tests
  working_dir: rllib_tests

  frequency: nightly
  team: rllib

  cluster:
    cluster_env: app_config.yaml
    cluster_compute: 1gpu_16cpus.yaml

  run:
    timeout: 18000
    script: python learning_tests/run.py --yaml-sub-dir=sac --framework=tf


  alert: default

- name: rllib_learning_tests_sac_torch
  group: RLlib tests
  working_dir: rllib_tests

  frequency: nightly
  team: rllib

  cluster:
    cluster_env: app_config.yaml
    cluster_compute: 1gpu_16cpus.yaml

  run:
    timeout: 18000
    script: python learning_tests/run.py --yaml-sub-dir=sac --framework=torch

  alert: default

- name: rllib_learning_tests_slateq_tf
  group: RLlib tests
  working_dir: rllib_tests

  frequency: nightly
  team: rllib

  cluster:
    cluster_env: app_config.yaml
    cluster_compute: 1gpu_16cpus.yaml

  run:
    timeout: 18000
    script: python learning_tests/run.py --yaml-sub-dir=slateq --framework=tf


  alert: default

- name: rllib_learning_tests_slateq_torch
  group: RLlib tests
  working_dir: rllib_tests

  # Marking as unstable since it's currently expected to fail.
  stable: false

  frequency: nightly
  team: rllib

  cluster:
    cluster_env: app_config.yaml
    cluster_compute: 1gpu_16cpus.yaml

  run:
    timeout: 18000
    script: python learning_tests/run.py --yaml-sub-dir=slateq --framework=torch


  alert: default

- name: rllib_learning_tests_td3_tf
  group: RLlib tests
  working_dir: rllib_tests

  frequency: nightly
  team: rllib

  cluster:
    cluster_env: app_config.yaml
    cluster_compute: 1gpu_16cpus.yaml

  run:
    timeout: 18000
    script: python learning_tests/run.py --yaml-sub-dir=td3 --framework=tf


  alert: default

- name: rllib_learning_tests_td3_torch
  group: RLlib tests
  working_dir: rllib_tests

  frequency: nightly
  team: rllib

  cluster:
    cluster_env: app_config.yaml
    cluster_compute: 1gpu_16cpus.yaml

  run:
    timeout: 18000
    script: python learning_tests/run.py --yaml-sub-dir=td3 --framework=torch


  alert: default

- name: rllib_multi_gpu_learning_tests
  group: RLlib tests
  working_dir: rllib_tests

  frequency: nightly
  team: rllib

  cluster:
    cluster_env: app_config.yaml
    cluster_compute: 8gpus_96cpus.yaml

  run:
    timeout: 7200
    script: python multi_gpu_learning_tests/run.py

  alert: default

- name: rllib_multi_gpu_with_lstm_learning_tests
  group: RLlib tests
  working_dir: rllib_tests

  frequency: nightly
  team: rllib

  cluster:
    cluster_env: app_config.yaml
    cluster_compute: 8gpus_96cpus.yaml

  run:
    timeout: 7200
    script: python multi_gpu_with_lstm_learning_tests/run.py


  alert: default

- name: rllib_multi_gpu_with_attention_learning_tests
  group: RLlib tests
  working_dir: rllib_tests

  frequency: nightly
  team: rllib

  cluster:
    cluster_env: app_config.yaml
    cluster_compute: 8gpus_96cpus.yaml

  run:
    timeout: 7200
    script: python multi_gpu_with_attention_learning_tests/run.py


  alert: default

- name: rllib_stress_tests
  group: RLlib tests
  working_dir: rllib_tests

  frequency: weekly
  team: rllib

  cluster:
    cluster_env: app_config.yaml
    cluster_compute: 4gpus_544_cpus.yaml

  run:
    timeout: 5400
    script: python stress_tests/run_stress_tests.py

    wait_for_nodes:
      num_nodes: 6



  smoke_test:
    frequency: nightly

    run:
      timeout: 2000

  alert: default

########################
# Core Nightly Tests
########################

- name: shuffle_100gb
  group: core-multi-test
  working_dir: nightly_tests

  frequency: nightly
  team: core
  cluster:
    cluster_env: shuffle/shuffle_app_config.yaml
    cluster_compute: shuffle/shuffle_compute_multi.yaml

  run:
    timeout: 3000
    script: python shuffle/shuffle_test.py --num-partitions=200 --partition-size=500e6
    wait_for_nodes:
      num_nodes: 4


- name: stress_test_placement_group
  group: core-multi-test
  working_dir: nightly_tests

  frequency: nightly
  team: core
  cluster:
    cluster_env: stress_tests/stress_tests_app_config.yaml
    cluster_compute: stress_tests/placement_group_tests_compute.yaml

  run:
    timeout: 7200
    script: python stress_tests/test_placement_group.py

- name: decision_tree_autoscaling_20_runs
  group: core-multi-test
  working_dir: nightly_tests

  frequency: nightly
  team: core
  cluster:
    cluster_env: decision_tree/decision_tree_app_config.yaml
    cluster_compute: decision_tree/autoscaling_compute.yaml

  run:
    timeout: 9600
    script: python decision_tree/cart_with_tree.py --concurrency=20

- name: autoscaling_shuffle_1tb_1000_partitions
  group: core-multi-test
  working_dir: nightly_tests

  frequency: nightly
  team: core
  cluster:
    cluster_env: shuffle/shuffle_app_config.yaml
    cluster_compute: shuffle/shuffle_compute_autoscaling.yaml

  run:
    timeout: 4000
    script: python shuffle/shuffle_test.py --num-partitions=1000 --partition-size=1e9
      --no-streaming


- name: microbenchmark
  group: core-daily-test
  team: core
  frequency: nightly
  working_dir: microbenchmark

  python: "3.7"

  cluster:
    cluster_env: app_config.yaml
    cluster_compute: tpl_64.yaml

  run:
    timeout: 1800
    script: OMP_NUM_THREADS=64 RAY_ADDRESS=local python run_microbenchmark.py


- name: microbenchmark_staging
  group: core-daily-test
  team: core
  frequency: nightly
  working_dir: microbenchmark

  python: "3.7"

  cluster:
    cluster_env: app_config.yaml
    cluster_compute: tpl_64.yaml

  run:
    timeout: 1800
    script: OMP_NUM_THREADS=64 RAY_ADDRESS=local python run_microbenchmark.py


- name: microbenchmark_38
  group: core-daily-test
  team: core
  frequency: nightly
  working_dir: microbenchmark

  python: "3.8"

  cluster:
    cluster_env: app_config.yaml
    cluster_compute: tpl_64.yaml

  run:
    timeout: 1800
    script: OMP_NUM_THREADS=64 RAY_ADDRESS=local python run_microbenchmark.py

- name: dask_on_ray_100gb_sort
  group: core-daily-test
  working_dir: nightly_tests

  frequency: nightly
  team: core
  cluster:
    cluster_env: dask_on_ray/dask_on_ray_app_config.yaml
    cluster_compute: dask_on_ray/dask_on_ray_sort_compute_template.yaml

  run:
    timeout: 7200
    script: python dask_on_ray/dask_on_ray_sort.py --nbytes 100_000_000_000 --npartitions
      200 --num-nodes 1 --ray --data-dir /tmp/ray --file-path /tmp/ray


- name: dask_on_ray_large_scale_test_spilling
  group: core-daily-test
  working_dir: nightly_tests

  frequency: nightly
  team: core
  cluster:
    cluster_env: dask_on_ray/large_scale_dask_on_ray_app_config.yaml
    cluster_compute: dask_on_ray/dask_on_ray_stress_compute.yaml

  run:
    timeout: 7200
    script: python dask_on_ray/large_scale_test.py --num_workers 150 --worker_obj_store_size_in_gb
      70 --error_rate 0  --data_save_path /tmp/ray

    wait_for_nodes:
      num_nodes: 21


  smoke_test:
    frequency: nightly
    cluster:
      app_config: dask_on_ray/large_scale_dask_on_ray_app_config.yaml
      cluster_compute: dask_on_ray/large_scale_dask_on_ray_compute_template.yaml

    run:
      timeout: 7200
      script: python dask_on_ray/large_scale_test.py --num_workers 32 --worker_obj_store_size_in_gb
        70 --error_rate 0  --data_save_path /tmp/ray

      wait_for_nodes:
        num_nodes: 5

- name: stress_test_state_api_scale
  group: core-daily-test
  working_dir: nightly_tests

  frequency: nightly
  team: core
  cluster:
    cluster_env: stress_tests/state_api_app_config.yaml
    cluster_compute: stress_tests/stress_tests_compute_large.yaml

  run:
    timeout: 3600
    script: python stress_tests/test_state_api_scale.py
    wait_for_nodes:
      num_nodes: 7

  smoke_test:
    frequency: nightly
    cluster:
      app_config: stress_tests/state_api_app_config.yaml
      cluster_compute: stress_tests/smoke_test_compute.yaml

    run:
      timeout: 3600
      wait_for_nodes:
        num_nodes: 5
      script: python stress_tests/test_state_api_scale.py --smoke-test


- name: shuffle_20gb_with_state_api
  group: core-daily-test
  working_dir: nightly_tests

  frequency: nightly
  team: core
  cluster:
    cluster_env: shuffle/shuffle_with_state_api_app_config.yaml
    cluster_compute: shuffle/shuffle_compute_single.yaml

  run:
    timeout: 1000
    script: python stress_tests/test_state_api_with_other_tests.py
      nightly_tests/shuffle/shuffle_test.py --test-args="--num-partitions=100 --partition-size=200e6"


- name: stress_test_many_tasks
  group: core-daily-test
  working_dir: nightly_tests

  frequency: nightly
  team: core
  cluster:
    cluster_env: stress_tests/stress_tests_app_config.yaml
    cluster_compute: stress_tests/stress_tests_compute.yaml

  run:
    timeout: 14400
    wait_for_nodes:
      num_nodes: 101

    script: python stress_tests/test_many_tasks.py

  smoke_test:
    frequency: nightly
    cluster:
      app_config: stress_tests/stress_tests_app_config.yaml
      cluster_compute: stress_tests/smoke_test_compute.yaml

    run:
      timeout: 3600
      wait_for_nodes:
        num_nodes: 5
      script: python stress_tests/test_many_tasks.py --num-nodes=4 --smoke-test

- name: stress_test_dead_actors
  group: core-daily-test
  working_dir: nightly_tests

  frequency: nightly
  team: core
  cluster:
    cluster_env: stress_tests/stress_tests_app_config.yaml
    cluster_compute: stress_tests/stress_tests_compute.yaml

  run:
    timeout: 7200
    wait_for_nodes:
      num_nodes: 101

    script: python stress_tests/test_dead_actors.py

  smoke_test:
    frequency: nightly
    cluster:
      app_config: stress_tests/stress_tests_app_config.yaml
      cluster_compute: stress_tests/smoke_test_compute.yaml

    run:
      timeout: 3600
      wait_for_nodes:
        num_nodes: 5
      script: python stress_tests/test_dead_actors.py --num-nodes=4 --num-parents=3
        --num-children=3

# The full test is not stable, so run the smoke test only.
# See https://github.com/ray-project/ray/issues/23244.
- name: threaded_actors_stress_test
  group: core-daily-test
  working_dir: nightly_tests

  frequency: nightly
  team: core
  cluster:
    cluster_env: stress_tests/stress_tests_app_config.yaml
    cluster_compute: stress_tests/smoke_test_compute.yaml

  run:
    timeout: 3600
    script: python stress_tests/test_threaded_actors.py --test-runtime 1800 --kill-interval_s
      30

    wait_for_nodes:
      num_nodes: 5

# - name: threaded_actors_stress_test
#   group: core-daily-test
#   working_dir: nightly_tests
#
#   frequency: nightly
#   team: core
#   cluster:
#     cluster_env: stress_tests/stress_tests_app_config.yaml
#     cluster_compute: stress_tests/stress_test_threaded_actor_compute.yaml
#
#   run:
#     timeout: 7200
#     script: python stress_tests/test_threaded_actors.py --test-runtime 3600 --kill-interval_s
#       60
#
#     wait_for_nodes:
#       num_nodes: 201
#       timeout: 600
#
#   smoke_test:
#     frequency: nightly
#     cluster:
#       app_config: stress_tests/stress_tests_app_config.yaml
#       cluster_compute: stress_tests/smoke_test_compute.yaml
#
#     run:
#       timeout: 3600
#       script: python stress_tests/test_threaded_actors.py --test-runtime 1800 --kill-interval_s
#         30
#
#       wait_for_nodes:
#         num_nodes: 5
#         timeout: 600

- name: single_node_oom
  group: core-daily-test
  working_dir: nightly_tests

  frequency: nightly
  team: core
  cluster:
    cluster_env: stress_tests/stress_tests_single_node_oom_app_config.yaml
    cluster_compute: stress_tests/stress_tests_single_node_oom_compute.yaml

  run:
    timeout: 500
    script: python stress_tests/test_parallel_tasks_memory_pressure.py --num-tasks 20


- name: tune_air_oom
  group: core-daily-test
  working_dir: air_tests
  stable: false

  frequency: nightly
  team: core
  cluster:
    cluster_env: oom/stress_tests_tune_air_oom_app_config.yaml
    cluster_compute: oom/stress_tests_tune_air_oom_compute.yaml

  run:
    timeout: 3600
    script: bash oom/tune_air_oom.sh


- name: dask_on_ray_1tb_sort
  group: core-daily-test
  working_dir: nightly_tests

  frequency: nightly-3x
  team: core
  cluster:
    cluster_env: dask_on_ray/dask_on_ray_app_config.yaml
    cluster_compute: dask_on_ray/1tb_sort_compute.yaml

  run:
    timeout: 7200
    script: python dask_on_ray/dask_on_ray_sort.py --nbytes 1_000_000_000_000 --npartitions
      1000 --num-nodes 31 --ray --data-dir /tmp/ray --s3-bucket core-nightly-test

    wait_for_nodes:
      num_nodes: 32


- name: many_nodes_actor_test_on_v2
  group: core-daily-test
  working_dir: benchmarks

  frequency: nightly-3x
  team: core
  cluster:
    cluster_env: distributed/many_nodes_tests/app_config.yaml
    cluster_compute: distributed/many_nodes_tests/compute_config.yaml

  run:
    timeout: 3600
    # 2cpus per node x 1000 nodes / 0.2 cpus per actor = 10k
    # 2cpus per node x 2000 nodes / 0.2 cpus per actor = 20k
    script: python distributed/many_nodes_tests/actor_test.py --no-wait --cpus-per-actor=0.2 --total-actors 10000 20000
    wait_for_nodes:
      num_nodes: 500

#- name: many_nodes_multi_master_test
#  group: core-daily-test
#  working_dir: nightly_tests
#
#  frequency: nightly-3x
#  team: core
#  cluster:
#    cluster_env: many_nodes_tests/app_config.yaml
#    cluster_compute: many_nodes_tests/compute_config.yaml
#
#  run:
#    timeout: 7200
#    script: python many_nodes_tests/multi_master_test.py
#    wait_for_nodes:
#      num_nodes: 251
#
#    type: anyscale_job
#    file_manager: sdk

- name: pg_autoscaling_regression_test
  group: core-daily-test
  working_dir: nightly_tests

  frequency: nightly
  team: core
  cluster:
    cluster_env: placement_group_tests/app_config.yaml
    cluster_compute: placement_group_tests/compute.yaml

  run:
    timeout: 1200
    script: python placement_group_tests/pg_run.py

- name: placement_group_performance_test
  group: core-daily-test
  working_dir: nightly_tests

  frequency: nightly
  team: core
  cluster:
    cluster_env: placement_group_tests/app_config.yaml
    cluster_compute: placement_group_tests/pg_perf_test_compute.yaml

  run:
    timeout: 1200
    script: python placement_group_tests/placement_group_performance_test.py
    wait_for_nodes:
      num_nodes: 5



#########################
# Core Scalability Tests
#########################

- name: single_node
  group: core-scalability-test
  working_dir: benchmarks

  frequency: nightly
  team: core
  cluster:
    cluster_env: app_config.yaml
    cluster_compute: single_node.yaml

  run:
    timeout: 12000
    prepare: sleep 0
    script: python single_node/test_single_node.py

- name: object_store
  group: core-scalability-test
  working_dir: benchmarks

  frequency: nightly
  team: core
  cluster:
    cluster_env: app_config.yaml
    cluster_compute: object_store.yaml

  run:
    timeout: 3600
    script: python object_store/test_object_store.py
    wait_for_nodes:
      num_nodes: 50


- name: many_actors
  group: core-scalability-test
  working_dir: benchmarks

  frequency: nightly-3x
  team: core
  cluster:
    cluster_env: app_config.yaml
    cluster_compute: distributed.yaml

  run:
    timeout: 3600
    script: python distributed/test_many_actors.py
    wait_for_nodes:
      num_nodes: 65


- name: many_actors_smoke_test
  group: core-scalability-test
  working_dir: benchmarks

  frequency: nightly
  team: core
  cluster:
    cluster_env: app_config.yaml
    cluster_compute: distributed_smoke_test.yaml

  run:
    timeout: 3600
    script: SMOKE_TEST=1 python distributed/test_many_actors.py
    wait_for_nodes:
      num_nodes: 2


- name: many_tasks
  group: core-scalability-test
  working_dir: benchmarks

  frequency: nightly
  team: core
  cluster:
    cluster_env: app_config.yaml
    cluster_compute: distributed.yaml

  run:
    timeout: 3600
    script: python distributed/test_many_tasks.py --num-tasks=10000
    wait_for_nodes:
      num_nodes: 65


  smoke_test:
    frequency: nightly
    cluster:
      cluster_env: app_config.yaml
      cluster_compute: distributed_smoke_test.yaml
    run:
      timeout: 3600
      script: python distributed/test_many_tasks.py --num-tasks=100
      wait_for_nodes:
        num_nodes: 2


- name: many_pgs
  group: core-scalability-test
  working_dir: benchmarks

  frequency: nightly-3x
  team: core
  cluster:
    cluster_env: app_config.yaml
    cluster_compute: distributed.yaml

  run:
    timeout: 3600
    script: python distributed/test_many_pgs.py
    wait_for_nodes:
      num_nodes: 65


- name: many_pgs_smoke_test
  group: core-scalability-test
  working_dir: benchmarks

  frequency: nightly
  team: core
  cluster:
    cluster_env: app_config.yaml
    cluster_compute: distributed_smoke_test.yaml

  run:
    timeout: 3600
    script: SMOKE_TEST=1 python distributed/test_many_pgs.py
    wait_for_nodes:
      num_nodes: 2


- name: many_nodes
  group: core-scalability-test
  working_dir: benchmarks

  frequency: nightly-3x
  team: core
  cluster:
    cluster_env: app_config.yaml
    cluster_compute: many_nodes.yaml

  run:
    timeout: 3600
    script: python distributed/test_many_tasks.py --num-tasks=1000
    wait_for_nodes:
      num_nodes: 250


- name: scheduling_test_many_0s_tasks_many_nodes
  group: core-scalability-test
  working_dir: benchmarks

  frequency: nightly
  team: core
  cluster:
    cluster_env: app_config.yaml
    cluster_compute: scheduling.yaml

  run:
    timeout: 3600
    script: python distributed/test_scheduling.py --total-num-task=1984000 --num-cpu-per-task=1
      --task-duration-s=0 --total-num-actors=32 --num-actors-per-nodes=1

    wait_for_nodes:
      num_nodes: 32


# - name: scheduling_test_many_5s_tasks_single_node
#   group: core-scalability-test
#   working_dir: benchmarks

#   frequency: nightly
#   team: core
#   cluster:
#     cluster_env: app_config.yaml
#     cluster_compute: scheduling.yaml

#   run:
#     timeout: 3600
#     script: python distributed/test_scheduling.py --total-num-task=1984000 --num-cpu-per-task=1
#       --task-duration-s=5 --total-num-actors=1 --num-actors-per-nodes=1

#     wait_for_nodes:
#       num_nodes: 32
#       timeout: 600

#   stable: false

# - name: scheduling_test_many_5s_tasks_many_nodes
#   group: core-scalability-test
#   working_dir: benchmarks

#   frequency: nightly
#   team: core
#   cluster:
#     cluster_env: app_config.yaml
#     cluster_compute: scheduling.yaml

#   run:
#     timeout: 3600
#     script: python distributed/test_scheduling.py --total-num-task=1984000 --num-cpu-per-task=1
#       --task-duration-s=5 --total-num-actors=32 --num-actors-per-nodes=1

#     wait_for_nodes:
#       num_nodes: 32
#       timeout: 600

#   stable: false

###############
# Dataset tests
###############

- name: inference
  group: data-tests
  working_dir: nightly_tests/dataset

  frequency: nightly
  team: data
  cluster:
    cluster_env: app_config.yaml
    cluster_compute: inference.yaml

  run:
    timeout: 600
    script: python inference.py
    wait_for_nodes:
      num_nodes: 2


- name: shuffle_data_loader
  group: data-tests
  working_dir: nightly_tests/dataset

  frequency: nightly
  team: data
  cluster:
    cluster_env: shuffle_app_config.yaml
    cluster_compute: shuffle_compute.yaml

  run:
    timeout: 1800
    script: python dataset_shuffle_data_loader.py


- name: parquet_metadata_resolution
  group: data-tests
  working_dir: nightly_tests/dataset

  frequency: nightly
  team: data
  cluster:
    cluster_env: app_config.yaml
    cluster_compute: single_node_benchmark_compute.yaml

  run:
    # Expect the test to finish around 40 seconds.
    timeout: 100
    script: python parquet_metadata_resolution.py --num-files 915


- name: dataset_random_access
  group: data-tests
  working_dir: nightly_tests/dataset
  stable: false

  frequency: nightly
  team: data
  cluster:
    cluster_env: pipelined_training_app.yaml
    cluster_compute: pipelined_training_compute.yaml

  run:
    timeout: 1200
    script: python dataset_random_access.py
    wait_for_nodes:
      num_nodes: 15


- name: pipelined_data_ingest_benchmark
  group: data-tests
  working_dir: nightly_tests/dataset

  frequency: nightly
  team: data
  cluster:
    cluster_env: app_config.yaml
    cluster_compute: data_ingest_benchmark_compute.yaml

  run:
    timeout: 300
    script: python data_ingest_benchmark.py --dataset-size-gb=200 --num-workers=20 --streaming
    wait_for_nodes:
      num_nodes: 20


- name: aggregate_benchmark
  group: data-tests
  working_dir: nightly_tests/dataset

  frequency: nightly
  team: data
  cluster:
    cluster_env: app_config.yaml
    cluster_compute: single_node_benchmark_compute.yaml

  run:
    timeout: 1800
    script: python aggregate_benchmark.py


- name: read_parquet_benchmark_single_node
  group: data-tests
  working_dir: nightly_tests/dataset

  frequency: nightly
  team: data
  cluster:
    cluster_env: app_config.yaml
    cluster_compute: single_node_benchmark_compute.yaml

  run:
    # Expect the benchmark to finish less than 4 mins.
    timeout: 300
    script: python read_parquet_benchmark.py


- name: read_images_benchmark_single_node
  group: data-tests
  working_dir: nightly_tests/dataset

  frequency: nightly
  team: data
  cluster:
    cluster_env: app_config.yaml
    cluster_compute: single_node_benchmark_compute.yaml

  run:
    timeout: 1800
    script: python read_images_benchmark.py


- name: read_tfrecords_benchmark_single_node
  group: data-tests
  working_dir: nightly_tests/dataset

  frequency: nightly
  team: data
  cluster:
    cluster_env: read_tfrecords_benchmark_app.yaml
    cluster_compute: single_node_benchmark_compute.yaml

  run:
    # Expect the benchmark to finish around 22 minutes.
    timeout: 1800
    script: python read_tfrecords_benchmark.py


- name: map_batches_benchmark_single_node
  group: data-tests
  working_dir: nightly_tests/dataset

  frequency: nightly
  team: data
  cluster:
    cluster_env: app_config.yaml
    cluster_compute: single_node_benchmark_compute.yaml

  run:
    # Expect the benchmark to finish around 30 minutes.
    timeout: 2400
    script: python map_batches_benchmark.py


- name: iter_tensor_batches_benchmark_single_node
  group: data-tests
  working_dir: nightly_tests/dataset

  frequency: nightly
  team: data
  cluster:
    cluster_env: app_config.yaml
    cluster_compute: single_node_benchmark_compute.yaml

  run:
    # Expect the benchmark to finish around 30 minutes.
    timeout: 2400
    script: python iter_tensor_batches_benchmark.py


- name: iter_batches_benchmark_single_node
  group: data-tests
  working_dir: nightly_tests/dataset

  frequency: nightly
  team: data
  cluster:
    cluster_env: app_config.yaml
    cluster_compute: single_node_benchmark_compute.yaml

  run:
    # Expect the benchmark to finish around 12 minutes.
    timeout: 1080
    script: python iter_batches_benchmark.py


- name: pipelined_training_50_gb
  group: data-tests
  working_dir: nightly_tests/dataset

  frequency: nightly
  team: data
  cluster:
    cluster_env: pipelined_training_app.yaml
    cluster_compute: pipelined_training_compute.yaml

  run:
    timeout: 4800
    script: python pipelined_training.py --epochs 1
    wait_for_nodes:
      num_nodes: 15


- name: pipelined_ingestion_1500_gb
  group: data-tests
  working_dir: nightly_tests/dataset

  frequency: nightly
  team: data
  cluster:
    cluster_env: pipelined_ingestion_app.yaml
    cluster_compute: pipelined_ingestion_compute.yaml

  run:
    timeout: 9600
    script: python pipelined_training.py --epochs 2 --num-windows 5 --num-files 915
      --debug

    wait_for_nodes:
      num_nodes: 21


- name: dataset_shuffle_random_shuffle_1tb
  group: data-tests
  working_dir: nightly_tests

  frequency: nightly
  team: data
  cluster:
    cluster_env: shuffle/shuffle_app_config.yaml
    cluster_compute: shuffle/datasets_large_scale_compute_small_instances.yaml

  # TODO: Migrate this test to Anyscale Jobs / staging_v2 once the test has been confirmed
  # to be stable.
  env: staging_v1

  run:
    timeout: 7200
    script: python dataset/sort.py --num-partitions=1000 --partition-size=1e9 --shuffle
    wait_for_nodes:
      num_nodes: 20
    type: sdk_command

- name: dataset_shuffle_sort_1tb
  group: data-tests
  working_dir: nightly_tests

  frequency: nightly
  team: data
  cluster:
    cluster_env: shuffle/shuffle_app_config.yaml
    cluster_compute: shuffle/datasets_large_scale_compute_small_instances.yaml

  run:
    timeout: 7200
    script: python dataset/sort.py --num-partitions=1000 --partition-size=1e9
    wait_for_nodes:
      num_nodes: 20

- name: dataset_shuffle_push_based_random_shuffle_1tb
  group: data-tests
  working_dir: nightly_tests

  frequency: nightly
  team: data
  cluster:
    cluster_env: shuffle/shuffle_app_config.yaml
    cluster_compute: shuffle/datasets_large_scale_compute_small_instances.yaml

  run:
    timeout: 7200
    script: RAY_DATASET_PUSH_BASED_SHUFFLE=1 python dataset/sort.py --num-partitions=1000 --partition-size=1e9 --shuffle
    wait_for_nodes:
      num_nodes: 20

- name: dataset_shuffle_push_based_sort_1tb
  group: data-tests
  working_dir: nightly_tests

  frequency: nightly
  team: data
  cluster:
    cluster_env: shuffle/shuffle_app_config.yaml
    cluster_compute: shuffle/datasets_large_scale_compute_small_instances.yaml

  run:
    timeout: 7200
    script: RAY_DATASET_PUSH_BASED_SHUFFLE=1 python dataset/sort.py --num-partitions=1000 --partition-size=1e9
    wait_for_nodes:
      num_nodes: 20

- name: dataset_shuffle_push_based_random_shuffle_100tb
  group: data-tests
  working_dir: nightly_tests

  frequency: weekly
  team: data
  cluster:
    cluster_env: shuffle/100tb_shuffle_app_config.yaml
    cluster_compute: shuffle/100tb_shuffle_compute.yaml

  run:
    timeout: 28800
    script: RAY_DATASET_PUSH_BASED_SHUFFLE=1 python dataset/sort.py --num-partitions=100000 --partition-size=1e9 --shuffle
    wait_for_nodes:
      num_nodes: 100

##################
# Core Chaos tests
##################

- name: chaos_many_tasks_no_object_store
  group: core-nightly-test
  working_dir: nightly_tests

  frequency: nightly
  team: core
  cluster:
    cluster_env: chaos_test/app_config.yaml
    cluster_compute: chaos_test/compute_template.yaml

  run:
    timeout: 3600
    wait_for_nodes:
      num_nodes: 10
    prepare: python setup_chaos.py --no-start
    script: python chaos_test/test_chaos_basic.py --workload=tasks


- name: chaos_many_actors
  group: core-nightly-test
  working_dir: nightly_tests

  frequency: nightly
  team: core
  cluster:
    cluster_env: chaos_test/app_config.yaml
    cluster_compute: chaos_test/compute_template.yaml

  run:
    timeout: 3600
    wait_for_nodes:
      num_nodes: 10
    prepare: python setup_chaos.py --no-start
    script: python chaos_test/test_chaos_basic.py --workload=actors


- name: chaos_dask_on_ray_large_scale_test_no_spilling
  group: data-tests
  working_dir: nightly_tests

  frequency: nightly
  team: data
  cluster:
    cluster_env: chaos_test/dask_on_ray_app_config_reconstruction.yaml
    cluster_compute: dask_on_ray/chaos_dask_on_ray_stress_compute.yaml

  run:
    timeout: 7200
    wait_for_nodes:
      num_nodes: 21
    prepare: python setup_chaos.py --node-kill-interval 100
    script: python dask_on_ray/large_scale_test.py --num_workers 20 --worker_obj_store_size_in_gb
      20 --error_rate 0  --data_save_path /tmp/ray


- name: chaos_dask_on_ray_large_scale_test_spilling
  group: data-tests
  working_dir: nightly_tests

  frequency: nightly
  team: data
  cluster:
    cluster_env: chaos_test/dask_on_ray_app_config_reconstruction.yaml
    cluster_compute: dask_on_ray/dask_on_ray_stress_compute.yaml

  run:
    timeout: 7200
    wait_for_nodes:
      num_nodes: 21
    prepare: python setup_chaos.py --node-kill-interval 100
    script: python dask_on_ray/large_scale_test.py --num_workers 150 --worker_obj_store_size_in_gb
      70 --error_rate 0  --data_save_path /tmp/ray


- name: chaos_pipelined_ingestion_1500_gb_15_windows
  group: data-tests
  working_dir: nightly_tests

  frequency: nightly
  team: data
  cluster:
    cluster_env: dataset/pipelined_ingestion_app.yaml
    cluster_compute: dataset/pipelined_ingestion_compute.yaml

  run:
    timeout: 7200
    wait_for_nodes:
      num_nodes: 21
    prepare: ' python setup_chaos.py --node-kill-interval 300'
    script: python dataset/pipelined_training.py --epochs 1 --num-windows 15  --num-files
      915 --debug


- name: chaos_dataset_shuffle_push_based_sort_1tb
  group: data-tests
  working_dir: nightly_tests

  stable: false

  frequency: nightly
  team: data
  cluster:
    cluster_env: shuffle/shuffle_app_config.yaml
    cluster_compute: shuffle/datasets_large_scale_compute_small_instances.yaml

  run:
    timeout: 7200
    prepare: ' python setup_chaos.py --node-kill-interval 1200 --max-nodes-to-kill 3'
    script: RAY_DATASET_PUSH_BASED_SHUFFLE=1 python dataset/sort.py --num-partitions=1000 --partition-size=1e9
    wait_for_nodes:
      num_nodes: 20

- name: chaos_dataset_shuffle_sort_1tb
  group: data-tests
  working_dir: nightly_tests

  frequency: nightly
  team: data
  cluster:
    cluster_env: shuffle/shuffle_app_config_oom_disabled.yaml
    cluster_compute: shuffle/datasets_large_scale_compute_small_instances.yaml

  run:
    timeout: 7200
    prepare: 'python setup_chaos.py --node-kill-interval 900 --max-nodes-to-kill 3'
    script: python dataset/sort.py --num-partitions=1000 --partition-size=1e9
    wait_for_nodes:
      num_nodes: 20

- name: chaos_dataset_shuffle_random_shuffle_1tb
  group: data-tests
  working_dir: nightly_tests

  stable: false

  # TODO: Migrate this test to Anyscale Jobs / staging_v2 once the test has been confirmed
  # to be stable.
  env: staging_v1

  frequency: nightly
  team: data
  cluster:
    # leave oom disabled as test is marked unstable at the moment.
    cluster_env: shuffle/shuffle_app_config_oom_disabled.yaml
    cluster_compute: shuffle/datasets_large_scale_compute_small_instances.yaml

  run:
    timeout: 7200
    prepare: ' python setup_chaos.py --node-kill-interval 600 --max-nodes-to-kill 2'
    script: python dataset/sort.py --num-partitions=1000 --partition-size=1e9 --shuffle
    wait_for_nodes:
      num_nodes: 20
    type: sdk_command

- name: chaos_dataset_shuffle_push_based_random_shuffle_1tb
  group: data-tests
  working_dir: nightly_tests

  stable: false

  # TODO: Migrate this test to Anyscale Jobs / staging_v2 once the test has been confirmed
  # to be stable.
  env: staging_v1

  frequency: nightly
  team: data
  cluster:
    # leave oom disabled as test is marked unstable at the moment.
    cluster_env: shuffle/shuffle_app_config_oom_disabled.yaml
    cluster_compute: shuffle/datasets_large_scale_compute_small_instances.yaml

  run:
    timeout: 7200
    prepare: ' python setup_chaos.py --node-kill-interval 600 --max-nodes-to-kill 2'
    script: RAY_DATASET_PUSH_BASED_SHUFFLE=1 python dataset/sort.py --num-partitions=1000 --partition-size=1e9 --shuffle
    wait_for_nodes:
      num_nodes: 20

    type: sdk_command

#####################
# Observability tests
#####################
- name: agent_stress_test
  group: core-observability-test
  working_dir: dashboard

  stable: true

  frequency: nightly
  team: core
  cluster:
    cluster_env: agent_stress_app_config.yaml
    cluster_compute: agent_stress_compute.yaml

  run:
    timeout: 14400
    script: python mem_check.py --working-dir .

- name: k8s_serve_ha_test
  group: k8s-test
  working_dir: k8s_tests

  stable: false
  # TODO: Migrate this test to Anyscale Jobs / staging_v2
  env: prod_v1

  frequency: nightly
  team: serve
  cluster:
    cluster_env: app_config.yaml
    cluster_compute: compute_tpl.yaml

  run:
    timeout: 28800 # 8h
    prepare: bash prepare.sh
    script: python run_gcs_ft_on_k8s.py
    type: sdk_command

- name: aws_cluster_launcher
  group: cluster-launcher-test
<<<<<<< HEAD
  working_dir: cluster_tests
=======
  working_dir: ../python/ray/autoscaler/aws/
  legacy:
    test_name: aws_cluster_launcher
    test_suite: cluster-launcher-test
>>>>>>> 41eec15a

  stable: true

  # TODO: Migrate this test to Anyscale Jobs / staging_v2
  env: prod_v1

  frequency: nightly
  team: core
  cluster:
    cluster_env: tests/aws_config.yaml
    cluster_compute: tests/aws_compute.yaml

  run:
    timeout: 1200
    script: cd tests && bash test_aws_cluster_launcher.sh aws_cluster.yaml
    type: sdk_command

- name: aws_cluster_launcher_minimal
  group: cluster-launcher-test
  working_dir: ../python/ray/autoscaler/aws/
  legacy:
    test_name: aws_cluster_launcher_minimal
    test_suite: cluster-launcher-test

  stable: true

  # TODO: Migrate this test to Anyscale Jobs / staging_v2
  env: prod_v1

  frequency: nightly
  team: core
  cluster:
    cluster_env: tests/aws_config.yaml
    cluster_compute: tests/aws_compute.yaml

  run:
    timeout: 1200
    script: cd tests && bash test_aws_cluster_launcher.sh ../example-minimal.yaml
    type: sdk_command<|MERGE_RESOLUTION|>--- conflicted
+++ resolved
@@ -4088,14 +4088,7 @@
 
 - name: aws_cluster_launcher
   group: cluster-launcher-test
-<<<<<<< HEAD
-  working_dir: cluster_tests
-=======
   working_dir: ../python/ray/autoscaler/aws/
-  legacy:
-    test_name: aws_cluster_launcher
-    test_suite: cluster-launcher-test
->>>>>>> 41eec15a
 
   stable: true
 
@@ -4116,9 +4109,6 @@
 - name: aws_cluster_launcher_minimal
   group: cluster-launcher-test
   working_dir: ../python/ray/autoscaler/aws/
-  legacy:
-    test_name: aws_cluster_launcher_minimal
-    test_suite: cluster-launcher-test
 
   stable: true
 
