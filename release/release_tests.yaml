--- conflicted
+++ resolved
@@ -407,8 +407,6 @@
 
   alert: default
 
-<<<<<<< HEAD
-=======
 - name: air_benchmark_tune_torch_mnist_large_gpu
   group: AIR tests
   working_dir: air_tests/air_benchmarks
@@ -433,8 +431,6 @@
 
   alert: default
 
-
->>>>>>> db26c779
 # Ray AIR distributed Tensorflow benchmarks
 - name: air_benchmark_tensorflow_mnist_cpu_4x1
   group: AIR tests
@@ -2879,7 +2875,6 @@
 
   alert: default
 
-
 - name: rllib_learning_tests_sac
   group: RLlib tests
   working_dir: rllib_tests
@@ -2928,7 +2923,6 @@
 
   alert: default
 
-
 - name: rllib_learning_tests_td3
   group: RLlib tests
   working_dir: rllib_tests
@@ -2952,7 +2946,6 @@
     file_manager: job
 
   alert: default
-
 
 - name: rllib_multi_gpu_learning_tests
   group: RLlib tests
