--- conflicted
+++ resolved
@@ -6965,8 +6965,6 @@
     timeout: 3600
     script: python launch_and_verify_cluster.py gcp/example-full.yaml --num-expected-nodes 2 --retries 20  --docker-override commit
 
-<<<<<<< HEAD
-
 - name: autoscaler_aws
   group: autoscaler-test
   working_dir: autoscaling_tests
@@ -6988,8 +6986,6 @@
   run:
     timeout: 1800
     script: python run.py 
-=======
-########################### Anyscale Release Tests ################################
 
 - name: serve_node_draining
   group: Serve tests
@@ -7015,5 +7011,4 @@
       env: gce
       frequency: manual
       cluster:
-        cluster_compute: ../../serve_tests/compute_tpl_8_cpu_autoscaling_gce.yaml
->>>>>>> 3292e316
+        cluster_compute: ../../serve_tests/compute_tpl_8_cpu_autoscaling_gce.yaml