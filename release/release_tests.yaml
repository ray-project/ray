--- conflicted
+++ resolved
@@ -2796,13 +2796,8 @@
     cluster_compute: 8gpus_96cpus.yaml
 
   run:
-<<<<<<< HEAD
-    timeout: 1800
-    script: python learning_tests/tuned_examples/ppo/atari_ppo.py --enable-new-api-stack --env=ALE/Pong-v5 --num-gpus=4 --num-env-runners=95 --stop-reward=20.0 --as-test
-=======
-    timeout: 600
-    script: python learning_tests/tuned_examples/ppo/atari_ppo.py --enable-new-api-stack --env ALE/Pong-v5 --num-gpus=4 --num-env-runners=95 --as-release-test
->>>>>>> 4adb78b2
+    timeout: 1200
+    script: python learning_tests/tuned_examples/ppo/atari_ppo.py --enable-new-api-stack --env=ALE/Pong-v5 --num-gpus=4 --num-env-runners=95 --stop-reward=20.0 --as-release-test
 
   alert: default
 
