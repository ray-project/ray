# Global release test configuration file.
# All your release test configuration should go here. Adding release tests here
# will automatically enable them in the Buildkite release testing schedules
# (except they have frequency: disabled).
# Here is an example configuration for reference:
#- name: example_test
#  # Tests with the same group will be grouped in the Buildkite UI
#  group: Example group
#  # Provide the working directory which will be uploaded to the cluster
#  working_dir: example_dir
#
#  # For release test infra migration, we provide these fields that are populated
#  # in the database
#  legacy:
#    test_name: example_test
#    test_suite: examples
#
#  # How often to run the tests.
#  # One of [disabled, any, multi, nightly, weekly].
#  frequency: weekly
#  # Owning team. This field will be persisted to the database
#  team: ml
#
#  # Optional location of a bash setup script to run on the driver
#  # when setting up the local environment. Relative to working_dir
#  driver_setup: setup_driver.sh
#
#  # Cluster information
#  cluster:
#    # Location of cluster env, relative to working_dir
#    cluster_env: cluster_env.yaml
#    # Location of cluster compute, relative to working_dir
#    cluster_compute: cluster_compute.yaml
#    # Autosuspend parameter passed to the cluster.
#    # The cluster will automatically terminate if inactive for this
#    # many minutes. Defaults to 10 if not set.
#    autosuspend_mins: 10
#    # Optional cloud_id to use instead of the default cloud
#    cloud_id: cld_12345678
#    # Alternatively, you can specify a cloud name
#    cloud_name: anyscale_default_cloud
#
#  # Run configuration for the test
#  run:
#    # Type of test. Can be sdk_command or client (job to be implemented soon).
#    # Uses either Anyscale SDK commands or the Ray client to run the actual
#    # release test.
#    type: sdk_command
#
#    # File manager to use to transfer files to and from the cluster.
#    # Can be any of [sdk, client, job].
#    file_manager: sdk
#
#    # If you want to wait for nodes to be ready, you can specify this here:
#    wait_for_nodes:
#      # Number of nodes
#      num_nodes: 16
#      # Timeout for waiting for nodes. If nodes are not up by then, the
#      # test will fail.
#      timeout: 600
#
#    # Optional prepare script to be run on the cluster before the test script
#    prepare: python prepare.py
#    # The prepare command can have a separate timeout
#    prepare_timeout: 300
#
#    # Main script to run as the test script
#    script: python workloads/train_small.py
#    # Timeout in seconds. After this time the test is considered as failed.
#    timeout: 600
#
#  # You can specify smoke test definitions here. If a smoke test is triggered,
#  # it will deep update the main test configuration with the values provided
#  # here. Smoke tests will automatically run with IS_SMOKE_TEST=1 as en
#  # environment variable and receive the --smoke-test flag as a parameter in the
#  # run script.
#  smoke_test:
#    # Smoke tests can have different frequencies. A smoke test is only triggered
#    # when the regular test is not matched.
#    frequency: nightly
#    # Here we adjust the run timeout down and run on less nodes. The test script
#    # remains the same.
#    run:
#      timeout: 300
#      wait_for_nodes:
#        num_nodes: 4
#        timeout: 600
#
#  # After the test finished, this handler (in alerts/) will process the results.
#  # It can then let the test fail, e.g. if a metric regression is observed.
#  alert: default


#######################
# XGBoost release tests
#######################
- name: xgboost_train_small
  group: XGBoost
  working_dir: xgboost_tests

  legacy:
    test_name: train_small
    test_suite: xgboost_tests

  frequency: nightly
  team: ml

  cluster:
    cluster_env: app_config.yaml
    cluster_compute: tpl_cpu_small.yaml
    autosuspend_mins: 10

  run:
    timeout: 600
    script: python workloads/train_small.py

    wait_for_nodes:
      num_nodes: 4
      timeout: 600

    type: client

  alert: xgboost_tests

- name: xgboost_train_moderate
  group: XGBoost
  working_dir: xgboost_tests

  legacy:
    test_name: train_moderate
    test_suite: xgboost_tests

  frequency: nightly
  team: ml

  cluster:
    cluster_env: app_config.yaml
    cluster_compute: tpl_cpu_moderate.yaml

  run:
    timeout: 600
    script: python workloads/train_moderate.py

    wait_for_nodes:
      num_nodes: 32
      timeout: 600

    type: sdk_command
    file_manager: sdk

  alert: xgboost_tests

- name: xgboost_train_gpu
  group: XGBoost
  working_dir: xgboost_tests

  legacy:
    test_name: train_gpu
    test_suite: xgboost_tests

  frequency: nightly
  team: ml

  cluster:
    cluster_env: app_config_gpu.yaml
    cluster_compute: tpl_gpu_small.yaml

  run:
    timeout: 600
    script: python workloads/train_gpu.py

    wait_for_nodes:
      num_nodes: 5
      timeout: 600

    type: sdk_command
    file_manager: sdk

  alert: xgboost_tests

- name: xgboost_distributed_api_test
  group: XGBoost
  working_dir: xgboost_tests

  legacy:
    test_name: distributed_api_test
    test_suite: xgboost_tests

  frequency: nightly
  team: ml

  cluster:
    cluster_env: app_config.yaml
    cluster_compute: tpl_cpu_small.yaml

  run:
    timeout: 600
    script: python workloads/distributed_api_test.py
    wait_for_nodes:
      num_nodes: 4
      timeout: 600

    type: sdk_command
    file_manager: sdk

  alert: xgboost_tests

- name: xgboost_ft_small_elastic
  group: XGBoost
  working_dir: xgboost_tests

  legacy:
    test_name: ft_small_elastic
    test_suite: xgboost_tests

  frequency: nightly
  team: ml

  cluster:
    cluster_env: app_config.yaml
    cluster_compute: tpl_cpu_small.yaml

  run:
    timeout: 900
    script: python workloads/ft_small_elastic.py

    wait_for_nodes:
      num_nodes: 4
      timeout: 600

    type: sdk_command
    file_manager: sdk

  alert: xgboost_tests

- name: xgboost_ft_small_non_elastic
  group: XGBoost
  working_dir: xgboost_tests

  legacy:
    test_name: ft_small_non_elastic
    test_suite: xgboost_tests

  frequency: nightly
  team: ml

  cluster:
    cluster_env: app_config.yaml
    cluster_compute: tpl_cpu_small.yaml

  run:
    timeout: 900
    script: python workloads/ft_small_non_elastic.py

    wait_for_nodes:
      num_nodes: 4
      timeout: 600

    type: sdk_command
    file_manager: sdk

  alert: xgboost_tests

- name: xgboost_tune_small
  group: XGBoost
  working_dir: xgboost_tests

  legacy:
    test_name: tune_small
    test_suite: xgboost_tests

  frequency: nightly
  team: ml

  cluster:
    cluster_env: app_config.yaml
    cluster_compute: tpl_cpu_small.yaml

  run:
    timeout: 600
    script: python workloads/tune_small.py

    wait_for_nodes:
      num_nodes: 4
      timeout: 600

    type: sdk_command
    file_manager: sdk

  alert: xgboost_tests

- name: xgboost_tune_32x4
  group: XGBoost
  working_dir: xgboost_tests

  legacy:
    test_name: tune_32x4
    test_suite: xgboost_tests

  frequency: nightly
  team: ml

  cluster:
    cluster_env: app_config.yaml
    cluster_compute: tpl_cpu_moderate.yaml

  run:
    timeout: 900
    script: python workloads/tune_32x4.py

    wait_for_nodes:
      num_nodes: 32
      timeout: 600

    type: sdk_command
    file_manager: sdk

  alert: xgboost_tests

- name: xgboost_tune_4x32
  group: XGBoost
  working_dir: xgboost_tests

  legacy:
    test_name: tune_4x32
    test_suite: xgboost_tests

  frequency: nightly
  team: ml

  cluster:
    cluster_env: app_config.yaml
    cluster_compute: tpl_cpu_moderate.yaml

  run:
    timeout: 900
    script: python workloads/tune_4x32.py

    wait_for_nodes:
      num_nodes: 32
      timeout: 600

    type: sdk_command
    file_manager: sdk

  alert: xgboost_tests

#######################
# Tune cloud  tests
#######################
- name: tune_cloud_aws_no_sync_down
  group: Tune cloud tests
  working_dir: tune_tests/cloud_tests

  legacy:
    test_name: aws_no_sync_down
    test_suite: tune_cloud_tests

  frequency: nightly
  team: ml

  cluster:
    cluster_env: app_config.yaml
    cluster_compute: tpl_aws_4x2.yaml

  run:
    timeout: 600
    script: python workloads/run_cloud_test.py no_sync_down

    wait_for_nodes:
      num_nodes: 4
      timeout: 600

    type: sdk_command
    file_manager: sdk

  alert: tune_tests

- name: tune_cloud_aws_ssh_sync
  group: Tune cloud tests
  working_dir: tune_tests/cloud_tests

  legacy:
    test_name: aws_ssh_sync
    test_suite: tune_cloud_tests

  frequency: nightly
  team: ml

  cluster:
    cluster_env: app_config.yaml
    cluster_compute: tpl_aws_4x2.yaml

  run:
    timeout: 600
    script: python workloads/run_cloud_test.py ssh_sync

    wait_for_nodes:
      num_nodes: 4
      timeout: 600

    type: sdk_command
    file_manager: sdk

  alert: tune_tests

- name: tune_cloud_aws_durable_upload
  group: Tune cloud tests
  working_dir: tune_tests/cloud_tests

  legacy:
    test_name: aws_durable_upload
    test_suite: tune_cloud_tests

  frequency: nightly
  team: ml

  cluster:
    cluster_env: app_config.yaml
    cluster_compute: tpl_aws_4x2.yaml

  run:
    timeout: 600
    script: python workloads/run_cloud_test.py durable_upload --bucket s3://data-test-ilr/durable_upload

    wait_for_nodes:
      num_nodes: 4
      timeout: 600

    type: sdk_command
    file_manager: sdk

  alert: tune_tests

- name: tune_cloud_aws_durable_upload_rllib_str
  group: Tune cloud tests
  working_dir: tune_tests/cloud_tests

  legacy:
    test_name: aws_durable_upload_rllib_str
    test_suite: tune_cloud_tests

  frequency: nightly
  team: ml

  cluster:
    cluster_env: app_config_ml.yaml
    cluster_compute: tpl_aws_4x2.yaml

  run:
    timeout: 600

    script: python workloads/run_cloud_test.py durable_upload --trainable rllib_str
      --bucket s3://data-test-ilr/durable_upload_rllib_str

    wait_for_nodes:
      num_nodes: 4
      timeout: 600

    type: sdk_command
    file_manager: sdk

  alert: tune_tests

- name: tune_cloud_aws_durable_upload_rllib_trainer
  group: Tune cloud tests
  working_dir: tune_tests/cloud_tests

  legacy:
    test_name: aws_durable_upload_rllib_trainer
    test_suite: tune_cloud_tests

  frequency: nightly
  team: ml

  cluster:
    cluster_env: app_config_ml.yaml
    cluster_compute: tpl_aws_4x2.yaml

  run:
    timeout: 600
    script: python workloads/run_cloud_test.py durable_upload --trainable rllib_trainer
      --bucket s3://data-test-ilr/durable_upload_rllib_trainer

    wait_for_nodes:
      num_nodes: 4
      timeout: 600

    type: sdk_command
    file_manager: sdk

  alert: tune_tests

- name: tune_cloud_gcp_k8s_no_sync_down
  group: Tune cloud tests
  working_dir: tune_tests/cloud_tests

  legacy:
    test_name: gcp_k8s_no_sync_down
    test_suite: tune_cloud_tests

  frequency: nightly
  team: ml

  cluster:
    cluster_env: app_config.yaml
    cluster_compute: tpl_gcp_k8s_4x8.yaml
    cloud_id: cld_k8WcxPgjUtSE8RVmfZpTLuKM  # anyscale_k8s_gcp_cloud

  run:
    timeout: 600
    script: python workloads/run_cloud_test.py no_sync_down --cpus-per-trial 8
    type: client

  alert: tune_tests

- name: tune_cloud_gcp_k8s_ssh_sync
  group: Tune cloud tests
  working_dir: tune_tests/cloud_tests

  legacy:
    test_name: gcp_k8s_ssh_sync
    test_suite: tune_cloud_tests

  frequency: nightly
  team: ml

  cluster:
    cluster_env: app_config.yaml
    cluster_compute: tpl_gcp_k8s_4x8.yaml
    cloud_id: cld_k8WcxPgjUtSE8RVmfZpTLuKM  # anyscale_k8s_gcp_cloud

  run:
    timeout: 600
    script: python workloads/run_cloud_test.py ssh_sync --cpus-per-trial 8
    type: client

  alert: tune_tests

- name: tune_cloud_gcp_k8s_durable_upload
  group: Tune cloud tests
  working_dir: tune_tests/cloud_tests

  legacy:
    test_name: gcp_k8s_durable_upload
    test_suite: tune_cloud_tests

  frequency: nightly
  team: ml

  cluster:
    cluster_env: app_config.yaml
    cluster_compute: tpl_gcp_k8s_4x8.yaml
    cloud_id: cld_k8WcxPgjUtSE8RVmfZpTLuKM  # anyscale_k8s_gcp_cloud

  run:
    timeout: 600
    script: python workloads/run_cloud_test.py durable_upload --cpus-per-trial 8 --bucket gs://jun-riot-test/durable_upload
    type: client

  alert: tune_tests


########################
# Tune scalability tests
########################

- name: tune_scalability_bookkeeping_overhead
  group: Tune scalability tests
  working_dir: tune_tests/scalability_tests

  legacy:
    test_name: bookkeeping_overhead
    test_suite: tune_tests

  frequency: nightly
  team: ml

  cluster:
    cluster_env: app_config.yaml
    cluster_compute: tpl_1x16.yaml

  run:
    timeout: 1200
    script: python workloads/test_bookkeeping_overhead.py
    type: sdk_command
    file_manager: sdk

  alert: tune_tests

- name: tune_scalability_durable_trainable
  group: Tune scalability tests
  working_dir: tune_tests/scalability_tests

  legacy:
    test_name: durable_trainable
    test_suite: tune_tests

  frequency: nightly
  team: ml

  cluster:
    cluster_env: app_config.yaml
    cluster_compute: tpl_16x2.yaml

  run:
    timeout: 900
    script: python workloads/test_durable_trainable.py --bucket data-test-ilr
    wait_for_nodes:
      num_nodes: 16
      timeout: 600

    type: sdk_command
    file_manager: sdk

  alert: tune_tests

- name: tune_scalability_long_running_large_checkpoints
  group: Tune scalability tests
  working_dir: tune_tests/scalability_tests

  legacy:
    test_name: long_running_large_checkpoints
    test_suite: tune_tests

  frequency: weekly
  team: ml
  cluster:
    cluster_env: app_config.yaml
    cluster_compute: tpl_1x32_hd.yaml

  run:
    timeout: 86400
    script: python workloads/test_long_running_large_checkpoints.py
    long_running: true
    type: sdk_command
    file_manager: sdk

  smoke_test:
    frequency: nightly

    run:
      timeout: 3600

  alert: tune_tests

- name: tune_scalability_network_overhead
  group: Tune scalability tests
  working_dir: tune_tests/scalability_tests
  legacy:
    test_name: network_overhead
    test_suite: tune_tests

  frequency: weekly
  team: ml
  cluster:
    cluster_env: app_config.yaml
    cluster_compute: tpl_100x2.yaml

  run:
    timeout: 900
    prepare_timeout: 1200
    script: python workloads/test_network_overhead.py
    wait_for_nodes:
      num_nodes: 100
      timeout: 1200

    type: sdk_command
    file_manager: sdk

  smoke_test:
    frequency: nightly

    cluster:
      compute_template: tpl_20x2.yaml

    run:
      timeout: 400
      prepare_timeout: 600
      wait_for_nodes:
        num_nodes: 20
        timeout: 600

  alert: tune_tests

- name: tune_scalability_result_throughput_cluster
  group: Tune scalability tests
  working_dir: tune_tests/scalability_tests

  legacy:
    test_name: result_throughput_cluster
    test_suite: tune_tests

  frequency: nightly
  team: ml
  cluster:
    cluster_env: app_config.yaml
    cluster_compute: tpl_16x64.yaml

  run:
    timeout: 600
    script: python workloads/test_result_throughput_cluster.py

    wait_for_nodes:
      num_nodes: 16
      timeout: 600

    type: sdk_command
    file_manager: sdk

  alert: tune_tests

- name: tune_scalability_result_throughput_single_node
  group: Tune scalability tests
  working_dir: tune_tests/scalability_tests

  legacy:
    test_name: result_throughput_single_node
    test_suite: tune_tests

  frequency: nightly
  team: ml

  cluster:
    cluster_env: app_config.yaml
    cluster_compute: tpl_1x96.yaml

  run:
    timeout: 600
    script: python workloads/test_result_throughput_single_node.py
    type: sdk_command
    file_manager: sdk

  alert: tune_tests

- name: tune_scalability_xgboost_sweep
  group: Tune scalability tests
  working_dir: tune_tests/scalability_tests

  legacy:
    test_name: xgboost_sweep
    test_suite: tune_tests

  frequency: weekly
  team: ml

  cluster:
    cluster_env: app_config_data.yaml
    cluster_compute: tpl_16x64.yaml

  run:
    timeout: 3600
    script: python workloads/test_xgboost_sweep.py

    wait_for_nodes:
      num_nodes: 16
      timeout: 600

    type: sdk_command
    file_manager: sdk

  alert: tune_tests

########################
# Core Nightly Tests
########################

- name: shuffle_10gb
  group: Core nightly tests
  team: core
  working_dir: nightly_tests

  legacy:
    test_name: shuffle_10gb
    test_suite: nightly_tests

  cluster:
    cluster_env: shuffle/shuffle_app_config.yaml
    cluster_compute: shuffle/shuffle_compute_single.yaml

  run:
    timeout: 3000
    script: python shuffle/shuffle_test.py --num-partitions=50 --partition-size=200e6
    
    type: sdk_command
<<<<<<< HEAD
    file_manager: sdk

- name: k8s_shuffle_10gb
  group: Core nightly tests
  team: core
  working_dir: nightly_tests

  legacy:
    test_name: shuffle_10gb
    test_suite: nightly_tests

  cluster:
    cluster_env: shuffle/shuffle_app_config.yaml
    cluster_compute: shuffle/shuffle_compute_single.yaml
    # cloud_id: cld_HSrCZdMCYDe1NmMCJhYRgQ4p
    autosuspend_mins: 120

  run:
    timeout: 3000
    script: python shuffle/shuffle_test.py --num-partitions=50 --partition-size=200e6
    
    type: job
    file_manager: job

- name: k8s_threaded_actors_stress_test
  group: Core nightly tests
  team: core
  working_dir: nightly_tests

  legacy:
    test_name: threaded_actors_stress_test
    test_suite: nightly_tests

  cluster:
    cluster_env: stress_tests/stress_tests_app_config.yaml
    cluster_compute: stress_tests/stress_test_threaded_actor_compute.yaml

  run:
    timeout: 7200
    prepare: python wait_cluster.py 201 600
    script: python stress_tests/test_threaded_actors.py --test-runtime 3600 --kill-interval_s 60
  
    type: job
    file_manager: job

- name: dask_on_ray_1tb_sort
  group: Core nightly tests
  team: core
  working_dir: nightly_tests

  legacy:
    test_name: dask_on_ray_1tb_sort
    test_suite: nightly_tests

  cluster:
    cluster_env: dask_on_ray/dask_on_ray_app_config.yaml
    cluster_compute: dask_on_ray/1tb_sort_compute.yaml

  run:
    timeout: 7200
    script: python dask_on_ray/dask_on_ray_sort.py --nbytes 1_000_000_000_000 --npartitions 1000 --num-nodes 31 --ray --data-dir /tmp/ray --s3-bucket core-nightly-test
    wait_for_nodes:
      # Number of nodes
      num_nodes: 32
      # Timeout for waiting for nodes. If nodes are not up by then, the
      # test will fail.
      timeout: 1000

    type: job
    file_manager: job

- name: dask_on_ray_large_scale_test_no_spilling
  group: Core nightly tests
  team: core
  working_dir: nightly_tests

  cluster:
    cluster_env: dask_on_ray/large_scale_dask_on_ray_app_config.yaml
    cluster_compute: dask_on_ray/dask_on_ray_stress_compute.yaml
    autosuspend_mins: 120

  run:
    timeout: 7200
    wait_for_nodes:
      # Number of nodes
      num_nodes: 21
      # Timeout for waiting for nodes. If nodes are not up by then, the
      # test will fail.
      timeout: 600
    script: python dask_on_ray/large_scale_test.py --num_workers 20 --worker_obj_store_size_in_gb 20 --error_rate 0  --data_save_path /tmp/ray
=======
    file_manager: sdk
>>>>>>> 549466a4
<|MERGE_RESOLUTION|>--- conflicted
+++ resolved
@@ -783,82 +783,13 @@
     script: python shuffle/shuffle_test.py --num-partitions=50 --partition-size=200e6
     
     type: sdk_command
-<<<<<<< HEAD
-    file_manager: sdk
-
-- name: k8s_shuffle_10gb
-  group: Core nightly tests
-  team: core
-  working_dir: nightly_tests
-
-  legacy:
-    test_name: shuffle_10gb
-    test_suite: nightly_tests
-
-  cluster:
-    cluster_env: shuffle/shuffle_app_config.yaml
-    cluster_compute: shuffle/shuffle_compute_single.yaml
-    # cloud_id: cld_HSrCZdMCYDe1NmMCJhYRgQ4p
-    autosuspend_mins: 120
-
-  run:
-    timeout: 3000
-    script: python shuffle/shuffle_test.py --num-partitions=50 --partition-size=200e6
-    
-    type: job
-    file_manager: job
-
-- name: k8s_threaded_actors_stress_test
-  group: Core nightly tests
-  team: core
-  working_dir: nightly_tests
-
-  legacy:
-    test_name: threaded_actors_stress_test
-    test_suite: nightly_tests
-
-  cluster:
-    cluster_env: stress_tests/stress_tests_app_config.yaml
-    cluster_compute: stress_tests/stress_test_threaded_actor_compute.yaml
-
-  run:
-    timeout: 7200
-    prepare: python wait_cluster.py 201 600
-    script: python stress_tests/test_threaded_actors.py --test-runtime 3600 --kill-interval_s 60
-  
-    type: job
-    file_manager: job
-
-- name: dask_on_ray_1tb_sort
-  group: Core nightly tests
-  team: core
-  working_dir: nightly_tests
-
-  legacy:
-    test_name: dask_on_ray_1tb_sort
-    test_suite: nightly_tests
-
-  cluster:
-    cluster_env: dask_on_ray/dask_on_ray_app_config.yaml
-    cluster_compute: dask_on_ray/1tb_sort_compute.yaml
-
-  run:
-    timeout: 7200
-    script: python dask_on_ray/dask_on_ray_sort.py --nbytes 1_000_000_000_000 --npartitions 1000 --num-nodes 31 --ray --data-dir /tmp/ray --s3-bucket core-nightly-test
-    wait_for_nodes:
-      # Number of nodes
-      num_nodes: 32
-      # Timeout for waiting for nodes. If nodes are not up by then, the
-      # test will fail.
-      timeout: 1000
-
-    type: job
-    file_manager: job
+    file_manager: sdk
 
 - name: dask_on_ray_large_scale_test_no_spilling
   group: Core nightly tests
   team: core
   working_dir: nightly_tests
+  frequency: nightly
 
   cluster:
     cluster_env: dask_on_ray/large_scale_dask_on_ray_app_config.yaml
@@ -874,6 +805,25 @@
       # test will fail.
       timeout: 600
     script: python dask_on_ray/large_scale_test.py --num_workers 20 --worker_obj_store_size_in_gb 20 --error_rate 0  --data_save_path /tmp/ray
-=======
-    file_manager: sdk
->>>>>>> 549466a4
+    type: job
+    file_manager: job
+
+  smoke_test:
+    frequency: nightly
+
+    cluster:
+      cluster_env: dask_on_ray/large_scale_dask_on_ray_app_config.yaml
+      cluster_compute: dask_on_ray/large_scale_dask_on_ray_compute_template.yaml
+      autosuspend_mins: 120
+
+    run:
+      timeout: 7200
+      wait_for_nodes:
+        # Number of nodes
+        num_nodes: 5
+        # Timeout for waiting for nodes. If nodes are not up by then, the
+        # test will fail.
+        timeout: 600
+      script: python dask_on_ray/large_scale_test.py --num_workers 4 --worker_obj_store_size_in_gb 20 --error_rate 0  --data_save_path /tmp/ray
+      type: job
+      file_manager: job