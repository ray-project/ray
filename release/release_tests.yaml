--- conflicted
+++ resolved
@@ -4442,7 +4442,11 @@
 
   variations:
     - __suffix__: aws
-<<<<<<< HEAD
+    - __suffix__: gce
+      env: gce
+      frequency: manual
+      cluster:
+        cluster_compute: ci/gce.yaml  # relative to working_dir
 
 - name: e2e_multimodal_ai_workloads  # do not use dashes (regex sensitive)
   frequency: weekly
@@ -4463,8 +4467,6 @@
 
   variations:
     - __suffix__: aws  # uses default specs above
-=======
->>>>>>> f5c5ed66
     - __suffix__: gce
       env: gce
       frequency: manual
