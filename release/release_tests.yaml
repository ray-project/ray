--- conflicted
+++ resolved
@@ -3702,15 +3702,9 @@
 #   stable: false
 
 
-<<<<<<< HEAD
-- name: count_parquet
-  group: data-tests
-  working_dir: nightly_tests/dataset
-=======
 ##################
 # Core Chaos tests
 ##################
->>>>>>> 8e6d1102
 
 - name: chaos_many_tasks_kill_raylet
   group: core-nightly-test
@@ -3719,20 +3713,6 @@
   frequency: nightly
   team: core
   cluster:
-<<<<<<< HEAD
-    byod:
-      type: gpu
-    cluster_compute: multi_node_autoscaling_compute.yaml
-
-  run:
-    timeout: 600
-    script: python read_and_consume_benchmark.py s3://ray-benchmark-data/parquet/10TiB --format parquet --count
-
-- name: dataset_random_access
-  group: data-tests
-  working_dir: nightly_tests/dataset
-  stable: false
-=======
     byod: {}
     cluster_compute: chaos_test/compute_template.yaml
 
@@ -3750,7 +3730,6 @@
       frequency: manual
       cluster:
         cluster_compute: chaos_test/compute_template_gce.yaml
->>>>>>> 8e6d1102
 
 - name: chaos_many_tasks_terminate_instance
   group: core-nightly-test
