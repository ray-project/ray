base_image: {{ env["RAY_IMAGE_NIGHTLY_CPU"] | default("anyscale/ray:nightly-py37") }}
env_vars: {}

debian_packages:
  - curl
  - unzip

python:
  pip_packages:
<<<<<<< HEAD
    - gym[atari]>=0.21.0,<0.24.1
=======
    - "gym[atari]>=0.21.0,<0.24.0"
>>>>>>> 1fd2913a
    - pygame
    - pytest
    - tensorflow
    - torch
  conda_packages: []

post_build_cmds:
    - 'rm -r wrk || true && git clone https://github.com/wg/wrk.git /tmp/wrk && cd /tmp/wrk && make -j && sudo cp wrk /usr/local/bin'
    - pip3 install numpy==1.19 || true
    - pip3 install pytest || true
<<<<<<< HEAD
    - pip3 install -U ray[all] gym[atari]>=0.21.0,<0.24.1 autorom[accept-rom-license]
=======
    - pip3 install -U ray[all] "gym[atari]>=0.21.0,<0.24.0" autorom[accept-rom-license]
>>>>>>> 1fd2913a
    - pip3 install ray[all]
    # TODO (Alex): Ideally we would install all the dependencies from the new
    # version too, but pip won't be able to find the new version of ray-cpp.
    - pip3 uninstall ray -y || true && pip3 install -U {{ env["RAY_WHEELS"] | default("ray") }}
    - {{ env["RAY_WHEELS_SANITY_CHECK"] | default("echo No Ray wheels sanity check") }}<|MERGE_RESOLUTION|>--- conflicted
+++ resolved
@@ -7,11 +7,7 @@
 
 python:
   pip_packages:
-<<<<<<< HEAD
-    - gym[atari]>=0.21.0,<0.24.1
-=======
     - "gym[atari]>=0.21.0,<0.24.0"
->>>>>>> 1fd2913a
     - pygame
     - pytest
     - tensorflow
@@ -22,11 +18,7 @@
     - 'rm -r wrk || true && git clone https://github.com/wg/wrk.git /tmp/wrk && cd /tmp/wrk && make -j && sudo cp wrk /usr/local/bin'
     - pip3 install numpy==1.19 || true
     - pip3 install pytest || true
-<<<<<<< HEAD
-    - pip3 install -U ray[all] gym[atari]>=0.21.0,<0.24.1 autorom[accept-rom-license]
-=======
     - pip3 install -U ray[all] "gym[atari]>=0.21.0,<0.24.0" autorom[accept-rom-license]
->>>>>>> 1fd2913a
     - pip3 install ray[all]
     # TODO (Alex): Ideally we would install all the dependencies from the new
     # version too, but pip won't be able to find the new version of ray-cpp.
