--- conflicted
+++ resolved
@@ -1,32 +1,15 @@
-<<<<<<< HEAD
-- name: horovod_test
-  cluster:
-    app_config: app_config_master.yaml
-    compute_template: compute_tpl.yaml
-
-  run:
-    timeout: 36000
-    prepare: python wait_cluster.py 3 600
-    script: python workloads/horovod_tune_test.py
-    long_running: True
-
-  smoke_test:
-    run:
-      timeout: 1800
-=======
-- name: horovod_test
-  team: ml
-  cluster:
-    app_config: app_config_master.yaml
-    compute_template: compute_tpl.yaml
-
-  run:
-    timeout: 36000
-    prepare: python wait_cluster.py 3 600
-    script: python workloads/horovod_tune_test.py
-    long_running: True
-
-  smoke_test:
-    run:
-      timeout: 1800
->>>>>>> 19672688
+- name: horovod_test
+  team: ml
+  cluster:
+    app_config: app_config_master.yaml
+    compute_template: compute_tpl.yaml
+
+  run:
+    timeout: 36000
+    prepare: python wait_cluster.py 3 600
+    script: python workloads/horovod_tune_test.py
+    long_running: True
+
+  smoke_test:
+    run:
+      timeout: 1800