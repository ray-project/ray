--- conflicted
+++ resolved
@@ -1,11 +1,4 @@
 - name: horovod_test
-<<<<<<< HEAD
-  owner:
-    mail: "amog@anyscale.com"
-    slack: "@tune-team"
-
-=======
->>>>>>> 172d33be
   cluster:
     app_config: app_config.yaml
     compute_template: compute_tpl.yaml
