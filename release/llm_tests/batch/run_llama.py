import argparse

import ray
from ray.data.llm import build_llm_processor, vLLMEngineProcessorConfig


def parse_args():
    parser = argparse.ArgumentParser()

    parser.add_argument(
        "--tp-size",
        type=int,
        default=1,
        help="Tensor parallel size",
    )
    parser.add_argument(
        "--pp-size",
        type=int,
        default=1,
        help="Pipeline parallel size.",
    )
    parser.add_argument(
        "--concurrency", type=int, default=1, help="Number of concurrency (replicas)."
    )
    parser.add_argument(
        "--vllm-use-v1",
        action="store_true",
        default=False,
    )
    parser.add_argument(
        "--model-source",
        type=str,
        default="unsloth/Llama-3.1-8B-Instruct",
        help="Model source.",
    )
    parser.add_argument(
        "--dynamic-lora-loading-path",
        type=str,
        default=None,
        help="Path to the dynamic lora loading.",
    )
    parser.add_argument(
        "--lora-name",
        type=str,
        default=None,
        help="Name of the lora to load.",
    )
    parser.add_argument(
        "--max-lora-rank",
        type=int,
        default=None,
        help="Max lora rank.",
    )

    return parser.parse_args()


def main(args):
    tp_size = args.tp_size
    pp_size = args.pp_size
    concurrency = args.concurrency
    vllm_use_v1 = args.vllm_use_v1

    if vllm_use_v1:
        runtime_env = dict(
            env_vars=dict(
                VLLM_USE_V1="1",
            ),
        )
        # vLLM v1 does not support decoupled tokenizer,
        # but since the tokenizer is in a separate process,
        # the overhead should be moderated.
        tokenize = False
        detokenize = False
    else:
        runtime_env = {}
        tokenize = True
        detokenize = True

<<<<<<< HEAD
    runtime_env.update(
        dict(
            env_vars=dict(
                # Add your HF token here if you want to use a gated model e.g.
                # meta-llama/Llama-3.1-8B-Instruct
                # HF_TOKEN="hf_xxxxxxxxx",
            ),
        )
    )
    processor_config = vLLMEngineProcessorConfig(
        model_source="unsloth/Llama-3.1-8B-Instruct",
=======
    process_config_dict = dict(
        model_source=args.model_source,
>>>>>>> aa029a9e
        engine_kwargs=dict(
            tensor_parallel_size=tp_size,
            pipeline_parallel_size=pp_size,
            max_model_len=16384,
            enable_chunked_prefill=True,
            max_num_batched_tokens=2048,
        ),
        runtime_env=runtime_env,
        tokenize=tokenize,
        detokenize=detokenize,
        batch_size=16,
        accelerator_type=None,
        concurrency=concurrency,
    )

    # Enable LoRA.
    if args.dynamic_lora_loading_path:
        if args.lora_name is None:
            raise ValueError(
                "lora_name must be specified if dynamic_lora_loading_path is provided"
            )
        if args.max_lora_rank is None:
            raise ValueError(
                "max_lora_rank must be specified if dynamic_lora_loading_path is provided"
            )

        process_config_dict[
            "dynamic_lora_loading_path"
        ] = args.dynamic_lora_loading_path
        process_config_dict["engine_kwargs"]["enable_lora"] = True
        process_config_dict["engine_kwargs"]["max_lora_rank"] = args.max_lora_rank

    processor_config = vLLMEngineProcessorConfig(**process_config_dict)

    processor = build_llm_processor(
        processor_config,
        preprocess=lambda row: dict(
            model=args.model_source if args.lora_name is None else args.lora_name,
            messages=[
                {"role": "system", "content": "You are a calculator"},
                {"role": "user", "content": f"{row['id']} ** 3 = ?"},
            ],
            sampling_params=dict(
                temperature=0.3,
                max_tokens=50,
                detokenize=False,
            ),
        ),
        postprocess=lambda row: {
            "resp": row["generated_text"],
        },
    )

    # Chain the pipeline.
    ds = ray.data.range(120)
    ds = ds.map(lambda x: {"id": x["id"], "val": x["id"] + 5})
    ds = processor(ds)
    ds = ds.materialize()
    sampled = ds.limit(1)
    print(sampled)


if __name__ == "__main__":
    args = parse_args()
    main(args)<|MERGE_RESOLUTION|>--- conflicted
+++ resolved
@@ -77,7 +77,6 @@
         tokenize = True
         detokenize = True
 
-<<<<<<< HEAD
     runtime_env.update(
         dict(
             env_vars=dict(
@@ -87,12 +86,8 @@
             ),
         )
     )
-    processor_config = vLLMEngineProcessorConfig(
-        model_source="unsloth/Llama-3.1-8B-Instruct",
-=======
     process_config_dict = dict(
         model_source=args.model_source,
->>>>>>> aa029a9e
         engine_kwargs=dict(
             tensor_parallel_size=tp_size,
             pipeline_parallel_size=pp_size,
