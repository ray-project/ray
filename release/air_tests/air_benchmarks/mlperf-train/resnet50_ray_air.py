from collections import defaultdict
import tensorflow as tf
import numpy as np
import os
import pandas as pd
import time
import logging
import csv
import json
import torchvision
import torch

import ray
from ray.train.tensorflow import prepare_dataset_shard, TensorflowTrainer
<<<<<<< HEAD
from ray.data.preprocessors import BatchMapper
from ray import train, tune
from ray.train import ScalingConfig
=======
from ray.air.config import ScalingConfig
from ray.train import DataConfig
from ray import tune
>>>>>>> 8fbdb6f8
from ray.tune import Tuner
from ray.data.datasource.partitioning import Partitioning


from tf_utils import (
    DEFAULT_IMAGE_SIZE,
    NUM_CHANNELS,
    preprocess_image,
    build_tf_dataset,
)

from metric_utils import (
    determine_if_memory_monitor_is_enabled_in_latest_session,
    get_ray_spilled_and_restored_mb,
    MaxMemoryUtilizationTracker,
)

IMAGE_DIMS = (None, DEFAULT_IMAGE_SIZE, DEFAULT_IMAGE_SIZE, NUM_CHANNELS)

ONE_HOT = False

logging.basicConfig(level=logging.INFO)
logger = logging.getLogger(__name__)

# Data loader options.
# Use tf.data preprocessor provided by MLPerf reference implementation.
TF_DATA = "tf.data"
# Use a single empty data batch, repeated.
SYNTHETIC = "synthetic"
# Use Ray Datasets.
RAY_DATA = "ray.data"
# torch dataloader.
TORCH_DATALOADER = "torch"

# Each image is about 600KB after preprocessing.
APPROX_PREPROCESS_IMAGE_BYTES = 6 * 1e5


def build_model():
    return tf.keras.applications.resnet50.ResNet50(
        weights=None,
        # input_tensor=None,
        # input_shape=None,
        # pooling=None,
        # classes=1000,
    )


def print_dataset_stats(ds):
    print("")
    print("====Dataset stats====")
    print(ds.stats())
    print("")


def train_loop_for_worker(config):
    ray.data.DataContext.get_current().execution_options.verbose_progress = True

    epoch_times = []
    throughputs = []
    if config["train_sleep_time_ms"] >= 0:
        model = None
    else:
        strategy = tf.distribute.experimental.MultiWorkerMirroredStrategy()
        with strategy.scope():
            model = build_model()
            # model.compile(optimizer="rmsprop", loss="sparse_categorical_crossentropy")
            model.compile(optimizer="Adam", loss="mean_squared_error", metrics=["mse"])

    dataset_shard = train.get_dataset_shard("train")
    _tf_dataset = None
    synthetic_dataset = None
    if config["data_loader"] == TF_DATA:
        assert dataset_shard is None
        logger.info("Building tf.dataset...")
        filenames = get_tfrecords_filenames(
            config["data_root"],
            config["num_images_per_epoch"],
            config["num_images_per_input_file"],
        )
        _tf_dataset = build_tf_dataset(
            filenames,
            config["batch_size"],
            config["num_images_per_epoch"],
            config["num_epochs"],
            shuffle_buffer=config["shuffle_buffer_size"],
        )
    elif config["data_loader"] == SYNTHETIC:
        # Build an empty batch and repeat it.
        synthetic_dataset = build_synthetic_dataset(config["batch_size"])
    # TODO(swang): We should use the TorchTrainer and iter_torch_batches to
    # compare properly against TORCH_DATALOADER.
    # elif config["data_loader"] == TORCH_DATALOADER:
    #     assert dataset_shard is None
    #     logger.info("Building torch.DataLoader...")
    #     # TODO(swang): pass in shuffle buffer size.
    #     # NOTE(swang): There is no way to .limit() the number of images read
    #     # for torch.
    #     torch_dataset = build_torch_dataset(
    #         config["data_root"],
    #         config["batch_size"],
    #     )

    def build_synthetic_tf_dataset(dataset, batch_size, num_steps_per_epoch):
        batch = list(dataset.iter_tf_batches(batch_size=batch_size, dtypes=tf.float32))[
            0
        ]
        batch = (batch["image"], batch["label"])

        # TODO(swang): Might generate a few more records than expected if
        # batches don't divide evenly into num_images_per_epoch.
        def to_tensor_iterator():
            for _ in range(num_steps_per_epoch):
                yield batch

        output_signature = (
            tf.TensorSpec(shape=IMAGE_DIMS, dtype=tf.uint8),
            tf.TensorSpec(shape=(None,), dtype=tf.int32),
        )
        tf_dataset = tf.data.Dataset.from_generator(
            to_tensor_iterator, output_signature=output_signature
        )
        return prepare_dataset_shard(tf_dataset)

    num_steps_per_epoch = config["num_images_per_epoch"] // config["batch_size"]
    if config["num_images_per_epoch"] % config["batch_size"]:
        # Assuming batches will respect epoch boundaries.
        num_steps_per_epoch += 1

    for epoch in range(config["num_epochs"]):
        tf_dataset = None
        if config["data_loader"] == TF_DATA:
            assert _tf_dataset is not None
            tf_dataset = _tf_dataset
        elif config["data_loader"] == RAY_DATA:
            assert dataset_shard is not None
            tf_dataset = dataset_shard.to_tf(
                feature_columns="image",
                label_columns="label",
                batch_size=config["batch_size"],
            )
        elif config["data_loader"] == SYNTHETIC:
            tf_dataset = build_synthetic_tf_dataset(
                synthetic_dataset,
                batch_size=config["batch_size"],
                num_steps_per_epoch=num_steps_per_epoch,
            )

        epoch_start_time_s = time.perf_counter()

        if model:
            model.fit(tf_dataset, steps_per_epoch=num_steps_per_epoch)
        else:
            num_rows_read = 0
            for i, batch in enumerate(tf_dataset):
                num_rows_read += len(batch[0])
                if i >= num_steps_per_epoch:
                    break
                time.sleep(config["train_sleep_time_ms"] / 1000)
                if i % 10 == 0:
                    print("Step", i)

            assert num_rows_read >= config["num_images_per_epoch"], (
                num_rows_read,
                config["num_images_per_epoch"],
            )

        epoch_time_s = time.perf_counter() - epoch_start_time_s
        epoch_times.append(epoch_time_s)
        throughputs.append(config["num_images_per_epoch"] / epoch_time_s)

        total_tput = config["num_images_per_epoch"] / epoch_time_s
        # Drop the first epoch to remove warmup time.
        if len(epoch_times) > 1:
            total_tput = (epoch) * config["num_images_per_epoch"] / sum(epoch_times[1:])
        logger.info(
            "Epoch time: {epoch_time_s}s, images/s: {throughput}".format(
                epoch_time_s=epoch_time_s,
                throughput=config["num_images_per_epoch"] / epoch_time_s,
            )
        )

<<<<<<< HEAD
        # You can also use ray.air.integrations.keras.Callback
        # for reporting and checkpointing instead of reporting manually.
        train.report(
=======
        session.report(
>>>>>>> 8fbdb6f8
            {
                "all_epoch_times_s": epoch_times,
                "all_throughputs_imgs_s": throughputs,
                "tput_images_per_s": total_tput,
            }
        )

        if config["data_loader"] == RAY_DATA:
            print_dataset_stats(dataset_shard)
            print("epoch time", epoch, epoch_time_s)


def crop_and_flip_image_batch(image_batch):
    transform = torchvision.transforms.Compose(
        [
            torchvision.transforms.RandomResizedCrop(
                size=DEFAULT_IMAGE_SIZE,
                scale=(0.05, 1.0),
                ratio=(0.75, 1.33),
            ),
            torchvision.transforms.RandomHorizontalFlip(),
        ]
    )
    batch_size, height, width, channels = image_batch["image"].shape
    tensor_shape = (batch_size, channels, height, width)
    image_batch["image"] = transform(
        torch.Tensor(image_batch["image"].reshape(tensor_shape))
    )
    return image_batch


def decode_tf_record_batch(tf_record_batch: pd.DataFrame) -> pd.DataFrame:
    def process_images():
        for image_buffer in tf_record_batch["image/encoded"]:
            image_buffer = tf.reshape(image_buffer, shape=[])
            image_buffer = tf.io.decode_jpeg(image_buffer, channels=NUM_CHANNELS)
            yield image_buffer

    # Subtract one so that labels are in [0, 1000), and cast to float32 for
    # Keras model.
    # TODO(swang): Do we need to support one-hot encoding?
    labels = (tf_record_batch["image/class/label"] - 1).astype("float32")
    df = pd.DataFrame.from_dict({"image": process_images(), "label": labels})

    return df


def decode_crop_and_flip_tf_record_batch(tf_record_batch: pd.DataFrame) -> pd.DataFrame:
    """
    This version of the preprocessor fuses the load step with the crop and flip
    step, which should have better performance (at the cost of re-executing the
    load step on each epoch):
    - the reference tf.data implementation can use the fused decode_and_crop op
    - ray.data doesn't have to materialize the intermediate decoded batch.
    """

    def process_images():
        for image_buffer in tf_record_batch["image/encoded"]:
            # Each image output is ~600KB.
            yield preprocess_image(
                image_buffer=image_buffer,
                output_height=DEFAULT_IMAGE_SIZE,
                output_width=DEFAULT_IMAGE_SIZE,
                num_channels=NUM_CHANNELS,
                # TODO(swang): Also load validation set.
                is_training=True,
            ).numpy()

    # Subtract one so that labels are in [0, 1000), and cast to float32 for
    # Keras model.
    # TODO(swang): Do we need to support one-hot encoding?
    labels = (tf_record_batch["image/class/label"] - 1).astype("float32")
    df = pd.DataFrame.from_dict({"image": process_images(), "label": labels})

    return df


def build_synthetic_dataset(batch_size):
    image_dims = IMAGE_DIMS[1:]
    empty = np.empty(image_dims, dtype=np.uint8)
    ds = ray.data.from_items(
        [{"image": empty, "label": 1} for _ in range(int(batch_size))],
        parallelism=1,
    )
    return ds


def get_tfrecords_filenames(data_root, num_images_per_epoch, num_images_per_input_file):
    num_files = num_images_per_epoch // num_images_per_input_file
    if num_images_per_epoch % num_images_per_input_file:
        num_files += 1
    filenames = [
        os.path.join(data_root, filename) for filename in os.listdir(data_root)
    ][:num_files]
    assert (
        len(filenames) == num_files
    ), f"Need {num_files} input files, only found {len(filenames)}"
    return filenames


def build_dataset(
    data_root,
    num_images_per_epoch,
    num_images_per_input_file,
    batch_size,
    read_from_images=True,
):
    if read_from_images:
        ds = ray.data.read_images(
            data_root,
            # Use the same partitioning required by torch dataloader.
            # root_dir
            #   class_name1
            #     XXX.jpg
            #   class_name2
            #     YYY.jpg
            partitioning=Partitioning("dir", field_names=["label"], base_dir="~/data"),
        )

        classes = {label: i for i, label in enumerate(ds.unique("label"))}

        def convert_class_to_idx(df, classes):
            df["label"] = df["label"].map(classes).astype("float32")
            return df

        ds = ds.map_batches(
            convert_class_to_idx,
            fn_kwargs={"classes": classes},
        )
        ds = ds.map_batches(
            crop_and_flip_image_batch,
            zero_copy_batch=True,
        )
    else:
        filenames = get_tfrecords_filenames(
            data_root, num_images_per_epoch, num_images_per_input_file
        )
        ds = ray.data.read_tfrecords(filenames)
        ds = ds.map_batches(
            decode_crop_and_flip_tf_record_batch,
            batch_size=batch_size,
            batch_format="pandas",
        )

    ds = ds.limit(num_images_per_epoch)
    return ds


FIELDS = [
    "data_loader",
    "train_sleep_time_ms",
    "num_cpu_nodes",
    "num_epochs",
    "num_images_per_epoch",
    "num_images_per_input_file",
    "num_files",
    "batch_size",
    "shuffle_buffer_size",
    "ray_mem_monitor_enabled",
    "ray_spilled_mb",
    "ray_restored_mb",
    "min_available_mb",
    "time_total_s",
    "tput_images_per_s",
    "all_epoch_times_s",
    "all_throughputs_imgs_s",
]


def write_metrics(data_loader, command_args, metrics, output_file):
    print(metrics)
    assert "tput_images_per_s" in metrics
    row = {key: val for key, val in metrics.items() if key in FIELDS}
    row["data_loader"] = data_loader
    for field in FIELDS:
        val = getattr(command_args, field, None)
        if val is not None:
            row[field] = val

    for field in FIELDS:
        print(f"{field}: {row[field]}")

    write_header = not os.path.exists(output_file)
    with open(output_file, "a+", newline="") as csvfile:
        writer = csv.DictWriter(csvfile, fieldnames=FIELDS)
        if write_header:
            writer.writeheader()
        writer.writerow(row)

    test_output_json_envvar = "TEST_OUTPUT_JSON"
    test_output_json_path = os.environ.get(test_output_json_envvar)
    if not test_output_json_path:
        print(
            "Env var {env_var} not set, will not write test output json.".format(
                env_var=test_output_json_envvar
            )
        )
    else:
        print(
            "Env var {env_var} set to '{path}'. Will write test output json.".format(
                env_var=test_output_json_envvar, path=test_output_json_path
            )
        )
        append_to_test_output_json(test_output_json_path, row)


def append_to_test_output_json(path, metrics):

    output_json = {}
    try:
        with open(path, "r") as existing_test_output_file:
            output_json = json.load(existing_test_output_file)
    except FileNotFoundError:
        pass

    # Set success to be previous_success && current_success.
    success = output_json.get("success", "1")
    success = "1" if (success == "1") and (metrics["tput_images_per_s"] != -1) else "0"
    output_json["success"] = success

    # Append all metrics to an array of runs.
    runs = output_json.get("runs", [])
    runs.append(metrics)
    output_json["runs"] = runs

    num_images_per_file = metrics["num_images_per_input_file"]
    num_files = metrics["num_files"]
    data_loader = metrics["data_loader"]
    num_cpu_nodes = metrics["num_cpu_nodes"]

    # Append select performance metrics to perf_metrics.
    perf_metrics = defaultdict(dict)
    perf_metrics.update(output_json.get("perf_metrics", {}))
    perf_metric_name = f"{data_loader}_{num_images_per_file}-images-per-file_{num_files}-num-files-{num_cpu_nodes}-num-cpu-nodes_throughput-img-per-second"  # noqa: E501
    perf_metrics[perf_metric_name].update(
        {
            "THROUGHPUT": metrics["tput_images_per_s"],
        }
    )
    output_json["perf_metrics"] = perf_metrics

    with open(path, "w") as test_output_file:
        json.dump(output_json, test_output_file)

    print(f"Finished benchmark, metrics exported to {path}.")


if __name__ == "__main__":
    import argparse

    parser = argparse.ArgumentParser()

    parser.add_argument(
        "--data-root",
        default=None,
        type=str,
        help='Directory path with TFRecords. Filenames should start with "train".',
    )

    data_ingest_group = parser.add_mutually_exclusive_group(required=True)
    data_ingest_group.add_argument("--use-tf-data", action="store_true")
    data_ingest_group.add_argument("--use-ray-data", action="store_true")
    data_ingest_group.add_argument("--use-torch", action="store_true")
    data_ingest_group.add_argument("--synthetic-data", action="store_true")

    parser.add_argument(
        "--num-images-per-input-file",
        default=1,
        type=int,
        help=(
            "Estimated number of images per input TFRecord file. "
            "Used to determine how many files to load."
            "If you receive an error about too few rows, lower this value."
        ),
    )
    parser.add_argument("--num-images-per-epoch", default=100, type=int)
    parser.add_argument("--num-epochs", default=2, type=int)
    parser.add_argument("--batch-size", default=1, type=int)
    parser.add_argument(
        "--train-sleep-time-ms",
        default=-1,
        type=int,
        help="If set to >= 0, use an empty trainer that sleeps this many ms per batch.",
    )
    parser.add_argument(
        "--shuffle-buffer-size",
        default=0,
        type=int,
        help=(
            "Size of each Train worker's local shuffle buffer. "
            "Default value taken from MLPerf reference implementation."
        ),
    )
    parser.add_argument(
        "--trainer-resources-cpu",
        default=1,
        type=int,
        help=("CPU resources requested per AIR trainer instance. Defaults to 1."),
    )
    parser.add_argument(
        "--tune-trials",
        default=0,
        type=int,
        help=(
            "Number of Tune trials to run. Defaults to 0, "
            "which disables Tune and executes a Trainer instance directly."
        ),
    )
    parser.add_argument("--output-file", default="out.csv", type=str)
    parser.add_argument("--use-gpu", action="store_true")
    parser.add_argument("--num-cpu-nodes", default=0, type=int)
    parser.add_argument("--from-images", action="store_true")
    args = parser.parse_args()

    ray.init(
        runtime_env={
            "working_dir": os.path.dirname(__file__),
        }
    )

    if args.use_tf_data or args.use_ray_data or args.use_torch:
        assert (
            args.data_root is not None
        ), "--use-tf-data, --use-ray-data, and --use-torch require a --data-root directory for TFRecord files"  # noqa: E501
    elif args.synthetic_data:
        assert args.data_root is None, "--synthetic-data doesn't use --data-root"

    memory_utilization_tracker = MaxMemoryUtilizationTracker(sample_interval_s=1)
    memory_utilization_tracker.start()

    # Get the available space on the current filesystem.
    # We'll use this to check whether the job should throw an OutOfDiskError.
    statvfs = os.statvfs("/home")
    available_disk_space = statvfs.f_bavail * statvfs.f_frsize
    expected_disk_usage = args.num_images_per_epoch * APPROX_PREPROCESS_IMAGE_BYTES
    print(f"Available disk space: {available_disk_space / 1e9}GB")
    print(f"Expected disk usage: {expected_disk_usage/ 1e9}GB")
    disk_error_expected = expected_disk_usage > available_disk_space * 0.8

    datasets = {}
    train_loop_config = {
        "num_epochs": args.num_epochs,
        "batch_size": args.batch_size,
        "train_sleep_time_ms": args.train_sleep_time_ms,
        "data_root": args.data_root,
        "num_images_per_epoch": args.num_images_per_epoch,
        "num_images_per_input_file": args.num_images_per_input_file,
        "shuffle_buffer_size": None
        if args.shuffle_buffer_size == 0
        else args.shuffle_buffer_size,
    }

    options = DataConfig.default_ingest_options()

    if args.synthetic_data:
        logger.info("Using synthetic data loader...")
        train_loop_config["data_loader"] = SYNTHETIC
    else:
        if args.use_tf_data:
            logger.info("Using tf.data loader")
            train_loop_config["data_loader"] = TF_DATA
        elif args.use_torch:
            logger.info("Using torch Dataloader")
            preprocessor = None
            train_loop_config["data_loader"] = TORCH_DATALOADER
        else:
            logger.info("Using Ray Datasets loader")

            # Enable block splitting to support larger file sizes w/o OOM.
            ctx = ray.data.context.DataContext.get_current()
            ctx.block_splitting_enabled = True

            options.resource_limits.object_store_memory = 10e9

            datasets["train"] = build_dataset(
                args.data_root,
                args.num_images_per_epoch,
                args.num_images_per_input_file,
                args.batch_size,
                args.from_images,
            )
            train_loop_config["data_loader"] = RAY_DATA

    trainer = TensorflowTrainer(
        train_loop_for_worker,
        scaling_config=ScalingConfig(
            num_workers=1,
            use_gpu=args.use_gpu,
            trainer_resources={"CPU": args.trainer_resources_cpu},
        ),
        datasets=datasets,
        dataset_config=ray.train.DataConfig(
            execution_options=options,
        ),
        train_loop_config=train_loop_config,
    )

    tuner = None
    if args.tune_trials > 0:
        tuner = Tuner(
            trainer,
            param_space={
                "train_loop_config": {
                    "random_var": tune.grid_search(range(1, args.tune_trials + 1))
                }
            },
            tune_config=tune.TuneConfig(
                metric="time_total_s", mode="max", num_samples=1
            ),
        )

    result = {}
    exc = None
    start_time_s = time.perf_counter()
    ray_spill_stats_start = get_ray_spilled_and_restored_mb()
    try:
        if tuner:
            result_grid = tuner.fit()
            result = result_grid.get_best_result()
        else:
            result = trainer.fit()
        result = result.metrics
    except Exception as e:
        exc = e

    if exc is not None:
        result["tput_images_per_s"] = -1
        result["time_total_s"] = time.perf_counter() - start_time_s

    result["ray_spilled_mb"], result["ray_restored_mb"] = tuple(
        end - start
        for start, end in zip(ray_spill_stats_start, get_ray_spilled_and_restored_mb())
    )
    result["min_available_mb"] = memory_utilization_tracker.stop() / (1 << 20)
    result[
        "ray_mem_monitor_enabled"
    ] = determine_if_memory_monitor_is_enabled_in_latest_session()

    if args.from_images:
        result["num_files"] = args.num_images_per_epoch
        result["num_images_per_input_file"] = 1
    else:
        result["num_files"] = len(
            get_tfrecords_filenames(
                train_loop_config["data_root"],
                train_loop_config["num_images_per_epoch"],
                train_loop_config["num_images_per_input_file"],
            )
        )

    try:
        write_metrics(train_loop_config["data_loader"], args, result, args.output_file)
    except OSError:
        if not disk_error_expected:
            raise

    if exc is not None:
        print(f"Raised exception: {exc}")
        if not disk_error_expected:
            raise exc
        else:
            # There is no way to get the error cause from the TuneError
            # returned by AIR, so it's possible that it raised an error other
            # than OutOfDiskError here.
            pass

    ray.timeline("timeline.json")<|MERGE_RESOLUTION|>--- conflicted
+++ resolved
@@ -12,15 +12,8 @@
 
 import ray
 from ray.train.tensorflow import prepare_dataset_shard, TensorflowTrainer
-<<<<<<< HEAD
-from ray.data.preprocessors import BatchMapper
+from ray.train import DataConfig, ScalingConfig
 from ray import train, tune
-from ray.train import ScalingConfig
-=======
-from ray.air.config import ScalingConfig
-from ray.train import DataConfig
-from ray import tune
->>>>>>> 8fbdb6f8
 from ray.tune import Tuner
 from ray.data.datasource.partitioning import Partitioning
 
@@ -203,13 +196,7 @@
             )
         )
 
-<<<<<<< HEAD
-        # You can also use ray.air.integrations.keras.Callback
-        # for reporting and checkpointing instead of reporting manually.
         train.report(
-=======
-        session.report(
->>>>>>> 8fbdb6f8
             {
                 "all_epoch_times_s": epoch_times,
                 "all_throughputs_imgs_s": throughputs,
