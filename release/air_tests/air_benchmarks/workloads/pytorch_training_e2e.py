import click
import time
import json
import os
import pandas as pd

from torchvision import transforms
from torchvision.models import resnet18
import torch
import torch.nn as nn
import torch.optim as optim

import ray
from ray.train.torch import TorchCheckpoint
from ray.data.preprocessors import BatchMapper
from ray import train
from ray.air import session
from ray.train.torch import TorchTrainer
from ray.data.datasource import ImageFolderDatasource
from ray.air.config import ScalingConfig


def preprocess_image_with_label(df: pd.DataFrame) -> pd.DataFrame:
    """
    User Pytorch code to transform user image.
    """
    preprocess = transforms.Compose(
        [
            transforms.ToTensor(),
            transforms.Resize(256),
            transforms.CenterCrop(224),
            transforms.Normalize(mean=[0.485, 0.456, 0.406], std=[0.229, 0.224, 0.225]),
        ]
    )
<<<<<<< HEAD
    df["image"] = [preprocess(image).numpy() for image in df["image"]]
=======
    df.loc[:, "image"] = [preprocess(image).numpy() for image in df["image"]]
>>>>>>> b95f7b22
    # Fix fixed synthetic value for perf benchmark purpose
    df.loc[:, "label"] = df["label"].map(lambda _: 1)
    return df


def train_loop_per_worker(config):
    raw_model = resnet18(pretrained=True)
    model = train.torch.prepare_model(raw_model)
    criterion = nn.CrossEntropyLoss()
    optimizer = optim.SGD(model.parameters(), lr=0.001, momentum=0.9)

    train_dataset_shard = session.get_dataset_shard("train")

    for epoch in range(config["num_epochs"]):
        running_loss = 0.0
        for i, data in enumerate(
            train_dataset_shard.iter_torch_batches(batch_size=config["batch_size"])
        ):
            # get the inputs; data is a list of [inputs, labels]
            inputs = data["image"].to(device="cuda")
            labels = data["label"].to(device="cuda")
            # zero the parameter gradients
            optimizer.zero_grad()

            # forward + backward + optimize
            outputs = model(inputs)
            loss = criterion(outputs, labels)
            loss.backward()
            optimizer.step()

            # print statistics
            running_loss += loss.item()
            if i % 2000 == 1999:  # print every 2000 mini-batches
                print(f"[{epoch + 1}, {i + 1:5d}] loss: {running_loss / 2000:.3f}")
                running_loss = 0.0

        session.report(
            dict(running_loss=running_loss),
            checkpoint=TorchCheckpoint.from_model(model),
        )


@click.command(help="Run Batch prediction on Pytorch ResNet models.")
@click.option("--data-size-gb", type=int, default=1)
@click.option("--num-epochs", type=int, default=2)
@click.option("--num-workers", type=int, default=1)
def main(data_size_gb: int, num_epochs=2, num_workers=1):
    data_url = f"s3://air-example-data-2/{data_size_gb}G-image-data-synthetic-raw"
    print(
        "Running Pytorch image model training with "
        f"{data_size_gb}GB data from {data_url}"
    )
    print(f"Training for {num_epochs} epochs with {num_workers} workers.")
    start = time.time()
    # Enable cross host NCCL for larger scale tests
    runtime_env = {"env_vars": {"NCCL_SOCKET_IFNAME": "ens3"}}
    ray.init(runtime_env=runtime_env)
    dataset = ray.data.read_datasource(
        ImageFolderDatasource(), root=data_url, size=(256, 256)
    )

    preprocessor = BatchMapper(preprocess_image_with_label)

    trainer = TorchTrainer(
        train_loop_per_worker=train_loop_per_worker,
        train_loop_config={"batch_size": 64, "num_epochs": num_epochs},
        datasets={"train": dataset},
        preprocessor=preprocessor,
        scaling_config=ScalingConfig(num_workers=num_workers, use_gpu=True),
    )
    trainer.fit()

    total_time_s = round(time.time() - start, 2)

    # For structured output integration with internal tooling
    results = {"data_size_gb": data_size_gb, "num_epochs": num_epochs}
    results["perf_metrics"] = [
        {
            "perf_metric_name": "total_time_s",
            "perf_metric_value": total_time_s,
            "perf_metric_type": "LATENCY",
        },
        {
            "perf_metric_name": "throughout_MB_s",
            "perf_metric_value": round(
                num_epochs * data_size_gb * 1024 / total_time_s, 2
            ),
            "perf_metric_type": "THROUGHPUT",
        },
    ]

    test_output_json = os.environ.get("TEST_OUTPUT_JSON", "/tmp/release_test_out.json")
    with open(test_output_json, "wt") as f:
        json.dump(results, f)

    print(results)


if __name__ == "__main__":
    main()<|MERGE_RESOLUTION|>--- conflicted
+++ resolved
@@ -32,11 +32,7 @@
             transforms.Normalize(mean=[0.485, 0.456, 0.406], std=[0.229, 0.224, 0.225]),
         ]
     )
-<<<<<<< HEAD
-    df["image"] = [preprocess(image).numpy() for image in df["image"]]
-=======
     df.loc[:, "image"] = [preprocess(image).numpy() for image in df["image"]]
->>>>>>> b95f7b22
     # Fix fixed synthetic value for perf benchmark purpose
     df.loc[:, "label"] = df["label"].map(lambda _: 1)
     return df
