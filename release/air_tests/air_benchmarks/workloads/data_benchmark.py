import argparse
import json
import os
import time

import ray
from ray.air.config import DatasetConfig, ScalingConfig
from ray.air.util.check_ingest import DummyTrainer
from ray.data.preprocessors import BatchMapper

GiB = 1024 * 1024 * 1024


def make_ds(size_gb: int):
    # Dataset of 10KiB tensor records.
    total_size = GiB * size_gb
    record_dim = 1280
    record_size = record_dim * 8
    num_records = int(total_size / record_size)
    dataset = ray.data.range_tensor(num_records, shape=(record_dim,))
    print("Created dataset", dataset, "of size", dataset.size_bytes())
    return dataset


def run_ingest_bulk(dataset, num_workers, num_cpus_per_worker):
    dummy_prep = BatchMapper(lambda df: df * 2)
    trainer = DummyTrainer(
<<<<<<< HEAD
        scaling_config=ScalingConfig(
            num_workers=num_workers,
            trainer_resources={"CPU": 0},
            resources_per_worker={"CPU": num_cpus_per_worker},
        ),
=======
        scaling_config={
            "num_workers": num_workers,
            "trainer_resources": {"CPU": 0},
            "resources_per_worker": {"CPU": num_cpus_per_worker},
            "_max_cpu_fraction_per_node": 0.8,
        },
>>>>>>> 0acd2a5b
        datasets={"train": dataset},
        preprocessor=dummy_prep,
        num_epochs=1,
        prefetch_blocks=1,
        dataset_config={"train": DatasetConfig(split=True)},
    )
    trainer.fit()


if __name__ == "__main__":
    parser = argparse.ArgumentParser()
    parser.add_argument("--num-workers", type=int, default=4)
    parser.add_argument(
        "--num-cpus-per-worker",
        type=int,
        default=1,
        help="Number of CPUs for each training worker.",
    )
    parser.add_argument("--dataset-size-gb", type=int, default=200)
    args = parser.parse_args()
    ds = make_ds(args.dataset_size_gb)

    start = time.time()
    run_ingest_bulk(ds, args.num_workers, args.num_cpus_per_worker)
    end = time.time()
    time_taken = end - start

    result = {"time_taken_s": time_taken}

    print("Results:", result)
    test_output_json = os.environ.get("TEST_OUTPUT_JSON", "/tmp/result.json")
    with open(test_output_json, "wt") as f:
        json.dump(result, f)<|MERGE_RESOLUTION|>--- conflicted
+++ resolved
@@ -25,20 +25,12 @@
 def run_ingest_bulk(dataset, num_workers, num_cpus_per_worker):
     dummy_prep = BatchMapper(lambda df: df * 2)
     trainer = DummyTrainer(
-<<<<<<< HEAD
         scaling_config=ScalingConfig(
             num_workers=num_workers,
             trainer_resources={"CPU": 0},
             resources_per_worker={"CPU": num_cpus_per_worker},
+            _max_cpu_fraction_per_node=0.8,
         ),
-=======
-        scaling_config={
-            "num_workers": num_workers,
-            "trainer_resources": {"CPU": 0},
-            "resources_per_worker": {"CPU": num_cpus_per_worker},
-            "_max_cpu_fraction_per_node": 0.8,
-        },
->>>>>>> 0acd2a5b
         datasets={"train": dataset},
         preprocessor=dummy_prep,
         num_epochs=1,
