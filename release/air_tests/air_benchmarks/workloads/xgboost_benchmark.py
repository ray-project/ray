--- conflicted
+++ resolved
@@ -100,12 +100,7 @@
         ),
     )
     result = trainer.fit()
-<<<<<<< HEAD
-
-    xgboost_model = trainer.get_model(result.checkpoint)
-=======
     xgboost_model = XGBoostTrainer.get_model(result.checkpoint)
->>>>>>> 55e8dab1
     xgboost_model.save_model(_XGB_MODEL_PATH)
     ray.shutdown()
 
@@ -118,11 +113,7 @@
     ds = ds.drop_columns(["labels"])
 
     class XGBoostPredictor:
-<<<<<<< HEAD
-        def __init__(self, model):
-=======
         def __init__(self, model: xgb.Booster):
->>>>>>> 55e8dab1
             self.model = model
 
         def __call__(self, data: pd.DataFrame) -> Dict[str, np.ndarray]:
