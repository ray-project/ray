--- conflicted
+++ resolved
@@ -79,17 +79,6 @@
     return ray.get(futures)
 
 
-<<<<<<< HEAD
-def time_it(f):
-    @wraps(f)
-    def wrapper(*args, **kwargs):
-        start = time.monotonic()
-        f(*args, **kwargs)
-        time_taken = time.monotonic() - start
-        return time_taken
-
-    return wrapper
-=======
 @ray.remote
 class CommandRunner:
     def run_command(self, cmd: str):
@@ -128,4 +117,14 @@
     for actor in actors:
         futures.append(actor.run_fn.remote(fn, *args, **kwargs))
     return ray.get(futures)
->>>>>>> 213a96e2
+
+
+def time_it(f):
+    @wraps(f)
+    def wrapper(*args, **kwargs):
+        start = time.monotonic()
+        f(*args, **kwargs)
+        time_taken = time.monotonic() - start
+        return time_taken
+
+    return wrapper
