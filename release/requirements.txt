--- conflicted
+++ resolved
@@ -1,9 +1,6 @@
 # Requirements to run release tests from the local machine (including client tests)
 click
-<<<<<<< HEAD
-=======
 # Copy anyscale pin to requirements_buildkite.txt and util.py
->>>>>>> 02f911ce
 anyscale==0.5.51
 slackclient
 boto3
