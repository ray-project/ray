--- conflicted
+++ resolved
@@ -357,7 +357,6 @@
     timeout: 1200
     script: python placement_group_tests/pg_run.py
 
-<<<<<<< HEAD
 - name: pg_long_running_performance_test
   cluster:
     app_config: placement_group_tests/app_config.yaml
@@ -368,7 +367,7 @@
     prepare: python wait_cluster.py 2 600
     script: python placement_group_tests/long_running_performance_test.py --num-stages 5000
   stable: false
-=======
+
 - name: placement_group_performance_test
   cluster:
     app_config: placement_group_tests/app_config.yaml
@@ -377,5 +376,4 @@
   run:
     timeout: 1200
     prepare: python wait_cluster.py 5 600
-    script: python placement_group_tests/placement_group_performance_test.py
->>>>>>> 61778a95
+    script: python placement_group_tests/placement_group_performance_test.py