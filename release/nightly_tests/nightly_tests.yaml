#
# Single node shuffle
#

# Test basic single node 10GB shuffle with a small number of partitions.
# This doesn't require object spilling.
- name: shuffle_10gb
  cluster:
    app_config: shuffle/shuffle_app_config.yaml
    compute_template: shuffle/shuffle_compute_single.yaml

  run:
    timeout: 3000
    script: python shuffle/shuffle_test.py --num-partitions=50 --partition-size=200e6

# Test single node 50GB shuffle with a large number of partitions.
- name: shuffle_50gb
  cluster:
    app_config: shuffle/shuffle_app_config.yaml
    compute_template: shuffle/shuffle_compute_single.yaml

  run:
    timeout: 3000
    script: python shuffle/shuffle_test.py --num-partitions=50 --partition-size=1e9

# Test single node 50GB shuffle with a large number of partitions.
- name: shuffle_50gb_large_partition
  cluster:
    app_config: shuffle/shuffle_app_config.yaml
    compute_template: shuffle/shuffle_compute_single.yaml

  run:
    timeout: 3000
    script: python shuffle/shuffle_test.py --num-partitions=500 --partition-size=100e6

# Test non streaming shuffle in a single node with a small number of partition.
- name: non_streaming_shuffle_50gb
  cluster:
    app_config: shuffle/shuffle_app_config.yaml
    compute_template: shuffle/shuffle_compute_single.yaml

  run:
    timeout: 3000
    script: python shuffle/shuffle_test.py --num-partitions=50 --partition-size=1e9 --no-streaming

# Test non streaming shuffle in a single node with a large number of partition.
- name: non_streaming_shuffle_50gb_large_partition
  cluster:
    app_config: shuffle/shuffle_app_config.yaml
    compute_template: shuffle/shuffle_compute_single.yaml

  run:
    timeout: 3000
    script: python shuffle/shuffle_test.py --num-partitions=500 --partition-size=100e6 --no-streaming

- name: dask_on_ray_10gb_sort
  cluster:
    app_config: dask_on_ray/dask_on_ray_app_config.yaml
    compute_template: dask_on_ray/dask_on_ray_sort_compute_template.yaml

  run:
    timeout: 7200
    script: python dask_on_ray/dask_on_ray_sort.py --nbytes 10_000_000_000 --npartitions 50 --num-nodes 1 --ray --data-dir /tmp/ray --file-path /tmp/ray

- name: dask_on_ray_100gb_sort
  cluster:
    app_config: dask_on_ray/dask_on_ray_app_config.yaml
    compute_template: dask_on_ray/dask_on_ray_sort_compute_template.yaml

  run:
    timeout: 7200
    script: python dask_on_ray/dask_on_ray_sort.py --nbytes 100_000_000_000 --npartitions 200 --num-nodes 1 --ray --data-dir /tmp/ray --file-path /tmp/ray

#
# Multi node shuffle
#

# Test multi nodes 100GB shuffle with a small number of partitions.
- name: shuffle_100gb
  cluster:
    app_config: shuffle/shuffle_app_config.yaml
    compute_template: shuffle/shuffle_compute_multi.yaml

  run:
    timeout: 3000
    prepare: python wait_cluster.py 4 600
    script: python shuffle/shuffle_test.py --num-partitions=200 --partition-size=500e6

# Test non streaming multi nodes 100GB shuffle with a small number of partitions.
- name: non_streaming_shuffle_100gb
  cluster:
    app_config: shuffle/shuffle_app_config.yaml
    compute_template: shuffle/shuffle_compute_multi.yaml

  run:
    timeout: 3000
    prepare: python wait_cluster.py 4 600
    script: python shuffle/shuffle_test.py --num-partitions=200 --partition-size=500e6 --no-streaming

# Test autoscaling 1TB streaming shuffle with a large number of partitions.
- name: autoscaling_shuffle_1tb_1000_partitions
  cluster:
    app_config: shuffle/shuffle_app_config.yaml
    compute_template: shuffle/shuffle_compute_autoscaling.yaml

  run:
    timeout: 4000
    script: python shuffle/shuffle_test.py --num-partitions=1000 --partition-size=1e9 --no-streaming

# Test multi nodes 1TB streaming shuffle with a large number of partitions.
- name: shuffle_1tb_1000_partition
  cluster:
    app_config: shuffle/shuffle_app_config.yaml
    compute_template: shuffle/shuffle_compute_large_scale.yaml

  run:
    timeout: 3000
    prepare: python wait_cluster.py 20 900
    script: python shuffle/shuffle_test.py --num-partitions=1000 --partition-size=1e9

# Test multi nodes 1TB non streaming shuffle with a large number of partitions.
- name: non_streaming_shuffle_1tb_1000_partition
  cluster:
    app_config: shuffle/shuffle_app_config.yaml
    compute_template: shuffle/shuffle_compute_large_scale.yaml

  run:
    timeout: 3000
    prepare: python wait_cluster.py 20 900
    script: python shuffle/shuffle_test.py --num-partitions=1000 --partition-size=1e9 --no-streaming

# Stress test for 1TB multi node streaming shuffle.
- name: shuffle_1tb_5000_partitions
  cluster:
    app_config: shuffle/shuffle_app_config.yaml
    compute_template: shuffle/shuffle_compute_large_scale.yaml

  run:
    timeout: 7200
    prepare: python wait_cluster.py 20 900
    script: python shuffle/shuffle_test.py --num-partitions=5000 --partition-size=200e6

# Stress test for 1TB multi node non-streaming shuffle.
- name: non_streaming_shuffle_1tb_5000_partitions
  cluster:
    app_config: shuffle/shuffle_app_config.yaml
    compute_template: shuffle/shuffle_compute_large_scale.yaml

  run:
    timeout: 7200
    prepare: python wait_cluster.py 20 900
    script: python shuffle/shuffle_test.py --num-partitions=5000 --partition-size=200e6 --no-streaming

# Test large scale dask on ray test without spilling.
- name: dask_on_ray_large_scale_test_no_spilling
  cluster:
    app_config: dask_on_ray/large_scale_dask_on_ray_app_config.yaml
    compute_template: dask_on_ray/dask_on_ray_stress_compute.yaml

  run:
    timeout: 7200
    prepare: python wait_cluster.py 21 600
    script: python dask_on_ray/large_scale_test.py --num_workers 20 --worker_obj_store_size_in_gb 20 --error_rate 0  --data_save_path /tmp/ray

  smoke_test:
    cluster:
      app_config: dask_on_ray/large_scale_dask_on_ray_app_config.yaml
      compute_template: dask_on_ray/large_scale_dask_on_ray_compute_template.yaml

    run:
      timeout: 7200
      prepare: python wait_cluster.py 5 600
      script: python dask_on_ray/large_scale_test.py --num_workers 4 --worker_obj_store_size_in_gb 20 --error_rate 0  --data_save_path /tmp/ray

# Test large scale dask on ray test with spilling.
- name: dask_on_ray_large_scale_test_spilling
  cluster:
    app_config: dask_on_ray/large_scale_dask_on_ray_app_config.yaml
    compute_template: dask_on_ray/dask_on_ray_stress_compute.yaml

  run:
    timeout: 7200
    prepare: python wait_cluster.py 21 600
    script: python dask_on_ray/large_scale_test.py --num_workers 150 --worker_obj_store_size_in_gb 70 --error_rate 0  --data_save_path /tmp/ray

  smoke_test:
    cluster:
      app_config: dask_on_ray/large_scale_dask_on_ray_app_config.yaml
      compute_template: dask_on_ray/large_scale_dask_on_ray_compute_template.yaml

    run:
      timeout: 7200
      prepare: python wait_cluster.py 5 600
      script: python dask_on_ray/large_scale_test.py --num_workers 32 --worker_obj_store_size_in_gb 70 --error_rate 0  --data_save_path /tmp/ray

# Stress tests with many tasks
- name: stress_test_many_tasks
  cluster:
    app_config: stress_tests/stress_tests_app_config.yaml
    compute_template: stress_tests/stress_tests_compute.yaml

  run:
    timeout: 7200
    script: python stress_tests/test_many_tasks.py

  smoke_test:
    cluster:
      app_config: stress_tests/stress_tests_app_config.yaml
      compute_template: stress_tests/smoke_test_compute.yaml

    run:
      timeout: 3600
      script: python stress_tests/test_many_tasks.py --num-nodes=4 --smoke-test

# Stress tests with dead actors
- name: stress_test_dead_actors
  cluster:
    app_config: stress_tests/stress_tests_app_config.yaml
    compute_template: stress_tests/stress_tests_compute.yaml

  run:
    timeout: 7200
    script: python stress_tests/test_dead_actors.py

  smoke_test:
    cluster:
      app_config: stress_tests/stress_tests_app_config.yaml
      compute_template: stress_tests/smoke_test_compute.yaml

    run:
      timeout: 3600
      script: python stress_tests/test_dead_actors.py --num-nodes=4 --num-parents=3 --num-children=3

# Stress tests with placement groups
- name: stress_test_placement_group
  cluster:
    app_config: stress_tests/stress_tests_app_config.yaml
    compute_template: stress_tests/placement_group_tests_compute.yaml

  run:
    timeout: 7200
    script: python stress_tests/test_placement_group.py

# Test decision tree on autoscaling compute cluster.
- name: decision_tree_autoscaling
  cluster:
    app_config: decision_tree/decision_tree_app_config.yaml
    compute_template: decision_tree/autoscaling_compute.yaml

  run:
    timeout: 3000
    script: python decision_tree/cart_with_tree.py

# Test 20 concurrent decision tree runs on autoscaling compute cluster.
- name: decision_tree_autoscaling_20_runs
  cluster:
    app_config: decision_tree/decision_tree_app_config.yaml
    compute_template: decision_tree/autoscaling_compute.yaml

  run:
    timeout: 9600
    script: python decision_tree/cart_with_tree.py --concurrency=20

# Stress test shuffle_data_loader.
- name: shuffle_data_loader
  cluster:
    app_config: shuffle_data_loader/shuffle_data_loader_app_config.yaml
    compute_template: shuffle_data_loader/shuffle_data_loader_compute.yaml

  run:
    timeout: 7200 
    script: >
      python shuffle_data_loader/benchmark.py
      --num-rows 100_000_000
      --num-files 50
      --num-row-groups-per-file 5
      --num-reducers 32 --num-trainers 16
      --batch-size 250000
      --cluster
      --num-trials 1
      --num-epochs 10
      --max-concurrent-epochs 2
      --data-dir s3://core-nightly-test/shuffle-data/
      --no-stats

# Stress test shuffle_data_loader.
- name: shuffle_data_loader_4_nodes
  cluster:
    app_config: shuffle_data_loader/shuffle_data_loader_app_config.yaml
    compute_template: shuffle_data_loader/shuffle_data_loader_compute_4_nodes.yaml

  run:
    timeout: 7200
    prepare: python wait_cluster.py 4 600
    script: >
      python shuffle_data_loader/benchmark.py
      --num-rows 400_000_000
      --num-files 50
      --num-row-groups-per-file 5
      --num-reducers 32 --num-trainers 16
      --batch-size 250000
      --cluster
      --num-trials 1
      --num-epochs 10
      --max-concurrent-epochs 2
      --data-dir s3://core-nightly-test/shuffle-data/
      --no-stats

- name: dask_on_ray_1tb_sort
  cluster:
    app_config: dask_on_ray/dask_on_ray_app_config.yaml
    compute_template: dask_on_ray/1tb_sort_compute.yaml

  run:
    timeout: 14400
<<<<<<< HEAD
    script: python dask_on_ray/dask_on_ray_sort.py --nbytes 1_000_000_000_000 --npartitions 500 --num-nodes 5 --ray --data-dir /tmp/ray --s3-bucket core-nightly-test --trial 3
=======
    script: python dask_on_ray/dask_on_ray_sort.py --nbytes 1_000_000_000_000 --npartitions 1000 --num-nodes 31 --ray --data-dir /tmp/ray --s3-bucket core-nightly-test
>>>>>>> 7ba4d3a4
<|MERGE_RESOLUTION|>--- conflicted
+++ resolved
@@ -312,9 +312,5 @@
     compute_template: dask_on_ray/1tb_sort_compute.yaml
 
   run:
-    timeout: 14400
-<<<<<<< HEAD
-    script: python dask_on_ray/dask_on_ray_sort.py --nbytes 1_000_000_000_000 --npartitions 500 --num-nodes 5 --ray --data-dir /tmp/ray --s3-bucket core-nightly-test --trial 3
-=======
-    script: python dask_on_ray/dask_on_ray_sort.py --nbytes 1_000_000_000_000 --npartitions 1000 --num-nodes 31 --ray --data-dir /tmp/ray --s3-bucket core-nightly-test
->>>>>>> 7ba4d3a4
+    timeout: 7200
+    script: python dask_on_ray/dask_on_ray_sort.py --nbytes 1_000_000_000_000 --npartitions 1000 --num-nodes 31 --ray --data-dir /tmp/ray --s3-bucket core-nightly-test