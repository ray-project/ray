--- conflicted
+++ resolved
@@ -322,18 +322,10 @@
     app_config: many_nodes_tests/app_config.yaml
     compute_template: many_nodes_tests/compute_config.yaml
 
-<<<<<<< HEAD
   run:
     timeout: 7200
     prepare: python wait_cluster.py 251 5400
     script: python many_nodes_tests/actor_test.py
-=======
-#   run:
-#     timeout: 7200
-#     prepare: python wait_cluster.py 500 5400
-#     script: python many_nodes_tests/actor_test.py --cpus-per-actor=0.1 --total-actors=10000
-#     # TODO: enable failure test later
-#     #&& python many_nodes_tests/actor_test.py --cpus-per-actor=0.1 --total-actors=10000 --fail --no-report && python many_nodes_tests/actor_test.py --cpus-per-actor=0.1 --total-actors=10000 --no-report
 
 - name: pg_autoscaling_regression_test
   cluster:
@@ -342,5 +334,4 @@
 
   run:
     timeout: 1200
-    script: python placement_group_tests/pg_run.py
->>>>>>> cc16e8f8
+    script: python placement_group_tests/pg_run.py