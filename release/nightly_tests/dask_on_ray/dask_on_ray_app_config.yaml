<<<<<<< HEAD
base_image: "anyscale/ray-ml:pinned-nightly"
env_vars: {
  "RAY_OVERCOMMIT_PLASMA_MEMORY": "0",
  "RAY_SCHEDULER_HYBRID_THRESHOLD": "0.1"}
debian_packages: []

python:
  pip_packages: [dask, tqdm, scipy, xarray, dataclasses, zarr]
=======
base_image: "anyscale/ray-ml:pinned-nightly-py37"
env_vars: {}
debian_packages: []

python:
  pip_packages: ["dask[complete]", tqdm, scipy, xarray, zarr, boto, s3fs, pyarrow]
>>>>>>> 8aee4e56
  conda_packages: []

post_build_cmds:
  # - pip install fastparquet
  - pip3 uninstall -y ray
  - pip3 install -U {{ env["RAY_WHEELS"] | default("ray") }}
  - pip3 install -U ray[default]
  - echo {{env["DATESTAMP"]}}<|MERGE_RESOLUTION|>--- conflicted
+++ resolved
@@ -1,20 +1,9 @@
-<<<<<<< HEAD
-base_image: "anyscale/ray-ml:pinned-nightly"
-env_vars: {
-  "RAY_OVERCOMMIT_PLASMA_MEMORY": "0",
-  "RAY_SCHEDULER_HYBRID_THRESHOLD": "0.1"}
-debian_packages: []
-
-python:
-  pip_packages: [dask, tqdm, scipy, xarray, dataclasses, zarr]
-=======
 base_image: "anyscale/ray-ml:pinned-nightly-py37"
 env_vars: {}
 debian_packages: []
 
 python:
   pip_packages: ["dask[complete]", tqdm, scipy, xarray, zarr, boto, s3fs, pyarrow]
->>>>>>> 8aee4e56
   conda_packages: []
 
 post_build_cmds:
