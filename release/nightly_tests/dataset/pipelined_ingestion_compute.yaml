<<<<<<< HEAD
cloud_id: cld_17WvYIBBkdgLwEUNcLeRAE
region: us-west-2

max_workers: 999

aws:
    IamInstanceProfile: {"Name": "ray-autoscaler-v1"}
    BlockDeviceMappings:
        - DeviceName: /dev/sda1
          Ebs:
            VolumeSize: 500

head_node_type:
    name: head_node
    instance_type: i3.8xlarge

worker_node_types:
    - name: memory_node
      instance_type: i3.8xlarge
      min_workers: 16
      max_workers: 16
      use_spot: false
    - name: gpu_node
      instance_type: i3.8xlarge
      min_workers: 4
      max_workers: 4
      use_spot: false
      resources:
        gpu: 4
=======
cloud_id: cld_17WvYIBBkdgLwEUNcLeRAE
region: us-west-2

max_workers: 999

aws:
    IamInstanceProfile: {"Name": "ray-autoscaler-v1"}
    BlockDeviceMappings:
        - DeviceName: /dev/sda1
          Ebs:
            VolumeSize: 500

head_node_type:
    name: head_node
    instance_type: i3.8xlarge

worker_node_types:
    - name: memory_node
      instance_type: i3.8xlarge
      min_workers: 20
      max_workers: 20
      use_spot: false
    - name: gpu_node
      instance_type: i3.8xlarge
      min_workers: 4
      max_workers: 4
      use_spot: false
      resources:
        cpu: 0
        gpu: 4
>>>>>>> 19672688
<|MERGE_RESOLUTION|>--- conflicted
+++ resolved
@@ -1,62 +1,30 @@
-<<<<<<< HEAD
-cloud_id: cld_17WvYIBBkdgLwEUNcLeRAE
-region: us-west-2
-
-max_workers: 999
-
-aws:
-    IamInstanceProfile: {"Name": "ray-autoscaler-v1"}
-    BlockDeviceMappings:
-        - DeviceName: /dev/sda1
-          Ebs:
-            VolumeSize: 500
-
-head_node_type:
-    name: head_node
-    instance_type: i3.8xlarge
-
-worker_node_types:
-    - name: memory_node
-      instance_type: i3.8xlarge
-      min_workers: 16
-      max_workers: 16
-      use_spot: false
-    - name: gpu_node
-      instance_type: i3.8xlarge
-      min_workers: 4
-      max_workers: 4
-      use_spot: false
-      resources:
-        gpu: 4
-=======
-cloud_id: cld_17WvYIBBkdgLwEUNcLeRAE
-region: us-west-2
-
-max_workers: 999
-
-aws:
-    IamInstanceProfile: {"Name": "ray-autoscaler-v1"}
-    BlockDeviceMappings:
-        - DeviceName: /dev/sda1
-          Ebs:
-            VolumeSize: 500
-
-head_node_type:
-    name: head_node
-    instance_type: i3.8xlarge
-
-worker_node_types:
-    - name: memory_node
-      instance_type: i3.8xlarge
-      min_workers: 20
-      max_workers: 20
-      use_spot: false
-    - name: gpu_node
-      instance_type: i3.8xlarge
-      min_workers: 4
-      max_workers: 4
-      use_spot: false
-      resources:
-        cpu: 0
-        gpu: 4
->>>>>>> 19672688
+cloud_id: cld_17WvYIBBkdgLwEUNcLeRAE
+region: us-west-2
+
+max_workers: 999
+
+aws:
+    IamInstanceProfile: {"Name": "ray-autoscaler-v1"}
+    BlockDeviceMappings:
+        - DeviceName: /dev/sda1
+          Ebs:
+            VolumeSize: 500
+
+head_node_type:
+    name: head_node
+    instance_type: i3.8xlarge
+
+worker_node_types:
+    - name: memory_node
+      instance_type: i3.8xlarge
+      min_workers: 20
+      max_workers: 20
+      use_spot: false
+    - name: gpu_node
+      instance_type: i3.8xlarge
+      min_workers: 4
+      max_workers: 4
+      use_spot: false
+      resources:
+        cpu: 0
+        gpu: 4