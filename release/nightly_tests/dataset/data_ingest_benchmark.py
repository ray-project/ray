import numpy as np
import sys
import time
import argparse

from benchmark import Benchmark
import ray
from ray.data import Dataset
from ray.data import DatasetPipeline

import pandas as pd
import torch

GiB = 1024 * 1024 * 1024


@ray.remote
class ConsumingActor:
    def __init__(self, rank):
        self._rank = rank

    def consume(
        self,
        split,
        use_gpu=False,
        max_bytes_to_read=None,
    ):
        do_consume(
            split,
            self._rank,
            use_gpu,
            max_bytes_to_read,
        )

    def get_location(self):
        return ray.get_runtime_context().get_node_id()


def do_consume(
    split,
    rank,
    use_gpu=False,
    max_bytes_to_read=None,
):
    prefetch_batches = 1
    batch_size = 4096
    num_epochs = 1

    start = time.perf_counter()
    epochs_read, batches_read, bytes_read = 0, 0, 0
    batch_delays = []

    def generate_epochs(data, epochs: int):
        if isinstance(data, DatasetPipeline):
            for epoch in data.iter_epochs(epochs):
                yield epoch
        elif isinstance(data, Dataset):
            # Dataset
            for _ in range(epochs):
                yield data
        else:
            # StreamSplitDataIterator
            yield data

    for epoch_data in generate_epochs(split, num_epochs):
        epochs_read += 1
        batch_start = time.perf_counter()

        if isinstance(split, DatasetPipeline):
            batch_iterator = epoch_data.iter_batches(
                prefetch_blocks=prefetch_batches, batch_size=batch_size
            )
        else:
            if not use_gpu:
                batch_iterator = epoch_data.iter_batches(
                    prefetch_batches=prefetch_batches, batch_size=batch_size
                )
            else:
                batch_iterator = epoch_data.iter_torch_batches(
                    prefetch_batches=prefetch_batches,
                    batch_size=batch_size,
                    device="cuda",
                )

        for batch in batch_iterator:
            batch_delay = time.perf_counter() - batch_start
            batch_delays.append(batch_delay)
            batches_read += 1
            if isinstance(batch, pd.DataFrame):
                bytes_read += int(batch.memory_usage(index=True, deep=True).sum())
            elif isinstance(batch, np.ndarray):
                bytes_read += batch.nbytes
            elif isinstance(batch, dict) and isinstance(
                batch.get("data"), torch.Tensor
            ):
                tensor = batch["data"]
                bytes_read += tensor.element_size() * tensor.nelement()
            else:
                # NOTE: This isn't recursive and will just return the size of
                # the object pointers if list of non-primitive types.
                bytes_read += sys.getsizeof(batch)
            batch_start = time.perf_counter()
            if max_bytes_to_read is not None:
                if bytes_read >= max_bytes_to_read:
                    break
    delta = time.perf_counter() - start

    print("Time to read all data", delta, "seconds")
    print(
        "P50/P95/Max batch delay (s)",
        np.quantile(batch_delays, 0.5),
        np.quantile(batch_delays, 0.95),
        np.max(batch_delays),
    )
    print("Num epochs read", epochs_read)
    print("Num batches read", batches_read)
    print("Num bytes read", round(bytes_read / (1024 * 1024), 2), "MiB")
    print("Mean throughput", round(bytes_read / (1024 * 1024) / delta, 2), "MiB/s")

    if rank == 0:
        print("Ingest stats from rank=0:\n\n{}".format(split.stats()))


def make_ds(size_gb: int, parallelism: int = -1):
    # Dataset of 10KiB tensor records.
    total_size = 1024 * 1024 * 1024 * size_gb
    record_dim = 1024
    record_size = record_dim * 8
    num_records = int(total_size / record_size)
    dataset = ray.data.range_tensor(
        num_records, shape=(record_dim,), parallelism=parallelism
    )
    print("Created dataset", dataset, "of size", dataset.size_bytes())
    return dataset


def run_ingest_streaming(dataset_size_gb, num_workers, use_gpu, early_stop):
    ds = make_ds(dataset_size_gb)
    resources = {"num_cpus": 0.5}
    if use_gpu:
        resources["num_gpus"] = 0.5
    consumers = [
        ConsumingActor.options(scheduling_strategy="SPREAD", **resources).remote(i)
        for i in range(num_workers)
    ]
    locality_hints = ray.get([actor.get_location.remote() for actor in consumers])
    ds = ds.map_batches(lambda df: df * 2, batch_format="pandas")
    splits = ds.streaming_split(num_workers, equal=True, locality_hints=locality_hints)
    max_bytes_to_read = None
    if early_stop:
        max_bytes_to_read = dataset_size_gb * GiB // num_workers // 2
    # Early stop when we've read half the dataset.
    future = [
        consumers[i].consume.remote(
            s,
            use_gpu,
            max_bytes_to_read,
        )
        for i, s in enumerate(splits)
    ]
    ray.get(future)


def run_ingest_bulk(dataset_size_gb, num_workers):
    ds = make_ds(dataset_size_gb, parallelism=200)
    consumers = [
        ConsumingActor.options(scheduling_strategy="SPREAD", num_cpus=0.5).remote(i)
        for i in range(num_workers)
    ]
    ds = ds.map_batches(lambda df: df * 2, batch_format="pandas")
    splits = ds.split(num_workers, equal=True, locality_hints=consumers)
    future = [consumers[i].consume.remote(s) for i, s in enumerate(splits)]
    ray.get(future)

    # Example ballpark number for transformation (5s):
    # Read->Map_Batches: 201/201 Time to read all data 5.001230175999922 seconds

    # Example ballpark number for consumption i.e. at an actor (consumer):
    # Time to read all data 5.275932452000006 seconds
    # P50/P95/Max batch delay (s) 0.010558151499992618 0.010944704699983276 0.04179979600007755  # noqa: E501
    # Num epochs read 2
    # Num batches read 512
    # Num bytes read 20480.0 MiB
    # Mean throughput 3881.78 MiB/s

    # Example total time:
    # success! total time 13.813468217849731


if __name__ == "__main__":
    parser = argparse.ArgumentParser()
    parser.add_argument("--num-workers", type=int, default=4)
    parser.add_argument("--dataset-size-gb", type=int, default=200)
    parser.add_argument("--streaming", action="store_true", default=False)
    parser.add_argument("--use-gpu", action="store_true", default=False)
    parser.add_argument("--early-stop", action="store_true", default=False)
    args = parser.parse_args()

<<<<<<< HEAD
    start = time.time()
    if args.streaming:
        run_ingest_streaming(
            args.dataset_size_gb, args.num_workers, args.use_gpu, args.early_stop
        )
=======
    benchmark = Benchmark("streaming-data-ingest")
    if args.new_streaming:
        benchmark.run_fn(
            "streaming-ingest",
            run_ingest_streaming,
            fn_args=(
                args.dataset_size_gb,
                args.num_workers,
                args.use_gpu,
                args.early_stop,
            ),
        )
    elif args.streaming:
        benchmark.run_fn(
            "pipeline-ingest",
            run_ingest_dataset_pipeline,
            fn_args=(args.dataset_size_gb, args.num_workers),
        )
>>>>>>> 3fb4e19a
    else:
        benchmark.run_fn(
            "bulk-ingest",
            run_ingest_bulk,
            fn_args=(args.dataset_size_gb, args.num_workers),
        )

    benchmark.write_result()<|MERGE_RESOLUTION|>--- conflicted
+++ resolved
@@ -196,15 +196,8 @@
     parser.add_argument("--early-stop", action="store_true", default=False)
     args = parser.parse_args()
 
-<<<<<<< HEAD
-    start = time.time()
+    benchmark = Benchmark("streaming-data-ingest")
     if args.streaming:
-        run_ingest_streaming(
-            args.dataset_size_gb, args.num_workers, args.use_gpu, args.early_stop
-        )
-=======
-    benchmark = Benchmark("streaming-data-ingest")
-    if args.new_streaming:
         benchmark.run_fn(
             "streaming-ingest",
             run_ingest_streaming,
@@ -215,13 +208,6 @@
                 args.early_stop,
             ),
         )
-    elif args.streaming:
-        benchmark.run_fn(
-            "pipeline-ingest",
-            run_ingest_dataset_pipeline,
-            fn_args=(args.dataset_size_gb, args.num_workers),
-        )
->>>>>>> 3fb4e19a
     else:
         benchmark.run_fn(
             "bulk-ingest",
