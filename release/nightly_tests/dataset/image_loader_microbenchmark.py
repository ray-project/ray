from collections import defaultdict
import ray
import torch
import torchvision
import os
import time
import json
import tensorflow as tf


DEFAULT_IMAGE_SIZE = 224

# tf.data needs to resize all images to the same size when loading.
# This is the size of dog.jpg in s3://air-cuj-imagenet-1gb.
FULL_IMAGE_SIZE = (1213, 1546)


def iterate(dataset, label, batch_size, metrics):
    start = time.time()
    it = iter(dataset)
    num_rows = 0
    for batch in it:
        # NOTE(swang): This will be slightly off if batch_size does not divide
        # evenly into number of images but should be okay for large enough
        # datasets.
        num_rows += batch_size
    end = time.time()
    print(label, end - start, "epoch", i)

    tput = num_rows / (end - start)
    metrics[label] = tput


def build_torch_dataset(
    root_dir, batch_size, shuffle=False, num_workers=None, transform=None
):
    if num_workers is None:
        num_workers = os.cpu_count()

    data = torchvision.datasets.ImageFolder(root_dir, transform=transform)
    data_loader = torch.utils.data.DataLoader(
        data,
        batch_size=batch_size,
        shuffle=shuffle,
        num_workers=num_workers,
        persistent_workers=True,
    )
    return data_loader


def tf_crop_and_flip(image_buffer, num_channels=3):
    """Crops the given image to a random part of the image, and randomly flips.

    We use the fused decode_and_crop op, which performs better than the two ops
    used separately in series, but note that this requires that the image be
    passed in as an un-decoded string Tensor.

    Args:
        image_buffer: scalar string Tensor representing the raw JPEG image buffer.
        bbox: 3-D float Tensor of bounding boxes arranged [1, num_boxes, coords]
            where each coordinate is [0, 1) and the coordinates are arranged as
            [ymin, xmin, ymax, xmax].
        num_channels: Integer depth of the image buffer for decoding.

    Returns:
        3-D tensor with cropped image.

    """
    # A large fraction of image datasets contain a human-annotated bounding box
    # delineating the region of the image containing the object of interest.    We
    # choose to create a new bounding box for the object which is a randomly
    # distorted version of the human-annotated bounding box that obeys an
    # allowed range of aspect ratios, sizes and overlap with the human-annotated
    # bounding box. If no box is supplied, then we assume the bounding box is
    # the entire image.
    shape = tf.shape(image_buffer)[1:]
    bbox = tf.constant(
        [0.0, 0.0, 1.0, 1.0], dtype=tf.float32, shape=[1, 1, 4]
    )  # From the entire image
    sample_distorted_bounding_box = tf.image.sample_distorted_bounding_box(
        shape,
        bounding_boxes=bbox,
        min_object_covered=0.1,
        aspect_ratio_range=[0.75, 1.33],
        area_range=[0.05, 1.0],
        max_attempts=100,
        use_image_if_no_bounding_boxes=True,
    )
    bbox_begin, bbox_size, _ = sample_distorted_bounding_box

    # Reassemble the bounding box in the format the crop op requires.
    offset_y, offset_x, _ = tf.unstack(bbox_begin)
    target_height, target_width, _ = tf.unstack(bbox_size)

    image_buffer = tf.image.crop_to_bounding_box(
        image_buffer,
        offset_height=offset_y,
        offset_width=offset_x,
        target_height=target_height,
        target_width=target_width,
    )
    # Flip to add a little more random distortion in.
    image_buffer = tf.image.random_flip_left_right(image_buffer)
    image_buffer = tf.compat.v1.image.resize(
        image_buffer,
        [DEFAULT_IMAGE_SIZE, DEFAULT_IMAGE_SIZE],
        method=tf.image.ResizeMethod.BILINEAR,
        align_corners=False,
    )
    return image_buffer


def get_transform(to_torch_tensor):
    # Note(swang): This is a different order from tf.data.
    # torch: decode -> randCrop+resize -> randFlip
    # tf.data: decode -> randCrop -> randFlip -> resize
    transform = torchvision.transforms.Compose(
        [
            torchvision.transforms.RandomResizedCrop(
                size=DEFAULT_IMAGE_SIZE,
                scale=(0.05, 1.0),
                ratio=(0.75, 1.33),
            ),
            torchvision.transforms.RandomHorizontalFlip(),
        ]
        + [torchvision.transforms.ToTensor()]
        if to_torch_tensor
        else []
    )
    return transform


def crop_and_flip_image_batch(image_batch):
    transform = get_transform(False)
    batch_size, height, width, channels = image_batch["image"].shape
    tensor_shape = (batch_size, channels, height, width)
    image_batch["image"] = transform(
        torch.Tensor(image_batch["image"].reshape(tensor_shape))
    )
    return image_batch


if __name__ == "__main__":
    import argparse

    parser = argparse.ArgumentParser()

    parser.add_argument(
        "--data-root",
        default="/home/ray/imagenet-1gb-data",
        type=str,
        help='Directory path with TFRecords. Filenames should start with "train".',
    )
    parser.add_argument(
        "--batch-size",
        default=32,
        type=int,
        help="Batch size to use.",
    )
    parser.add_argument(
        "--num-epochs",
        default=3,
        type=int,
        help="Number of epochs to run. The throughput for the last epoch will be kept.",
    )
    args = parser.parse_args()

    metrics = {}

    tf_dataset = tf.keras.preprocessing.image_dataset_from_directory(
        args.data_root, batch_size=args.batch_size, image_size=FULL_IMAGE_SIZE
    )
    for i in range(args.num_epochs):
<<<<<<< HEAD
        iterate(tf_dataset, "tf.data", args.batch_size, metrics)
    tf_dataset = tf_dataset.map(lambda img, label: (tf_crop_and_flip(img), label))
    for i in range(args.num_epochs):
        iterate(tf_dataset, "tf.data+transform", args.batch_size, metrics)
=======
        iterate(tf_dataset, "tf_data", metrics)
    tf_dataset = tf_dataset.map(lambda img, label: (tf_crop_and_flip(img), label))
    for i in range(args.num_epochs):
        iterate(tf_dataset, "tf_data+transform", metrics)
>>>>>>> d7dfdd8c

    torch_dataset = build_torch_dataset(
        args.data_root, args.batch_size, transform=torchvision.transforms.ToTensor()
    )
    for i in range(args.num_epochs):
        iterate(torch_dataset, "torch", args.batch_size, metrics)
    torch_dataset = build_torch_dataset(
        args.data_root, args.batch_size, transform=get_transform(True)
    )
    for i in range(args.num_epochs):
        iterate(torch_dataset, "torch+transform", args.batch_size, metrics)

    ray_dataset = ray.data.read_images(args.data_root).map_batches(
        crop_and_flip_image_batch
    )
    for i in range(args.num_epochs):
        iterate(
            ray_dataset.iter_torch_batches(batch_size=args.batch_size),
<<<<<<< HEAD
            "ray.data+transform",
            args.batch_size,
=======
            "ray_data+transform",
>>>>>>> d7dfdd8c
            metrics,
        )

    ray_dataset = ray.data.read_images(args.data_root).map_batches(
        crop_and_flip_image_batch, zero_copy_batch=True
    )
    for i in range(args.num_epochs):
        iterate(
            ray_dataset.iter_torch_batches(batch_size=args.batch_size),
<<<<<<< HEAD
            "ray.data+transform+zerocopy",
            args.batch_size,
=======
            "ray_data+transform+zerocopy",
>>>>>>> d7dfdd8c
            metrics,
        )

    ray_dataset = ray.data.read_images(args.data_root)
    for i in range(args.num_epochs):
        iterate(
            ray_dataset.iter_torch_batches(batch_size=args.batch_size),
<<<<<<< HEAD
            "ray.data",
            args.batch_size,
=======
            "ray_data",
>>>>>>> d7dfdd8c
            metrics,
        )

    ray_dataset = ray.data.read_images(args.data_root).map_batches(
        lambda x: x, batch_format="pyarrow", batch_size=args.batch_size
    )
    for i in range(args.num_epochs):
        iterate(
            ray_dataset.iter_torch_batches(batch_size=args.batch_size),
<<<<<<< HEAD
            "ray.data+dummy_pyarrow_transform",
            args.batch_size,
=======
            "ray_data+dummy_pyarrow_transform",
>>>>>>> d7dfdd8c
            metrics,
        )

    ray_dataset = ray.data.read_images(args.data_root).map_batches(
        lambda x: x, batch_format="numpy", batch_size=args.batch_size
    )
    for i in range(args.num_epochs):
        iterate(
            ray_dataset.iter_torch_batches(batch_size=args.batch_size),
<<<<<<< HEAD
            "ray.data+dummy_np_transform",
            args.batch_size,
=======
            "ray_data+dummy_np_transform",
>>>>>>> d7dfdd8c
            metrics,
        )

    # Test manual loading using map_batches on the pathnames.
    def load(batch):
        batch["image"] = [torchvision.io.read_image(path) for path in batch["image"]]
        return batch

    paths = []
    for subdir in os.listdir(args.data_root):
        paths += [
            os.path.join(args.data_root, subdir, basename)
            for basename in os.listdir(os.path.join(args.data_root, subdir))
        ]
    ray_dataset = ray.data.from_items([{"image": path} for path in paths]).map_batches(
        load
    )
    for i in range(args.num_epochs):
        iterate(
            ray_dataset.iter_torch_batches(batch_size=args.batch_size),
<<<<<<< HEAD
            "ray.data_manual_load",
            args.batch_size,
=======
            "ray_data_manual_load",
>>>>>>> d7dfdd8c
            metrics,
        )

    metrics_dict = defaultdict(dict)
    for label, tput in metrics.items():
        metrics_dict[label].update({"THROUGHPUT": tput})

    result_dict = {
        "perf_metrics": metrics_dict,
        "success": 1,
    }

    test_output_json = os.environ.get(
        "TEST_OUTPUT_JSON", "/tmp/image_loader_microbenchmark.json"
    )

    with open(test_output_json, "wt") as f:
        json.dump(result_dict, f)

    print(f"Finished benchmark, metrics exported to {test_output_json}.")<|MERGE_RESOLUTION|>--- conflicted
+++ resolved
@@ -171,17 +171,10 @@
         args.data_root, batch_size=args.batch_size, image_size=FULL_IMAGE_SIZE
     )
     for i in range(args.num_epochs):
-<<<<<<< HEAD
-        iterate(tf_dataset, "tf.data", args.batch_size, metrics)
+        iterate(tf_dataset, "tf_data", args.batch_size, metrics)
     tf_dataset = tf_dataset.map(lambda img, label: (tf_crop_and_flip(img), label))
     for i in range(args.num_epochs):
-        iterate(tf_dataset, "tf.data+transform", args.batch_size, metrics)
-=======
-        iterate(tf_dataset, "tf_data", metrics)
-    tf_dataset = tf_dataset.map(lambda img, label: (tf_crop_and_flip(img), label))
-    for i in range(args.num_epochs):
-        iterate(tf_dataset, "tf_data+transform", metrics)
->>>>>>> d7dfdd8c
+        iterate(tf_dataset, "tf_data+transform", args.batch_size, metrics)
 
     torch_dataset = build_torch_dataset(
         args.data_root, args.batch_size, transform=torchvision.transforms.ToTensor()
@@ -200,12 +193,8 @@
     for i in range(args.num_epochs):
         iterate(
             ray_dataset.iter_torch_batches(batch_size=args.batch_size),
-<<<<<<< HEAD
-            "ray.data+transform",
-            args.batch_size,
-=======
             "ray_data+transform",
->>>>>>> d7dfdd8c
+            args.batch_size,
             metrics,
         )
 
@@ -215,12 +204,8 @@
     for i in range(args.num_epochs):
         iterate(
             ray_dataset.iter_torch_batches(batch_size=args.batch_size),
-<<<<<<< HEAD
-            "ray.data+transform+zerocopy",
-            args.batch_size,
-=======
             "ray_data+transform+zerocopy",
->>>>>>> d7dfdd8c
+            args.batch_size,
             metrics,
         )
 
@@ -228,12 +213,8 @@
     for i in range(args.num_epochs):
         iterate(
             ray_dataset.iter_torch_batches(batch_size=args.batch_size),
-<<<<<<< HEAD
-            "ray.data",
-            args.batch_size,
-=======
             "ray_data",
->>>>>>> d7dfdd8c
+            args.batch_size,
             metrics,
         )
 
@@ -243,12 +224,8 @@
     for i in range(args.num_epochs):
         iterate(
             ray_dataset.iter_torch_batches(batch_size=args.batch_size),
-<<<<<<< HEAD
-            "ray.data+dummy_pyarrow_transform",
-            args.batch_size,
-=======
             "ray_data+dummy_pyarrow_transform",
->>>>>>> d7dfdd8c
+            args.batch_size,
             metrics,
         )
 
@@ -258,12 +235,8 @@
     for i in range(args.num_epochs):
         iterate(
             ray_dataset.iter_torch_batches(batch_size=args.batch_size),
-<<<<<<< HEAD
-            "ray.data+dummy_np_transform",
-            args.batch_size,
-=======
             "ray_data+dummy_np_transform",
->>>>>>> d7dfdd8c
+            args.batch_size,
             metrics,
         )
 
@@ -284,12 +257,8 @@
     for i in range(args.num_epochs):
         iterate(
             ray_dataset.iter_torch_batches(batch_size=args.batch_size),
-<<<<<<< HEAD
-            "ray.data_manual_load",
-            args.batch_size,
-=======
             "ray_data_manual_load",
->>>>>>> d7dfdd8c
+            args.batch_size,
             metrics,
         )
 
