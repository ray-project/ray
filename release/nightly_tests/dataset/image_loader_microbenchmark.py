--- conflicted
+++ resolved
@@ -591,15 +591,11 @@
 
         # ray.data.
         if not use_s3:
-<<<<<<< HEAD
-            ray_dataset = get_ray_mosaic_dataset(args.mosaic_data_root)
-=======
             mds_source = MdsDatasource()
             ray_dataset = ray.data.read_datasource(
                 mds_source, paths=args.mosaic_data_root
             )
             ray_dataset = ray_dataset.map(crop_and_flip_image)
->>>>>>> 8094bdab
             for i in range(args.num_epochs):
                 iterate(
                     ray_dataset.iter_torch_batches(batch_size=args.batch_size),
