<<<<<<< HEAD
from collections import OrderedDict
import argparse
import os
import json
import ray
import time
import timeit

import torch.optim as optim
import numpy as np
import torch
import horovod.torch as hvd
from horovod.ray import RayExecutor

from ray_shuffling_data_loader.data_generation import DATA_SPEC
from ray_shuffling_data_loader.embedding_model import MyModel, annotation, huber_loss
from ray.data.dataset_pipeline import DatasetPipeline

# Training settings
parser = argparse.ArgumentParser(description="Dataset ingestion Example")
parser.add_argument(
    "--batch-size",
    type=int,
    default=250000,
    metavar="N",
    help="input batch size for training (default: 64)",
)
parser.add_argument(
    "--epochs",
    type=int,
    default=10,
    metavar="N",
    help="number of epochs to train (default: 10)",
)
parser.add_argument("--debug", action="store_true", default=False, help="disables hvd")
parser.add_argument(
    "--seed", type=int, default=42, metavar="S", help="random seed (default: 42)"
)
parser.add_argument(
    "--log-interval",
    type=int,
    default=10,
    metavar="N",
    help=("how many batches to wait before logging training " "status"),
)
parser.add_argument("--num-workers", type=int, default=16)
parser.add_argument("--mock-train-step-time", type=float, default=1.0)
parser.add_argument("--num-files", type=int, default=30)
parser.add_argument("--num-windows", type=int, default=1)

SIZE_50_G = 30  # 49.17GB
SIZE_100_G = 62  # 101.62GB
SIZE_500_G = 305  # 499.93GB
SIZE_1500_G = 915


def construct_optimizers(model):
    sparse_params = []
    dense_params = []
    for k, v in model.named_parameters():
        if "input.embeddings.embeddings" in k:
            sparse_params.append((k, v))
        else:
            dense_params.append((k, v))

    optimizers = []
    if len(dense_params) > 0:
        opt = optim.Adam([v for _, v in dense_params], lr=0.001)
        opt = hvd.DistributedOptimizer(opt, dense_params)
        optimizers.append(opt)
    if len(sparse_params) > 0:
        opt = optim.SparseAdam([v for _, v in sparse_params], lr=0.001)
        opt = hvd.DistributedOptimizer(opt, sparse_params)
        optimizers.append(opt)

    if hvd.rank() == 0:
        print(optimizers)

    return optimizers


def train_main(args, splits):
    # Horovod: initialize library.
    hvd.init()
    torch.manual_seed(args.seed)

    if torch.cuda.is_available():
        # Horovod: pin GPU to local rank.
        torch.cuda.set_device(hvd.local_rank())
        torch.cuda.manual_seed(args.seed)

    # Horovod: limit # of CPU threads to be used per worker.
    torch.set_num_threads(1)
    rank = hvd.rank()

    model = MyModel(annotation, use_bn=False)
    # By default, Adasum doesn"t need scaling up learning rate.
    if torch.cuda.is_available():
        # Move model to GPU.
        model.cuda()

    optimizers = construct_optimizers(model)
    loss_function = huber_loss
    # Horovod: broadcast parameters & optimizer state.
    hvd.broadcast_parameters(model.state_dict(), root_rank=0)
    for opt in optimizers:
        hvd.broadcast_optimizer_state(opt, root_rank=0)

    def _train(epoch, train_dataset):
        model.train()
        # Horovod: set epoch to sampler for shuffling.
        # train_dataset.set_epoch(epoch)
        start_epoch = timeit.default_timer()
        last_batch_time = start_epoch
        batch_wait_times = []
        for batch_idx, (data, target) in enumerate(train_dataset):
            batch_wait_times.append(timeit.default_timer() - last_batch_time)
            if torch.cuda.is_available():
                data = data.cuda()
                target = target.cuda()
            for opt in optimizers:
                opt.zero_grad()
            batch = OrderedDict()
            batch["embeddings"] = OrderedDict()
            batch["one_hot"] = OrderedDict()
            for i, name in enumerate(annotation["embeddings"]):
                batch["embeddings"][name] = data[:, i : i + 1]
            batch["one_hot"]["hot0"] = data[:, -2:-1]
            batch["one_hot"]["hot1"] = data[:, -1:]

            batch_pred = model(batch)

            if batch_idx % args.log_interval == 0:
                print(
                    f"Processing batch {batch_idx} in epoch {epoch} on worker "
                    f"{rank}."
                )
            time.sleep(args.mock_train_step_time)
            loss = loss_function(batch_pred, target, delta=60)
            loss.mean().backward()
            for opt in optimizers:
                opt.step()

            last_batch_time = timeit.default_timer()
        epoch_duration = timeit.default_timer() - start_epoch
        avg_batch_wait_time = np.mean(batch_wait_times)
        std_batch_wait_time = np.std(batch_wait_times)
        max_batch_wait_time = np.max(batch_wait_times)
        min_batch_wait_time = np.min(batch_wait_times)
        print(
            f"\nEpoch {epoch}, worker {rank} stats over "
            f"{len(batch_wait_times)} steps: {epoch_duration:.3f}"
        )
        print(
            f"Mean batch wait time: {avg_batch_wait_time:.3f}s +- "
            f"{std_batch_wait_time}"
        )
        print(f"Max batch wait time: {max_batch_wait_time:.3f}s")
        print(f"Min batch wait time: {min_batch_wait_time:.3f}s")
        return batch_wait_times

    print(f"Starting training on worker {rank}.")
    batch_wait_times = []
    for epoch, split_ds in enumerate(splits[rank].iter_epochs()):
        train_dataset = create_torch_iterator(split_ds, args.batch_size, rank)
        new_batch_times = _train(epoch, train_dataset)
        new_batch_times.pop(0)
        batch_wait_times.extend(new_batch_times)
    print(f"Done training on worker {rank}.")
    avg_batch_wait_time = np.mean(batch_wait_times)
    std_batch_wait_time = np.std(batch_wait_times)
    max_batch_wait_time = np.max(batch_wait_times)
    min_batch_wait_time = np.min(batch_wait_times)
    print(f"\nWorker {rank} training stats over {args.epochs} epochs:")
    print(
        f"Mean batch wait time: {avg_batch_wait_time:.3f}s +- " f"{std_batch_wait_time}"
    )
    print(f"Max batch wait time: {max_batch_wait_time:.3f}s")
    print(f"Min batch wait time: {min_batch_wait_time:.3f}s")


######################################################

numpy_to_torch_dtype = {
    np.bool: torch.bool,
    np.uint8: torch.uint8,
    np.int8: torch.int8,
    np.int16: torch.int16,
    np.int32: torch.int32,
    np.int64: torch.int64,
    np.float16: torch.float16,
    np.float32: torch.float32,
    np.float64: torch.float64,
    np.complex64: torch.complex64,
    np.complex128: torch.complex128,
}


def create_torch_iterator(split, batch_size, rank=None):
    print(
        f"Creating Torch shuffling dataset for worker {rank} with "
        f"{batch_size} batch size."
    )
    feature_columns = list(DATA_SPEC.keys())
    feature_types = [numpy_to_torch_dtype[dtype] for _, _, dtype in DATA_SPEC.values()]
    label_column = feature_columns.pop()
    label_type = feature_types.pop()

    torch_iterator = split.to_torch(
        label_column=label_column,
        feature_columns=feature_columns,
        label_column_dtype=label_type,
        feature_column_dtypes=feature_types,
        batch_size=batch_size,
        # prefetch_blocks: int = 0,
        # drop_last: bool = False
    )
    return torch_iterator


def create_dataset(files, num_workers=4, epochs=50, num_windows=1):
    if num_windows > 1:
        num_rows = ray.data.read_parquet(
            files, _spread_resource_prefix="node:"
        ).count()  # This should only read Parquet metadata.
        file_splits = np.array_split(files, num_windows)

        class Windower:
            def __init__(self):
                self.i = 0
                self.iterations = epochs * num_windows

            def __iter__(self):
                return self

            def __next__(self):
                if self.i >= self.iterations:
                    raise StopIteration()
                split = file_splits[self.i % num_windows]
                self.i += 1
                return lambda: ray.data.read_parquet(
                    list(split), _spread_resource_prefix="node:"
                )

        pipe = DatasetPipeline.from_iterable(Windower())
        split_indices = [
            i * num_rows // num_windows // num_workers for i in range(1, num_workers)
        ]
        pipe = pipe.random_shuffle_each_window(_spread_resource_prefix="node:")
        pipe_shards = pipe.split_at_indices(split_indices)
    else:
        ds = ray.data.read_parquet(files, _spread_resource_prefix="node:")
        pipe = ds.repeat(epochs)
        pipe = pipe.random_shuffle_each_window(_spread_resource_prefix="node:")
        pipe_shards = pipe.split(num_workers, equal=True)
    return pipe_shards


@ray.remote
def consume(split, rank=None, batch_size=None):
    torch_iterator = create_torch_iterator(split, batch_size=batch_size, rank=rank)
    for i, (x, y) in enumerate(torch_iterator):
        if i % 10 == 0:
            print(i)
    return


if __name__ == "__main__":
    args = parser.parse_args()
    import ray

    print("Connecting to Ray cluster...")
    ray.init(address="auto")

    num = args.num_files

    files = [
        f"s3://shuffling-data-loader-benchmarks/data/r10_000_000_000-f1000"
        f"/input_data_{i}.parquet.snappy"
        for i in range(args.num_files)
    ]

    start = time.time()

    splits = create_dataset(
        files,
        num_workers=args.num_workers,
        epochs=args.epochs,
        num_windows=args.num_windows,
    )

    if args.debug:
        tasks = [
            consume.options(num_gpus=1).remote(
                split, rank=idx, batch_size=args.batch_size
            )
            for idx, split in enumerate(splits)
        ]
        ray.get(tasks)
    else:
        print("Create Ray executor")
        settings = RayExecutor.create_settings(timeout_s=30)
        executor = RayExecutor(settings, num_workers=args.num_workers, use_gpu=True)
        executor.start()
        executor.run(train_main, args=[args, splits])
        executor.shutdown()

    delta = time.time() - start
    print(f"success! total time {delta}")
    with open(os.environ["TEST_OUTPUT_JSON"], "w") as f:
        f.write(json.dumps({"ingest_time": delta, "success": 1}))
=======
from collections import OrderedDict
import argparse
import os
import json
import ray
import time
import timeit

import torch.optim as optim
import numpy as np
import torch
import horovod.torch as hvd
from horovod.ray import RayExecutor

from ray_shuffling_data_loader.data_generation import DATA_SPEC
from ray_shuffling_data_loader.embedding_model import MyModel, annotation, huber_loss
from ray.data.dataset_pipeline import DatasetPipeline

# Training settings
parser = argparse.ArgumentParser(description="Dataset ingestion Example")
parser.add_argument(
    "--batch-size",
    type=int,
    default=250000,
    metavar="N",
    help="input batch size for training (default: 64)",
)
parser.add_argument(
    "--epochs",
    type=int,
    default=10,
    metavar="N",
    help="number of epochs to train (default: 10)",
)
parser.add_argument("--debug", action="store_true", default=False, help="disables hvd")
parser.add_argument(
    "--seed", type=int, default=42, metavar="S", help="random seed (default: 42)"
)
parser.add_argument(
    "--log-interval",
    type=int,
    default=10,
    metavar="N",
    help=("how many batches to wait before logging training " "status"),
)
parser.add_argument("--num-workers", type=int, default=16)
parser.add_argument("--mock-train-step-time", type=float, default=1.0)
parser.add_argument("--num-files", type=int, default=30)
parser.add_argument("--num-windows", type=int, default=1)

SIZE_50_G = 30  # 49.17GB
SIZE_100_G = 62  # 101.62GB
SIZE_500_G = 305  # 499.93GB
SIZE_1500_G = 915


def construct_optimizers(model):
    sparse_params = []
    dense_params = []
    for k, v in model.named_parameters():
        if "input.embeddings.embeddings" in k:
            sparse_params.append((k, v))
        else:
            dense_params.append((k, v))

    optimizers = []
    if len(dense_params) > 0:
        opt = optim.Adam([v for _, v in dense_params], lr=0.001)
        opt = hvd.DistributedOptimizer(opt, dense_params)
        optimizers.append(opt)
    if len(sparse_params) > 0:
        opt = optim.SparseAdam([v for _, v in sparse_params], lr=0.001)
        opt = hvd.DistributedOptimizer(opt, sparse_params)
        optimizers.append(opt)

    if hvd.rank() == 0:
        print(optimizers)

    return optimizers


def train_main(args, splits):
    # Horovod: initialize library.
    hvd.init()
    torch.manual_seed(args.seed)

    if torch.cuda.is_available():
        # Horovod: pin GPU to local rank.
        torch.cuda.set_device(hvd.local_rank())
        torch.cuda.manual_seed(args.seed)

    # Horovod: limit # of CPU threads to be used per worker.
    torch.set_num_threads(1)
    rank = hvd.rank()

    model = MyModel(annotation, use_bn=False)
    # By default, Adasum doesn"t need scaling up learning rate.
    if torch.cuda.is_available():
        # Move model to GPU.
        model.cuda()

    optimizers = construct_optimizers(model)
    loss_function = huber_loss
    # Horovod: broadcast parameters & optimizer state.
    hvd.broadcast_parameters(model.state_dict(), root_rank=0)
    for opt in optimizers:
        hvd.broadcast_optimizer_state(opt, root_rank=0)

    def _train(epoch, train_dataset):
        model.train()
        # Horovod: set epoch to sampler for shuffling.
        # train_dataset.set_epoch(epoch)
        start_epoch = timeit.default_timer()
        last_batch_time = start_epoch
        batch_wait_times = []
        for batch_idx, (data, target) in enumerate(train_dataset):
            batch_wait_times.append(timeit.default_timer() - last_batch_time)
            if torch.cuda.is_available():
                data = data.cuda()
                target = target.cuda()
            for opt in optimizers:
                opt.zero_grad()
            batch = OrderedDict()
            batch["embeddings"] = OrderedDict()
            batch["one_hot"] = OrderedDict()
            for i, name in enumerate(annotation["embeddings"]):
                batch["embeddings"][name] = data[:, i : i + 1]
            batch["one_hot"]["hot0"] = data[:, -2:-1]
            batch["one_hot"]["hot1"] = data[:, -1:]

            batch_pred = model(batch)

            if batch_idx % args.log_interval == 0:
                print(
                    f"Processing batch {batch_idx} in epoch {epoch} on worker "
                    f"{rank}."
                )
            time.sleep(args.mock_train_step_time)
            loss = loss_function(batch_pred, target, delta=60)
            loss.mean().backward()
            for opt in optimizers:
                opt.step()

            last_batch_time = timeit.default_timer()
        epoch_duration = timeit.default_timer() - start_epoch
        avg_batch_wait_time = np.mean(batch_wait_times)
        std_batch_wait_time = np.std(batch_wait_times)
        max_batch_wait_time = np.max(batch_wait_times)
        min_batch_wait_time = np.min(batch_wait_times)
        print(
            f"\nEpoch {epoch}, worker {rank} stats over "
            f"{len(batch_wait_times)} steps: {epoch_duration:.3f}"
        )
        print(
            f"Mean batch wait time: {avg_batch_wait_time:.3f}s +- "
            f"{std_batch_wait_time}"
        )
        print(f"Max batch wait time: {max_batch_wait_time:.3f}s")
        print(f"Min batch wait time: {min_batch_wait_time:.3f}s")
        return batch_wait_times

    print(f"Starting training on worker {rank}.")
    batch_wait_times = []
    for epoch, split_ds in enumerate(splits[rank].iter_epochs()):
        train_dataset = create_torch_iterator(split_ds, args.batch_size, rank)
        new_batch_times = _train(epoch, train_dataset)
        new_batch_times.pop(0)
        batch_wait_times.extend(new_batch_times)
    print(f"Done training on worker {rank}.")
    avg_batch_wait_time = np.mean(batch_wait_times)
    std_batch_wait_time = np.std(batch_wait_times)
    max_batch_wait_time = np.max(batch_wait_times)
    min_batch_wait_time = np.min(batch_wait_times)
    print(f"\nWorker {rank} training stats over {args.epochs} epochs:")
    print(
        f"Mean batch wait time: {avg_batch_wait_time:.3f}s +- " f"{std_batch_wait_time}"
    )
    print(f"Max batch wait time: {max_batch_wait_time:.3f}s")
    print(f"Min batch wait time: {min_batch_wait_time:.3f}s")


######################################################

numpy_to_torch_dtype = {
    np.bool: torch.bool,
    np.uint8: torch.uint8,
    np.int8: torch.int8,
    np.int16: torch.int16,
    np.int32: torch.int32,
    np.int64: torch.int64,
    np.float16: torch.float16,
    np.float32: torch.float32,
    np.float64: torch.float64,
    np.complex64: torch.complex64,
    np.complex128: torch.complex128,
}


def create_torch_iterator(split, batch_size, rank=None):
    print(
        f"Creating Torch shuffling dataset for worker {rank} with "
        f"{batch_size} batch size."
    )
    feature_columns = list(DATA_SPEC.keys())
    feature_types = [numpy_to_torch_dtype[dtype] for _, _, dtype in DATA_SPEC.values()]
    label_column = feature_columns.pop()
    label_type = feature_types.pop()

    torch_iterator = split.to_torch(
        label_column=label_column,
        feature_columns=feature_columns,
        label_column_dtype=label_type,
        feature_column_dtypes=feature_types[0],
        batch_size=batch_size,
        # prefetch_blocks: int = 0,
        # drop_last: bool = False
    )
    return torch_iterator


def create_dataset(files, num_workers=4, epochs=50, num_windows=1):
    if num_windows > 1:
        num_rows = ray.data.read_parquet(
            files, _spread_resource_prefix="node:"
        ).count()  # This should only read Parquet metadata.
        file_splits = np.array_split(files, num_windows)

        class Windower:
            def __init__(self):
                self.i = 0
                self.iterations = epochs * num_windows

            def __iter__(self):
                return self

            def __next__(self):
                if self.i >= self.iterations:
                    raise StopIteration()
                split = file_splits[self.i % num_windows]
                self.i += 1
                return lambda: ray.data.read_parquet(
                    list(split), _spread_resource_prefix="node:"
                )

        pipe = DatasetPipeline.from_iterable(Windower())
        split_indices = [
            i * num_rows // num_windows // num_workers for i in range(1, num_workers)
        ]
        pipe = pipe.random_shuffle_each_window(_spread_resource_prefix="node:")
        pipe_shards = pipe.split_at_indices(split_indices)
    else:
        ds = ray.data.read_parquet(files, _spread_resource_prefix="node:")
        pipe = ds.repeat(epochs)
        pipe = pipe.random_shuffle_each_window(_spread_resource_prefix="node:")
        pipe_shards = pipe.split(num_workers, equal=True)
    return pipe_shards


@ray.remote
def consume(split, rank=None, batch_size=None):
    torch_iterator = create_torch_iterator(split, batch_size=batch_size, rank=rank)
    for i, (x, y) in enumerate(torch_iterator):
        if i % 10 == 0:
            print(i)
    return


if __name__ == "__main__":
    args = parser.parse_args()
    import ray

    print("Connecting to Ray cluster...")
    ray.init(address="auto")

    num = args.num_files

    files = [
        f"s3://shuffling-data-loader-benchmarks/data/r10_000_000_000-f1000"
        f"/input_data_{i}.parquet.snappy"
        for i in range(args.num_files)
    ]

    start = time.time()

    splits = create_dataset(
        files,
        num_workers=args.num_workers,
        epochs=args.epochs,
        num_windows=args.num_windows,
    )

    if args.debug:
        tasks = [
            consume.options(num_gpus=1, num_cpus=0).remote(
                split, rank=idx, batch_size=args.batch_size
            )
            for idx, split in enumerate(splits)
        ]
        ray.get(tasks)
    else:
        print("Create Ray executor")
        settings = RayExecutor.create_settings(timeout_s=30)
        executor = RayExecutor(settings, num_workers=args.num_workers, use_gpu=True)
        executor.start()
        executor.run(train_main, args=[args, splits])
        executor.shutdown()

    delta = time.time() - start
    print(f"success! total time {delta}")
    with open(os.environ["TEST_OUTPUT_JSON"], "w") as f:
        f.write(json.dumps({"ingest_time": delta, "success": 1}))
>>>>>>> 19672688
<|MERGE_RESOLUTION|>--- conflicted
+++ resolved
@@ -1,625 +1,311 @@
-<<<<<<< HEAD
-from collections import OrderedDict
-import argparse
-import os
-import json
-import ray
-import time
-import timeit
-
-import torch.optim as optim
-import numpy as np
-import torch
-import horovod.torch as hvd
-from horovod.ray import RayExecutor
-
-from ray_shuffling_data_loader.data_generation import DATA_SPEC
-from ray_shuffling_data_loader.embedding_model import MyModel, annotation, huber_loss
-from ray.data.dataset_pipeline import DatasetPipeline
-
-# Training settings
-parser = argparse.ArgumentParser(description="Dataset ingestion Example")
-parser.add_argument(
-    "--batch-size",
-    type=int,
-    default=250000,
-    metavar="N",
-    help="input batch size for training (default: 64)",
-)
-parser.add_argument(
-    "--epochs",
-    type=int,
-    default=10,
-    metavar="N",
-    help="number of epochs to train (default: 10)",
-)
-parser.add_argument("--debug", action="store_true", default=False, help="disables hvd")
-parser.add_argument(
-    "--seed", type=int, default=42, metavar="S", help="random seed (default: 42)"
-)
-parser.add_argument(
-    "--log-interval",
-    type=int,
-    default=10,
-    metavar="N",
-    help=("how many batches to wait before logging training " "status"),
-)
-parser.add_argument("--num-workers", type=int, default=16)
-parser.add_argument("--mock-train-step-time", type=float, default=1.0)
-parser.add_argument("--num-files", type=int, default=30)
-parser.add_argument("--num-windows", type=int, default=1)
-
-SIZE_50_G = 30  # 49.17GB
-SIZE_100_G = 62  # 101.62GB
-SIZE_500_G = 305  # 499.93GB
-SIZE_1500_G = 915
-
-
-def construct_optimizers(model):
-    sparse_params = []
-    dense_params = []
-    for k, v in model.named_parameters():
-        if "input.embeddings.embeddings" in k:
-            sparse_params.append((k, v))
-        else:
-            dense_params.append((k, v))
-
-    optimizers = []
-    if len(dense_params) > 0:
-        opt = optim.Adam([v for _, v in dense_params], lr=0.001)
-        opt = hvd.DistributedOptimizer(opt, dense_params)
-        optimizers.append(opt)
-    if len(sparse_params) > 0:
-        opt = optim.SparseAdam([v for _, v in sparse_params], lr=0.001)
-        opt = hvd.DistributedOptimizer(opt, sparse_params)
-        optimizers.append(opt)
-
-    if hvd.rank() == 0:
-        print(optimizers)
-
-    return optimizers
-
-
-def train_main(args, splits):
-    # Horovod: initialize library.
-    hvd.init()
-    torch.manual_seed(args.seed)
-
-    if torch.cuda.is_available():
-        # Horovod: pin GPU to local rank.
-        torch.cuda.set_device(hvd.local_rank())
-        torch.cuda.manual_seed(args.seed)
-
-    # Horovod: limit # of CPU threads to be used per worker.
-    torch.set_num_threads(1)
-    rank = hvd.rank()
-
-    model = MyModel(annotation, use_bn=False)
-    # By default, Adasum doesn"t need scaling up learning rate.
-    if torch.cuda.is_available():
-        # Move model to GPU.
-        model.cuda()
-
-    optimizers = construct_optimizers(model)
-    loss_function = huber_loss
-    # Horovod: broadcast parameters & optimizer state.
-    hvd.broadcast_parameters(model.state_dict(), root_rank=0)
-    for opt in optimizers:
-        hvd.broadcast_optimizer_state(opt, root_rank=0)
-
-    def _train(epoch, train_dataset):
-        model.train()
-        # Horovod: set epoch to sampler for shuffling.
-        # train_dataset.set_epoch(epoch)
-        start_epoch = timeit.default_timer()
-        last_batch_time = start_epoch
-        batch_wait_times = []
-        for batch_idx, (data, target) in enumerate(train_dataset):
-            batch_wait_times.append(timeit.default_timer() - last_batch_time)
-            if torch.cuda.is_available():
-                data = data.cuda()
-                target = target.cuda()
-            for opt in optimizers:
-                opt.zero_grad()
-            batch = OrderedDict()
-            batch["embeddings"] = OrderedDict()
-            batch["one_hot"] = OrderedDict()
-            for i, name in enumerate(annotation["embeddings"]):
-                batch["embeddings"][name] = data[:, i : i + 1]
-            batch["one_hot"]["hot0"] = data[:, -2:-1]
-            batch["one_hot"]["hot1"] = data[:, -1:]
-
-            batch_pred = model(batch)
-
-            if batch_idx % args.log_interval == 0:
-                print(
-                    f"Processing batch {batch_idx} in epoch {epoch} on worker "
-                    f"{rank}."
-                )
-            time.sleep(args.mock_train_step_time)
-            loss = loss_function(batch_pred, target, delta=60)
-            loss.mean().backward()
-            for opt in optimizers:
-                opt.step()
-
-            last_batch_time = timeit.default_timer()
-        epoch_duration = timeit.default_timer() - start_epoch
-        avg_batch_wait_time = np.mean(batch_wait_times)
-        std_batch_wait_time = np.std(batch_wait_times)
-        max_batch_wait_time = np.max(batch_wait_times)
-        min_batch_wait_time = np.min(batch_wait_times)
-        print(
-            f"\nEpoch {epoch}, worker {rank} stats over "
-            f"{len(batch_wait_times)} steps: {epoch_duration:.3f}"
-        )
-        print(
-            f"Mean batch wait time: {avg_batch_wait_time:.3f}s +- "
-            f"{std_batch_wait_time}"
-        )
-        print(f"Max batch wait time: {max_batch_wait_time:.3f}s")
-        print(f"Min batch wait time: {min_batch_wait_time:.3f}s")
-        return batch_wait_times
-
-    print(f"Starting training on worker {rank}.")
-    batch_wait_times = []
-    for epoch, split_ds in enumerate(splits[rank].iter_epochs()):
-        train_dataset = create_torch_iterator(split_ds, args.batch_size, rank)
-        new_batch_times = _train(epoch, train_dataset)
-        new_batch_times.pop(0)
-        batch_wait_times.extend(new_batch_times)
-    print(f"Done training on worker {rank}.")
-    avg_batch_wait_time = np.mean(batch_wait_times)
-    std_batch_wait_time = np.std(batch_wait_times)
-    max_batch_wait_time = np.max(batch_wait_times)
-    min_batch_wait_time = np.min(batch_wait_times)
-    print(f"\nWorker {rank} training stats over {args.epochs} epochs:")
-    print(
-        f"Mean batch wait time: {avg_batch_wait_time:.3f}s +- " f"{std_batch_wait_time}"
-    )
-    print(f"Max batch wait time: {max_batch_wait_time:.3f}s")
-    print(f"Min batch wait time: {min_batch_wait_time:.3f}s")
-
-
-######################################################
-
-numpy_to_torch_dtype = {
-    np.bool: torch.bool,
-    np.uint8: torch.uint8,
-    np.int8: torch.int8,
-    np.int16: torch.int16,
-    np.int32: torch.int32,
-    np.int64: torch.int64,
-    np.float16: torch.float16,
-    np.float32: torch.float32,
-    np.float64: torch.float64,
-    np.complex64: torch.complex64,
-    np.complex128: torch.complex128,
-}
-
-
-def create_torch_iterator(split, batch_size, rank=None):
-    print(
-        f"Creating Torch shuffling dataset for worker {rank} with "
-        f"{batch_size} batch size."
-    )
-    feature_columns = list(DATA_SPEC.keys())
-    feature_types = [numpy_to_torch_dtype[dtype] for _, _, dtype in DATA_SPEC.values()]
-    label_column = feature_columns.pop()
-    label_type = feature_types.pop()
-
-    torch_iterator = split.to_torch(
-        label_column=label_column,
-        feature_columns=feature_columns,
-        label_column_dtype=label_type,
-        feature_column_dtypes=feature_types,
-        batch_size=batch_size,
-        # prefetch_blocks: int = 0,
-        # drop_last: bool = False
-    )
-    return torch_iterator
-
-
-def create_dataset(files, num_workers=4, epochs=50, num_windows=1):
-    if num_windows > 1:
-        num_rows = ray.data.read_parquet(
-            files, _spread_resource_prefix="node:"
-        ).count()  # This should only read Parquet metadata.
-        file_splits = np.array_split(files, num_windows)
-
-        class Windower:
-            def __init__(self):
-                self.i = 0
-                self.iterations = epochs * num_windows
-
-            def __iter__(self):
-                return self
-
-            def __next__(self):
-                if self.i >= self.iterations:
-                    raise StopIteration()
-                split = file_splits[self.i % num_windows]
-                self.i += 1
-                return lambda: ray.data.read_parquet(
-                    list(split), _spread_resource_prefix="node:"
-                )
-
-        pipe = DatasetPipeline.from_iterable(Windower())
-        split_indices = [
-            i * num_rows // num_windows // num_workers for i in range(1, num_workers)
-        ]
-        pipe = pipe.random_shuffle_each_window(_spread_resource_prefix="node:")
-        pipe_shards = pipe.split_at_indices(split_indices)
-    else:
-        ds = ray.data.read_parquet(files, _spread_resource_prefix="node:")
-        pipe = ds.repeat(epochs)
-        pipe = pipe.random_shuffle_each_window(_spread_resource_prefix="node:")
-        pipe_shards = pipe.split(num_workers, equal=True)
-    return pipe_shards
-
-
-@ray.remote
-def consume(split, rank=None, batch_size=None):
-    torch_iterator = create_torch_iterator(split, batch_size=batch_size, rank=rank)
-    for i, (x, y) in enumerate(torch_iterator):
-        if i % 10 == 0:
-            print(i)
-    return
-
-
-if __name__ == "__main__":
-    args = parser.parse_args()
-    import ray
-
-    print("Connecting to Ray cluster...")
-    ray.init(address="auto")
-
-    num = args.num_files
-
-    files = [
-        f"s3://shuffling-data-loader-benchmarks/data/r10_000_000_000-f1000"
-        f"/input_data_{i}.parquet.snappy"
-        for i in range(args.num_files)
-    ]
-
-    start = time.time()
-
-    splits = create_dataset(
-        files,
-        num_workers=args.num_workers,
-        epochs=args.epochs,
-        num_windows=args.num_windows,
-    )
-
-    if args.debug:
-        tasks = [
-            consume.options(num_gpus=1).remote(
-                split, rank=idx, batch_size=args.batch_size
-            )
-            for idx, split in enumerate(splits)
-        ]
-        ray.get(tasks)
-    else:
-        print("Create Ray executor")
-        settings = RayExecutor.create_settings(timeout_s=30)
-        executor = RayExecutor(settings, num_workers=args.num_workers, use_gpu=True)
-        executor.start()
-        executor.run(train_main, args=[args, splits])
-        executor.shutdown()
-
-    delta = time.time() - start
-    print(f"success! total time {delta}")
-    with open(os.environ["TEST_OUTPUT_JSON"], "w") as f:
-        f.write(json.dumps({"ingest_time": delta, "success": 1}))
-=======
-from collections import OrderedDict
-import argparse
-import os
-import json
-import ray
-import time
-import timeit
-
-import torch.optim as optim
-import numpy as np
-import torch
-import horovod.torch as hvd
-from horovod.ray import RayExecutor
-
-from ray_shuffling_data_loader.data_generation import DATA_SPEC
-from ray_shuffling_data_loader.embedding_model import MyModel, annotation, huber_loss
-from ray.data.dataset_pipeline import DatasetPipeline
-
-# Training settings
-parser = argparse.ArgumentParser(description="Dataset ingestion Example")
-parser.add_argument(
-    "--batch-size",
-    type=int,
-    default=250000,
-    metavar="N",
-    help="input batch size for training (default: 64)",
-)
-parser.add_argument(
-    "--epochs",
-    type=int,
-    default=10,
-    metavar="N",
-    help="number of epochs to train (default: 10)",
-)
-parser.add_argument("--debug", action="store_true", default=False, help="disables hvd")
-parser.add_argument(
-    "--seed", type=int, default=42, metavar="S", help="random seed (default: 42)"
-)
-parser.add_argument(
-    "--log-interval",
-    type=int,
-    default=10,
-    metavar="N",
-    help=("how many batches to wait before logging training " "status"),
-)
-parser.add_argument("--num-workers", type=int, default=16)
-parser.add_argument("--mock-train-step-time", type=float, default=1.0)
-parser.add_argument("--num-files", type=int, default=30)
-parser.add_argument("--num-windows", type=int, default=1)
-
-SIZE_50_G = 30  # 49.17GB
-SIZE_100_G = 62  # 101.62GB
-SIZE_500_G = 305  # 499.93GB
-SIZE_1500_G = 915
-
-
-def construct_optimizers(model):
-    sparse_params = []
-    dense_params = []
-    for k, v in model.named_parameters():
-        if "input.embeddings.embeddings" in k:
-            sparse_params.append((k, v))
-        else:
-            dense_params.append((k, v))
-
-    optimizers = []
-    if len(dense_params) > 0:
-        opt = optim.Adam([v for _, v in dense_params], lr=0.001)
-        opt = hvd.DistributedOptimizer(opt, dense_params)
-        optimizers.append(opt)
-    if len(sparse_params) > 0:
-        opt = optim.SparseAdam([v for _, v in sparse_params], lr=0.001)
-        opt = hvd.DistributedOptimizer(opt, sparse_params)
-        optimizers.append(opt)
-
-    if hvd.rank() == 0:
-        print(optimizers)
-
-    return optimizers
-
-
-def train_main(args, splits):
-    # Horovod: initialize library.
-    hvd.init()
-    torch.manual_seed(args.seed)
-
-    if torch.cuda.is_available():
-        # Horovod: pin GPU to local rank.
-        torch.cuda.set_device(hvd.local_rank())
-        torch.cuda.manual_seed(args.seed)
-
-    # Horovod: limit # of CPU threads to be used per worker.
-    torch.set_num_threads(1)
-    rank = hvd.rank()
-
-    model = MyModel(annotation, use_bn=False)
-    # By default, Adasum doesn"t need scaling up learning rate.
-    if torch.cuda.is_available():
-        # Move model to GPU.
-        model.cuda()
-
-    optimizers = construct_optimizers(model)
-    loss_function = huber_loss
-    # Horovod: broadcast parameters & optimizer state.
-    hvd.broadcast_parameters(model.state_dict(), root_rank=0)
-    for opt in optimizers:
-        hvd.broadcast_optimizer_state(opt, root_rank=0)
-
-    def _train(epoch, train_dataset):
-        model.train()
-        # Horovod: set epoch to sampler for shuffling.
-        # train_dataset.set_epoch(epoch)
-        start_epoch = timeit.default_timer()
-        last_batch_time = start_epoch
-        batch_wait_times = []
-        for batch_idx, (data, target) in enumerate(train_dataset):
-            batch_wait_times.append(timeit.default_timer() - last_batch_time)
-            if torch.cuda.is_available():
-                data = data.cuda()
-                target = target.cuda()
-            for opt in optimizers:
-                opt.zero_grad()
-            batch = OrderedDict()
-            batch["embeddings"] = OrderedDict()
-            batch["one_hot"] = OrderedDict()
-            for i, name in enumerate(annotation["embeddings"]):
-                batch["embeddings"][name] = data[:, i : i + 1]
-            batch["one_hot"]["hot0"] = data[:, -2:-1]
-            batch["one_hot"]["hot1"] = data[:, -1:]
-
-            batch_pred = model(batch)
-
-            if batch_idx % args.log_interval == 0:
-                print(
-                    f"Processing batch {batch_idx} in epoch {epoch} on worker "
-                    f"{rank}."
-                )
-            time.sleep(args.mock_train_step_time)
-            loss = loss_function(batch_pred, target, delta=60)
-            loss.mean().backward()
-            for opt in optimizers:
-                opt.step()
-
-            last_batch_time = timeit.default_timer()
-        epoch_duration = timeit.default_timer() - start_epoch
-        avg_batch_wait_time = np.mean(batch_wait_times)
-        std_batch_wait_time = np.std(batch_wait_times)
-        max_batch_wait_time = np.max(batch_wait_times)
-        min_batch_wait_time = np.min(batch_wait_times)
-        print(
-            f"\nEpoch {epoch}, worker {rank} stats over "
-            f"{len(batch_wait_times)} steps: {epoch_duration:.3f}"
-        )
-        print(
-            f"Mean batch wait time: {avg_batch_wait_time:.3f}s +- "
-            f"{std_batch_wait_time}"
-        )
-        print(f"Max batch wait time: {max_batch_wait_time:.3f}s")
-        print(f"Min batch wait time: {min_batch_wait_time:.3f}s")
-        return batch_wait_times
-
-    print(f"Starting training on worker {rank}.")
-    batch_wait_times = []
-    for epoch, split_ds in enumerate(splits[rank].iter_epochs()):
-        train_dataset = create_torch_iterator(split_ds, args.batch_size, rank)
-        new_batch_times = _train(epoch, train_dataset)
-        new_batch_times.pop(0)
-        batch_wait_times.extend(new_batch_times)
-    print(f"Done training on worker {rank}.")
-    avg_batch_wait_time = np.mean(batch_wait_times)
-    std_batch_wait_time = np.std(batch_wait_times)
-    max_batch_wait_time = np.max(batch_wait_times)
-    min_batch_wait_time = np.min(batch_wait_times)
-    print(f"\nWorker {rank} training stats over {args.epochs} epochs:")
-    print(
-        f"Mean batch wait time: {avg_batch_wait_time:.3f}s +- " f"{std_batch_wait_time}"
-    )
-    print(f"Max batch wait time: {max_batch_wait_time:.3f}s")
-    print(f"Min batch wait time: {min_batch_wait_time:.3f}s")
-
-
-######################################################
-
-numpy_to_torch_dtype = {
-    np.bool: torch.bool,
-    np.uint8: torch.uint8,
-    np.int8: torch.int8,
-    np.int16: torch.int16,
-    np.int32: torch.int32,
-    np.int64: torch.int64,
-    np.float16: torch.float16,
-    np.float32: torch.float32,
-    np.float64: torch.float64,
-    np.complex64: torch.complex64,
-    np.complex128: torch.complex128,
-}
-
-
-def create_torch_iterator(split, batch_size, rank=None):
-    print(
-        f"Creating Torch shuffling dataset for worker {rank} with "
-        f"{batch_size} batch size."
-    )
-    feature_columns = list(DATA_SPEC.keys())
-    feature_types = [numpy_to_torch_dtype[dtype] for _, _, dtype in DATA_SPEC.values()]
-    label_column = feature_columns.pop()
-    label_type = feature_types.pop()
-
-    torch_iterator = split.to_torch(
-        label_column=label_column,
-        feature_columns=feature_columns,
-        label_column_dtype=label_type,
-        feature_column_dtypes=feature_types[0],
-        batch_size=batch_size,
-        # prefetch_blocks: int = 0,
-        # drop_last: bool = False
-    )
-    return torch_iterator
-
-
-def create_dataset(files, num_workers=4, epochs=50, num_windows=1):
-    if num_windows > 1:
-        num_rows = ray.data.read_parquet(
-            files, _spread_resource_prefix="node:"
-        ).count()  # This should only read Parquet metadata.
-        file_splits = np.array_split(files, num_windows)
-
-        class Windower:
-            def __init__(self):
-                self.i = 0
-                self.iterations = epochs * num_windows
-
-            def __iter__(self):
-                return self
-
-            def __next__(self):
-                if self.i >= self.iterations:
-                    raise StopIteration()
-                split = file_splits[self.i % num_windows]
-                self.i += 1
-                return lambda: ray.data.read_parquet(
-                    list(split), _spread_resource_prefix="node:"
-                )
-
-        pipe = DatasetPipeline.from_iterable(Windower())
-        split_indices = [
-            i * num_rows // num_windows // num_workers for i in range(1, num_workers)
-        ]
-        pipe = pipe.random_shuffle_each_window(_spread_resource_prefix="node:")
-        pipe_shards = pipe.split_at_indices(split_indices)
-    else:
-        ds = ray.data.read_parquet(files, _spread_resource_prefix="node:")
-        pipe = ds.repeat(epochs)
-        pipe = pipe.random_shuffle_each_window(_spread_resource_prefix="node:")
-        pipe_shards = pipe.split(num_workers, equal=True)
-    return pipe_shards
-
-
-@ray.remote
-def consume(split, rank=None, batch_size=None):
-    torch_iterator = create_torch_iterator(split, batch_size=batch_size, rank=rank)
-    for i, (x, y) in enumerate(torch_iterator):
-        if i % 10 == 0:
-            print(i)
-    return
-
-
-if __name__ == "__main__":
-    args = parser.parse_args()
-    import ray
-
-    print("Connecting to Ray cluster...")
-    ray.init(address="auto")
-
-    num = args.num_files
-
-    files = [
-        f"s3://shuffling-data-loader-benchmarks/data/r10_000_000_000-f1000"
-        f"/input_data_{i}.parquet.snappy"
-        for i in range(args.num_files)
-    ]
-
-    start = time.time()
-
-    splits = create_dataset(
-        files,
-        num_workers=args.num_workers,
-        epochs=args.epochs,
-        num_windows=args.num_windows,
-    )
-
-    if args.debug:
-        tasks = [
-            consume.options(num_gpus=1, num_cpus=0).remote(
-                split, rank=idx, batch_size=args.batch_size
-            )
-            for idx, split in enumerate(splits)
-        ]
-        ray.get(tasks)
-    else:
-        print("Create Ray executor")
-        settings = RayExecutor.create_settings(timeout_s=30)
-        executor = RayExecutor(settings, num_workers=args.num_workers, use_gpu=True)
-        executor.start()
-        executor.run(train_main, args=[args, splits])
-        executor.shutdown()
-
-    delta = time.time() - start
-    print(f"success! total time {delta}")
-    with open(os.environ["TEST_OUTPUT_JSON"], "w") as f:
-        f.write(json.dumps({"ingest_time": delta, "success": 1}))
->>>>>>> 19672688
+from collections import OrderedDict
+import argparse
+import os
+import json
+import ray
+import time
+import timeit
+
+import torch.optim as optim
+import numpy as np
+import torch
+import horovod.torch as hvd
+from horovod.ray import RayExecutor
+
+from ray_shuffling_data_loader.data_generation import DATA_SPEC
+from ray_shuffling_data_loader.embedding_model import MyModel, annotation, huber_loss
+from ray.data.dataset_pipeline import DatasetPipeline
+
+# Training settings
+parser = argparse.ArgumentParser(description="Dataset ingestion Example")
+parser.add_argument(
+    "--batch-size",
+    type=int,
+    default=250000,
+    metavar="N",
+    help="input batch size for training (default: 64)",
+)
+parser.add_argument(
+    "--epochs",
+    type=int,
+    default=10,
+    metavar="N",
+    help="number of epochs to train (default: 10)",
+)
+parser.add_argument("--debug", action="store_true", default=False, help="disables hvd")
+parser.add_argument(
+    "--seed", type=int, default=42, metavar="S", help="random seed (default: 42)"
+)
+parser.add_argument(
+    "--log-interval",
+    type=int,
+    default=10,
+    metavar="N",
+    help=("how many batches to wait before logging training " "status"),
+)
+parser.add_argument("--num-workers", type=int, default=16)
+parser.add_argument("--mock-train-step-time", type=float, default=1.0)
+parser.add_argument("--num-files", type=int, default=30)
+parser.add_argument("--num-windows", type=int, default=1)
+
+SIZE_50_G = 30  # 49.17GB
+SIZE_100_G = 62  # 101.62GB
+SIZE_500_G = 305  # 499.93GB
+SIZE_1500_G = 915
+
+
+def construct_optimizers(model):
+    sparse_params = []
+    dense_params = []
+    for k, v in model.named_parameters():
+        if "input.embeddings.embeddings" in k:
+            sparse_params.append((k, v))
+        else:
+            dense_params.append((k, v))
+
+    optimizers = []
+    if len(dense_params) > 0:
+        opt = optim.Adam([v for _, v in dense_params], lr=0.001)
+        opt = hvd.DistributedOptimizer(opt, dense_params)
+        optimizers.append(opt)
+    if len(sparse_params) > 0:
+        opt = optim.SparseAdam([v for _, v in sparse_params], lr=0.001)
+        opt = hvd.DistributedOptimizer(opt, sparse_params)
+        optimizers.append(opt)
+
+    if hvd.rank() == 0:
+        print(optimizers)
+
+    return optimizers
+
+
+def train_main(args, splits):
+    # Horovod: initialize library.
+    hvd.init()
+    torch.manual_seed(args.seed)
+
+    if torch.cuda.is_available():
+        # Horovod: pin GPU to local rank.
+        torch.cuda.set_device(hvd.local_rank())
+        torch.cuda.manual_seed(args.seed)
+
+    # Horovod: limit # of CPU threads to be used per worker.
+    torch.set_num_threads(1)
+    rank = hvd.rank()
+
+    model = MyModel(annotation, use_bn=False)
+    # By default, Adasum doesn"t need scaling up learning rate.
+    if torch.cuda.is_available():
+        # Move model to GPU.
+        model.cuda()
+
+    optimizers = construct_optimizers(model)
+    loss_function = huber_loss
+    # Horovod: broadcast parameters & optimizer state.
+    hvd.broadcast_parameters(model.state_dict(), root_rank=0)
+    for opt in optimizers:
+        hvd.broadcast_optimizer_state(opt, root_rank=0)
+
+    def _train(epoch, train_dataset):
+        model.train()
+        # Horovod: set epoch to sampler for shuffling.
+        # train_dataset.set_epoch(epoch)
+        start_epoch = timeit.default_timer()
+        last_batch_time = start_epoch
+        batch_wait_times = []
+        for batch_idx, (data, target) in enumerate(train_dataset):
+            batch_wait_times.append(timeit.default_timer() - last_batch_time)
+            if torch.cuda.is_available():
+                data = data.cuda()
+                target = target.cuda()
+            for opt in optimizers:
+                opt.zero_grad()
+            batch = OrderedDict()
+            batch["embeddings"] = OrderedDict()
+            batch["one_hot"] = OrderedDict()
+            for i, name in enumerate(annotation["embeddings"]):
+                batch["embeddings"][name] = data[:, i : i + 1]
+            batch["one_hot"]["hot0"] = data[:, -2:-1]
+            batch["one_hot"]["hot1"] = data[:, -1:]
+
+            batch_pred = model(batch)
+
+            if batch_idx % args.log_interval == 0:
+                print(
+                    f"Processing batch {batch_idx} in epoch {epoch} on worker "
+                    f"{rank}."
+                )
+            time.sleep(args.mock_train_step_time)
+            loss = loss_function(batch_pred, target, delta=60)
+            loss.mean().backward()
+            for opt in optimizers:
+                opt.step()
+
+            last_batch_time = timeit.default_timer()
+        epoch_duration = timeit.default_timer() - start_epoch
+        avg_batch_wait_time = np.mean(batch_wait_times)
+        std_batch_wait_time = np.std(batch_wait_times)
+        max_batch_wait_time = np.max(batch_wait_times)
+        min_batch_wait_time = np.min(batch_wait_times)
+        print(
+            f"\nEpoch {epoch}, worker {rank} stats over "
+            f"{len(batch_wait_times)} steps: {epoch_duration:.3f}"
+        )
+        print(
+            f"Mean batch wait time: {avg_batch_wait_time:.3f}s +- "
+            f"{std_batch_wait_time}"
+        )
+        print(f"Max batch wait time: {max_batch_wait_time:.3f}s")
+        print(f"Min batch wait time: {min_batch_wait_time:.3f}s")
+        return batch_wait_times
+
+    print(f"Starting training on worker {rank}.")
+    batch_wait_times = []
+    for epoch, split_ds in enumerate(splits[rank].iter_epochs()):
+        train_dataset = create_torch_iterator(split_ds, args.batch_size, rank)
+        new_batch_times = _train(epoch, train_dataset)
+        new_batch_times.pop(0)
+        batch_wait_times.extend(new_batch_times)
+    print(f"Done training on worker {rank}.")
+    avg_batch_wait_time = np.mean(batch_wait_times)
+    std_batch_wait_time = np.std(batch_wait_times)
+    max_batch_wait_time = np.max(batch_wait_times)
+    min_batch_wait_time = np.min(batch_wait_times)
+    print(f"\nWorker {rank} training stats over {args.epochs} epochs:")
+    print(
+        f"Mean batch wait time: {avg_batch_wait_time:.3f}s +- " f"{std_batch_wait_time}"
+    )
+    print(f"Max batch wait time: {max_batch_wait_time:.3f}s")
+    print(f"Min batch wait time: {min_batch_wait_time:.3f}s")
+
+
+######################################################
+
+numpy_to_torch_dtype = {
+    np.bool: torch.bool,
+    np.uint8: torch.uint8,
+    np.int8: torch.int8,
+    np.int16: torch.int16,
+    np.int32: torch.int32,
+    np.int64: torch.int64,
+    np.float16: torch.float16,
+    np.float32: torch.float32,
+    np.float64: torch.float64,
+    np.complex64: torch.complex64,
+    np.complex128: torch.complex128,
+}
+
+
+def create_torch_iterator(split, batch_size, rank=None):
+    print(
+        f"Creating Torch shuffling dataset for worker {rank} with "
+        f"{batch_size} batch size."
+    )
+    feature_columns = list(DATA_SPEC.keys())
+    feature_types = [numpy_to_torch_dtype[dtype] for _, _, dtype in DATA_SPEC.values()]
+    label_column = feature_columns.pop()
+    label_type = feature_types.pop()
+
+    torch_iterator = split.to_torch(
+        label_column=label_column,
+        feature_columns=feature_columns,
+        label_column_dtype=label_type,
+        feature_column_dtypes=feature_types[0],
+        batch_size=batch_size,
+        # prefetch_blocks: int = 0,
+        # drop_last: bool = False
+    )
+    return torch_iterator
+
+
+def create_dataset(files, num_workers=4, epochs=50, num_windows=1):
+    if num_windows > 1:
+        num_rows = ray.data.read_parquet(
+            files, _spread_resource_prefix="node:"
+        ).count()  # This should only read Parquet metadata.
+        file_splits = np.array_split(files, num_windows)
+
+        class Windower:
+            def __init__(self):
+                self.i = 0
+                self.iterations = epochs * num_windows
+
+            def __iter__(self):
+                return self
+
+            def __next__(self):
+                if self.i >= self.iterations:
+                    raise StopIteration()
+                split = file_splits[self.i % num_windows]
+                self.i += 1
+                return lambda: ray.data.read_parquet(
+                    list(split), _spread_resource_prefix="node:"
+                )
+
+        pipe = DatasetPipeline.from_iterable(Windower())
+        split_indices = [
+            i * num_rows // num_windows // num_workers for i in range(1, num_workers)
+        ]
+        pipe = pipe.random_shuffle_each_window(_spread_resource_prefix="node:")
+        pipe_shards = pipe.split_at_indices(split_indices)
+    else:
+        ds = ray.data.read_parquet(files, _spread_resource_prefix="node:")
+        pipe = ds.repeat(epochs)
+        pipe = pipe.random_shuffle_each_window(_spread_resource_prefix="node:")
+        pipe_shards = pipe.split(num_workers, equal=True)
+    return pipe_shards
+
+
+@ray.remote
+def consume(split, rank=None, batch_size=None):
+    torch_iterator = create_torch_iterator(split, batch_size=batch_size, rank=rank)
+    for i, (x, y) in enumerate(torch_iterator):
+        if i % 10 == 0:
+            print(i)
+    return
+
+
+if __name__ == "__main__":
+    args = parser.parse_args()
+    import ray
+
+    print("Connecting to Ray cluster...")
+    ray.init(address="auto")
+
+    num = args.num_files
+
+    files = [
+        f"s3://shuffling-data-loader-benchmarks/data/r10_000_000_000-f1000"
+        f"/input_data_{i}.parquet.snappy"
+        for i in range(args.num_files)
+    ]
+
+    start = time.time()
+
+    splits = create_dataset(
+        files,
+        num_workers=args.num_workers,
+        epochs=args.epochs,
+        num_windows=args.num_windows,
+    )
+
+    if args.debug:
+        tasks = [
+            consume.options(num_gpus=1, num_cpus=0).remote(
+                split, rank=idx, batch_size=args.batch_size
+            )
+            for idx, split in enumerate(splits)
+        ]
+        ray.get(tasks)
+    else:
+        print("Create Ray executor")
+        settings = RayExecutor.create_settings(timeout_s=30)
+        executor = RayExecutor(settings, num_workers=args.num_workers, use_gpu=True)
+        executor.start()
+        executor.run(train_main, args=[args, splits])
+        executor.shutdown()
+
+    delta = time.time() - start
+    print(f"success! total time {delta}")
+    with open(os.environ["TEST_OUTPUT_JSON"], "w") as f:
+        f.write(json.dumps({"ingest_time": delta, "success": 1}))