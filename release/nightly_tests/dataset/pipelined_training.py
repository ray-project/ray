--- conflicted
+++ resolved
@@ -221,12 +221,8 @@
 def create_dataset(files, num_workers=4, epochs=50, num_windows=1):
     if num_windows > 1:
         num_rows = ray.data.read_parquet(
-<<<<<<< HEAD
-            files).count()  # This should only read Parquet metadata.
-=======
-            files, _spread_resource_prefix="node:"
+            files
         ).count()  # This should only read Parquet metadata.
->>>>>>> e3af8282
         file_splits = np.array_split(files, num_windows)
 
         class Windower:
@@ -242,13 +238,7 @@
                     raise StopIteration()
                 split = file_splits[self.i % num_windows]
                 self.i += 1
-<<<<<<< HEAD
                 return lambda: ray.data.read_parquet(list(split))
-=======
-                return lambda: ray.data.read_parquet(
-                    list(split), _spread_resource_prefix="node:"
-                )
->>>>>>> e3af8282
 
         pipe = DatasetPipeline.from_iterable(Windower())
         split_indices = [
