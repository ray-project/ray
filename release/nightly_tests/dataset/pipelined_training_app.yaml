<<<<<<< HEAD
base_image: "anyscale/ray-ml:nightly-py37-gpu"

python:
  pip_packages:
    - pyarrow
  conda_packages: []

post_build_cmds:
  - pip uninstall -y numpy ray || true
  - sudo rm -rf /home/ray/anaconda3/lib/python3.7/site-packages/numpy
  - pip install numpy || true
  - pip3 install -U {{ env["RAY_WHEELS"] | default("ray") }}
  - pip install -U git+https://github.com/ray-project/ray_shuffling_data_loader.git@add-embedding-model
  - pip install ray[default]
  - HOROVOD_WITH_GLOO=1 HOROVOD_WITHOUT_MPI=1 HOROVOD_WITHOUT_TENSORFLOW=1 HOROVOD_WITHOUT_MXNET=1 HOROVOD_WITH_PYTORCH=1 pip install -U git+https://github.com/horovod/horovod.git
=======
base_image: "anyscale/ray-ml:nightly-py37-gpu"

python:
  pip_packages:
    - pyarrow
    - cmake
  conda_packages: []

post_build_cmds:
  - pip3 uninstall ray -y || true
  - pip3 install -U {{ env["RAY_WHEELS"] | default("ray") }}
  - pip install -U git+https://github.com/ray-project/ray_shuffling_data_loader.git@add-embedding-model
  - pip install ray[default]
  - HOROVOD_WITH_GLOO=1 HOROVOD_WITHOUT_MPI=1 HOROVOD_WITHOUT_TENSORFLOW=1 HOROVOD_WITHOUT_MXNET=1 HOROVOD_WITH_PYTORCH=1 pip install -U git+https://github.com/horovod/horovod.git
  - {{ env["RAY_WHEELS_SANITY_CHECK"] | default("echo No Ray wheels sanity check") }}
>>>>>>> 19672688
<|MERGE_RESOLUTION|>--- conflicted
+++ resolved
@@ -1,33 +1,15 @@
-<<<<<<< HEAD
-base_image: "anyscale/ray-ml:nightly-py37-gpu"
-
-python:
-  pip_packages:
-    - pyarrow
-  conda_packages: []
-
-post_build_cmds:
-  - pip uninstall -y numpy ray || true
-  - sudo rm -rf /home/ray/anaconda3/lib/python3.7/site-packages/numpy
-  - pip install numpy || true
-  - pip3 install -U {{ env["RAY_WHEELS"] | default("ray") }}
-  - pip install -U git+https://github.com/ray-project/ray_shuffling_data_loader.git@add-embedding-model
-  - pip install ray[default]
-  - HOROVOD_WITH_GLOO=1 HOROVOD_WITHOUT_MPI=1 HOROVOD_WITHOUT_TENSORFLOW=1 HOROVOD_WITHOUT_MXNET=1 HOROVOD_WITH_PYTORCH=1 pip install -U git+https://github.com/horovod/horovod.git
-=======
-base_image: "anyscale/ray-ml:nightly-py37-gpu"
-
-python:
-  pip_packages:
-    - pyarrow
-    - cmake
-  conda_packages: []
-
-post_build_cmds:
-  - pip3 uninstall ray -y || true
-  - pip3 install -U {{ env["RAY_WHEELS"] | default("ray") }}
-  - pip install -U git+https://github.com/ray-project/ray_shuffling_data_loader.git@add-embedding-model
-  - pip install ray[default]
-  - HOROVOD_WITH_GLOO=1 HOROVOD_WITHOUT_MPI=1 HOROVOD_WITHOUT_TENSORFLOW=1 HOROVOD_WITHOUT_MXNET=1 HOROVOD_WITH_PYTORCH=1 pip install -U git+https://github.com/horovod/horovod.git
-  - {{ env["RAY_WHEELS_SANITY_CHECK"] | default("echo No Ray wheels sanity check") }}
->>>>>>> 19672688
+base_image: "anyscale/ray-ml:nightly-py37-gpu"
+
+python:
+  pip_packages:
+    - pyarrow
+    - cmake
+  conda_packages: []
+
+post_build_cmds:
+  - pip3 uninstall ray -y || true
+  - pip3 install -U {{ env["RAY_WHEELS"] | default("ray") }}
+  - pip install -U git+https://github.com/ray-project/ray_shuffling_data_loader.git@add-embedding-model
+  - pip install ray[default]
+  - HOROVOD_WITH_GLOO=1 HOROVOD_WITHOUT_MPI=1 HOROVOD_WITHOUT_TENSORFLOW=1 HOROVOD_WITHOUT_MXNET=1 HOROVOD_WITH_PYTORCH=1 pip install -U git+https://github.com/horovod/horovod.git
+  - {{ env["RAY_WHEELS_SANITY_CHECK"] | default("echo No Ray wheels sanity check") }}