<<<<<<< HEAD
- name: inference
  owner:
    mail: "core@anyscale.com"
    slack: "@Alex Wu"

  cluster:
    app_config: app_config.yaml
    compute_template: inference.yaml

  run:
    timeout: 600
    prepare: python wait_cluster.py 2 600
    script: python inference.py
  
- name: shuffle_data_loader
  owner:
    mail: "core@anyscale.com"
    slack: "@Chen Shen"

  cluster:
    app_config: shuffle_app_config.yaml
    compute_template: shuffle_compute.yaml

  run:
    timeout: 1800
    script: python dataset_shuffle_data_loader.py

- name: pipelined_training_50_gb
  owner:
    mail: "core@anyscale.com"
    slack: "@Chen Shen"

  cluster:
    app_config: pipelined_training_app.yaml
    compute_template: pipelined_training_compute.yaml

  run:
    timeout: 4800
    prepare: python wait_cluster.py 15 1200
    script: python pipelined_training.py --epochs 1

- name: pipelined_ingestion_1500_gb_15_windows
  owner:
    mail: "core@anyscale.com"
    slack: "@Chen Shen"

  cluster:
    app_config: pipelined_ingestion_app.yaml
    compute_template: pipelined_ingestion_compute.yaml

  run:
    timeout: 4800
    prepare: python wait_cluster.py 21 2400
    script: python pipelined_training.py --epochs 2 --num-windows 15  --num-files 915 --debug

- name: datasets_ingest_train_infer
  owner:
    mail: "core@anyscale.com"
    slack: "@Chen Shen"

  cluster:
    app_config: ray_sgd_training_app.yaml
    compute_template: ray_sgd_training_compute.yaml

  run:
    timeout: 14400
    prepare: python wait_cluster.py 66 2400
    script: python ray_sgd_training.py --address auto --use-s3 --num-workers 16 --use-gpu --large-dataset

  stable: false

  smoke_test:
    cluster:
      app_config: ray_sgd_training_app.yaml
      compute_template: ray_sgd_training_smoke_compute.yaml

    run:
      timeout: 3600
      prepare: python wait_cluster.py 8 2400
      script: python ray_sgd_training.py --address auto --use-s3 --num-workers 8 --use-gpu

- name: datasets_preprocess_ingest
  owner:
    mail: "core@anyscale.com"
    slack: "@Chen Shen"

  cluster:
    app_config: ray_sgd_training_app.yaml
    compute_template: ray_sgd_training_compute_no_gpu.yaml

  run:
    timeout: 7200
    prepare: python wait_cluster.py 21 2400
    script: python ray_sgd_training.py --address auto --use-s3 --num-workers 16 --use-gpu --large-dataset --debug

  stable: false

- name: datasets_ingest_400G
  owner:
    mail: "core@anyscale.com"
    slack: "@Chen Shen"

  cluster:
    app_config: ray_sgd_training_app.yaml
    compute_template: dataset_ingest_400G_compute.yaml

  run:
    timeout: 7200
    script: python ray_sgd_runner.py --address auto --use-gpu --num-epochs 1

  stable: false

=======
- name: inference
  team: core
  cluster:
    app_config: app_config.yaml
    compute_template: inference.yaml

  run:
    timeout: 600
    prepare: python wait_cluster.py 2 600
    script: python inference.py
  
- name: shuffle_data_loader
  team: core
  cluster:
    app_config: shuffle_app_config.yaml
    compute_template: shuffle_compute.yaml

  run:
    timeout: 1800
    script: python dataset_shuffle_data_loader.py

- name: pipelined_training_50_gb
  team: core
  cluster:
    app_config: pipelined_training_app.yaml
    compute_template: pipelined_training_compute.yaml

  run:
    timeout: 4800
    prepare: python wait_cluster.py 15 1200
    script: python pipelined_training.py --epochs 1

- name: pipelined_ingestion_1500_gb_15_windows
  team: core
  cluster:
    app_config: pipelined_ingestion_app.yaml
    compute_template: pipelined_ingestion_compute.yaml

  run:
    timeout: 4800
    prepare: python wait_cluster.py 21 2400
    script: python pipelined_training.py --epochs 2 --num-windows 15  --num-files 915 --debug

- name: datasets_ingest_train_infer
  team: core
  cluster:
    app_config: ray_sgd_training_app.yaml
    compute_template: ray_sgd_training_compute.yaml

  run:
    timeout: 14400
    prepare: python wait_cluster.py 66 2400
    script: python ray_sgd_training.py --address auto --use-s3 --num-workers 16 --use-gpu --large-dataset

  stable: false

  smoke_test:
    cluster:
      app_config: ray_sgd_training_app.yaml
      compute_template: ray_sgd_training_smoke_compute.yaml

    run:
      timeout: 3600
      prepare: python wait_cluster.py 8 2400
      script: python ray_sgd_training.py --address auto --use-s3 --num-workers 8 --use-gpu

- name: datasets_preprocess_ingest
  team: core
  cluster:
    app_config: ray_sgd_training_app.yaml
    compute_template: ray_sgd_training_compute_no_gpu.yaml

  run:
    timeout: 7200
    prepare: python wait_cluster.py 21 2400
    script: python ray_sgd_training.py --address auto --use-s3 --num-workers 16 --use-gpu --large-dataset --debug

- name: datasets_ingest_400G
  team: core
  cluster:
    app_config: ray_sgd_training_app.yaml
    compute_template: dataset_ingest_400G_compute.yaml

  run:
    timeout: 7200
    script: python ray_sgd_runner.py --address auto --use-gpu --num-epochs 1

  stable: false
>>>>>>> 19672688
<|MERGE_RESOLUTION|>--- conflicted
+++ resolved
@@ -1,203 +1,89 @@
-<<<<<<< HEAD
-- name: inference
-  owner:
-    mail: "core@anyscale.com"
-    slack: "@Alex Wu"
-
-  cluster:
-    app_config: app_config.yaml
-    compute_template: inference.yaml
-
-  run:
-    timeout: 600
-    prepare: python wait_cluster.py 2 600
-    script: python inference.py
-  
-- name: shuffle_data_loader
-  owner:
-    mail: "core@anyscale.com"
-    slack: "@Chen Shen"
-
-  cluster:
-    app_config: shuffle_app_config.yaml
-    compute_template: shuffle_compute.yaml
-
-  run:
-    timeout: 1800
-    script: python dataset_shuffle_data_loader.py
-
-- name: pipelined_training_50_gb
-  owner:
-    mail: "core@anyscale.com"
-    slack: "@Chen Shen"
-
-  cluster:
-    app_config: pipelined_training_app.yaml
-    compute_template: pipelined_training_compute.yaml
-
-  run:
-    timeout: 4800
-    prepare: python wait_cluster.py 15 1200
-    script: python pipelined_training.py --epochs 1
-
-- name: pipelined_ingestion_1500_gb_15_windows
-  owner:
-    mail: "core@anyscale.com"
-    slack: "@Chen Shen"
-
-  cluster:
-    app_config: pipelined_ingestion_app.yaml
-    compute_template: pipelined_ingestion_compute.yaml
-
-  run:
-    timeout: 4800
-    prepare: python wait_cluster.py 21 2400
-    script: python pipelined_training.py --epochs 2 --num-windows 15  --num-files 915 --debug
-
-- name: datasets_ingest_train_infer
-  owner:
-    mail: "core@anyscale.com"
-    slack: "@Chen Shen"
-
-  cluster:
-    app_config: ray_sgd_training_app.yaml
-    compute_template: ray_sgd_training_compute.yaml
-
-  run:
-    timeout: 14400
-    prepare: python wait_cluster.py 66 2400
-    script: python ray_sgd_training.py --address auto --use-s3 --num-workers 16 --use-gpu --large-dataset
-
-  stable: false
-
-  smoke_test:
-    cluster:
-      app_config: ray_sgd_training_app.yaml
-      compute_template: ray_sgd_training_smoke_compute.yaml
-
-    run:
-      timeout: 3600
-      prepare: python wait_cluster.py 8 2400
-      script: python ray_sgd_training.py --address auto --use-s3 --num-workers 8 --use-gpu
-
-- name: datasets_preprocess_ingest
-  owner:
-    mail: "core@anyscale.com"
-    slack: "@Chen Shen"
-
-  cluster:
-    app_config: ray_sgd_training_app.yaml
-    compute_template: ray_sgd_training_compute_no_gpu.yaml
-
-  run:
-    timeout: 7200
-    prepare: python wait_cluster.py 21 2400
-    script: python ray_sgd_training.py --address auto --use-s3 --num-workers 16 --use-gpu --large-dataset --debug
-
-  stable: false
-
-- name: datasets_ingest_400G
-  owner:
-    mail: "core@anyscale.com"
-    slack: "@Chen Shen"
-
-  cluster:
-    app_config: ray_sgd_training_app.yaml
-    compute_template: dataset_ingest_400G_compute.yaml
-
-  run:
-    timeout: 7200
-    script: python ray_sgd_runner.py --address auto --use-gpu --num-epochs 1
-
-  stable: false
-
-=======
-- name: inference
-  team: core
-  cluster:
-    app_config: app_config.yaml
-    compute_template: inference.yaml
-
-  run:
-    timeout: 600
-    prepare: python wait_cluster.py 2 600
-    script: python inference.py
-  
-- name: shuffle_data_loader
-  team: core
-  cluster:
-    app_config: shuffle_app_config.yaml
-    compute_template: shuffle_compute.yaml
-
-  run:
-    timeout: 1800
-    script: python dataset_shuffle_data_loader.py
-
-- name: pipelined_training_50_gb
-  team: core
-  cluster:
-    app_config: pipelined_training_app.yaml
-    compute_template: pipelined_training_compute.yaml
-
-  run:
-    timeout: 4800
-    prepare: python wait_cluster.py 15 1200
-    script: python pipelined_training.py --epochs 1
-
-- name: pipelined_ingestion_1500_gb_15_windows
-  team: core
-  cluster:
-    app_config: pipelined_ingestion_app.yaml
-    compute_template: pipelined_ingestion_compute.yaml
-
-  run:
-    timeout: 4800
-    prepare: python wait_cluster.py 21 2400
-    script: python pipelined_training.py --epochs 2 --num-windows 15  --num-files 915 --debug
-
-- name: datasets_ingest_train_infer
-  team: core
-  cluster:
-    app_config: ray_sgd_training_app.yaml
-    compute_template: ray_sgd_training_compute.yaml
-
-  run:
-    timeout: 14400
-    prepare: python wait_cluster.py 66 2400
-    script: python ray_sgd_training.py --address auto --use-s3 --num-workers 16 --use-gpu --large-dataset
-
-  stable: false
-
-  smoke_test:
-    cluster:
-      app_config: ray_sgd_training_app.yaml
-      compute_template: ray_sgd_training_smoke_compute.yaml
-
-    run:
-      timeout: 3600
-      prepare: python wait_cluster.py 8 2400
-      script: python ray_sgd_training.py --address auto --use-s3 --num-workers 8 --use-gpu
-
-- name: datasets_preprocess_ingest
-  team: core
-  cluster:
-    app_config: ray_sgd_training_app.yaml
-    compute_template: ray_sgd_training_compute_no_gpu.yaml
-
-  run:
-    timeout: 7200
-    prepare: python wait_cluster.py 21 2400
-    script: python ray_sgd_training.py --address auto --use-s3 --num-workers 16 --use-gpu --large-dataset --debug
-
-- name: datasets_ingest_400G
-  team: core
-  cluster:
-    app_config: ray_sgd_training_app.yaml
-    compute_template: dataset_ingest_400G_compute.yaml
-
-  run:
-    timeout: 7200
-    script: python ray_sgd_runner.py --address auto --use-gpu --num-epochs 1
-
-  stable: false
->>>>>>> 19672688
+- name: inference
+  team: core
+  cluster:
+    app_config: app_config.yaml
+    compute_template: inference.yaml
+
+  run:
+    timeout: 600
+    prepare: python wait_cluster.py 2 600
+    script: python inference.py
+  
+- name: shuffle_data_loader
+  team: core
+  cluster:
+    app_config: shuffle_app_config.yaml
+    compute_template: shuffle_compute.yaml
+
+  run:
+    timeout: 1800
+    script: python dataset_shuffle_data_loader.py
+
+- name: pipelined_training_50_gb
+  team: core
+  cluster:
+    app_config: pipelined_training_app.yaml
+    compute_template: pipelined_training_compute.yaml
+
+  run:
+    timeout: 4800
+    prepare: python wait_cluster.py 15 1200
+    script: python pipelined_training.py --epochs 1
+
+- name: pipelined_ingestion_1500_gb_15_windows
+  team: core
+  cluster:
+    app_config: pipelined_ingestion_app.yaml
+    compute_template: pipelined_ingestion_compute.yaml
+
+  run:
+    timeout: 4800
+    prepare: python wait_cluster.py 21 2400
+    script: python pipelined_training.py --epochs 2 --num-windows 15  --num-files 915 --debug
+
+- name: datasets_ingest_train_infer
+  team: core
+  cluster:
+    app_config: ray_sgd_training_app.yaml
+    compute_template: ray_sgd_training_compute.yaml
+
+  run:
+    timeout: 14400
+    prepare: python wait_cluster.py 66 2400
+    script: python ray_sgd_training.py --address auto --use-s3 --num-workers 16 --use-gpu --large-dataset
+
+  stable: false
+
+  smoke_test:
+    cluster:
+      app_config: ray_sgd_training_app.yaml
+      compute_template: ray_sgd_training_smoke_compute.yaml
+
+    run:
+      timeout: 3600
+      prepare: python wait_cluster.py 8 2400
+      script: python ray_sgd_training.py --address auto --use-s3 --num-workers 8 --use-gpu
+
+- name: datasets_preprocess_ingest
+  team: core
+  cluster:
+    app_config: ray_sgd_training_app.yaml
+    compute_template: ray_sgd_training_compute_no_gpu.yaml
+
+  run:
+    timeout: 7200
+    prepare: python wait_cluster.py 21 2400
+    script: python ray_sgd_training.py --address auto --use-s3 --num-workers 16 --use-gpu --large-dataset --debug
+
+- name: datasets_ingest_400G
+  team: core
+  cluster:
+    app_config: ray_sgd_training_app.yaml
+    compute_template: dataset_ingest_400G_compute.yaml
+
+  run:
+    timeout: 7200
+    script: python ray_sgd_runner.py --address auto --use-gpu --num-epochs 1
+
+  stable: false
+