<<<<<<< HEAD
- name: single_deployment_1k_noop_replica
  cluster:
    app_config: app_config.yaml
    compute_template: compute_tpl_8_cpu.yaml

  run:
    timeout: 7200
    long_running: False
    script: python workloads/single_deployment_1k_noop_replica.py

  smoke_test:
    timeout: 600

- name: multi_deployment_1k_noop_replica
  cluster:
    app_config: app_config.yaml
    compute_template: compute_tpl_8_cpu.yaml

  run:
    timeout: 7200
    long_running: False
    script: python workloads/multi_deployment_1k_noop_replica.py

  smoke_test:
    timeout: 600

- name: serve_micro_benchmark
  cluster:
    app_config: app_config.yaml
    # 16 CPUS
    compute_template: compute_tpl_single_node.yaml

  run:
    timeout: 7200
    long_running: False
    script: python workloads/serve_micro_benchmark.py

  smoke_test:
    timeout: 600

- name: serve_cluster_fault_tolerance
  cluster:
    app_config: app_config.yaml
    # 16 CPUS
    compute_template: compute_tpl_single_node.yaml

  run:
    timeout: 7200
    long_running: False
    script: python workloads/serve_cluster_fault_tolerance.py

  smoke_test:
=======
- name: single_deployment_1k_noop_replica
  team: serve
  cluster:
    app_config: app_config.yaml
    compute_template: compute_tpl_8_cpu.yaml

  run:
    timeout: 7200
    long_running: False
    script: python workloads/single_deployment_1k_noop_replica.py

  smoke_test:
    timeout: 600

- name: multi_deployment_1k_noop_replica
  team: serve
  cluster:
    app_config: app_config.yaml
    compute_template: compute_tpl_8_cpu.yaml

  run:
    timeout: 7200
    long_running: False
    script: python workloads/multi_deployment_1k_noop_replica.py

  smoke_test:
    timeout: 600

- name: autoscaling_single_deployment
  team: serve
  cluster:
    app_config: app_config.yaml
    compute_template: compute_tpl_8_cpu_autoscaling.yaml

  run:
    timeout: 7200
    long_running: False
    script: python workloads/autoscaling_single_deployment.py

  smoke_test:
    timeout: 600

- name: autoscaling_multi_deployment
  team: serve
  cluster:
    app_config: app_config.yaml
    compute_template: compute_tpl_8_cpu_autoscaling.yaml

  run:
    timeout: 7200
    long_running: False
    script: python workloads/autoscaling_multi_deployment.py

  smoke_test:
    timeout: 600

- name: serve_micro_benchmark
  team: serve
  cluster:
    app_config: app_config.yaml
    # 16 CPUS
    compute_template: compute_tpl_single_node.yaml

  run:
    timeout: 7200
    long_running: False
    script: python workloads/serve_micro_benchmark.py

  smoke_test:
    timeout: 600

- name: serve_micro_benchmark_k8s
  team: serve
  cluster:
    app_config: app_config.yaml
    # 16 CPUS
    compute_template: compute_tpl_single_node_k8s.yaml
    compute_on_k8s: True

  run:
    timeout: 7200
    long_running: False
    script: python workloads/serve_micro_benchmark.py

  smoke_test:
    timeout: 600

- name: serve_cluster_fault_tolerance
  team: serve
  cluster:
    app_config: app_config.yaml
    # 16 CPUS
    compute_template: compute_tpl_single_node.yaml

  run:
    timeout: 7200
    long_running: False
    script: python workloads/serve_cluster_fault_tolerance.py

  smoke_test:
>>>>>>> 19672688
    timeout: 600<|MERGE_RESOLUTION|>--- conflicted
+++ resolved
@@ -1,156 +1,101 @@
-<<<<<<< HEAD
-- name: single_deployment_1k_noop_replica
-  cluster:
-    app_config: app_config.yaml
-    compute_template: compute_tpl_8_cpu.yaml
-
-  run:
-    timeout: 7200
-    long_running: False
-    script: python workloads/single_deployment_1k_noop_replica.py
-
-  smoke_test:
-    timeout: 600
-
-- name: multi_deployment_1k_noop_replica
-  cluster:
-    app_config: app_config.yaml
-    compute_template: compute_tpl_8_cpu.yaml
-
-  run:
-    timeout: 7200
-    long_running: False
-    script: python workloads/multi_deployment_1k_noop_replica.py
-
-  smoke_test:
-    timeout: 600
-
-- name: serve_micro_benchmark
-  cluster:
-    app_config: app_config.yaml
-    # 16 CPUS
-    compute_template: compute_tpl_single_node.yaml
-
-  run:
-    timeout: 7200
-    long_running: False
-    script: python workloads/serve_micro_benchmark.py
-
-  smoke_test:
-    timeout: 600
-
-- name: serve_cluster_fault_tolerance
-  cluster:
-    app_config: app_config.yaml
-    # 16 CPUS
-    compute_template: compute_tpl_single_node.yaml
-
-  run:
-    timeout: 7200
-    long_running: False
-    script: python workloads/serve_cluster_fault_tolerance.py
-
-  smoke_test:
-=======
-- name: single_deployment_1k_noop_replica
-  team: serve
-  cluster:
-    app_config: app_config.yaml
-    compute_template: compute_tpl_8_cpu.yaml
-
-  run:
-    timeout: 7200
-    long_running: False
-    script: python workloads/single_deployment_1k_noop_replica.py
-
-  smoke_test:
-    timeout: 600
-
-- name: multi_deployment_1k_noop_replica
-  team: serve
-  cluster:
-    app_config: app_config.yaml
-    compute_template: compute_tpl_8_cpu.yaml
-
-  run:
-    timeout: 7200
-    long_running: False
-    script: python workloads/multi_deployment_1k_noop_replica.py
-
-  smoke_test:
-    timeout: 600
-
-- name: autoscaling_single_deployment
-  team: serve
-  cluster:
-    app_config: app_config.yaml
-    compute_template: compute_tpl_8_cpu_autoscaling.yaml
-
-  run:
-    timeout: 7200
-    long_running: False
-    script: python workloads/autoscaling_single_deployment.py
-
-  smoke_test:
-    timeout: 600
-
-- name: autoscaling_multi_deployment
-  team: serve
-  cluster:
-    app_config: app_config.yaml
-    compute_template: compute_tpl_8_cpu_autoscaling.yaml
-
-  run:
-    timeout: 7200
-    long_running: False
-    script: python workloads/autoscaling_multi_deployment.py
-
-  smoke_test:
-    timeout: 600
-
-- name: serve_micro_benchmark
-  team: serve
-  cluster:
-    app_config: app_config.yaml
-    # 16 CPUS
-    compute_template: compute_tpl_single_node.yaml
-
-  run:
-    timeout: 7200
-    long_running: False
-    script: python workloads/serve_micro_benchmark.py
-
-  smoke_test:
-    timeout: 600
-
-- name: serve_micro_benchmark_k8s
-  team: serve
-  cluster:
-    app_config: app_config.yaml
-    # 16 CPUS
-    compute_template: compute_tpl_single_node_k8s.yaml
-    compute_on_k8s: True
-
-  run:
-    timeout: 7200
-    long_running: False
-    script: python workloads/serve_micro_benchmark.py
-
-  smoke_test:
-    timeout: 600
-
-- name: serve_cluster_fault_tolerance
-  team: serve
-  cluster:
-    app_config: app_config.yaml
-    # 16 CPUS
-    compute_template: compute_tpl_single_node.yaml
-
-  run:
-    timeout: 7200
-    long_running: False
-    script: python workloads/serve_cluster_fault_tolerance.py
-
-  smoke_test:
->>>>>>> 19672688
+- name: single_deployment_1k_noop_replica
+  team: serve
+  cluster:
+    app_config: app_config.yaml
+    compute_template: compute_tpl_8_cpu.yaml
+
+  run:
+    timeout: 7200
+    long_running: False
+    script: python workloads/single_deployment_1k_noop_replica.py
+
+  smoke_test:
+    timeout: 600
+
+- name: multi_deployment_1k_noop_replica
+  team: serve
+  cluster:
+    app_config: app_config.yaml
+    compute_template: compute_tpl_8_cpu.yaml
+
+  run:
+    timeout: 7200
+    long_running: False
+    script: python workloads/multi_deployment_1k_noop_replica.py
+
+  smoke_test:
+    timeout: 600
+
+- name: autoscaling_single_deployment
+  team: serve
+  cluster:
+    app_config: app_config.yaml
+    compute_template: compute_tpl_8_cpu_autoscaling.yaml
+
+  run:
+    timeout: 7200
+    long_running: False
+    script: python workloads/autoscaling_single_deployment.py
+
+  smoke_test:
+    timeout: 600
+
+- name: autoscaling_multi_deployment
+  team: serve
+  cluster:
+    app_config: app_config.yaml
+    compute_template: compute_tpl_8_cpu_autoscaling.yaml
+
+  run:
+    timeout: 7200
+    long_running: False
+    script: python workloads/autoscaling_multi_deployment.py
+
+  smoke_test:
+    timeout: 600
+
+- name: serve_micro_benchmark
+  team: serve
+  cluster:
+    app_config: app_config.yaml
+    # 16 CPUS
+    compute_template: compute_tpl_single_node.yaml
+
+  run:
+    timeout: 7200
+    long_running: False
+    script: python workloads/serve_micro_benchmark.py
+
+  smoke_test:
+    timeout: 600
+
+- name: serve_micro_benchmark_k8s
+  team: serve
+  cluster:
+    app_config: app_config.yaml
+    # 16 CPUS
+    compute_template: compute_tpl_single_node_k8s.yaml
+    compute_on_k8s: True
+
+  run:
+    timeout: 7200
+    long_running: False
+    script: python workloads/serve_micro_benchmark.py
+
+  smoke_test:
+    timeout: 600
+
+- name: serve_cluster_fault_tolerance
+  team: serve
+  cluster:
+    app_config: app_config.yaml
+    # 16 CPUS
+    compute_template: compute_tpl_single_node.yaml
+
+  run:
+    timeout: 7200
+    long_running: False
+    script: python workloads/serve_cluster_fault_tolerance.py
+
+  smoke_test:
     timeout: 600