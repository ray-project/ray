#!/usr/bin/env python3
import json
import logging
import os
import random
import ray
import re
import subprocess
from collections import defaultdict

from serve_test_cluster_utils import NUM_CPU_PER_NODE
from subprocess import PIPE
from typing import Dict, List, Optional, Union

logger = logging.getLogger(__file__)


DEFAULT_RELEASE_OUTPUT_PATH = "/tmp/release_test_out.json"


def is_smoke_test():
    return os.environ.get("IS_SMOKE_TEST", "0") == "1"


def parse_time_to_ms(time_string: str) -> float:
    """Given a time string with various unit, convert
    to ms in float:

    wrk time unit reference
    https://github.com/wg/wrk/blob/master/src/units.c#L17-L21

        Example:
            "71.91ms" -> 71.91
            "50us" -> 0.05
            "1.5s" -> 1500
    """
    # Group 1 - (one or more digits + optional dot + one or more digits)
    # 71.91 / 50 / 1.5
    # Group 2 - (All words)
    # ms / us / s
    parsed = re.split(r"(\d+.?\d+)(\w+)", time_string)
    values = [val for val in parsed if val]

    if values[1] == "ms":
        return float(values[0])
    elif values[1] == "us":
        return float(values[0]) / 1000
    elif values[1] == "s":
        return float(values[0]) * 1000

    # Should not return here in common benchmark
    return values[1]


def parse_size_to_KB(size_string: str) -> float:
    """Given a size string with various unit, convert
    to KB in float:

    wrk binary unit reference
    https://github.com/wg/wrk/blob/master/src/units.c#L29-L33

        Example:
            "200.56KB" -> 200.56
            "50MB" -> 51200
            "0.5GB" -> 524288
    """
    # Group 1 - (one or more digits + optional dot + one or more digits)
    # 200.56 / 50 / 0.5
    # Group 2 - (All words)
    # KB / MB / GB
    parsed = re.split(r"(\d+.?\d+)(\w*)", size_string)
    values = [val for val in parsed if val]

    if values[1] == "KB":
        return float(values[0])
    elif values[1] == "MB":
        return float(values[0]) * 1024
    elif values[1] == "GB":
        return float(values[0]) * 1024 * 1024

    # Bytes
    return float(values[0]) / 1000


def parse_metric_to_base(metric_string: str) -> float:
    """Given a metric string with various unit, convert
    to original base

    wrk metric unit reference
    https://github.com/wg/wrk/blob/master/src/units.c#L35-L39

        Example:
            "71.91" -> 71.91
            "1.32k" -> 1320
            "1.5M" -> 1500000
    """

    parsed = re.split(r"(\d+.?\d+)(\w*)", metric_string)
    values = [val for val in parsed if val]

    if len(values) == 1:
        return float(values[0])
    if values[1] == "k":
        return float(values[0]) * 1000
    elif values[1] == "M":
        return float(values[0]) * 1000 * 1000

    # Should not return here in common benchmark
    return values[1]


def parse_wrk_decoded_stdout(decoded_out):
    """
    Parse decoded wrk stdout to a dictionary.

    # Sample wrk stdout:
    #
    Running 10s test @ http://127.0.0.1:8000/echo
    8 threads and 96 connections
    Thread Stats   Avg      Stdev     Max   +/- Stdev
        Latency    72.32ms    6.00ms 139.00ms   91.60%
        Req/Sec   165.99     34.84   242.00     57.20%
    Latency Distribution
        50%   70.78ms
        75%   72.59ms
        90%   75.67ms
        99%   98.71ms
    13306 requests in 10.10s, 1.95MB read
    Requests/sec:   1317.73
    Transfer/sec:    198.19KB

    Returns:
        {'latency_avg_ms': 72.32, 'latency_stdev_ms': 6.0,
         'latency_max_ms': 139.0, 'latency_+/-_stdev %': 91.6,
        'req/sec_avg': 165.99, 'req/sec_stdev': 34.84,
        'req/sec_max': 242.0, 'req/sec_+/-_stdev %': 57.2,
        'P50_latency_ms': 70.78, 'P75_latency_ms': 72.59,
        'P90_latency_ms': 75.67, 'P99_latency_ms': 98.71,
        'requests/sec': 1317.73, 'transfer/sec_KB': 198.19
    """
    metrics_dict = {}
    for line in decoded_out.splitlines():
        parsed = re.split(r"\s+", line.strip())
        # Statistics section
        # Thread Stats   Avg      Stdev     Max   +/- Stdev
        #   Latency    72.32ms    6.00ms 139.00ms   91.60%
        #   Req/Sec   165.99     34.84   242.00     57.20%
        if parsed[0] == "Latency" and len(parsed) == 5:
            metrics_dict["per_thread_latency_avg_ms"] = parse_time_to_ms(parsed[1])
            metrics_dict["per_thread_latency_max_ms"] = parse_time_to_ms(parsed[3])
        elif parsed[0] == "Req/Sec" and len(parsed) == 5:
            metrics_dict["per_thread_tps"] = parse_metric_to_base(parsed[1])
            metrics_dict["per_thread_max_tps"] = parse_metric_to_base(parsed[3])
        # Latency Distribution header, ignored
        elif parsed[0] == "Latency" and parsed[1] == "Distribution":
            continue
        # Percentile section
        # 50%   70.78ms
        # 75%   72.59ms
        # 90%   75.67ms
        # 99%   98.71ms
        elif parsed[0] == "50%":
            metrics_dict["P50_latency_ms"] = parse_time_to_ms(parsed[1])
        elif parsed[0] == "75%":
            metrics_dict["P75_latency_ms"] = parse_time_to_ms(parsed[1])
        elif parsed[0] == "90%":
            metrics_dict["P90_latency_ms"] = parse_time_to_ms(parsed[1])
        elif parsed[0] == "99%":
            metrics_dict["P99_latency_ms"] = parse_time_to_ms(parsed[1])
        # Total requests and transfer (might have timeout too)
        # 13306 requests in 10.10s, 1.95MB read
        elif len(parsed) >= 6 and parsed[1] == "requests":
            metrics_dict["per_node_total_thoughput"] = int(parsed[0])
            metrics_dict["per_node_total_transfer_KB"] = parse_size_to_KB(parsed[4])
        # Socket errors: connect 0, read 0, write 0, timeout 100
        elif parsed[0] == "Socket" and parsed[1] == "errors:":
            metrics_dict["per_node_total_timeout_requests"] = parse_metric_to_base(
                parsed[-1]
            )
        # Summary section
        # Requests/sec:   1317.73
        # Transfer/sec:    198.19KB
        elif parsed[0] == "Requests/sec:":
            metrics_dict["per_nodel_tps"] = parse_metric_to_base(parsed[1])
        elif parsed[0] == "Transfer/sec:":
            metrics_dict["per_node_transfer_per_sec_KB"] = parse_size_to_KB(parsed[1])

    return metrics_dict


@ray.remote
def run_one_wrk_trial(
    trial_length: str,
    num_connections: int,
    http_host: str,
    http_port: str,
    endpoint: str = "",
) -> None:
    proc = subprocess.Popen(
        [
            "wrk",
            "-c",
            str(num_connections),
            "-t",
            str(NUM_CPU_PER_NODE),
            "-d",
            trial_length,
            "--latency",
            f"http://{http_host}:{http_port}/{endpoint}",
        ],
        stdout=PIPE,
        stderr=PIPE,
    )
    proc.wait()
    out, err = proc.communicate()

    if err.decode() != "":
        logger.error(err.decode())

    return out.decode(), err.decode()


def aggregate_all_metrics(metrics_from_all_nodes: Dict[str, List[Union[float, int]]]):
    num_nodes = len(metrics_from_all_nodes["per_nodel_tps"])
    return {
        # Per thread metrics
        "per_thread_latency_avg_ms": round(
            sum(metrics_from_all_nodes["per_thread_latency_avg_ms"]) / num_nodes, 2
        ),
        "per_thread_latency_max_ms": max(
            metrics_from_all_nodes["per_thread_latency_max_ms"]
        ),
        "per_thread_avg_tps": round(
            sum(metrics_from_all_nodes["per_thread_tps"]) / num_nodes, 2
        ),
        "per_thread_max_tps": max(metrics_from_all_nodes["per_thread_max_tps"]),
        # Per wrk node metrics
        "per_node_avg_tps": round(
            sum(metrics_from_all_nodes["per_nodel_tps"]) / num_nodes, 2
        ),
        "per_node_avg_transfer_per_sec_KB": round(
            sum(metrics_from_all_nodes["per_node_transfer_per_sec_KB"]) / num_nodes, 2
        ),
        # Cluster metrics
        "cluster_total_thoughput": sum(
            metrics_from_all_nodes["per_node_total_thoughput"]
        ),
        "cluster_total_transfer_KB": sum(
            metrics_from_all_nodes["per_node_total_transfer_KB"]
        ),
        "cluster_total_timeout_requests": sum(
            metrics_from_all_nodes["per_node_total_timeout_requests"]
        ),
        "cluster_max_P50_latency_ms": max(metrics_from_all_nodes["P50_latency_ms"]),
        "cluster_max_P75_latency_ms": max(metrics_from_all_nodes["P75_latency_ms"]),
        "cluster_max_P90_latency_ms": max(metrics_from_all_nodes["P90_latency_ms"]),
        "cluster_max_P99_latency_ms": max(metrics_from_all_nodes["P99_latency_ms"]),
    }


def run_wrk_on_all_nodes(
    trial_length: str,
    num_connections: int,
    http_host: str,
    http_port: str,
    all_endpoints: List[str] = None,
    ignore_output: bool = False,
    exclude_head: bool = False,
    debug: bool = False,
):
    """
    Use ray task to run one wrk trial on each node alive, picked randomly
    from all available deployments.

    Returns:
        all_metrics: (Dict[str, List[Union[float, int]]]) Parsed wrk metrics
            from each wrk on each running node
        all_wrk_stdout: (List[str]) decoded stdout of each wrk trial for per
            node checks at the end of experiment
    """
    all_metrics = defaultdict(list)
    all_wrk_stdout = []
    rst_ray_refs = []
    nodes = ray.nodes()
    for node in nodes:
        if exclude_head and node["Resources"].get("node:__internal_head__") == 1.0:
            continue

        if node["Alive"]:
            node_resource = f"node:{node['NodeManagerAddress']}"
            # Randomly pick one from all available endpoints in ray cluster
            endpoint = random.choice(all_endpoints)
            rst_ray_refs.append(
                run_one_wrk_trial.options(
                    num_cpus=0, resources={node_resource: 0.01}
                ).remote(trial_length, num_connections, http_host, http_port, endpoint)
            )

    print("Waiting for wrk trials to finish...")
    ray.wait(rst_ray_refs, num_returns=len(rst_ray_refs))
    print("Trials finished!")

    if ignore_output:
        return

<<<<<<< HEAD
    for i, decoded_output in enumerate(ray.get(rst_ray_refs)):
        if not decoded_output:
            print(f"No output {nodes[i]}")
            continue
=======
    for i, (decoded_output, decoded_error) in enumerate(ray.get(rst_ray_refs)):
>>>>>>> 7c8e1c80
        if debug:
            print(f"decoded_output {i}: {decoded_output}")
            if decoded_error != "":
                print(f"decoded_error {i}: {decoded_error}")
        all_wrk_stdout.append(decoded_output)
        parsed_metrics = parse_wrk_decoded_stdout(decoded_output)

        # Per thread metrics
        all_metrics["per_thread_latency_avg_ms"].append(
            parsed_metrics["per_thread_latency_avg_ms"]
        )
        all_metrics["per_thread_latency_max_ms"].append(
            parsed_metrics["per_thread_latency_max_ms"]
        )
        all_metrics["per_thread_tps"].append(parsed_metrics["per_thread_tps"])
        all_metrics["per_thread_max_tps"].append(parsed_metrics["per_thread_max_tps"])

        # Per node metrics
        all_metrics["P50_latency_ms"].append(parsed_metrics["P50_latency_ms"])
        all_metrics["P75_latency_ms"].append(parsed_metrics["P75_latency_ms"])
        all_metrics["P90_latency_ms"].append(parsed_metrics["P90_latency_ms"])
        all_metrics["P99_latency_ms"].append(parsed_metrics["P99_latency_ms"])

        all_metrics["per_node_total_thoughput"].append(
            parsed_metrics["per_node_total_thoughput"]
        )
        all_metrics["per_node_total_transfer_KB"].append(
            parsed_metrics["per_node_total_transfer_KB"]
        )

        all_metrics["per_nodel_tps"].append(parsed_metrics["per_nodel_tps"])
        all_metrics["per_node_transfer_per_sec_KB"].append(
            parsed_metrics["per_node_transfer_per_sec_KB"]
        )
        all_metrics["per_node_total_timeout_requests"].append(
            parsed_metrics.get("per_node_total_timeout_requests", 0)
        )

    return all_metrics, all_wrk_stdout


def save_test_results(
    test_results: Dict,
    output_path: Optional[str] = None,
):
    results_file_path = output_path or os.environ.get(
        "TEST_OUTPUT_JSON", DEFAULT_RELEASE_OUTPUT_PATH
    )
    with open(results_file_path, "wt") as f:
        json.dump(test_results, f)<|MERGE_RESOLUTION|>--- conflicted
+++ resolved
@@ -303,14 +303,7 @@
     if ignore_output:
         return
 
-<<<<<<< HEAD
-    for i, decoded_output in enumerate(ray.get(rst_ray_refs)):
-        if not decoded_output:
-            print(f"No output {nodes[i]}")
-            continue
-=======
     for i, (decoded_output, decoded_error) in enumerate(ray.get(rst_ray_refs)):
->>>>>>> 7c8e1c80
         if debug:
             print(f"decoded_output {i}: {decoded_output}")
             if decoded_error != "":
