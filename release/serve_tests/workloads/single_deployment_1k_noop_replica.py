--- conflicted
+++ resolved
@@ -1,299 +1,148 @@
-<<<<<<< HEAD
-#!/usr/bin/env python3
-"""
-Benchmark test for single deployment at 1k no-op replica scale.
-
-1) Start with a single head node.
-2) Scale to 1k no-op replicas over N nodes.
-3) Launch wrk in each running node to simulate load balanced request
-5) Run a 10-minute wrk trial on each node, aggregate results.
-
-Report:
-    per_thread_latency_avg_ms
-    per_thread_latency_max_ms
-    per_thread_avg_tps
-    per_thread_max_tps
-
-    per_node_avg_tps
-    per_node_avg_transfer_per_sec_KB
-
-    cluster_total_thoughput
-    cluster_total_transfer_KB
-    cluster_max_P50_latency_ms
-    cluster_max_P75_latency_ms
-    cluster_max_P90_latency_ms
-    cluster_max_P99_latency_ms
-"""
-
-import click
-import json
-import math
-import os
-
-from ray import serve
-from ray.serve.utils import logger
-from serve_test_utils import (
-    aggregate_all_metrics,
-    run_wrk_on_all_nodes,
-    save_test_results,
-)
-from serve_test_cluster_utils import (
-    setup_local_single_node_cluster,
-    setup_anyscale_cluster,
-    warm_up_one_cluster,
-    NUM_CPU_PER_NODE,
-    NUM_CONNECTIONS,
-)
-from typing import Optional
-
-# Experiment configs
-DEFAULT_SMOKE_TEST_NUM_REPLICA = 4
-DEFAULT_FULL_TEST_NUM_REPLICA = 1000
-
-# Deployment configs
-DEFAULT_MAX_BATCH_SIZE = 16
-
-# Experiment configs - wrk specific
-DEFAULT_SMOKE_TEST_TRIAL_LENGTH = "5s"
-DEFAULT_FULL_TEST_TRIAL_LENGTH = "10m"
-
-
-def deploy_replicas(num_replicas, max_batch_size):
-    @serve.deployment(name="echo", num_replicas=num_replicas)
-    class Echo:
-        @serve.batch(max_batch_size=max_batch_size)
-        async def handle_batch(self, requests):
-            return ["hi" for _ in range(len(requests))]
-
-        async def __call__(self, request):
-            return await self.handle_batch(request)
-
-    Echo.deploy()
-
-
-def save_results(final_result, default_name):
-    test_output_json = os.environ.get(
-        "TEST_OUTPUT_JSON", "/tmp/single_deployment_1k_noop_replica.json"
-    )
-    with open(test_output_json, "wt") as f:
-        json.dump(final_result, f)
-
-
-@click.command()
-@click.option("--num-replicas", type=int)
-@click.option("--trial-length", type=str)
-@click.option("--max-batch-size", type=int, default=DEFAULT_MAX_BATCH_SIZE)
-def main(
-    num_replicas: Optional[int],
-    trial_length: Optional[str],
-    max_batch_size: Optional[int],
-):
-    # Give default cluster parameter values based on smoke_test config
-    # if user provided values explicitly, use them instead.
-    # IS_SMOKE_TEST is set by args of releaser's e2e.py
-    smoke_test = os.environ.get("IS_SMOKE_TEST", "1")
-    if smoke_test == "1":
-        num_replicas = num_replicas or DEFAULT_SMOKE_TEST_NUM_REPLICA
-        trial_length = trial_length or DEFAULT_SMOKE_TEST_TRIAL_LENGTH
-        logger.info(f"Running local / smoke test with {num_replicas} replicas ..\n")
-
-        # Choose cluster setup based on user config. Local test uses Cluster()
-        # to mock actors that requires # of nodes to be specified, but ray
-        # client doesn't need to
-        num_nodes = int(math.ceil(num_replicas / NUM_CPU_PER_NODE))
-        logger.info(f"Setting up local ray cluster with {num_nodes} nodes ..\n")
-        serve_client = setup_local_single_node_cluster(num_nodes)
-    else:
-        num_replicas = num_replicas or DEFAULT_FULL_TEST_NUM_REPLICA
-        trial_length = trial_length or DEFAULT_FULL_TEST_TRIAL_LENGTH
-        logger.info(f"Running full test with {num_replicas} replicas ..\n")
-        logger.info("Setting up anyscale ray cluster .. \n")
-        serve_client = setup_anyscale_cluster()
-
-    http_host = str(serve_client._http_config.host)
-    http_port = str(serve_client._http_config.port)
-    logger.info(f"Ray serve http_host: {http_host}, http_port: {http_port}")
-
-    logger.info(f"Deploying with {num_replicas} target replicas ....\n")
-    deploy_replicas(num_replicas, max_batch_size)
-
-    logger.info("Warming up cluster ....\n")
-    warm_up_one_cluster.remote(10, http_host, http_port, "echo")
-
-    logger.info(f"Starting wrk trial on all nodes for {trial_length} ....\n")
-    # For detailed discussion, see https://github.com/wg/wrk/issues/205
-    # TODO:(jiaodong) What's the best number to use here ?
-    all_endpoints = list(serve.list_deployments().keys())
-    all_metrics, all_wrk_stdout = run_wrk_on_all_nodes(
-        trial_length, NUM_CONNECTIONS, http_host, http_port, all_endpoints=all_endpoints
-    )
-
-    aggregated_metrics = aggregate_all_metrics(all_metrics)
-    logger.info("Wrk stdout on each node: ")
-    for wrk_stdout in all_wrk_stdout:
-        logger.info(wrk_stdout)
-    logger.info("Final aggregated metrics: ")
-    for key, val in aggregated_metrics.items():
-        logger.info(f"{key}: {val}")
-    save_test_results(
-        aggregated_metrics,
-        default_output_file="/tmp/single_deployment_1k_noop_replica.json",
-    )
-
-
-if __name__ == "__main__":
-    main()
-    import pytest
-    import sys
-
-    sys.exit(pytest.main(["-v", "-s", __file__]))
-=======
-#!/usr/bin/env python3
-"""
-Benchmark test for single deployment at 1k no-op replica scale.
-
-1) Start with a single head node.
-2) Scale to 1k no-op replicas over N nodes.
-3) Launch wrk in each running node to simulate load balanced request
-5) Run a 10-minute wrk trial on each node, aggregate results.
-
-Report:
-    per_thread_latency_avg_ms
-    per_thread_latency_max_ms
-    per_thread_avg_tps
-    per_thread_max_tps
-
-    per_node_avg_tps
-    per_node_avg_transfer_per_sec_KB
-
-    cluster_total_thoughput
-    cluster_total_transfer_KB
-    cluster_max_P50_latency_ms
-    cluster_max_P75_latency_ms
-    cluster_max_P90_latency_ms
-    cluster_max_P99_latency_ms
-"""
-
-import click
-import json
-import math
-import os
-
-from ray import serve
-from ray.serve.utils import logger
-from serve_test_utils import (
-    aggregate_all_metrics,
-    run_wrk_on_all_nodes,
-    save_test_results,
-)
-from serve_test_cluster_utils import (
-    setup_local_single_node_cluster,
-    setup_anyscale_cluster,
-    warm_up_one_cluster,
-    NUM_CPU_PER_NODE,
-    NUM_CONNECTIONS,
-)
-from typing import Optional
-
-# Experiment configs
-DEFAULT_SMOKE_TEST_NUM_REPLICA = 4
-DEFAULT_FULL_TEST_NUM_REPLICA = 1000
-
-# Deployment configs
-DEFAULT_MAX_BATCH_SIZE = 16
-
-# Experiment configs - wrk specific
-DEFAULT_SMOKE_TEST_TRIAL_LENGTH = "5s"
-DEFAULT_FULL_TEST_TRIAL_LENGTH = "10m"
-
-
-def deploy_replicas(num_replicas, max_batch_size):
-    @serve.deployment(name="echo", num_replicas=num_replicas)
-    class Echo:
-        @serve.batch(max_batch_size=max_batch_size)
-        async def handle_batch(self, requests):
-            return ["hi" for _ in range(len(requests))]
-
-        async def __call__(self, request):
-            return await self.handle_batch(request)
-
-    Echo.deploy()
-
-
-def save_results(final_result, default_name):
-    test_output_json = os.environ.get(
-        "TEST_OUTPUT_JSON", "/tmp/single_deployment_1k_noop_replica.json"
-    )
-    with open(test_output_json, "wt") as f:
-        json.dump(final_result, f)
-
-
-@click.command()
-@click.option("--num-replicas", type=int)
-@click.option("--trial-length", type=str)
-@click.option("--max-batch-size", type=int, default=DEFAULT_MAX_BATCH_SIZE)
-def main(
-    num_replicas: Optional[int],
-    trial_length: Optional[str],
-    max_batch_size: Optional[int],
-):
-    # Give default cluster parameter values based on smoke_test config
-    # if user provided values explicitly, use them instead.
-    # IS_SMOKE_TEST is set by args of releaser's e2e.py
-    smoke_test = os.environ.get("IS_SMOKE_TEST", "1")
-    if smoke_test == "1":
-        num_replicas = num_replicas or DEFAULT_SMOKE_TEST_NUM_REPLICA
-        trial_length = trial_length or DEFAULT_SMOKE_TEST_TRIAL_LENGTH
-        logger.info(f"Running local / smoke test with {num_replicas} replicas ..\n")
-
-        # Choose cluster setup based on user config. Local test uses Cluster()
-        # to mock actors that requires # of nodes to be specified, but ray
-        # client doesn't need to
-        num_nodes = int(math.ceil(num_replicas / NUM_CPU_PER_NODE))
-        logger.info(f"Setting up local ray cluster with {num_nodes} nodes ..\n")
-        serve_client = setup_local_single_node_cluster(num_nodes)[0]
-    else:
-        num_replicas = num_replicas or DEFAULT_FULL_TEST_NUM_REPLICA
-        trial_length = trial_length or DEFAULT_FULL_TEST_TRIAL_LENGTH
-        logger.info(f"Running full test with {num_replicas} replicas ..\n")
-        logger.info("Setting up anyscale ray cluster .. \n")
-        serve_client = setup_anyscale_cluster()
-
-    http_host = str(serve_client._http_config.host)
-    http_port = str(serve_client._http_config.port)
-    logger.info(f"Ray serve http_host: {http_host}, http_port: {http_port}")
-
-    logger.info(f"Deploying with {num_replicas} target replicas ....\n")
-    deploy_replicas(num_replicas, max_batch_size)
-
-    logger.info("Warming up cluster ....\n")
-    warm_up_one_cluster.remote(10, http_host, http_port, "echo")
-
-    logger.info(f"Starting wrk trial on all nodes for {trial_length} ....\n")
-    # For detailed discussion, see https://github.com/wg/wrk/issues/205
-    # TODO:(jiaodong) What's the best number to use here ?
-    all_endpoints = list(serve.list_deployments().keys())
-    all_metrics, all_wrk_stdout = run_wrk_on_all_nodes(
-        trial_length, NUM_CONNECTIONS, http_host, http_port, all_endpoints=all_endpoints
-    )
-
-    aggregated_metrics = aggregate_all_metrics(all_metrics)
-    logger.info("Wrk stdout on each node: ")
-    for wrk_stdout in all_wrk_stdout:
-        logger.info(wrk_stdout)
-    logger.info("Final aggregated metrics: ")
-    for key, val in aggregated_metrics.items():
-        logger.info(f"{key}: {val}")
-    save_test_results(
-        aggregated_metrics,
-        default_output_file="/tmp/single_deployment_1k_noop_replica.json",
-    )
-
-
-if __name__ == "__main__":
-    main()
-    import pytest
-    import sys
-
-    sys.exit(pytest.main(["-v", "-s", __file__]))
->>>>>>> 19672688
+#!/usr/bin/env python3
+"""
+Benchmark test for single deployment at 1k no-op replica scale.
+
+1) Start with a single head node.
+2) Scale to 1k no-op replicas over N nodes.
+3) Launch wrk in each running node to simulate load balanced request
+5) Run a 10-minute wrk trial on each node, aggregate results.
+
+Report:
+    per_thread_latency_avg_ms
+    per_thread_latency_max_ms
+    per_thread_avg_tps
+    per_thread_max_tps
+
+    per_node_avg_tps
+    per_node_avg_transfer_per_sec_KB
+
+    cluster_total_thoughput
+    cluster_total_transfer_KB
+    cluster_max_P50_latency_ms
+    cluster_max_P75_latency_ms
+    cluster_max_P90_latency_ms
+    cluster_max_P99_latency_ms
+"""
+
+import click
+import json
+import math
+import os
+
+from ray import serve
+from ray.serve.utils import logger
+from serve_test_utils import (
+    aggregate_all_metrics,
+    run_wrk_on_all_nodes,
+    save_test_results,
+)
+from serve_test_cluster_utils import (
+    setup_local_single_node_cluster,
+    setup_anyscale_cluster,
+    warm_up_one_cluster,
+    NUM_CPU_PER_NODE,
+    NUM_CONNECTIONS,
+)
+from typing import Optional
+
+# Experiment configs
+DEFAULT_SMOKE_TEST_NUM_REPLICA = 4
+DEFAULT_FULL_TEST_NUM_REPLICA = 1000
+
+# Deployment configs
+DEFAULT_MAX_BATCH_SIZE = 16
+
+# Experiment configs - wrk specific
+DEFAULT_SMOKE_TEST_TRIAL_LENGTH = "5s"
+DEFAULT_FULL_TEST_TRIAL_LENGTH = "10m"
+
+
+def deploy_replicas(num_replicas, max_batch_size):
+    @serve.deployment(name="echo", num_replicas=num_replicas)
+    class Echo:
+        @serve.batch(max_batch_size=max_batch_size)
+        async def handle_batch(self, requests):
+            return ["hi" for _ in range(len(requests))]
+
+        async def __call__(self, request):
+            return await self.handle_batch(request)
+
+    Echo.deploy()
+
+
+def save_results(final_result, default_name):
+    test_output_json = os.environ.get(
+        "TEST_OUTPUT_JSON", "/tmp/single_deployment_1k_noop_replica.json"
+    )
+    with open(test_output_json, "wt") as f:
+        json.dump(final_result, f)
+
+
+@click.command()
+@click.option("--num-replicas", type=int)
+@click.option("--trial-length", type=str)
+@click.option("--max-batch-size", type=int, default=DEFAULT_MAX_BATCH_SIZE)
+def main(
+    num_replicas: Optional[int],
+    trial_length: Optional[str],
+    max_batch_size: Optional[int],
+):
+    # Give default cluster parameter values based on smoke_test config
+    # if user provided values explicitly, use them instead.
+    # IS_SMOKE_TEST is set by args of releaser's e2e.py
+    smoke_test = os.environ.get("IS_SMOKE_TEST", "1")
+    if smoke_test == "1":
+        num_replicas = num_replicas or DEFAULT_SMOKE_TEST_NUM_REPLICA
+        trial_length = trial_length or DEFAULT_SMOKE_TEST_TRIAL_LENGTH
+        logger.info(f"Running local / smoke test with {num_replicas} replicas ..\n")
+
+        # Choose cluster setup based on user config. Local test uses Cluster()
+        # to mock actors that requires # of nodes to be specified, but ray
+        # client doesn't need to
+        num_nodes = int(math.ceil(num_replicas / NUM_CPU_PER_NODE))
+        logger.info(f"Setting up local ray cluster with {num_nodes} nodes ..\n")
+        serve_client = setup_local_single_node_cluster(num_nodes)[0]
+    else:
+        num_replicas = num_replicas or DEFAULT_FULL_TEST_NUM_REPLICA
+        trial_length = trial_length or DEFAULT_FULL_TEST_TRIAL_LENGTH
+        logger.info(f"Running full test with {num_replicas} replicas ..\n")
+        logger.info("Setting up anyscale ray cluster .. \n")
+        serve_client = setup_anyscale_cluster()
+
+    http_host = str(serve_client._http_config.host)
+    http_port = str(serve_client._http_config.port)
+    logger.info(f"Ray serve http_host: {http_host}, http_port: {http_port}")
+
+    logger.info(f"Deploying with {num_replicas} target replicas ....\n")
+    deploy_replicas(num_replicas, max_batch_size)
+
+    logger.info("Warming up cluster ....\n")
+    warm_up_one_cluster.remote(10, http_host, http_port, "echo")
+
+    logger.info(f"Starting wrk trial on all nodes for {trial_length} ....\n")
+    # For detailed discussion, see https://github.com/wg/wrk/issues/205
+    # TODO:(jiaodong) What's the best number to use here ?
+    all_endpoints = list(serve.list_deployments().keys())
+    all_metrics, all_wrk_stdout = run_wrk_on_all_nodes(
+        trial_length, NUM_CONNECTIONS, http_host, http_port, all_endpoints=all_endpoints
+    )
+
+    aggregated_metrics = aggregate_all_metrics(all_metrics)
+    logger.info("Wrk stdout on each node: ")
+    for wrk_stdout in all_wrk_stdout:
+        logger.info(wrk_stdout)
+    logger.info("Final aggregated metrics: ")
+    for key, val in aggregated_metrics.items():
+        logger.info(f"{key}: {val}")
+    save_test_results(
+        aggregated_metrics,
+        default_output_file="/tmp/single_deployment_1k_noop_replica.json",
+    )
+
+
+if __name__ == "__main__":
+    main()
+    import pytest
+    import sys
+
+    sys.exit(pytest.main(["-v", "-s", __file__]))