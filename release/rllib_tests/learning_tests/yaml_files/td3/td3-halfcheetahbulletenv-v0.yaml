--- conflicted
+++ resolved
@@ -9,10 +9,6 @@
         time_total_s: 3600
     config:
         num_gpus: 1
-<<<<<<< HEAD
-        replay_buffer_config:
-=======
->>>>>>> 0dceddb9
         num_steps_sampled_before_learning_starts: 10000
         exploration_config:
             random_timesteps: 10000