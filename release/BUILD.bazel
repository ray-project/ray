--- conflicted
+++ resolved
@@ -376,7 +376,6 @@
 )
 
 py_library(
-<<<<<<< HEAD
     name = "cloud_util",
     srcs = ["ray_release/cloud_util.py"],
     imports = ["."],
@@ -463,8 +462,6 @@
 )
 
 py_library(
-=======
->>>>>>> 1775318e
     name = "ray_release",
     srcs = glob(
         ["ray_release/**/*.py"],
@@ -478,7 +475,6 @@
             "ray_release/result.py",
             "ray_release/exception.py",
             "ray_release/kuberay_util.py",
-<<<<<<< HEAD
             "ray_release/cloud_util.py",
             "ray_release/wheels.py",
             "ray_release/util.py",
@@ -486,10 +482,6 @@
             "ray_release/retry.py",
             "ray_release/aws.py",
             "ray_release/test.py",
-=======
-            "ray_release/wheels.py",
-            "ray_release/retry.py",
->>>>>>> 1775318e
         ],
     ),
     data = glob([
@@ -516,12 +508,9 @@
         ":logger",
         ":result",
         ":retry",
-<<<<<<< HEAD
         ":test",
         ":test_automation",
         ":util",
-=======
->>>>>>> 1775318e
         ":wheels",
         bk_require("anyscale"),
         bk_require("aws-requests-auth"),
