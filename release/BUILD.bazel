load("@py_deps_buildkite//:requirements.bzl", bk_require = "requirement")
load("@rules_python//python:defs.bzl", "py_binary", "py_library", "py_test")
load("@rules_python//python:pip.bzl", "compile_pip_requirements")

compile_pip_requirements(
    name = "requirements_buildkite",
    requirements_in = "requirements_buildkite.in",
    requirements_txt = "requirements_buildkite.txt",
    tags = [
        "team:ci",
    ],
    visibility = ["//visibility:private"],
)

compile_pip_requirements(
    name = "requirements_byod_3.9",
    requirements_in = "ray_release/byod/requirements_byod_3.9.in",
    requirements_txt = "ray_release/byod/requirements_byod_3.9.txt",
    tags = [
        "team:ci",
    ],
    visibility = ["//visibility:private"],
)

compile_pip_requirements(
    name = "requirements_byod_3.11",
    requirements_in = "ray_release/byod/requirements_byod_3.11.in",
    requirements_txt = "ray_release/byod/requirements_byod_3.11.txt",
    tags = [
        "team:ci",
    ],
    visibility = ["//visibility:private"],
)

compile_pip_requirements(
    name = "requirements_byod_3.12",
    requirements_in = "ray_release/byod/requirements_byod_3.12.in",
    requirements_txt = "ray_release/byod/requirements_byod_3.12.txt",
    tags = [
        "team:ci",
    ],
    visibility = ["//visibility:private"],
)

compile_pip_requirements(
    name = "requirements_ml_byod_3.9",
    requirements_in = "ray_release/byod/requirements_ml_byod_3.9.in",
    requirements_txt = "ray_release/byod/requirements_ml_byod_3.9.txt",
    tags = [
        "team:ci",
    ],
    visibility = ["//visibility:private"],
)

compile_pip_requirements(
    name = "requirements_ml_byod_3.10",
    requirements_in = "ray_release/byod/requirements_ml_byod_3.10.in",
    requirements_txt = "ray_release/byod/requirements_ml_byod_3.10.txt",
    tags = [
        "team:ci",
    ],
    visibility = ["//visibility:private"],
)

test_srcs = glob(["**/*.py"])

####
# SERVE smoke tests
####

py_test(
    name = "serve_failure_smoke_test",
    size = "medium",
    srcs = test_srcs,
    env = {
        "RAY_UNIT_TEST": "1",
    },
    main = "serve_failure.py",
    tags = [
        "exclusive",
        "team:serve",
    ],
    deps = [
        "//:ray_lib",
        "//python/ray/serve:serve_lib",
    ],
)

py_test(
    name = "multi_deployment_1k_noop_replica_smoke_test",
    size = "medium",
    srcs = test_srcs,
    env = {
        "IS_SMOKE_TEST": "1",
    },
    main = "multi_deployment_1k_noop_replica.py",
    tags = [
        "exclusive",
        "team:serve",
    ],
    deps = [
        "//:ray_lib",
        "//python/ray/serve:serve_lib",
    ],
)

py_test(
    name = "tune_serve_golden_notebook_client_smoke_test",
    size = "medium",
    srcs = test_srcs,
    env = {
        "IS_SMOKE_TEST": "1",
    },
    main = "golden_notebook_tests/workloads/torch_tune_serve_test.py",
    tags = [
        "exclusive",
        "team:serve",
    ],
    deps = [
        "//:ray_lib",
        "//python/ray/serve:serve_lib",
    ],
)

####
# AIR smoke tests
####

py_test(
    name = "xgboost_train_batch_inference_benchmark_smoke_test",
    size = "small",
    srcs = test_srcs,
    args = [
        "xgboost",
        "--smoke-test",
    ],
    main = "train_tests/xgboost_lightgbm/train_batch_inference_benchmark.py",
    tags = [
        "exclusive",
        "team:ml",
    ],
    deps = [
        "//:ray_lib",
        "//python/ray/air:ml_lib",
    ],
)

py_test(
    name = "air_benchmark_gpu_batch_inference_parquet_smoke_test",
    size = "small",
    srcs = test_srcs,
    args = [
        "--data-directory=10G-image-data-synthetic-raw-parquet",
        "--data-format=parquet",
        "--smoke-test",
    ],
    main = "nightly_tests/dataset/gpu_batch_inference.py",
    tags = [
        "exclusive",
        "team:data",
    ],
    deps = [
        "//:ray_lib",
        "//python/ray/air:ml_lib",
    ],
)

py_test(
    name = "air_benchmark_gpu_batch_inference_raw_image_smoke_test",
    size = "small",
    srcs = test_srcs,
    args = [
        "--data-directory=10G-image-data-synthetic-raw",
        "--data-format=raw",
        "--smoke-test",
    ],
    main = "nightly_tests/dataset/gpu_batch_inference.py",
    tags = [
        "exclusive",
        "team:data",
    ],
    deps = [
        "//:ray_lib",
        "//python/ray/air:ml_lib",
    ],
)

py_test(
    name = "air_benchmark_pytorch_training_e2e_smoke_test",
    size = "small",
    srcs = test_srcs,
    args = [
        "--data-size-gb=1",
        "--smoke-test",
    ],
    main = "air_tests/air_benchmarks/workloads/pytorch_training_e2e.py",
    tags = [
        "exclusive",
        "team:ml",
    ],
    deps = [
        "//:ray_lib",
        "//python/ray/air:ml_lib",
    ],
)

py_test(
    name = "air_benchmark_tensorflow_smoke_test",
    size = "large",
    srcs = test_srcs,
    args = [
        "run",
        "--num-runs=1",
        "--num-epochs=1",
        "--num-workers=1",
        "--cpus-per-worker=1",
        "--batch-size=1",
        "--smoke-test",
        "--local",
    ],
    main = "air_tests/air_benchmarks/workloads/tensorflow_benchmark.py",
    tags = [
        "exclusive",
        "team:ml",
    ],
    deps = [
        "//:ray_lib",
        "//python/ray/air:ml_lib",
    ],
)

py_test(
    name = "air_benchmark_torch_smoke_test",
    size = "large",
    srcs = test_srcs,
    args = [
        "run",
        "--num-runs=1",
        "--num-epochs=1",
        "--num-workers=1",
        "--cpus-per-worker=1",
        "--batch-size=1",
        "--smoke-test",
        "--local",
    ],
    main = "air_tests/air_benchmarks/workloads/torch_benchmark.py",
    tags = [
        "exclusive",
        "team:ml",
    ],
    deps = [
        "//:ray_lib",
        "//python/ray/air:ml_lib",
    ],
)

py_test(
    name = "air_benchmark_tune_torch_smoke_test",
    # Keep this medium, as it will be slower if data has to be downloaded
    # (runtime is shorter when air_benchmark_torch_smoke_test is executed first)
    size = "medium",
    srcs = test_srcs,
    args = [
        "--num-runs=1",
        "--num-trials=1",
        "--num-workers=1",
        "--smoke-test",
    ],
    main = "air_tests/air_benchmarks/workloads/tune_torch_benchmark.py",
    tags = [
        "exclusive",
        "team:ml",
    ],
    deps = [
        "//:ray_lib",
        "//python/ray/air:ml_lib",
    ],
)

####
# RELEASE TEST INFRA unit tests
####

sh_binary(
    name = "run",
    srcs = ["run_release_test.sh"],
    data = ["run_release_test"],
    env = {
        "NO_INSTALL": "1",
        "RAY_TEST_SCRIPT": "./run_release_test",
    },
)

py_binary(
    name = "run_release_test",
    srcs = ["ray_release/scripts/run_release_test.py"],
    data = glob(
        ["**/*.yaml"],
        exclude = ["ray_release/**/*.yaml"],
    ) + [
        "//python/ray/autoscaler/aws:test_configs",
        "//python/ray/autoscaler/gcp:test_configs",
    ] + glob(
        ["**/*.py"],
        exclude = ["ray_release/tests/*.py"],
    ),
    exec_compatible_with = ["//:hermetic_python"],
    deps = [":ray_release"],
)

py_library(
    name = "bazel",
    srcs = ["ray_release/bazel.py"],
    imports = ["."],
    visibility = ["//ci/ray_ci:__pkg__"],
    deps = [
        bk_require("bazel-runfiles"),
    ],
)

py_library(
    name = "logger",
    srcs = ["ray_release/logger.py"],
    imports = ["."],
    visibility = ["//visibility:private"],
)

py_library(
    name = "exception",
    srcs = ["ray_release/exception.py"],
    imports = ["."],
    visibility = ["//visibility:private"],
)

py_library(
    name = "result",
    srcs = ["ray_release/result.py"],
    imports = ["."],
    visibility = ["//visibility:private"],
    deps = [
        ":exception",
    ],
)

py_library(
    name = "kuberay_util",
    srcs = ["ray_release/kuberay_util.py"],
    imports = ["."],
    visibility = ["//visibility:private"],
)

py_library(
    name = "global_config",
    srcs = ["ray_release/configs/global_config.py"],
    data = glob(["ray_release/configs/*.yaml"]),
    imports = ["."],
    visibility = ["//ci/ray_ci:__pkg__"],
    deps = [
        bk_require("pyyaml"),
        bk_require("typing-extensions"),
    ],
)

py_library(
    name = "wheels",
    srcs = ["ray_release/wheels.py"],
    imports = ["."],
    visibility = ["//visibility:private"],
)

py_library(
    name = "retry",
    srcs = ["ray_release/retry.py"],
    imports = ["."],
    visibility = ["//visibility:private"],
)

py_library(
    name = "cloud_util",
    srcs = ["ray_release/cloud_util.py"],
    imports = ["."],
    visibility = ["//visibility:private"],
    deps = [
        ":logger",
        bk_require("azure-storage-blob"),
        bk_require("azure-identity"),
    ],
)

py_library(
<<<<<<< HEAD
    name = "util",
    srcs = ["ray_release/util.py"],
    imports = ["."],
    visibility = ["//visibility:private"],
    deps = [
        ":global_config",
        ":logger",
        bk_require("anyscale"),
    ],
)

py_library(
    name = "anyscale_util",
    srcs = ["ray_release/anyscale_util.py"],
    imports = ["."],
    visibility = ["//visibility:private"],
    deps = [
        ":exception",
        ":logger",
        ":util",
        bk_require("anyscale"),
    ],
)

py_library(
    name = "aws",
    srcs = ["ray_release/aws.py"],
    imports = ["."],
    visibility = ["//visibility:private"],
    deps = [
        ":logger",
        ":util",
        bk_require("boto3"),
        bk_require("botocore"),
        bk_require("aws-requests-auth"),
    ],
)

py_library(
    name = "test",
    srcs = ["ray_release/test.py"],
    imports = ["."],
    visibility = ["//ci/ray_ci:__pkg__"],
    deps = [
        ":aws",
        ":global_config",
        ":logger",
        ":result",
        ":util",
        bk_require("aioboto3"),
        bk_require("boto3"),
        bk_require("botocore"),
        bk_require("pygithub"),
    ],
)

py_library(
    name = "test_automation",
    srcs = [
        "ray_release/test_automation/ci_state_machine.py",
        "ray_release/test_automation/release_state_machine.py",
        "ray_release/test_automation/state_machine.py",
    ],
    imports = ["."],
    visibility = ["//ci/ray_ci:__pkg__"],
    deps = [
        ":test",
        bk_require("pygithub"),
        bk_require("pybuildkite"),
    ],
)

py_library(
=======
>>>>>>> 5e8da1a6
    name = "ray_release",
    srcs = glob(
        ["ray_release/**/*.py"],
        exclude = [
            "ray_release/tests/*.py",
            "ray_release/configs/*.py",
            "ray_release/scripts/*.py",
            "ray_release/test_automation/*.py",
            "ray_release/bazel.py",
            "ray_release/logger.py",
            "ray_release/result.py",
            "ray_release/exception.py",
            "ray_release/kuberay_util.py",
            "ray_release/cloud_util.py",
            "ray_release/wheels.py",
            "ray_release/util.py",
            "ray_release/anyscale_util.py",
            "ray_release/retry.py",
<<<<<<< HEAD
            "ray_release/aws.py",
            "ray_release/test.py",
=======
            "ray_release/cloud_util.py",
>>>>>>> 5e8da1a6
        ],
    ),
    data = glob([
        "ray_release/environments/*.env",
    ]) + [
        "ray_release/buildkite/aws_instance_types.csv",
        "ray_release/schema.json",
        "//doc:deployment_serve_llm_example_configs",
        "//doc:example_configs",
        "//doc/source/train/examples/pytorch/deepspeed_finetune/ci:ci_yamls",
        "//doc/source/train/examples/pytorch/distributing-pytorch/ci:ci_yamls",
        "//doc/source/train/examples/pytorch/pytorch-fsdp/ci:ci_yamls",
    ],
    imports = ["."],
    visibility = ["//visibility:public"],
    deps = [
        ":anyscale_util",
        ":aws",
        ":bazel",
        ":cloud_util",
        ":exception",
        ":global_config",
        ":kuberay_util",
        ":logger",
        ":result",
        ":retry",
        ":test",
        ":test_automation",
        ":util",
        ":wheels",
        bk_require("anyscale"),
        bk_require("aws-requests-auth"),
        bk_require("azure-storage-blob"),
        bk_require("azure-identity"),
        bk_require("bazel-runfiles"),
        bk_require("aioboto3"),
        bk_require("boto3"),
        bk_require("botocore"),
        bk_require("click"),
        bk_require("google-cloud-storage"),
        bk_require("jinja2"),
        bk_require("msal"),
        bk_require("pybuildkite"),
        bk_require("pygithub"),
        bk_require("requests"),
    ],
)

py_library(
    name = "test_utils",
    srcs = ["ray_release/tests/utils.py"],
    imports = ["."],
    visibility = ["//visibility:private"],
)

py_test(
    name = "test_alerts",
    size = "small",
    srcs = ["ray_release/tests/test_alerts.py"],
    exec_compatible_with = ["//:hermetic_python"],
    tags = [
        "release_unit",
        "team:ci",
    ],
    deps = [
        ":ray_release",
        bk_require("pytest"),
    ],
)

py_test(
    name = "test_anyscale_job_manager",
    size = "small",
    srcs = ["ray_release/tests/test_anyscale_job_manager.py"],
    exec_compatible_with = ["//:hermetic_python"],
    tags = [
        "release_unit",
        "team:ci",
    ],
    deps = [
        ":ray_release",
        bk_require("pytest"),
    ],
)

py_test(
    name = "test_anyscale_job_wrapper",
    size = "small",
    srcs = ["ray_release/tests/test_anyscale_job_wrapper.py"],
    exec_compatible_with = ["//:hermetic_python"],
    tags = [
        "release_unit",
        "team:ci",
    ],
    deps = [
        ":ray_release",
        bk_require("pytest"),
    ],
)

py_library(
    name = "bisect_lib",
    srcs = ["ray_release/scripts/ray_bisect.py"],
    imports = ["."],
    visibility = ["//visibility:private"],
    deps = [
        ":ray_release",
    ],
)

py_test(
    name = "test_bisect",
    size = "small",
    srcs = ["ray_release/tests/test_bisect.py"],
    data = [
        "cluster_tests/cpt_autoscaling_1-3_aws.yaml",
        "ray_release/tests/test_collection_data.yaml",
    ],
    exec_compatible_with = ["//:hermetic_python"],
    tags = [
        "release_unit",
        "team:ci",
    ],
    deps = [
        ":bisect_lib",
        ":ray_release",
        bk_require("pytest"),
    ],
)

py_test(
    name = "test_buildkite",
    size = "small",
    srcs = ["ray_release/tests/test_buildkite.py"],
    data = [
        "ray_release/configs/oss_config.yaml",
    ],
    exec_compatible_with = ["//:hermetic_python"],
    tags = [
        "release_unit",
        "team:ci",
    ],
    deps = [
        ":ray_release",
        bk_require("pyyaml"),
        bk_require("pytest"),
    ],
)

py_test(
    name = "test_byod_build",
    size = "small",
    srcs = ["ray_release/tests/test_byod_build.py"],
    data = [
        "ray_release/configs/oss_config.yaml",
    ],
    exec_compatible_with = ["//:hermetic_python"],
    tags = [
        "release_unit",
        "team:ci",
    ],
    deps = [
        ":ray_release",
        bk_require("pytest"),
    ],
)

py_test(
    name = "test_custom_byod_build",
    size = "small",
    srcs = ["ray_release/tests/test_custom_byod_build.py"],
    data = [
        "ray_release/configs/oss_config.yaml",
    ],
    exec_compatible_with = ["//:hermetic_python"],
    tags = [
        "release_unit",
        "team:ci",
    ],
    deps = [
        ":custom_byod_build_lib",
        bk_require("pytest"),
    ],
)

py_test(
    name = "test_custom_byod_build_init_helper",
    size = "small",
    srcs = ["ray_release/tests/test_custom_byod_build_init_helper.py"],
    data = [
        "ray_release/configs/oss_config.yaml",
    ],
    exec_compatible_with = ["//:hermetic_python"],
    tags = [
        "release_unit",
        "team:ci",
    ],
    deps = [
        ":ray_release",
        bk_require("pytest"),
    ],
)

py_test(
    name = "test_custom_image_build_and_test_init",
    size = "small",
    srcs = ["ray_release/tests/test_custom_image_build_and_test_init.py"],
    data = [
        "hello_world_tests/hello_world_compute_config.yaml",
        "ray_release/configs/oss_config.yaml",
        "ray_release/tests/sample_5_tests.yaml",
        "ray_release/tests/sample_tests.yaml",
    ],
    exec_compatible_with = ["//:hermetic_python"],
    tags = [
        "release_unit",
        "team:ci",
    ],
    deps = [
        ":custom_image_build_and_test_init_lib",
        bk_require("pytest"),
    ],
)

py_test(
    name = "test_cluster_manager",
    size = "small",
    srcs = ["ray_release/tests/test_cluster_manager.py"],
    exec_compatible_with = ["//:hermetic_python"],
    tags = [
        "release_unit",
        "team:ci",
    ],
    deps = [
        ":ray_release",
        ":test_utils",
        bk_require("freezegun"),
        bk_require("pytest"),
    ],
)

py_test(
    name = "test_config",
    size = "small",
    srcs = ["ray_release/tests/test_config.py"],
    data = glob(
        ["**/*.yaml"],
        exclude = ["ray_release/**/*.yaml"],
    ) + [
        "ray_release/tests/test_collection_data.yaml",
        "//python/ray/autoscaler/aws:test_configs",
        "//python/ray/autoscaler/gcp:test_configs",
    ],
    exec_compatible_with = ["//:hermetic_python"],
    tags = [
        "release_unit",
        "team:ci",
    ],
    deps = [
        ":ray_release",
        bk_require("pytest"),
    ],
)

py_test(
    name = "test_env",
    size = "small",
    srcs = ["ray_release/tests/test_env.py"],
    exec_compatible_with = ["//:hermetic_python"],
    tags = [
        "release_unit",
        "team:ci",
    ],
    deps = [
        ":ray_release",
        bk_require("pytest"),
    ],
)

py_test(
    name = "test_global_config",
    size = "small",
    srcs = ["ray_release/tests/test_global_config.py"],
    exec_compatible_with = ["//:hermetic_python"],
    tags = [
        "release_unit",
        "team:ci",
    ],
    deps = [
        ":global_config",
        ":test_utils",
        bk_require("pytest"),
    ],
)

py_test(
    name = "test_glue",
    size = "small",
    srcs = ["ray_release/tests/test_glue.py"],
    exec_compatible_with = ["//:hermetic_python"],
    tags = [
        "release_unit",
        "team:ci",
    ],
    deps = [
        ":ray_release",
        ":test_utils",
        bk_require("pytest"),
    ],
)

py_test(
    name = "test_log_aggregator",
    size = "small",
    srcs = ["ray_release/tests/test_log_aggregator.py"],
    exec_compatible_with = ["//:hermetic_python"],
    tags = [
        "release_unit",
        "team:ci",
    ],
    deps = [
        ":ray_release",
        bk_require("pytest"),
    ],
)

py_test(
    name = "test_result",
    size = "small",
    srcs = ["ray_release/tests/test_result.py"],
    exec_compatible_with = ["//:hermetic_python"],
    tags = [
        "release_unit",
        "team:ci",
    ],
    deps = [
        ":exception",
        ":result",
        bk_require("pytest"),
    ],
)

py_test(
    name = "test_run_script",
    size = "small",
    srcs = ["ray_release/tests/test_run_script.py"],
    data = [
        "ray_release/tests/_test_catch_args.py",
        "ray_release/tests/_test_run_release_test_sh.py",
        "run_release_test.sh",
    ],
    exec_compatible_with = ["//:hermetic_python"],
    tags = [
        "release_unit",
        "team:ci",
    ],
    deps = [
        ":ray_release",
        bk_require("pytest"),
    ],
)

py_test(
    name = "test_state_machine",
    size = "small",
    srcs = ["ray_release/tests/test_state_machine.py"],
    exec_compatible_with = ["//:hermetic_python"],
    tags = [
        "release_unit",
        "team:ci",
    ],
    deps = [
        ":ray_release",
        bk_require("pytest"),
    ],
)

py_test(
    name = "test_kuberay_util",
    size = "small",
    srcs = ["ray_release/tests/test_kuberay_util.py"],
    exec_compatible_with = ["//:hermetic_python"],
    tags = [
        "release_unit",
        "team:ci",
    ],
    deps = [
        ":kuberay_util",
        bk_require("pytest"),
    ],
)

py_test(
    name = "test_test",
    size = "small",
    srcs = ["ray_release/tests/test_test.py"],
    data = [
        "ray_release/configs/oss_config.yaml",
    ],
    exec_compatible_with = ["//:hermetic_python"],
    tags = [
        "release_unit",
        "team:ci",
    ],
    deps = [
        ":bazel",
        ":test",
        bk_require("pytest"),
    ],
)

py_test(
    name = "test_step",
    size = "small",
    srcs = ["ray_release/tests/test_step.py"],
    data = [
        "ray_release/configs/oss_config.yaml",
    ],
    exec_compatible_with = ["//:hermetic_python"],
    tags = [
        "release_unit",
        "team:ci",
    ],
    deps = [
        ":ray_release",
        bk_require("pytest"),
    ],
)

py_test(
    name = "test_retry",
    size = "small",
    srcs = ["ray_release/tests/test_retry.py"],
    exec_compatible_with = ["//:hermetic_python"],
    tags = [
        "release_unit",
        "team:ci",
    ],
    deps = [
        ":retry",
        bk_require("pytest"),
    ],
)

py_test(
    name = "test_template",
    srcs = ["ray_release/tests/test_template.py"],
    exec_compatible_with = ["//:hermetic_python"],
    tags = [
        "release_unit",
        "team:ci",
    ],
    deps = [
        ":ray_release",
        bk_require("pytest"),
    ],
)

py_test(
    name = "test_cloud_util",
    srcs = ["ray_release/tests/test_cloud_util.py"],
    exec_compatible_with = ["//:hermetic_python"],
    tags = [
        "release_unit",
        "team:ci",
    ],
    deps = [
        ":cloud_util",
        bk_require("pytest"),
    ],
)

py_binary(
    name = "build_pipeline",
    srcs = ["ray_release/scripts/build_pipeline.py"],
    data = glob(["**/*.yaml"]) + [
        "ray_release/byod/byod.Dockerfile",
        "ray_release/byod/byod.custom.Dockerfile",
        "//python/ray/autoscaler/aws:test_configs",
        "//python/ray/autoscaler/gcp:test_configs",
    ],
    exec_compatible_with = ["//:hermetic_python"],
    deps = [
        ":ray_release",
    ],
)

py_library(
    name = "custom_byod_build_lib",
    srcs = ["ray_release/scripts/custom_byod_build.py"],
    imports = ["."],
    visibility = ["//visibility:private"],
    deps = [
        ":ray_release",
    ],
)

py_binary(
    name = "custom_byod_build",
    srcs = ["ray_release/scripts/custom_byod_build.py"],
    exec_compatible_with = ["//:hermetic_python"],
    deps = [
        ":ray_release",
    ],
)

py_library(
    name = "custom_image_build_and_test_init_lib",
    srcs = ["ray_release/scripts/custom_image_build_and_test_init.py"],
    imports = ["."],
    visibility = ["//visibility:private"],
    deps = [
        ":ray_release",
    ],
)

py_binary(
    name = "custom_image_build_and_test_init",
    srcs = ["ray_release/scripts/custom_image_build_and_test_init.py"],
    data = glob(["release_*.yaml"]),
    exec_compatible_with = ["//:hermetic_python"],
    deps = [
        ":ray_release",
    ],
)<|MERGE_RESOLUTION|>--- conflicted
+++ resolved
@@ -388,7 +388,6 @@
 )
 
 py_library(
-<<<<<<< HEAD
     name = "util",
     srcs = ["ray_release/util.py"],
     imports = ["."],
@@ -462,8 +461,6 @@
 )
 
 py_library(
-=======
->>>>>>> 5e8da1a6
     name = "ray_release",
     srcs = glob(
         ["ray_release/**/*.py"],
@@ -477,17 +474,13 @@
             "ray_release/result.py",
             "ray_release/exception.py",
             "ray_release/kuberay_util.py",
-            "ray_release/cloud_util.py",
             "ray_release/wheels.py",
             "ray_release/util.py",
+            "ray_release/retry.py",
+            "ray_release/cloud_util.py",
             "ray_release/anyscale_util.py",
-            "ray_release/retry.py",
-<<<<<<< HEAD
             "ray_release/aws.py",
             "ray_release/test.py",
-=======
-            "ray_release/cloud_util.py",
->>>>>>> 5e8da1a6
         ],
     ),
     data = glob([
