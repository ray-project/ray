load("@py_deps_buildkite//:requirements.bzl", bk_require = "requirement")
load("@rules_python//python:defs.bzl", "py_binary", "py_library", "py_test")
load("@rules_python//python:pip.bzl", "compile_pip_requirements")

compile_pip_requirements(
    name = "requirements_buildkite",
    requirements_in = "requirements_buildkite.in",
    requirements_txt = "requirements_buildkite.txt",
    tags = [
        "team:ci",
    ],
    visibility = ["//visibility:private"],
)

compile_pip_requirements(
    name = "requirements_byod_3.9",
    requirements_in = "ray_release/byod/requirements_byod_3.9.in",
    requirements_txt = "ray_release/byod/requirements_byod_3.9.txt",
    tags = [
        "team:ci",
    ],
    visibility = ["//visibility:private"],
)

compile_pip_requirements(
    name = "requirements_byod_3.11",
    requirements_in = "ray_release/byod/requirements_byod_3.11.in",
    requirements_txt = "ray_release/byod/requirements_byod_3.11.txt",
    tags = [
        "team:ci",
    ],
    visibility = ["//visibility:private"],
)

compile_pip_requirements(
    name = "requirements_byod_3.12",
    requirements_in = "ray_release/byod/requirements_byod_3.12.in",
    requirements_txt = "ray_release/byod/requirements_byod_3.12.txt",
    tags = [
        "team:ci",
    ],
    visibility = ["//visibility:private"],
)

compile_pip_requirements(
    name = "requirements_ml_byod_3.9",
    requirements_in = "ray_release/byod/requirements_ml_byod_3.9.in",
    requirements_txt = "ray_release/byod/requirements_ml_byod_3.9.txt",
    tags = [
        "team:ci",
    ],
    visibility = ["//visibility:private"],
)

compile_pip_requirements(
    name = "requirements_ml_byod_3.10",
    requirements_in = "ray_release/byod/requirements_ml_byod_3.10.in",
    requirements_txt = "ray_release/byod/requirements_ml_byod_3.10.txt",
    tags = [
        "team:ci",
    ],
    visibility = ["//visibility:private"],
)

test_srcs = glob(["**/*.py"])

####
# SERVE smoke tests
####

py_test(
    name = "serve_failure_smoke_test",
    size = "medium",
    srcs = test_srcs,
    env = {
        "RAY_UNIT_TEST": "1",
    },
    main = "serve_failure.py",
    tags = [
        "exclusive",
        "team:serve",
    ],
    deps = [
        "//:ray_lib",
        "//python/ray/serve:serve_lib",
    ],
)

py_test(
    name = "multi_deployment_1k_noop_replica_smoke_test",
    size = "medium",
    srcs = test_srcs,
    env = {
        "IS_SMOKE_TEST": "1",
    },
    main = "multi_deployment_1k_noop_replica.py",
    tags = [
        "exclusive",
        "team:serve",
    ],
    deps = [
        "//:ray_lib",
        "//python/ray/serve:serve_lib",
    ],
)

py_test(
    name = "tune_serve_golden_notebook_client_smoke_test",
    size = "medium",
    srcs = test_srcs,
    env = {
        "IS_SMOKE_TEST": "1",
    },
    main = "golden_notebook_tests/workloads/torch_tune_serve_test.py",
    tags = [
        "exclusive",
        "team:serve",
    ],
    deps = [
        "//:ray_lib",
        "//python/ray/serve:serve_lib",
    ],
)

####
# AIR smoke tests
####

py_test(
    name = "xgboost_train_batch_inference_benchmark_smoke_test",
    size = "small",
    srcs = test_srcs,
    args = [
        "xgboost",
        "--smoke-test",
    ],
    main = "train_tests/xgboost_lightgbm/train_batch_inference_benchmark.py",
    tags = [
        "exclusive",
        "team:ml",
    ],
    deps = [
        "//:ray_lib",
        "//python/ray/air:ml_lib",
    ],
)

py_test(
    name = "air_benchmark_gpu_batch_inference_parquet_smoke_test",
    size = "small",
    srcs = test_srcs,
    args = [
        "--data-directory=10G-image-data-synthetic-raw-parquet",
        "--data-format=parquet",
        "--smoke-test",
    ],
    main = "nightly_tests/dataset/gpu_batch_inference.py",
    tags = [
        "exclusive",
        "team:data",
    ],
    deps = [
        "//:ray_lib",
        "//python/ray/air:ml_lib",
    ],
)

py_test(
    name = "air_benchmark_gpu_batch_inference_raw_image_smoke_test",
    size = "small",
    srcs = test_srcs,
    args = [
        "--data-directory=10G-image-data-synthetic-raw",
        "--data-format=raw",
        "--smoke-test",
    ],
    main = "nightly_tests/dataset/gpu_batch_inference.py",
    tags = [
        "exclusive",
        "team:data",
    ],
    deps = [
        "//:ray_lib",
        "//python/ray/air:ml_lib",
    ],
)

py_test(
    name = "air_benchmark_pytorch_training_e2e_smoke_test",
    size = "small",
    srcs = test_srcs,
    args = [
        "--data-size-gb=1",
        "--smoke-test",
    ],
    main = "air_tests/air_benchmarks/workloads/pytorch_training_e2e.py",
    tags = [
        "exclusive",
        "team:ml",
    ],
    deps = [
        "//:ray_lib",
        "//python/ray/air:ml_lib",
    ],
)

py_test(
    name = "air_benchmark_tensorflow_smoke_test",
    size = "large",
    srcs = test_srcs,
    args = [
        "run",
        "--num-runs=1",
        "--num-epochs=1",
        "--num-workers=1",
        "--cpus-per-worker=1",
        "--batch-size=1",
        "--smoke-test",
        "--local",
    ],
    main = "air_tests/air_benchmarks/workloads/tensorflow_benchmark.py",
    tags = [
        "exclusive",
        "team:ml",
    ],
    deps = [
        "//:ray_lib",
        "//python/ray/air:ml_lib",
    ],
)

py_test(
    name = "air_benchmark_torch_smoke_test",
    size = "large",
    srcs = test_srcs,
    args = [
        "run",
        "--num-runs=1",
        "--num-epochs=1",
        "--num-workers=1",
        "--cpus-per-worker=1",
        "--batch-size=1",
        "--smoke-test",
        "--local",
    ],
    main = "air_tests/air_benchmarks/workloads/torch_benchmark.py",
    tags = [
        "exclusive",
        "team:ml",
    ],
    deps = [
        "//:ray_lib",
        "//python/ray/air:ml_lib",
    ],
)

py_test(
    name = "air_benchmark_tune_torch_smoke_test",
    # Keep this medium, as it will be slower if data has to be downloaded
    # (runtime is shorter when air_benchmark_torch_smoke_test is executed first)
    size = "medium",
    srcs = test_srcs,
    args = [
        "--num-runs=1",
        "--num-trials=1",
        "--num-workers=1",
        "--smoke-test",
    ],
    main = "air_tests/air_benchmarks/workloads/tune_torch_benchmark.py",
    tags = [
        "exclusive",
        "team:ml",
    ],
    deps = [
        "//:ray_lib",
        "//python/ray/air:ml_lib",
    ],
)

####
# RELEASE TEST INFRA unit tests
####

sh_binary(
    name = "run",
    srcs = ["run_release_test.sh"],
    data = ["run_release_test"],
    env = {
        "NO_INSTALL": "1",
        "RAY_TEST_SCRIPT": "./run_release_test",
    },
)

py_binary(
    name = "run_release_test",
    srcs = ["ray_release/scripts/run_release_test.py"],
    data = glob(
        ["**/*.yaml"],
        exclude = ["ray_release/**/*.yaml"],
    ) + [
        "//python/ray/autoscaler/aws:test_configs",
        "//python/ray/autoscaler/gcp:test_configs",
    ] + glob(
        ["**/*.py"],
        exclude = ["ray_release/tests/*.py"],
    ),
    exec_compatible_with = ["//:hermetic_python"],
    deps = [":ray_release"],
)

py_library(
    name = "bazel",
    srcs = ["ray_release/bazel.py"],
    imports = ["."],
    visibility = ["//ci/ray_ci:__pkg__"],
    deps = [
        bk_require("bazel-runfiles"),
    ],
)

py_library(
    name = "logger",
    srcs = ["ray_release/logger.py"],
    imports = ["."],
    visibility = ["//visibility:private"],
)

py_library(
    name = "exception",
    srcs = ["ray_release/exception.py"],
    imports = ["."],
    visibility = ["//visibility:private"],
)

py_library(
    name = "result",
    srcs = ["ray_release/result.py"],
    imports = ["."],
    visibility = ["//visibility:private"],
    deps = [
        ":exception",
    ],
)

py_library(
    name = "kuberay_util",
    srcs = ["ray_release/kuberay_util.py"],
    imports = ["."],
    visibility = ["//visibility:private"],
)

py_library(
    name = "global_config",
    srcs = ["ray_release/configs/global_config.py"],
    data = glob(["ray_release/configs/*.yaml"]),
    imports = ["."],
    visibility = ["//ci/ray_ci:__pkg__"],
    deps = [
        bk_require("pyyaml"),
        bk_require("typing-extensions"),
    ],
)

py_library(
    name = "wheels",
    srcs = ["ray_release/wheels.py"],
    imports = ["."],
    visibility = ["//visibility:private"],
)

py_library(
    name = "retry",
    srcs = ["ray_release/retry.py"],
    imports = ["."],
    visibility = ["//visibility:private"],
)

py_library(
    name = "cloud_util",
    srcs = ["ray_release/cloud_util.py"],
    imports = ["."],
    visibility = ["//visibility:private"],
    deps = [
        ":logger",
        bk_require("azure-storage-blob"),
        bk_require("azure-identity"),
        bk_require("urllib3"),
    ],
)

py_library(
    name = "util",
    srcs = ["ray_release/util.py"],
    imports = ["."],
    visibility = ["//visibility:private"],
    deps = [
        ":global_config",
        ":logger",
        bk_require("anyscale"),
    ],
)

py_library(
    name = "anyscale_util",
    srcs = ["ray_release/anyscale_util.py"],
    imports = ["."],
    visibility = ["//visibility:private"],
    deps = [
        ":exception",
        ":logger",
        ":util",
        bk_require("anyscale"),
    ],
)

py_library(
    name = "aws",
    srcs = ["ray_release/aws.py"],
    imports = ["."],
    visibility = ["//visibility:private"],
    deps = [
        ":logger",
        ":util",
        bk_require("boto3"),
        bk_require("botocore"),
        bk_require("aws-requests-auth"),
    ],
)

py_library(
    name = "test",
    srcs = ["ray_release/test.py"],
    imports = ["."],
    visibility = ["//ci/ray_ci:__pkg__"],
    deps = [
        ":aws",
        ":global_config",
        ":logger",
        ":result",
        ":util",
        bk_require("aioboto3"),
        bk_require("boto3"),
        bk_require("botocore"),
        bk_require("pygithub"),
    ],
)

py_library(
    name = "test_automation",
    srcs = [
        "ray_release/test_automation/ci_state_machine.py",
        "ray_release/test_automation/release_state_machine.py",
        "ray_release/test_automation/state_machine.py",
    ],
    imports = ["."],
    visibility = ["//ci/ray_ci:__pkg__"],
    deps = [
        ":test",
        bk_require("pygithub"),
        bk_require("pybuildkite"),
    ],
)

py_library(
    name = "ray_release",
    srcs = glob(
        ["ray_release/**/*.py"],
        exclude = [
            "ray_release/tests/*.py",
            "ray_release/scripts/*.py",
            "ray_release/test_automation/*.py",
            "ray_release/bazel.py",
            "ray_release/logger.py",
            "ray_release/result.py",
            "ray_release/exception.py",
            "ray_release/kuberay_util.py",
            "ray_release/cloud_util.py",
            "ray_release/wheels.py",
            "ray_release/util.py",
            "ray_release/anyscale_util.py",
            "ray_release/retry.py",
            "ray_release/aws.py",
            "ray_release/test.py",
        ],
    ),
    data = glob([
        "ray_release/environments/*.env",
        "ray_release/configs/*.yaml",
    ]) + [
        "ray_release/buildkite/aws_instance_types.csv",
        "ray_release/schema.json",
        "//doc:deployment_serve_llm_example_configs",
        "//doc:example_configs",
        "//doc/source/train/examples/pytorch/deepspeed_finetune/ci:ci_yamls",
        "//doc/source/train/examples/pytorch/distributing-pytorch/ci:ci_yamls",
        "//doc/source/train/examples/pytorch/pytorch-fsdp/ci:ci_yamls",
    ],
    imports = ["."],
    visibility = ["//visibility:public"],
    deps = [
        ":anyscale_util",
        ":aws",
        ":bazel",
        ":cloud_util",
        ":exception",
        ":kuberay_util",
        ":logger",
        ":result",
        ":retry",
        ":test",
        ":test_automation",
        ":util",
        ":wheels",
        bk_require("anyscale"),
        bk_require("aws-requests-auth"),
        bk_require("azure-storage-blob"),
        bk_require("azure-identity"),
        bk_require("bazel-runfiles"),
        bk_require("aioboto3"),
        bk_require("boto3"),
        bk_require("botocore"),
        bk_require("click"),
        bk_require("google-cloud-storage"),
        bk_require("jinja2"),
        bk_require("msal"),
        bk_require("pybuildkite"),
        bk_require("pygithub"),
        bk_require("requests"),
    ],
)

py_library(
    name = "test_utils",
    srcs = ["ray_release/tests/utils.py"],
    imports = ["."],
    visibility = ["//visibility:private"],
)

py_test(
    name = "test_alerts",
    size = "small",
    srcs = ["ray_release/tests/test_alerts.py"],
    exec_compatible_with = ["//:hermetic_python"],
    tags = [
        "release_unit",
        "team:ci",
    ],
    deps = [
        ":ray_release",
        bk_require("pytest"),
    ],
)

py_test(
    name = "test_anyscale_job_manager",
    size = "small",
    srcs = ["ray_release/tests/test_anyscale_job_manager.py"],
    exec_compatible_with = ["//:hermetic_python"],
    tags = [
        "release_unit",
        "team:ci",
    ],
    deps = [
        ":ray_release",
        bk_require("pytest"),
    ],
)

py_test(
    name = "test_anyscale_job_wrapper",
    size = "small",
    srcs = ["ray_release/tests/test_anyscale_job_wrapper.py"],
    exec_compatible_with = ["//:hermetic_python"],
    tags = [
        "release_unit",
        "team:ci",
    ],
    deps = [
        ":ray_release",
        bk_require("pytest"),
    ],
)

py_library(
    name = "bisect_lib",
    srcs = ["ray_release/scripts/ray_bisect.py"],
    imports = ["."],
    visibility = ["//visibility:private"],
    deps = [
        ":ray_release",
    ],
)

py_test(
    name = "test_bisect",
    size = "small",
    srcs = ["ray_release/tests/test_bisect.py"],
    data = [
        "cluster_tests/cpt_autoscaling_1-3_aws.yaml",
        "ray_release/tests/test_collection_data.yaml",
    ],
    exec_compatible_with = ["//:hermetic_python"],
    tags = [
        "release_unit",
        "team:ci",
    ],
    deps = [
        ":bisect_lib",
        ":ray_release",
        bk_require("pytest"),
    ],
)

py_test(
    name = "test_buildkite",
    size = "small",
    srcs = ["ray_release/tests/test_buildkite.py"],
    data = [
        "ray_release/configs/oss_config.yaml",
    ],
    exec_compatible_with = ["//:hermetic_python"],
    tags = [
        "release_unit",
        "team:ci",
    ],
    deps = [
        ":ray_release",
        bk_require("pyyaml"),
        bk_require("pytest"),
    ],
)

py_test(
    name = "test_byod_build",
    size = "small",
    srcs = ["ray_release/tests/test_byod_build.py"],
    data = [
        "ray_release/configs/oss_config.yaml",
    ],
    exec_compatible_with = ["//:hermetic_python"],
    tags = [
        "release_unit",
        "team:ci",
    ],
    deps = [
        ":ray_release",
        bk_require("pytest"),
    ],
)

py_test(
    name = "test_custom_byod_build",
    size = "small",
    srcs = ["ray_release/tests/test_custom_byod_build.py"],
    data = [
        "ray_release/configs/oss_config.yaml",
    ],
    exec_compatible_with = ["//:hermetic_python"],
    tags = [
        "release_unit",
        "team:ci",
    ],
    deps = [
        ":custom_byod_build_lib",
<<<<<<< HEAD
        ":ray_release",
=======
>>>>>>> d8b7a54b
        bk_require("pytest"),
    ],
)

py_test(
    name = "test_custom_byod_build_init_helper",
    size = "small",
    srcs = ["ray_release/tests/test_custom_byod_build_init_helper.py"],
    data = [
        "ray_release/configs/oss_config.yaml",
    ],
    exec_compatible_with = ["//:hermetic_python"],
    tags = [
        "release_unit",
        "team:ci",
    ],
    deps = [
        ":ray_release",
        bk_require("pytest"),
    ],
)

py_test(
    name = "test_custom_image_build_and_test_init",
    size = "small",
    srcs = ["ray_release/tests/test_custom_image_build_and_test_init.py"],
    data = [
        "hello_world_tests/hello_world_compute_config.yaml",
        "ray_release/configs/oss_config.yaml",
        "ray_release/tests/sample_5_tests.yaml",
        "ray_release/tests/sample_tests.yaml",
    ],
    exec_compatible_with = ["//:hermetic_python"],
    tags = [
        "release_unit",
        "team:ci",
    ],
    deps = [
        ":custom_image_build_and_test_init_lib",
        bk_require("pytest"),
    ],
)

py_test(
    name = "test_cluster_manager",
    size = "small",
    srcs = ["ray_release/tests/test_cluster_manager.py"],
    exec_compatible_with = ["//:hermetic_python"],
    tags = [
        "release_unit",
        "team:ci",
    ],
    deps = [
        ":ray_release",
        ":test_utils",
        bk_require("freezegun"),
        bk_require("pytest"),
    ],
)

py_test(
    name = "test_config",
    size = "small",
    srcs = ["ray_release/tests/test_config.py"],
    data = glob(
        ["**/*.yaml"],
        exclude = ["ray_release/**/*.yaml"],
    ) + [
        "ray_release/tests/test_collection_data.yaml",
        "//python/ray/autoscaler/aws:test_configs",
        "//python/ray/autoscaler/gcp:test_configs",
    ],
    exec_compatible_with = ["//:hermetic_python"],
    tags = [
        "release_unit",
        "team:ci",
    ],
    deps = [
        ":ray_release",
        bk_require("pytest"),
    ],
)

py_test(
    name = "test_env",
    size = "small",
    srcs = ["ray_release/tests/test_env.py"],
    exec_compatible_with = ["//:hermetic_python"],
    tags = [
        "release_unit",
        "team:ci",
    ],
    deps = [
        ":ray_release",
        bk_require("pytest"),
    ],
)

py_test(
    name = "test_global_config",
    size = "small",
    srcs = ["ray_release/tests/test_global_config.py"],
    exec_compatible_with = ["//:hermetic_python"],
    tags = [
        "release_unit",
        "team:ci",
    ],
    deps = [
        ":global_config",
        ":test_utils",
        bk_require("pytest"),
    ],
)

py_test(
    name = "test_glue",
    size = "small",
    srcs = ["ray_release/tests/test_glue.py"],
    exec_compatible_with = ["//:hermetic_python"],
    tags = [
        "release_unit",
        "team:ci",
    ],
    deps = [
        ":ray_release",
        ":test_utils",
        bk_require("pytest"),
    ],
)

py_test(
    name = "test_log_aggregator",
    size = "small",
    srcs = ["ray_release/tests/test_log_aggregator.py"],
    exec_compatible_with = ["//:hermetic_python"],
    tags = [
        "release_unit",
        "team:ci",
    ],
    deps = [
        ":ray_release",
        bk_require("pytest"),
    ],
)

py_test(
    name = "test_result",
    size = "small",
    srcs = ["ray_release/tests/test_result.py"],
    exec_compatible_with = ["//:hermetic_python"],
    tags = [
        "release_unit",
        "team:ci",
    ],
    deps = [
        ":exception",
        ":result",
        bk_require("pytest"),
    ],
)

py_test(
    name = "test_run_script",
    size = "small",
    srcs = ["ray_release/tests/test_run_script.py"],
    data = [
        "ray_release/tests/_test_catch_args.py",
        "ray_release/tests/_test_run_release_test_sh.py",
        "run_release_test.sh",
    ],
    exec_compatible_with = ["//:hermetic_python"],
    tags = [
        "release_unit",
        "team:ci",
    ],
    deps = [
        ":ray_release",
        bk_require("pytest"),
    ],
)

py_test(
    name = "test_state_machine",
    size = "small",
    srcs = ["ray_release/tests/test_state_machine.py"],
    exec_compatible_with = ["//:hermetic_python"],
    tags = [
        "release_unit",
        "team:ci",
    ],
    deps = [
        ":ray_release",
        bk_require("pytest"),
    ],
)

py_test(
    name = "test_kuberay_util",
    size = "small",
    srcs = ["ray_release/tests/test_kuberay_util.py"],
    exec_compatible_with = ["//:hermetic_python"],
    tags = [
        "release_unit",
        "team:ci",
    ],
    deps = [
        ":kuberay_util",
        bk_require("pytest"),
    ],
)

py_test(
    name = "test_test",
    size = "small",
    srcs = ["ray_release/tests/test_test.py"],
    data = [
        "ray_release/configs/oss_config.yaml",
    ],
    exec_compatible_with = ["//:hermetic_python"],
    tags = [
        "release_unit",
        "team:ci",
    ],
    deps = [
        ":bazel",
        ":test",
        bk_require("pytest"),
    ],
)

py_test(
    name = "test_step",
    size = "small",
    srcs = ["ray_release/tests/test_step.py"],
    data = [
        "ray_release/configs/oss_config.yaml",
    ],
    exec_compatible_with = ["//:hermetic_python"],
    tags = [
        "release_unit",
        "team:ci",
    ],
    deps = [
        ":ray_release",
        bk_require("pytest"),
    ],
)

py_test(
    name = "test_retry",
    size = "small",
    srcs = ["ray_release/tests/test_retry.py"],
    exec_compatible_with = ["//:hermetic_python"],
    tags = [
        "release_unit",
        "team:ci",
    ],
    deps = [
        ":retry",
        bk_require("pytest"),
    ],
)

py_test(
    name = "test_template",
    srcs = ["ray_release/tests/test_template.py"],
    exec_compatible_with = ["//:hermetic_python"],
    tags = [
        "release_unit",
        "team:ci",
    ],
    deps = [
        ":ray_release",
        bk_require("pytest"),
    ],
)

py_test(
    name = "test_cloud_util",
    srcs = ["ray_release/tests/test_cloud_util.py"],
    exec_compatible_with = ["//:hermetic_python"],
    tags = [
        "release_unit",
        "team:ci",
    ],
    deps = [
        ":cloud_util",
        bk_require("pytest"),
    ],
)

py_binary(
    name = "build_pipeline",
    srcs = ["ray_release/scripts/build_pipeline.py"],
    data = glob(["**/*.yaml"]) + [
        "ray_release/byod/byod.Dockerfile",
        "ray_release/byod/byod.custom.Dockerfile",
        "//python/ray/autoscaler/aws:test_configs",
        "//python/ray/autoscaler/gcp:test_configs",
    ],
    exec_compatible_with = ["//:hermetic_python"],
    deps = [
        ":ray_release",
    ],
)

py_library(
    name = "custom_byod_build_lib",
    srcs = ["ray_release/scripts/custom_byod_build.py"],
    imports = ["."],
    visibility = ["//visibility:private"],
    deps = [
        ":ray_release",
    ],
)

py_binary(
    name = "custom_byod_build",
    srcs = ["ray_release/scripts/custom_byod_build.py"],
    exec_compatible_with = ["//:hermetic_python"],
    deps = [
        ":ray_release",
    ],
)

py_library(
    name = "custom_image_build_and_test_init_lib",
    srcs = ["ray_release/scripts/custom_image_build_and_test_init.py"],
    imports = ["."],
    visibility = ["//visibility:private"],
    deps = [
        ":ray_release",
    ],
)

py_binary(
    name = "custom_image_build_and_test_init",
    srcs = ["ray_release/scripts/custom_image_build_and_test_init.py"],
    data = glob(["release_*.yaml"]),
    exec_compatible_with = ["//:hermetic_python"],
    deps = [
        ":ray_release",
    ],
)<|MERGE_RESOLUTION|>--- conflicted
+++ resolved
@@ -662,10 +662,6 @@
     ],
     deps = [
         ":custom_byod_build_lib",
-<<<<<<< HEAD
-        ":ray_release",
-=======
->>>>>>> d8b7a54b
         bk_require("pytest"),
     ],
 )
