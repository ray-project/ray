--- conflicted
+++ resolved
@@ -427,11 +427,8 @@
         "ray_release/schema.json",
         "//doc:deployment_serve_llm_example_configs",
         "//doc:example_configs",
-<<<<<<< HEAD
         "//doc/source/data/examples:data_example_configs",
-=======
         "//doc/source/train/examples/pytorch/deepspeed_finetune/ci:ci_yamls",
->>>>>>> b3a8434d
         "//doc/source/train/examples/pytorch/distributing-pytorch/ci:ci_yamls",
         "//doc/source/train/examples/pytorch/pytorch-fsdp/ci:ci_yamls",
         "//doc/source/train/examples/pytorch/pytorch-profiling/ci:ci_yamls",
