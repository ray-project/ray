--- conflicted
+++ resolved
@@ -491,12 +491,8 @@
 
 # 300 GB image classification parquet data up to 10 GPUs
 # 10 g4dn.12xlarge.
-<<<<<<< HEAD
-- name: image_classification_{{scaling}}"
-=======
 - name: "image_classification_{{scaling}}"
   python: "3.10"
->>>>>>> 5c493780
   group: data-batch-inference
 
   cluster:
