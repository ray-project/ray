--- conflicted
+++ resolved
@@ -27,25 +27,7 @@
     timeout: 3600
     script: >
       python read_and_consume_benchmark.py
-<<<<<<< HEAD
       s3://anyscale-imagenet/ILSVRC/Data/CLS-LOC/ --format image --iterate
-=======
-      s3://air-example-data-2/300G-image-data-synthetic-raw --format image --iterate
-
-- name: read_from_uris
-  run:
-    timeout: 5400
-    script: >
-      python read_from_uris_benchmark.py
-
-# TODO: Rewrite this as a multi-node test
-- name: read_tfrecords_benchmark_single_node
-
-  cluster:
-    byod:
-      post_build_script: byod_install_mosaicml.sh
-    cluster_compute: single_node_benchmark_compute.yaml
->>>>>>> 2a92d8e2
 
 - name: read_tfrecords
   run:
@@ -53,6 +35,11 @@
     script: >
       python read_and_consume_benchmark.py
       s3://ray-benchmark-data-internal/imagenet/tfrecords --format tfrecords --iterate
+
+- name: read_from_uris
+  run:
+    timeout: 5400
+    script: python read_from_uris_benchmark.py
 
 - name: read_images_comparison_microbenchmark_single_node
   frequency: manual
