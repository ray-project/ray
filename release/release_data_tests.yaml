- name: DEFAULTS
  group: data-tests
  working_dir: nightly_tests/dataset

  frequency: nightly
  team: data

  cluster:
    byod:
      runtime_env:
        # Enable verbose stats for resource manager (to troubleshoot autoscaling)
        - RAY_DATA_DEBUG_RESOURCE_MANAGER=1

      # 'type: gpu' means: use the 'ray-ml' image.
      type: gpu
    cluster_compute: autoscaling_cpu_compute.yaml

###############
# Reading tests
###############

- name: read_parquet
  run:
    timeout: 3600
    script: >
      python read_and_consume_benchmark.py
      s3://ray-benchmark-data-internal/imagenet/parquet --format parquet
      --iter-bundles

  variations:
  - __suffix__: fixed_size_compute
    cluster:
      cluster_compute: fixed_size_cpu_compute.yaml

- name: read_images
  run:
    timeout: 3600
    script: >
      python read_and_consume_benchmark.py
      s3://anyscale-imagenet/ILSVRC/Data/CLS-LOC/ --format image --iter-bundles

  variations:
  - __suffix__: fixed_size_compute
    cluster:
      cluster_compute: fixed_size_cpu_compute.yaml

- name: read_tfrecords
  run:
    timeout: 3600
    script: >
      python read_and_consume_benchmark.py
      s3://ray-benchmark-data-internal/imagenet/tfrecords --format tfrecords
      --iter-bundles

- name: read_from_uris
  # TODO: Re-enable this on RayTurbo once we've merged
  # https://github.com/anyscale/rayturbo/pull/1310.
  stable: False
  run:
    timeout: 5400
    script: python read_from_uris_benchmark.py

  variations:
    - __suffix__: fixed_size_compute
      cluster:
        cluster_compute: fixed_size_cpu_compute.yaml

- name: read_images_comparison_microbenchmark_single_node
  frequency: manual

  cluster:
    byod:
      post_build_script: byod_install_mosaicml.sh
    cluster_compute: single_worker_node_0_head_node_benchmark_compute.yaml

  run:
    timeout: 1800
    script: bash run_image_loader_microbenchmark.sh

###############
# Writing tests
###############

- name: write_parquet
  run:
    timeout: 3600
    script: >
      python read_and_consume_benchmark.py
      s3://ray-benchmark-data/tpch/parquet/sf1000/lineitem --format parquet --write

  variations:
    - __suffix__: fixed_size_compute
      cluster:
        cluster_compute: fixed_size_cpu_compute.yaml

###################
# Aggregation tests
###################

- name: count_parquet
  run:
    timeout: 600
    script: >
      python read_and_consume_benchmark.py
      s3://ray-benchmark-data/tpch/parquet/sf10000/lineitem --format parquet --count

###############
# Groupby tests
###############

# The groupby tests use the TPC-H lineitem table. Here are the columns used for the
# groupbys and their corresponding TPC-H column names:
#
# | Our dataset     | TPC-H column name |
# |-----------------|-------------------|
# | column02        | l_suppkey         |
# | column08        | l_returnflag      |
# | column13        | l_shipinstruct    |
# | column14        | l_shipmode        |
#
# Here are the number of groups for different groupby columns in SF 1000:
#
# | Groupby columns                  | Number of groups |
# |----------------------------------|------------------|
# | column08, column13, column14     | 84               |
# | column02, column14               | 7,000,000        |
#
# The SF (scale factor) 1000 lineitem table contains ~6B rows.

# TODO: Bump the scale from SF10 to SF1000 once we handle the scale.

- name: aggregate_groups

  cluster:
    cluster_compute: all_to_all_compute.yaml

  run:
    timeout: 3600

  variations:
    - __suffix__: few_groups (sort_shuffle_pull_based)
      run:
        script: >
          python groupby_benchmark.py --sf 10 --aggregate --group-by column08 column13 column14
          --shuffle-strategy sort_shuffle_pull_based

    - __suffix__: many_groups (sort_shuffle_pull_based)
<<<<<<< HEAD
      run:
        script: >
          python groupby_benchmark.py --sf 10 --aggregate --group-by column02 column14
          --shuffle-strategy sort_shuffle_pull_based

    - __suffix__: few_groups (hash_shuffle)
      run:
        script: >
          python groupby_benchmark.py --sf 10 --aggregate --group-by column08 column13 column14
          --shuffle-strategy hash_shuffle

    - __suffix__: many_groups (hash_shuffle)
      run:
        script: >
          python groupby_benchmark.py --sf 10 --aggregate --group-by column02 column14
          --shuffle-strategy hash_shuffle
=======
      run:
        script: >
          python groupby_benchmark.py --sf 10 --aggregate --group-by column02 column14
          --shuffle-strategy sort_shuffle_pull_based
>>>>>>> 7622bd0f

- name: map_groups

  cluster:
    cluster_compute: all_to_all_compute.yaml

  run:
    timeout: 3600

  variations:
    - __suffix__: few_groups (sort_shuffle_pull_based)
<<<<<<< HEAD
      run:
        script: >
          python groupby_benchmark.py --sf 10 --map-groups --group-by column08 column13 column14
          --shuffle-strategy sort_shuffle_pull_based

    - __suffix__: many_groups (sort_shuffle_pull_based)
      run:
        script: >
          python groupby_benchmark.py --sf 10 --map-groups --group-by column02 column14
          --shuffle-strategy sort_shuffle_pull_based

    - __suffix__: few_groups (hash_shuffle)
      run:
        script: >
          python groupby_benchmark.py --sf 10 --map-groups --group-by column08 column13 column14
          --shuffle-strategy hash_shuffle

    - __suffix__: many_groups (hash_shuffle)
      run:
        script: >
          python groupby_benchmark.py --sf 10 --map-groups --group-by column02 column14
          --shuffle-strategy hash_shuffle

=======
      run:
        script: >
          python groupby_benchmark.py --sf 10 --map-groups --group-by column08 column13 column14
          --shuffle-strategy sort_shuffle_pull_based

    - __suffix__: many_groups (sort_shuffle_pull_based)
      run:
        script: >
          python groupby_benchmark.py --sf 10 --map-groups --group-by column02 column14
          --shuffle-strategy sort_shuffle_pull_based
>>>>>>> 7622bd0f

#######################
# Streaming split tests
#######################

- name: streaming_split

  cluster:
    cluster_compute: fixed_size_cpu_compute.yaml

  run:
    timeout: 300
    script: python streaming_split_benchmark.py --num-workers 10
    wait_for_nodes:
      num_nodes: 10

  variations:
    - __suffix__: regular
    - __suffix__: early_stop
      # This test case will early stop the data ingestion iteration on the GPU actors.
      # This is a common usage in PyTorch Lightning
      # (https://lightning.ai/docs/pytorch/stable/common/trainer.html#limit-train-batches).
      # There was a bug in Ray Data that caused GPU memory leak (see #34819).
      # We add this test case to cover this scenario.
      run:
        script: python streaming_split_benchmark.py --num-workers 10 --early-stop

################
# Training tests
################

- name: distributed_training
  working_dir: nightly_tests

  cluster:
    byod:
      post_build_script: byod_install_mosaicml.sh
    cluster_compute: dataset/multi_node_train_16_workers.yaml

  run:
    timeout: 3600
    script: >
      python dataset/multi_node_train_benchmark.py --num-workers 16 --file-type parquet
      --target-worker-gb 50 --use-gpu

  variations:
    - __suffix__: regular
    - __suffix__: chaos
      run:
        prepare: >
          python setup_chaos.py --kill-interval 200 --max-to-kill 1 --task-names
          "_RayTrainWorker__execute.get_next"

#################
# Iteration tests
#################

- name: iter_batches

  run:
    timeout: 2400

  variations:
    - __suffix__: numpy
      run:
        script: >
          python read_and_consume_benchmark.py
          s3://ray-benchmark-data/tpch/parquet/sf10/lineitem --format parquet
          --iter-batches numpy
    - __suffix__: pandas
      run:
        script: >
          python read_and_consume_benchmark.py
          s3://ray-benchmark-data/tpch/parquet/sf10/lineitem --format parquet
          --iter-batches pandas
    - __suffix__: pyarrow
      run:
        script: >
          python read_and_consume_benchmark.py
          s3://ray-benchmark-data/tpch/parquet/sf10/lineitem --format parquet
          --iter-batches pyarrow

- name: to_tf

  run:
    timeout: 2400
    script: >
      python read_and_consume_benchmark.py
      s3://air-example-data-2/100G-image-data-synthetic-raw/ --format image
      --to-tf image image

- name: iter_torch_batches

  cluster:
    cluster_compute: autoscaling_gpu_head_compute.yaml

  run:
    timeout: 2400
    script: >
      python read_and_consume_benchmark.py
      s3://air-example-data-2/100G-image-data-synthetic-raw/ --format image
      --iter-torch-batches

###########
# Map tests
###########

- name: map
  run:
    timeout: 1800
    script: python map_benchmark.py --api map --sf 10

- name: flat_map
  run:
    timeout: 1800
    script: python map_benchmark.py --api flat_map --sf 10

- name: map_batches
  run:
    timeout: 5400

  variations:
    - __suffix__: numpy
      run:
        script: >
          python map_benchmark.py --api map_batches --batch-format numpy --sf 1000
    - __suffix__: pandas
      run:
        script: >
          python map_benchmark.py --api map_batches --batch-format pandas --sf 1000
    - __suffix__: pyarrow
      run:
        script: >
          python map_benchmark.py --api map_batches --batch-format pyarrow --sf 1000
    - __suffix__: actors
      run:
        script: >
          python map_benchmark.py --api map_batches --compute actors --sf 1000

########################
# Sort and shuffle tests
########################

- name: random_shuffle
  working_dir: nightly_tests
  stable: False

  cluster:
    byod:
      runtime_env:
        - RAY_worker_killing_policy=retriable_lifo
      pip:
        - ray[default]
    cluster_compute: dataset/all_to_all_compute.yaml

  run:
    timeout: 10800
    script: >
      python dataset/sort_benchmark.py --num-partitions=1000 --partition-size=1e9
      --shuffle

  variations:
    - __suffix__: regular
    - __suffix__: chaos
      run:
        prepare: >
          python setup_chaos.py --chaos TerminateEC2Instance --kill-interval 600
          --max-to-kill 2

- name: sort
  working_dir: nightly_tests
  stable: False

  cluster:
    byod:
      runtime_env:
        - RAY_worker_killing_policy=retriable_lifo
      pip:
        - ray[default]
    cluster_compute: dataset/all_to_all_compute.yaml

  run:
    timeout: 10800
    script: python dataset/sort_benchmark.py --num-partitions=1000 --partition-size=1e9

  variations:
    - __suffix__: regular
    - __suffix__: chaos
      run:
        prepare: >
          python setup_chaos.py --chaos TerminateEC2Instance --kill-interval 900
          --max-to-kill 3


#######################
# Batch inference tests
#######################

# 300 GB image classification parquet data up to 10 GPUs
# 10 g4dn.12xlarge.
- name: batch_inference

  cluster:
    cluster_compute: autoscaling_gpu_compute.yaml

  run:
    timeout: 1800
    script: >
      python gpu_batch_inference.py
      --data-directory 300G-image-data-synthetic-raw-parquet --data-format parquet

  variations:
    - __suffix__: fixed_size_compute
      cluster:
        cluster_compute: fixed_size_gpu_compute.yaml

- name: batch_inference_from_metadata
  # This benchmark errors because of the issues described in PLAN-383.
  frequency: manual

  cluster:
    cluster_compute: autoscaling_hetero_compute.yaml

  run:
    timeout: 1800
    script: python batch_inference_benchmark.py

- name: batch_inference_chaos
  stable: False
  # Don't use 'nightly_tests/dataset' as the working directory because we need to run
  # the 'setup_chaos.py' script.
  working_dir: nightly_tests

  cluster:
    cluster_compute: dataset/autoscaling_gpu_compute.yaml

  run:
    timeout: 1800
    prepare: python setup_chaos.py --chaos TerminateEC2Instance --batch-size-to-kill 2 --max-to-kill 6 --kill-delay 30
    script: >
      python dataset/gpu_batch_inference.py
      --data-directory 300G-image-data-synthetic-raw-parquet --data-format parquet --chaos-test

- name: batch_inference_chaos_no_scale_back
  stable: False
  working_dir: nightly_tests

  cluster:
    cluster_compute: dataset/autoscaling_gpu_compute.yaml

  run:
    timeout: 1800
    prepare: python setup_cluster_compute_config_updater.py --updates worker_nodes.0.max_nodes:5:240
    script: >
      python dataset/gpu_batch_inference.py
      --data-directory 300G-image-data-synthetic-raw-parquet --data-format parquet --chaos-test

# 10 TB image classification parquet data with autoscaling heterogenous cluster
# 10 g4dn.12xlarge, 10 m5.16xlarge
- name: batch_inference_hetero
  frequency: weekly

  cluster:
    cluster_compute: autoscaling_hetero_compute.yaml

  run:
    timeout: 7200
    script: >
      python gpu_batch_inference.py
      --data-directory 10T-image-data-synthetic-raw-parquet --data-format parquet

##############
# TPCH Queries
##############

- name: tpch_q1
  # TODO: Re-enable this on RayTurbo once we've merged
  # https://github.com/anyscale/rayturbo/pull/1339.
  stable: False
  cluster:
    cluster_compute: all_to_all_compute.yaml

  run:
    timeout: 5400
    script: python tpch_q1.py --sf 100<|MERGE_RESOLUTION|>--- conflicted
+++ resolved
@@ -145,7 +145,6 @@
           --shuffle-strategy sort_shuffle_pull_based
 
     - __suffix__: many_groups (sort_shuffle_pull_based)
-<<<<<<< HEAD
       run:
         script: >
           python groupby_benchmark.py --sf 10 --aggregate --group-by column02 column14
@@ -162,12 +161,6 @@
         script: >
           python groupby_benchmark.py --sf 10 --aggregate --group-by column02 column14
           --shuffle-strategy hash_shuffle
-=======
-      run:
-        script: >
-          python groupby_benchmark.py --sf 10 --aggregate --group-by column02 column14
-          --shuffle-strategy sort_shuffle_pull_based
->>>>>>> 7622bd0f
 
 - name: map_groups
 
@@ -179,7 +172,6 @@
 
   variations:
     - __suffix__: few_groups (sort_shuffle_pull_based)
-<<<<<<< HEAD
       run:
         script: >
           python groupby_benchmark.py --sf 10 --map-groups --group-by column08 column13 column14
@@ -202,19 +194,6 @@
         script: >
           python groupby_benchmark.py --sf 10 --map-groups --group-by column02 column14
           --shuffle-strategy hash_shuffle
-
-=======
-      run:
-        script: >
-          python groupby_benchmark.py --sf 10 --map-groups --group-by column08 column13 column14
-          --shuffle-strategy sort_shuffle_pull_based
-
-    - __suffix__: many_groups (sort_shuffle_pull_based)
-      run:
-        script: >
-          python groupby_benchmark.py --sf 10 --map-groups --group-by column02 column14
-          --shuffle-strategy sort_shuffle_pull_based
->>>>>>> 7622bd0f
 
 #######################
 # Streaming split tests
