--- conflicted
+++ resolved
@@ -137,52 +137,8 @@
           --group-by column02 column14
 
 ########################
-<<<<<<< HEAD
-# Sort and shuffle tests
-########################
-
-- name: random_shuffle
-
-  cluster:
-    byod:
-      runtime_env:
-        - RAY_worker_killing_policy=retriable_lifo
-      pip:
-        - ray[default]
-    cluster_compute: all_to_all_compute.yaml
-
-  run:
-    timeout: 7200
-    script: >
-      python sort_benchmark.py --num-partitions=1000 --partition-size=1e9 --shuffle
-
-- name: sort
-  stable: False
-
-  cluster:
-    byod:
-      runtime_env:
-        - RAY_worker_killing_policy=retriable_lifo
-      pip:
-        - ray[default]
-    cluster_compute: all_to_all_compute.yaml
-
-  run:
-    timeout: 7200
-    script: python sort_benchmark.py --num-partitions=1000 --partition-size=1e9
-
-###############
-# Dataset tests
-###############
-
-- name: count_parquet
-  run:
-    timeout: 600
-    script: python read_and_consume_benchmark.py s3://ray-benchmark-data/parquet/10TiB --format parquet --count
-=======
 # Streaming ingest tests
 ########################
->>>>>>> 26202391
 
 - name: streaming_data_ingest_benchmark_1tb
   group: data-tests
@@ -569,18 +525,12 @@
       cluster:
         cluster_compute: single_node_benchmark_compute_gce.yaml
 
-<<<<<<< HEAD
-=======
 ########################
 # Sort and shuffle tests
 ########################
 
-- name: dataset_shuffle_random_shuffle_1tb
-  group: data-tests
-  working_dir: nightly_tests
-
-  frequency: nightly
-  team: data
+- name: random_shuffle
+  stable: False
 
   cluster:
     byod:
@@ -588,28 +538,14 @@
         - RAY_worker_killing_policy=retriable_lifo
       pip:
         - ray[default]
-    cluster_compute: shuffle/datasets_large_scale_compute_small_instances.yaml
+    cluster_compute: all_to_all_compute.yaml
 
   run:
     timeout: 7200
-    script: python dataset/sort.py --num-partitions=1000 --partition-size=1e9 --shuffle
-    wait_for_nodes:
-      num_nodes: 20
-
-  variations:
-    - __suffix__: aws
-    - __suffix__: gce
-      env: gce
-      frequency: manual
-      cluster:
-        cluster_compute: shuffle/datasets_large_scale_compute_small_instances_gce.yaml
-
-- name: dataset_shuffle_sort_1tb
-  group: data-tests
-  working_dir: nightly_tests
-
-  frequency: nightly
-  team: data
+    script: >
+      python sort_benchmark.py --num-partitions=1000 --partition-size=1e9 --shuffle
+
+- name: sort
   stable: False
 
   cluster:
@@ -618,24 +554,12 @@
         - RAY_worker_killing_policy=retriable_lifo
       pip:
         - ray[default]
-    cluster_compute: shuffle/datasets_large_scale_compute_small_instances.yaml
+    cluster_compute: all_to_all_compute.yaml
 
   run:
     timeout: 7200
-    script: python dataset/sort.py --num-partitions=1000 --partition-size=1e9
-    wait_for_nodes:
-      num_nodes: 20
-
-  variations:
-    - __suffix__: aws
-    - __suffix__: gce
-      env: gce
-      frequency: manual
-      cluster:
-        cluster_compute: shuffle/datasets_large_scale_compute_small_instances_gce.yaml
-
-
->>>>>>> 26202391
+    script: python sort_benchmark.py --num-partitions=1000 --partition-size=1e9
+
 #######################
 # Batch inference tests
 #######################
