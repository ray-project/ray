--- conflicted
+++ resolved
@@ -542,30 +542,6 @@
           python setup_chaos.py --chaos TerminateEC2InstanceWithGracePeriod
           --batch-size-to-kill 10 --max-to-kill 100 --kill-delay 120
 
-<<<<<<< HEAD
-- name: batch_inference_hetero
-  frequency: manual
-
-  run:
-    timeout: 3600
-
-  variations:
-    - __suffix__: fixed_size
-      cluster:
-        cluster_compute: batch_inference_hetero/fixed_size_cluster_compute.yaml
-        byod:
-          post_build_script: byod_install_pybase64.sh
-      run:
-        script: python batch_inference_hetero/main.py --inference-concurrency 40 40
-
-    - __suffix__: autoscaling
-      cluster:
-        cluster_compute: batch_inference_hetero/autoscaling_cluster_compute.yaml
-        byod:
-          post_build_script: byod_install_pybase64.sh
-      run:
-        script: python batch_inference_hetero/main.py --inference-concurrency 1 40
-=======
 - name: batch_inference_hetero_{{case}}
   frequency: manual
 
@@ -596,7 +572,6 @@
   run:
     timeout: 3600
     script: python batch_inference_hetero/main.py {{args}}
->>>>>>> 6f4f167d
 
 
 ##############
