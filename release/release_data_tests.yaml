- name: DEFAULTS
  group: data-tests
  working_dir: nightly_tests/dataset

  frequency: nightly
  team: data

  cluster:
    byod:
      # 'type: gpu' means: use the 'ray-ml' image.
      type: gpu
    cluster_compute: autoscaling_cpu_compute.yaml

###############
# Reading tests
###############

- name: read_parquet
  run:
    timeout: 3600
    script: python read_and_consume_benchmark.py s3://ray-benchmark-data/parquet/10TiB --format parquet --iterate

- name: read_images
  run:
    timeout: 3600
    script: python read_and_consume_benchmark.py s3://air-example-data-2/300G-image-data-synthetic-raw --format image --iterate

- name: count_parquet
  run:
    timeout: 600
    script: python read_and_consume_benchmark.py s3://ray-benchmark-data/parquet/10TiB --format parquet --count

<<<<<<< HEAD
###############
# Groupby tests
###############

# The groupby tests use the TPC-H lineitem table. Here are the columns used for the 
# groupbys and their corresponding TPC-H column names:
#
# | Our dataset     | TPC-H column name |
# |-----------------|-------------------|
# | column02        | l_suppkey         |
# | column08        | l_returnflag      |
# | column13        | l_shipinstruct    |
# | column14        | l_shipmode        |
# 
# Here are the number of groups for different groupby columns:
#
# | Groupby columns                  | Number of groups |
# |----------------------------------|------------------|
# | column08, column13, column14     | 84               |
# | column02, column14               | 7,000,000        |
# 
# The SF (scale factor) 1000 lineitem table contains ~6B rows and is ~750GB in size. 

- name: aggregate_groups
  stable: False

  cluster:
    cluster_compute: all_to_all_compute.yaml

  run:
    timeout: 3600

  variations:
    - __suffix__: few_groups
      run:
        script: >
          python groupby_benchmark.py --sf 1000 --aggregate 
          --group-by column08 column13 column14
    - __suffix__: many_groups
      run:
        script: >
          python groupby_benchmark.py --sf 1000 --aggregate
          --group-by column02 column14 
  
- name: map_groups
  stable: False

  cluster:
    cluster_compute: all_to_all_compute.yaml

  run:
    timeout: 3600

  variations:
    - __suffix__: few_groups
      run:
        script: >
          python groupby_benchmark.py --sf 1000 --map-groups 
          --group-by column08 column13 column14
    - __suffix__: many_groups
      run:
        script: >
          python groupby_benchmark.py --sf 1000 --map-groups
          --group-by column02 column14 

###############
# Dataset tests
###############

- name: stable_diffusion_benchmark
  group: data-tests
  working_dir: nightly_tests/dataset

  frequency: nightly
  team: data

  cluster:
    byod:
      type: gpu
      post_build_script: byod_stable_diffusion.sh
    cluster_compute: stable_diffusion_benchmark_compute.yaml

  run:
    timeout: 1800
    script: python stable_diffusion_benchmark.py

  variations:
    - __suffix__: aws
    - __suffix__: gce
      env: gce
      frequency: manual
      cluster:
        cluster_compute: stable_diffusion_benchmark_compute_gce.yaml

=======
>>>>>>> cad41d52
- name: streaming_data_ingest_benchmark_1tb
  group: data-tests
  working_dir: nightly_tests/dataset

  frequency: nightly
  team: data

  cluster:
    byod:
      type: gpu
    cluster_compute: data_ingest_benchmark_compute.yaml

  run:
    timeout: 300
    script: python data_ingest_benchmark.py --dataset-size-gb=1000 --num-workers=20 --streaming
    wait_for_nodes:
      num_nodes: 20

  variations:
    - __suffix__: aws
    - __suffix__: gce
      env: gce
      frequency: manual
      cluster:
        cluster_compute: data_ingest_benchmark_compute_gce.yaml

- name: streaming_data_ingest_benchmark_100gb_gpu
  group: data-tests
  working_dir: nightly_tests/dataset

  frequency: nightly
  team: data

  cluster:
    byod:
      type: gpu
    cluster_compute: data_ingest_benchmark_compute_gpu.yaml

  run:
    timeout: 300
    script: python data_ingest_benchmark.py --dataset-size-gb=100 --num-workers=4 --streaming --use-gpu
    wait_for_nodes:
      num_nodes: 3

  variations:
    - __suffix__: aws
    - __suffix__: gce
      env: gce
      frequency: manual
      cluster:
        cluster_compute: data_ingest_benchmark_compute_gpu_gce.yaml

# This test case will early stop the data ingestion iteration on the GPU actors.
# This is a common usage in PyTorch Lightning
# (https://lightning.ai/docs/pytorch/stable/common/trainer.html#limit-train-batches).
# There was a bug in Ray Data that caused GPU memoy leak (see #3.919).
# We add this test case to cover this scenario.
- name: streaming_data_ingest_benchmark_100gb_gpu_early_stop
  group: data-tests
  working_dir: nightly_tests/dataset

  frequency: nightly
  team: data

  cluster:
    byod:
      type: gpu
    cluster_compute: data_ingest_benchmark_compute_gpu.yaml

  run:
    timeout: 300
    script: python data_ingest_benchmark.py --dataset-size-gb=100 --num-workers=4 --streaming --use-gpu --early-stop
    wait_for_nodes:
      num_nodes: 3

  variations:
    - __suffix__: aws
    - __suffix__: gce
      env: gce
      frequency: manual
      cluster:
        cluster_compute: data_ingest_benchmark_compute_gpu_gce.yaml

- name: read_images_comparison_microbenchmark_single_node
  group: data-tests
  working_dir: nightly_tests/dataset

  frequency: nightly
  team: data
  cluster:
    byod:
      type: gpu
      post_build_script: byod_install_mosaicml.sh
    cluster_compute: single_worker_node_0_head_node_benchmark_compute.yaml

  run:
    timeout: 1800
    script: bash run_image_loader_microbenchmark.sh

  variations:
    - __suffix__: aws
    - __suffix__: gce
      env: gce
      frequency: manual
      cluster:
        cluster_compute: single_node_benchmark_compute_gce.yaml

- name: read_images_train_4_gpu
  group: data-tests
  working_dir: nightly_tests/dataset

  frequency: nightly
  team: data
  cluster:
    byod:
      type: gpu
      post_build_script: byod_install_mosaicml.sh
    cluster_compute: multi_node_train_4_workers.yaml

  run:
    timeout: 18000
    script: python multi_node_train_benchmark.py --num-workers 4 --file-type image --use-gpu --num-epochs 2

  variations:
    - __suffix__: aws
    - __suffix__: gce
      env: gce
      frequency: manual
      cluster:
        cluster_compute: ../../air_tests/air_benchmarks/compute_gpu_2x2_gce.yaml

- name: read_images_train_4_gpu_worker_chaos
  group: data-tests
  working_dir: nightly_tests

  frequency: nightly
  team: data
  cluster:
    byod:
      type: gpu
      post_build_script: byod_install_mosaicml.sh
    cluster_compute: dataset/multi_node_train_4_workers.yaml

  run:
    timeout: 18000
    prepare: python setup_chaos.py --kill-workers --kill-interval 100 --max-to-kill 3 --task-names "ReadImage->Map(wnid_to_index)->Map(crop_and_flip_image)"
    script: python dataset/multi_node_train_benchmark.py --num-workers 4 --file-type image --use-gpu --num-epochs 1

  variations:
    - __suffix__: aws
    - __suffix__: gce
      env: gce
      frequency: manual
      cluster:
        cluster_compute: ../air_tests/air_benchmarks/compute_gpu_2x2_gce.yaml

- name: read_images_train_4_gpu_node_chaos
  group: data-tests
  working_dir: nightly_tests

  frequency: nightly
  team: data
  cluster:
    byod:
      type: gpu
      post_build_script: byod_install_mosaicml.sh
    cluster_compute: dataset/multi_node_train_4_workers.yaml

  run:
    timeout: 18000
    prepare: python setup_chaos.py --kill-interval 200 --max-to-kill 1 --task-names "_RayTrainWorker__execute.get_next"
    script: python dataset/multi_node_train_benchmark.py --num-workers 4 --file-type image --use-gpu --num-epochs 1

  variations:
    - __suffix__: aws
    - __suffix__: gce
      env: gce
      frequency: manual
      cluster:
        cluster_compute: ../air_tests/air_benchmarks/compute_gpu_2x2_gce.yaml

- name: read_images_train_16_gpu
  group: data-tests
  working_dir: nightly_tests/dataset

  frequency: nightly
  team: data
  cluster:
    byod:
      type: gpu
      post_build_script: byod_install_mosaicml.sh
    cluster_compute: multi_node_train_16_workers.yaml

  run:
    timeout: 18000
    script: python multi_node_train_benchmark.py --num-workers 16 --file-type image --use-gpu --num-epochs 2

  variations:
    - __suffix__: aws
    - __suffix__: gce
      env: gce
      frequency: manual
      cluster:
        cluster_compute: ../../air_tests/air_benchmarks/compute_gpu_4x4_gce.yaml

- name: read_images_train_16_gpu_preserve_order
  group: data-tests
  working_dir: nightly_tests/dataset

  frequency: nightly
  team: data
  cluster:
    byod:
      type: gpu
      post_build_script: byod_install_mosaicml.sh
    cluster_compute: multi_node_train_16_workers.yaml

  run:
    timeout: 18000
    script: python multi_node_train_benchmark.py --num-workers 16 --file-type image --preserve-order --use-gpu --num-epochs 2

  variations:
    - __suffix__: aws
    - __suffix__: gce
      env: gce
      frequency: manual
      cluster:
        cluster_compute: ../../air_tests/air_benchmarks/compute_gpu_4x4_gce.yaml

- name: read_parquet_train_4_gpu
  group: data-tests
  working_dir: nightly_tests/dataset

  frequency: nightly
  team: data
  cluster:
    byod:
      type: gpu
      post_build_script: byod_install_mosaicml.sh
    cluster_compute: multi_node_train_4_workers.yaml

  run:
    timeout: 3600
    script: python multi_node_train_benchmark.py --num-workers 4 --file-type parquet --target-worker-gb 50 --use-gpu

  variations:
    - __suffix__: aws
    - __suffix__: gce
      env: gce
      frequency: manual
      cluster:
        cluster_compute: ../../air_tests/air_benchmarks/compute_gpu_2x2_gce.yaml

- name: read_parquet_train_16_gpu
  group: data-tests
  working_dir: nightly_tests/dataset

  frequency: nightly
  team: data
  cluster:
    byod:
      type: gpu
      post_build_script: byod_install_mosaicml.sh
    cluster_compute: multi_node_train_16_workers.yaml

  run:
    timeout: 3600
    script: python multi_node_train_benchmark.py --num-workers 16 --file-type parquet --target-worker-gb 50 --use-gpu

  variations:
    - __suffix__: aws
    - __suffix__: gce
      env: gce
      frequency: manual
      cluster:
        cluster_compute: ../../air_tests/air_benchmarks/compute_gpu_4x4_gce.yaml

- name: read_images_train_1_gpu_5_cpu
  group: data-tests
  working_dir: nightly_tests/dataset

  frequency: nightly
  team: data
  cluster:
    byod:
      type: gpu
      post_build_script: byod_install_mosaicml.sh
    cluster_compute: multi_node_train_1g5c.yaml

  run:
    timeout: 2400
    script: python multi_node_train_benchmark.py --num-workers 1 --file-type image --use-gpu --num-epochs 2 --skip-train-model --prefetch-batches 16 --batch-size -1 --disable-locality-with-output

  variations:
    - __suffix__: aws
    - __suffix__: gce
      env: gce
      frequency: manual
      cluster:
        cluster_compute: compute_gpu_1g5c_gce.yaml

- name: read_tfrecords_benchmark_single_node
  group: data-tests
  working_dir: nightly_tests/dataset

  frequency: nightly
  team: data

  cluster:
    byod:
      type: gpu
      post_build_script: byod_install_mosaicml.sh
    cluster_compute: single_node_benchmark_compute.yaml

  run:
    # Expect the benchmark to finish around 30 minutes.
    timeout: 2700
    script: python read_tfrecords_benchmark.py

  variations:
    - __suffix__: aws
    - __suffix__: gce
      env: gce
      frequency: manual
      cluster:
        cluster_compute: single_node_benchmark_compute_gce.yaml

- name: map_batches_benchmark_single_node
  group: data-tests
  working_dir: nightly_tests/dataset

  frequency: nightly
  team: data

  cluster:
    byod:
      type: gpu
    cluster_compute: single_node_benchmark_compute.yaml

  run:
    # Expect the benchmark to finish around 30 minutes.
    timeout: 2400
    script: python map_batches_benchmark.py

  variations:
    - __suffix__: aws
    - __suffix__: gce
      env: gce
      frequency: manual
      cluster:
        cluster_compute: single_node_benchmark_compute_gce.yaml

- name: iter_tensor_batches_benchmark_single_node
  group: data-tests
  working_dir: nightly_tests/dataset

  frequency: nightly
  team: data

  cluster:
    byod:
      type: gpu
    cluster_compute: single_node_benchmark_compute.yaml

  run:
    # Expect the benchmark to finish around 30 minutes.
    timeout: 2400
    script: python iter_tensor_batches_benchmark.py

  variations:
    - __suffix__: aws
    - __suffix__: gce
      env: gce
      frequency: manual
      cluster:
        cluster_compute: single_node_benchmark_compute_gce.yaml

- name: iter_tensor_batches_benchmark_multi_node
  group: data-tests
  working_dir: nightly_tests/dataset

  frequency: nightly
  team: data

  cluster:
    byod:
      type: gpu
    cluster_compute: multi_node_benchmark_compute.yaml

  run:
    # Expect the benchmark to finish within 90 minutes.
    timeout: 5400
    script: python iter_tensor_batches_benchmark.py --data-size-gb=10

  variations:
    - __suffix__: aws
    - __suffix__: gce
      env: gce
      frequency: manual
      cluster:
        cluster_compute: multi_node_benchmark_compute_gce.yaml

- name: iter_batches_benchmark_single_node
  group: data-tests
  working_dir: nightly_tests/dataset

  frequency: nightly
  team: data

  cluster:
    byod:
      type: gpu
    cluster_compute: single_node_benchmark_compute.yaml

  run:
    # Expect the benchmark to finish around 12 minutes.
    timeout: 1080
    script: python iter_batches_benchmark.py

  variations:
    - __suffix__: aws
    - __suffix__: gce
      env: gce
      frequency: manual
      cluster:
        cluster_compute: single_node_benchmark_compute_gce.yaml

- name: dataset_shuffle_random_shuffle_1tb
  group: data-tests
  working_dir: nightly_tests

  frequency: nightly
  team: data

  cluster:
    byod:
      runtime_env:
        - RAY_worker_killing_policy=retriable_lifo
      pip:
        - ray[default]
    cluster_compute: shuffle/datasets_large_scale_compute_small_instances.yaml

  run:
    timeout: 7200
    script: python dataset/sort.py --num-partitions=1000 --partition-size=1e9 --shuffle
    wait_for_nodes:
      num_nodes: 20

  variations:
    - __suffix__: aws
    - __suffix__: gce
      env: gce
      frequency: manual
      cluster:
        cluster_compute: shuffle/datasets_large_scale_compute_small_instances_gce.yaml

- name: dataset_shuffle_sort_1tb
  group: data-tests
  working_dir: nightly_tests

  frequency: nightly
  team: data
  stable: False

  cluster:
    byod:
      runtime_env:
        - RAY_worker_killing_policy=retriable_lifo
      pip:
        - ray[default]
    cluster_compute: shuffle/datasets_large_scale_compute_small_instances.yaml

  run:
    timeout: 7200
    script: python dataset/sort.py --num-partitions=1000 --partition-size=1e9
    wait_for_nodes:
      num_nodes: 20

  variations:
    - __suffix__: aws
    - __suffix__: gce
      env: gce
      frequency: manual
      cluster:
        cluster_compute: shuffle/datasets_large_scale_compute_small_instances_gce.yaml


#######################
# Batch inference tests
#######################

# 300 GB image classification parquet data up to 10 GPUs
# 10 g4dn.12xlarge.
- name: batch_inference

  cluster:
    cluster_compute: autoscaling_gpu_compute.yaml

  run:
    timeout: 1800
    script: >
      python gpu_batch_inference.py 
      --data-directory 300G-image-data-synthetic-raw-parquet --data-format parquet

- name: batch_inference_chaos
  stable: False
  # Don't use 'nightly_tests/dataset' as the working directory because we need to run 
  # the 'setup_chaos.py' script.
  working_dir: nightly_tests

  cluster:
    cluster_compute: dataset/autoscaling_gpu_compute.yaml

  run:
    timeout: 1800
    prepare: python setup_chaos.py --max-to-kill 2 --kill-delay 30
    script: >
      python dataset/gpu_batch_inference.py 
      --data-directory 300G-image-data-synthetic-raw-parquet --data-format parquet

# 10 TB image classification parquet data with autoscaling heterogenous cluster
# 10 g4dn.12xlarge, 10 m5.16xlarge
- name: batch_inference_hetero
  frequency: weekly

  cluster:
    cluster_compute: autoscaling_hetero_compute.yaml

  run:
    timeout: 3600
    script: >
      python gpu_batch_inference.py 
      --data-directory 10T-image-data-synthetic-raw-parquet --data-format parquet<|MERGE_RESOLUTION|>--- conflicted
+++ resolved
@@ -30,7 +30,6 @@
     timeout: 600
     script: python read_and_consume_benchmark.py s3://ray-benchmark-data/parquet/10TiB --format parquet --count
 
-<<<<<<< HEAD
 ###############
 # Groupby tests
 ###############
@@ -100,33 +99,6 @@
 # Dataset tests
 ###############
 
-- name: stable_diffusion_benchmark
-  group: data-tests
-  working_dir: nightly_tests/dataset
-
-  frequency: nightly
-  team: data
-
-  cluster:
-    byod:
-      type: gpu
-      post_build_script: byod_stable_diffusion.sh
-    cluster_compute: stable_diffusion_benchmark_compute.yaml
-
-  run:
-    timeout: 1800
-    script: python stable_diffusion_benchmark.py
-
-  variations:
-    - __suffix__: aws
-    - __suffix__: gce
-      env: gce
-      frequency: manual
-      cluster:
-        cluster_compute: stable_diffusion_benchmark_compute_gce.yaml
-
-=======
->>>>>>> cad41d52
 - name: streaming_data_ingest_benchmark_1tb
   group: data-tests
   working_dir: nightly_tests/dataset
