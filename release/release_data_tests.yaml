- name: DEFAULTS
  group: data-tests
  working_dir: nightly_tests/dataset

  frequency: nightly
  team: data

  cluster:
    byod:
      runtime_env:
        # Enable verbose stats for resource manager (to troubleshoot autoscaling)
        - RAY_DATA_DEBUG_RESOURCE_MANAGER=1

      # 'type: gpu' means: use the 'ray-ml' image.
      type: gpu
    cluster_compute: fixed_size_cpu_compute.yaml

###############
# Reading tests
###############

- name: "read_parquet_{{scaling}}"

  cluster:
    cluster_compute: "{{scaling}}_cpu_compute.yaml"

  matrix:
    setup:
      scaling: [fixed_size, autoscaling]

  run:
    timeout: 3600
    script: >
      python read_and_consume_benchmark.py
      s3://ray-benchmark-data-internal/imagenet/parquet --format parquet
      --iter-bundles

- name: "read_images_{{scaling}}"

  cluster:
    cluster_compute: "{{scaling}}_cpu_compute.yaml"

  matrix:
    setup:
      scaling: [fixed_size, autoscaling]

  run:
    timeout: 3600
    script: >
      python read_and_consume_benchmark.py
      s3://anyscale-imagenet/ILSVRC/Data/CLS-LOC/ --format image --iter-bundles

- name: read_tfrecords
  run:
    timeout: 3600
    script: >
      python read_and_consume_benchmark.py
      s3://ray-benchmark-data-internal/imagenet/tfrecords --format tfrecords
      --iter-bundles

- name: "read_from_uris_{{scaling}}"

  cluster:
    cluster_compute: "{{scaling}}_cpu_compute.yaml"

  matrix:
    setup:
      scaling: [fixed_size, autoscaling]

  run:
    timeout: 5400
    script: python read_from_uris_benchmark.py

- name: read_images_comparison_microbenchmark_single_node
  frequency: manual

  cluster:
    byod:
      post_build_script: byod_install_mosaicml.sh
    cluster_compute: single_worker_node_0_head_node_benchmark_compute.yaml

  run:
    timeout: 1800
    script: bash run_image_loader_microbenchmark.sh

###############
# Writing tests
###############

- name: write_parquet
  run:
    timeout: 3600
    script: >
      python read_and_consume_benchmark.py
      s3://ray-benchmark-data/tpch/parquet/sf1000/lineitem --format parquet --write

###################
# Aggregation tests
###################

- name: "count_parquet_{{scaling}}"

  cluster:
    cluster_compute: "{{scaling}}_cpu_compute.yaml"

  matrix:
    setup:
      scaling: [fixed_size, autoscaling]

  run:
    timeout: 600
    script: >
      python read_and_consume_benchmark.py
      s3://ray-benchmark-data/tpch/parquet/sf10000/lineitem --format parquet --count

###############
# Groupby tests
###############

# The groupby tests use the TPC-H lineitem table. Here are the columns used for the
# groupbys and their corresponding TPC-H column names:
#
# | Our dataset     | TPC-H column name |
# |-----------------|-------------------|
# | column02        | l_suppkey         |
# | column08        | l_returnflag      |
# | column13        | l_shipinstruct    |
# | column14        | l_shipmode        |
#
# Here are the number of groups for different groupby columns in SF 1000:
#
# | Groupby columns                  | Number of groups |
# |----------------------------------|------------------|
# | column08, column13, column14     | 84               |
# | column02, column14               | 7,000,000        |
#
# The SF (scale factor) 1000 lineitem table contains ~6B rows.

# TODO: Bump the scale from SF10 to SF1000 once we handle the scale.

- name: "aggregate_groups_{{scaling}}_{{shuffle_strategy}}_{{columns}}"

  matrix:
    setup:
      scaling: [fixed_size, autoscaling]
      shuffle_strategy: [sort_shuffle_pull_based]
      columns:
        - "column08 column13 column14"   # 84 groups
        - "column02 column14"  # 7M groups

  cluster:
    cluster_compute: "{{scaling}}_all_to_all_compute.yaml"

  run:
    timeout: 3600
    script: >
      python groupby_benchmark.py --sf 10 --aggregate --group-by {{columns}}
      --shuffle-strategy {{shuffle_strategy}}


- name: "map_groups_{{scaling}}_{{shuffle_strategy}}_{{columns}}"

  matrix:
    setup:
      # This test consistently fails on fixed-size clusters due to head OOM from
      # too many objects references on the head node. So, we only run it on
      # autoscaling clusters.
      scaling: [autoscaling]
      shuffle_strategy: [sort_shuffle_pull_based]
      columns:
        - "column08 column13 column14"   # 84 groups
        - "column02 column14"  # 7M groups

  cluster:
    cluster_compute: "{{scaling}}_all_to_all_compute.yaml"

  run:
    timeout: 3600
    script: >
      python groupby_benchmark.py --sf 10 --map-groups --group-by {{columns}}
      --shuffle-strategy {{shuffle_strategy}}


#######################
# Streaming split tests
#######################

- name: streaming_split

  run:
    timeout: 300
    script: python streaming_split_benchmark.py --num-workers 10
    wait_for_nodes:
      num_nodes: 10

  variations:
    - __suffix__: regular
    - __suffix__: early_stop
      # This test case will early stop the data ingestion iteration on the GPU actors.
      # This is a common usage in PyTorch Lightning
      # (https://lightning.ai/docs/pytorch/stable/common/trainer.html#limit-train-batches).
      # There was a bug in Ray Data that caused GPU memory leak (see #34819).
      # We add this test case to cover this scenario.
      run:
        script: python streaming_split_benchmark.py --num-workers 10 --early-stop

################
# Training tests
################

- name: distributed_training
  working_dir: nightly_tests

  cluster:
    byod:
      post_build_script: byod_install_mosaicml.sh
    cluster_compute: dataset/multi_node_train_16_workers.yaml

  run:
    timeout: 3600
    script: >
      python dataset/multi_node_train_benchmark.py --num-workers 16 --file-type parquet
      --target-worker-gb 50 --use-gpu

  variations:
    - __suffix__: regular
    - __suffix__: chaos
      run:
        prepare: >
          python setup_chaos.py --kill-interval 200 --max-to-kill 1 --task-names
          "_RayTrainWorker__execute.get_next"

#################
# Iteration tests
#################

- name: "iter_batches_{{format}}"

  matrix:
    setup:
      format: [numpy, pandas, pyarrow]

  run:
    timeout: 2400
    script: >
      python read_and_consume_benchmark.py
      s3://ray-benchmark-data/tpch/parquet/sf10/lineitem --format parquet
      --iter-batches {{format}}

- name: to_tf

  run:
    timeout: 2400
    script: >
      python read_and_consume_benchmark.py
      s3://air-example-data-2/100G-image-data-synthetic-raw/ --format image
      --to-tf image image

- name: iter_torch_batches

  cluster:
    cluster_compute: fixed_size_gpu_head_compute.yaml

  run:
    timeout: 2400
    script: >
      python read_and_consume_benchmark.py
      s3://air-example-data-2/100G-image-data-synthetic-raw/ --format image
      --iter-torch-batches

###########
# Map tests
###########

- name: map
  run:
    timeout: 1800
    script: python map_benchmark.py --api map --sf 10

- name: flat_map
  run:
    timeout: 1800
    script: python map_benchmark.py --api flat_map --sf 10

- name: "map_batches_{{scaling}}_{{compute}}_{{format}}"

  matrix:
    setup:
      format: [numpy, pandas, pyarrow]
      compute: [tasks]
      scaling: [fixed_size]
    adjustments:
      # Include at least one test with actors.
      - with:
          format: numpy
          compute: actors
          scaling: fixed_size
      # Include at least one autoscaling test.
      - with:
          format: numpy
          compute: tasks
          scaling: autoscaling

  cluster:
    cluster_compute: "{{scaling}}_cpu_compute.yaml"

  run:
    timeout: 5400
    script: >
      python map_benchmark.py --api map_batches --batch-format {{format}}
      --compute {{compute}} --sf 1000


########################
# Sort and shuffle tests
########################

- name: "random_shuffle_{{scaling}}"

  matrix:
    setup:
      # This release test consistently fails on autoscaling clusters. So, we only run
      # it on fixed-size clusters. The reason for the failure is unclear.
      scaling: [fixed_size]

  cluster:
    byod:
      runtime_env:
        - RAY_worker_killing_policy=retriable_lifo
      pip:
        - ray[default]
    cluster_compute: "{{scaling}}_all_to_all_compute.yaml"

  run:
    timeout: 10800
    script: >
      python sort_benchmark.py --num-partitions=1000 --partition-size=1e9 --shuffle


- name: random_shuffle_chaos
  working_dir: nightly_tests
  stable: False

  cluster:
    byod:
      runtime_env:
        - RAY_worker_killing_policy=retriable_lifo
      pip:
        - ray[default]
    cluster_compute: dataset/autoscaling_all_to_all_compute.yaml

  run:
    timeout: 10800
    prepare: >
      python setup_chaos.py --chaos TerminateEC2Instance --kill-interval 600
      --max-to-kill 2
    script: >
      python dataset/sort_benchmark.py --num-partitions=1000 --partition-size=1e9
      --shuffle


- name: "sort_{{scaling}}"
  # This test intermittently fails due to Arrow offset overflow errors, or OOD from
  # overly-conservative autoscaling.
  stable: False

  matrix:
    setup:
      scaling: [fixed_size, autoscaling]

  cluster:
    byod:
      runtime_env:
        - RAY_worker_killing_policy=retriable_lifo
      pip:
        - ray[default]
    cluster_compute: "{{scaling}}_all_to_all_compute.yaml"

  run:
    timeout: 10800
    script: python sort_benchmark.py --num-partitions=1000 --partition-size=1e9


- name: sort_chaos
  working_dir: nightly_tests
  stable: False

  cluster:
    byod:
      runtime_env:
        - RAY_worker_killing_policy=retriable_lifo
      pip:
        - ray[default]
    cluster_compute: dataset/autoscaling_all_to_all_compute.yaml

  run:
    timeout: 10800
    prepare: >
      python setup_chaos.py --chaos TerminateEC2Instance --kill-interval 900
      --max-to-kill 3
    script: python dataset/sort_benchmark.py --num-partitions=1000 --partition-size=1e9


#######################
# Batch inference tests
#######################

# 300 GB image classification parquet data up to 10 GPUs
# 10 g4dn.12xlarge.
- name: "batch_inference_{{scaling}}"

  cluster:
    cluster_compute: "{{scaling}}_gpu_compute.yaml"

  matrix:
    setup:
      scaling: [fixed_size, autoscaling]

  run:
    timeout: 1800
    script: >
      python gpu_batch_inference.py
      --data-directory 300G-image-data-synthetic-raw-parquet --data-format parquet

- name: batch_inference_from_metadata
  # This benchmark errors because of the issues described in PLAN-383.
  frequency: manual

  cluster:
    cluster_compute: autoscaling_hetero_compute.yaml

  run:
    timeout: 1800
    script: python batch_inference_benchmark.py

- name: batch_inference_chaos
  stable: False
  # Don't use 'nightly_tests/dataset' as the working directory because we need to run
  # the 'setup_chaos.py' script.
  working_dir: nightly_tests

  cluster:
    cluster_compute: dataset/autoscaling_gpu_compute.yaml

  run:
    timeout: 1800
    prepare: python setup_chaos.py --chaos TerminateEC2Instance --batch-size-to-kill 2 --max-to-kill 6 --kill-delay 30
    script: >
      python dataset/gpu_batch_inference.py
      --data-directory 300G-image-data-synthetic-raw-parquet --data-format parquet --chaos-test

- name: batch_inference_chaos_no_scale_back
  stable: False
  working_dir: nightly_tests

  cluster:
    cluster_compute: dataset/autoscaling_gpu_compute.yaml

  run:
    timeout: 1800
    prepare: python setup_cluster_compute_config_updater.py --updates worker_nodes.0.max_nodes:5:240
    script: >
      python dataset/gpu_batch_inference.py
      --data-directory 300G-image-data-synthetic-raw-parquet --data-format parquet --chaos-test

# 10 TB image classification parquet data with autoscaling heterogenous cluster
# 10 g4dn.12xlarge, 10 m5.16xlarge
- name: batch_inference_hetero
  frequency: weekly

  cluster:
    cluster_compute: autoscaling_hetero_compute.yaml

  run:
    timeout: 7200
    script: >
      python gpu_batch_inference.py
      --data-directory 10T-image-data-synthetic-raw-parquet --data-format parquet

- name: batch_inference_mock_image_pipeline
  frequency: manual
  working_dir: nightly_tests

  cluster:
    cluster_compute: dataset/autoscalling_100_gpu_compute.yaml

  run:
    timeout: 3600
    script: >
      python dataset/batch_inference_mock_image_pipeline.py

  variations:
    - __suffix__: regular
    - __suffix__: chaos
      run:
        prepare: python setup_chaos.py --chaos TerminateEC2Instance --batch-size-to-kill 10 --max-to-kill 100 --kill-delay 120

<<<<<<< HEAD
=======
- name: batch_inference_mock_image_pipeline_fixed
  frequency: manual
  working_dir: nightly_tests

  cluster:
    cluster_compute: dataset/fixed_size_100_gpu_compute.yaml

  run:
    timeout: 3600
    script: >
      python dataset/batch_inference_mock_image_pipeline.py

  variations:
    - __suffix__: regular
    - __suffix__: chaos
      run:
        prepare: python setup_chaos.py --chaos TerminateEC2Instance --batch-size-to-kill 10 --max-to-kill 100 --kill-delay 120
>>>>>>> d74d17cf

##############
# TPCH Queries
##############

- name: "tpch_q1_{{scaling}}"

  matrix:
    setup:
      scaling: [fixed_size, autoscaling]

  cluster:
    cluster_compute: "{{scaling}}_all_to_all_compute.yaml"

  run:
    timeout: 5400
    script: python tpch_q1.py --sf 100<|MERGE_RESOLUTION|>--- conflicted
+++ resolved
@@ -495,8 +495,6 @@
       run:
         prepare: python setup_chaos.py --chaos TerminateEC2Instance --batch-size-to-kill 10 --max-to-kill 100 --kill-delay 120
 
-<<<<<<< HEAD
-=======
 - name: batch_inference_mock_image_pipeline_fixed
   frequency: manual
   working_dir: nightly_tests
@@ -514,7 +512,6 @@
     - __suffix__: chaos
       run:
         prepare: python setup_chaos.py --chaos TerminateEC2Instance --batch-size-to-kill 10 --max-to-kill 100 --kill-delay 120
->>>>>>> d74d17cf
 
 ##############
 # TPCH Queries
