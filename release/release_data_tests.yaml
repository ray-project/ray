--- conflicted
+++ resolved
@@ -647,7 +647,6 @@
     timeout: 5400
     script: python tpch_q1.py --sf 100
 
-<<<<<<< HEAD
 ###############
 # LLM Batch Tests
 ###############
@@ -668,7 +667,7 @@
   run:
     timeout: 3600
     script: pytest -v test_batch_llm_benchmark.py::test_single_node_baseline_benchmark
-=======
+
 #################################################
 # Cross-AZ RPC fault tolerance test
 #################################################
@@ -710,5 +709,4 @@
  #         runtime_env:
  #           - RAY_testing_rpc_failure="*=-1:10:10:1:1"
  #           - RAY_testing_rpc_failure_avoid_intra_node_failures=1
- #       cluster_compute: cross_az_250_350_compute_aws.yaml
->>>>>>> dc966a12
+ #       cluster_compute: cross_az_250_350_compute_aws.yaml