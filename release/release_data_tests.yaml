- name: DEFAULTS
  group: data-tests
  working_dir: nightly_tests/dataset

  frequency: nightly
  team: data

  cluster:
    byod:
      runtime_env:
        # Enable verbose stats for resource manager (to troubleshoot autoscaling)
        - RAY_DATA_DEBUG_RESOURCE_MANAGER=1

      # 'type: gpu' means: use the 'ray-ml' image.
      type: gpu
    cluster_compute: autoscaling_cpu_compute.yaml

###############
# Reading tests
###############

- name: read_parquet
  run:
    timeout: 3600
    script: >
      python read_and_consume_benchmark.py
      s3://ray-benchmark-data-internal/imagenet/parquet --format parquet
      --iter-bundles

- name: read_images
  run:
    timeout: 3600
    script: >
      python read_and_consume_benchmark.py
      s3://anyscale-imagenet/ILSVRC/Data/CLS-LOC/ --format image --iter-bundles

- name: read_tfrecords
  run:
    timeout: 3600
    script: >
      python read_and_consume_benchmark.py
      s3://ray-benchmark-data-internal/imagenet/tfrecords --format tfrecords
      --iter-bundles

- name: read_from_uris
  run:
    timeout: 5400
    script: python read_from_uris_benchmark.py

- name: read_images_comparison_microbenchmark_single_node
  frequency: manual

  cluster:
    byod:
      post_build_script: byod_install_mosaicml.sh
    cluster_compute: single_worker_node_0_head_node_benchmark_compute.yaml

  run:
    timeout: 1800
    script: bash run_image_loader_microbenchmark.sh

###############
# Writing tests
###############

- name: write_parquet
  run:
    timeout: 3600
    script: >
      python read_and_consume_benchmark.py
      s3://ray-benchmark-data/tpch/parquet/sf1000/lineitem --format parquet --write

###################
# Aggregation tests
###################

- name: count_parquet
  run:
    timeout: 600
    script: >
      python read_and_consume_benchmark.py
      s3://ray-benchmark-data/tpch/parquet/sf10000/lineitem --format parquet --count

###############
# Groupby tests
###############

# The groupby tests use the TPC-H lineitem table. Here are the columns used for the
# groupbys and their corresponding TPC-H column names:
#
# | Our dataset     | TPC-H column name |
# |-----------------|-------------------|
# | column02        | l_suppkey         |
# | column08        | l_returnflag      |
# | column13        | l_shipinstruct    |
# | column14        | l_shipmode        |
#
# Here are the number of groups for different groupby columns in SF 1000:
#
# | Groupby columns                  | Number of groups |
# |----------------------------------|------------------|
# | column08, column13, column14     | 84               |
# | column02, column14               | 7,000,000        |
#
# The SF (scale factor) 1000 lineitem table contains ~6B rows.

# TODO: Bump the scale from SF10 to SF1000 once we handle the scale.

- name: aggregate_groups

  cluster:
    cluster_compute: all_to_all_compute.yaml

  run:
    timeout: 3600

  variations:
    - __suffix__: few_groups
      run:
        script: >
          python groupby_benchmark.py --sf 10 --aggregate
          --group-by column08 column13 column14
    - __suffix__: many_groups
      run:
        script: >
          python groupby_benchmark.py --sf 10 --aggregate
          --group-by column02 column14

- name: map_groups

  cluster:
    cluster_compute: all_to_all_compute.yaml

  run:
    timeout: 3600

  variations:
    - __suffix__: few_groups
      run:
        script: >
          python groupby_benchmark.py --sf 10 --map-groups
          --group-by column08 column13 column14
    - __suffix__: many_groups
      run:
        script: >
          python groupby_benchmark.py --sf 10 --map-groups
          --group-by column02 column14

#######################
# Streaming split tests
#######################

- name: streaming_split

  cluster:
    cluster_compute: fixed_size_cpu_compute.yaml

  run:
    timeout: 300
    script: python streaming_split_benchmark.py --num-workers 10
    wait_for_nodes:
      num_nodes: 10

  variations:
    - __suffix__: regular
    - __suffix__: early_stop
      # This test case will early stop the data ingestion iteration on the GPU actors.
      # This is a common usage in PyTorch Lightning
      # (https://lightning.ai/docs/pytorch/stable/common/trainer.html#limit-train-batches).
      # There was a bug in Ray Data that caused GPU memory leak (see #34819).
      # We add this test case to cover this scenario.
      run:
        script: python streaming_split_benchmark.py --num-workers 10 --early-stop

################
# Training tests
################

- name: distributed_training
  working_dir: nightly_tests

  cluster:
    byod:
      post_build_script: byod_install_mosaicml.sh
    cluster_compute: dataset/multi_node_train_16_workers.yaml

  run:
    timeout: 3600
    script: >
      python dataset/multi_node_train_benchmark.py --num-workers 16 --file-type parquet
      --target-worker-gb 50 --use-gpu

  variations:
    - __suffix__: regular
    - __suffix__: chaos
      run:
        prepare: >
          python setup_chaos.py --kill-interval 200 --max-to-kill 1 --task-names
          "_RayTrainWorker__execute.get_next"

#################
# Iteration tests
#################

- name: iter_batches

  run:
    timeout: 2400

  variations:
    - __suffix__: numpy
      run:
        script: >
          python read_and_consume_benchmark.py
          s3://ray-benchmark-data/tpch/parquet/sf10/lineitem --format parquet
          --iter-batches numpy
    - __suffix__: pandas
      run:
        script: >
          python read_and_consume_benchmark.py
          s3://ray-benchmark-data/tpch/parquet/sf10/lineitem --format parquet
          --iter-batches pandas
    - __suffix__: pyarrow
      run:
        script: >
          python read_and_consume_benchmark.py
          s3://ray-benchmark-data/tpch/parquet/sf10/lineitem --format parquet
          --iter-batches pyarrow

- name: to_tf

  run:
    timeout: 2400
    script: >
      python read_and_consume_benchmark.py
      s3://air-example-data-2/100G-image-data-synthetic-raw/ --format image
      --to-tf image image

- name: iter_torch_batches

  cluster:
    cluster_compute: autoscaling_gpu_head_compute.yaml

  run:
    timeout: 2400
    script: >
      python read_and_consume_benchmark.py
      s3://air-example-data-2/100G-image-data-synthetic-raw/ --format image
      --iter-torch-batches

###########
# Map tests
###########

- name: map
  run:
    timeout: 1800
    script: python map_benchmark.py --api map --sf 10

- name: flat_map
  run:
    timeout: 1800
    script: python map_benchmark.py --api flat_map --sf 10

- name: map_batches
  run:
    timeout: 5400

  variations:
    - __suffix__: numpy
      run:
        script: >
          python map_benchmark.py --api map_batches --batch-format numpy --sf 1000
    - __suffix__: pandas
      run:
        script: >
          python map_benchmark.py --api map_batches --batch-format pandas --sf 1000
    - __suffix__: pyarrow
      run:
        script: >
          python map_benchmark.py --api map_batches --batch-format pyarrow --sf 1000
    - __suffix__: actors
      run:
        script: >
          python map_benchmark.py --api map_batches --compute actors --sf 1000

########################
# Sort and shuffle tests
########################

- name: random_shuffle
  working_dir: nightly_tests
  stable: False

  cluster:
    byod:
      runtime_env:
        - RAY_worker_killing_policy=retriable_lifo
      pip:
        - ray[default]
    cluster_compute: dataset/all_to_all_compute.yaml

  run:
    timeout: 10800
    script: >
      python dataset/sort_benchmark.py --num-partitions=1000 --partition-size=1e9
      --shuffle

  variations:
    - __suffix__: regular
    - __suffix__: chaos
      run:
        prepare: >
          python setup_chaos.py --chaos TerminateEC2Instance --kill-interval 600
          --max-to-kill 2

- name: sort
  working_dir: nightly_tests
  stable: False

  cluster:
    byod:
      runtime_env:
        - RAY_worker_killing_policy=retriable_lifo
      pip:
        - ray[default]
    cluster_compute: dataset/all_to_all_compute.yaml

  run:
    timeout: 10800
    script: python dataset/sort_benchmark.py --num-partitions=1000 --partition-size=1e9

  variations:
    - __suffix__: regular
    - __suffix__: chaos
      run:
        prepare: >
          python setup_chaos.py --chaos TerminateEC2Instance --kill-interval 900
          --max-to-kill 3


#######################
# Batch inference tests
#######################

# 300 GB image classification parquet data up to 10 GPUs
# 10 g4dn.12xlarge.
- name: batch_inference

  cluster:
    cluster_compute: autoscaling_gpu_compute.yaml

  run:
    timeout: 1800
    script: >
      python gpu_batch_inference.py
      --data-directory 300G-image-data-synthetic-raw-parquet --data-format parquet

- name: batch_inference_from_metadata
  # This benchmark errors because of the issues described in PLAN-383.
  frequency: manual

  cluster:
    cluster_compute: autoscaling_hetero_compute.yaml

  run:
    timeout: 1800
    script: python batch_inference_benchmark.py

- name: batch_inference_chaos
  stable: False
  # Don't use 'nightly_tests/dataset' as the working directory because we need to run
  # the 'setup_chaos.py' script.
  working_dir: nightly_tests

  cluster:
    cluster_compute: dataset/autoscaling_gpu_compute.yaml

  run:
    timeout: 1800
    prepare: python setup_chaos.py --chaos TerminateEC2Instance --batch-size-to-kill 2 --max-to-kill 6 --kill-delay 30
    script: >
      python dataset/gpu_batch_inference.py
      --data-directory 300G-image-data-synthetic-raw-parquet --data-format parquet --chaos-test

- name: batch_inference_chaos_no_scale_back
  stable: False
  working_dir: nightly_tests

  cluster:
    cluster_compute: dataset/autoscaling_gpu_compute.yaml

  run:
    timeout: 1800
    prepare: python setup_cluster_compute_config_updater.py --updates worker_nodes.0.max_nodes:5:240
    script: >
      python dataset/gpu_batch_inference.py
      --data-directory 300G-image-data-synthetic-raw-parquet --data-format parquet --chaos-test

# 10 TB image classification parquet data with autoscaling heterogenous cluster
# 10 g4dn.12xlarge, 10 m5.16xlarge
- name: batch_inference_hetero
  frequency: weekly

  cluster:
    cluster_compute: autoscaling_hetero_compute.yaml

  run:
    timeout: 7200
    script: >
      python gpu_batch_inference.py
      --data-directory 10T-image-data-synthetic-raw-parquet --data-format parquet

##############
# TPCH Queries
##############

- name: tpch_q1

  cluster:
    cluster_compute: all_to_all_compute.yaml

  run:
    timeout: 5400
    script: python tpch_q1.py --sf 100

##############
# LLM Serving
##############

- name: llm_serving_llama_3dot1_8B_quantized_tp_1
  frequency: nightly
  python: "3.11"
  group: llm
  working_dir: llm_tests

  cluster:
    byod:
      type: llm-cu124
    cluster_compute: llm_auto_select_worker.yaml
    cloud_id: cld_wy5a6nhazplvu32526ams61d98
    project_id: prj_lhlrf1u5yv8qz9qg3xzw8fkiiq

  run:
    timeout: 3600
    long_running: false
    script: python llm_serving_release_tests.py --serve-config-file serve_llama_3dot1_8b_quantized_tp1.yaml

- name: llm_serving_llama_3dot1_8B_tp_2
  frequency: nightly
  python: "3.11"
  group: llm
  working_dir: llm_tests

  cluster:
    byod:
      type: llm-cu124
    cluster_compute: llm_auto_select_worker.yaml
    cloud_id: cld_wy5a6nhazplvu32526ams61d98
    project_id: prj_lhlrf1u5yv8qz9qg3xzw8fkiiq

  run:
    timeout: 3600
    long_running: false
    script: python llm_serving_release_tests.py --serve-config-file serve_llama_3dot1_8b_tp2.yaml

- name: llm_serving_llama_3dot1_8B_lora
  frequency: nightly
  python: "3.11"
  group: llm
  working_dir: llm_tests

  cluster:
    byod:
      type: llm-cu124
    cluster_compute: llm_auto_select_worker.yaml
    cloud_id: cld_wy5a6nhazplvu32526ams61d98
    project_id: prj_lhlrf1u5yv8qz9qg3xzw8fkiiq

  run:
    timeout: 3600
    long_running: false
<<<<<<< HEAD
    script: python llm_serving_release_tests.py --serve-config-file serve_llama_3dot1_8b_lora.yaml

##############
# LLM Batching
##############

- name: llm_batch_vllm_v1_llama_tp2dp2
  frequency: nightly
  python: "3.11"
  group: llm
  working_dir: llm_tests/batch

  cluster:
    byod:
      type: llm-cu124
    cluster_compute: llm_4xl4.yaml

  run:
    timeout: 3600
    script: >
      python run_llama.py
      --tp-size 2 --concurrency 2 --vllm-use-v1

- name: llm_batch_vllm_llama_pp2dp2
  frequency: nightly
  python: "3.11"
  group: llm
  working_dir: llm_tests/batch

  cluster:
    byod:
      type: llm-cu124
    cluster_compute: llm_4xl4.yaml

  run:
    timeout: 3600
    script: >
      python run_llama.py
      --pp-size 2 --concurrency 2
=======
    script: python llm_serving_release_tests.py --serve-config-file serve_llama_3dot1_8b_lora.yaml --run-perf-profiler false
>>>>>>> cad5fe73
<|MERGE_RESOLUTION|>--- conflicted
+++ resolved
@@ -480,8 +480,7 @@
   run:
     timeout: 3600
     long_running: false
-<<<<<<< HEAD
-    script: python llm_serving_release_tests.py --serve-config-file serve_llama_3dot1_8b_lora.yaml
+    script: python llm_serving_release_tests.py --serve-config-file serve_llama_3dot1_8b_lora.yaml --run-perf-profiler false
 
 ##############
 # LLM Batching
@@ -519,7 +518,4 @@
     timeout: 3600
     script: >
       python run_llama.py
-      --pp-size 2 --concurrency 2
-=======
-    script: python llm_serving_release_tests.py --serve-config-file serve_llama_3dot1_8b_lora.yaml --run-perf-profiler false
->>>>>>> cad5fe73
+      --pp-size 2 --concurrency 2