- name: DEFAULTS
  group: data-tests
  working_dir: nightly_tests/dataset

  frequency: nightly
  team: data

  cluster:
    byod:
      # 'type: gpu' means: use the 'ray-ml' image.
      type: gpu
    cluster_compute: autoscaling_cpu_compute.yaml

###############
# Reading tests
###############

- name: read_parquet
  run:
    timeout: 3600
    script: >
      python read_and_consume_benchmark.py s3://ray-benchmark-data/parquet/10TiB
      --format parquet --iterate

- name: read_images
  run:
    timeout: 3600
    script: >
      python read_and_consume_benchmark.py
      s3://air-example-data-2/300G-image-data-synthetic-raw --format image --iterate

# TODO: Rewrite this as a multi-node test
- name: read_tfrecords_benchmark_single_node

  cluster:
    byod:
      post_build_script: byod_install_mosaicml.sh
    cluster_compute: single_node_benchmark_compute.yaml

  run:
    # Expect the benchmark to finish around 30 minutes.
    timeout: 2700
    script: python read_tfrecords_benchmark.py

- name: read_images_comparison_microbenchmark_single_node

  cluster:
    byod:
      post_build_script: byod_install_mosaicml.sh
    cluster_compute: single_worker_node_0_head_node_benchmark_compute.yaml

  run:
    timeout: 1800
    script: bash run_image_loader_microbenchmark.sh

###############
# Writing tests
###############

- name: write_parquet
  run:
    timeout: 3600
    script: python read_and_consume_benchmark.py s3://ray-benchmark-data/parquet/1TiB --format parquet --write

###################
# Aggregation tests
###################

- name: count_parquet
  run:
    timeout: 600
    script: python read_and_consume_benchmark.py s3://ray-benchmark-data/parquet/10TiB --format parquet --count

###############
# Groupby tests
###############

# The groupby tests use the TPC-H lineitem table. Here are the columns used for the
# groupbys and their corresponding TPC-H column names:
#
# | Our dataset     | TPC-H column name |
# |-----------------|-------------------|
# | column02        | l_suppkey         |
# | column08        | l_returnflag      |
# | column13        | l_shipinstruct    |
# | column14        | l_shipmode        |
#
# Here are the number of groups for different groupby columns in SF 1000:
#
# | Groupby columns                  | Number of groups |
# |----------------------------------|------------------|
# | column08, column13, column14     | 84               |
# | column02, column14               | 7,000,000        |
#
# The SF (scale factor) 1000 lineitem table contains ~6B rows.

# TODO: Bump the scale from SF10 to SF1000 once we handle the scale.

- name: aggregate_groups

  cluster:
    cluster_compute: all_to_all_compute.yaml

  run:
    timeout: 3600

  variations:
    - __suffix__: few_groups
      run:
        script: >
          python groupby_benchmark.py --sf 10 --aggregate
          --group-by column08 column13 column14
    - __suffix__: many_groups
      run:
        script: >
          python groupby_benchmark.py --sf 10 --aggregate
          --group-by column02 column14

- name: map_groups

  cluster:
    cluster_compute: all_to_all_compute.yaml

  run:
    timeout: 3600

  variations:
    - __suffix__: few_groups
      run:
        script: >
          python groupby_benchmark.py --sf 10 --map-groups
          --group-by column08 column13 column14
    - __suffix__: many_groups
      run:
        script: >
          python groupby_benchmark.py --sf 10 --map-groups
          --group-by column02 column14

########################
# Streaming ingest tests
########################

- name: streaming_data_ingest_benchmark_1tb
  group: data-tests
  working_dir: nightly_tests/dataset

  frequency: nightly
  team: data

  cluster:
    byod:
      type: gpu
    cluster_compute: data_ingest_benchmark_compute.yaml

  run:
    timeout: 300
    script: python data_ingest_benchmark.py --dataset-size-gb=1000 --num-workers=20 --streaming
    wait_for_nodes:
      num_nodes: 20

  variations:
    - __suffix__: aws
    - __suffix__: gce
      env: gce
      frequency: manual
      cluster:
        cluster_compute: data_ingest_benchmark_compute_gce.yaml

- name: streaming_data_ingest_benchmark_100gb_gpu
  group: data-tests
  working_dir: nightly_tests/dataset

  frequency: nightly
  team: data

  cluster:
    byod:
      type: gpu
    cluster_compute: data_ingest_benchmark_compute_gpu.yaml

  run:
    timeout: 300
    script: python data_ingest_benchmark.py --dataset-size-gb=100 --num-workers=4 --streaming --use-gpu
    wait_for_nodes:
      num_nodes: 3

  variations:
    - __suffix__: aws
    - __suffix__: gce
      env: gce
      frequency: manual
      cluster:
        cluster_compute: data_ingest_benchmark_compute_gpu_gce.yaml

# This test case will early stop the data ingestion iteration on the GPU actors.
# This is a common usage in PyTorch Lightning
# (https://lightning.ai/docs/pytorch/stable/common/trainer.html#limit-train-batches).
# There was a bug in Ray Data that caused GPU memoy leak (see #3.919).
# We add this test case to cover this scenario.
- name: streaming_data_ingest_benchmark_100gb_gpu_early_stop
  group: data-tests
  working_dir: nightly_tests/dataset

  frequency: nightly
  team: data

  cluster:
    byod:
      type: gpu
    cluster_compute: data_ingest_benchmark_compute_gpu.yaml

  run:
    timeout: 300
    script: python data_ingest_benchmark.py --dataset-size-gb=100 --num-workers=4 --streaming --use-gpu --early-stop
    wait_for_nodes:
      num_nodes: 3

  variations:
    - __suffix__: aws
    - __suffix__: gce
      env: gce
      frequency: manual
      cluster:
        cluster_compute: data_ingest_benchmark_compute_gpu_gce.yaml

################
# Training tests
################

- name: distributed_training
  working_dir: nightly_tests

  cluster:
    byod:
      post_build_script: byod_install_mosaicml.sh
    cluster_compute: dataset/multi_node_train_16_workers.yaml

  run:
    timeout: 3600
    script: >
<<<<<<< HEAD
      python dataset/multi_node_train_benchmark.py --num-workers 16 --file-type parquet 
=======
      python dataset/multi_node_train_benchmark.py --num-workers 16 --file-type parquet
>>>>>>> 4f1a3085
      --target-worker-gb 50 --use-gpu

  variations:
    - __suffix__: regular
    - __suffix__: chaos
      run:
        prepare: >
<<<<<<< HEAD
          python setup_chaos.py --kill-interval 200 --max-to-kill 1 --task-names 
=======
          python setup_chaos.py --kill-interval 200 --max-to-kill 1 --task-names
>>>>>>> 4f1a3085
          "_RayTrainWorker__execute.get_next"

#########################
# Map and iteration tests
#########################

- name: map_batches_benchmark_single_node
  group: data-tests
  working_dir: nightly_tests/dataset

  frequency: nightly
  team: data

  cluster:
    byod:
      type: gpu
    cluster_compute: single_node_benchmark_compute.yaml

  run:
    # Expect the benchmark to finish around 30 minutes.
    timeout: 2400
    script: python map_batches_benchmark.py

  variations:
    - __suffix__: aws
    - __suffix__: gce
      env: gce
      frequency: manual
      cluster:
        cluster_compute: single_node_benchmark_compute_gce.yaml

- name: iter_tensor_batches_benchmark_single_node
  group: data-tests
  working_dir: nightly_tests/dataset

  frequency: nightly
  team: data

  cluster:
    byod:
      type: gpu
    cluster_compute: single_node_benchmark_compute.yaml

  run:
    # Expect the benchmark to finish around 30 minutes.
    timeout: 2400
    script: python iter_tensor_batches_benchmark.py

  variations:
    - __suffix__: aws
    - __suffix__: gce
      env: gce
      frequency: manual
      cluster:
        cluster_compute: single_node_benchmark_compute_gce.yaml

- name: iter_tensor_batches_benchmark_multi_node
  group: data-tests
  working_dir: nightly_tests/dataset

  frequency: nightly
  team: data

  cluster:
    byod:
      type: gpu
    cluster_compute: multi_node_benchmark_compute.yaml

  run:
    # Expect the benchmark to finish within 90 minutes.
    timeout: 5400
    script: python iter_tensor_batches_benchmark.py --data-size-gb=10

  variations:
    - __suffix__: aws
    - __suffix__: gce
      env: gce
      frequency: manual
      cluster:
        cluster_compute: multi_node_benchmark_compute_gce.yaml

- name: iter_batches_benchmark_single_node
  group: data-tests
  working_dir: nightly_tests/dataset

  frequency: nightly
  team: data

  cluster:
    byod:
      type: gpu
    cluster_compute: single_node_benchmark_compute.yaml

  run:
    # Expect the benchmark to finish around 12 minutes.
    timeout: 1080
    script: python iter_batches_benchmark.py

  variations:
    - __suffix__: aws
    - __suffix__: gce
      env: gce
      frequency: manual
      cluster:
        cluster_compute: single_node_benchmark_compute_gce.yaml

########################
# Sort and shuffle tests
########################

- name: random_shuffle
  stable: False

  cluster:
    byod:
      runtime_env:
        - RAY_worker_killing_policy=retriable_lifo
      pip:
        - ray[default]
    cluster_compute: all_to_all_compute.yaml

  run:
    timeout: 7200
    script: >
      python sort_benchmark.py --num-partitions=1000 --partition-size=1e9 --shuffle

- name: sort
  stable: False

  cluster:
    byod:
      runtime_env:
        - RAY_worker_killing_policy=retriable_lifo
      pip:
        - ray[default]
    cluster_compute: all_to_all_compute.yaml

  run:
    timeout: 7200
    script: python sort_benchmark.py --num-partitions=1000 --partition-size=1e9

#######################
# Batch inference tests
#######################

# 300 GB image classification parquet data up to 10 GPUs
# 10 g4dn.12xlarge.
- name: batch_inference

  cluster:
    cluster_compute: autoscaling_gpu_compute.yaml

  run:
    timeout: 1800
    script: >
      python gpu_batch_inference.py
      --data-directory 300G-image-data-synthetic-raw-parquet --data-format parquet

- name: batch_inference_chaos
  stable: False
  # Don't use 'nightly_tests/dataset' as the working directory because we need to run
  # the 'setup_chaos.py' script.
  working_dir: nightly_tests

  cluster:
    cluster_compute: dataset/autoscaling_gpu_compute.yaml

  run:
    timeout: 1800
    prepare: python setup_chaos.py --chaos TerminateEC2Instance --batch-size-to-kill 2 --max-to-kill 6 --kill-delay 30
    script: >
      python dataset/gpu_batch_inference.py
      --data-directory 300G-image-data-synthetic-raw-parquet --data-format parquet --chaos-test

# 10 TB image classification parquet data with autoscaling heterogenous cluster
# 10 g4dn.12xlarge, 10 m5.16xlarge
- name: batch_inference_hetero
  frequency: weekly

  cluster:
    cluster_compute: autoscaling_hetero_compute.yaml

  run:
    timeout: 3600
    script: >
      python gpu_batch_inference.py
      --data-directory 10T-image-data-synthetic-raw-parquet --data-format parquet

##############
# TPCH Queries
##############

- name: tpch_q1

  cluster:
    cluster_compute: all_to_all_compute.yaml

  run:
    timeout: 5400
    script: python tpch_q1.py --sf 100<|MERGE_RESOLUTION|>--- conflicted
+++ resolved
@@ -238,11 +238,7 @@
   run:
     timeout: 3600
     script: >
-<<<<<<< HEAD
-      python dataset/multi_node_train_benchmark.py --num-workers 16 --file-type parquet 
-=======
       python dataset/multi_node_train_benchmark.py --num-workers 16 --file-type parquet
->>>>>>> 4f1a3085
       --target-worker-gb 50 --use-gpu
 
   variations:
@@ -250,11 +246,7 @@
     - __suffix__: chaos
       run:
         prepare: >
-<<<<<<< HEAD
-          python setup_chaos.py --kill-interval 200 --max-to-kill 1 --task-names 
-=======
           python setup_chaos.py --kill-interval 200 --max-to-kill 1 --task-names
->>>>>>> 4f1a3085
           "_RayTrainWorker__execute.get_next"
 
 #########################
