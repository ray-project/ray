--- conflicted
+++ resolved
@@ -25,8 +25,6 @@
     timeout: 3600
     script: python read_and_consume_benchmark.py s3://air-example-data-2/300G-image-data-synthetic-raw --format image --iterate
 
-<<<<<<< HEAD
-=======
 ###############
 # Writing tests
 ###############
@@ -35,16 +33,6 @@
   run:
     timeout: 3600
     script: python read_and_consume_benchmark.py s3://ray-benchmark-data/parquet/1TiB --format parquet --write
-
-###############
-# Dataset tests
-###############
-
->>>>>>> 17df2800
-- name: count_parquet
-  run:
-    timeout: 600
-    script: python read_and_consume_benchmark.py s3://ray-benchmark-data/parquet/10TiB --format parquet --count
 
 ###############
 # Groupby tests
@@ -119,6 +107,11 @@
 # Dataset tests
 ###############
 
+- name: count_parquet
+  run:
+    timeout: 600
+    script: python read_and_consume_benchmark.py s3://ray-benchmark-data/parquet/10TiB --format parquet --count
+
 - name: streaming_data_ingest_benchmark_1tb
   group: data-tests
   working_dir: nightly_tests/dataset
