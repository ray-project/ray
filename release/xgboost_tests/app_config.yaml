base_image: "anyscale/ray:nightly-py37"
env_vars: {}
debian_packages:
  - curl

python:
  pip_packages:
    - pytest
    - xgboost_ray
    - petastorm
    - tblib
  conda_packages: []

post_build_cmds:
  - pip uninstall -y numpy ray || true
  - sudo rm -rf /home/ray/anaconda3/lib/python3.7/site-packages/numpy
  - pip3 install numpy || true
  - pip3 install -U {{ env["RAY_WHEELS"] | default("ray") }}
<<<<<<< HEAD
  - pip3 install -U "xgboost<1.5" xgboost_ray petastorm  # Install latest releases, pin xgboost to <1.5
=======
  - pip3 install ray[default] # Needed for Ray Client to work.
  - pip3 install -U "xgboost_ray" petastorm  # Install latest releases
>>>>>>> 750457e3
  - {{ env["RAY_WHEELS_SANITY_CHECK"] | default("echo No Ray wheels sanity check") }}
  - sudo mkdir -p /data || true
  - sudo chown ray:1000 /data || true
  - rm -rf /data/classification.parquet || true
  - curl -o create_test_data.py https://raw.githubusercontent.com/ray-project/ray/releases/1.3.0/release/xgboost_tests/create_test_data.py
  - python ./create_test_data.py /data/classification.parquet --seed 1234 --num-rows 1000000 --num-cols 40 --num-partitions 100 --num-classes 2<|MERGE_RESOLUTION|>--- conflicted
+++ resolved
@@ -16,12 +16,8 @@
   - sudo rm -rf /home/ray/anaconda3/lib/python3.7/site-packages/numpy
   - pip3 install numpy || true
   - pip3 install -U {{ env["RAY_WHEELS"] | default("ray") }}
-<<<<<<< HEAD
+  - pip3 install ray[default] # Needed for Ray Client to work.
   - pip3 install -U "xgboost<1.5" xgboost_ray petastorm  # Install latest releases, pin xgboost to <1.5
-=======
-  - pip3 install ray[default] # Needed for Ray Client to work.
-  - pip3 install -U "xgboost_ray" petastorm  # Install latest releases
->>>>>>> 750457e3
   - {{ env["RAY_WHEELS_SANITY_CHECK"] | default("echo No Ray wheels sanity check") }}
   - sudo mkdir -p /data || true
   - sudo chown ray:1000 /data || true
