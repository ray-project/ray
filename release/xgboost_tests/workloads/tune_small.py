"""Small Ray Tune run (4 trials, 4 actors).

This training run will start 4 Ray Tune Trials, each starting 4 actors.
The cluster comprises 4 nodes.

Test owner: krfricke

Acceptance criteria: Should run through and report final results, as well
as the Ray Tune results table. No trials should error. All trials should
run in parallel.
"""
from collections import Counter
import json
import os
import time

import ray
from ray import tune

from xgboost_ray import RayParams

from _train import train_ray


def train_wrapper(config, ray_params):
    train_ray(
        path="/data/classification.parquet",
        num_workers=4,
        num_boost_rounds=100,
        num_files=25,
        regression=False,
        use_gpu=False,
        ray_params=ray_params,
        xgboost_params=config,
    )


if __name__ == "__main__":
    search_space = {
        "eta": tune.loguniform(1e-4, 1e-1),
        "subsample": tune.uniform(0.5, 1.0),
        "max_depth": tune.randint(1, 9)
    }

    ray.init(address="auto")

<<<<<<< HEAD
    start = time.time()
=======
    ray_params = RayParams(
        elastic_training=False,
        max_actor_restarts=2,
        num_actors=4,
        cpus_per_actor=1,
        gpus_per_actor=0)

>>>>>>> 1d834bcb
    analysis = tune.run(
        tune.with_parameters(train_wrapper, ray_params=ray_params),
        config=search_space,
        num_samples=4,
<<<<<<< HEAD
        resources_per_trial={
            "cpu": 1,
            "extra_cpu": 3
        })
    taken = time.time() - start

    result = {
        "time_taken": taken,
        "trial_states": dict(
            Counter([trial.status for trial in analysis.trials]))
    }
    test_output_json = os.environ.get("TEST_OUTPUT_JSON",
                                      "/tmp/tune_small.json")
    with open(test_output_json, "wt") as f:
        json.dump(result, f)
=======
        resources_per_trial=ray_params.get_tune_resources())
>>>>>>> 1d834bcb

    print("PASSED.")<|MERGE_RESOLUTION|>--- conflicted
+++ resolved
@@ -44,9 +44,6 @@
 
     ray.init(address="auto")
 
-<<<<<<< HEAD
-    start = time.time()
-=======
     ray_params = RayParams(
         elastic_training=False,
         max_actor_restarts=2,
@@ -54,16 +51,12 @@
         cpus_per_actor=1,
         gpus_per_actor=0)
 
->>>>>>> 1d834bcb
+    start = time.time()
     analysis = tune.run(
         tune.with_parameters(train_wrapper, ray_params=ray_params),
         config=search_space,
         num_samples=4,
-<<<<<<< HEAD
-        resources_per_trial={
-            "cpu": 1,
-            "extra_cpu": 3
-        })
+        resources_per_trial=ray_params.get_tune_resources())
     taken = time.time() - start
 
     result = {
@@ -75,8 +68,5 @@
                                       "/tmp/tune_small.json")
     with open(test_output_json, "wt") as f:
         json.dump(result, f)
-=======
-        resources_per_trial=ray_params.get_tune_resources())
->>>>>>> 1d834bcb
 
     print("PASSED.")