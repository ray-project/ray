--- conflicted
+++ resolved
@@ -69,13 +69,8 @@
 # object store peak memory: O(partition size / num partitions)
 # heap memory: O(partition size / num partitions)
 @ray.remote(num_returns=num_partitions)
-<<<<<<< HEAD
-def shuffle_map_streaming(
-        i, counter_handle=None) -> List["ray.ObjectRef[np.ndarray]"]:
-=======
 def shuffle_map_streaming(i,
                           counter_handle=None) -> List[ObjectRef[np.ndarray]]:
->>>>>>> 66ebcf26
     outputs = [
         ray.put(
             np.ones((rows_per_partition // num_partitions, 2), dtype=np.int64))
