cluster_name: Dask-on-ray-release-cluster

# The minimum number of workers nodes to launch in addition to the head
# node. This number should be >= 0.
min_workers: 250

# The maximum number of workers nodes to launch in addition to the head
# node. This takes precedence over min_workers.
max_workers: 250

# The autoscaler will scale up the cluster faster with higher upscaling speed.
# E.g., if the task requires adding more nodes then autoscaler will gradually
# scale up the cluster in chunks of upscaling_speed*currently_running_nodes.
# This number should be > 0.
upscaling_speed: 1.0

# This executes all commands on all nodes in the docker container,
# and opens all the necessary ports to support the Ray cluster.
# Empty string means disabled.
docker:
    image: "" # You can change this to latest-cpu if you don't need GPU support and want a faster startup
    # image: rayproject/ray:latest-gpu   # use this one if you don't need ML dependencies, it's faster to pull
    container_name: ""
    # If true, pulls latest version of image. Otherwise, `docker run` will only pull the image
    # if no cached version is present.
    pull_before_run: True
    run_options: []  # Extra options to pass into "docker run"

    # Example of running a GPU head with CPU workers
    # head_image: "rayproject/ray-ml:latest-gpu"
    # Allow Ray to automatically detect GPUs

    # worker_image: "rayproject/ray-ml:latest-cpu"
    # worker_run_options: []

# If a node is idle for this many minutes, it will be removed.
idle_timeout_minutes: 5

# Cloud-provider specific configuration.
provider:
    type: aws
    region: us-west-2
    # Availability zone(s), comma-separated, that nodes may be launched in.
    # Nodes are currently spread between zones by a round-robin approach,
    # however this implementation detail should not be relied upon.
    availability_zone: us-west-2a,us-west-2b
    # Whether to allow node reuse. If set to False, nodes will be terminated
    # instead of stopped.
    cache_stopped_nodes: True # If not present, the default is True.

# How Ray will authenticate with newly launched nodes.
auth:
    ssh_user: ubuntu
# By default Ray creates a new private keypair, but you can also use your own.
# If you do so, make sure to also set "KeyName" in the head and worker node
# configurations below.
#    ssh_private_key: /path/to/your/key.pem

available_node_types:
    head_node_t:
        node_config:
            InstanceType: r5n.16xlarge
        # For AWS instances, autoscaler will automatically add the available
        # CPUs/GPUs/accelerator_type ({"CPU": 4} for m4.xlarge) in "resources".
        # resources: {"CPU": 4}
        resources: {"CPU": 0}
    worker_node_t:
        node_config:
            InstanceType: r5.4xlarge
        # Autoscaler will auto fill the CPU resources below.
        resources: {"CPU": 96}
        min_workers: 250
        max_workers: 250

head_node_type: head_node_t

# Provider-specific config for the head node, e.g. instance type. By default
# Ray will auto-configure unspecified fields such as SubnetId and KeyName.
# For more documentation on available fields, see:
# http://boto3.readthedocs.io/en/latest/reference/services/ec2.html#EC2.ServiceResource.create_instances
head_node:
    # InstanceType: i3.8xlarge
    ImageId: ami-0a2363a9cff180a64 # Deep Learning AMI (Ubuntu) Version 30

    # You can provision additional disk space with a conf as follows
    BlockDeviceMappings:
        - DeviceName: /dev/sda1
          Ebs:
              VolumeSize: 1000

    # Additional options in the boto docs.

# Provider-specific config for worker nodes, e.g. instance type. By default
# Ray will auto-configure unspecified fields such as SubnetId and KeyName.
# For more documentation on available fields, see:
# http://boto3.readthedocs.io/en/latest/reference/services/ec2.html#EC2.ServiceResource.create_instances
worker_nodes:
    # InstanceType: r5.4xlarge
    ImageId: ami-0a2363a9cff180a64 # Deep Learning AMI (Ubuntu) Version 30

    # You can provision additional disk space with a conf as follows
    BlockDeviceMappings:
        - DeviceName: /dev/sda1
          Ebs:
              VolumeSize: 1000

# Patterns for files to exclude when running rsync up or rsync down
rsync_exclude:
    - "**/.git"
    - "**/.git/**"

# Pattern files to use for filtering out files when running rsync up or rsync down. The file is searched for
# in the source directory and recursively through all subdirectories. For example, if .gitignore is provided
# as a value, the behavior will match git's behavior for finding and using .gitignore files.
rsync_filter:
    - ".gitignore"

# List of commands that will be run before `setup_commands`. If docker is
# enabled, these commands will run outside the container and before docker
# is setup.
initialization_commands: []

file_mounts: {
    "~/data_processing_tests": "."
}

# List of shell commands to run to set up nodes.
setup_commands:
    # - sudo apt install -y iotop
    # - sudo apt install -y gdb
    # - sudo apt install -y linux-tools-common
    - echo 'export PATH="$HOME/anaconda3/envs/tensorflow_p36/bin:$PATH"' >> ~/.bashrc
<<<<<<< HEAD
    # - pip install -U "ray[full] @ https://s3-us-west-2.amazonaws.com/ray-wheels/latest/ray-2.0.0.dev0-cp36-cp36m-manylinux2014_x86_64.whl"
    - pip install -U "ray[full] @ https://s3-us-west-2.amazonaws.com/ray-wheels/releases/1.3.0/eb4f34b95b368b026449929072d2c3801d0bb8f7/ray-1.3.0-cp36-cp36m-manylinux2014_x86_64.whl"
=======
    - pip install -U "ray[cluster] @ https://s3-us-west-2.amazonaws.com/ray-wheels/latest/ray-2.0.0.dev0-cp36-cp36m-manylinux2014_x86_64.whl"
>>>>>>> 10ff2f3b
    - sudo bash -c 'rm -rf /etc/security/limits.d; echo "* soft nofile 165536" >> /etc/security/limits.conf; echo "* hard nofile 165536" >> /etc/security/limits.conf;'
    - pip install tqdm
    - pip install -U dask
    - pip install fastparquet --ignore-installed
    - pip install -U numpy==1.19.5 scipy xarray dataclasses zarr

# Command to start ray on the head node. You don't need to change this.
head_start_ray_commands:
    - ray stop
    - ray start --num-cpus=0 --head --port=6379 --object-manager-port=8076 --autoscaling-config=~/ray_bootstrap_config.yaml --system-config='{"asio_event_loop_stats_collection_enabled":true,"scheduler_loadbalance_spillback":true}'

# Command to start ray on worker nodes. You don't need to change this.
worker_start_ray_commands:
    - ray stop
    - ray start --address=$RAY_HEAD_IP:6379 --num-cpus=96 --object-manager-port=8076<|MERGE_RESOLUTION|>--- conflicted
+++ resolved
@@ -130,12 +130,8 @@
     # - sudo apt install -y gdb
     # - sudo apt install -y linux-tools-common
     - echo 'export PATH="$HOME/anaconda3/envs/tensorflow_p36/bin:$PATH"' >> ~/.bashrc
-<<<<<<< HEAD
     # - pip install -U "ray[full] @ https://s3-us-west-2.amazonaws.com/ray-wheels/latest/ray-2.0.0.dev0-cp36-cp36m-manylinux2014_x86_64.whl"
-    - pip install -U "ray[full] @ https://s3-us-west-2.amazonaws.com/ray-wheels/releases/1.3.0/eb4f34b95b368b026449929072d2c3801d0bb8f7/ray-1.3.0-cp36-cp36m-manylinux2014_x86_64.whl"
-=======
-    - pip install -U "ray[cluster] @ https://s3-us-west-2.amazonaws.com/ray-wheels/latest/ray-2.0.0.dev0-cp36-cp36m-manylinux2014_x86_64.whl"
->>>>>>> 10ff2f3b
+    - pip install -U "ray[cluster] @ https://s3-us-west-2.amazonaws.com/ray-wheels/releases/1.3.0/eb4f34b95b368b026449929072d2c3801d0bb8f7/ray-1.3.0-cp36-cp36m-manylinux2014_x86_64.whl"
     - sudo bash -c 'rm -rf /etc/security/limits.d; echo "* soft nofile 165536" >> /etc/security/limits.conf; echo "* hard nofile 165536" >> /etc/security/limits.conf;'
     - pip install tqdm
     - pip install -U dask
