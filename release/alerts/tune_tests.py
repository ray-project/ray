<<<<<<< HEAD
import datetime

from typing import Dict, Optional


def handle_result(
    created_on: datetime.datetime,
    category: str,
    test_suite: str,
    test_name: str,
    status: str,
    results: Dict,
    artifacts: Dict,
    last_logs: str,
) -> Optional[str]:
    assert test_suite == "tune_tests"

    msg = ""
    success = status == "finished"
    time_taken = results.get("time_taken", float("inf"))
    num_terminated = results.get("trial_states", {}).get("TERMINATED", 0)
    was_smoke_test = results.get("smoke_test", False)

    if not success:
        if status == "timeout":
            msg += "Test timed out."
        else:
            msg += "Test script failed. "

    if test_name == "long_running_large_checkpoints":
        last_update_diff = results.get("last_update_diff", float("inf"))
        target_update_diff = 360

        if last_update_diff > target_update_diff:
            return (
                f"Last update to results json was too long ago "
                f"({last_update_diff:.2f} > {target_update_diff})"
            )
        return None

    elif test_name == "bookkeeping_overhead":
        target_terminated = 10000
        target_time = 800
    elif test_name == "durable_trainable":
        target_terminated = 16
        target_time = 600
    elif test_name == "network_overhead":
        target_terminated = 100 if not was_smoke_test else 20
        target_time = 900 if not was_smoke_test else 400
    elif test_name == "result_throughput_cluster":
        target_terminated = 1000
        target_time = 120
    elif test_name == "result_throughput_single_node":
        target_terminated = 96
        target_time = 120
    elif test_name == "xgboost_sweep":
        target_terminated = 31
        target_time = 3600
    else:
        return None

    if num_terminated < target_terminated:
        msg += (
            f"Some trials failed "
            f"(num_terminated={num_terminated} < {target_terminated}). "
        )
    if time_taken > target_time:
        msg += (
            f"Took too long to complete "
            f"(time_taken={time_taken:.2f} > {target_time}). "
        )

    return msg or None
=======
import datetime

from typing import Dict, Optional


def handle_result(
    created_on: datetime.datetime,
    category: str,
    test_suite: str,
    test_name: str,
    status: str,
    results: Dict,
    artifacts: Dict,
    last_logs: str,
    team: str,
    commit_url: str,
    session_url: str,
    runtime: float,
    stable: bool,
    return_code: int,
) -> Optional[str]:
    assert test_suite == "tune_tests"

    msg = ""
    success = status == "finished"
    time_taken = results.get("time_taken", float("inf"))
    num_terminated = results.get("trial_states", {}).get("TERMINATED", 0)
    was_smoke_test = results.get("smoke_test", False)

    if not success:
        if status == "timeout":
            msg += "Test timed out."
        else:
            msg += "Test script failed. "

    if test_name == "long_running_large_checkpoints":
        last_update_diff = results.get("last_update_diff", float("inf"))
        target_update_diff = 360

        if last_update_diff > target_update_diff:
            return (
                f"Last update to results json was too long ago "
                f"({last_update_diff:.2f} > {target_update_diff})"
            )
        return None

    elif test_name == "bookkeeping_overhead":
        target_terminated = 10000
        target_time = 800
    elif test_name == "durable_trainable":
        target_terminated = 16
        target_time = 600
    elif test_name == "network_overhead":
        target_terminated = 100 if not was_smoke_test else 20
        target_time = 900 if not was_smoke_test else 400
    elif test_name == "result_throughput_cluster":
        target_terminated = 1000
        target_time = 120
    elif test_name == "result_throughput_single_node":
        target_terminated = 96
        target_time = 120
    elif test_name == "xgboost_sweep":
        target_terminated = 31
        target_time = 3600
    else:
        return None

    if num_terminated < target_terminated:
        msg += (
            f"Some trials failed "
            f"(num_terminated={num_terminated} < {target_terminated}). "
        )
    if time_taken > target_time:
        msg += (
            f"Took too long to complete "
            f"(time_taken={time_taken:.2f} > {target_time}). "
        )

    return msg or None
>>>>>>> 19672688
<|MERGE_RESOLUTION|>--- conflicted
+++ resolved
@@ -1,155 +1,79 @@
-<<<<<<< HEAD
-import datetime
-
-from typing import Dict, Optional
-
-
-def handle_result(
-    created_on: datetime.datetime,
-    category: str,
-    test_suite: str,
-    test_name: str,
-    status: str,
-    results: Dict,
-    artifacts: Dict,
-    last_logs: str,
-) -> Optional[str]:
-    assert test_suite == "tune_tests"
-
-    msg = ""
-    success = status == "finished"
-    time_taken = results.get("time_taken", float("inf"))
-    num_terminated = results.get("trial_states", {}).get("TERMINATED", 0)
-    was_smoke_test = results.get("smoke_test", False)
-
-    if not success:
-        if status == "timeout":
-            msg += "Test timed out."
-        else:
-            msg += "Test script failed. "
-
-    if test_name == "long_running_large_checkpoints":
-        last_update_diff = results.get("last_update_diff", float("inf"))
-        target_update_diff = 360
-
-        if last_update_diff > target_update_diff:
-            return (
-                f"Last update to results json was too long ago "
-                f"({last_update_diff:.2f} > {target_update_diff})"
-            )
-        return None
-
-    elif test_name == "bookkeeping_overhead":
-        target_terminated = 10000
-        target_time = 800
-    elif test_name == "durable_trainable":
-        target_terminated = 16
-        target_time = 600
-    elif test_name == "network_overhead":
-        target_terminated = 100 if not was_smoke_test else 20
-        target_time = 900 if not was_smoke_test else 400
-    elif test_name == "result_throughput_cluster":
-        target_terminated = 1000
-        target_time = 120
-    elif test_name == "result_throughput_single_node":
-        target_terminated = 96
-        target_time = 120
-    elif test_name == "xgboost_sweep":
-        target_terminated = 31
-        target_time = 3600
-    else:
-        return None
-
-    if num_terminated < target_terminated:
-        msg += (
-            f"Some trials failed "
-            f"(num_terminated={num_terminated} < {target_terminated}). "
-        )
-    if time_taken > target_time:
-        msg += (
-            f"Took too long to complete "
-            f"(time_taken={time_taken:.2f} > {target_time}). "
-        )
-
-    return msg or None
-=======
-import datetime
-
-from typing import Dict, Optional
-
-
-def handle_result(
-    created_on: datetime.datetime,
-    category: str,
-    test_suite: str,
-    test_name: str,
-    status: str,
-    results: Dict,
-    artifacts: Dict,
-    last_logs: str,
-    team: str,
-    commit_url: str,
-    session_url: str,
-    runtime: float,
-    stable: bool,
-    return_code: int,
-) -> Optional[str]:
-    assert test_suite == "tune_tests"
-
-    msg = ""
-    success = status == "finished"
-    time_taken = results.get("time_taken", float("inf"))
-    num_terminated = results.get("trial_states", {}).get("TERMINATED", 0)
-    was_smoke_test = results.get("smoke_test", False)
-
-    if not success:
-        if status == "timeout":
-            msg += "Test timed out."
-        else:
-            msg += "Test script failed. "
-
-    if test_name == "long_running_large_checkpoints":
-        last_update_diff = results.get("last_update_diff", float("inf"))
-        target_update_diff = 360
-
-        if last_update_diff > target_update_diff:
-            return (
-                f"Last update to results json was too long ago "
-                f"({last_update_diff:.2f} > {target_update_diff})"
-            )
-        return None
-
-    elif test_name == "bookkeeping_overhead":
-        target_terminated = 10000
-        target_time = 800
-    elif test_name == "durable_trainable":
-        target_terminated = 16
-        target_time = 600
-    elif test_name == "network_overhead":
-        target_terminated = 100 if not was_smoke_test else 20
-        target_time = 900 if not was_smoke_test else 400
-    elif test_name == "result_throughput_cluster":
-        target_terminated = 1000
-        target_time = 120
-    elif test_name == "result_throughput_single_node":
-        target_terminated = 96
-        target_time = 120
-    elif test_name == "xgboost_sweep":
-        target_terminated = 31
-        target_time = 3600
-    else:
-        return None
-
-    if num_terminated < target_terminated:
-        msg += (
-            f"Some trials failed "
-            f"(num_terminated={num_terminated} < {target_terminated}). "
-        )
-    if time_taken > target_time:
-        msg += (
-            f"Took too long to complete "
-            f"(time_taken={time_taken:.2f} > {target_time}). "
-        )
-
-    return msg or None
->>>>>>> 19672688
+import datetime
+
+from typing import Dict, Optional
+
+
+def handle_result(
+    created_on: datetime.datetime,
+    category: str,
+    test_suite: str,
+    test_name: str,
+    status: str,
+    results: Dict,
+    artifacts: Dict,
+    last_logs: str,
+    team: str,
+    commit_url: str,
+    session_url: str,
+    runtime: float,
+    stable: bool,
+    return_code: int,
+) -> Optional[str]:
+    assert test_suite == "tune_tests"
+
+    msg = ""
+    success = status == "finished"
+    time_taken = results.get("time_taken", float("inf"))
+    num_terminated = results.get("trial_states", {}).get("TERMINATED", 0)
+    was_smoke_test = results.get("smoke_test", False)
+
+    if not success:
+        if status == "timeout":
+            msg += "Test timed out."
+        else:
+            msg += "Test script failed. "
+
+    if test_name == "long_running_large_checkpoints":
+        last_update_diff = results.get("last_update_diff", float("inf"))
+        target_update_diff = 360
+
+        if last_update_diff > target_update_diff:
+            return (
+                f"Last update to results json was too long ago "
+                f"({last_update_diff:.2f} > {target_update_diff})"
+            )
+        return None
+
+    elif test_name == "bookkeeping_overhead":
+        target_terminated = 10000
+        target_time = 800
+    elif test_name == "durable_trainable":
+        target_terminated = 16
+        target_time = 600
+    elif test_name == "network_overhead":
+        target_terminated = 100 if not was_smoke_test else 20
+        target_time = 900 if not was_smoke_test else 400
+    elif test_name == "result_throughput_cluster":
+        target_terminated = 1000
+        target_time = 120
+    elif test_name == "result_throughput_single_node":
+        target_terminated = 96
+        target_time = 120
+    elif test_name == "xgboost_sweep":
+        target_terminated = 31
+        target_time = 3600
+    else:
+        return None
+
+    if num_terminated < target_terminated:
+        msg += (
+            f"Some trials failed "
+            f"(num_terminated={num_terminated} < {target_terminated}). "
+        )
+    if time_taken > target_time:
+        msg += (
+            f"Took too long to complete "
+            f"(time_taken={time_taken:.2f} > {target_time}). "
+        )
+
+    return msg or None