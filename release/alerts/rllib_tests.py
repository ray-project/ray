--- conflicted
+++ resolved
@@ -1,51 +1,27 @@
-<<<<<<< HEAD
-import datetime
-
-from typing import Dict, Optional
-
-
-def handle_result(
-    created_on: datetime.datetime,
-    category: str,
-    test_suite: str,
-    test_name: str,
-    status: str,
-    results: Dict,
-    artifacts: Dict,
-    last_logs: str,
-) -> Optional[str]:
-    assert test_suite == "rllib_tests"
-
-    if not status == "finished":
-        return f"Test script did not finish successfully ({status})."
-
-    return None
-=======
-import datetime
-
-from typing import Dict, Optional
-
-
-def handle_result(
-    created_on: datetime.datetime,
-    category: str,
-    test_suite: str,
-    test_name: str,
-    status: str,
-    results: Dict,
-    artifacts: Dict,
-    last_logs: str,
-    team: str,
-    commit_url: str,
-    session_url: str,
-    runtime: float,
-    stable: bool,
-    return_code: int,
-) -> Optional[str]:
-    assert test_suite == "rllib_tests"
-
-    if not status == "finished":
-        return f"Test script did not finish successfully ({status})."
-
-    return None
->>>>>>> 19672688
+import datetime
+
+from typing import Dict, Optional
+
+
+def handle_result(
+    created_on: datetime.datetime,
+    category: str,
+    test_suite: str,
+    test_name: str,
+    status: str,
+    results: Dict,
+    artifacts: Dict,
+    last_logs: str,
+    team: str,
+    commit_url: str,
+    session_url: str,
+    runtime: float,
+    stable: bool,
+    return_code: int,
+) -> Optional[str]:
+    assert test_suite == "rllib_tests"
+
+    if not status == "finished":
+        return f"Test script did not finish successfully ({status})."
+
+    return None