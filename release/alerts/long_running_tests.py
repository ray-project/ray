--- conflicted
+++ resolved
@@ -1,107 +1,55 @@
-<<<<<<< HEAD
-import datetime
-
-from typing import Dict, Optional
-
-
-def handle_result(
-    created_on: datetime.datetime,
-    category: str,
-    test_suite: str,
-    test_name: str,
-    status: str,
-    results: Dict,
-    artifacts: Dict,
-    last_logs: str,
-) -> Optional[str]:
-    assert test_suite == "long_running_tests"
-
-    # elapsed_time = results.get("elapsed_time", 0.)
-    last_update_diff = results.get("last_update_diff", float("inf"))
-
-    if test_name in [
-        "actor_deaths",
-        "many_actor_tasks",
-        "many_drivers",
-        "many_tasks",
-        "many_tasks_serialized_ids",
-        "node_failures",
-        "object_spilling_shuffle",
-    ]:
-        # Core tests
-        target_update_diff = 120
-
-    elif test_name in ["apex", "impala", "many_ppo", "pbt"]:
-        # Tune/RLLib style tests
-        target_update_diff = 360
-    elif test_name in ["serve", "serve_failure"]:
-        # Serve tests have workload logs every five minutes.
-        # Leave up to 60 seconds overhead.
-        target_update_diff = 360
-    else:
-        return None
-
-    if last_update_diff > target_update_diff:
-        return (
-            f"Last update to results json was too long ago "
-            f"({last_update_diff:.2f} > {target_update_diff})"
-        )
-
-    return None
-=======
-import datetime
-
-from typing import Dict, Optional
-
-
-def handle_result(
-    created_on: datetime.datetime,
-    category: str,
-    test_suite: str,
-    test_name: str,
-    status: str,
-    results: Dict,
-    artifacts: Dict,
-    last_logs: str,
-    team: str,
-    commit_url: str,
-    session_url: str,
-    runtime: float,
-    stable: bool,
-    return_code: int,
-) -> Optional[str]:
-    assert test_suite == "long_running_tests"
-
-    # elapsed_time = results.get("elapsed_time", 0.)
-    last_update_diff = results.get("last_update_diff", float("inf"))
-
-    if test_name in [
-        "actor_deaths",
-        "many_actor_tasks",
-        "many_drivers",
-        "many_tasks",
-        "many_tasks_serialized_ids",
-        "node_failures",
-        "object_spilling_shuffle",
-    ]:
-        # Core tests
-        target_update_diff = 300
-
-    elif test_name in ["apex", "impala", "many_ppo", "pbt"]:
-        # Tune/RLLib style tests
-        target_update_diff = 480
-    elif test_name in ["serve", "serve_failure"]:
-        # Serve tests have workload logs every five minutes.
-        # Leave up to 180 seconds overhead.
-        target_update_diff = 480
-    else:
-        return None
-
-    if last_update_diff > target_update_diff:
-        return (
-            f"Last update to results json was too long ago "
-            f"({last_update_diff:.2f} > {target_update_diff})"
-        )
-
-    return None
->>>>>>> 19672688
+import datetime
+
+from typing import Dict, Optional
+
+
+def handle_result(
+    created_on: datetime.datetime,
+    category: str,
+    test_suite: str,
+    test_name: str,
+    status: str,
+    results: Dict,
+    artifacts: Dict,
+    last_logs: str,
+    team: str,
+    commit_url: str,
+    session_url: str,
+    runtime: float,
+    stable: bool,
+    return_code: int,
+) -> Optional[str]:
+    assert test_suite == "long_running_tests"
+
+    # elapsed_time = results.get("elapsed_time", 0.)
+    last_update_diff = results.get("last_update_diff", float("inf"))
+
+    if test_name in [
+        "actor_deaths",
+        "many_actor_tasks",
+        "many_drivers",
+        "many_tasks",
+        "many_tasks_serialized_ids",
+        "node_failures",
+        "object_spilling_shuffle",
+    ]:
+        # Core tests
+        target_update_diff = 300
+
+    elif test_name in ["apex", "impala", "many_ppo", "pbt"]:
+        # Tune/RLLib style tests
+        target_update_diff = 480
+    elif test_name in ["serve", "serve_failure"]:
+        # Serve tests have workload logs every five minutes.
+        # Leave up to 180 seconds overhead.
+        target_update_diff = 480
+    else:
+        return None
+
+    if last_update_diff > target_update_diff:
+        return (
+            f"Last update to results json was too long ago "
+            f"({last_update_diff:.2f} > {target_update_diff})"
+        )
+
+    return None