#!/bin/bash

set -e

if [ -n "$DEBUG" ]; then
  set -x
fi

cd "${0%/*}" || exit 1

reason() {
  # Keep in sync with e2e.py ExitCode enum
  if [ "$1" -eq 0 ]; then
    REASON="success"
  elif [ "$1" -ge 1 ] && [ "$1" -lt 10 ]; then
    REASON="runtime error"
  elif [ "$1" -ge 10 ] && [ "$1" -lt 20 ]; then
    REASON="infra error"
  elif [ "$1" -ge 30 ] && [ "$1" -lt 40 ]; then
    REASON="infra timeout"
  elif [ "$1" -eq 42 ]; then
    REASON="command timeout"
  elif [ "$1" -ge 40 ] && [ "$1" -lt 50 ]; then
    REASON="command error"
  fi
  echo "${REASON}"
}

RAY_TEST_SCRIPT=${RAY_TEST_SCRIPT-ray_release/scripts/run_release_test.py}
RAY_TEST_REPO=${RAY_TEST_REPO-https://github.com/ray-project/ray.git}
RAY_TEST_BRANCH=${RAY_TEST_BRANCH-master}
RELEASE_RESULTS_DIR=${RELEASE_RESULTS_DIR-/tmp/artifacts}

# This is not a great idea if your OS is different to the one
# used in the product clusters. However, we need this in CI as reloading
# Ray within the python process does not work for protobuf changes.
INSTALL_MATCHING_RAY=${BUILDKITE-false}

export RAY_TEST_REPO RAY_TEST_BRANCH RELEASE_RESULTS_DIR

if [ -z "${NO_INSTALL}" ]; then
  pip install --use-deprecated=legacy-resolver -q -r requirements.txt
  pip install -q -U boto3 botocore

  if [ "${INSTALL_MATCHING_RAY-false}" == "true" ]; then
    # Find ray-wheels parameter and install locally
    i=1
    for arg in "$@"; do
      j=$((i+1))
      if [ "$arg" == "--ray-wheels" ]; then
        PARSED_RAY_WHEELS="${!j}"
      fi
      i=$j
    done

    if [ -n "${PARSED_RAY_WHEELS}" ]; then
      echo "Installing Ray wheels locally: ${PARSED_RAY_WHEELS}"
      pip install -U --force-reinstall "${PARSED_RAY_WHEELS}"
    else
      echo "Warning: No Ray wheels found to install locally"
    fi
  fi
fi

if [ -z "${NO_CLONE}" ]; then
  TMPDIR=$(mktemp -d -t release-XXXXXXXXXX)
  echo "Cloning test repo ${RAY_TEST_REPO} branch ${RAY_TEST_BRANCH}"
  git clone --depth 1 -b "${RAY_TEST_BRANCH}" "${RAY_TEST_REPO}" "${TMPDIR}"
  pushd "${TMPDIR}/release" || true
fi

if [ -z "${NO_INSTALL}" ]; then
  pip install --use-deprecated=legacy-resolver -c requirements.txt -e .
fi

RETRY_NUM=0
MAX_RETRIES=${MAX_RETRIES-1}

if [ "${BUILDKITE_RETRY_COUNT-0}" -ge 1 ]; then
  echo "This is a manually triggered retry from the Buildkite web UI, so we set the number of infra retries to 1."
  MAX_RETRIES=1
fi

ALL_EXIT_CODES=()
while [ "$RETRY_NUM" -lt "$MAX_RETRIES" ]; do
  RETRY_NUM=$((RETRY_NUM + 1))

  if [ "$RETRY_NUM" -gt 1 ]; then
    # Sleep for random time between 30 and 90 minutes
    SLEEP_TIME=$((1800 + RANDOM % 5400))

    if [ -n "${OVERRIDE_SLEEP_TIME}" ]; then
      SLEEP_TIME=${OVERRIDE_SLEEP_TIME}
    fi

    echo "----------------------------------------"
    echo "Retry count: ${RETRY_NUM}/${MAX_RETRIES}. Sleeping for ${SLEEP_TIME} seconds before retrying the run."
    echo "----------------------------------------"
    sleep "${SLEEP_TIME}"
  fi

  if [ -z "${NO_ARTIFACTS}" ]; then
    sudo rm -rf "${RELEASE_RESULTS_DIR}"/* || true
  fi

  _term() {
    echo "[SCRIPT $(date +'%Y-%m-%d %H:%M:%S'),...] Caught SIGTERM signal, sending SIGTERM to release test script"
    kill "$proc"
    wait "$proc"
  }

  set +e
<<<<<<< HEAD
  # Ensure the termination/interrupt signal is passed to python
  trap 'kill "${python_pid}"; wait "${python_pid}"' SIGINT SIGTERM
  python "${RAY_TEST_SCRIPT}" "$@" &
  python_pid="$!"
  wait "${python_pid}"
=======

  trap _term SIGINT SIGTERM
  python "${RAY_TEST_SCRIPT}" "$@" &
  proc=$!

  wait "$proc"
>>>>>>> b26c67fa
  EXIT_CODE=$?

  set -e

<<<<<<< HEAD
=======
  trap -  # reset trap

>>>>>>> b26c67fa
  REASON=$(reason "${EXIT_CODE}")
  ALL_EXIT_CODES[${#ALL_EXIT_CODES[@]}]=$EXIT_CODE

  case ${EXIT_CODE} in
    0)
    echo "Script finished successfully on try ${RETRY_NUM}/${MAX_RETRIES}"
    break
    ;;
    30 | 31 | 32 | 33)
    echo "Script failed on try ${RETRY_NUM}/${MAX_RETRIES} with exit code ${EXIT_CODE} (${REASON})."
    ;;
    *)
    echo "Script failed on try ${RETRY_NUM}/${MAX_RETRIES} with exit code ${EXIT_CODE} (${REASON}), aborting."
    break
    ;;
  esac

done

if [ -z "${NO_ARTIFACTS}" ]; then
  sudo rm -rf /tmp/ray_release_test_artifacts/* || true
  sudo cp -rf "${RELEASE_RESULTS_DIR}"/* /tmp/ray_release_test_artifacts/ || true
fi

echo "----------------------------------------"
echo "Release test finished with final exit code ${EXIT_CODE} after ${RETRY_NUM}/${MAX_RETRIES} tries"
echo "Run results:"

COUNTER=1
for EX in "${ALL_EXIT_CODES[@]}"; do
  REASON=$(reason "${EX}")
  echo "  Run $COUNTER: Exit code = ${EX} (${REASON})"
  COUNTER=$((COUNTER + 1))
done

echo "----------------------------------------"

REASON=$(reason "${EXIT_CODE}")
echo "Final release test exit code is ${EXIT_CODE} (${REASON})"

if [ "$EXIT_CODE" -eq 0 ]; then
  echo "RELEASE MANAGER: This test seems to have passed."
elif [ "$EXIT_CODE" -ge 30 ] && [ "$EXIT_CODE" -lt 40 ]; then
  echo "RELEASE MANAGER: This is likely an infra error that can be solved by RESTARTING this test."
else
  echo "RELEASE MANAGER: This could be an error in the test. Please REVIEW THE LOGS and ping the test owner."
fi

if [ -z "${NO_CLONE}" ]; then
  popd || true
  rm -rf "${TMPDIR}" || true
fi

exit $EXIT_CODE<|MERGE_RESOLUTION|>--- conflicted
+++ resolved
@@ -110,29 +110,18 @@
   }
 
   set +e
-<<<<<<< HEAD
-  # Ensure the termination/interrupt signal is passed to python
-  trap 'kill "${python_pid}"; wait "${python_pid}"' SIGINT SIGTERM
-  python "${RAY_TEST_SCRIPT}" "$@" &
-  python_pid="$!"
-  wait "${python_pid}"
-=======
 
   trap _term SIGINT SIGTERM
   python "${RAY_TEST_SCRIPT}" "$@" &
   proc=$!
 
   wait "$proc"
->>>>>>> b26c67fa
   EXIT_CODE=$?
 
   set -e
 
-<<<<<<< HEAD
-=======
   trap -  # reset trap
 
->>>>>>> b26c67fa
   REASON=$(reason "${EXIT_CODE}")
   ALL_EXIT_CODES[${#ALL_EXIT_CODES[@]}]=$EXIT_CODE
 
