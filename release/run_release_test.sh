--- conflicted
+++ resolved
@@ -40,15 +40,6 @@
   HEAD_COMMIT=$(git rev-parse HEAD)
   HEAD_BRANCH=$(git rev-parse --abbrev-ref HEAD)
   echo "The test repo has head commit of ${HEAD_COMMIT}"
-<<<<<<< HEAD
-  # if [ "${HEAD_COMMIT}" != "${RAY_COMMIT_OF_WHEEL}" ]; then
-  #   echo "The checked out test code doesn't match with the installed wheel. \
-  #         This is likely due to a racing condition when a PR is landed between \
-  #         a wheel is installed and test code is checked out."
-  #   echo "Hard resetting from ${HEAD_COMMIT} to ${RAY_COMMIT_OF_WHEEL}."
-  #   git reset --hard "${RAY_COMMIT_OF_WHEEL}"
-  # fi
-=======
   if [[ "${HEAD_COMMIT}" != "${RAY_COMMIT_OF_WHEEL}" && ("${HEAD_BRANCH}" == "master" || "${HEAD_BRANCH}" = releases/*) ]]; then
     echo "The checked out test code doesn't match with the installed wheel. \
           This is likely due to a racing condition when a PR is landed between \
@@ -56,7 +47,6 @@
     echo "Hard resetting from ${HEAD_COMMIT} to ${RAY_COMMIT_OF_WHEEL}."
     git reset --hard "${RAY_COMMIT_OF_WHEEL}"
   fi
->>>>>>> 0e0be3a8
 fi
 
 if [ -z "${NO_INSTALL}" ]; then
