--- conflicted
+++ resolved
@@ -1,4888 +1,2550 @@
-<<<<<<< HEAD
-"""
-This is an end to end release test automation script used to kick off periodic
-release tests, running on Anyscale.
-
-The tool leverages app configs and compute templates.
-
-Calling this script will run a single release test.
-
-Example:
-
-python e2e.py --test-config ~/ray/release/xgboost_tests/xgboost_tests.yaml --test-name tune_small
-
-The following steps are then performed:
-
-1. It will look up the test tune_small in the file xgboost_tests.yaml
-2. It will fetch the specified app config and compute template and register
-   those with anyscale (if they don’t exist yet)
-3. It waits until the app config is built
-4. It then kicks off the script defined in the run block
-5. When the script is finished, it will fetch the latest logs, the full log
-   output, and any artifacts specified in the artifacts block.
-6. The full logs and artifacts will be stored in a s3 bucket
-7. It will also fetch the json file specified in the run block as results.
-   This is the file where you should write your metrics to.
-8. All results are then stored in a database.
-   Specifically it will store the following fields:
-   - Timestamp
-   - Test name
-   - Status (finished, error, timeout, invalid)
-   - Last logs (50 lines)
-   - results (see above)
-   - artifacts (links to s3 files)
-
-Then the script exits. If an error occurs at any time, a fail result is
-written to the database.
-
-Exit codes
-----------
-The script exits with code 0 on success, i.e. if the test has been run
-end to end without failures and the subsequent results checks have passed.
-In all other cases, an exit code > 0 is returned.
-
-Exit code 1 is the general failure exit code returned by Python when we
-encounter an error that isn't caught by the rest of the script.
-
-Generally, we try to catch errors as they occur, and return a specific exit
-code that can be used in automation tools to e.g. retry a test when nodes
-didn't come up in time.
-
-These exit codes are defined in the ``ExitCode`` enum below.
-
-Writing a new release test
---------------------------
-Each release test requires the following:
-
-1. It has to be added in a release test yaml file, describing meta information
-   about the test (e.g. name, command to run, timeout)
-2. You need an app config yaml
-3. You need a compute template yaml
-4. You need to define a command to run. This is usually a python script.
-   The command should accept (or ignore) a single optional
-   `--smoke-test` argument.
-   Usually the command should write its result metrics to a json file.
-   The json filename is available in the TEST_OUTPUT_JSON env variable.
-5. Add your test in release/.buildkite/build_pipeline.py.
-
-The script will have access to these environment variables:
-
-    "RAY_ADDRESS": os.environ.get("RAY_ADDRESS", "auto")
-    "TEST_OUTPUT_JSON": results_json_filename
-    "IS_SMOKE_TEST": "1" if smoke_test else "0"
-
-For an example, take a look at the XGBoost test suite:
-
-https://github.com/ray-project/ray/blob/master/release/xgboost_tests/xgboost_tests.yaml
-
-These all use the same app configs and similar compute templates. This means
-that app configs can be re-used across runs and only have to be built ones.
-
-App configs and compute templates can interpret environment variables.
-A notable one is the `RAY_WHEELS` variable which points to the wheels that
-should be tested (e.g. latest master wheels). You might want to include
-something like this in your `post_build_cmds`:
-
-  - pip3 install -U {{ env["RAY_WHEELS"] | default("ray") }}
-
-If you want to force rebuilds, consider using something like
-
-  - echo {{ env["TIMESTAMP"] }}
-
-so that your app configs changes each time the script is executed. If you
-only want to trigger rebuilds once per day, use `DATESTAMP` instead:
-
-  - echo {{ env["DATESTAMP"] }}
-
-Local testing
--------------
-Make sure to set these environment variables:
-
-- ANYSCALE_CLI_TOKEN (should contain your anyscale credential token)
-- ANYSCALE_PROJECT (should point to a project ID you have access to)
-
-A test can then be run like this:
-
-python e2e.py --test-config ~/ray/release/xgboost_tests/xgboost_tests.yaml --test-name tune_small
-
-Using Compilation on Product + App Config Override
---------------------------------------------------
-For quick iteration when debugging a release test, go/compile-on-product allows
-you to easily modify and recompile Ray, such that the recompilation happens
-within an app build step and can benefit from a warm Bazel cache. See
-go/compile-on-product for more information.
-
-After kicking off the app build, you can give the app config ID to this script
-as an app config override, where the indicated app config will be used instead
-of the app config given in the test config. E.g., running
-
-python e2e.py --test-config ~/ray/benchmarks/benchmark_tests.yaml --test-name=single_node --app-config-id-override=apt_TBngEXXXrhipMXgexVcrpC9i
-
-would run the single_node benchmark test with the apt_TBngEXXXrhipMXgexVcrpC9i
-app config instead of the app config given in
-~/ray/benchmarks/benchmark_tests.yaml. If the build for the app config is still
-in progress, the script will wait until it completes, same as for a locally
-defined app config.
-
-Running on Head Node vs Running with Anyscale Connect
------------------------------------------------------
-By default release tests run their drivers on the head node. Support is being
-added to run release tests that execute the driver as a subprocess and run
-the workload on Anyscale product via Anyscale connect.
-Note that when the driver in the test is a subprocess of releaser, releaser
-cannot be terminated before the test finishes.
-Other known feature gaps when running with Anyscale connect:
-- Kicking off a test or checking progress is not supported.
-- Downloading / uploading logs and artifacts are unsupported.
-- Logs from remote may not have finished streaming, before the driver exits.
-
-Long running tests
-------------------
-Long running tests can be kicked off with by adding the --kick-off-only
-parameters to the e2e script. The status can then be checked with the
---check command.
-
-Long running test sessions will be terminated after `timeout` seconds, after
-which the latest result in the TEST_OUTPUT_JSON will be reported. Thus,
-long running release tests should update this file periodically.
-
-There are also two config options to configure behavior. The `time_key` is
-needed to track the latest update of the TEST_OUTPUT_JSON and should contain
-a floating point number (usually `time.time()`). The `max_update_delay` then
-specified the maximum time in seconds that can be passed without an update
-to the results json. If the output file hasn't been updated in e.g. 60 seconds,
-this could indicate that the command is stale/frozen, and thus should fail.
-
-Release test yaml example
--------------------------
-- name: example
-  owner:
-    mail: "kai@anyscale.com"  # Currently not used
-    slack: "@tune-team"  # Currentl not used
-
-  cluster:
-    app_config: app_config.yaml  # Relative to the release test yaml
-    compute_template: tpl_cpu.yaml
-
-  run:
-    timeout: 600  # in seconds
-    prepare: python wait_cluster.py 4 600  # prepare cmd to run before test
-    script: python workloads/train.py  # actual release test command
-
-    # Only needed for long running test
-    time_key: last_update  # Key in the results json indicating current time
-    max_update_delay: 30  # If state hasn't been updated in 30s, terminate
-
-  # This block is optional
-  artifacts:
-    # Artifact name: location on head node
-    - detailed_output: detailed_output.csv
-
-  # This block is optional. If present, the contents will be
-  # deep updated for smoke testing
-  smoke_test:
-    cluster:
-      compute_template: tpl_cpu_smoketest.yaml
-
-"""  # noqa: E501
-import argparse
-import enum
-
-import boto3
-import collections
-import copy
-import datetime
-import hashlib
-import jinja2
-import json
-import logging
-import multiprocessing
-import os
-import requests
-import shutil
-import subprocess
-import sys
-import re
-import tempfile
-import time
-from queue import Empty
-from typing import Any, Dict, Optional, Tuple, List
-
-import yaml
-
-import anyscale
-import anyscale.conf
-from anyscale.api import instantiate_api_client
-from anyscale.controllers.session_controller import SessionController
-from anyscale.sdk.anyscale_client.sdk import AnyscaleSDK
-
-logger = logging.getLogger()
-logger.setLevel(logging.INFO)
-handler = logging.StreamHandler(stream=sys.stdout)
-formatter = logging.Formatter(
-    fmt="[%(levelname)s %(asctime)s] " "%(filename)s: %(lineno)d  " "%(message)s"
-)
-handler.setFormatter(formatter)
-logger.addHandler(handler)
-
-
-def _format_link(link: str):
-    # Use ANSI escape code to allow link to be clickable
-    # https://buildkite.com/docs/pipelines/links-and-images
-    # -in-log-output
-    return r"\033]1339;url='" + link + r"'\a\n"
-
-
-def getenv_default(key: str, default: Optional[str] = None):
-    """Return environment variable with default value"""
-    # If the environment variable is set but "", still return default
-    return os.environ.get(key, None) or default
-
-
-GLOBAL_CONFIG = {
-    "ANYSCALE_USER": getenv_default("ANYSCALE_USER", "release-automation@anyscale.com"),
-    "ANYSCALE_HOST": getenv_default("ANYSCALE_HOST", "https://beta.anyscale.com"),
-    "ANYSCALE_CLI_TOKEN": getenv_default("ANYSCALE_CLI_TOKEN"),
-    "ANYSCALE_CLOUD_ID": getenv_default(
-        "ANYSCALE_CLOUD_ID", "cld_4F7k8814aZzGG8TNUGPKnc"
-    ),  # anyscale_default_cloud
-    "ANYSCALE_PROJECT": getenv_default("ANYSCALE_PROJECT", ""),
-    "RAY_VERSION": getenv_default("RAY_VERSION", "2.0.0.dev0"),
-    "RAY_REPO": getenv_default("RAY_REPO", "https://github.com/ray-project/ray.git"),
-    "RAY_BRANCH": getenv_default("RAY_BRANCH", "master"),
-    "RELEASE_AWS_BUCKET": getenv_default(
-        "RELEASE_AWS_BUCKET", "ray-release-automation-results"
-    ),
-    "RELEASE_AWS_LOCATION": getenv_default("RELEASE_AWS_LOCATION", "dev"),
-    "RELEASE_AWS_DB_NAME": getenv_default("RELEASE_AWS_DB_NAME", "ray_ci"),
-    "RELEASE_AWS_DB_TABLE": getenv_default(
-        "RELEASE_AWS_DB_TABLE", "release_test_result"
-    ),
-    "RELEASE_AWS_DB_SECRET_ARN": getenv_default(
-        "RELEASE_AWS_DB_SECRET_ARN",
-        "arn:aws:secretsmanager:us-west-2:029272617770:secret:"
-        "rds-db-credentials/cluster-7RB7EYTTBK2EUC3MMTONYRBJLE/ray_ci-MQN2hh",
-    ),
-    "RELEASE_AWS_DB_RESOURCE_ARN": getenv_default(
-        "RELEASE_AWS_DB_RESOURCE_ARN",
-        "arn:aws:rds:us-west-2:029272617770:cluster:ci-reporting",
-    ),
-    "RELEASE_RESULTS_DIR": getenv_default(
-        "RELEASE_RESULTS_DIR", "/tmp/ray_release_test_artifacts"
-    ),
-    "DATESTAMP": str(datetime.datetime.now().strftime("%Y%m%d")),
-    "TIMESTAMP": str(int(datetime.datetime.now().timestamp())),
-    "EXPIRATION_1D": str(
-        (datetime.datetime.now() + datetime.timedelta(days=1)).strftime("%Y-%m-%d")
-    ),
-    "EXPIRATION_2D": str(
-        (datetime.datetime.now() + datetime.timedelta(days=2)).strftime("%Y-%m-%d")
-    ),
-    "EXPIRATION_3D": str(
-        (datetime.datetime.now() + datetime.timedelta(days=3)).strftime("%Y-%m-%d")
-    ),
-    "REPORT_RESULT": getenv_default("REPORT_RESULT", ""),
-}
-
-REPORT_S = 30
-RETRY_MULTIPLIER = 2
-
-
-class ExitCode(enum.Enum):
-    # If you change these, also change the `retry` section
-    # in `build_pipeline.py` and the `reason()` function in `run_e2e.sh`
-    UNSPECIFIED = 2
-    UNKNOWN = 3
-    RUNTIME_ERROR = 4
-    COMMAND_ERROR = 5
-    COMMAND_TIMEOUT = 6
-    PREPARE_TIMEOUT = 7
-    FILESYNC_TIMEOUT = 8
-    SESSION_TIMEOUT = 9
-    PREPARE_ERROR = 10
-    APPCONFIG_BUILD_ERROR = 11
-    INFRA_ERROR = 12
-
-
-def exponential_backoff_retry(f, retry_exceptions, initial_retry_delay_s, max_retries):
-    retry_cnt = 0
-    retry_delay_s = initial_retry_delay_s
-    while True:
-        try:
-            return f()
-        except retry_exceptions as e:
-            retry_cnt += 1
-            if retry_cnt > max_retries:
-                raise
-            logger.info(
-                f"Retry function call failed due to {e} "
-                f"in {retry_delay_s} seconds..."
-            )
-            time.sleep(retry_delay_s)
-            retry_delay_s *= RETRY_MULTIPLIER
-
-
-def maybe_fetch_api_token():
-    if GLOBAL_CONFIG["ANYSCALE_CLI_TOKEN"] is None:
-        logger.info("Missing ANYSCALE_CLI_TOKEN, retrieving from AWS secrets store")
-        # NOTE(simon) This should automatically retrieve
-        # release-automation@anyscale.com's anyscale token
-        GLOBAL_CONFIG["ANYSCALE_CLI_TOKEN"] = boto3.client(
-            "secretsmanager", region_name="us-west-2"
-        ).get_secret_value(
-            SecretId="arn:aws:secretsmanager:us-west-2:029272617770:secret:"
-            "release-automation/"
-            "anyscale-token20210505220406333800000001-BcUuKB"
-        )[
-            "SecretString"
-        ]
-
-
-class PrepareCommandRuntimeError(RuntimeError):
-    pass
-
-
-class ReleaseTestRuntimeError(RuntimeError):
-    pass
-
-
-class ReleaseTestInfraError(ReleaseTestRuntimeError):
-    pass
-
-
-class ReleaseTestTimeoutError(ReleaseTestRuntimeError):
-    pass
-
-
-class SessionTimeoutError(ReleaseTestTimeoutError):
-    pass
-
-
-class FileSyncTimeoutError(ReleaseTestTimeoutError):
-    pass
-
-
-class CommandTimeoutError(ReleaseTestTimeoutError):
-    pass
-
-
-class PrepareCommandTimeoutError(ReleaseTestTimeoutError):
-    pass
-
-
-# e.g., App config failure.
-class AppConfigBuildFailure(RuntimeError):
-    pass
-
-
-class State:
-    def __init__(self, state: str, timestamp: float, data: Any):
-        self.state = state
-        self.timestamp = timestamp
-        self.data = data
-
-
-sys.path.insert(0, anyscale.ANYSCALE_RAY_DIR)
-
-
-def anyscale_project_url(project_id: str):
-    return (
-        f"{GLOBAL_CONFIG['ANYSCALE_HOST']}"
-        f"/o/anyscale-internal/projects/{project_id}"
-        f"/?tab=session-list"
-    )
-
-
-def anyscale_session_url(project_id: str, session_id: str):
-    return (
-        f"{GLOBAL_CONFIG['ANYSCALE_HOST']}"
-        f"/o/anyscale-internal/projects/{project_id}"
-        f"/clusters/{session_id}"
-    )
-
-
-def anyscale_compute_tpl_url(compute_tpl_id: str):
-    return (
-        f"{GLOBAL_CONFIG['ANYSCALE_HOST']}"
-        f"/o/anyscale-internal/configurations/cluster-computes"
-        f"/{compute_tpl_id}"
-    )
-
-
-def anyscale_app_config_build_url(build_id: str):
-    return (
-        f"{GLOBAL_CONFIG['ANYSCALE_HOST']}"
-        f"/o/anyscale-internal/configurations/app-config-details"
-        f"/{build_id}"
-    )
-
-
-def wheel_url(ray_version, git_branch, git_commit):
-    return (
-        f"https://s3-us-west-2.amazonaws.com/ray-wheels/"
-        f"{git_branch}/{git_commit}/"
-        f"ray-{ray_version}-cp37-cp37m-manylinux2014_x86_64.whl"
-    )
-
-
-def wheel_exists(ray_version, git_branch, git_commit):
-    url = wheel_url(ray_version, git_branch, git_commit)
-    return requests.head(url).status_code == 200
-
-
-def commit_or_url(commit_or_url: str) -> str:
-    if commit_or_url.startswith("http"):
-        url = None
-        # Directly return the S3 url
-        if "s3" in commit_or_url and "amazonaws.com" in commit_or_url:
-            url = commit_or_url
-        # Resolve the redirects for buildkite artifacts
-        # This is needed because otherwise pip won't recognize the file name.
-        elif "buildkite.com" in commit_or_url and "artifacts" in commit_or_url:
-            url = requests.head(commit_or_url, allow_redirects=True).url
-        if url is not None:
-            # Extract commit from url so that we can do the
-            # commit sanity check later.
-            p = re.compile("/([a-f0-9]{40})/")
-            m = p.search(url)
-            if m is not None:
-                os.environ["RAY_COMMIT"] = m.group(1)
-            return url
-
-    # Else, assume commit
-    os.environ["RAY_COMMIT"] = commit_or_url
-    return wheel_url(
-        GLOBAL_CONFIG["RAY_VERSION"], GLOBAL_CONFIG["RAY_BRANCH"], commit_or_url
-    )
-
-
-def get_latest_commits(repo: str, branch: str = "master") -> List[str]:
-    cur = os.getcwd()
-    with tempfile.TemporaryDirectory() as tmpdir:
-        os.chdir(tmpdir)
-
-        clone_cmd = [
-            "git",
-            "clone",
-            "--filter=tree:0",
-            "--no-checkout",
-            # "--single-branch",
-            # "--depth=10",
-            f"--branch={branch}",
-            repo,
-            tmpdir,
-        ]
-        log_cmd = [
-            "git",
-            "log",
-            "-n",
-            "10",
-            "--pretty=format:%H",
-        ]
-
-        subprocess.check_output(clone_cmd)
-        commits = (
-            subprocess.check_output(log_cmd).decode(sys.stdout.encoding).split("\n")
-        )
-    os.chdir(cur)
-    return commits
-
-
-def find_ray_wheels(repo: str, branch: str, version: str):
-    url = None
-    commits = get_latest_commits(repo, branch)
-    logger.info(f"Latest 10 commits for branch {branch}: {commits}")
-    for commit in commits:
-        if wheel_exists(version, branch, commit):
-            url = wheel_url(version, branch, commit)
-            os.environ["RAY_WHEELS"] = url
-            os.environ["RAY_COMMIT"] = commit
-            logger.info(
-                f"Found wheels URL for Ray {version}, branch {branch}: " f"{url}"
-            )
-            break
-    return url
-
-
-def populate_wheels_sanity_check(commit: Optional[str] = None):
-    if not commit:
-        cmd = (
-            "python -c 'import ray; print("
-            '"No commit sanity check available, but this is the '
-            "Ray wheel commit:\", ray.__commit__)'"
-        )
-    else:
-        cmd = (
-            f"python -c 'import ray; "
-            f'assert ray.__commit__ == "{commit}", ray.__commit__\''
-        )
-    os.environ["RAY_WHEELS_SANITY_CHECK"] = cmd
-
-
-def _check_stop(stop_event: multiprocessing.Event, timeout_type: str):
-    if stop_event.is_set():
-        if timeout_type == "prepare_command":
-            raise PrepareCommandTimeoutError(
-                "Process timed out in the prepare command stage."
-            )
-        if timeout_type == "command":
-            raise CommandTimeoutError("Process timed out while running a command.")
-        elif timeout_type == "file_sync":
-            raise FileSyncTimeoutError("Process timed out while syncing files.")
-        elif timeout_type == "session":
-            raise SessionTimeoutError("Process timed out while starting a session.")
-        else:
-            assert False, "Unexpected timeout type."
-
-
-def _deep_update(d, u):
-    for k, v in u.items():
-        if isinstance(v, collections.abc.Mapping):
-            d[k] = _deep_update(d.get(k, {}), v)
-        else:
-            d[k] = v
-    return d
-
-
-def _dict_hash(dt: Dict[Any, Any]) -> str:
-    json_str = json.dumps(dt, sort_keys=True, ensure_ascii=True)
-    sha = hashlib.sha256()
-    sha.update(json_str.encode())
-    return sha.hexdigest()
-
-
-def _load_config(local_dir: str, config_file: Optional[str]) -> Optional[Dict]:
-    if not config_file:
-        return None
-
-    config_path = os.path.join(local_dir, config_file)
-    with open(config_path, "rt") as f:
-        # Todo: jinja2 render
-        content = f.read()
-
-    env = copy.deepcopy(os.environ)
-    env.update(GLOBAL_CONFIG)
-
-    content = jinja2.Template(content).render(env=env)
-    return yaml.safe_load(content)
-
-
-def has_errored(result: Dict[Any, Any]) -> bool:
-    return result.get("status", "invalid") != "finished"
-
-
-def maybe_get_alert_for_result(result_dict: Dict[str, Any]) -> Optional[str]:
-    # If we get a result dict, check if any alerts should be raised
-    from alert import SUITE_TO_FN, default_handle_result
-
-    logger.info("Checking if results are valid...")
-
-    # Copy dict because we modify kwargs here
-    handle_result_kwargs = result_dict.copy()
-    handle_result_kwargs["created_on"] = None
-
-    test_suite = handle_result_kwargs.get("test_suite", None)
-
-    handle_fn = SUITE_TO_FN.get(test_suite, None)
-    if not handle_fn:
-        logger.warning(f"No handle for suite {test_suite}")
-        alert = default_handle_result(**handle_result_kwargs)
-    else:
-        alert = handle_fn(**handle_result_kwargs)
-
-    return alert
-
-
-def report_result(
-    test_suite: str,
-    test_name: str,
-    status: str,
-    last_logs: str,
-    results: Dict[Any, Any],
-    artifacts: Dict[Any, Any],
-    category: str,
-):
-    now = datetime.datetime.utcnow()
-    rds_data_client = boto3.client("rds-data", region_name="us-west-2")
-
-    schema = GLOBAL_CONFIG["RELEASE_AWS_DB_TABLE"]
-
-    sql = (
-        f"INSERT INTO {schema} "
-        f"(created_on, test_suite, test_name, status, last_logs, "
-        f"results, artifacts, category) "
-        f"VALUES (:created_on, :test_suite, :test_name, :status, :last_logs, "
-        f":results, :artifacts, :category)"
-    )
-    parameters = [
-        {
-            "name": "created_on",
-            "typeHint": "TIMESTAMP",
-            "value": {"stringValue": now.strftime("%Y-%m-%d %H:%M:%S")},
-        },
-        {"name": "test_suite", "value": {"stringValue": test_suite}},
-        {"name": "test_name", "value": {"stringValue": test_name}},
-        {"name": "status", "value": {"stringValue": status}},
-        {"name": "last_logs", "value": {"stringValue": last_logs}},
-        {
-            "name": "results",
-            "typeHint": "JSON",
-            "value": {"stringValue": json.dumps(results)},
-        },
-        {
-            "name": "artifacts",
-            "typeHint": "JSON",
-            "value": {"stringValue": json.dumps(artifacts)},
-        },
-        {"name": "category", "value": {"stringValue": category}},
-    ]
-
-    # Default boto3 call timeout is 45 seconds.
-    retry_delay_s = 64
-    MAX_RDS_RETRY = 3
-    exponential_backoff_retry(
-        lambda: rds_data_client.execute_statement(
-            database=GLOBAL_CONFIG["RELEASE_AWS_DB_NAME"],
-            parameters=parameters,
-            secretArn=GLOBAL_CONFIG["RELEASE_AWS_DB_SECRET_ARN"],
-            resourceArn=GLOBAL_CONFIG["RELEASE_AWS_DB_RESOURCE_ARN"],
-            schema=schema,
-            sql=sql,
-        ),
-        retry_exceptions=rds_data_client.exceptions.StatementTimeoutException,
-        initial_retry_delay_s=retry_delay_s,
-        max_retries=MAX_RDS_RETRY,
-    )
-    logger.info("Result has been persisted to the database")
-
-
-def log_results_and_artifacts(result: Dict):
-    results = result.get("results", {})
-    if results:
-        msg = "Observed the following results:\n\n"
-
-        for key, val in results.items():
-            msg += f"  {key} = {val}\n"
-    else:
-        msg = "Did not find any results."
-    logger.info(msg)
-
-    artifacts = result.get("artifacts", {})
-    if artifacts:
-        msg = "Saved the following artifacts:\n\n"
-
-        for key, val in artifacts.items():
-            msg += f"  {key} = {val}\n"
-    else:
-        msg = "Did not find any artifacts."
-    logger.info(msg)
-
-
-def _cleanup_session(sdk: AnyscaleSDK, session_id: str):
-    if session_id:
-        # Just trigger a request. No need to wait until session shutdown.
-        sdk.terminate_session(session_id=session_id, terminate_session_options={})
-
-
-def search_running_session(
-    sdk: AnyscaleSDK, project_id: str, session_name: str
-) -> Optional[str]:
-    session_id = None
-
-    logger.info(f"Looking for existing session with name {session_name}")
-
-    result = sdk.search_sessions(
-        project_id=project_id, sessions_query=dict(name=dict(equals=session_name))
-    )
-
-    if len(result.results) > 0 and result.results[0].state == "Running":
-        logger.info("Found existing session.")
-        session_id = result.results[0].id
-    return session_id
-
-
-def find_cloud_by_name(
-    sdk: AnyscaleSDK, cloud_name: str, _repeat: bool = True
-) -> Optional[str]:
-    cloud_id = None
-    logger.info(f"Looking up cloud with name `{cloud_name}`. ")
-
-    paging_token = None
-    while not cloud_id:
-        result = sdk.search_clouds(
-            clouds_query=dict(paging=dict(count=50, paging_token=paging_token))
-        )
-
-        paging_token = result.metadata.next_paging_token
-
-        for res in result.results:
-            if res.name == cloud_name:
-                cloud_id = res.id
-                logger.info(f"Found cloud with name `{cloud_name}` as `{cloud_id}`")
-                break
-
-        if not paging_token or cloud_id or not len(result.results):
-            break
-
-    return cloud_id
-
-
-def create_or_find_compute_template(
-    sdk: AnyscaleSDK, project_id: str, compute_tpl: Dict[Any, Any], _repeat: bool = True
-) -> Tuple[Optional[str], Optional[str]]:
-    compute_tpl_id = None
-    compute_tpl_name = None
-    if compute_tpl:
-        # As of Anyscale 0.4.1, it is an error to use the same compute template
-        # name within the same organization, between different projects.
-        compute_tpl_name = f"{project_id}/compute/{_dict_hash(compute_tpl)}"
-
-        logger.info(
-            f"Tests uses compute template "
-            f"with name {compute_tpl_name}. Looking up existing "
-            f"templates."
-        )
-
-        paging_token = None
-        while not compute_tpl_id:
-            result = sdk.search_compute_templates(
-                dict(
-                    project_id=project_id,
-                    name=dict(equals=compute_tpl_name),
-                    include_anonymous=True,
-                ),
-                paging_token=paging_token,
-            )
-            paging_token = result.metadata.next_paging_token
-
-            for res in result.results:
-                if res.name == compute_tpl_name:
-                    compute_tpl_id = res.id
-                    logger.info(f"Template already exists with ID {compute_tpl_id}")
-                    break
-
-            if not paging_token:
-                break
-
-        if not compute_tpl_id:
-            logger.info(
-                f"Compute template not found. "
-                f"Creating with name {compute_tpl_name}."
-            )
-            try:
-                result = sdk.create_compute_template(
-                    dict(
-                        name=compute_tpl_name, project_id=project_id, config=compute_tpl
-                    )
-                )
-                compute_tpl_id = result.result.id
-            except Exception as e:
-                if _repeat:
-                    logger.warning(
-                        f"Got exception when trying to create compute "
-                        f"template: {e}. Sleeping for 10 seconds and then "
-                        f"try again once..."
-                    )
-                    time.sleep(10)
-                    return create_or_find_compute_template(
-                        sdk=sdk,
-                        project_id=project_id,
-                        compute_tpl=compute_tpl,
-                        _repeat=False,
-                    )
-
-                raise e
-
-            logger.info(f"Compute template created with ID {compute_tpl_id}")
-
-    return compute_tpl_id, compute_tpl_name
-
-
-def create_or_find_app_config(
-    sdk: AnyscaleSDK, project_id: str, app_config: Dict[Any, Any], _repeat: bool = True
-) -> Tuple[Optional[str], Optional[str]]:
-    app_config_id = None
-    app_config_name = None
-    if app_config:
-        app_config_name = f"{project_id}-{_dict_hash(app_config)}"
-
-        logger.info(
-            f"Test uses an app config with hash {app_config_name}. "
-            f"Looking up existing app configs with this name."
-        )
-
-        paging_token = None
-        while not app_config_id:
-            result = sdk.list_app_configs(
-                project_id=project_id, count=50, paging_token=paging_token
-            )
-            paging_token = result.metadata.next_paging_token
-
-            for res in result.results:
-                if res.name == app_config_name:
-                    app_config_id = res.id
-                    logger.info(f"App config already exists with ID {app_config_id}")
-                    break
-
-            if not paging_token or app_config_id:
-                break
-
-        if not app_config_id:
-            logger.info("App config not found. Creating new one.")
-            try:
-                result = sdk.create_app_config(
-                    dict(
-                        name=app_config_name,
-                        project_id=project_id,
-                        config_json=app_config,
-                    )
-                )
-                app_config_id = result.result.id
-            except Exception as e:
-                if _repeat:
-                    logger.warning(
-                        f"Got exception when trying to create app "
-                        f"config: {e}. Sleeping for 10 seconds and then "
-                        f"try again once..."
-                    )
-                    time.sleep(10)
-                    return create_or_find_app_config(
-                        sdk=sdk,
-                        project_id=project_id,
-                        app_config=app_config,
-                        _repeat=False,
-                    )
-
-                raise e
-
-            logger.info(f"App config created with ID {app_config_id}")
-
-    return app_config_id, app_config_name
-
-
-def run_bash_script(local_dir: str, bash_script: str):
-    previous_dir = os.getcwd()
-
-    bash_script_local_dir = os.path.dirname(bash_script)
-    file_name = os.path.basename(bash_script)
-
-    full_local_dir = os.path.join(local_dir, bash_script_local_dir)
-    os.chdir(full_local_dir)
-
-    subprocess.run("./" + file_name, shell=True, check=True)
-
-    os.chdir(previous_dir)
-
-
-def install_app_config_packages(app_config: Dict[Any, Any]):
-    os.environ.update(app_config.get("env_vars", {}))
-    packages = app_config["python"]["pip_packages"]
-    for package in packages:
-        subprocess.check_output(["pip", "install", "-U", package], text=True)
-
-
-def install_matching_ray():
-    wheel = os.environ.get("RAY_WHEELS", None)
-    if not wheel:
-        return
-    assert "manylinux2014_x86_64" in wheel, wheel
-    if sys.platform == "darwin":
-        platform = "macosx_10_15_intel"
-    elif sys.platform == "win32":
-        platform = "win_amd64"
-    else:
-        platform = "manylinux2014_x86_64"
-    wheel = wheel.replace("manylinux2014_x86_64", platform)
-    subprocess.check_output(["pip", "uninstall", "-y", "ray"], text=True)
-    subprocess.check_output(["pip", "install", "-U", wheel], text=True)
-
-
-def wait_for_build_or_raise(
-    sdk: AnyscaleSDK, app_config_id: Optional[str]
-) -> Optional[str]:
-    if not app_config_id:
-        return None
-
-    # Fetch build
-    build_id = None
-    last_status = None
-    result = sdk.list_builds(app_config_id)
-    for build in sorted(result.results, key=lambda b: b.created_at):
-        build_id = build.id
-        last_status = build.status
-
-        if build.status == "failed":
-            continue
-
-        if build.status == "succeeded":
-            logger.info(
-                f"Link to app config build: "
-                f"{_format_link(anyscale_app_config_build_url(build_id))}"
-            )
-            return build_id
-
-    if last_status == "failed":
-        raise AppConfigBuildFailure("App config build failed.")
-
-    if not build_id:
-        raise AppConfigBuildFailure("No build found for app config.")
-
-    # Build found but not failed/finished yet
-    completed = False
-    start_wait = time.time()
-    next_report = start_wait + REPORT_S
-    logger.info(f"Waiting for build {build_id} to finish...")
-    logger.info(f"Track progress here: " f"{anyscale_app_config_build_url(build_id)}")
-    while not completed:
-        now = time.time()
-        if now > next_report:
-            logger.info(
-                f"... still waiting for build {build_id} to finish "
-                f"({int(now - start_wait)} seconds) ..."
-            )
-            next_report = next_report + REPORT_S
-
-        result = sdk.get_build(build_id)
-        build = result.result
-
-        if build.status == "failed":
-            raise AppConfigBuildFailure(
-                f"App config build failed. Please see "
-                f"{anyscale_app_config_build_url(build_id)} for details"
-            )
-
-        if build.status == "succeeded":
-            logger.info("Build succeeded.")
-            return build_id
-
-        completed = build.status not in ["in_progress", "pending"]
-
-        if completed:
-            raise AppConfigBuildFailure(
-                f"Unknown build status: {build.status}. Please see "
-                f"{anyscale_app_config_build_url(build_id)} for details"
-            )
-
-        time.sleep(1)
-
-    return build_id
-
-
-def run_job(
-    cluster_name: str,
-    compute_tpl_name: str,
-    cluster_env_name: str,
-    job_name: str,
-    min_workers: str,
-    script: str,
-    script_args: List[str],
-    env_vars: Dict[str, str],
-    autosuspend: int,
-) -> Tuple[int, str]:
-    # Start cluster and job
-    address = f"anyscale://{cluster_name}?autosuspend={autosuspend}"
-    logger.info(f"Starting job {job_name} with Ray address: {address}")
-    env = copy.deepcopy(os.environ)
-    env.update(GLOBAL_CONFIG)
-    env.update(env_vars)
-    env["RAY_ADDRESS"] = address
-    env["RAY_JOB_NAME"] = job_name
-    env["RAY_RELEASE_MIN_WORKERS"] = str(min_workers)
-    proc = subprocess.Popen(
-        script.split(" ") + script_args,
-        env=env,
-        stdout=subprocess.PIPE,
-        stderr=subprocess.STDOUT,
-        text=True,
-    )
-    proc.stdout.reconfigure(line_buffering=True)
-    logs = ""
-    for line in proc.stdout:
-        logs += line
-        sys.stdout.write(line)
-    proc.wait()
-    return proc.returncode, logs
-
-
-def create_and_wait_for_session(
-    sdk: AnyscaleSDK,
-    stop_event: multiprocessing.Event,
-    session_name: str,
-    session_options: Dict[Any, Any],
-    project_id: str,
-) -> str:
-    # Create session
-    logger.info(f"Creating session {session_name}")
-    result = sdk.create_session(session_options)
-    session_id = result.result.id
-
-    # Trigger session start
-    logger.info(f"Starting session {session_name} ({session_id})")
-    session_url = anyscale_session_url(
-        project_id=GLOBAL_CONFIG["ANYSCALE_PROJECT"], session_id=session_id
-    )
-    logger.info(f"Link to session: {_format_link(session_url)}")
-
-    result = sdk.start_session(session_id, start_session_options={})
-    sop_id = result.result.id
-    completed = result.result.completed
-
-    # Wait for session
-    logger.info(f"Waiting for session {session_name}...")
-    start_wait = time.time()
-    next_report = start_wait + REPORT_S
-    while not completed:
-        # Sleep 1 sec before next check.
-        time.sleep(1)
-
-        session_operation_response = sdk.get_session_operation(
-            sop_id, _request_timeout=30
-        )
-        session_operation = session_operation_response.result
-        completed = session_operation.completed
-
-        _check_stop(stop_event, "session")
-        now = time.time()
-        if now > next_report:
-            logger.info(
-                f"... still waiting for session {session_name} "
-                f"({int(now - start_wait)} seconds) ..."
-            )
-            next_report = next_report + REPORT_S
-
-    result = sdk.get_session(session_id)
-    if not result.result.state != "Active":
-        raise ReleaseTestInfraError(
-            f"Cluster did not come up - most likely the nodes are currently "
-            f"not available. Please check the cluster startup logs: "
-            f"{anyscale_session_url(project_id, session_id)}"
-        )
-
-    return session_id
-
-
-def run_session_command(
-    sdk: AnyscaleSDK,
-    session_id: str,
-    cmd_to_run: str,
-    result_queue: multiprocessing.Queue,
-    env_vars: Dict[str, str],
-    state_str: str = "CMD_RUN",
-) -> Tuple[str, int]:
-    full_cmd = " ".join(f"{k}={v}" for k, v in env_vars.items()) + " " + cmd_to_run
-
-    logger.info(f"Running command in session {session_id}: \n" f"{full_cmd}")
-    session_url = anyscale_session_url(
-        project_id=GLOBAL_CONFIG["ANYSCALE_PROJECT"], session_id=session_id
-    )
-    logger.info(f"Link to session: {_format_link(session_url)}")
-    result_queue.put(State(state_str, time.time(), None))
-    result = sdk.create_session_command(
-        dict(session_id=session_id, shell_command=full_cmd)
-    )
-
-    scd_id = result.result.id
-    return scd_id, result
-
-
-def wait_for_session_command_to_complete(
-    create_session_command_result,
-    sdk: AnyscaleSDK,
-    scd_id: str,
-    stop_event: multiprocessing.Event,
-    state_str: str = "CMD_RUN",
-):
-    result = create_session_command_result
-    completed = result.result.finished_at is not None
-    start_wait = time.time()
-    next_report = start_wait + REPORT_S
-    while not completed:
-        # Sleep 1 sec before next check.
-        time.sleep(1)
-
-        result = exponential_backoff_retry(
-            lambda: sdk.get_session_command(session_command_id=scd_id),
-            retry_exceptions=Exception,
-            initial_retry_delay_s=10,
-            max_retries=3,
-        )
-        completed = result.result.finished_at
-
-        if state_str == "CMD_RUN":
-            _check_stop(stop_event, "command")
-        elif state_str == "CMD_PREPARE":
-            _check_stop(stop_event, "prepare_command")
-
-        now = time.time()
-        if now > next_report:
-            logger.info(
-                f"... still waiting for command to finish "
-                f"({int(now - start_wait)} seconds) ..."
-            )
-            next_report = next_report + REPORT_S
-
-    status_code = result.result.status_code
-    runtime = time.time() - start_wait
-
-    if status_code != 0:
-        if state_str == "CMD_RUN":
-            raise RuntimeError(f"Command returned non-success status: {status_code}")
-        elif state_str == "CMD_PREPARE":
-            raise PrepareCommandRuntimeError(
-                f"Prepare command returned non-success status: {status_code}"
-            )
-
-    return status_code, runtime
-
-
-def get_command_logs(
-    session_controller: SessionController, scd_id: str, lines: int = 50
-):
-    result = exponential_backoff_retry(
-        lambda: session_controller.api_client.get_execution_logs_api_v2_session_commands_session_command_id_execution_logs_get(  # noqa: E501
-            session_command_id=scd_id, start_line=-1 * lines, end_line=0
-        ),
-        retry_exceptions=Exception,
-        initial_retry_delay_s=10,
-        max_retries=3,
-    )
-
-    return result.result.lines
-
-
-def get_remote_json_content(
-    temp_dir: str,
-    session_name: str,
-    remote_file: Optional[str],
-    session_controller: SessionController,
-):
-    if not remote_file:
-        logger.warning("No remote file specified, returning empty dict")
-        return {}
-    local_target_file = os.path.join(temp_dir, ".tmp.json")
-    session_controller.pull(
-        session_name=session_name, source=remote_file, target=local_target_file
-    )
-    with open(local_target_file, "rt") as f:
-        return json.load(f)
-
-
-def get_local_json_content(
-    local_file: Optional[str],
-):
-    if not local_file:
-        logger.warning("No local file specified, returning empty dict")
-        return {}
-    with open(local_file, "rt") as f:
-        return json.load(f)
-
-
-def pull_artifacts_and_store_in_cloud(
-    temp_dir: str,
-    logs: str,
-    session_name: str,
-    test_name: str,
-    artifacts: Optional[Dict[Any, Any]],
-    session_controller: SessionController,
-):
-    output_log_file = os.path.join(temp_dir, "output.log")
-    with open(output_log_file, "wt") as f:
-        f.write(logs)
-
-    bucket = GLOBAL_CONFIG["RELEASE_AWS_BUCKET"]
-    location = f"{GLOBAL_CONFIG['RELEASE_AWS_LOCATION']}" f"/{session_name}/{test_name}"
-    saved_artifacts = {}
-
-    s3_client = boto3.client("s3")
-    s3_client.upload_file(output_log_file, bucket, f"{location}/output.log")
-    saved_artifacts["output.log"] = f"s3://{bucket}/{location}/output.log"
-
-    # Download artifacts
-    if artifacts:
-        for name, remote_file in artifacts.items():
-            logger.info(f"Downloading artifact `{name}` from " f"{remote_file}")
-            local_target_file = os.path.join(temp_dir, name)
-            session_controller.pull(
-                session_name=session_name, source=remote_file, target=local_target_file
-            )
-
-            # Upload artifacts to s3
-            s3_client.upload_file(local_target_file, bucket, f"{location}/{name}")
-            saved_artifacts[name] = f"s3://{bucket}/{location}/{name}"
-
-    return saved_artifacts
-
-
-def find_session_by_test_name(
-    sdk: AnyscaleSDK,
-    session_controller: SessionController,
-    temp_dir: str,
-    state_json: str,
-    project_id: str,
-    test_name: str,
-) -> Optional[Tuple[str, str, Dict[Any, Any]]]:
-    paging_token = None
-
-    while True:  # Will break if paging_token is None after first search
-        result = sdk.search_sessions(
-            project_id=project_id,
-            sessions_query=dict(
-                name=dict(contains=test_name),
-                state_filter=["Running"],
-                paging=dict(count=20, paging_token=paging_token),
-            ),
-        )
-
-        for session in result.results:
-            logger.info(f"Found sessions {session.name}")
-            if not session.name.startswith(test_name):
-                continue
-
-            try:
-                session_state = get_remote_json_content(
-                    temp_dir=temp_dir,
-                    session_name=session.name,
-                    remote_file=state_json,
-                    session_controller=session_controller,
-                )
-            except Exception as exc:
-                raise RuntimeError(
-                    f"Could not get remote json content " f"for session {session.name}"
-                ) from exc
-
-            if session_state.get("test_name") == test_name:
-                return session.id, session.name, session_state
-
-        session_token = result.metadata.next_paging_token
-
-        if not session_token:
-            return None
-
-
-def get_latest_running_command_id(
-    sdk: AnyscaleSDK, session_id: str
-) -> Tuple[Optional[str], Optional[bool]]:
-    scd_id = None
-    paging_token = None
-
-    success = None
-
-    while not scd_id:
-        result = sdk.list_session_commands(
-            session_id=session_id, paging_token=paging_token
-        )
-
-        paging_token = result.metadata.next_paging_token
-
-        for cmd in result.results:
-            if not scd_id:
-                scd_id = cmd.id
-
-            completed = cmd.finished_at is not None
-
-            if completed:
-                if success is None:
-                    success = True
-
-                success = success and cmd.status_code == 0
-
-            if not completed:
-                return cmd.id, None
-
-    return scd_id, success or False
-
-
-def run_test_config(
-    local_dir: str,
-    project_id: str,
-    test_name: str,
-    test_config: Dict[Any, Any],
-    commit_url: str,
-    session_name: str = None,
-    smoke_test: bool = False,
-    no_terminate: bool = False,
-    kick_off_only: bool = False,
-    check_progress: bool = False,
-    upload_artifacts: bool = True,
-    keep_results_dir: bool = False,
-    app_config_id_override: Optional[str] = None,
-) -> Dict[Any, Any]:
-    """
-
-    Returns:
-        Dict with the following entries:
-            status (str): One of [finished, error, timeout]
-            command_link (str): Link to command (Anyscale web UI)
-            last_logs (str): Last logs (excerpt) to send to owner
-            artifacts (dict): Dict of artifacts
-                Key: Name
-                Value: S3 URL
-    """
-    stop_event = multiprocessing.Event()
-    result_queue = multiprocessing.Queue()
-
-    if not session_name:
-        session_name = f"{test_name}_{int(time.time())}"
-
-    temp_dir = tempfile.mkdtemp()
-
-    # Result and state files
-    results_json = test_config["run"].get("results", None)
-    if results_json is None:
-        results_json = "/tmp/release_test_out.json"
-
-    state_json = test_config["run"].get("state", None)
-    if state_json is None:
-        state_json = "/tmp/release_test_state.json"
-
-    env_vars = {
-        "RAY_ADDRESS": os.environ.get("RAY_ADDRESS", "auto"),
-        "TEST_OUTPUT_JSON": results_json,
-        "TEST_STATE_JSON": state_json,
-        "IS_SMOKE_TEST": "1" if smoke_test else "0",
-    }
-
-    with open(os.path.join(local_dir, ".anyscale.yaml"), "wt") as f:
-        f.write(f"project_id: {project_id}")
-    os.chdir(local_dir)
-
-    # Setup interface
-    # Unfortunately, there currently seems to be no great way to
-    # transfer files with the Anyscale SDK.
-    # So we use the session controller instead.
-    sdk = AnyscaleSDK(auth_token=GLOBAL_CONFIG["ANYSCALE_CLI_TOKEN"])
-
-    session_controller = SessionController(
-        api_client=instantiate_api_client(
-            cli_token=GLOBAL_CONFIG["ANYSCALE_CLI_TOKEN"],
-            host=GLOBAL_CONFIG["ANYSCALE_HOST"],
-        ),
-        anyscale_api_client=sdk.api_client,
-    )
-
-    cloud_id = test_config["cluster"].get("cloud_id", None)
-    cloud_name = test_config["cluster"].get("cloud_name", None)
-    if cloud_id and cloud_name:
-        raise RuntimeError(
-            f"You can't supply both a `cloud_name` ({cloud_name}) and a "
-            f"`cloud_id` ({cloud_id}) in the test cluster configuration. "
-            f"Please provide only one."
-        )
-    elif cloud_name and not cloud_id:
-        cloud_id = find_cloud_by_name(sdk, cloud_name)
-        if not cloud_id:
-            raise RuntimeError(f"Couldn't find cloud with name `{cloud_name}`.")
-    else:
-        cloud_id = cloud_id or GLOBAL_CONFIG["ANYSCALE_CLOUD_ID"]
-
-    # Overwrite global config so that `_load_config` sets the correct cloud
-    GLOBAL_CONFIG["ANYSCALE_CLOUD_ID"] = cloud_id
-
-    cluster_config_rel_path = test_config["cluster"].get("cluster_config", None)
-    cluster_config = _load_config(local_dir, cluster_config_rel_path)
-
-    app_config_rel_path = test_config["cluster"].get("app_config", None)
-    app_config = _load_config(local_dir, app_config_rel_path)
-
-    compute_tpl_rel_path = test_config["cluster"].get("compute_template", None)
-    compute_tpl = _load_config(local_dir, compute_tpl_rel_path)
-
-    timeout = test_config["run"].get("timeout", 1800)
-    if "RELEASE_OVERRIDE_TIMEOUT" in os.environ:
-        previous_timeout = timeout
-        timeout = int(os.environ.get("RELEASE_OVERRIDE_TIMEOUT", str(timeout)))
-        logger.warning(
-            f"Release test timeout override: {timeout} "
-            f"(would have been {previous_timeout})"
-        )
-
-    # If a test is long running, timeout does not mean it failed
-    is_long_running = test_config["run"].get("long_running", False)
-
-    build_id_override = None
-    if test_config["run"].get("use_connect"):
-        autosuspend_mins = test_config["run"].get("autosuspend_mins", 5)
-        assert not kick_off_only, "Unsupported for running with Anyscale connect."
-        if app_config_id_override is not None:
-            logger.info(
-                "Using connect and an app config override, waiting until "
-                "build finishes so we can fetch the app config in order to "
-                "install its pip packages locally."
-            )
-            build_id_override = wait_for_build_or_raise(sdk, app_config_id_override)
-            response = sdk.get_cluster_environment_build(build_id_override)
-            app_config = response.result.config_json
-        install_app_config_packages(app_config)
-        install_matching_ray()
-    elif "autosuspend_mins" in test_config["run"]:
-        raise ValueError(
-            "'autosuspend_mins' is only supported if 'use_connect' is True."
-        )
-
-    # Add information to results dict
-    def _update_results(results: Dict):
-        if "last_update" in results:
-            results["last_update_diff"] = time.time() - results["last_update"]
-        if smoke_test:
-            results["smoke_test"] = True
-
-    def _process_finished_command(
-        session_controller: SessionController,
-        scd_id: str,
-        results: Optional[Dict] = None,
-        runtime: int = None,
-        commit_url: str = None,
-        session_url: str = None,
-    ):
-        logger.info("Command finished successfully.")
-        if results_json:
-            results = results or get_remote_json_content(
-                temp_dir=temp_dir,
-                session_name=session_name,
-                remote_file=results_json,
-                session_controller=session_controller,
-            )
-        else:
-            results = {"passed": 1}
-
-        _update_results(results)
-
-        if scd_id:
-            try:
-                logs = get_command_logs(
-                    session_controller, scd_id, test_config.get("log_lines", 50)
-                )
-            except Exception as e:
-                raise ReleaseTestInfraError(
-                    f"Could not fetch command logs: {e}. This is an "
-                    f"infrastructure error on the Anyscale side."
-                )
-        else:
-            logs = "No command found to fetch logs for"
-
-        if upload_artifacts:
-            saved_artifacts = pull_artifacts_and_store_in_cloud(
-                temp_dir=temp_dir,
-                logs=logs,  # Also save logs in cloud
-                session_name=session_name,
-                test_name=test_name,
-                artifacts=test_config.get("artifacts", {}),
-                session_controller=session_controller,
-            )
-
-            logger.info("Fetched results and stored on the cloud. Returning.")
-        else:
-            saved_artifacts = {}
-            logger.info(
-                "Usually I would have fetched the results and "
-                "artifacts and stored them on S3."
-            )
-
-        # Add these metadata here to avoid changing SQL schema.
-        results["_runtime"] = runtime
-        results["_session_url"] = session_url
-        results["_commit_url"] = commit_url
-        results["_stable"] = test_config.get("stable", True)
-        result_queue.put(
-            State(
-                "END",
-                time.time(),
-                {
-                    "status": "finished",
-                    "last_logs": logs,
-                    "results": results,
-                    "artifacts": saved_artifacts,
-                },
-            )
-        )
-
-    # When running the test script in client mode, the finish command is a
-    # completed local process.
-    def _process_finished_client_command(returncode: int, logs: str):
-        if upload_artifacts:
-            saved_artifacts = pull_artifacts_and_store_in_cloud(
-                temp_dir=temp_dir,
-                logs=logs,  # Also save logs in cloud
-                session_name=session_name,
-                test_name=test_name,
-                artifacts=None,
-                session_controller=None,
-            )
-            logger.info("Stored results on the cloud. Returning.")
-        else:
-            saved_artifacts = {}
-            logger.info(
-                "Usually I would have fetched the results and "
-                "artifacts and stored them on S3."
-            )
-
-        if results_json:
-            results = get_local_json_content(
-                local_file=results_json,
-            )
-        else:
-            results = {
-                "passed": int(returncode == 0),
-            }
-
-        results["returncode"] = returncode
-
-        _update_results(results)
-
-        result_queue.put(
-            State(
-                "END",
-                time.time(),
-                {
-                    "status": "finished",
-                    "last_logs": logs,
-                    "results": results,
-                    "artifacts": saved_artifacts,
-                },
-            )
-        )
-
-    def _run(logger):
-        # These values will be set as the test runs.
-        session_url = None
-        runtime = None
-        anyscale.conf.CLI_TOKEN = GLOBAL_CONFIG["ANYSCALE_CLI_TOKEN"]
-        test_uses_ray_connect = test_config["run"].get("use_connect")
-
-        session_id = None
-        scd_id = None
-        try:
-            # First, look for running sessions
-            session_id = search_running_session(sdk, project_id, session_name)
-            compute_tpl_name = None
-            app_config_id = app_config_id_override
-            app_config_name = None
-            build_id = build_id_override
-            if not session_id:
-                logger.info("No session found.")
-                # Start session
-                session_options = dict(name=session_name, project_id=project_id)
-
-                if cluster_config is not None:
-                    logging.info("Starting session with cluster config")
-                    cluster_config_str = json.dumps(cluster_config)
-                    session_options["cluster_config"] = cluster_config_str
-                    session_options["cloud_id"] = cloud_id
-                    session_options["uses_app_config"] = False
-                else:
-                    logging.info("Starting session with app/compute config")
-
-                    # Find/create compute template
-                    compute_tpl_id, compute_tpl_name = create_or_find_compute_template(
-                        sdk, project_id, compute_tpl
-                    )
-
-                    url = _format_link(anyscale_compute_tpl_url(compute_tpl_id))
-
-                    logger.info(f"Link to compute template: {url}")
-
-                    # Find/create app config
-                    if app_config_id is None:
-                        (
-                            app_config_id,
-                            app_config_name,
-                        ) = create_or_find_app_config(sdk, project_id, app_config)
-                    else:
-                        logger.info(f"Using override app config {app_config_id}")
-                        app_config_name = sdk.get_app_config(app_config_id).result.name
-                    if build_id is None:
-                        # We might have already retrieved the build ID when
-                        # installing app config packages locally if using
-                        # connect, so only get the build ID if it's not set.
-                        build_id = wait_for_build_or_raise(sdk, app_config_id)
-
-                    session_options["compute_template_id"] = compute_tpl_id
-                    session_options["build_id"] = build_id
-                    session_options["uses_app_config"] = True
-
-                # Start session
-                session_id = create_and_wait_for_session(
-                    sdk=sdk,
-                    stop_event=stop_event,
-                    session_name=session_name,
-                    session_options=session_options,
-                    project_id=project_id,
-                )
-
-            prepare_command = test_config["run"].get("prepare")
-
-            # Write test state json
-            test_state_file = os.path.join(local_dir, "test_state.json")
-            with open(test_state_file, "wt") as f:
-                json.dump({"start_time": time.time(), "test_name": test_name}, f)
-
-            if prepare_command or not test_uses_ray_connect:
-                if test_uses_ray_connect:
-                    logger.info(
-                        "Found a prepare command, so pushing it " "to the session."
-                    )
-                # Rsync up
-                logger.info("Syncing files to session...")
-                session_controller.push(
-                    session_name=session_name,
-                    source=None,
-                    target=None,
-                    config=None,
-                    all_nodes=False,
-                )
-
-                logger.info("Syncing test state to session...")
-                session_controller.push(
-                    session_name=session_name,
-                    source=test_state_file,
-                    target=state_json,
-                    config=None,
-                    all_nodes=False,
-                )
-
-                session_url = anyscale_session_url(
-                    project_id=GLOBAL_CONFIG["ANYSCALE_PROJECT"], session_id=session_id
-                )
-                _check_stop(stop_event, "file_sync")
-
-                # Optionally run preparation command
-                if prepare_command:
-                    logger.info(f"Running preparation command: {prepare_command}")
-                    scd_id, result = run_session_command(
-                        sdk=sdk,
-                        session_id=session_id,
-                        cmd_to_run=prepare_command,
-                        result_queue=result_queue,
-                        env_vars=env_vars,
-                        state_str="CMD_PREPARE",
-                    )
-                    _, _ = wait_for_session_command_to_complete(
-                        result,
-                        sdk=sdk,
-                        scd_id=scd_id,
-                        stop_event=stop_event,
-                        state_str="CMD_PREPARE",
-                    )
-
-            if test_uses_ray_connect:
-                script_args = test_config["run"].get("args", [])
-                if smoke_test:
-                    script_args += ["--smoke-test"]
-                min_workers = 0
-                for node_type in compute_tpl["worker_node_types"]:
-                    min_workers += node_type["min_workers"]
-                # Build completed, use job timeout
-                result_queue.put(State("CMD_RUN", time.time(), None))
-                returncode, logs = run_job(
-                    cluster_name=session_name,
-                    compute_tpl_name=compute_tpl_name,
-                    cluster_env_name=app_config_name,
-                    job_name=session_name,
-                    min_workers=min_workers,
-                    script=test_config["run"]["script"],
-                    script_args=script_args,
-                    env_vars=env_vars,
-                    autosuspend=autosuspend_mins,
-                )
-                _process_finished_client_command(returncode, logs)
-                return
-
-            # Run release test command
-            cmd_to_run = test_config["run"]["script"] + " "
-
-            args = test_config["run"].get("args", [])
-            if args:
-                cmd_to_run += " ".join(args) + " "
-
-            if smoke_test:
-                cmd_to_run += " --smoke-test"
-
-            scd_id, result = run_session_command(
-                sdk=sdk,
-                session_id=session_id,
-                cmd_to_run=cmd_to_run,
-                result_queue=result_queue,
-                env_vars=env_vars,
-                state_str="CMD_RUN",
-            )
-
-            if not kick_off_only:
-                _, runtime = wait_for_session_command_to_complete(
-                    result,
-                    sdk=sdk,
-                    scd_id=scd_id,
-                    stop_event=stop_event,
-                    state_str="CMD_RUN",
-                )
-                _process_finished_command(
-                    session_controller=session_controller,
-                    scd_id=scd_id,
-                    runtime=runtime,
-                    session_url=session_url,
-                    commit_url=commit_url,
-                )
-            else:
-                result_queue.put(
-                    State("END", time.time(), {"status": "kickoff", "last_logs": ""})
-                )
-
-        except (ReleaseTestTimeoutError, Exception) as e:
-            logger.error(e, exc_info=True)
-
-            logs = str(e)
-            if scd_id is not None:
-                try:
-                    logs = (
-                        logs
-                        + "; Command logs:"
-                        + get_command_logs(
-                            session_controller, scd_id, test_config.get("log_lines", 50)
-                        )
-                    )
-                except Exception as e2:
-                    logger.error(e2, exc_info=True)
-
-            # Long running tests are "finished" successfully when
-            # timed out
-            if isinstance(e, ReleaseTestTimeoutError) and is_long_running:
-                _process_finished_command(
-                    session_controller=session_controller, scd_id=scd_id
-                )
-            else:
-                runtime = None
-                if isinstance(e, CommandTimeoutError):
-                    error_type = "timeout"
-                    runtime = 0
-                    exit_code = ExitCode.COMMAND_TIMEOUT
-                elif isinstance(e, PrepareCommandTimeoutError):
-                    error_type = "infra_timeout"
-                    runtime = None
-                    exit_code = ExitCode.PREPARE_TIMEOUT
-                elif isinstance(e, FileSyncTimeoutError):
-                    error_type = "infra_timeout"
-                    runtime = None
-                    exit_code = ExitCode.FILESYNC_TIMEOUT
-                elif isinstance(e, SessionTimeoutError):
-                    error_type = "infra_timeout"
-                    runtime = None
-                    exit_code = ExitCode.SESSION_TIMEOUT
-                elif isinstance(e, PrepareCommandRuntimeError):
-                    error_type = "infra_timeout"
-                    runtime = None
-                    exit_code = ExitCode.PREPARE_ERROR
-                elif isinstance(e, AppConfigBuildFailure):
-                    error_type = "infra_timeout"
-                    runtime = None
-                    exit_code = ExitCode.APPCONFIG_BUILD_ERROR
-                elif isinstance(e, ReleaseTestInfraError):
-                    error_type = "infra_error"
-                    exit_code = ExitCode.INFRA_ERROR
-                elif isinstance(e, RuntimeError):
-                    error_type = "runtime_error"
-                    runtime = 0
-                    exit_code = ExitCode.RUNTIME_ERROR
-                else:
-                    error_type = "unknown timeout"
-                    runtime = None
-                    exit_code = ExitCode.UNKNOWN
-
-                # Add these metadata here to avoid changing SQL schema.
-                results = {}
-                results["_runtime"] = runtime
-                results["_session_url"] = session_url
-                results["_commit_url"] = commit_url
-                results["_stable"] = test_config.get("stable", True)
-                result_queue.put(
-                    State(
-                        "END",
-                        time.time(),
-                        {
-                            "status": error_type,
-                            "last_logs": logs,
-                            "results": results,
-                            "exit_code": exit_code.value,
-                        },
-                    )
-                )
-        finally:
-            if no_terminate:
-                logger.warning(
-                    "`no_terminate` is set to True, so the session will "
-                    "*not* be terminated!"
-                )
-            else:
-                _cleanup_session(sdk, session_id)
-
-    def _check_progress(logger):
-        anyscale.conf.CLI_TOKEN = GLOBAL_CONFIG["ANYSCALE_CLI_TOKEN"]
-
-        should_terminate = False
-        session_id = None
-        scd_id = None
-        try:
-            existing_session = find_session_by_test_name(
-                sdk=sdk,
-                session_controller=session_controller,
-                temp_dir=temp_dir,
-                state_json=state_json,
-                project_id=project_id,
-                test_name=test_name,
-            )
-
-            if existing_session is None:
-                logger.info(f"Found no existing session for {test_name}")
-                result_queue.put(
-                    State("END", time.time(), {"status": "nosession", "last_logs": ""})
-                )
-                return
-
-            session_id, session_name, session_state = existing_session
-
-            logger.info(f"Found existing session for {test_name}: " f"{session_name}")
-
-            scd_id, success = get_latest_running_command_id(
-                sdk=sdk, session_id=session_id
-            )
-
-            latest_result = get_remote_json_content(
-                temp_dir=temp_dir,
-                session_name=session_name,
-                remote_file=results_json,
-                session_controller=session_controller,
-            )
-
-            # Fetch result json and check if it has been updated recently
-            result_time_key = test_config["run"].get("time_key", None)
-            maximum_update_delay = test_config["run"].get("max_update_delay", None)
-
-            if result_time_key and maximum_update_delay:
-                last_update = latest_result.get(result_time_key, None)
-
-                if not last_update:
-                    result_queue.put(
-                        State(
-                            "END",
-                            time.time(),
-                            {
-                                "status": "error",
-                                "last_logs": f"Test did not store "
-                                f"{result_time_key} in the "
-                                f"results json.",
-                            },
-                        )
-                    )
-                    return
-
-                delay = time.time() - last_update
-                logger.info(
-                    f"Last update was at {last_update:.2f}. "
-                    f"This was {delay:.2f} seconds ago "
-                    f"(maximum allowed: {maximum_update_delay})"
-                )
-
-                if delay > maximum_update_delay:
-                    raise RuntimeError(
-                        f"Test did not update the results json within "
-                        f"the last {maximum_update_delay} seconds."
-                    )
-
-            if time.time() - session_state["start_time"] > timeout:
-                # Long running test reached timeout
-                logger.info(f"Test command reached timeout after {timeout} seconds")
-                _process_finished_command(
-                    session_controller=session_controller,
-                    scd_id=scd_id,
-                    results=latest_result,
-                )
-                should_terminate = True
-
-            elif success:
-                logger.info("All commands finished.")
-                _process_finished_command(
-                    session_controller=session_controller,
-                    scd_id=scd_id,
-                    results=latest_result,
-                )
-                should_terminate = True
-
-            else:
-                rest_time = timeout - time.time() + session_state["start_time"]
-                logger.info(
-                    f"Test command should continue running " f"for {rest_time} seconds"
-                )
-                result_queue.put(
-                    State(
-                        "END",
-                        time.time(),
-                        {"status": "kickoff", "last_logs": "Test is still running"},
-                    )
-                )
-
-        except Exception as e:
-            logger.error(e, exc_info=True)
-
-            logs = str(e)
-            if scd_id is not None:
-                try:
-                    logs = get_command_logs(
-                        session_controller, scd_id, test_config.get("log_lines", 50)
-                    )
-                    logs += f"\n{str(e)}"
-                except Exception as e2:
-                    logger.error(e2, exc_info=True)
-
-            result_queue.put(
-                State("END", time.time(), {"status": "error", "last_logs": logs})
-            )
-            should_terminate = True
-        finally:
-            if should_terminate:
-                logger.warning("Terminating session")
-                _cleanup_session(sdk, session_id)
-
-    if not check_progress:
-        process = multiprocessing.Process(target=_run, args=(logger,))
-    else:
-        process = multiprocessing.Process(target=_check_progress, args=(logger,))
-
-    build_timeout = test_config["run"].get("build_timeout", 1800)
-    prepare_timeout = test_config["run"].get("prepare_timeout", timeout)
-
-    project_url = anyscale_project_url(project_id=GLOBAL_CONFIG["ANYSCALE_PROJECT"])
-    logger.info(f"Link to project: {_format_link(project_url)}")
-
-    msg = f"This will now run test {test_name}."
-    if smoke_test:
-        msg += " This is a smoke test."
-    if is_long_running:
-        msg += " This is a long running test."
-    logger.info(msg)
-
-    logger.info(
-        f"Starting process with timeout {timeout} "
-        f"(prepare timeout {prepare_timeout}, "
-        f"build timeout {build_timeout})"
-    )
-    process.start()
-
-    # The timeout time will be updated after the build finished
-    # Build = App config + compute template build and session start
-    timeout_time = time.time() + build_timeout
-
-    result = {}
-    while process.is_alive():
-        try:
-            state: State = result_queue.get(timeout=1)
-        except (Empty, TimeoutError):
-            if time.time() > timeout_time:
-                stop_event.set()
-                logger.warning("Process timed out.")
-
-                if not is_long_running:
-                    logger.warning("Terminating process in 10 seconds.")
-                    time.sleep(10)
-                    logger.warning("Terminating process now.")
-                    process.terminate()
-                else:
-                    logger.info(
-                        "Process is long running. Give 2 minutes to "
-                        "fetch result and terminate."
-                    )
-                    start_terminate = time.time()
-                    while time.time() < start_terminate + 120 and process.is_alive():
-                        time.sleep(1)
-                    if process.is_alive():
-                        logger.warning("Terminating forcefully now.")
-                        process.terminate()
-                    else:
-                        logger.info("Long running results collected.")
-                break
-            continue
-
-        if not isinstance(state, State):
-            raise RuntimeError(f"Expected `State` object, got {result}")
-
-        if state.state == "CMD_PREPARE":
-            # Reset timeout after build finished
-            timeout_time = state.timestamp + prepare_timeout
-
-        if state.state == "CMD_RUN":
-            # Reset timeout after prepare command or build finished
-            timeout_time = state.timestamp + timeout
-
-        elif state.state == "END":
-            result = state.data
-            break
-
-    while not result_queue.empty():
-        state = result_queue.get_nowait()
-        result = state.data
-
-    logger.info("Final check if everything worked.")
-    try:
-        result.setdefault("status", "error (status not found)")
-    except (TimeoutError, Empty):
-        result = {"status": "timeout", "last_logs": "Test timed out."}
-
-    logger.info(f"Final results: {result}")
-
-    log_results_and_artifacts(result)
-
-    if not keep_results_dir:
-        logger.info(f"Removing results dir {temp_dir}")
-        shutil.rmtree(temp_dir)
-    else:
-        # Write results.json
-        with open(os.path.join(temp_dir, "results.json"), "wt") as fp:
-            json.dump(result, fp)
-
-        out_dir = os.path.expanduser(GLOBAL_CONFIG["RELEASE_RESULTS_DIR"])
-
-        logger.info(
-            f"Moving results dir {temp_dir} to persistent location " f"{out_dir}"
-        )
-
-        try:
-            shutil.rmtree(out_dir, ignore_errors=True)
-            shutil.copytree(temp_dir, out_dir)
-            logger.info(f"Dir contents: {os.listdir(out_dir)}")
-        except Exception as e:
-            logger.error(
-                f"Ran into error when copying results dir to persistent "
-                f"location: {str(e)}"
-            )
-
-    return result
-
-
-def run_test(
-    test_config_file: str,
-    test_name: str,
-    project_id: str,
-    commit_url: str,
-    category: str = "unspecified",
-    smoke_test: bool = False,
-    no_terminate: bool = False,
-    kick_off_only: bool = False,
-    check_progress: bool = False,
-    report: bool = True,
-    keep_results_dir: bool = False,
-    session_name: Optional[str] = None,
-    app_config_id_override=None,
-) -> Dict[str, Any]:
-    with open(test_config_file, "rt") as f:
-        test_configs = yaml.safe_load(f)
-
-    test_config_dict = {}
-    for test_config in test_configs:
-        name = test_config.pop("name")
-        test_config_dict[name] = test_config
-
-    if test_name not in test_config_dict:
-        raise ValueError(
-            f"Test with name `{test_name}` not found in test config file "
-            f"at `{test_config_file}`."
-        )
-
-    test_config = test_config_dict[test_name]
-
-    if smoke_test and "smoke_test" in test_config:
-        smoke_test_config = test_config.pop("smoke_test")
-        test_config = _deep_update(test_config, smoke_test_config)
-
-    local_dir = os.path.dirname(test_config_file)
-    if "local_dir" in test_config:
-        # local_dir is relative to test_config_file
-        local_dir = os.path.join(local_dir, test_config["local_dir"])
-
-    if test_config["run"].get("use_connect"):
-        assert not kick_off_only, (
-            "--kick-off-only is unsupported when running with " "Anyscale connect."
-        )
-        assert (
-            not check_progress
-        ), "--check is unsupported when running with Anyscale connect."
-        if test_config.get("artifacts", {}):
-            logger.error(
-                "Saving artifacts are not yet supported when running with "
-                "Anyscale connect."
-            )
-
-    # Perform necessary driver side setup.
-    driver_setup_script = test_config.get("driver_setup", None)
-    if driver_setup_script:
-        run_bash_script(local_dir, driver_setup_script)
-
-    result = run_test_config(
-        local_dir,
-        project_id,
-        test_name,
-        test_config,
-        commit_url,
-        session_name=session_name,
-        smoke_test=smoke_test,
-        no_terminate=no_terminate,
-        kick_off_only=kick_off_only,
-        check_progress=check_progress,
-        upload_artifacts=report,
-        keep_results_dir=keep_results_dir,
-        app_config_id_override=app_config_id_override,
-    )
-
-    status = result.get("status", "invalid")
-
-    if kick_off_only:
-        if status != "kickoff":
-            raise RuntimeError("Error kicking off test.")
-
-        logger.info(
-            "Kicked off test. It's now up to the `--check` "
-            "part of the script to track its process."
-        )
-        return {}
-    else:
-        # `--check` or no kick off only
-
-        if status == "nosession":
-            logger.info(
-                f"No running session found for test {test_name}, so "
-                f"assuming everything is fine."
-            )
-            return {}
-
-        if status == "kickoff":
-            logger.info(f"Test {test_name} is still running.")
-            return {}
-
-        last_logs = result.get("last_logs", "No logs.")
-
-        test_suite = os.path.basename(test_config_file).replace(".yaml", "")
-
-        report_kwargs = dict(
-            test_suite=test_suite,
-            test_name=test_name,
-            status=status,
-            last_logs=last_logs,
-            results=result.get("results", {}),
-            artifacts=result.get("artifacts", {}),
-            category=category,
-        )
-
-        if not has_errored(result):
-            # Check if result are met if test succeeded
-            alert = maybe_get_alert_for_result(report_kwargs)
-
-            if alert:
-                # If we get an alert, the test failed.
-                logger.error(
-                    f"Alert has been raised for "
-                    f"{test_suite}/{test_name} "
-                    f"({category}): {alert}"
-                )
-                result["status"] = "error (alert raised)"
-                report_kwargs["status"] = "error (alert raised)"
-
-                # For printing/reporting to the database
-                report_kwargs["last_logs"] = alert
-                last_logs = alert
-            else:
-                logger.info(
-                    f"No alert raised for test "
-                    f"{test_suite}/{test_name} "
-                    f"({category}) - the test successfully passed!"
-                )
-
-        if report:
-            try:
-                report_result(**report_kwargs)
-            except Exception as e:
-                # On database error the test should still pass
-                # Todo: flag somewhere else?
-                logger.error(f"Error persisting results to database: {e}")
-        else:
-            logger.info(
-                f"Usually I would now report the following results:\n"
-                f"{report_kwargs}"
-            )
-
-        if has_errored(result):
-            # If the script terminates due to an uncaught error, it
-            # will return exit code 1, so we use 2 per default to
-            # catch these cases.
-            exit_code = result.get("exit_code", ExitCode.UNSPECIFIED.value)
-            logger.error(last_logs)
-            logger.info(f"Exiting with exit code {exit_code}")
-            sys.exit(exit_code)
-
-        return report_kwargs
-
-
-if __name__ == "__main__":
-    parser = argparse.ArgumentParser(
-        description=__doc__, formatter_class=argparse.RawDescriptionHelpFormatter
-    )
-    parser.add_argument(
-        "--test-config", type=str, required=True, help="Test config file"
-    )
-    parser.add_argument("--test-name", type=str, help="Test name in config")
-    parser.add_argument(
-        "--ray-wheels", required=False, type=str, help="URL to ray wheels"
-    )
-    parser.add_argument(
-        "--no-terminate",
-        action="store_true",
-        default=False,
-        help="Don't terminate session after failure",
-    )
-    parser.add_argument(
-        "--report",
-        action="store_true",
-        default=False,
-        help="Do not report any results or upload to S3",
-    )
-    parser.add_argument(
-        "--kick-off-only",
-        action="store_true",
-        default=False,
-        help="Kick off only (don't wait for command to finish)",
-    )
-    parser.add_argument(
-        "--check",
-        action="store_true",
-        default=False,
-        help="Check (long running) status",
-    )
-    parser.add_argument(
-        "--keep-results-dir",
-        action="store_true",
-        default=False,
-        help="Keep results in directory (named RELEASE_RESULTS_DIR), e.g. "
-        "for Buildkite artifact upload.",
-    )
-    parser.add_argument(
-        "--category",
-        type=str,
-        default="unspecified",
-        help="Category name, e.g. `release-1.3.0` (will be saved in database)",
-    )
-    parser.add_argument(
-        "--smoke-test", action="store_true", help="Finish quickly for testing"
-    )
-    parser.add_argument(
-        "--session-name",
-        required=False,
-        type=str,
-        help="Name of the session to run this test.",
-    )
-    parser.add_argument(
-        "--app-config-id-override",
-        required=False,
-        type=str,
-        help=("An app config ID, which will override the test config app " "config."),
-    )
-    args, _ = parser.parse_known_args()
-
-    if not GLOBAL_CONFIG["ANYSCALE_PROJECT"]:
-        raise RuntimeError("You have to set the ANYSCALE_PROJECT environment variable!")
-
-    ray_wheels = args.ray_wheels or os.environ.get("RAY_WHEELS", "")
-
-    maybe_fetch_api_token()
-    if ray_wheels:
-        logger.info(f"Using Ray wheels provided from URL/commit: " f"{ray_wheels}")
-        url = commit_or_url(str(ray_wheels))
-        logger.info(f"Resolved url link is: {url}")
-        # Overwrite with actual URL
-        os.environ["RAY_WHEELS"] = url
-    elif not args.check:
-        url = find_ray_wheels(
-            GLOBAL_CONFIG["RAY_REPO"],
-            GLOBAL_CONFIG["RAY_BRANCH"],
-            GLOBAL_CONFIG["RAY_VERSION"],
-        )
-        if not url:
-            raise RuntimeError(
-                f"Could not find wheels for "
-                f"Ray {GLOBAL_CONFIG['RAY_VERSION']}, "
-                f"branch {GLOBAL_CONFIG['RAY_BRANCH']}"
-            )
-
-    # RAY_COMMIT is set by commit_or_url and find_ray_wheels
-    populate_wheels_sanity_check(os.environ.get("RAY_COMMIT", ""))
-
-    test_config_file = os.path.abspath(os.path.expanduser(args.test_config))
-
-    # Override it from the global variable.
-    report = GLOBAL_CONFIG["REPORT_RESULT"]
-    if report.lower() == "1" or report.lower() == "true":
-        report = True
-    else:
-        report = args.report
-
-    run_test(
-        test_config_file=test_config_file,
-        test_name=args.test_name,
-        project_id=GLOBAL_CONFIG["ANYSCALE_PROJECT"],
-        commit_url=url,
-        category=args.category,
-        smoke_test=args.smoke_test,
-        no_terminate=args.no_terminate or args.kick_off_only,
-        kick_off_only=args.kick_off_only,
-        check_progress=args.check,
-        report=report,
-        session_name=args.session_name,
-        keep_results_dir=args.keep_results_dir,
-        app_config_id_override=args.app_config_id_override,
-    )
-=======
-"""
-This is an end to end release test automation script used to kick off periodic
-release tests, running on Anyscale.
-
-The tool leverages app configs and compute templates.
-
-Calling this script will run a single release test.
-
-Example:
-
-python e2e.py --test-config ~/ray/release/xgboost_tests/xgboost_tests.yaml --test-name tune_small
-
-The following steps are then performed:
-
-1. It will look up the test tune_small in the file xgboost_tests.yaml
-2. It will fetch the specified app config and compute template and register
-   those with anyscale (if they don’t exist yet)
-3. It waits until the app config is built
-4. It then kicks off the script defined in the run block
-5. When the script is finished, it will fetch the latest logs, the full log
-   output, and any artifacts specified in the artifacts block.
-6. The full logs and artifacts will be stored in a s3 bucket
-7. It will also fetch the json file specified in the run block as results.
-   This is the file where you should write your metrics to.
-8. All results are then stored in a database.
-   Specifically it will store the following fields:
-   - Timestamp
-   - Test name
-   - Status (finished, error, timeout, invalid)
-   - Last logs (50 lines)
-   - results (see above)
-   - artifacts (links to s3 files)
-
-Then the script exits. If an error occurs at any time, a fail result is
-written to the database.
-
-Exit codes
-----------
-The script exits with code 0 on success, i.e. if the test has been run
-end to end without failures and the subsequent results checks have passed.
-In all other cases, an exit code > 0 is returned.
-
-Exit code 1 is the general failure exit code returned by Python when we
-encounter an error that isn't caught by the rest of the script.
-
-Generally, we try to catch errors as they occur, and return a specific exit
-code that can be used in automation tools to e.g. retry a test when nodes
-didn't come up in time.
-
-These exit codes are defined in the ``ExitCode`` enum below.
-
-Writing a new release test
---------------------------
-Each release test requires the following:
-
-1. It has to be added in a release test yaml file, describing meta information
-   about the test (e.g. name, command to run, timeout)
-2. You need an app config yaml
-3. You need a compute template yaml
-4. You need to define a command to run. This is usually a python script.
-   The command should accept (or ignore) a single optional
-   `--smoke-test` argument.
-   Usually the command should write its result metrics to a json file.
-   The json filename is available in the TEST_OUTPUT_JSON env variable.
-5. Add your test in release/.buildkite/build_pipeline.py.
-
-The script will have access to these environment variables:
-
-    "RAY_ADDRESS": os.environ.get("RAY_ADDRESS", "auto")
-    "TEST_OUTPUT_JSON": results_json_filename
-    "IS_SMOKE_TEST": "1" if smoke_test else "0"
-
-For an example, take a look at the XGBoost test suite:
-
-https://github.com/ray-project/ray/blob/master/release/xgboost_tests/xgboost_tests.yaml
-
-These all use the same app configs and similar compute templates. This means
-that app configs can be re-used across runs and only have to be built ones.
-
-App configs and compute templates can interpret environment variables.
-A notable one is the `RAY_WHEELS` variable which points to the wheels that
-should be tested (e.g. latest master wheels). You might want to include
-something like this in your `post_build_cmds`:
-
-  - pip3 uninstall ray -y || true
-  - pip3 install -U {{ env["RAY_WHEELS"] | default("ray") }}
-
-If you want to force rebuilds, consider using something like
-
-  - echo {{ env["TIMESTAMP"] }}
-
-so that your app configs changes each time the script is executed. If you
-only want to trigger rebuilds once per day, use `DATESTAMP` instead:
-
-  - echo {{ env["DATESTAMP"] }}
-
-Local testing
--------------
-Make sure to set these environment variables:
-
-- ANYSCALE_CLI_TOKEN (should contain your anyscale credential token)
-- ANYSCALE_PROJECT (should point to a project ID you have access to)
-
-A test can then be run like this:
-
-python e2e.py --test-config ~/ray/release/xgboost_tests/xgboost_tests.yaml --test-name tune_small
-
-Using Compilation on Product + App Config Override
---------------------------------------------------
-For quick iteration when debugging a release test, go/compile-on-product allows
-you to easily modify and recompile Ray, such that the recompilation happens
-within an app build step and can benefit from a warm Bazel cache. See
-go/compile-on-product for more information.
-
-After kicking off the app build, you can give the app config ID to this script
-as an app config override, where the indicated app config will be used instead
-of the app config given in the test config. E.g., running
-
-python e2e.py --test-config ~/ray/benchmarks/benchmark_tests.yaml --test-name=single_node --app-config-id-override=apt_TBngEXXXrhipMXgexVcrpC9i
-
-would run the single_node benchmark test with the apt_TBngEXXXrhipMXgexVcrpC9i
-app config instead of the app config given in
-~/ray/benchmarks/benchmark_tests.yaml. If the build for the app config is still
-in progress, the script will wait until it completes, same as for a locally
-defined app config.
-
-Running on Head Node vs Running with Anyscale Connect
------------------------------------------------------
-By default release tests run their drivers on the head node. Support is being
-added to run release tests that execute the driver as a subprocess and run
-the workload on Anyscale product via Anyscale connect.
-Note that when the driver in the test is a subprocess of releaser, releaser
-cannot be terminated before the test finishes.
-Other known feature gaps when running with Anyscale connect:
-- Kicking off a test or checking progress is not supported.
-- Downloading / uploading logs and artifacts are unsupported.
-- Logs from remote may not have finished streaming, before the driver exits.
-
-Long running tests
-------------------
-Long running tests can be kicked off with by adding the --kick-off-only
-parameters to the e2e script. The status can then be checked with the
---check command.
-
-Long running test sessions will be terminated after `timeout` seconds, after
-which the latest result in the TEST_OUTPUT_JSON will be reported. Thus,
-long running release tests should update this file periodically.
-
-There are also two config options to configure behavior. The `time_key` is
-needed to track the latest update of the TEST_OUTPUT_JSON and should contain
-a floating point number (usually `time.time()`). The `max_update_delay` then
-specified the maximum time in seconds that can be passed without an update
-to the results json. If the output file hasn't been updated in e.g. 60 seconds,
-this could indicate that the command is stale/frozen, and thus should fail.
-
-Release test yaml example
--------------------------
-- name: example
-  owner:
-    mail: "kai@anyscale.com"  # Currently not used
-    slack: "@tune-team"  # Currentl not used
-
-  cluster:
-    app_config: app_config.yaml  # Relative to the release test yaml
-    compute_template: tpl_cpu.yaml
-
-  run:
-    timeout: 600  # in seconds
-    prepare: python wait_cluster.py 4 600  # prepare cmd to run before test
-    script: python workloads/train.py  # actual release test command
-
-    # Only needed for long running test
-    time_key: last_update  # Key in the results json indicating current time
-    max_update_delay: 30  # If state hasn't been updated in 30s, terminate
-
-  # This block is optional
-  artifacts:
-    # Artifact name: location on head node
-    - detailed_output: detailed_output.csv
-
-  # This block is optional. If present, the contents will be
-  # deep updated for smoke testing
-  smoke_test:
-    cluster:
-      compute_template: tpl_cpu_smoketest.yaml
-
-"""  # noqa: E501
-import argparse
-import enum
-import random
-import string
-import shlex
-
-import boto3
-import collections
-import copy
-import datetime
-import hashlib
-import jinja2
-import json
-import logging
-import multiprocessing
-import os
-import requests
-import shutil
-import subprocess
-import sys
-import re
-import tempfile
-import time
-from queue import Empty
-from typing import Any, Dict, Optional, Tuple, List
-
-import yaml
-
-import anyscale
-import anyscale.conf
-from anyscale.authenticate import get_auth_api_client
-from anyscale.controllers.session_controller import SessionController
-from anyscale.sdk.anyscale_client.sdk import AnyscaleSDK
-
-logger = logging.getLogger()
-logger.setLevel(logging.INFO)
-handler = logging.StreamHandler(stream=sys.stdout)
-formatter = logging.Formatter(
-    fmt="[%(levelname)s %(asctime)s] " "%(filename)s: %(lineno)d  " "%(message)s"
-)
-handler.setFormatter(formatter)
-logger.addHandler(handler)
-
-
-def _format_link(link: str):
-    # Use ANSI escape code to allow link to be clickable
-    # https://buildkite.com/docs/pipelines/links-and-images
-    # -in-log-output
-    return "\033]1339;url='" + link + "'\a\n"
-
-
-def getenv_default(key: str, default: Optional[str] = None):
-    """Return environment variable with default value"""
-    # If the environment variable is set but "", still return default
-    return os.environ.get(key, None) or default
-
-
-GLOBAL_CONFIG = {
-    "ANYSCALE_USER": getenv_default("ANYSCALE_USER", "release-automation@anyscale.com"),
-    "ANYSCALE_HOST": getenv_default("ANYSCALE_HOST", "https://console.anyscale.com"),
-    "ANYSCALE_CLI_TOKEN": getenv_default("ANYSCALE_CLI_TOKEN"),
-    "ANYSCALE_CLOUD_ID": getenv_default(
-        "ANYSCALE_CLOUD_ID", "cld_4F7k8814aZzGG8TNUGPKnc"
-    ),  # anyscale_default_cloud
-    "ANYSCALE_PROJECT": getenv_default("ANYSCALE_PROJECT", ""),
-    "RAY_VERSION": getenv_default("RAY_VERSION", "2.0.0.dev0"),
-    "RAY_REPO": getenv_default("RAY_REPO", "https://github.com/ray-project/ray.git"),
-    "RAY_BRANCH": getenv_default("RAY_BRANCH", "master"),
-    "RELEASE_AWS_BUCKET": getenv_default(
-        "RELEASE_AWS_BUCKET", "ray-release-automation-results"
-    ),
-    "RELEASE_AWS_LOCATION": getenv_default("RELEASE_AWS_LOCATION", "dev"),
-    "RELEASE_AWS_DB_NAME": getenv_default("RELEASE_AWS_DB_NAME", "ray_ci"),
-    "RELEASE_AWS_DB_TABLE": getenv_default(
-        "RELEASE_AWS_DB_TABLE", "release_test_result"
-    ),
-    "RELEASE_AWS_DB_SECRET_ARN": getenv_default(
-        "RELEASE_AWS_DB_SECRET_ARN",
-        "arn:aws:secretsmanager:us-west-2:029272617770:secret:"
-        "rds-db-credentials/cluster-7RB7EYTTBK2EUC3MMTONYRBJLE/ray_ci-MQN2hh",
-    ),
-    "RELEASE_AWS_DB_RESOURCE_ARN": getenv_default(
-        "RELEASE_AWS_DB_RESOURCE_ARN",
-        "arn:aws:rds:us-west-2:029272617770:cluster:ci-reporting",
-    ),
-    "RELEASE_RESULTS_DIR": getenv_default(
-        "RELEASE_RESULTS_DIR", "/tmp/ray_release_test_artifacts"
-    ),
-    "DATESTAMP": str(datetime.datetime.now().strftime("%Y%m%d")),
-    "TIMESTAMP": str(int(datetime.datetime.now().timestamp())),
-    "EXPIRATION_1D": str(
-        (datetime.datetime.now() + datetime.timedelta(days=1)).strftime("%Y-%m-%d")
-    ),
-    "EXPIRATION_2D": str(
-        (datetime.datetime.now() + datetime.timedelta(days=2)).strftime("%Y-%m-%d")
-    ),
-    "EXPIRATION_3D": str(
-        (datetime.datetime.now() + datetime.timedelta(days=3)).strftime("%Y-%m-%d")
-    ),
-    "REPORT_RESULT": getenv_default("REPORT_RESULT", ""),
-}
-
-REPORT_S = 30
-RETRY_MULTIPLIER = 2
-VALID_TEAMS = ["ml", "core", "serve"]
-
-
-class ExitCode(enum.Enum):
-    # If you change these, also change the `retry` section
-    # in `build_pipeline.py` and the `reason()` function in `run_e2e.sh`
-    UNSPECIFIED = 2
-    UNKNOWN = 3
-    RUNTIME_ERROR = 4
-    COMMAND_ERROR = 5
-    COMMAND_TIMEOUT = 6
-    PREPARE_TIMEOUT = 7
-    FILESYNC_TIMEOUT = 8
-    SESSION_TIMEOUT = 9
-    PREPARE_ERROR = 10
-    APPCONFIG_BUILD_ERROR = 11
-    INFRA_ERROR = 12
-
-
-def exponential_backoff_retry(f, retry_exceptions, initial_retry_delay_s, max_retries):
-    retry_cnt = 0
-    retry_delay_s = initial_retry_delay_s
-    while True:
-        try:
-            return f()
-        except retry_exceptions as e:
-            retry_cnt += 1
-            if retry_cnt > max_retries:
-                raise
-            logger.info(
-                f"Retry function call failed due to {e} "
-                f"in {retry_delay_s} seconds..."
-            )
-            time.sleep(retry_delay_s)
-            retry_delay_s *= RETRY_MULTIPLIER
-
-
-def maybe_fetch_api_token():
-    if GLOBAL_CONFIG["ANYSCALE_CLI_TOKEN"] is None:
-        logger.info("Missing ANYSCALE_CLI_TOKEN, retrieving from AWS secrets store")
-        # NOTE(simon) This should automatically retrieve
-        # release-automation@anyscale.com's anyscale token
-        GLOBAL_CONFIG["ANYSCALE_CLI_TOKEN"] = boto3.client(
-            "secretsmanager", region_name="us-west-2"
-        ).get_secret_value(
-            SecretId="arn:aws:secretsmanager:us-west-2:029272617770:secret:"
-            "release-automation/"
-            "anyscale-token20210505220406333800000001-BcUuKB"
-        )[
-            "SecretString"
-        ]
-
-
-class PrepareCommandRuntimeError(RuntimeError):
-    pass
-
-
-class ReleaseTestRuntimeError(RuntimeError):
-    pass
-
-
-class ReleaseTestInfraError(ReleaseTestRuntimeError):
-    pass
-
-
-class ReleaseTestTimeoutError(ReleaseTestRuntimeError):
-    pass
-
-
-class SessionTimeoutError(ReleaseTestTimeoutError):
-    pass
-
-
-class FileSyncTimeoutError(ReleaseTestTimeoutError):
-    pass
-
-
-class CommandTimeoutError(ReleaseTestTimeoutError):
-    pass
-
-
-class PrepareCommandTimeoutError(ReleaseTestTimeoutError):
-    pass
-
-
-# e.g., App config failure.
-class AppConfigBuildFailure(RuntimeError):
-    pass
-
-
-class State:
-    def __init__(self, state: str, timestamp: float, data: Any):
-        self.state = state
-        self.timestamp = timestamp
-        self.data = data
-
-
-class CommandRunnerHack:
-    def __init__(self):
-        self.subprocess_pool: Dict[int, subprocess.Popen] = dict()
-        self.start_time: Dict[int, float] = dict()
-        self.counter = 0
-
-    def run_command(self, session_name, cmd_to_run, env_vars) -> int:
-        self.counter += 1
-        command_id = self.counter
-        env = os.environ.copy()
-        env["RAY_ADDRESS"] = f"anyscale://{session_name}"
-        env["ANYSCALE_CLI_TOKEN"] = GLOBAL_CONFIG["ANYSCALE_CLI_TOKEN"]
-        env["ANYSCALE_HOST"] = GLOBAL_CONFIG["ANYSCALE_HOST"]
-        full_cmd = " ".join(f"{k}={v}" for k, v in env_vars.items()) + " " + cmd_to_run
-        logger.info(f"Executing {cmd_to_run} with {env_vars} via ray job submit")
-        proc = subprocess.Popen(
-            " ".join(["ray", "job", "submit", shlex.quote(full_cmd)]),
-            shell=True,
-            stdout=sys.stdout,
-            stderr=sys.stderr,
-            env=env,
-        )
-        self.subprocess_pool[command_id] = proc
-        self.start_time[command_id] = time.time()
-        return command_id
-
-    def wait_command(self, command_id: int):
-        retcode = self.subprocess_pool[command_id].wait()
-        duration = time.time() - self.start_time[command_id]
-        return retcode, duration
-
-
-global_command_runner = CommandRunnerHack()
-
-
-class S3SyncSessionController(SessionController):
-    def __init__(self, sdk, result_queue):
-        self.sdk = sdk
-        self.result_queue = result_queue
-        self.s3_client = boto3.client("s3")
-        self.bucket = GLOBAL_CONFIG["RELEASE_AWS_BUCKET"]
-        super().__init__()
-
-    def _generate_tmp_s3_path(self):
-        fn = "".join(random.choice(string.ascii_lowercase) for i in range(10))
-        location = f"tmp/{fn}"
-        return location
-
-    def pull(self, session_name, source, target):
-        remote_upload_to = self._generate_tmp_s3_path()
-        # remote source -> s3
-        cid = global_command_runner.run_command(
-            session_name,
-            (
-                f"pip install -q awscli && aws s3 cp {source} "
-                f"s3://{self.bucket}/{remote_upload_to} "
-                "--acl bucket-owner-full-control"
-            ),
-            {},
-        )
-        global_command_runner.wait_command(cid)
-
-        # s3 -> local target
-        self.s3_client.download_file(
-            Bucket=self.bucket,
-            Key=remote_upload_to,
-            Filename=target,
-        )
-
-    def _push_local_dir(self, session_name):
-        remote_upload_to = self._generate_tmp_s3_path()
-        # pack local dir
-        _, local_path = tempfile.mkstemp()
-        shutil.make_archive(local_path, "gztar", os.getcwd())
-        # local source -> s3
-        self.s3_client.upload_file(
-            Filename=local_path + ".tar.gz",
-            Bucket=self.bucket,
-            Key=remote_upload_to,
-        )
-        # s3 -> remote target
-        cid = global_command_runner.run_command(
-            session_name,
-            (
-                "pip install -q awscli && "
-                f"aws s3 cp s3://{self.bucket}/{remote_upload_to} "
-                f"archive.tar.gz && "
-                "tar xf archive.tar.gz"
-            ),
-            {},
-        )
-        global_command_runner.wait_command(cid)
-
-    def push(self, session_name, source, target):
-        if source is None and target is None:
-            self._push_local_dir(session_name)
-            return
-
-        assert isinstance(source, str)
-        assert isinstance(target, str)
-
-        remote_upload_to = self._generate_tmp_s3_path()
-        # local source -> s3
-        self.s3_client.upload_file(
-            Filename=source,
-            Bucket=self.bucket,
-            Key=remote_upload_to,
-        )
-        # s3 -> remote target
-        cid = global_command_runner.run_command(
-            session_name,
-            "pip install -q awscli && "
-            f"aws s3 cp s3://{self.bucket}/{remote_upload_to} {target}",
-            {},
-        )
-        global_command_runner.wait_command(cid)
-
-
-sys.path.insert(0, anyscale.ANYSCALE_RAY_DIR)
-
-
-def anyscale_project_url(project_id: str):
-    return (
-        f"{GLOBAL_CONFIG['ANYSCALE_HOST']}"
-        f"/o/anyscale-internal/projects/{project_id}"
-        f"/?tab=session-list"
-    )
-
-
-def anyscale_session_url(project_id: str, session_id: str):
-    return (
-        f"{GLOBAL_CONFIG['ANYSCALE_HOST']}"
-        f"/o/anyscale-internal/projects/{project_id}"
-        f"/clusters/{session_id}"
-    )
-
-
-def anyscale_compute_tpl_url(compute_tpl_id: str):
-    return (
-        f"{GLOBAL_CONFIG['ANYSCALE_HOST']}"
-        f"/o/anyscale-internal/configurations/cluster-computes"
-        f"/{compute_tpl_id}"
-    )
-
-
-def anyscale_app_config_build_url(build_id: str):
-    return (
-        f"{GLOBAL_CONFIG['ANYSCALE_HOST']}"
-        f"/o/anyscale-internal/configurations/app-config-details"
-        f"/{build_id}"
-    )
-
-
-def wheel_url(ray_version, git_branch, git_commit):
-    return (
-        f"https://s3-us-west-2.amazonaws.com/ray-wheels/"
-        f"{git_branch}/{git_commit}/"
-        f"ray-{ray_version}-cp37-cp37m-manylinux2014_x86_64.whl"
-    )
-
-
-def wheel_exists(ray_version, git_branch, git_commit):
-    url = wheel_url(ray_version, git_branch, git_commit)
-    return requests.head(url).status_code == 200
-
-
-def commit_or_url(commit_or_url: str) -> str:
-    if commit_or_url.startswith("http"):
-        url = None
-        # Directly return the S3 url
-        if "s3" in commit_or_url and "amazonaws.com" in commit_or_url:
-            url = commit_or_url
-        # Resolve the redirects for buildkite artifacts
-        # This is needed because otherwise pip won't recognize the file name.
-        elif "buildkite.com" in commit_or_url and "artifacts" in commit_or_url:
-            url = requests.head(commit_or_url, allow_redirects=True).url
-        if url is not None:
-            # Extract commit from url so that we can do the
-            # commit sanity check later.
-            p = re.compile("/([a-f0-9]{40})/")
-            m = p.search(url)
-            if m is not None:
-                os.environ["RAY_COMMIT"] = m.group(1)
-            return url
-
-    # Else, assume commit
-    os.environ["RAY_COMMIT"] = commit_or_url
-    return wheel_url(
-        GLOBAL_CONFIG["RAY_VERSION"], GLOBAL_CONFIG["RAY_BRANCH"], commit_or_url
-    )
-
-
-def get_latest_commits(repo: str, branch: str = "master") -> List[str]:
-    cur = os.getcwd()
-    with tempfile.TemporaryDirectory() as tmpdir:
-        os.chdir(tmpdir)
-
-        clone_cmd = [
-            "git",
-            "clone",
-            "--filter=tree:0",
-            "--no-checkout",
-            # "--single-branch",
-            # "--depth=10",
-            f"--branch={branch}",
-            repo,
-            tmpdir,
-        ]
-        log_cmd = [
-            "git",
-            "log",
-            "-n",
-            "10",
-            "--pretty=format:%H",
-        ]
-
-        subprocess.check_output(clone_cmd)
-        commits = (
-            subprocess.check_output(log_cmd).decode(sys.stdout.encoding).split("\n")
-        )
-    os.chdir(cur)
-    return commits
-
-
-def find_ray_wheels(repo: str, branch: str, version: str):
-    url = None
-    commits = get_latest_commits(repo, branch)
-    logger.info(f"Latest 10 commits for branch {branch}: {commits}")
-    for commit in commits:
-        if wheel_exists(version, branch, commit):
-            url = wheel_url(version, branch, commit)
-            os.environ["RAY_WHEELS"] = url
-            os.environ["RAY_COMMIT"] = commit
-            logger.info(
-                f"Found wheels URL for Ray {version}, branch {branch}: " f"{url}"
-            )
-            break
-    return url
-
-
-def populate_wheels_sanity_check(commit: Optional[str] = None):
-    if not commit:
-        cmd = (
-            "python -c 'import ray; print("
-            '"No commit sanity check available, but this is the '
-            "Ray wheel commit:\", ray.__commit__)'"
-        )
-    else:
-        cmd = (
-            f"python -c 'import ray; "
-            f'assert ray.__commit__ == "{commit}", ray.__commit__\''
-        )
-    os.environ["RAY_WHEELS_SANITY_CHECK"] = cmd
-
-
-def _check_stop(stop_event: multiprocessing.Event, timeout_type: str):
-    if stop_event.is_set():
-        if timeout_type == "prepare_command":
-            raise PrepareCommandTimeoutError(
-                "Process timed out in the prepare command stage."
-            )
-        if timeout_type == "command":
-            raise CommandTimeoutError("Process timed out while running a command.")
-        elif timeout_type == "file_sync":
-            raise FileSyncTimeoutError("Process timed out while syncing files.")
-        elif timeout_type == "session":
-            raise SessionTimeoutError("Process timed out while starting a session.")
-        else:
-            assert False, "Unexpected timeout type."
-
-
-def _deep_update(d, u):
-    for k, v in u.items():
-        if isinstance(v, collections.abc.Mapping):
-            d[k] = _deep_update(d.get(k, {}), v)
-        else:
-            d[k] = v
-    return d
-
-
-def _dict_hash(dt: Dict[Any, Any]) -> str:
-    json_str = json.dumps(dt, sort_keys=True, ensure_ascii=True)
-    sha = hashlib.sha256()
-    sha.update(json_str.encode())
-    return sha.hexdigest()
-
-
-def _load_config(local_dir: str, config_file: Optional[str]) -> Optional[Dict]:
-    if not config_file:
-        return None
-
-    config_path = os.path.join(local_dir, config_file)
-    with open(config_path, "rt") as f:
-        # Todo: jinja2 render
-        content = f.read()
-
-    env = copy.deepcopy(os.environ)
-    env.update(GLOBAL_CONFIG)
-
-    content = jinja2.Template(content).render(env=env)
-    return yaml.safe_load(content)
-
-
-def has_errored(result: Dict[Any, Any]) -> bool:
-    return result.get("status", "invalid") != "finished"
-
-
-def maybe_get_alert_for_result(result_dict: Dict[str, Any]) -> Optional[str]:
-    # If we get a result dict, check if any alerts should be raised
-    from alert import SUITE_TO_FN, default_handle_result
-
-    logger.info("Checking if results are valid...")
-
-    # Copy dict because we modify kwargs here
-    handle_result_kwargs = result_dict.copy()
-    handle_result_kwargs["created_on"] = None
-
-    test_suite = handle_result_kwargs.get("test_suite", None)
-
-    handle_fn = SUITE_TO_FN.get(test_suite, None)
-    if not handle_fn:
-        logger.warning(f"No handle for suite {test_suite}")
-        alert = default_handle_result(**handle_result_kwargs)
-    else:
-        alert = handle_fn(**handle_result_kwargs)
-
-    return alert
-
-
-def report_result(
-    *,
-    test_suite: str,
-    test_name: str,
-    status: str,
-    last_logs: str,
-    results: Dict[Any, Any],
-    artifacts: Dict[Any, Any],
-    category: str,
-    team: str,
-    commit_url: str,
-    session_url: str,
-    runtime: float,
-    stable: bool,
-    return_code: int,
-):
-    #   session_url: str, commit_url: str,
-    #   runtime: float, stable: bool, frequency: str, return_code: int):
-    """Report the test result to database."""
-    now = datetime.datetime.utcnow()
-    rds_data_client = boto3.client("rds-data", region_name="us-west-2")
-
-    schema = GLOBAL_CONFIG["RELEASE_AWS_DB_TABLE"]
-
-    parameters = [
-        {
-            "name": "created_on",
-            "typeHint": "TIMESTAMP",
-            "value": {"stringValue": now.strftime("%Y-%m-%d %H:%M:%S")},
-        },
-        {"name": "test_suite", "value": {"stringValue": test_suite}},
-        {"name": "test_name", "value": {"stringValue": test_name}},
-        {"name": "status", "value": {"stringValue": status}},
-        {"name": "last_logs", "value": {"stringValue": last_logs}},
-        {
-            "name": "results",
-            "typeHint": "JSON",
-            "value": {"stringValue": json.dumps(results)},
-        },
-        {
-            "name": "artifacts",
-            "typeHint": "JSON",
-            "value": {"stringValue": json.dumps(artifacts)},
-        },
-        {"name": "category", "value": {"stringValue": category}},
-        {"name": "team", "value": {"stringValue": team}},
-    ]
-    columns = [param["name"] for param in parameters]
-    values = [f":{param['name']}" for param in parameters]
-    column_str = ", ".join(columns).strip(", ")
-    value_str = ", ".join(values).strip(", ")
-
-    sql = f"INSERT INTO {schema} " f"({column_str}) " f"VALUES ({value_str})"
-
-    logger.info(f"Query: {sql}")
-
-    # Default boto3 call timeout is 45 seconds.
-    retry_delay_s = 64
-    MAX_RDS_RETRY = 3
-    exponential_backoff_retry(
-        lambda: rds_data_client.execute_statement(
-            database=GLOBAL_CONFIG["RELEASE_AWS_DB_NAME"],
-            parameters=parameters,
-            secretArn=GLOBAL_CONFIG["RELEASE_AWS_DB_SECRET_ARN"],
-            resourceArn=GLOBAL_CONFIG["RELEASE_AWS_DB_RESOURCE_ARN"],
-            schema=schema,
-            sql=sql,
-        ),
-        retry_exceptions=rds_data_client.exceptions.StatementTimeoutException,
-        initial_retry_delay_s=retry_delay_s,
-        max_retries=MAX_RDS_RETRY,
-    )
-    logger.info("Result has been persisted to the database")
-
-
-def log_results_and_artifacts(result: Dict):
-    results = result.get("results", {})
-    if results:
-        msg = "Observed the following results:\n\n"
-
-        for key, val in results.items():
-            msg += f"  {key} = {val}\n"
-    else:
-        msg = "Did not find any results."
-    logger.info(msg)
-
-    artifacts = result.get("artifacts", {})
-    if artifacts:
-        msg = "Saved the following artifacts:\n\n"
-
-        for key, val in artifacts.items():
-            msg += f"  {key} = {val}\n"
-    else:
-        msg = "Did not find any artifacts."
-    logger.info(msg)
-
-
-def _cleanup_session(sdk: AnyscaleSDK, session_id: str):
-    if session_id:
-        # Just trigger a request. No need to wait until session shutdown.
-        sdk.terminate_session(session_id=session_id, terminate_session_options={})
-
-
-def search_running_session(
-    sdk: AnyscaleSDK, project_id: str, session_name: str
-) -> Optional[str]:
-    session_id = None
-
-    logger.info(f"Looking for existing session with name {session_name}")
-
-    result = sdk.search_sessions(
-        project_id=project_id, sessions_query=dict(name=dict(equals=session_name))
-    )
-
-    if len(result.results) > 0 and result.results[0].state == "Running":
-        logger.info("Found existing session.")
-        session_id = result.results[0].id
-    return session_id
-
-
-def find_cloud_by_name(
-    sdk: AnyscaleSDK, cloud_name: str, _repeat: bool = True
-) -> Optional[str]:
-    cloud_id = None
-    logger.info(f"Looking up cloud with name `{cloud_name}`. ")
-
-    paging_token = None
-    while not cloud_id:
-        result = sdk.search_clouds(
-            clouds_query=dict(paging=dict(count=50, paging_token=paging_token))
-        )
-
-        paging_token = result.metadata.next_paging_token
-
-        for res in result.results:
-            if res.name == cloud_name:
-                cloud_id = res.id
-                logger.info(f"Found cloud with name `{cloud_name}` as `{cloud_id}`")
-                break
-
-        if not paging_token or cloud_id or not len(result.results):
-            break
-
-    return cloud_id
-
-
-def create_or_find_compute_template(
-    sdk: AnyscaleSDK, project_id: str, compute_tpl: Dict[Any, Any], _repeat: bool = True
-) -> Tuple[Optional[str], Optional[str]]:
-    compute_tpl_id = None
-    compute_tpl_name = None
-    if compute_tpl:
-        # As of Anyscale 0.4.1, it is an error to use the same compute template
-        # name within the same organization, between different projects.
-        compute_tpl_name = f"{project_id}/compute/{_dict_hash(compute_tpl)}"
-
-        logger.info(
-            f"Tests uses compute template "
-            f"with name {compute_tpl_name}. Looking up existing "
-            f"templates."
-        )
-
-        paging_token = None
-        while not compute_tpl_id:
-            result = sdk.search_compute_templates(
-                dict(
-                    project_id=project_id,
-                    name=dict(equals=compute_tpl_name),
-                    include_anonymous=True,
-                ),
-                paging_token=paging_token,
-            )
-            paging_token = result.metadata.next_paging_token
-
-            for res in result.results:
-                if res.name == compute_tpl_name:
-                    compute_tpl_id = res.id
-                    logger.info(f"Template already exists with ID {compute_tpl_id}")
-                    break
-
-            if not paging_token:
-                break
-
-        if not compute_tpl_id:
-            logger.info(
-                f"Compute template not found. "
-                f"Creating with name {compute_tpl_name}."
-            )
-            try:
-                result = sdk.create_compute_template(
-                    dict(
-                        name=compute_tpl_name, project_id=project_id, config=compute_tpl
-                    )
-                )
-                compute_tpl_id = result.result.id
-            except Exception as e:
-                if _repeat:
-                    logger.warning(
-                        f"Got exception when trying to create compute "
-                        f"template: {e}. Sleeping for 10 seconds and then "
-                        f"try again once..."
-                    )
-                    time.sleep(10)
-                    return create_or_find_compute_template(
-                        sdk=sdk,
-                        project_id=project_id,
-                        compute_tpl=compute_tpl,
-                        _repeat=False,
-                    )
-
-                raise e
-
-            logger.info(f"Compute template created with ID {compute_tpl_id}")
-
-    return compute_tpl_id, compute_tpl_name
-
-
-def create_or_find_app_config(
-    sdk: AnyscaleSDK, project_id: str, app_config: Dict[Any, Any], _repeat: bool = True
-) -> Tuple[Optional[str], Optional[str]]:
-    app_config_id = None
-    app_config_name = None
-    if app_config:
-        app_config_name = f"{project_id}-{_dict_hash(app_config)}"
-
-        logger.info(
-            f"Test uses an app config with hash {app_config_name}. "
-            f"Looking up existing app configs with this name."
-        )
-
-        paging_token = None
-        while not app_config_id:
-            result = sdk.list_app_configs(
-                project_id=project_id, count=50, paging_token=paging_token
-            )
-            paging_token = result.metadata.next_paging_token
-
-            for res in result.results:
-                if res.name == app_config_name:
-                    app_config_id = res.id
-                    logger.info(f"App config already exists with ID {app_config_id}")
-                    break
-
-            if not paging_token or app_config_id:
-                break
-
-        if not app_config_id:
-            logger.info("App config not found. Creating new one.")
-            try:
-                result = sdk.create_app_config(
-                    dict(
-                        name=app_config_name,
-                        project_id=project_id,
-                        config_json=app_config,
-                    )
-                )
-                app_config_id = result.result.id
-            except Exception as e:
-                if _repeat:
-                    logger.warning(
-                        f"Got exception when trying to create app "
-                        f"config: {e}. Sleeping for 10 seconds and then "
-                        f"try again once..."
-                    )
-                    time.sleep(10)
-                    return create_or_find_app_config(
-                        sdk=sdk,
-                        project_id=project_id,
-                        app_config=app_config,
-                        _repeat=False,
-                    )
-
-                raise e
-
-            logger.info(f"App config created with ID {app_config_id}")
-
-    return app_config_id, app_config_name
-
-
-def run_bash_script(local_dir: str, bash_script: str):
-    previous_dir = os.getcwd()
-
-    bash_script_local_dir = os.path.dirname(bash_script)
-    file_name = os.path.basename(bash_script)
-
-    full_local_dir = os.path.join(local_dir, bash_script_local_dir)
-    os.chdir(full_local_dir)
-
-    subprocess.run("./" + file_name, shell=True, check=True)
-
-    os.chdir(previous_dir)
-
-
-def install_app_config_packages(app_config: Dict[Any, Any]):
-    os.environ.update(app_config.get("env_vars", {}))
-    packages = app_config["python"]["pip_packages"]
-    for package in packages:
-        subprocess.check_output(["pip", "install", "-U", package], text=True)
-
-
-def install_matching_ray():
-    wheel = os.environ.get("RAY_WHEELS", None)
-    if not wheel:
-        return
-    assert "manylinux2014_x86_64" in wheel, wheel
-    if sys.platform == "darwin":
-        platform = "macosx_10_15_intel"
-    elif sys.platform == "win32":
-        platform = "win_amd64"
-    else:
-        platform = "manylinux2014_x86_64"
-    wheel = wheel.replace("manylinux2014_x86_64", platform)
-    subprocess.check_output(["pip", "uninstall", "-y", "ray"], text=True)
-    subprocess.check_output(["pip", "install", "-U", wheel], text=True)
-
-
-def wait_for_build_or_raise(
-    sdk: AnyscaleSDK, app_config_id: Optional[str]
-) -> Optional[str]:
-    if not app_config_id:
-        return None
-
-    # Fetch build
-    build_id = None
-    last_status = None
-    result = sdk.list_builds(app_config_id)
-    for build in sorted(result.results, key=lambda b: b.created_at):
-        build_id = build.id
-        last_status = build.status
-
-        if build.status == "failed":
-            continue
-
-        if build.status == "succeeded":
-            logger.info(
-                f"Link to app config build: "
-                f"{_format_link(anyscale_app_config_build_url(build_id))}"
-            )
-            return build_id
-
-    if last_status == "failed":
-        raise AppConfigBuildFailure("App config build failed.")
-
-    if not build_id:
-        raise AppConfigBuildFailure("No build found for app config.")
-
-    # Build found but not failed/finished yet
-    completed = False
-    start_wait = time.time()
-    next_report = start_wait + REPORT_S
-    logger.info(f"Waiting for build {build_id} to finish...")
-    logger.info(
-        f"Track progress here: "
-        f"{_format_link(anyscale_app_config_build_url(build_id))}"
-    )
-    while not completed:
-        now = time.time()
-        if now > next_report:
-            logger.info(
-                f"... still waiting for build {build_id} to finish "
-                f"({int(now - start_wait)} seconds) ..."
-            )
-            next_report = next_report + REPORT_S
-
-        result = sdk.get_build(build_id)
-        build = result.result
-
-        if build.status == "failed":
-            raise AppConfigBuildFailure(
-                f"App config build failed. Please see "
-                f"{anyscale_app_config_build_url(build_id)} for details"
-            )
-
-        if build.status == "succeeded":
-            logger.info("Build succeeded.")
-            return build_id
-
-        completed = build.status not in ["in_progress", "pending"]
-
-        if completed:
-            raise AppConfigBuildFailure(
-                f"Unknown build status: {build.status}. Please see "
-                f"{anyscale_app_config_build_url(build_id)} for details"
-            )
-
-        time.sleep(1)
-
-    return build_id
-
-
-def run_job(
-    cluster_name: str,
-    compute_tpl_name: str,
-    cluster_env_name: str,
-    job_name: str,
-    min_workers: str,
-    script: str,
-    script_args: List[str],
-    env_vars: Dict[str, str],
-    autosuspend: int,
-) -> Tuple[int, str]:
-    # Start cluster and job
-    address = f"anyscale://{cluster_name}?autosuspend={autosuspend}"
-    logger.info(f"Starting job {job_name} with Ray address: {address}")
-    env = copy.deepcopy(os.environ)
-    env.update(GLOBAL_CONFIG)
-    env.update(env_vars)
-    env["RAY_ADDRESS"] = address
-    env["RAY_JOB_NAME"] = job_name
-    env["RAY_RELEASE_MIN_WORKERS"] = str(min_workers)
-    proc = subprocess.Popen(
-        script.split(" ") + script_args,
-        env=env,
-        stdout=subprocess.PIPE,
-        stderr=subprocess.STDOUT,
-        text=True,
-    )
-    proc.stdout.reconfigure(line_buffering=True)
-    logs = ""
-    for line in proc.stdout:
-        logs += line
-        sys.stdout.write(line)
-    proc.wait()
-    return proc.returncode, logs
-
-
-def create_and_wait_for_session(
-    sdk: AnyscaleSDK,
-    stop_event: multiprocessing.Event,
-    session_name: str,
-    session_options: Dict[Any, Any],
-    project_id: str,
-) -> str:
-    # Create session
-    logger.info(f"Creating session {session_name}")
-    result = sdk.create_session(session_options)
-    session_id = result.result.id
-
-    # Trigger session start
-    logger.info(f"Starting session {session_name} ({session_id})")
-    session_url = anyscale_session_url(
-        project_id=GLOBAL_CONFIG["ANYSCALE_PROJECT"], session_id=session_id
-    )
-    logger.info(f"Link to session: {_format_link(session_url)}")
-
-    result = sdk.start_session(session_id, start_session_options={})
-    sop_id = result.result.id
-    completed = result.result.completed
-
-    # Wait for session
-    logger.info(f"Waiting for session {session_name}...")
-    start_wait = time.time()
-    next_report = start_wait + REPORT_S
-    while not completed:
-        # Sleep 1 sec before next check.
-        time.sleep(1)
-
-        session_operation_response = sdk.get_session_operation(
-            sop_id, _request_timeout=30
-        )
-        session_operation = session_operation_response.result
-        completed = session_operation.completed
-
-        try:
-            _check_stop(stop_event, "session")
-        except SessionTimeoutError as e:
-            # Always queue session termination.
-            # We can't do this later as we won't return anything here
-            # and the session ID will not be set in the control loop
-            _cleanup_session(sdk=sdk, session_id=session_id)
-            raise e
-
-        now = time.time()
-        if now > next_report:
-            logger.info(
-                f"... still waiting for session {session_name} "
-                f"({int(now - start_wait)} seconds) ..."
-            )
-            next_report = next_report + REPORT_S
-
-    result = sdk.get_session(session_id)
-    if not result.result.state != "Active":
-        raise ReleaseTestInfraError(
-            f"Cluster did not come up - most likely the nodes are currently "
-            f"not available. Please check the cluster startup logs: "
-            f"{anyscale_session_url(project_id, session_id)}"
-        )
-
-    return session_id
-
-
-def run_session_command(
-    sdk: AnyscaleSDK,
-    session_id: str,
-    cmd_to_run: str,
-    result_queue: multiprocessing.Queue,
-    env_vars: Dict[str, str],
-    state_str: str = "CMD_RUN",
-) -> Tuple[str, int]:
-    full_cmd = " ".join(f"{k}={v}" for k, v in env_vars.items()) + " " + cmd_to_run
-
-    logger.info(f"Running command in session {session_id}: \n" f"{full_cmd}")
-    session_url = anyscale_session_url(
-        project_id=GLOBAL_CONFIG["ANYSCALE_PROJECT"], session_id=session_id
-    )
-    logger.info(f"Link to session: {_format_link(session_url)}")
-    result_queue.put(State(state_str, time.time(), None))
-    result = sdk.create_session_command(
-        dict(session_id=session_id, shell_command=full_cmd)
-    )
-
-    scd_id = result.result.id
-    return scd_id, result
-
-
-def wait_for_session_command_to_complete(
-    create_session_command_result,
-    sdk: AnyscaleSDK,
-    scd_id: str,
-    stop_event: multiprocessing.Event,
-    state_str: str = "CMD_RUN",
-):
-    result = create_session_command_result
-    completed = result.result.finished_at is not None
-    start_wait = time.time()
-    next_report = start_wait + REPORT_S
-    while not completed:
-        # Sleep 1 sec before next check.
-        time.sleep(1)
-
-        result = exponential_backoff_retry(
-            lambda: sdk.get_session_command(session_command_id=scd_id),
-            retry_exceptions=Exception,
-            initial_retry_delay_s=10,
-            max_retries=3,
-        )
-        completed = result.result.finished_at
-
-        if state_str == "CMD_RUN":
-            _check_stop(stop_event, "command")
-        elif state_str == "CMD_PREPARE":
-            _check_stop(stop_event, "prepare_command")
-
-        now = time.time()
-        if now > next_report:
-            logger.info(
-                f"... still waiting for command to finish "
-                f"({int(now - start_wait)} seconds) ..."
-            )
-            next_report = next_report + REPORT_S
-
-    status_code = result.result.status_code
-    runtime = time.time() - start_wait
-
-    if status_code != 0:
-        if state_str == "CMD_RUN":
-            raise RuntimeError(f"Command returned non-success status: {status_code}")
-        elif state_str == "CMD_PREPARE":
-            raise PrepareCommandRuntimeError(
-                f"Prepare command returned non-success status: {status_code}"
-            )
-
-    return status_code, runtime
-
-
-def get_command_logs(
-    session_controller: SessionController, scd_id: str, lines: int = 50
-):
-    result = exponential_backoff_retry(
-        lambda: session_controller.api_client.get_execution_logs_api_v2_session_commands_session_command_id_execution_logs_get(  # noqa: E501
-            session_command_id=scd_id, start_line=-1 * lines, end_line=0
-        ),
-        retry_exceptions=Exception,
-        initial_retry_delay_s=10,
-        max_retries=3,
-    )
-
-    return result.result.lines
-
-
-def get_remote_json_content(
-    temp_dir: str,
-    session_name: str,
-    remote_file: Optional[str],
-    session_controller: SessionController,
-):
-    if not remote_file:
-        logger.warning("No remote file specified, returning empty dict")
-        return {}
-    local_target_file = os.path.join(temp_dir, ".tmp.json")
-    session_controller.pull(
-        session_name=session_name, source=remote_file, target=local_target_file
-    )
-    with open(local_target_file, "rt") as f:
-        return json.load(f)
-
-
-def get_local_json_content(
-    local_file: Optional[str],
-):
-    if not local_file:
-        logger.warning("No local file specified, returning empty dict")
-        return {}
-    with open(local_file, "rt") as f:
-        return json.load(f)
-
-
-def pull_artifacts_and_store_in_cloud(
-    temp_dir: str,
-    logs: str,
-    session_name: str,
-    test_name: str,
-    artifacts: Optional[Dict[Any, Any]],
-    session_controller: SessionController,
-):
-    output_log_file = os.path.join(temp_dir, "output.log")
-    with open(output_log_file, "wt") as f:
-        f.write(logs)
-
-    bucket = GLOBAL_CONFIG["RELEASE_AWS_BUCKET"]
-    location = f"{GLOBAL_CONFIG['RELEASE_AWS_LOCATION']}" f"/{session_name}/{test_name}"
-    saved_artifacts = {}
-
-    s3_client = boto3.client("s3")
-    s3_client.upload_file(output_log_file, bucket, f"{location}/output.log")
-    saved_artifacts["output.log"] = f"s3://{bucket}/{location}/output.log"
-
-    # Download artifacts
-    if artifacts:
-        for name, remote_file in artifacts.items():
-            logger.info(f"Downloading artifact `{name}` from " f"{remote_file}")
-            local_target_file = os.path.join(temp_dir, name)
-            session_controller.pull(
-                session_name=session_name, source=remote_file, target=local_target_file
-            )
-
-            # Upload artifacts to s3
-            s3_client.upload_file(local_target_file, bucket, f"{location}/{name}")
-            saved_artifacts[name] = f"s3://{bucket}/{location}/{name}"
-
-    return saved_artifacts
-
-
-def find_session_by_test_name(
-    sdk: AnyscaleSDK,
-    session_controller: SessionController,
-    temp_dir: str,
-    state_json: str,
-    project_id: str,
-    test_name: str,
-) -> Optional[Tuple[str, str, Dict[Any, Any]]]:
-    paging_token = None
-
-    while True:  # Will break if paging_token is None after first search
-        result = sdk.search_sessions(
-            project_id=project_id,
-            sessions_query=dict(
-                name=dict(contains=test_name),
-                state_filter=["Running"],
-                paging=dict(count=20, paging_token=paging_token),
-            ),
-        )
-
-        for session in result.results:
-            logger.info(f"Found sessions {session.name}")
-            if not session.name.startswith(test_name):
-                continue
-
-            try:
-                session_state = get_remote_json_content(
-                    temp_dir=temp_dir,
-                    session_name=session.name,
-                    remote_file=state_json,
-                    session_controller=session_controller,
-                )
-            except Exception as exc:
-                raise RuntimeError(
-                    f"Could not get remote json content " f"for session {session.name}"
-                ) from exc
-
-            if session_state.get("test_name") == test_name:
-                return session.id, session.name, session_state
-
-        session_token = result.metadata.next_paging_token
-
-        if not session_token:
-            return None
-
-
-def get_latest_running_command_id(
-    sdk: AnyscaleSDK, session_id: str
-) -> Tuple[Optional[str], Optional[bool]]:
-    scd_id = None
-    paging_token = None
-
-    success = None
-
-    while not scd_id:
-        result = sdk.list_session_commands(
-            session_id=session_id, paging_token=paging_token
-        )
-
-        paging_token = result.metadata.next_paging_token
-
-        for cmd in result.results:
-            if not scd_id:
-                scd_id = cmd.id
-
-            completed = cmd.finished_at is not None
-
-            if completed:
-                if success is None:
-                    success = True
-
-                success = success and cmd.status_code == 0
-
-            if not completed:
-                return cmd.id, None
-
-    return scd_id, success or False
-
-
-def run_test_config(
-    local_dir: str,
-    project_id: str,
-    test_name: str,
-    test_config: Dict[Any, Any],
-    commit_url: str,
-    session_name: str = None,
-    smoke_test: bool = False,
-    no_terminate: bool = False,
-    kick_off_only: bool = False,
-    check_progress: bool = False,
-    upload_artifacts: bool = True,
-    keep_results_dir: bool = False,
-    app_config_id_override: Optional[str] = None,
-) -> Dict[Any, Any]:
-    """
-
-    Returns:
-        Dict with the following entries:
-            status (str): One of [finished, error, timeout]
-            command_link (str): Link to command (Anyscale web UI)
-            last_logs (str): Last logs (excerpt) to send to owner
-            artifacts (dict): Dict of artifacts
-                Key: Name
-                Value: S3 URL
-    """
-    stop_event = multiprocessing.Event()
-    result_queue = multiprocessing.Queue()
-
-    if not session_name:
-        session_name = f"{test_name}_{int(time.time())}"
-
-    temp_dir = tempfile.mkdtemp()
-
-    # Result and state files
-    results_json = test_config["run"].get("results", None)
-    if results_json is None:
-        results_json = "/tmp/release_test_out.json"
-
-    state_json = test_config["run"].get("state", None)
-    if state_json is None:
-        state_json = "/tmp/release_test_state.json"
-
-    env_vars = {
-        "RAY_ADDRESS": os.environ.get("RAY_ADDRESS", "auto"),
-        "TEST_OUTPUT_JSON": results_json,
-        "TEST_STATE_JSON": state_json,
-        "IS_SMOKE_TEST": "1" if smoke_test else "0",
-    }
-
-    with open(os.path.join(local_dir, ".anyscale.yaml"), "wt") as f:
-        f.write(f"project_id: {project_id}")
-    os.chdir(local_dir)
-
-    # Setup interface
-    # Unfortunately, there currently seems to be no great way to
-    # transfer files with the Anyscale SDK.
-    # So we use the session controller instead.
-    sdk = AnyscaleSDK(auth_token=GLOBAL_CONFIG["ANYSCALE_CLI_TOKEN"])
-
-    get_auth_api_client(
-        cli_token=GLOBAL_CONFIG["ANYSCALE_CLI_TOKEN"],
-        host=GLOBAL_CONFIG["ANYSCALE_HOST"],
-    )
-    session_controller = S3SyncSessionController(sdk, result_queue)
-
-    cloud_id = test_config["cluster"].get("cloud_id", None)
-    cloud_name = test_config["cluster"].get("cloud_name", None)
-    if cloud_id and cloud_name:
-        raise RuntimeError(
-            f"You can't supply both a `cloud_name` ({cloud_name}) and a "
-            f"`cloud_id` ({cloud_id}) in the test cluster configuration. "
-            f"Please provide only one."
-        )
-    elif cloud_name and not cloud_id:
-        cloud_id = find_cloud_by_name(sdk, cloud_name)
-        if not cloud_id:
-            raise RuntimeError(f"Couldn't find cloud with name `{cloud_name}`.")
-    else:
-        cloud_id = cloud_id or GLOBAL_CONFIG["ANYSCALE_CLOUD_ID"]
-
-    # Overwrite global config so that `_load_config` sets the correct cloud
-    GLOBAL_CONFIG["ANYSCALE_CLOUD_ID"] = cloud_id
-
-    cluster_config_rel_path = test_config["cluster"].get("cluster_config", None)
-    cluster_config = _load_config(local_dir, cluster_config_rel_path)
-
-    app_config_rel_path = test_config["cluster"].get("app_config", None)
-    app_config = _load_config(local_dir, app_config_rel_path)
-    # A lot of staging tests share the same app config yaml, except the flags.
-    # `app_env_vars` in test config will help this one.
-    # Here we extend the env_vars to use the one specified in the test config.
-    if test_config.get("app_env_vars") is not None:
-        if app_config["env_vars"] is None:
-            app_config["env_vars"] = test_config["app_env_vars"]
-        else:
-            app_config["env_vars"].update(test_config["app_env_vars"])
-        logger.info(f"Using app config:\n{app_config}")
-
-    compute_tpl_rel_path = test_config["cluster"].get("compute_template", None)
-    compute_tpl = _load_config(local_dir, compute_tpl_rel_path)
-
-    timeout = test_config["run"].get("timeout", 1800)
-    if "RELEASE_OVERRIDE_TIMEOUT" in os.environ:
-        previous_timeout = timeout
-        timeout = int(os.environ.get("RELEASE_OVERRIDE_TIMEOUT", str(timeout)))
-        logger.warning(
-            f"Release test timeout override: {timeout} "
-            f"(would have been {previous_timeout})"
-        )
-
-    # If a test is long running, timeout does not mean it failed
-    is_long_running = test_config["run"].get("long_running", False)
-
-    build_id_override = None
-    if test_config["run"].get("use_connect"):
-        autosuspend_mins = test_config["run"].get("autosuspend_mins", 5)
-        assert not kick_off_only, "Unsupported for running with Anyscale connect."
-        if app_config_id_override is not None:
-            logger.info(
-                "Using connect and an app config override, waiting until "
-                "build finishes so we can fetch the app config in order to "
-                "install its pip packages locally."
-            )
-            build_id_override = wait_for_build_or_raise(sdk, app_config_id_override)
-            response = sdk.get_cluster_environment_build(build_id_override)
-            app_config = response.result.config_json
-        install_app_config_packages(app_config)
-        install_matching_ray()
-    elif "autosuspend_mins" in test_config["run"]:
-        raise ValueError(
-            "'autosuspend_mins' is only supported if 'use_connect' is True."
-        )
-
-    # Add information to results dict
-    def _update_results(results: Dict):
-        if "last_update" in results:
-            results["last_update_diff"] = time.time() - results["last_update"]
-        if smoke_test:
-            results["smoke_test"] = True
-
-    def _process_finished_command(
-        session_controller: SessionController,
-        scd_id: str,
-        results: Optional[Dict] = None,
-        runtime: int = None,
-        commit_url: str = None,
-        session_url: str = None,
-    ):
-        logger.info("Command finished successfully.")
-        if results_json:
-            results = results or get_remote_json_content(
-                temp_dir=temp_dir,
-                session_name=session_name,
-                remote_file=results_json,
-                session_controller=session_controller,
-            )
-        else:
-            results = {"passed": 1}
-
-        _update_results(results)
-
-        if scd_id:
-            try:
-                logs = get_command_logs(
-                    session_controller, scd_id, test_config.get("log_lines", 50)
-                )
-            except Exception as e:
-                raise ReleaseTestInfraError(
-                    f"Could not fetch command logs: {e}. This is an "
-                    f"infrastructure error on the Anyscale side."
-                )
-        else:
-            logs = "No command found to fetch logs for"
-
-        if upload_artifacts:
-            saved_artifacts = pull_artifacts_and_store_in_cloud(
-                temp_dir=temp_dir,
-                logs=logs,  # Also save logs in cloud
-                session_name=session_name,
-                test_name=test_name,
-                artifacts=test_config.get("artifacts", {}),
-                session_controller=session_controller,
-            )
-
-            logger.info("Fetched results and stored on the cloud. Returning.")
-        else:
-            saved_artifacts = {}
-            logger.info(
-                "Usually I would have fetched the results and "
-                "artifacts and stored them on S3."
-            )
-
-        # Add these metadata here to avoid changing SQL schema.
-        is_stable = test_config.get("stable", True)
-        results["_runtime"] = runtime
-        results["_session_url"] = session_url
-        results["_commit_url"] = commit_url
-        results["_stable"] = is_stable
-        result_queue.put(
-            State(
-                "END",
-                time.time(),
-                {
-                    "status": "finished",
-                    "last_logs": logs,
-                    "results": results,
-                    "artifacts": saved_artifacts,
-                    "runtime": runtime,
-                    "session_url": session_url,
-                    "commit_url": commit_url,
-                    "stable": is_stable,
-                },
-            )
-        )
-
-    # When running the test script in client mode, the finish command is a
-    # completed local process.
-    def _process_finished_client_command(returncode: int, logs: str):
-        if upload_artifacts:
-            saved_artifacts = pull_artifacts_and_store_in_cloud(
-                temp_dir=temp_dir,
-                logs=logs,  # Also save logs in cloud
-                session_name=session_name,
-                test_name=test_name,
-                artifacts=None,
-                session_controller=None,
-            )
-            logger.info("Stored results on the cloud. Returning.")
-        else:
-            saved_artifacts = {}
-            logger.info(
-                "Usually I would have fetched the results and "
-                "artifacts and stored them on S3."
-            )
-
-        if results_json:
-            results = get_local_json_content(
-                local_file=results_json,
-            )
-        else:
-            results = {
-                "passed": int(returncode == 0),
-            }
-
-        results["returncode"] = returncode
-
-        _update_results(results)
-
-        result_queue.put(
-            State(
-                "END",
-                time.time(),
-                {
-                    "status": "finished",
-                    "last_logs": logs,
-                    "results": results,
-                    "artifacts": saved_artifacts,
-                },
-            )
-        )
-
-    def _run(logger):
-        # These values will be set as the test runs.
-        session_url = None
-        runtime = None
-        anyscale.conf.CLI_TOKEN = GLOBAL_CONFIG["ANYSCALE_CLI_TOKEN"]
-        test_uses_ray_connect = test_config["run"].get("use_connect")
-
-        session_id = None
-        scd_id = None
-        try:
-            # First, look for running sessions
-            session_id = search_running_session(sdk, project_id, session_name)
-            compute_tpl_name = None
-            app_config_id = app_config_id_override
-            app_config_name = None
-            build_id = build_id_override
-            if not session_id:
-                logger.info("No session found.")
-                # Start session
-                session_options = dict(name=session_name, project_id=project_id)
-
-                if cluster_config is not None:
-                    logging.info("Starting session with cluster config")
-                    cluster_config_str = json.dumps(cluster_config)
-                    session_options["cluster_config"] = cluster_config_str
-                    session_options["cloud_id"] = cloud_id
-                    session_options["uses_app_config"] = False
-                else:
-                    logging.info("Starting session with app/compute config")
-
-                    # Find/create compute template
-                    compute_tpl_id, compute_tpl_name = create_or_find_compute_template(
-                        sdk, project_id, compute_tpl
-                    )
-
-                    url = _format_link(anyscale_compute_tpl_url(compute_tpl_id))
-
-                    logger.info(f"Link to compute template: {url}")
-
-                    # Find/create app config
-                    if app_config_id is None:
-                        (
-                            app_config_id,
-                            app_config_name,
-                        ) = create_or_find_app_config(sdk, project_id, app_config)
-                    else:
-                        logger.info(f"Using override app config {app_config_id}")
-                        app_config_name = sdk.get_app_config(app_config_id).result.name
-                    if build_id is None:
-                        # We might have already retrieved the build ID when
-                        # installing app config packages locally if using
-                        # connect, so only get the build ID if it's not set.
-                        build_id = wait_for_build_or_raise(sdk, app_config_id)
-
-                    session_options["compute_template_id"] = compute_tpl_id
-                    session_options["build_id"] = build_id
-                    session_options["uses_app_config"] = True
-
-                # Start session
-                session_id = create_and_wait_for_session(
-                    sdk=sdk,
-                    stop_event=stop_event,
-                    session_name=session_name,
-                    session_options=session_options,
-                    project_id=project_id,
-                )
-
-            prepare_command = test_config["run"].get("prepare")
-
-            # Write test state json
-            test_state_file = os.path.join(local_dir, "test_state.json")
-            with open(test_state_file, "wt") as f:
-                json.dump({"start_time": time.time(), "test_name": test_name}, f)
-
-            on_k8s = test_config["cluster"].get("compute_on_k8s")
-            if prepare_command or not test_uses_ray_connect:
-                if test_uses_ray_connect:
-                    logger.info(
-                        "Found a prepare command, so pushing it " "to the session."
-                    )
-                # Rsync up
-                logger.info("Syncing files to session...")
-                session_controller.push(
-                    session_name=session_name,
-                    source=None,
-                    target=None,
-                )
-
-                logger.info("Syncing test state to session...")
-                session_controller.push(
-                    session_name=session_name,
-                    source=test_state_file,
-                    target=state_json,
-                )
-
-                session_url = anyscale_session_url(
-                    project_id=GLOBAL_CONFIG["ANYSCALE_PROJECT"], session_id=session_id
-                )
-                _check_stop(stop_event, "file_sync")
-
-                # Optionally run preparation command
-                if prepare_command:
-                    logger.info(f"Running preparation command: {prepare_command}")
-                    if on_k8s:
-                        cid = global_command_runner.run_command(
-                            session_name, prepare_command, env_vars
-                        )
-                        status_code, _ = global_command_runner.wait_command(cid)
-                        if status_code != 0:
-                            raise PrepareCommandRuntimeError()
-                    else:
-                        scd_id, result = run_session_command(
-                            sdk=sdk,
-                            session_id=session_id,
-                            cmd_to_run=prepare_command,
-                            result_queue=result_queue,
-                            env_vars=env_vars,
-                            state_str="CMD_PREPARE",
-                        )
-                        _, _ = wait_for_session_command_to_complete(
-                            result,
-                            sdk=sdk,
-                            scd_id=scd_id,
-                            stop_event=stop_event,
-                            state_str="CMD_PREPARE",
-                        )
-
-            if test_uses_ray_connect:
-                script_args = test_config["run"].get("args", [])
-                if smoke_test:
-                    script_args += ["--smoke-test"]
-                min_workers = 0
-                for node_type in compute_tpl["worker_node_types"]:
-                    min_workers += node_type["min_workers"]
-                # Build completed, use job timeout
-                result_queue.put(State("CMD_RUN", time.time(), None))
-                returncode, logs = run_job(
-                    cluster_name=session_name,
-                    compute_tpl_name=compute_tpl_name,
-                    cluster_env_name=app_config_name,
-                    job_name=session_name,
-                    min_workers=min_workers,
-                    script=test_config["run"]["script"],
-                    script_args=script_args,
-                    env_vars=env_vars,
-                    autosuspend=autosuspend_mins,
-                )
-                _process_finished_client_command(returncode, logs)
-                return
-
-            # Run release test command
-            cmd_to_run = test_config["run"]["script"] + " "
-
-            args = test_config["run"].get("args", [])
-            if args:
-                cmd_to_run += " ".join(args) + " "
-
-            if smoke_test:
-                cmd_to_run += " --smoke-test"
-
-            if on_k8s:
-                cmd_id = global_command_runner.run_command(
-                    session_name, cmd_to_run, env_vars=env_vars
-                )
-            else:
-                scd_id, result = run_session_command(
-                    sdk=sdk,
-                    session_id=session_id,
-                    cmd_to_run=cmd_to_run,
-                    result_queue=result_queue,
-                    env_vars=env_vars,
-                    state_str="CMD_RUN",
-                )
-
-            if not kick_off_only:
-                if on_k8s:
-                    retcode, runtime = global_command_runner.wait_command(cmd_id)
-                    if retcode != 0:
-                        raise RuntimeError("Command errored")
-                    _process_finished_command(
-                        session_controller=session_controller,
-                        scd_id="",
-                        runtime=runtime,
-                        session_url=session_url,
-                        commit_url=commit_url,
-                    )
-                else:
-                    _, runtime = wait_for_session_command_to_complete(
-                        result,
-                        sdk=sdk,
-                        scd_id=scd_id,
-                        stop_event=stop_event,
-                        state_str="CMD_RUN",
-                    )
-                    _process_finished_command(
-                        session_controller=session_controller,
-                        scd_id=scd_id,
-                        runtime=runtime,
-                        session_url=session_url,
-                        commit_url=commit_url,
-                    )
-            else:
-                result_queue.put(
-                    State("END", time.time(), {"status": "kickoff", "last_logs": ""})
-                )
-
-        except (ReleaseTestTimeoutError, Exception) as e:
-            logger.error(e, exc_info=True)
-
-            logs = str(e)
-            if scd_id is not None:
-                try:
-                    logs = (
-                        logs
-                        + "; Command logs:"
-                        + get_command_logs(
-                            session_controller, scd_id, test_config.get("log_lines", 50)
-                        )
-                    )
-                except Exception as e2:
-                    logger.error(e2, exc_info=True)
-
-            # Long running tests are "finished" successfully when
-            # timed out
-            if isinstance(e, ReleaseTestTimeoutError) and is_long_running:
-                _process_finished_command(
-                    session_controller=session_controller, scd_id=scd_id
-                )
-            else:
-                runtime = None
-                if isinstance(e, CommandTimeoutError):
-                    error_type = "timeout"
-                    runtime = 0
-                    exit_code = ExitCode.COMMAND_TIMEOUT
-                elif isinstance(e, PrepareCommandTimeoutError):
-                    error_type = "infra_timeout"
-                    runtime = None
-                    exit_code = ExitCode.PREPARE_TIMEOUT
-                elif isinstance(e, FileSyncTimeoutError):
-                    error_type = "infra_timeout"
-                    runtime = None
-                    exit_code = ExitCode.FILESYNC_TIMEOUT
-                elif isinstance(e, SessionTimeoutError):
-                    error_type = "infra_timeout"
-                    runtime = None
-                    exit_code = ExitCode.SESSION_TIMEOUT
-                elif isinstance(e, PrepareCommandRuntimeError):
-                    error_type = "infra_timeout"
-                    runtime = None
-                    exit_code = ExitCode.PREPARE_ERROR
-                elif isinstance(e, AppConfigBuildFailure):
-                    error_type = "infra_timeout"
-                    runtime = None
-                    exit_code = ExitCode.APPCONFIG_BUILD_ERROR
-                elif isinstance(e, ReleaseTestInfraError):
-                    error_type = "infra_error"
-                    exit_code = ExitCode.INFRA_ERROR
-                elif isinstance(e, RuntimeError):
-                    error_type = "runtime_error"
-                    runtime = 0
-                    exit_code = ExitCode.RUNTIME_ERROR
-                else:
-                    error_type = "unknown timeout"
-                    runtime = None
-                    exit_code = ExitCode.UNKNOWN
-
-                # Add these metadata here to avoid changing SQL schema.
-                is_stable = test_config.get("stable", True)
-                results = {}
-                results["_runtime"] = runtime
-                results["_session_url"] = session_url
-                results["_commit_url"] = commit_url
-                results["_stable"] = is_stable
-                result_queue.put(
-                    State(
-                        "END",
-                        time.time(),
-                        {
-                            "status": error_type,
-                            "last_logs": logs,
-                            "results": results,
-                            "exit_code": exit_code.value,
-                            "runtime": runtime,
-                            "session_url": session_url,
-                            "commit_url": commit_url,
-                            "stable": is_stable,
-                        },
-                    )
-                )
-        finally:
-            if no_terminate:
-                logger.warning(
-                    "`no_terminate` is set to True, so the session will "
-                    "*not* be terminated!"
-                )
-            else:
-                _cleanup_session(sdk, session_id)
-
-    def _check_progress(logger):
-        anyscale.conf.CLI_TOKEN = GLOBAL_CONFIG["ANYSCALE_CLI_TOKEN"]
-
-        should_terminate = False
-        session_id = None
-        scd_id = None
-        try:
-            existing_session = find_session_by_test_name(
-                sdk=sdk,
-                session_controller=session_controller,
-                temp_dir=temp_dir,
-                state_json=state_json,
-                project_id=project_id,
-                test_name=test_name,
-            )
-
-            if existing_session is None:
-                logger.info(f"Found no existing session for {test_name}")
-                result_queue.put(
-                    State("END", time.time(), {"status": "nosession", "last_logs": ""})
-                )
-                return
-
-            session_id, session_name, session_state = existing_session
-
-            logger.info(f"Found existing session for {test_name}: " f"{session_name}")
-
-            scd_id, success = get_latest_running_command_id(
-                sdk=sdk, session_id=session_id
-            )
-
-            latest_result = get_remote_json_content(
-                temp_dir=temp_dir,
-                session_name=session_name,
-                remote_file=results_json,
-                session_controller=session_controller,
-            )
-
-            # Fetch result json and check if it has been updated recently
-            result_time_key = test_config["run"].get("time_key", None)
-            maximum_update_delay = test_config["run"].get("max_update_delay", None)
-
-            if result_time_key and maximum_update_delay:
-                last_update = latest_result.get(result_time_key, None)
-
-                if not last_update:
-                    result_queue.put(
-                        State(
-                            "END",
-                            time.time(),
-                            {
-                                "status": "error",
-                                "last_logs": f"Test did not store "
-                                f"{result_time_key} in the "
-                                f"results json.",
-                            },
-                        )
-                    )
-                    return
-
-                delay = time.time() - last_update
-                logger.info(
-                    f"Last update was at {last_update:.2f}. "
-                    f"This was {delay:.2f} seconds ago "
-                    f"(maximum allowed: {maximum_update_delay})"
-                )
-
-                if delay > maximum_update_delay:
-                    raise RuntimeError(
-                        f"Test did not update the results json within "
-                        f"the last {maximum_update_delay} seconds."
-                    )
-
-            if time.time() - session_state["start_time"] > timeout:
-                # Long running test reached timeout
-                logger.info(f"Test command reached timeout after {timeout} seconds")
-                _process_finished_command(
-                    session_controller=session_controller,
-                    scd_id=scd_id,
-                    results=latest_result,
-                )
-                should_terminate = True
-
-            elif success:
-                logger.info("All commands finished.")
-                _process_finished_command(
-                    session_controller=session_controller,
-                    scd_id=scd_id,
-                    results=latest_result,
-                )
-                should_terminate = True
-
-            else:
-                rest_time = timeout - time.time() + session_state["start_time"]
-                logger.info(
-                    f"Test command should continue running " f"for {rest_time} seconds"
-                )
-                result_queue.put(
-                    State(
-                        "END",
-                        time.time(),
-                        {"status": "kickoff", "last_logs": "Test is still running"},
-                    )
-                )
-
-        except Exception as e:
-            logger.error(e, exc_info=True)
-
-            logs = str(e)
-            if scd_id is not None:
-                try:
-                    logs = get_command_logs(
-                        session_controller, scd_id, test_config.get("log_lines", 50)
-                    )
-                    logs += f"\n{str(e)}"
-                except Exception as e2:
-                    logger.error(e2, exc_info=True)
-
-            result_queue.put(
-                State("END", time.time(), {"status": "error", "last_logs": logs})
-            )
-            should_terminate = True
-        finally:
-            if should_terminate:
-                logger.warning("Terminating session")
-                _cleanup_session(sdk, session_id)
-
-    if not check_progress:
-        process = multiprocessing.Process(target=_run, args=(logger,))
-    else:
-        process = multiprocessing.Process(target=_check_progress, args=(logger,))
-
-    build_timeout = test_config["run"].get("build_timeout", 1800)
-    prepare_timeout = test_config["run"].get("prepare_timeout", timeout)
-
-    project_url = anyscale_project_url(project_id=GLOBAL_CONFIG["ANYSCALE_PROJECT"])
-    logger.info(f"Link to project: {_format_link(project_url)}")
-
-    msg = f"This will now run test {test_name}."
-    if smoke_test:
-        msg += " This is a smoke test."
-    if is_long_running:
-        msg += " This is a long running test."
-    logger.info(msg)
-
-    logger.info(
-        f"Starting process with timeout {timeout} "
-        f"(prepare timeout {prepare_timeout}, "
-        f"build timeout {build_timeout})"
-    )
-    process.start()
-
-    # The timeout time will be updated after the build finished
-    # Build = App config + compute template build and session start
-    timeout_time = time.time() + build_timeout
-
-    result = {}
-    while process.is_alive():
-        try:
-            state: State = result_queue.get(timeout=1)
-        except (Empty, TimeoutError):
-            if time.time() > timeout_time:
-                stop_event.set()
-                logger.warning("Process timed out.")
-
-                if not is_long_running:
-                    logger.warning("Terminating process in 10 seconds.")
-                    time.sleep(10)
-                    logger.warning("Terminating process now.")
-                    process.terminate()
-                else:
-                    logger.info(
-                        "Process is long running. Give 2 minutes to "
-                        "fetch result and terminate."
-                    )
-                    start_terminate = time.time()
-                    while time.time() < start_terminate + 120 and process.is_alive():
-                        time.sleep(1)
-                    if process.is_alive():
-                        logger.warning("Terminating forcefully now.")
-                        process.terminate()
-                    else:
-                        logger.info("Long running results collected.")
-                break
-            continue
-
-        if not isinstance(state, State):
-            raise RuntimeError(f"Expected `State` object, got {result}")
-
-        if state.state == "CMD_PREPARE":
-            # Reset timeout after build finished
-            timeout_time = state.timestamp + prepare_timeout
-
-        if state.state == "CMD_RUN":
-            # Reset timeout after prepare command or build finished
-            timeout_time = state.timestamp + timeout
-
-        elif state.state == "END":
-            result = state.data
-            break
-
-    while not result_queue.empty():
-        state = result_queue.get_nowait()
-        result = state.data
-
-    logger.info("Final check if everything worked.")
-    try:
-        result.setdefault("status", "error (status not found)")
-    except (TimeoutError, Empty):
-        result = {"status": "timeout", "last_logs": "Test timed out."}
-
-    logger.info(f"Final results: {result}")
-
-    log_results_and_artifacts(result)
-
-    if not keep_results_dir:
-        logger.info(f"Removing results dir {temp_dir}")
-        shutil.rmtree(temp_dir)
-    else:
-        # Write results.json
-        with open(os.path.join(temp_dir, "results.json"), "wt") as fp:
-            json.dump(result, fp)
-
-        out_dir = os.path.expanduser(GLOBAL_CONFIG["RELEASE_RESULTS_DIR"])
-
-        logger.info(
-            f"Moving results dir {temp_dir} to persistent location " f"{out_dir}"
-        )
-
-        try:
-            shutil.rmtree(out_dir)
-        except Exception:
-            logger.exception(
-                f"Ran into error when clearing the destination dir: {out_dir}"
-            )
-
-        try:
-            # Use distutils.dir_util.copy_tree() instead of shutil.cptree(),
-            # which allows existing output directory.
-            from distutils.dir_util import copy_tree
-
-            copy_tree(temp_dir, out_dir)
-        except Exception:
-            logger.exception(
-                "Ran into error when copying results dir to persistent "
-                f"location: {out_dir}"
-            )
-
-        logger.info(f"Dir contents: {os.listdir(out_dir)}")
-
-    return result
-
-
-def run_test(
-    test_config_file: str,
-    test_name: str,
-    project_id: str,
-    commit_url: str,
-    category: str = "unspecified",
-    smoke_test: bool = False,
-    no_terminate: bool = False,
-    kick_off_only: bool = False,
-    check_progress: bool = False,
-    report: bool = True,
-    keep_results_dir: bool = False,
-    session_name: Optional[str] = None,
-    app_config_id_override=None,
-) -> Dict[str, Any]:
-    with open(test_config_file, "rt") as f:
-        test_configs = yaml.safe_load(f)
-
-    test_config_dict = {}
-    for test_config in test_configs:
-        name = test_config.pop("name")
-        test_config_dict[name] = test_config
-
-    if test_name not in test_config_dict:
-        raise ValueError(
-            f"Test with name `{test_name}` not found in test config file "
-            f"at `{test_config_file}`."
-        )
-
-    test_config = test_config_dict[test_name]
-
-    if smoke_test and "smoke_test" in test_config:
-        smoke_test_config = test_config.pop("smoke_test")
-        test_config = _deep_update(test_config, smoke_test_config)
-
-    local_dir = os.path.dirname(test_config_file)
-    if "local_dir" in test_config:
-        # local_dir is relative to test_config_file
-        local_dir = os.path.join(local_dir, test_config["local_dir"])
-
-    if test_config["run"].get("use_connect"):
-        assert not kick_off_only, (
-            "--kick-off-only is unsupported when running with " "Anyscale connect."
-        )
-        assert (
-            not check_progress
-        ), "--check is unsupported when running with Anyscale connect."
-        if test_config.get("artifacts", {}):
-            logger.error(
-                "Saving artifacts are not yet supported when running with "
-                "Anyscale connect."
-            )
-
-    # Perform necessary driver side setup.
-    driver_setup_script = test_config.get("driver_setup", None)
-    if driver_setup_script:
-        run_bash_script(local_dir, driver_setup_script)
-    logger.info(test_config)
-    team = test_config.get("team", "unspecified").strip(" ").lower()
-    # When running local test, this validates the team name.
-    # If the team name is not specified, they will be recorded as "unspecified"
-    if not report and team not in VALID_TEAMS:
-        logger.warning(
-            f"Incorrect team name {team} has given."
-            "Please specify team under the name field in the test config. "
-            "For example, within nightly_tests.yaml,\n"
-            "\tname: test_xxx\n"
-            f"\tteam: {'|'.join(VALID_TEAMS)}\n"
-            "\tcluster:..."
-        )
-
-    result = run_test_config(
-        local_dir,
-        project_id,
-        test_name,
-        test_config,
-        commit_url,
-        session_name=session_name,
-        smoke_test=smoke_test,
-        no_terminate=no_terminate,
-        kick_off_only=kick_off_only,
-        check_progress=check_progress,
-        upload_artifacts=report,
-        keep_results_dir=keep_results_dir,
-        app_config_id_override=app_config_id_override,
-    )
-
-    status = result.get("status", "invalid")
-
-    if kick_off_only:
-        if status != "kickoff":
-            raise RuntimeError("Error kicking off test.")
-
-        logger.info(
-            "Kicked off test. It's now up to the `--check` "
-            "part of the script to track its process."
-        )
-        return {}
-    else:
-        # `--check` or no kick off only
-
-        if status == "nosession":
-            logger.info(
-                f"No running session found for test {test_name}, so "
-                f"assuming everything is fine."
-            )
-            return {}
-
-        if status == "kickoff":
-            logger.info(f"Test {test_name} is still running.")
-            return {}
-
-        last_logs = result.get("last_logs", "No logs.")
-
-        test_suite = os.path.basename(test_config_file).replace(".yaml", "")
-
-        report_kwargs = dict(
-            test_suite=test_suite,
-            test_name=test_name,
-            status=status,
-            last_logs=last_logs,
-            results=result.get("results", {}),
-            artifacts=result.get("artifacts", {}),
-            category=category,
-            team=team,
-            commit_url=result.get("commit_url", ""),
-            session_url=result.get("session_url", ""),
-            runtime=result.get("runtime", -1),
-            stable=result.get("stable", True),
-            exit_code=result.get("exit_code", ExitCode.UNKNOWN),
-        )
-
-        if not has_errored(result):
-            # Check if result are met if test succeeded
-            alert = maybe_get_alert_for_result(report_kwargs)
-
-            if alert:
-                # If we get an alert, the test failed.
-                logger.error(
-                    f"Alert has been raised for "
-                    f"{test_suite}/{test_name} "
-                    f"({category}): {alert}"
-                )
-                result["status"] = "error (alert raised)"
-                report_kwargs["status"] = "error (alert raised)"
-
-                # For printing/reporting to the database
-                report_kwargs["last_logs"] = alert
-                last_logs = alert
-            else:
-                logger.info(
-                    f"No alert raised for test "
-                    f"{test_suite}/{test_name} "
-                    f"({category}) - the test successfully passed!"
-                )
-
-        if report:
-            try:
-                report_result(**report_kwargs)
-            except Exception as e:
-                # On database error the test should still pass
-                # Todo: flag somewhere else?
-                logger.exception(f"Error persisting results to database: {e}")
-        else:
-            logger.info(
-                f"Usually I would now report the following results:\n"
-                f"{report_kwargs}"
-            )
-
-        if has_errored(result):
-            # If the script terminates due to an uncaught error, it
-            # will return exit code 1, so we use 2 per default to
-            # catch these cases.
-            exit_code = result.get("exit_code", ExitCode.UNSPECIFIED.value)
-            logger.error(last_logs)
-            logger.info(f"Exiting with exit code {exit_code}")
-            sys.exit(exit_code)
-
-        return report_kwargs
-
-
-if __name__ == "__main__":
-    parser = argparse.ArgumentParser(
-        description=__doc__, formatter_class=argparse.RawDescriptionHelpFormatter
-    )
-    parser.add_argument(
-        "--test-config", type=str, required=True, help="Test config file"
-    )
-    parser.add_argument("--test-name", type=str, help="Test name in config")
-    parser.add_argument(
-        "--ray-wheels", required=False, type=str, help="URL to ray wheels"
-    )
-    parser.add_argument(
-        "--no-terminate",
-        action="store_true",
-        default=False,
-        help="Don't terminate session after failure",
-    )
-    parser.add_argument(
-        "--report",
-        action="store_true",
-        default=False,
-        help="Whether to report results and upload to S3",
-    )
-    parser.add_argument(
-        "--kick-off-only",
-        action="store_true",
-        default=False,
-        help="Kick off only (don't wait for command to finish)",
-    )
-    parser.add_argument(
-        "--check",
-        action="store_true",
-        default=False,
-        help="Check (long running) status",
-    )
-    parser.add_argument(
-        "--keep-results-dir",
-        action="store_true",
-        default=False,
-        help="Keep results in directory (named RELEASE_RESULTS_DIR), e.g. "
-        "for Buildkite artifact upload.",
-    )
-    parser.add_argument(
-        "--category",
-        type=str,
-        default="unspecified",
-        help="Category name, e.g. `release-1.3.0` (will be saved in database)",
-    )
-    parser.add_argument(
-        "--smoke-test", action="store_true", help="Finish quickly for testing"
-    )
-    parser.add_argument(
-        "--session-name",
-        required=False,
-        type=str,
-        help="Name of the session to run this test.",
-    )
-    parser.add_argument(
-        "--app-config-id-override",
-        required=False,
-        type=str,
-        help=("An app config ID, which will override the test config app " "config."),
-    )
-    args, _ = parser.parse_known_args()
-
-    if not GLOBAL_CONFIG["ANYSCALE_PROJECT"]:
-        raise RuntimeError("You have to set the ANYSCALE_PROJECT environment variable!")
-
-    ray_wheels = args.ray_wheels or os.environ.get("RAY_WHEELS", "")
-
-    maybe_fetch_api_token()
-    if ray_wheels:
-        logger.info(f"Using Ray wheels provided from URL/commit: " f"{ray_wheels}")
-        url = commit_or_url(str(ray_wheels))
-        logger.info(f"Resolved url link is: {url}")
-        # Overwrite with actual URL
-        os.environ["RAY_WHEELS"] = url
-    elif not args.check:
-        url = find_ray_wheels(
-            GLOBAL_CONFIG["RAY_REPO"],
-            GLOBAL_CONFIG["RAY_BRANCH"],
-            GLOBAL_CONFIG["RAY_VERSION"],
-        )
-        if not url:
-            raise RuntimeError(
-                f"Could not find wheels for "
-                f"Ray {GLOBAL_CONFIG['RAY_VERSION']}, "
-                f"branch {GLOBAL_CONFIG['RAY_BRANCH']}"
-            )
-
-    # RAY_COMMIT is set by commit_or_url and find_ray_wheels
-    populate_wheels_sanity_check(os.environ.get("RAY_COMMIT", ""))
-
-    test_config_file = os.path.abspath(os.path.expanduser(args.test_config))
-
-    # Override it from the global variable.
-    report = GLOBAL_CONFIG["REPORT_RESULT"]
-    if report.lower() == "1" or report.lower() == "true":
-        report = True
-    else:
-        report = args.report
-
-    run_test(
-        test_config_file=test_config_file,
-        test_name=args.test_name,
-        project_id=GLOBAL_CONFIG["ANYSCALE_PROJECT"],
-        commit_url=url,
-        category=args.category,
-        smoke_test=args.smoke_test,
-        no_terminate=args.no_terminate or args.kick_off_only,
-        kick_off_only=args.kick_off_only,
-        check_progress=args.check,
-        report=report,
-        session_name=args.session_name,
-        keep_results_dir=args.keep_results_dir,
-        app_config_id_override=args.app_config_id_override,
-    )
->>>>>>> 19672688
+"""
+This is an end to end release test automation script used to kick off periodic
+release tests, running on Anyscale.
+
+The tool leverages app configs and compute templates.
+
+Calling this script will run a single release test.
+
+Example:
+
+python e2e.py --test-config ~/ray/release/xgboost_tests/xgboost_tests.yaml --test-name tune_small
+
+The following steps are then performed:
+
+1. It will look up the test tune_small in the file xgboost_tests.yaml
+2. It will fetch the specified app config and compute template and register
+   those with anyscale (if they don’t exist yet)
+3. It waits until the app config is built
+4. It then kicks off the script defined in the run block
+5. When the script is finished, it will fetch the latest logs, the full log
+   output, and any artifacts specified in the artifacts block.
+6. The full logs and artifacts will be stored in a s3 bucket
+7. It will also fetch the json file specified in the run block as results.
+   This is the file where you should write your metrics to.
+8. All results are then stored in a database.
+   Specifically it will store the following fields:
+   - Timestamp
+   - Test name
+   - Status (finished, error, timeout, invalid)
+   - Last logs (50 lines)
+   - results (see above)
+   - artifacts (links to s3 files)
+
+Then the script exits. If an error occurs at any time, a fail result is
+written to the database.
+
+Exit codes
+----------
+The script exits with code 0 on success, i.e. if the test has been run
+end to end without failures and the subsequent results checks have passed.
+In all other cases, an exit code > 0 is returned.
+
+Exit code 1 is the general failure exit code returned by Python when we
+encounter an error that isn't caught by the rest of the script.
+
+Generally, we try to catch errors as they occur, and return a specific exit
+code that can be used in automation tools to e.g. retry a test when nodes
+didn't come up in time.
+
+These exit codes are defined in the ``ExitCode`` enum below.
+
+Writing a new release test
+--------------------------
+Each release test requires the following:
+
+1. It has to be added in a release test yaml file, describing meta information
+   about the test (e.g. name, command to run, timeout)
+2. You need an app config yaml
+3. You need a compute template yaml
+4. You need to define a command to run. This is usually a python script.
+   The command should accept (or ignore) a single optional
+   `--smoke-test` argument.
+   Usually the command should write its result metrics to a json file.
+   The json filename is available in the TEST_OUTPUT_JSON env variable.
+5. Add your test in release/.buildkite/build_pipeline.py.
+
+The script will have access to these environment variables:
+
+    "RAY_ADDRESS": os.environ.get("RAY_ADDRESS", "auto")
+    "TEST_OUTPUT_JSON": results_json_filename
+    "IS_SMOKE_TEST": "1" if smoke_test else "0"
+
+For an example, take a look at the XGBoost test suite:
+
+https://github.com/ray-project/ray/blob/master/release/xgboost_tests/xgboost_tests.yaml
+
+These all use the same app configs and similar compute templates. This means
+that app configs can be re-used across runs and only have to be built ones.
+
+App configs and compute templates can interpret environment variables.
+A notable one is the `RAY_WHEELS` variable which points to the wheels that
+should be tested (e.g. latest master wheels). You might want to include
+something like this in your `post_build_cmds`:
+
+  - pip3 uninstall ray -y || true
+  - pip3 install -U {{ env["RAY_WHEELS"] | default("ray") }}
+
+If you want to force rebuilds, consider using something like
+
+  - echo {{ env["TIMESTAMP"] }}
+
+so that your app configs changes each time the script is executed. If you
+only want to trigger rebuilds once per day, use `DATESTAMP` instead:
+
+  - echo {{ env["DATESTAMP"] }}
+
+Local testing
+-------------
+Make sure to set these environment variables:
+
+- ANYSCALE_CLI_TOKEN (should contain your anyscale credential token)
+- ANYSCALE_PROJECT (should point to a project ID you have access to)
+
+A test can then be run like this:
+
+python e2e.py --test-config ~/ray/release/xgboost_tests/xgboost_tests.yaml --test-name tune_small
+
+Using Compilation on Product + App Config Override
+--------------------------------------------------
+For quick iteration when debugging a release test, go/compile-on-product allows
+you to easily modify and recompile Ray, such that the recompilation happens
+within an app build step and can benefit from a warm Bazel cache. See
+go/compile-on-product for more information.
+
+After kicking off the app build, you can give the app config ID to this script
+as an app config override, where the indicated app config will be used instead
+of the app config given in the test config. E.g., running
+
+python e2e.py --test-config ~/ray/benchmarks/benchmark_tests.yaml --test-name=single_node --app-config-id-override=apt_TBngEXXXrhipMXgexVcrpC9i
+
+would run the single_node benchmark test with the apt_TBngEXXXrhipMXgexVcrpC9i
+app config instead of the app config given in
+~/ray/benchmarks/benchmark_tests.yaml. If the build for the app config is still
+in progress, the script will wait until it completes, same as for a locally
+defined app config.
+
+Running on Head Node vs Running with Anyscale Connect
+-----------------------------------------------------
+By default release tests run their drivers on the head node. Support is being
+added to run release tests that execute the driver as a subprocess and run
+the workload on Anyscale product via Anyscale connect.
+Note that when the driver in the test is a subprocess of releaser, releaser
+cannot be terminated before the test finishes.
+Other known feature gaps when running with Anyscale connect:
+- Kicking off a test or checking progress is not supported.
+- Downloading / uploading logs and artifacts are unsupported.
+- Logs from remote may not have finished streaming, before the driver exits.
+
+Long running tests
+------------------
+Long running tests can be kicked off with by adding the --kick-off-only
+parameters to the e2e script. The status can then be checked with the
+--check command.
+
+Long running test sessions will be terminated after `timeout` seconds, after
+which the latest result in the TEST_OUTPUT_JSON will be reported. Thus,
+long running release tests should update this file periodically.
+
+There are also two config options to configure behavior. The `time_key` is
+needed to track the latest update of the TEST_OUTPUT_JSON and should contain
+a floating point number (usually `time.time()`). The `max_update_delay` then
+specified the maximum time in seconds that can be passed without an update
+to the results json. If the output file hasn't been updated in e.g. 60 seconds,
+this could indicate that the command is stale/frozen, and thus should fail.
+
+Release test yaml example
+-------------------------
+- name: example
+  owner:
+    mail: "kai@anyscale.com"  # Currently not used
+    slack: "@tune-team"  # Currentl not used
+
+  cluster:
+    app_config: app_config.yaml  # Relative to the release test yaml
+    compute_template: tpl_cpu.yaml
+
+  run:
+    timeout: 600  # in seconds
+    prepare: python wait_cluster.py 4 600  # prepare cmd to run before test
+    script: python workloads/train.py  # actual release test command
+
+    # Only needed for long running test
+    time_key: last_update  # Key in the results json indicating current time
+    max_update_delay: 30  # If state hasn't been updated in 30s, terminate
+
+  # This block is optional
+  artifacts:
+    # Artifact name: location on head node
+    - detailed_output: detailed_output.csv
+
+  # This block is optional. If present, the contents will be
+  # deep updated for smoke testing
+  smoke_test:
+    cluster:
+      compute_template: tpl_cpu_smoketest.yaml
+
+"""  # noqa: E501
+import argparse
+import enum
+import random
+import string
+import shlex
+
+import boto3
+import collections
+import copy
+import datetime
+import hashlib
+import jinja2
+import json
+import logging
+import multiprocessing
+import os
+import requests
+import shutil
+import subprocess
+import sys
+import re
+import tempfile
+import time
+from queue import Empty
+from typing import Any, Dict, Optional, Tuple, List
+
+import yaml
+
+import anyscale
+import anyscale.conf
+from anyscale.authenticate import get_auth_api_client
+from anyscale.controllers.session_controller import SessionController
+from anyscale.sdk.anyscale_client.sdk import AnyscaleSDK
+
+logger = logging.getLogger()
+logger.setLevel(logging.INFO)
+handler = logging.StreamHandler(stream=sys.stdout)
+formatter = logging.Formatter(
+    fmt="[%(levelname)s %(asctime)s] " "%(filename)s: %(lineno)d  " "%(message)s"
+)
+handler.setFormatter(formatter)
+logger.addHandler(handler)
+
+
+def _format_link(link: str):
+    # Use ANSI escape code to allow link to be clickable
+    # https://buildkite.com/docs/pipelines/links-and-images
+    # -in-log-output
+    return "\033]1339;url='" + link + "'\a\n"
+
+
+def getenv_default(key: str, default: Optional[str] = None):
+    """Return environment variable with default value"""
+    # If the environment variable is set but "", still return default
+    return os.environ.get(key, None) or default
+
+
+GLOBAL_CONFIG = {
+    "ANYSCALE_USER": getenv_default("ANYSCALE_USER", "release-automation@anyscale.com"),
+    "ANYSCALE_HOST": getenv_default("ANYSCALE_HOST", "https://console.anyscale.com"),
+    "ANYSCALE_CLI_TOKEN": getenv_default("ANYSCALE_CLI_TOKEN"),
+    "ANYSCALE_CLOUD_ID": getenv_default(
+        "ANYSCALE_CLOUD_ID", "cld_4F7k8814aZzGG8TNUGPKnc"
+    ),  # anyscale_default_cloud
+    "ANYSCALE_PROJECT": getenv_default("ANYSCALE_PROJECT", ""),
+    "RAY_VERSION": getenv_default("RAY_VERSION", "2.0.0.dev0"),
+    "RAY_REPO": getenv_default("RAY_REPO", "https://github.com/ray-project/ray.git"),
+    "RAY_BRANCH": getenv_default("RAY_BRANCH", "master"),
+    "RELEASE_AWS_BUCKET": getenv_default(
+        "RELEASE_AWS_BUCKET", "ray-release-automation-results"
+    ),
+    "RELEASE_AWS_LOCATION": getenv_default("RELEASE_AWS_LOCATION", "dev"),
+    "RELEASE_AWS_DB_NAME": getenv_default("RELEASE_AWS_DB_NAME", "ray_ci"),
+    "RELEASE_AWS_DB_TABLE": getenv_default(
+        "RELEASE_AWS_DB_TABLE", "release_test_result"
+    ),
+    "RELEASE_AWS_DB_SECRET_ARN": getenv_default(
+        "RELEASE_AWS_DB_SECRET_ARN",
+        "arn:aws:secretsmanager:us-west-2:029272617770:secret:"
+        "rds-db-credentials/cluster-7RB7EYTTBK2EUC3MMTONYRBJLE/ray_ci-MQN2hh",
+    ),
+    "RELEASE_AWS_DB_RESOURCE_ARN": getenv_default(
+        "RELEASE_AWS_DB_RESOURCE_ARN",
+        "arn:aws:rds:us-west-2:029272617770:cluster:ci-reporting",
+    ),
+    "RELEASE_RESULTS_DIR": getenv_default(
+        "RELEASE_RESULTS_DIR", "/tmp/ray_release_test_artifacts"
+    ),
+    "DATESTAMP": str(datetime.datetime.now().strftime("%Y%m%d")),
+    "TIMESTAMP": str(int(datetime.datetime.now().timestamp())),
+    "EXPIRATION_1D": str(
+        (datetime.datetime.now() + datetime.timedelta(days=1)).strftime("%Y-%m-%d")
+    ),
+    "EXPIRATION_2D": str(
+        (datetime.datetime.now() + datetime.timedelta(days=2)).strftime("%Y-%m-%d")
+    ),
+    "EXPIRATION_3D": str(
+        (datetime.datetime.now() + datetime.timedelta(days=3)).strftime("%Y-%m-%d")
+    ),
+    "REPORT_RESULT": getenv_default("REPORT_RESULT", ""),
+}
+
+REPORT_S = 30
+RETRY_MULTIPLIER = 2
+VALID_TEAMS = ["ml", "core", "serve"]
+
+
+class ExitCode(enum.Enum):
+    # If you change these, also change the `retry` section
+    # in `build_pipeline.py` and the `reason()` function in `run_e2e.sh`
+    UNSPECIFIED = 2
+    UNKNOWN = 3
+    RUNTIME_ERROR = 4
+    COMMAND_ERROR = 5
+    COMMAND_TIMEOUT = 6
+    PREPARE_TIMEOUT = 7
+    FILESYNC_TIMEOUT = 8
+    SESSION_TIMEOUT = 9
+    PREPARE_ERROR = 10
+    APPCONFIG_BUILD_ERROR = 11
+    INFRA_ERROR = 12
+
+
+def exponential_backoff_retry(f, retry_exceptions, initial_retry_delay_s, max_retries):
+    retry_cnt = 0
+    retry_delay_s = initial_retry_delay_s
+    while True:
+        try:
+            return f()
+        except retry_exceptions as e:
+            retry_cnt += 1
+            if retry_cnt > max_retries:
+                raise
+            logger.info(
+                f"Retry function call failed due to {e} "
+                f"in {retry_delay_s} seconds..."
+            )
+            time.sleep(retry_delay_s)
+            retry_delay_s *= RETRY_MULTIPLIER
+
+
+def maybe_fetch_api_token():
+    if GLOBAL_CONFIG["ANYSCALE_CLI_TOKEN"] is None:
+        logger.info("Missing ANYSCALE_CLI_TOKEN, retrieving from AWS secrets store")
+        # NOTE(simon) This should automatically retrieve
+        # release-automation@anyscale.com's anyscale token
+        GLOBAL_CONFIG["ANYSCALE_CLI_TOKEN"] = boto3.client(
+            "secretsmanager", region_name="us-west-2"
+        ).get_secret_value(
+            SecretId="arn:aws:secretsmanager:us-west-2:029272617770:secret:"
+            "release-automation/"
+            "anyscale-token20210505220406333800000001-BcUuKB"
+        )[
+            "SecretString"
+        ]
+
+
+class PrepareCommandRuntimeError(RuntimeError):
+    pass
+
+
+class ReleaseTestRuntimeError(RuntimeError):
+    pass
+
+
+class ReleaseTestInfraError(ReleaseTestRuntimeError):
+    pass
+
+
+class ReleaseTestTimeoutError(ReleaseTestRuntimeError):
+    pass
+
+
+class SessionTimeoutError(ReleaseTestTimeoutError):
+    pass
+
+
+class FileSyncTimeoutError(ReleaseTestTimeoutError):
+    pass
+
+
+class CommandTimeoutError(ReleaseTestTimeoutError):
+    pass
+
+
+class PrepareCommandTimeoutError(ReleaseTestTimeoutError):
+    pass
+
+
+# e.g., App config failure.
+class AppConfigBuildFailure(RuntimeError):
+    pass
+
+
+class State:
+    def __init__(self, state: str, timestamp: float, data: Any):
+        self.state = state
+        self.timestamp = timestamp
+        self.data = data
+
+
+class CommandRunnerHack:
+    def __init__(self):
+        self.subprocess_pool: Dict[int, subprocess.Popen] = dict()
+        self.start_time: Dict[int, float] = dict()
+        self.counter = 0
+
+    def run_command(self, session_name, cmd_to_run, env_vars) -> int:
+        self.counter += 1
+        command_id = self.counter
+        env = os.environ.copy()
+        env["RAY_ADDRESS"] = f"anyscale://{session_name}"
+        env["ANYSCALE_CLI_TOKEN"] = GLOBAL_CONFIG["ANYSCALE_CLI_TOKEN"]
+        env["ANYSCALE_HOST"] = GLOBAL_CONFIG["ANYSCALE_HOST"]
+        full_cmd = " ".join(f"{k}={v}" for k, v in env_vars.items()) + " " + cmd_to_run
+        logger.info(f"Executing {cmd_to_run} with {env_vars} via ray job submit")
+        proc = subprocess.Popen(
+            " ".join(["ray", "job", "submit", shlex.quote(full_cmd)]),
+            shell=True,
+            stdout=sys.stdout,
+            stderr=sys.stderr,
+            env=env,
+        )
+        self.subprocess_pool[command_id] = proc
+        self.start_time[command_id] = time.time()
+        return command_id
+
+    def wait_command(self, command_id: int):
+        retcode = self.subprocess_pool[command_id].wait()
+        duration = time.time() - self.start_time[command_id]
+        return retcode, duration
+
+
+global_command_runner = CommandRunnerHack()
+
+
+class S3SyncSessionController(SessionController):
+    def __init__(self, sdk, result_queue):
+        self.sdk = sdk
+        self.result_queue = result_queue
+        self.s3_client = boto3.client("s3")
+        self.bucket = GLOBAL_CONFIG["RELEASE_AWS_BUCKET"]
+        super().__init__()
+
+    def _generate_tmp_s3_path(self):
+        fn = "".join(random.choice(string.ascii_lowercase) for i in range(10))
+        location = f"tmp/{fn}"
+        return location
+
+    def pull(self, session_name, source, target):
+        remote_upload_to = self._generate_tmp_s3_path()
+        # remote source -> s3
+        cid = global_command_runner.run_command(
+            session_name,
+            (
+                f"pip install -q awscli && aws s3 cp {source} "
+                f"s3://{self.bucket}/{remote_upload_to} "
+                "--acl bucket-owner-full-control"
+            ),
+            {},
+        )
+        global_command_runner.wait_command(cid)
+
+        # s3 -> local target
+        self.s3_client.download_file(
+            Bucket=self.bucket,
+            Key=remote_upload_to,
+            Filename=target,
+        )
+
+    def _push_local_dir(self, session_name):
+        remote_upload_to = self._generate_tmp_s3_path()
+        # pack local dir
+        _, local_path = tempfile.mkstemp()
+        shutil.make_archive(local_path, "gztar", os.getcwd())
+        # local source -> s3
+        self.s3_client.upload_file(
+            Filename=local_path + ".tar.gz",
+            Bucket=self.bucket,
+            Key=remote_upload_to,
+        )
+        # s3 -> remote target
+        cid = global_command_runner.run_command(
+            session_name,
+            (
+                "pip install -q awscli && "
+                f"aws s3 cp s3://{self.bucket}/{remote_upload_to} "
+                f"archive.tar.gz && "
+                "tar xf archive.tar.gz"
+            ),
+            {},
+        )
+        global_command_runner.wait_command(cid)
+
+    def push(self, session_name, source, target):
+        if source is None and target is None:
+            self._push_local_dir(session_name)
+            return
+
+        assert isinstance(source, str)
+        assert isinstance(target, str)
+
+        remote_upload_to = self._generate_tmp_s3_path()
+        # local source -> s3
+        self.s3_client.upload_file(
+            Filename=source,
+            Bucket=self.bucket,
+            Key=remote_upload_to,
+        )
+        # s3 -> remote target
+        cid = global_command_runner.run_command(
+            session_name,
+            "pip install -q awscli && "
+            f"aws s3 cp s3://{self.bucket}/{remote_upload_to} {target}",
+            {},
+        )
+        global_command_runner.wait_command(cid)
+
+
+sys.path.insert(0, anyscale.ANYSCALE_RAY_DIR)
+
+
+def anyscale_project_url(project_id: str):
+    return (
+        f"{GLOBAL_CONFIG['ANYSCALE_HOST']}"
+        f"/o/anyscale-internal/projects/{project_id}"
+        f"/?tab=session-list"
+    )
+
+
+def anyscale_session_url(project_id: str, session_id: str):
+    return (
+        f"{GLOBAL_CONFIG['ANYSCALE_HOST']}"
+        f"/o/anyscale-internal/projects/{project_id}"
+        f"/clusters/{session_id}"
+    )
+
+
+def anyscale_compute_tpl_url(compute_tpl_id: str):
+    return (
+        f"{GLOBAL_CONFIG['ANYSCALE_HOST']}"
+        f"/o/anyscale-internal/configurations/cluster-computes"
+        f"/{compute_tpl_id}"
+    )
+
+
+def anyscale_app_config_build_url(build_id: str):
+    return (
+        f"{GLOBAL_CONFIG['ANYSCALE_HOST']}"
+        f"/o/anyscale-internal/configurations/app-config-details"
+        f"/{build_id}"
+    )
+
+
+def wheel_url(ray_version, git_branch, git_commit):
+    return (
+        f"https://s3-us-west-2.amazonaws.com/ray-wheels/"
+        f"{git_branch}/{git_commit}/"
+        f"ray-{ray_version}-cp37-cp37m-manylinux2014_x86_64.whl"
+    )
+
+
+def wheel_exists(ray_version, git_branch, git_commit):
+    url = wheel_url(ray_version, git_branch, git_commit)
+    return requests.head(url).status_code == 200
+
+
+def commit_or_url(commit_or_url: str) -> str:
+    if commit_or_url.startswith("http"):
+        url = None
+        # Directly return the S3 url
+        if "s3" in commit_or_url and "amazonaws.com" in commit_or_url:
+            url = commit_or_url
+        # Resolve the redirects for buildkite artifacts
+        # This is needed because otherwise pip won't recognize the file name.
+        elif "buildkite.com" in commit_or_url and "artifacts" in commit_or_url:
+            url = requests.head(commit_or_url, allow_redirects=True).url
+        if url is not None:
+            # Extract commit from url so that we can do the
+            # commit sanity check later.
+            p = re.compile("/([a-f0-9]{40})/")
+            m = p.search(url)
+            if m is not None:
+                os.environ["RAY_COMMIT"] = m.group(1)
+            return url
+
+    # Else, assume commit
+    os.environ["RAY_COMMIT"] = commit_or_url
+    return wheel_url(
+        GLOBAL_CONFIG["RAY_VERSION"], GLOBAL_CONFIG["RAY_BRANCH"], commit_or_url
+    )
+
+
+def get_latest_commits(repo: str, branch: str = "master") -> List[str]:
+    cur = os.getcwd()
+    with tempfile.TemporaryDirectory() as tmpdir:
+        os.chdir(tmpdir)
+
+        clone_cmd = [
+            "git",
+            "clone",
+            "--filter=tree:0",
+            "--no-checkout",
+            # "--single-branch",
+            # "--depth=10",
+            f"--branch={branch}",
+            repo,
+            tmpdir,
+        ]
+        log_cmd = [
+            "git",
+            "log",
+            "-n",
+            "10",
+            "--pretty=format:%H",
+        ]
+
+        subprocess.check_output(clone_cmd)
+        commits = (
+            subprocess.check_output(log_cmd).decode(sys.stdout.encoding).split("\n")
+        )
+    os.chdir(cur)
+    return commits
+
+
+def find_ray_wheels(repo: str, branch: str, version: str):
+    url = None
+    commits = get_latest_commits(repo, branch)
+    logger.info(f"Latest 10 commits for branch {branch}: {commits}")
+    for commit in commits:
+        if wheel_exists(version, branch, commit):
+            url = wheel_url(version, branch, commit)
+            os.environ["RAY_WHEELS"] = url
+            os.environ["RAY_COMMIT"] = commit
+            logger.info(
+                f"Found wheels URL for Ray {version}, branch {branch}: " f"{url}"
+            )
+            break
+    return url
+
+
+def populate_wheels_sanity_check(commit: Optional[str] = None):
+    if not commit:
+        cmd = (
+            "python -c 'import ray; print("
+            '"No commit sanity check available, but this is the '
+            "Ray wheel commit:\", ray.__commit__)'"
+        )
+    else:
+        cmd = (
+            f"python -c 'import ray; "
+            f'assert ray.__commit__ == "{commit}", ray.__commit__\''
+        )
+    os.environ["RAY_WHEELS_SANITY_CHECK"] = cmd
+
+
+def _check_stop(stop_event: multiprocessing.Event, timeout_type: str):
+    if stop_event.is_set():
+        if timeout_type == "prepare_command":
+            raise PrepareCommandTimeoutError(
+                "Process timed out in the prepare command stage."
+            )
+        if timeout_type == "command":
+            raise CommandTimeoutError("Process timed out while running a command.")
+        elif timeout_type == "file_sync":
+            raise FileSyncTimeoutError("Process timed out while syncing files.")
+        elif timeout_type == "session":
+            raise SessionTimeoutError("Process timed out while starting a session.")
+        else:
+            assert False, "Unexpected timeout type."
+
+
+def _deep_update(d, u):
+    for k, v in u.items():
+        if isinstance(v, collections.abc.Mapping):
+            d[k] = _deep_update(d.get(k, {}), v)
+        else:
+            d[k] = v
+    return d
+
+
+def _dict_hash(dt: Dict[Any, Any]) -> str:
+    json_str = json.dumps(dt, sort_keys=True, ensure_ascii=True)
+    sha = hashlib.sha256()
+    sha.update(json_str.encode())
+    return sha.hexdigest()
+
+
+def _load_config(local_dir: str, config_file: Optional[str]) -> Optional[Dict]:
+    if not config_file:
+        return None
+
+    config_path = os.path.join(local_dir, config_file)
+    with open(config_path, "rt") as f:
+        # Todo: jinja2 render
+        content = f.read()
+
+    env = copy.deepcopy(os.environ)
+    env.update(GLOBAL_CONFIG)
+
+    content = jinja2.Template(content).render(env=env)
+    return yaml.safe_load(content)
+
+
+def has_errored(result: Dict[Any, Any]) -> bool:
+    return result.get("status", "invalid") != "finished"
+
+
+def maybe_get_alert_for_result(result_dict: Dict[str, Any]) -> Optional[str]:
+    # If we get a result dict, check if any alerts should be raised
+    from alert import SUITE_TO_FN, default_handle_result
+
+    logger.info("Checking if results are valid...")
+
+    # Copy dict because we modify kwargs here
+    handle_result_kwargs = result_dict.copy()
+    handle_result_kwargs["created_on"] = None
+
+    test_suite = handle_result_kwargs.get("test_suite", None)
+
+    handle_fn = SUITE_TO_FN.get(test_suite, None)
+    if not handle_fn:
+        logger.warning(f"No handle for suite {test_suite}")
+        alert = default_handle_result(**handle_result_kwargs)
+    else:
+        alert = handle_fn(**handle_result_kwargs)
+
+    return alert
+
+
+def report_result(
+    *,
+    test_suite: str,
+    test_name: str,
+    status: str,
+    last_logs: str,
+    results: Dict[Any, Any],
+    artifacts: Dict[Any, Any],
+    category: str,
+    team: str,
+    commit_url: str,
+    session_url: str,
+    runtime: float,
+    stable: bool,
+    return_code: int,
+):
+    #   session_url: str, commit_url: str,
+    #   runtime: float, stable: bool, frequency: str, return_code: int):
+    """Report the test result to database."""
+    now = datetime.datetime.utcnow()
+    rds_data_client = boto3.client("rds-data", region_name="us-west-2")
+
+    schema = GLOBAL_CONFIG["RELEASE_AWS_DB_TABLE"]
+
+    parameters = [
+        {
+            "name": "created_on",
+            "typeHint": "TIMESTAMP",
+            "value": {"stringValue": now.strftime("%Y-%m-%d %H:%M:%S")},
+        },
+        {"name": "test_suite", "value": {"stringValue": test_suite}},
+        {"name": "test_name", "value": {"stringValue": test_name}},
+        {"name": "status", "value": {"stringValue": status}},
+        {"name": "last_logs", "value": {"stringValue": last_logs}},
+        {
+            "name": "results",
+            "typeHint": "JSON",
+            "value": {"stringValue": json.dumps(results)},
+        },
+        {
+            "name": "artifacts",
+            "typeHint": "JSON",
+            "value": {"stringValue": json.dumps(artifacts)},
+        },
+        {"name": "category", "value": {"stringValue": category}},
+        {"name": "team", "value": {"stringValue": team}},
+    ]
+    columns = [param["name"] for param in parameters]
+    values = [f":{param['name']}" for param in parameters]
+    column_str = ", ".join(columns).strip(", ")
+    value_str = ", ".join(values).strip(", ")
+
+    sql = f"INSERT INTO {schema} " f"({column_str}) " f"VALUES ({value_str})"
+
+    logger.info(f"Query: {sql}")
+
+    # Default boto3 call timeout is 45 seconds.
+    retry_delay_s = 64
+    MAX_RDS_RETRY = 3
+    exponential_backoff_retry(
+        lambda: rds_data_client.execute_statement(
+            database=GLOBAL_CONFIG["RELEASE_AWS_DB_NAME"],
+            parameters=parameters,
+            secretArn=GLOBAL_CONFIG["RELEASE_AWS_DB_SECRET_ARN"],
+            resourceArn=GLOBAL_CONFIG["RELEASE_AWS_DB_RESOURCE_ARN"],
+            schema=schema,
+            sql=sql,
+        ),
+        retry_exceptions=rds_data_client.exceptions.StatementTimeoutException,
+        initial_retry_delay_s=retry_delay_s,
+        max_retries=MAX_RDS_RETRY,
+    )
+    logger.info("Result has been persisted to the database")
+
+
+def log_results_and_artifacts(result: Dict):
+    results = result.get("results", {})
+    if results:
+        msg = "Observed the following results:\n\n"
+
+        for key, val in results.items():
+            msg += f"  {key} = {val}\n"
+    else:
+        msg = "Did not find any results."
+    logger.info(msg)
+
+    artifacts = result.get("artifacts", {})
+    if artifacts:
+        msg = "Saved the following artifacts:\n\n"
+
+        for key, val in artifacts.items():
+            msg += f"  {key} = {val}\n"
+    else:
+        msg = "Did not find any artifacts."
+    logger.info(msg)
+
+
+def _cleanup_session(sdk: AnyscaleSDK, session_id: str):
+    if session_id:
+        # Just trigger a request. No need to wait until session shutdown.
+        sdk.terminate_session(session_id=session_id, terminate_session_options={})
+
+
+def search_running_session(
+    sdk: AnyscaleSDK, project_id: str, session_name: str
+) -> Optional[str]:
+    session_id = None
+
+    logger.info(f"Looking for existing session with name {session_name}")
+
+    result = sdk.search_sessions(
+        project_id=project_id, sessions_query=dict(name=dict(equals=session_name))
+    )
+
+    if len(result.results) > 0 and result.results[0].state == "Running":
+        logger.info("Found existing session.")
+        session_id = result.results[0].id
+    return session_id
+
+
+def find_cloud_by_name(
+    sdk: AnyscaleSDK, cloud_name: str, _repeat: bool = True
+) -> Optional[str]:
+    cloud_id = None
+    logger.info(f"Looking up cloud with name `{cloud_name}`. ")
+
+    paging_token = None
+    while not cloud_id:
+        result = sdk.search_clouds(
+            clouds_query=dict(paging=dict(count=50, paging_token=paging_token))
+        )
+
+        paging_token = result.metadata.next_paging_token
+
+        for res in result.results:
+            if res.name == cloud_name:
+                cloud_id = res.id
+                logger.info(f"Found cloud with name `{cloud_name}` as `{cloud_id}`")
+                break
+
+        if not paging_token or cloud_id or not len(result.results):
+            break
+
+    return cloud_id
+
+
+def create_or_find_compute_template(
+    sdk: AnyscaleSDK, project_id: str, compute_tpl: Dict[Any, Any], _repeat: bool = True
+) -> Tuple[Optional[str], Optional[str]]:
+    compute_tpl_id = None
+    compute_tpl_name = None
+    if compute_tpl:
+        # As of Anyscale 0.4.1, it is an error to use the same compute template
+        # name within the same organization, between different projects.
+        compute_tpl_name = f"{project_id}/compute/{_dict_hash(compute_tpl)}"
+
+        logger.info(
+            f"Tests uses compute template "
+            f"with name {compute_tpl_name}. Looking up existing "
+            f"templates."
+        )
+
+        paging_token = None
+        while not compute_tpl_id:
+            result = sdk.search_compute_templates(
+                dict(
+                    project_id=project_id,
+                    name=dict(equals=compute_tpl_name),
+                    include_anonymous=True,
+                ),
+                paging_token=paging_token,
+            )
+            paging_token = result.metadata.next_paging_token
+
+            for res in result.results:
+                if res.name == compute_tpl_name:
+                    compute_tpl_id = res.id
+                    logger.info(f"Template already exists with ID {compute_tpl_id}")
+                    break
+
+            if not paging_token:
+                break
+
+        if not compute_tpl_id:
+            logger.info(
+                f"Compute template not found. "
+                f"Creating with name {compute_tpl_name}."
+            )
+            try:
+                result = sdk.create_compute_template(
+                    dict(
+                        name=compute_tpl_name, project_id=project_id, config=compute_tpl
+                    )
+                )
+                compute_tpl_id = result.result.id
+            except Exception as e:
+                if _repeat:
+                    logger.warning(
+                        f"Got exception when trying to create compute "
+                        f"template: {e}. Sleeping for 10 seconds and then "
+                        f"try again once..."
+                    )
+                    time.sleep(10)
+                    return create_or_find_compute_template(
+                        sdk=sdk,
+                        project_id=project_id,
+                        compute_tpl=compute_tpl,
+                        _repeat=False,
+                    )
+
+                raise e
+
+            logger.info(f"Compute template created with ID {compute_tpl_id}")
+
+    return compute_tpl_id, compute_tpl_name
+
+
+def create_or_find_app_config(
+    sdk: AnyscaleSDK, project_id: str, app_config: Dict[Any, Any], _repeat: bool = True
+) -> Tuple[Optional[str], Optional[str]]:
+    app_config_id = None
+    app_config_name = None
+    if app_config:
+        app_config_name = f"{project_id}-{_dict_hash(app_config)}"
+
+        logger.info(
+            f"Test uses an app config with hash {app_config_name}. "
+            f"Looking up existing app configs with this name."
+        )
+
+        paging_token = None
+        while not app_config_id:
+            result = sdk.list_app_configs(
+                project_id=project_id, count=50, paging_token=paging_token
+            )
+            paging_token = result.metadata.next_paging_token
+
+            for res in result.results:
+                if res.name == app_config_name:
+                    app_config_id = res.id
+                    logger.info(f"App config already exists with ID {app_config_id}")
+                    break
+
+            if not paging_token or app_config_id:
+                break
+
+        if not app_config_id:
+            logger.info("App config not found. Creating new one.")
+            try:
+                result = sdk.create_app_config(
+                    dict(
+                        name=app_config_name,
+                        project_id=project_id,
+                        config_json=app_config,
+                    )
+                )
+                app_config_id = result.result.id
+            except Exception as e:
+                if _repeat:
+                    logger.warning(
+                        f"Got exception when trying to create app "
+                        f"config: {e}. Sleeping for 10 seconds and then "
+                        f"try again once..."
+                    )
+                    time.sleep(10)
+                    return create_or_find_app_config(
+                        sdk=sdk,
+                        project_id=project_id,
+                        app_config=app_config,
+                        _repeat=False,
+                    )
+
+                raise e
+
+            logger.info(f"App config created with ID {app_config_id}")
+
+    return app_config_id, app_config_name
+
+
+def run_bash_script(local_dir: str, bash_script: str):
+    previous_dir = os.getcwd()
+
+    bash_script_local_dir = os.path.dirname(bash_script)
+    file_name = os.path.basename(bash_script)
+
+    full_local_dir = os.path.join(local_dir, bash_script_local_dir)
+    os.chdir(full_local_dir)
+
+    subprocess.run("./" + file_name, shell=True, check=True)
+
+    os.chdir(previous_dir)
+
+
+def install_app_config_packages(app_config: Dict[Any, Any]):
+    os.environ.update(app_config.get("env_vars", {}))
+    packages = app_config["python"]["pip_packages"]
+    for package in packages:
+        subprocess.check_output(["pip", "install", "-U", package], text=True)
+
+
+def install_matching_ray():
+    wheel = os.environ.get("RAY_WHEELS", None)
+    if not wheel:
+        return
+    assert "manylinux2014_x86_64" in wheel, wheel
+    if sys.platform == "darwin":
+        platform = "macosx_10_15_intel"
+    elif sys.platform == "win32":
+        platform = "win_amd64"
+    else:
+        platform = "manylinux2014_x86_64"
+    wheel = wheel.replace("manylinux2014_x86_64", platform)
+    subprocess.check_output(["pip", "uninstall", "-y", "ray"], text=True)
+    subprocess.check_output(["pip", "install", "-U", wheel], text=True)
+
+
+def wait_for_build_or_raise(
+    sdk: AnyscaleSDK, app_config_id: Optional[str]
+) -> Optional[str]:
+    if not app_config_id:
+        return None
+
+    # Fetch build
+    build_id = None
+    last_status = None
+    result = sdk.list_builds(app_config_id)
+    for build in sorted(result.results, key=lambda b: b.created_at):
+        build_id = build.id
+        last_status = build.status
+
+        if build.status == "failed":
+            continue
+
+        if build.status == "succeeded":
+            logger.info(
+                f"Link to app config build: "
+                f"{_format_link(anyscale_app_config_build_url(build_id))}"
+            )
+            return build_id
+
+    if last_status == "failed":
+        raise AppConfigBuildFailure("App config build failed.")
+
+    if not build_id:
+        raise AppConfigBuildFailure("No build found for app config.")
+
+    # Build found but not failed/finished yet
+    completed = False
+    start_wait = time.time()
+    next_report = start_wait + REPORT_S
+    logger.info(f"Waiting for build {build_id} to finish...")
+    logger.info(
+        f"Track progress here: "
+        f"{_format_link(anyscale_app_config_build_url(build_id))}"
+    )
+    while not completed:
+        now = time.time()
+        if now > next_report:
+            logger.info(
+                f"... still waiting for build {build_id} to finish "
+                f"({int(now - start_wait)} seconds) ..."
+            )
+            next_report = next_report + REPORT_S
+
+        result = sdk.get_build(build_id)
+        build = result.result
+
+        if build.status == "failed":
+            raise AppConfigBuildFailure(
+                f"App config build failed. Please see "
+                f"{anyscale_app_config_build_url(build_id)} for details"
+            )
+
+        if build.status == "succeeded":
+            logger.info("Build succeeded.")
+            return build_id
+
+        completed = build.status not in ["in_progress", "pending"]
+
+        if completed:
+            raise AppConfigBuildFailure(
+                f"Unknown build status: {build.status}. Please see "
+                f"{anyscale_app_config_build_url(build_id)} for details"
+            )
+
+        time.sleep(1)
+
+    return build_id
+
+
+def run_job(
+    cluster_name: str,
+    compute_tpl_name: str,
+    cluster_env_name: str,
+    job_name: str,
+    min_workers: str,
+    script: str,
+    script_args: List[str],
+    env_vars: Dict[str, str],
+    autosuspend: int,
+) -> Tuple[int, str]:
+    # Start cluster and job
+    address = f"anyscale://{cluster_name}?autosuspend={autosuspend}"
+    logger.info(f"Starting job {job_name} with Ray address: {address}")
+    env = copy.deepcopy(os.environ)
+    env.update(GLOBAL_CONFIG)
+    env.update(env_vars)
+    env["RAY_ADDRESS"] = address
+    env["RAY_JOB_NAME"] = job_name
+    env["RAY_RELEASE_MIN_WORKERS"] = str(min_workers)
+    proc = subprocess.Popen(
+        script.split(" ") + script_args,
+        env=env,
+        stdout=subprocess.PIPE,
+        stderr=subprocess.STDOUT,
+        text=True,
+    )
+    proc.stdout.reconfigure(line_buffering=True)
+    logs = ""
+    for line in proc.stdout:
+        logs += line
+        sys.stdout.write(line)
+    proc.wait()
+    return proc.returncode, logs
+
+
+def create_and_wait_for_session(
+    sdk: AnyscaleSDK,
+    stop_event: multiprocessing.Event,
+    session_name: str,
+    session_options: Dict[Any, Any],
+    project_id: str,
+) -> str:
+    # Create session
+    logger.info(f"Creating session {session_name}")
+    result = sdk.create_session(session_options)
+    session_id = result.result.id
+
+    # Trigger session start
+    logger.info(f"Starting session {session_name} ({session_id})")
+    session_url = anyscale_session_url(
+        project_id=GLOBAL_CONFIG["ANYSCALE_PROJECT"], session_id=session_id
+    )
+    logger.info(f"Link to session: {_format_link(session_url)}")
+
+    result = sdk.start_session(session_id, start_session_options={})
+    sop_id = result.result.id
+    completed = result.result.completed
+
+    # Wait for session
+    logger.info(f"Waiting for session {session_name}...")
+    start_wait = time.time()
+    next_report = start_wait + REPORT_S
+    while not completed:
+        # Sleep 1 sec before next check.
+        time.sleep(1)
+
+        session_operation_response = sdk.get_session_operation(
+            sop_id, _request_timeout=30
+        )
+        session_operation = session_operation_response.result
+        completed = session_operation.completed
+
+        try:
+            _check_stop(stop_event, "session")
+        except SessionTimeoutError as e:
+            # Always queue session termination.
+            # We can't do this later as we won't return anything here
+            # and the session ID will not be set in the control loop
+            _cleanup_session(sdk=sdk, session_id=session_id)
+            raise e
+
+        now = time.time()
+        if now > next_report:
+            logger.info(
+                f"... still waiting for session {session_name} "
+                f"({int(now - start_wait)} seconds) ..."
+            )
+            next_report = next_report + REPORT_S
+
+    result = sdk.get_session(session_id)
+    if not result.result.state != "Active":
+        raise ReleaseTestInfraError(
+            f"Cluster did not come up - most likely the nodes are currently "
+            f"not available. Please check the cluster startup logs: "
+            f"{anyscale_session_url(project_id, session_id)}"
+        )
+
+    return session_id
+
+
+def run_session_command(
+    sdk: AnyscaleSDK,
+    session_id: str,
+    cmd_to_run: str,
+    result_queue: multiprocessing.Queue,
+    env_vars: Dict[str, str],
+    state_str: str = "CMD_RUN",
+) -> Tuple[str, int]:
+    full_cmd = " ".join(f"{k}={v}" for k, v in env_vars.items()) + " " + cmd_to_run
+
+    logger.info(f"Running command in session {session_id}: \n" f"{full_cmd}")
+    session_url = anyscale_session_url(
+        project_id=GLOBAL_CONFIG["ANYSCALE_PROJECT"], session_id=session_id
+    )
+    logger.info(f"Link to session: {_format_link(session_url)}")
+    result_queue.put(State(state_str, time.time(), None))
+    result = sdk.create_session_command(
+        dict(session_id=session_id, shell_command=full_cmd)
+    )
+
+    scd_id = result.result.id
+    return scd_id, result
+
+
+def wait_for_session_command_to_complete(
+    create_session_command_result,
+    sdk: AnyscaleSDK,
+    scd_id: str,
+    stop_event: multiprocessing.Event,
+    state_str: str = "CMD_RUN",
+):
+    result = create_session_command_result
+    completed = result.result.finished_at is not None
+    start_wait = time.time()
+    next_report = start_wait + REPORT_S
+    while not completed:
+        # Sleep 1 sec before next check.
+        time.sleep(1)
+
+        result = exponential_backoff_retry(
+            lambda: sdk.get_session_command(session_command_id=scd_id),
+            retry_exceptions=Exception,
+            initial_retry_delay_s=10,
+            max_retries=3,
+        )
+        completed = result.result.finished_at
+
+        if state_str == "CMD_RUN":
+            _check_stop(stop_event, "command")
+        elif state_str == "CMD_PREPARE":
+            _check_stop(stop_event, "prepare_command")
+
+        now = time.time()
+        if now > next_report:
+            logger.info(
+                f"... still waiting for command to finish "
+                f"({int(now - start_wait)} seconds) ..."
+            )
+            next_report = next_report + REPORT_S
+
+    status_code = result.result.status_code
+    runtime = time.time() - start_wait
+
+    if status_code != 0:
+        if state_str == "CMD_RUN":
+            raise RuntimeError(f"Command returned non-success status: {status_code}")
+        elif state_str == "CMD_PREPARE":
+            raise PrepareCommandRuntimeError(
+                f"Prepare command returned non-success status: {status_code}"
+            )
+
+    return status_code, runtime
+
+
+def get_command_logs(
+    session_controller: SessionController, scd_id: str, lines: int = 50
+):
+    result = exponential_backoff_retry(
+        lambda: session_controller.api_client.get_execution_logs_api_v2_session_commands_session_command_id_execution_logs_get(  # noqa: E501
+            session_command_id=scd_id, start_line=-1 * lines, end_line=0
+        ),
+        retry_exceptions=Exception,
+        initial_retry_delay_s=10,
+        max_retries=3,
+    )
+
+    return result.result.lines
+
+
+def get_remote_json_content(
+    temp_dir: str,
+    session_name: str,
+    remote_file: Optional[str],
+    session_controller: SessionController,
+):
+    if not remote_file:
+        logger.warning("No remote file specified, returning empty dict")
+        return {}
+    local_target_file = os.path.join(temp_dir, ".tmp.json")
+    session_controller.pull(
+        session_name=session_name, source=remote_file, target=local_target_file
+    )
+    with open(local_target_file, "rt") as f:
+        return json.load(f)
+
+
+def get_local_json_content(
+    local_file: Optional[str],
+):
+    if not local_file:
+        logger.warning("No local file specified, returning empty dict")
+        return {}
+    with open(local_file, "rt") as f:
+        return json.load(f)
+
+
+def pull_artifacts_and_store_in_cloud(
+    temp_dir: str,
+    logs: str,
+    session_name: str,
+    test_name: str,
+    artifacts: Optional[Dict[Any, Any]],
+    session_controller: SessionController,
+):
+    output_log_file = os.path.join(temp_dir, "output.log")
+    with open(output_log_file, "wt") as f:
+        f.write(logs)
+
+    bucket = GLOBAL_CONFIG["RELEASE_AWS_BUCKET"]
+    location = f"{GLOBAL_CONFIG['RELEASE_AWS_LOCATION']}" f"/{session_name}/{test_name}"
+    saved_artifacts = {}
+
+    s3_client = boto3.client("s3")
+    s3_client.upload_file(output_log_file, bucket, f"{location}/output.log")
+    saved_artifacts["output.log"] = f"s3://{bucket}/{location}/output.log"
+
+    # Download artifacts
+    if artifacts:
+        for name, remote_file in artifacts.items():
+            logger.info(f"Downloading artifact `{name}` from " f"{remote_file}")
+            local_target_file = os.path.join(temp_dir, name)
+            session_controller.pull(
+                session_name=session_name, source=remote_file, target=local_target_file
+            )
+
+            # Upload artifacts to s3
+            s3_client.upload_file(local_target_file, bucket, f"{location}/{name}")
+            saved_artifacts[name] = f"s3://{bucket}/{location}/{name}"
+
+    return saved_artifacts
+
+
+def find_session_by_test_name(
+    sdk: AnyscaleSDK,
+    session_controller: SessionController,
+    temp_dir: str,
+    state_json: str,
+    project_id: str,
+    test_name: str,
+) -> Optional[Tuple[str, str, Dict[Any, Any]]]:
+    paging_token = None
+
+    while True:  # Will break if paging_token is None after first search
+        result = sdk.search_sessions(
+            project_id=project_id,
+            sessions_query=dict(
+                name=dict(contains=test_name),
+                state_filter=["Running"],
+                paging=dict(count=20, paging_token=paging_token),
+            ),
+        )
+
+        for session in result.results:
+            logger.info(f"Found sessions {session.name}")
+            if not session.name.startswith(test_name):
+                continue
+
+            try:
+                session_state = get_remote_json_content(
+                    temp_dir=temp_dir,
+                    session_name=session.name,
+                    remote_file=state_json,
+                    session_controller=session_controller,
+                )
+            except Exception as exc:
+                raise RuntimeError(
+                    f"Could not get remote json content " f"for session {session.name}"
+                ) from exc
+
+            if session_state.get("test_name") == test_name:
+                return session.id, session.name, session_state
+
+        session_token = result.metadata.next_paging_token
+
+        if not session_token:
+            return None
+
+
+def get_latest_running_command_id(
+    sdk: AnyscaleSDK, session_id: str
+) -> Tuple[Optional[str], Optional[bool]]:
+    scd_id = None
+    paging_token = None
+
+    success = None
+
+    while not scd_id:
+        result = sdk.list_session_commands(
+            session_id=session_id, paging_token=paging_token
+        )
+
+        paging_token = result.metadata.next_paging_token
+
+        for cmd in result.results:
+            if not scd_id:
+                scd_id = cmd.id
+
+            completed = cmd.finished_at is not None
+
+            if completed:
+                if success is None:
+                    success = True
+
+                success = success and cmd.status_code == 0
+
+            if not completed:
+                return cmd.id, None
+
+    return scd_id, success or False
+
+
+def run_test_config(
+    local_dir: str,
+    project_id: str,
+    test_name: str,
+    test_config: Dict[Any, Any],
+    commit_url: str,
+    session_name: str = None,
+    smoke_test: bool = False,
+    no_terminate: bool = False,
+    kick_off_only: bool = False,
+    check_progress: bool = False,
+    upload_artifacts: bool = True,
+    keep_results_dir: bool = False,
+    app_config_id_override: Optional[str] = None,
+) -> Dict[Any, Any]:
+    """
+
+    Returns:
+        Dict with the following entries:
+            status (str): One of [finished, error, timeout]
+            command_link (str): Link to command (Anyscale web UI)
+            last_logs (str): Last logs (excerpt) to send to owner
+            artifacts (dict): Dict of artifacts
+                Key: Name
+                Value: S3 URL
+    """
+    stop_event = multiprocessing.Event()
+    result_queue = multiprocessing.Queue()
+
+    if not session_name:
+        session_name = f"{test_name}_{int(time.time())}"
+
+    temp_dir = tempfile.mkdtemp()
+
+    # Result and state files
+    results_json = test_config["run"].get("results", None)
+    if results_json is None:
+        results_json = "/tmp/release_test_out.json"
+
+    state_json = test_config["run"].get("state", None)
+    if state_json is None:
+        state_json = "/tmp/release_test_state.json"
+
+    env_vars = {
+        "RAY_ADDRESS": os.environ.get("RAY_ADDRESS", "auto"),
+        "TEST_OUTPUT_JSON": results_json,
+        "TEST_STATE_JSON": state_json,
+        "IS_SMOKE_TEST": "1" if smoke_test else "0",
+    }
+
+    with open(os.path.join(local_dir, ".anyscale.yaml"), "wt") as f:
+        f.write(f"project_id: {project_id}")
+    os.chdir(local_dir)
+
+    # Setup interface
+    # Unfortunately, there currently seems to be no great way to
+    # transfer files with the Anyscale SDK.
+    # So we use the session controller instead.
+    sdk = AnyscaleSDK(auth_token=GLOBAL_CONFIG["ANYSCALE_CLI_TOKEN"])
+
+    get_auth_api_client(
+        cli_token=GLOBAL_CONFIG["ANYSCALE_CLI_TOKEN"],
+        host=GLOBAL_CONFIG["ANYSCALE_HOST"],
+    )
+    session_controller = S3SyncSessionController(sdk, result_queue)
+
+    cloud_id = test_config["cluster"].get("cloud_id", None)
+    cloud_name = test_config["cluster"].get("cloud_name", None)
+    if cloud_id and cloud_name:
+        raise RuntimeError(
+            f"You can't supply both a `cloud_name` ({cloud_name}) and a "
+            f"`cloud_id` ({cloud_id}) in the test cluster configuration. "
+            f"Please provide only one."
+        )
+    elif cloud_name and not cloud_id:
+        cloud_id = find_cloud_by_name(sdk, cloud_name)
+        if not cloud_id:
+            raise RuntimeError(f"Couldn't find cloud with name `{cloud_name}`.")
+    else:
+        cloud_id = cloud_id or GLOBAL_CONFIG["ANYSCALE_CLOUD_ID"]
+
+    # Overwrite global config so that `_load_config` sets the correct cloud
+    GLOBAL_CONFIG["ANYSCALE_CLOUD_ID"] = cloud_id
+
+    cluster_config_rel_path = test_config["cluster"].get("cluster_config", None)
+    cluster_config = _load_config(local_dir, cluster_config_rel_path)
+
+    app_config_rel_path = test_config["cluster"].get("app_config", None)
+    app_config = _load_config(local_dir, app_config_rel_path)
+    # A lot of staging tests share the same app config yaml, except the flags.
+    # `app_env_vars` in test config will help this one.
+    # Here we extend the env_vars to use the one specified in the test config.
+    if test_config.get("app_env_vars") is not None:
+        if app_config["env_vars"] is None:
+            app_config["env_vars"] = test_config["app_env_vars"]
+        else:
+            app_config["env_vars"].update(test_config["app_env_vars"])
+        logger.info(f"Using app config:\n{app_config}")
+
+    compute_tpl_rel_path = test_config["cluster"].get("compute_template", None)
+    compute_tpl = _load_config(local_dir, compute_tpl_rel_path)
+
+    timeout = test_config["run"].get("timeout", 1800)
+    if "RELEASE_OVERRIDE_TIMEOUT" in os.environ:
+        previous_timeout = timeout
+        timeout = int(os.environ.get("RELEASE_OVERRIDE_TIMEOUT", str(timeout)))
+        logger.warning(
+            f"Release test timeout override: {timeout} "
+            f"(would have been {previous_timeout})"
+        )
+
+    # If a test is long running, timeout does not mean it failed
+    is_long_running = test_config["run"].get("long_running", False)
+
+    build_id_override = None
+    if test_config["run"].get("use_connect"):
+        autosuspend_mins = test_config["run"].get("autosuspend_mins", 5)
+        assert not kick_off_only, "Unsupported for running with Anyscale connect."
+        if app_config_id_override is not None:
+            logger.info(
+                "Using connect and an app config override, waiting until "
+                "build finishes so we can fetch the app config in order to "
+                "install its pip packages locally."
+            )
+            build_id_override = wait_for_build_or_raise(sdk, app_config_id_override)
+            response = sdk.get_cluster_environment_build(build_id_override)
+            app_config = response.result.config_json
+        install_app_config_packages(app_config)
+        install_matching_ray()
+    elif "autosuspend_mins" in test_config["run"]:
+        raise ValueError(
+            "'autosuspend_mins' is only supported if 'use_connect' is True."
+        )
+
+    # Add information to results dict
+    def _update_results(results: Dict):
+        if "last_update" in results:
+            results["last_update_diff"] = time.time() - results["last_update"]
+        if smoke_test:
+            results["smoke_test"] = True
+
+    def _process_finished_command(
+        session_controller: SessionController,
+        scd_id: str,
+        results: Optional[Dict] = None,
+        runtime: int = None,
+        commit_url: str = None,
+        session_url: str = None,
+    ):
+        logger.info("Command finished successfully.")
+        if results_json:
+            results = results or get_remote_json_content(
+                temp_dir=temp_dir,
+                session_name=session_name,
+                remote_file=results_json,
+                session_controller=session_controller,
+            )
+        else:
+            results = {"passed": 1}
+
+        _update_results(results)
+
+        if scd_id:
+            try:
+                logs = get_command_logs(
+                    session_controller, scd_id, test_config.get("log_lines", 50)
+                )
+            except Exception as e:
+                raise ReleaseTestInfraError(
+                    f"Could not fetch command logs: {e}. This is an "
+                    f"infrastructure error on the Anyscale side."
+                )
+        else:
+            logs = "No command found to fetch logs for"
+
+        if upload_artifacts:
+            saved_artifacts = pull_artifacts_and_store_in_cloud(
+                temp_dir=temp_dir,
+                logs=logs,  # Also save logs in cloud
+                session_name=session_name,
+                test_name=test_name,
+                artifacts=test_config.get("artifacts", {}),
+                session_controller=session_controller,
+            )
+
+            logger.info("Fetched results and stored on the cloud. Returning.")
+        else:
+            saved_artifacts = {}
+            logger.info(
+                "Usually I would have fetched the results and "
+                "artifacts and stored them on S3."
+            )
+
+        # Add these metadata here to avoid changing SQL schema.
+        is_stable = test_config.get("stable", True)
+        results["_runtime"] = runtime
+        results["_session_url"] = session_url
+        results["_commit_url"] = commit_url
+        results["_stable"] = is_stable
+        result_queue.put(
+            State(
+                "END",
+                time.time(),
+                {
+                    "status": "finished",
+                    "last_logs": logs,
+                    "results": results,
+                    "artifacts": saved_artifacts,
+                    "runtime": runtime,
+                    "session_url": session_url,
+                    "commit_url": commit_url,
+                    "stable": is_stable,
+                },
+            )
+        )
+
+    # When running the test script in client mode, the finish command is a
+    # completed local process.
+    def _process_finished_client_command(returncode: int, logs: str):
+        if upload_artifacts:
+            saved_artifacts = pull_artifacts_and_store_in_cloud(
+                temp_dir=temp_dir,
+                logs=logs,  # Also save logs in cloud
+                session_name=session_name,
+                test_name=test_name,
+                artifacts=None,
+                session_controller=None,
+            )
+            logger.info("Stored results on the cloud. Returning.")
+        else:
+            saved_artifacts = {}
+            logger.info(
+                "Usually I would have fetched the results and "
+                "artifacts and stored them on S3."
+            )
+
+        if results_json:
+            results = get_local_json_content(
+                local_file=results_json,
+            )
+        else:
+            results = {
+                "passed": int(returncode == 0),
+            }
+
+        results["returncode"] = returncode
+
+        _update_results(results)
+
+        result_queue.put(
+            State(
+                "END",
+                time.time(),
+                {
+                    "status": "finished",
+                    "last_logs": logs,
+                    "results": results,
+                    "artifacts": saved_artifacts,
+                },
+            )
+        )
+
+    def _run(logger):
+        # These values will be set as the test runs.
+        session_url = None
+        runtime = None
+        anyscale.conf.CLI_TOKEN = GLOBAL_CONFIG["ANYSCALE_CLI_TOKEN"]
+        test_uses_ray_connect = test_config["run"].get("use_connect")
+
+        session_id = None
+        scd_id = None
+        try:
+            # First, look for running sessions
+            session_id = search_running_session(sdk, project_id, session_name)
+            compute_tpl_name = None
+            app_config_id = app_config_id_override
+            app_config_name = None
+            build_id = build_id_override
+            if not session_id:
+                logger.info("No session found.")
+                # Start session
+                session_options = dict(name=session_name, project_id=project_id)
+
+                if cluster_config is not None:
+                    logging.info("Starting session with cluster config")
+                    cluster_config_str = json.dumps(cluster_config)
+                    session_options["cluster_config"] = cluster_config_str
+                    session_options["cloud_id"] = cloud_id
+                    session_options["uses_app_config"] = False
+                else:
+                    logging.info("Starting session with app/compute config")
+
+                    # Find/create compute template
+                    compute_tpl_id, compute_tpl_name = create_or_find_compute_template(
+                        sdk, project_id, compute_tpl
+                    )
+
+                    url = _format_link(anyscale_compute_tpl_url(compute_tpl_id))
+
+                    logger.info(f"Link to compute template: {url}")
+
+                    # Find/create app config
+                    if app_config_id is None:
+                        (
+                            app_config_id,
+                            app_config_name,
+                        ) = create_or_find_app_config(sdk, project_id, app_config)
+                    else:
+                        logger.info(f"Using override app config {app_config_id}")
+                        app_config_name = sdk.get_app_config(app_config_id).result.name
+                    if build_id is None:
+                        # We might have already retrieved the build ID when
+                        # installing app config packages locally if using
+                        # connect, so only get the build ID if it's not set.
+                        build_id = wait_for_build_or_raise(sdk, app_config_id)
+
+                    session_options["compute_template_id"] = compute_tpl_id
+                    session_options["build_id"] = build_id
+                    session_options["uses_app_config"] = True
+
+                # Start session
+                session_id = create_and_wait_for_session(
+                    sdk=sdk,
+                    stop_event=stop_event,
+                    session_name=session_name,
+                    session_options=session_options,
+                    project_id=project_id,
+                )
+
+            prepare_command = test_config["run"].get("prepare")
+
+            # Write test state json
+            test_state_file = os.path.join(local_dir, "test_state.json")
+            with open(test_state_file, "wt") as f:
+                json.dump({"start_time": time.time(), "test_name": test_name}, f)
+
+            on_k8s = test_config["cluster"].get("compute_on_k8s")
+            if prepare_command or not test_uses_ray_connect:
+                if test_uses_ray_connect:
+                    logger.info(
+                        "Found a prepare command, so pushing it " "to the session."
+                    )
+                # Rsync up
+                logger.info("Syncing files to session...")
+                session_controller.push(
+                    session_name=session_name,
+                    source=None,
+                    target=None,
+                )
+
+                logger.info("Syncing test state to session...")
+                session_controller.push(
+                    session_name=session_name,
+                    source=test_state_file,
+                    target=state_json,
+                )
+
+                session_url = anyscale_session_url(
+                    project_id=GLOBAL_CONFIG["ANYSCALE_PROJECT"], session_id=session_id
+                )
+                _check_stop(stop_event, "file_sync")
+
+                # Optionally run preparation command
+                if prepare_command:
+                    logger.info(f"Running preparation command: {prepare_command}")
+                    if on_k8s:
+                        cid = global_command_runner.run_command(
+                            session_name, prepare_command, env_vars
+                        )
+                        status_code, _ = global_command_runner.wait_command(cid)
+                        if status_code != 0:
+                            raise PrepareCommandRuntimeError()
+                    else:
+                        scd_id, result = run_session_command(
+                            sdk=sdk,
+                            session_id=session_id,
+                            cmd_to_run=prepare_command,
+                            result_queue=result_queue,
+                            env_vars=env_vars,
+                            state_str="CMD_PREPARE",
+                        )
+                        _, _ = wait_for_session_command_to_complete(
+                            result,
+                            sdk=sdk,
+                            scd_id=scd_id,
+                            stop_event=stop_event,
+                            state_str="CMD_PREPARE",
+                        )
+
+            if test_uses_ray_connect:
+                script_args = test_config["run"].get("args", [])
+                if smoke_test:
+                    script_args += ["--smoke-test"]
+                min_workers = 0
+                for node_type in compute_tpl["worker_node_types"]:
+                    min_workers += node_type["min_workers"]
+                # Build completed, use job timeout
+                result_queue.put(State("CMD_RUN", time.time(), None))
+                returncode, logs = run_job(
+                    cluster_name=session_name,
+                    compute_tpl_name=compute_tpl_name,
+                    cluster_env_name=app_config_name,
+                    job_name=session_name,
+                    min_workers=min_workers,
+                    script=test_config["run"]["script"],
+                    script_args=script_args,
+                    env_vars=env_vars,
+                    autosuspend=autosuspend_mins,
+                )
+                _process_finished_client_command(returncode, logs)
+                return
+
+            # Run release test command
+            cmd_to_run = test_config["run"]["script"] + " "
+
+            args = test_config["run"].get("args", [])
+            if args:
+                cmd_to_run += " ".join(args) + " "
+
+            if smoke_test:
+                cmd_to_run += " --smoke-test"
+
+            if on_k8s:
+                cmd_id = global_command_runner.run_command(
+                    session_name, cmd_to_run, env_vars=env_vars
+                )
+            else:
+                scd_id, result = run_session_command(
+                    sdk=sdk,
+                    session_id=session_id,
+                    cmd_to_run=cmd_to_run,
+                    result_queue=result_queue,
+                    env_vars=env_vars,
+                    state_str="CMD_RUN",
+                )
+
+            if not kick_off_only:
+                if on_k8s:
+                    retcode, runtime = global_command_runner.wait_command(cmd_id)
+                    if retcode != 0:
+                        raise RuntimeError("Command errored")
+                    _process_finished_command(
+                        session_controller=session_controller,
+                        scd_id="",
+                        runtime=runtime,
+                        session_url=session_url,
+                        commit_url=commit_url,
+                    )
+                else:
+                    _, runtime = wait_for_session_command_to_complete(
+                        result,
+                        sdk=sdk,
+                        scd_id=scd_id,
+                        stop_event=stop_event,
+                        state_str="CMD_RUN",
+                    )
+                    _process_finished_command(
+                        session_controller=session_controller,
+                        scd_id=scd_id,
+                        runtime=runtime,
+                        session_url=session_url,
+                        commit_url=commit_url,
+                    )
+            else:
+                result_queue.put(
+                    State("END", time.time(), {"status": "kickoff", "last_logs": ""})
+                )
+
+        except (ReleaseTestTimeoutError, Exception) as e:
+            logger.error(e, exc_info=True)
+
+            logs = str(e)
+            if scd_id is not None:
+                try:
+                    logs = (
+                        logs
+                        + "; Command logs:"
+                        + get_command_logs(
+                            session_controller, scd_id, test_config.get("log_lines", 50)
+                        )
+                    )
+                except Exception as e2:
+                    logger.error(e2, exc_info=True)
+
+            # Long running tests are "finished" successfully when
+            # timed out
+            if isinstance(e, ReleaseTestTimeoutError) and is_long_running:
+                _process_finished_command(
+                    session_controller=session_controller, scd_id=scd_id
+                )
+            else:
+                runtime = None
+                if isinstance(e, CommandTimeoutError):
+                    error_type = "timeout"
+                    runtime = 0
+                    exit_code = ExitCode.COMMAND_TIMEOUT
+                elif isinstance(e, PrepareCommandTimeoutError):
+                    error_type = "infra_timeout"
+                    runtime = None
+                    exit_code = ExitCode.PREPARE_TIMEOUT
+                elif isinstance(e, FileSyncTimeoutError):
+                    error_type = "infra_timeout"
+                    runtime = None
+                    exit_code = ExitCode.FILESYNC_TIMEOUT
+                elif isinstance(e, SessionTimeoutError):
+                    error_type = "infra_timeout"
+                    runtime = None
+                    exit_code = ExitCode.SESSION_TIMEOUT
+                elif isinstance(e, PrepareCommandRuntimeError):
+                    error_type = "infra_timeout"
+                    runtime = None
+                    exit_code = ExitCode.PREPARE_ERROR
+                elif isinstance(e, AppConfigBuildFailure):
+                    error_type = "infra_timeout"
+                    runtime = None
+                    exit_code = ExitCode.APPCONFIG_BUILD_ERROR
+                elif isinstance(e, ReleaseTestInfraError):
+                    error_type = "infra_error"
+                    exit_code = ExitCode.INFRA_ERROR
+                elif isinstance(e, RuntimeError):
+                    error_type = "runtime_error"
+                    runtime = 0
+                    exit_code = ExitCode.RUNTIME_ERROR
+                else:
+                    error_type = "unknown timeout"
+                    runtime = None
+                    exit_code = ExitCode.UNKNOWN
+
+                # Add these metadata here to avoid changing SQL schema.
+                is_stable = test_config.get("stable", True)
+                results = {}
+                results["_runtime"] = runtime
+                results["_session_url"] = session_url
+                results["_commit_url"] = commit_url
+                results["_stable"] = is_stable
+                result_queue.put(
+                    State(
+                        "END",
+                        time.time(),
+                        {
+                            "status": error_type,
+                            "last_logs": logs,
+                            "results": results,
+                            "exit_code": exit_code.value,
+                            "runtime": runtime,
+                            "session_url": session_url,
+                            "commit_url": commit_url,
+                            "stable": is_stable,
+                        },
+                    )
+                )
+        finally:
+            if no_terminate:
+                logger.warning(
+                    "`no_terminate` is set to True, so the session will "
+                    "*not* be terminated!"
+                )
+            else:
+                _cleanup_session(sdk, session_id)
+
+    def _check_progress(logger):
+        anyscale.conf.CLI_TOKEN = GLOBAL_CONFIG["ANYSCALE_CLI_TOKEN"]
+
+        should_terminate = False
+        session_id = None
+        scd_id = None
+        try:
+            existing_session = find_session_by_test_name(
+                sdk=sdk,
+                session_controller=session_controller,
+                temp_dir=temp_dir,
+                state_json=state_json,
+                project_id=project_id,
+                test_name=test_name,
+            )
+
+            if existing_session is None:
+                logger.info(f"Found no existing session for {test_name}")
+                result_queue.put(
+                    State("END", time.time(), {"status": "nosession", "last_logs": ""})
+                )
+                return
+
+            session_id, session_name, session_state = existing_session
+
+            logger.info(f"Found existing session for {test_name}: " f"{session_name}")
+
+            scd_id, success = get_latest_running_command_id(
+                sdk=sdk, session_id=session_id
+            )
+
+            latest_result = get_remote_json_content(
+                temp_dir=temp_dir,
+                session_name=session_name,
+                remote_file=results_json,
+                session_controller=session_controller,
+            )
+
+            # Fetch result json and check if it has been updated recently
+            result_time_key = test_config["run"].get("time_key", None)
+            maximum_update_delay = test_config["run"].get("max_update_delay", None)
+
+            if result_time_key and maximum_update_delay:
+                last_update = latest_result.get(result_time_key, None)
+
+                if not last_update:
+                    result_queue.put(
+                        State(
+                            "END",
+                            time.time(),
+                            {
+                                "status": "error",
+                                "last_logs": f"Test did not store "
+                                f"{result_time_key} in the "
+                                f"results json.",
+                            },
+                        )
+                    )
+                    return
+
+                delay = time.time() - last_update
+                logger.info(
+                    f"Last update was at {last_update:.2f}. "
+                    f"This was {delay:.2f} seconds ago "
+                    f"(maximum allowed: {maximum_update_delay})"
+                )
+
+                if delay > maximum_update_delay:
+                    raise RuntimeError(
+                        f"Test did not update the results json within "
+                        f"the last {maximum_update_delay} seconds."
+                    )
+
+            if time.time() - session_state["start_time"] > timeout:
+                # Long running test reached timeout
+                logger.info(f"Test command reached timeout after {timeout} seconds")
+                _process_finished_command(
+                    session_controller=session_controller,
+                    scd_id=scd_id,
+                    results=latest_result,
+                )
+                should_terminate = True
+
+            elif success:
+                logger.info("All commands finished.")
+                _process_finished_command(
+                    session_controller=session_controller,
+                    scd_id=scd_id,
+                    results=latest_result,
+                )
+                should_terminate = True
+
+            else:
+                rest_time = timeout - time.time() + session_state["start_time"]
+                logger.info(
+                    f"Test command should continue running " f"for {rest_time} seconds"
+                )
+                result_queue.put(
+                    State(
+                        "END",
+                        time.time(),
+                        {"status": "kickoff", "last_logs": "Test is still running"},
+                    )
+                )
+
+        except Exception as e:
+            logger.error(e, exc_info=True)
+
+            logs = str(e)
+            if scd_id is not None:
+                try:
+                    logs = get_command_logs(
+                        session_controller, scd_id, test_config.get("log_lines", 50)
+                    )
+                    logs += f"\n{str(e)}"
+                except Exception as e2:
+                    logger.error(e2, exc_info=True)
+
+            result_queue.put(
+                State("END", time.time(), {"status": "error", "last_logs": logs})
+            )
+            should_terminate = True
+        finally:
+            if should_terminate:
+                logger.warning("Terminating session")
+                _cleanup_session(sdk, session_id)
+
+    if not check_progress:
+        process = multiprocessing.Process(target=_run, args=(logger,))
+    else:
+        process = multiprocessing.Process(target=_check_progress, args=(logger,))
+
+    build_timeout = test_config["run"].get("build_timeout", 1800)
+    prepare_timeout = test_config["run"].get("prepare_timeout", timeout)
+
+    project_url = anyscale_project_url(project_id=GLOBAL_CONFIG["ANYSCALE_PROJECT"])
+    logger.info(f"Link to project: {_format_link(project_url)}")
+
+    msg = f"This will now run test {test_name}."
+    if smoke_test:
+        msg += " This is a smoke test."
+    if is_long_running:
+        msg += " This is a long running test."
+    logger.info(msg)
+
+    logger.info(
+        f"Starting process with timeout {timeout} "
+        f"(prepare timeout {prepare_timeout}, "
+        f"build timeout {build_timeout})"
+    )
+    process.start()
+
+    # The timeout time will be updated after the build finished
+    # Build = App config + compute template build and session start
+    timeout_time = time.time() + build_timeout
+
+    result = {}
+    while process.is_alive():
+        try:
+            state: State = result_queue.get(timeout=1)
+        except (Empty, TimeoutError):
+            if time.time() > timeout_time:
+                stop_event.set()
+                logger.warning("Process timed out.")
+
+                if not is_long_running:
+                    logger.warning("Terminating process in 10 seconds.")
+                    time.sleep(10)
+                    logger.warning("Terminating process now.")
+                    process.terminate()
+                else:
+                    logger.info(
+                        "Process is long running. Give 2 minutes to "
+                        "fetch result and terminate."
+                    )
+                    start_terminate = time.time()
+                    while time.time() < start_terminate + 120 and process.is_alive():
+                        time.sleep(1)
+                    if process.is_alive():
+                        logger.warning("Terminating forcefully now.")
+                        process.terminate()
+                    else:
+                        logger.info("Long running results collected.")
+                break
+            continue
+
+        if not isinstance(state, State):
+            raise RuntimeError(f"Expected `State` object, got {result}")
+
+        if state.state == "CMD_PREPARE":
+            # Reset timeout after build finished
+            timeout_time = state.timestamp + prepare_timeout
+
+        if state.state == "CMD_RUN":
+            # Reset timeout after prepare command or build finished
+            timeout_time = state.timestamp + timeout
+
+        elif state.state == "END":
+            result = state.data
+            break
+
+    while not result_queue.empty():
+        state = result_queue.get_nowait()
+        result = state.data
+
+    logger.info("Final check if everything worked.")
+    try:
+        result.setdefault("status", "error (status not found)")
+    except (TimeoutError, Empty):
+        result = {"status": "timeout", "last_logs": "Test timed out."}
+
+    logger.info(f"Final results: {result}")
+
+    log_results_and_artifacts(result)
+
+    if not keep_results_dir:
+        logger.info(f"Removing results dir {temp_dir}")
+        shutil.rmtree(temp_dir)
+    else:
+        # Write results.json
+        with open(os.path.join(temp_dir, "results.json"), "wt") as fp:
+            json.dump(result, fp)
+
+        out_dir = os.path.expanduser(GLOBAL_CONFIG["RELEASE_RESULTS_DIR"])
+
+        logger.info(
+            f"Moving results dir {temp_dir} to persistent location " f"{out_dir}"
+        )
+
+        try:
+            shutil.rmtree(out_dir)
+        except Exception:
+            logger.exception(
+                f"Ran into error when clearing the destination dir: {out_dir}"
+            )
+
+        try:
+            # Use distutils.dir_util.copy_tree() instead of shutil.cptree(),
+            # which allows existing output directory.
+            from distutils.dir_util import copy_tree
+
+            copy_tree(temp_dir, out_dir)
+        except Exception:
+            logger.exception(
+                "Ran into error when copying results dir to persistent "
+                f"location: {out_dir}"
+            )
+
+        logger.info(f"Dir contents: {os.listdir(out_dir)}")
+
+    return result
+
+
+def run_test(
+    test_config_file: str,
+    test_name: str,
+    project_id: str,
+    commit_url: str,
+    category: str = "unspecified",
+    smoke_test: bool = False,
+    no_terminate: bool = False,
+    kick_off_only: bool = False,
+    check_progress: bool = False,
+    report: bool = True,
+    keep_results_dir: bool = False,
+    session_name: Optional[str] = None,
+    app_config_id_override=None,
+) -> Dict[str, Any]:
+    with open(test_config_file, "rt") as f:
+        test_configs = yaml.safe_load(f)
+
+    test_config_dict = {}
+    for test_config in test_configs:
+        name = test_config.pop("name")
+        test_config_dict[name] = test_config
+
+    if test_name not in test_config_dict:
+        raise ValueError(
+            f"Test with name `{test_name}` not found in test config file "
+            f"at `{test_config_file}`."
+        )
+
+    test_config = test_config_dict[test_name]
+
+    if smoke_test and "smoke_test" in test_config:
+        smoke_test_config = test_config.pop("smoke_test")
+        test_config = _deep_update(test_config, smoke_test_config)
+
+    local_dir = os.path.dirname(test_config_file)
+    if "local_dir" in test_config:
+        # local_dir is relative to test_config_file
+        local_dir = os.path.join(local_dir, test_config["local_dir"])
+
+    if test_config["run"].get("use_connect"):
+        assert not kick_off_only, (
+            "--kick-off-only is unsupported when running with " "Anyscale connect."
+        )
+        assert (
+            not check_progress
+        ), "--check is unsupported when running with Anyscale connect."
+        if test_config.get("artifacts", {}):
+            logger.error(
+                "Saving artifacts are not yet supported when running with "
+                "Anyscale connect."
+            )
+
+    # Perform necessary driver side setup.
+    driver_setup_script = test_config.get("driver_setup", None)
+    if driver_setup_script:
+        run_bash_script(local_dir, driver_setup_script)
+    logger.info(test_config)
+    team = test_config.get("team", "unspecified").strip(" ").lower()
+    # When running local test, this validates the team name.
+    # If the team name is not specified, they will be recorded as "unspecified"
+    if not report and team not in VALID_TEAMS:
+        logger.warning(
+            f"Incorrect team name {team} has given."
+            "Please specify team under the name field in the test config. "
+            "For example, within nightly_tests.yaml,\n"
+            "\tname: test_xxx\n"
+            f"\tteam: {'|'.join(VALID_TEAMS)}\n"
+            "\tcluster:..."
+        )
+
+    result = run_test_config(
+        local_dir,
+        project_id,
+        test_name,
+        test_config,
+        commit_url,
+        session_name=session_name,
+        smoke_test=smoke_test,
+        no_terminate=no_terminate,
+        kick_off_only=kick_off_only,
+        check_progress=check_progress,
+        upload_artifacts=report,
+        keep_results_dir=keep_results_dir,
+        app_config_id_override=app_config_id_override,
+    )
+
+    status = result.get("status", "invalid")
+
+    if kick_off_only:
+        if status != "kickoff":
+            raise RuntimeError("Error kicking off test.")
+
+        logger.info(
+            "Kicked off test. It's now up to the `--check` "
+            "part of the script to track its process."
+        )
+        return {}
+    else:
+        # `--check` or no kick off only
+
+        if status == "nosession":
+            logger.info(
+                f"No running session found for test {test_name}, so "
+                f"assuming everything is fine."
+            )
+            return {}
+
+        if status == "kickoff":
+            logger.info(f"Test {test_name} is still running.")
+            return {}
+
+        last_logs = result.get("last_logs", "No logs.")
+
+        test_suite = os.path.basename(test_config_file).replace(".yaml", "")
+
+        report_kwargs = dict(
+            test_suite=test_suite,
+            test_name=test_name,
+            status=status,
+            last_logs=last_logs,
+            results=result.get("results", {}),
+            artifacts=result.get("artifacts", {}),
+            category=category,
+            team=team,
+            commit_url=result.get("commit_url", ""),
+            session_url=result.get("session_url", ""),
+            runtime=result.get("runtime", -1),
+            stable=result.get("stable", True),
+            exit_code=result.get("exit_code", ExitCode.UNKNOWN),
+        )
+
+        if not has_errored(result):
+            # Check if result are met if test succeeded
+            alert = maybe_get_alert_for_result(report_kwargs)
+
+            if alert:
+                # If we get an alert, the test failed.
+                logger.error(
+                    f"Alert has been raised for "
+                    f"{test_suite}/{test_name} "
+                    f"({category}): {alert}"
+                )
+                result["status"] = "error (alert raised)"
+                report_kwargs["status"] = "error (alert raised)"
+
+                # For printing/reporting to the database
+                report_kwargs["last_logs"] = alert
+                last_logs = alert
+            else:
+                logger.info(
+                    f"No alert raised for test "
+                    f"{test_suite}/{test_name} "
+                    f"({category}) - the test successfully passed!"
+                )
+
+        if report:
+            try:
+                report_result(**report_kwargs)
+            except Exception as e:
+                # On database error the test should still pass
+                # Todo: flag somewhere else?
+                logger.exception(f"Error persisting results to database: {e}")
+        else:
+            logger.info(
+                f"Usually I would now report the following results:\n"
+                f"{report_kwargs}"
+            )
+
+        if has_errored(result):
+            # If the script terminates due to an uncaught error, it
+            # will return exit code 1, so we use 2 per default to
+            # catch these cases.
+            exit_code = result.get("exit_code", ExitCode.UNSPECIFIED.value)
+            logger.error(last_logs)
+            logger.info(f"Exiting with exit code {exit_code}")
+            sys.exit(exit_code)
+
+        return report_kwargs
+
+
+if __name__ == "__main__":
+    parser = argparse.ArgumentParser(
+        description=__doc__, formatter_class=argparse.RawDescriptionHelpFormatter
+    )
+    parser.add_argument(
+        "--test-config", type=str, required=True, help="Test config file"
+    )
+    parser.add_argument("--test-name", type=str, help="Test name in config")
+    parser.add_argument(
+        "--ray-wheels", required=False, type=str, help="URL to ray wheels"
+    )
+    parser.add_argument(
+        "--no-terminate",
+        action="store_true",
+        default=False,
+        help="Don't terminate session after failure",
+    )
+    parser.add_argument(
+        "--report",
+        action="store_true",
+        default=False,
+        help="Whether to report results and upload to S3",
+    )
+    parser.add_argument(
+        "--kick-off-only",
+        action="store_true",
+        default=False,
+        help="Kick off only (don't wait for command to finish)",
+    )
+    parser.add_argument(
+        "--check",
+        action="store_true",
+        default=False,
+        help="Check (long running) status",
+    )
+    parser.add_argument(
+        "--keep-results-dir",
+        action="store_true",
+        default=False,
+        help="Keep results in directory (named RELEASE_RESULTS_DIR), e.g. "
+        "for Buildkite artifact upload.",
+    )
+    parser.add_argument(
+        "--category",
+        type=str,
+        default="unspecified",
+        help="Category name, e.g. `release-1.3.0` (will be saved in database)",
+    )
+    parser.add_argument(
+        "--smoke-test", action="store_true", help="Finish quickly for testing"
+    )
+    parser.add_argument(
+        "--session-name",
+        required=False,
+        type=str,
+        help="Name of the session to run this test.",
+    )
+    parser.add_argument(
+        "--app-config-id-override",
+        required=False,
+        type=str,
+        help=("An app config ID, which will override the test config app " "config."),
+    )
+    args, _ = parser.parse_known_args()
+
+    if not GLOBAL_CONFIG["ANYSCALE_PROJECT"]:
+        raise RuntimeError("You have to set the ANYSCALE_PROJECT environment variable!")
+
+    ray_wheels = args.ray_wheels or os.environ.get("RAY_WHEELS", "")
+
+    maybe_fetch_api_token()
+    if ray_wheels:
+        logger.info(f"Using Ray wheels provided from URL/commit: " f"{ray_wheels}")
+        url = commit_or_url(str(ray_wheels))
+        logger.info(f"Resolved url link is: {url}")
+        # Overwrite with actual URL
+        os.environ["RAY_WHEELS"] = url
+    elif not args.check:
+        url = find_ray_wheels(
+            GLOBAL_CONFIG["RAY_REPO"],
+            GLOBAL_CONFIG["RAY_BRANCH"],
+            GLOBAL_CONFIG["RAY_VERSION"],
+        )
+        if not url:
+            raise RuntimeError(
+                f"Could not find wheels for "
+                f"Ray {GLOBAL_CONFIG['RAY_VERSION']}, "
+                f"branch {GLOBAL_CONFIG['RAY_BRANCH']}"
+            )
+
+    # RAY_COMMIT is set by commit_or_url and find_ray_wheels
+    populate_wheels_sanity_check(os.environ.get("RAY_COMMIT", ""))
+
+    test_config_file = os.path.abspath(os.path.expanduser(args.test_config))
+
+    # Override it from the global variable.
+    report = GLOBAL_CONFIG["REPORT_RESULT"]
+    if report.lower() == "1" or report.lower() == "true":
+        report = True
+    else:
+        report = args.report
+
+    run_test(
+        test_config_file=test_config_file,
+        test_name=args.test_name,
+        project_id=GLOBAL_CONFIG["ANYSCALE_PROJECT"],
+        commit_url=url,
+        category=args.category,
+        smoke_test=args.smoke_test,
+        no_terminate=args.no_terminate or args.kick_off_only,
+        kick_off_only=args.kick_off_only,
+        check_progress=args.check,
+        report=report,
+        session_name=args.session_name,
+        keep_results_dir=args.keep_results_dir,
+        app_config_id_override=args.app_config_id_override,
+    )