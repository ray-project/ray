"""
This is an end to end release test automation script used to kick off periodic
release tests, running on Anyscale.

The tool leverages app configs and compute templates.

Calling this script will run a single release test.

Example:

python e2e.py --test-config ~/ray/release/xgboost_tests/xgboost_tests.yaml --test-name tune_small

The following steps are then performed:

1. It will look up the test tune_small in the file xgboost_tests.yaml
2. It will fetch the specified app config and compute template and register
   those with anyscale (if they don’t exist yet)
3. It waits until the app config is built
4. It then kicks off the script defined in the run block
5. When the script is finished, it will fetch the latest logs, the full log
   output, and any artifacts specified in the artifacts block.
6. The full logs and artifacts will be stored in a s3 bucket
7. It will also fetch the json file specified in the run block as results.
   This is the file where you should write your metrics to.
8. All results are then stored in a database.
   Specifically it will store the following fields:
   - Timestamp
   - Test name
   - Status (finished, error, timeout, invalid)
   - Last logs (50 lines)
   - results (see above)
   - artifacts (links to s3 files)

Then the script exits. If an error occurs at any time, a fail result is
written to the database.

Exit codes
----------
The script exits with code 0 on success, i.e. if the test has been run
end to end without failures and the subsequent results checks have passed.
In all other cases, an exit code > 0 is returned.

Exit code 1 is the general failure exit code returned by Python when we
encounter an error that isn't caught by the rest of the script.

Generally, we try to catch errors as they occur, and return a specific exit
code that can be used in automation tools to e.g. retry a test when nodes
didn't come up in time.

These exit codes are defined in the ``ExitCode`` enum below.

Writing a new release test
--------------------------
Each release test requires the following:

1. It has to be added in a release test yaml file, describing meta information
   about the test (e.g. name, command to run, timeout)
2. You need an app config yaml
3. You need a compute template yaml
4. You need to define a command to run. This is usually a python script.
   The command should accept (or ignore) a single optional
   `--smoke-test` argument.
   Usually the command should write its result metrics to a json file.
   The json filename is available in the TEST_OUTPUT_JSON env variable.
5. Add your test in release/.buildkite/build_pipeline.py.

The script will have access to these environment variables:

    "RAY_ADDRESS": os.environ.get("RAY_ADDRESS", "auto")
    "TEST_OUTPUT_JSON": results_json_filename
    "IS_SMOKE_TEST": "1" if smoke_test else "0"

For an example, take a look at the XGBoost test suite:

https://github.com/ray-project/ray/blob/master/release/xgboost_tests/xgboost_tests.yaml

These all use the same app configs and similar compute templates. This means
that app configs can be re-used across runs and only have to be built ones.

App configs and compute templates can interpret environment variables.
A notable one is the `RAY_WHEELS` variable which points to the wheels that
should be tested (e.g. latest master wheels). You might want to include
something like this in your `post_build_cmds`:

  - pip3 uninstall ray -y || true
  - pip3 install -U {{ env["RAY_WHEELS"] | default("ray") }}

If you want to force rebuilds, consider using something like

  - echo {{ env["TIMESTAMP"] }}

so that your app configs changes each time the script is executed. If you
only want to trigger rebuilds once per day, use `DATESTAMP` instead:

  - echo {{ env["DATESTAMP"] }}

Local testing
-------------
Make sure to set these environment variables:

- ANYSCALE_CLI_TOKEN (should contain your anyscale credential token)
- ANYSCALE_PROJECT (should point to a project ID you have access to)

A test can then be run like this:

python e2e.py --test-config ~/ray/release/xgboost_tests/xgboost_tests.yaml --test-name tune_small

Using Compilation on Product + App Config Override
--------------------------------------------------
For quick iteration when debugging a release test, go/compile-on-product allows
you to easily modify and recompile Ray, such that the recompilation happens
within an app build step and can benefit from a warm Bazel cache. See
go/compile-on-product for more information.

After kicking off the app build, you can give the app config ID to this script
as an app config override, where the indicated app config will be used instead
of the app config given in the test config. E.g., running

python e2e.py --test-config ~/ray/benchmarks/benchmark_tests.yaml --test-name=single_node --app-config-id-override=apt_TBngEXXXrhipMXgexVcrpC9i

would run the single_node benchmark test with the apt_TBngEXXXrhipMXgexVcrpC9i
app config instead of the app config given in
~/ray/benchmarks/benchmark_tests.yaml. If the build for the app config is still
in progress, the script will wait until it completes, same as for a locally
defined app config.

Running on Head Node vs Running with Anyscale Connect
-----------------------------------------------------
By default release tests run their drivers on the head node. Support is being
added to run release tests that execute the driver as a subprocess and run
the workload on Anyscale product via Anyscale connect.
Note that when the driver in the test is a subprocess of releaser, releaser
cannot be terminated before the test finishes.
Other known feature gaps when running with Anyscale connect:
- Kicking off a test or checking progress is not supported.
- Downloading / uploading logs and artifacts are unsupported.
- Logs from remote may not have finished streaming, before the driver exits.

Long running tests
------------------
Long running tests can be kicked off with by adding the --kick-off-only
parameters to the e2e script. The status can then be checked with the
--check command.

Long running test sessions will be terminated after `timeout` seconds, after
which the latest result in the TEST_OUTPUT_JSON will be reported. Thus,
long running release tests should update this file periodically.

There are also two config options to configure behavior. The `time_key` is
needed to track the latest update of the TEST_OUTPUT_JSON and should contain
a floating point number (usually `time.time()`). The `max_update_delay` then
specified the maximum time in seconds that can be passed without an update
to the results json. If the output file hasn't been updated in e.g. 60 seconds,
this could indicate that the command is stale/frozen, and thus should fail.

Release test yaml example
-------------------------
- name: example
  owner:
    mail: "kai@anyscale.com"  # Currently not used
    slack: "@tune-team"  # Currentl not used

  cluster:
    app_config: app_config.yaml  # Relative to the release test yaml
    compute_template: tpl_cpu.yaml

  run:
    timeout: 600  # in seconds
    prepare: python wait_cluster.py 4 600  # prepare cmd to run before test
    script: python workloads/train.py  # actual release test command

    # Only needed for long running test
    time_key: last_update  # Key in the results json indicating current time
    max_update_delay: 30  # If state hasn't been updated in 30s, terminate

  # This block is optional
  artifacts:
    # Artifact name: location on head node
    - detailed_output: detailed_output.csv

  # This block is optional. If present, the contents will be
  # deep updated for smoke testing
  smoke_test:
    cluster:
      compute_template: tpl_cpu_smoketest.yaml

"""  # noqa: E501
import argparse
import enum
import random
import shlex
import string

import boto3
import collections
import copy
import datetime
import hashlib
import jinja2
import json
import logging
import multiprocessing
import os
import requests
import shutil
import subprocess
import sys
import re
import tempfile
import time
from queue import Empty
from typing import Any, Dict, Optional, Tuple, List

import yaml

import anyscale
import anyscale.conf
from anyscale.authenticate import get_auth_api_client
from anyscale.controllers.session_controller import SessionController
from anyscale.sdk.anyscale_client.sdk import AnyscaleSDK

logger = logging.getLogger()
logger.setLevel(logging.INFO)
handler = logging.StreamHandler(stream=sys.stdout)
formatter = logging.Formatter(
    fmt="[%(levelname)s %(asctime)s] " "%(filename)s: %(lineno)d  " "%(message)s"
)
handler.setFormatter(formatter)
logger.addHandler(handler)


def _format_link(link: str):
    # Use ANSI escape code to allow link to be clickable
    # https://buildkite.com/docs/pipelines/links-and-images
    # -in-log-output
    return "\033]1339;url='" + link + "'\a\n"


def getenv_default(key: str, default: Optional[str] = None):
    """Return environment variable with default value"""
    # If the environment variable is set but "", still return default
    return os.environ.get(key, None) or default


GLOBAL_CONFIG = {
    "ANYSCALE_USER": getenv_default("ANYSCALE_USER", "release-automation@anyscale.com"),
    "ANYSCALE_HOST": getenv_default("ANYSCALE_HOST", "https://console.anyscale.com"),
    "ANYSCALE_CLI_TOKEN": getenv_default("ANYSCALE_CLI_TOKEN"),
    "ANYSCALE_CLOUD_ID": getenv_default(
        "ANYSCALE_CLOUD_ID", "cld_4F7k8814aZzGG8TNUGPKnc"
    ),  # anyscale_default_cloud
    "ANYSCALE_PROJECT": getenv_default("ANYSCALE_PROJECT", ""),
    "RAY_VERSION": getenv_default("RAY_VERSION", "2.0.0.dev0"),
    "RAY_REPO": getenv_default("RAY_REPO", "https://github.com/ray-project/ray.git"),
    "RAY_BRANCH": getenv_default("RAY_BRANCH", "master"),
    "RELEASE_AWS_BUCKET": getenv_default(
        "RELEASE_AWS_BUCKET", "ray-release-automation-results"
    ),
    "RELEASE_AWS_LOCATION": getenv_default("RELEASE_AWS_LOCATION", "dev"),
    "RELEASE_AWS_DB_NAME": getenv_default("RELEASE_AWS_DB_NAME", "ray_ci"),
    "RELEASE_AWS_DB_TABLE": getenv_default(
        "RELEASE_AWS_DB_TABLE", "release_test_result"
    ),
    "RELEASE_AWS_DB_SECRET_ARN": getenv_default(
        "RELEASE_AWS_DB_SECRET_ARN",
        "arn:aws:secretsmanager:us-west-2:029272617770:secret:"
        "rds-db-credentials/cluster-7RB7EYTTBK2EUC3MMTONYRBJLE/ray_ci-MQN2hh",
    ),
    "RELEASE_AWS_DB_RESOURCE_ARN": getenv_default(
        "RELEASE_AWS_DB_RESOURCE_ARN",
        "arn:aws:rds:us-west-2:029272617770:cluster:ci-reporting",
    ),
    "RELEASE_RESULTS_DIR": getenv_default(
        "RELEASE_RESULTS_DIR", "/tmp/ray_release_test_artifacts"
    ),
    "DATESTAMP": str(datetime.datetime.now().strftime("%Y%m%d")),
    "TIMESTAMP": str(int(datetime.datetime.now().timestamp())),
    "EXPIRATION_1D": str(
        (datetime.datetime.now() + datetime.timedelta(days=1)).strftime("%Y-%m-%d")
    ),
    "EXPIRATION_2D": str(
        (datetime.datetime.now() + datetime.timedelta(days=2)).strftime("%Y-%m-%d")
    ),
    "EXPIRATION_3D": str(
        (datetime.datetime.now() + datetime.timedelta(days=3)).strftime("%Y-%m-%d")
    ),
    "REPORT_RESULT": getenv_default("REPORT_RESULT", ""),
}

REPORT_S = 30
RETRY_MULTIPLIER = 2
VALID_TEAMS = ["ml", "core", "serve"]


class ExitCode(enum.Enum):
    # If you change these, also change the `retry` section
    # in `build_pipeline.py` and the `reason()` function in `run_e2e.sh`
    UNSPECIFIED = 2
    UNKNOWN = 3
    RUNTIME_ERROR = 4
    COMMAND_ERROR = 5
    COMMAND_TIMEOUT = 6
    PREPARE_TIMEOUT = 7
    FILESYNC_TIMEOUT = 8
    SESSION_TIMEOUT = 9
    PREPARE_ERROR = 10
    APPCONFIG_BUILD_ERROR = 11
    INFRA_ERROR = 12


def exponential_backoff_retry(f, retry_exceptions, initial_retry_delay_s, max_retries):
    retry_cnt = 0
    retry_delay_s = initial_retry_delay_s
    while True:
        try:
            return f()
        except retry_exceptions as e:
            retry_cnt += 1
            if retry_cnt > max_retries:
                raise
            logger.info(
                f"Retry function call failed due to {e} "
                f"in {retry_delay_s} seconds..."
            )
            time.sleep(retry_delay_s)
            retry_delay_s *= RETRY_MULTIPLIER


def maybe_fetch_api_token():
    if GLOBAL_CONFIG["ANYSCALE_CLI_TOKEN"] is None:
        logger.info("Missing ANYSCALE_CLI_TOKEN, retrieving from AWS secrets store")
        # NOTE(simon) This should automatically retrieve
        # release-automation@anyscale.com's anyscale token
        GLOBAL_CONFIG["ANYSCALE_CLI_TOKEN"] = boto3.client(
            "secretsmanager", region_name="us-west-2"
        ).get_secret_value(
            SecretId="arn:aws:secretsmanager:us-west-2:029272617770:secret:"
            "release-automation/"
            "anyscale-token20210505220406333800000001-BcUuKB"
        )[
            "SecretString"
        ]


class PrepareCommandRuntimeError(RuntimeError):
    pass


class ReleaseTestRuntimeError(RuntimeError):
    pass


class ReleaseTestInfraError(ReleaseTestRuntimeError):
    pass


class ReleaseTestTimeoutError(ReleaseTestRuntimeError):
    pass


class SessionTimeoutError(ReleaseTestTimeoutError):
    pass


class FileSyncTimeoutError(ReleaseTestTimeoutError):
    pass


class CommandTimeoutError(ReleaseTestTimeoutError):
    pass


class PrepareCommandTimeoutError(ReleaseTestTimeoutError):
    pass


# e.g., App config failure.
class AppConfigBuildFailure(RuntimeError):
    pass


class State:
    def __init__(self, state: str, timestamp: float, data: Any):
        self.state = state
        self.timestamp = timestamp
        self.data = data


class CommandRunnerHack:
    def __init__(self):
        self.subprocess_pool: Dict[int, subprocess.Popen] = dict()
        self.start_time: Dict[int, float] = dict()
        self.counter = 0

    def run_command(self, session_name, cmd_to_run, env_vars) -> int:
        self.counter += 1
        command_id = self.counter
        env = os.environ.copy()
        env["RAY_ADDRESS"] = f"anyscale://{session_name}"
        env["ANYSCALE_CLI_TOKEN"] = GLOBAL_CONFIG["ANYSCALE_CLI_TOKEN"]
        env["ANYSCALE_HOST"] = GLOBAL_CONFIG["ANYSCALE_HOST"]
        full_cmd = " ".join(f"{k}={v}" for k, v in env_vars.items()) + " " + cmd_to_run
        logger.info(f"Executing {cmd_to_run} with {env_vars} via ray job submit")
        proc = subprocess.Popen(
            f"ray job submit -- bash -c {shlex.quote(full_cmd)}",
            shell=True,
            stdout=sys.stdout,
            stderr=sys.stderr,
            env=env,
        )
        self.subprocess_pool[command_id] = proc
        self.start_time[command_id] = time.time()
        return command_id

    def wait_command(self, command_id: int):
        retcode = self.subprocess_pool[command_id].wait()
        duration = time.time() - self.start_time[command_id]
        return retcode, duration


global_command_runner = CommandRunnerHack()


class S3SyncSessionController(SessionController):
    def __init__(self, sdk, result_queue):
        self.sdk = sdk
        self.result_queue = result_queue
        self.s3_client = boto3.client("s3")
        self.bucket = GLOBAL_CONFIG["RELEASE_AWS_BUCKET"]
        super().__init__()

    def _generate_tmp_s3_path(self):
        fn = "".join(random.choice(string.ascii_lowercase) for i in range(10))
        location = f"tmp/{fn}"
        return location

    def pull(self, session_name, source, target):
        remote_upload_to = self._generate_tmp_s3_path()
        # remote source -> s3
        cid = global_command_runner.run_command(
            session_name,
            (
                f"pip install -q awscli && aws s3 cp {source} "
                f"s3://{self.bucket}/{remote_upload_to} "
                "--acl bucket-owner-full-control"
            ),
            {},
        )
        global_command_runner.wait_command(cid)

        # s3 -> local target
        self.s3_client.download_file(
            Bucket=self.bucket,
            Key=remote_upload_to,
            Filename=target,
        )

    def _push_local_dir(self, session_name):
        remote_upload_to = self._generate_tmp_s3_path()
        # pack local dir
        _, local_path = tempfile.mkstemp()
        shutil.make_archive(local_path, "gztar", os.getcwd())
        # local source -> s3
        self.s3_client.upload_file(
            Filename=local_path + ".tar.gz",
            Bucket=self.bucket,
            Key=remote_upload_to,
        )
        # s3 -> remote target
        cid = global_command_runner.run_command(
            session_name,
            (
                "pip install -q awscli && "
                f"aws s3 cp s3://{self.bucket}/{remote_upload_to} "
                f"archive.tar.gz && "
                "tar xf archive.tar.gz"
            ),
            {},
        )
        global_command_runner.wait_command(cid)

    def push(
        self,
        session_name: str,
        source: Optional[str],
        target: Optional[str],
        config: Optional[str],
        all_nodes: bool,
        no_warning: bool = False,
    ):
        if source is None and target is None:
            self._push_local_dir(session_name)
            return

        assert isinstance(source, str)
        assert isinstance(target, str)

        remote_upload_to = self._generate_tmp_s3_path()
        # local source -> s3
        self.s3_client.upload_file(
            Filename=source,
            Bucket=self.bucket,
            Key=remote_upload_to,
        )
        # s3 -> remote target
        cid = global_command_runner.run_command(
            session_name,
            "pip install -q awscli && "
            f"aws s3 cp s3://{self.bucket}/{remote_upload_to} {target}",
            {},
        )
        global_command_runner.wait_command(cid)


sys.path.insert(0, anyscale.ANYSCALE_RAY_DIR)


def anyscale_project_url(project_id: str):
    return (
        f"{GLOBAL_CONFIG['ANYSCALE_HOST']}"
        f"/o/anyscale-internal/projects/{project_id}"
        f"/?tab=session-list"
    )


def anyscale_session_url(project_id: str, session_id: str):
    return (
        f"{GLOBAL_CONFIG['ANYSCALE_HOST']}"
        f"/o/anyscale-internal/projects/{project_id}"
        f"/clusters/{session_id}"
    )


def anyscale_compute_tpl_url(compute_tpl_id: str):
    return (
        f"{GLOBAL_CONFIG['ANYSCALE_HOST']}"
        f"/o/anyscale-internal/configurations/cluster-computes"
        f"/{compute_tpl_id}"
    )


def anyscale_app_config_build_url(build_id: str):
    return (
        f"{GLOBAL_CONFIG['ANYSCALE_HOST']}"
        f"/o/anyscale-internal/configurations/app-config-details"
        f"/{build_id}"
    )


def wheel_url(ray_version, git_branch, git_commit):
    return (
        f"https://s3-us-west-2.amazonaws.com/ray-wheels/"
        f"{git_branch}/{git_commit}/"
        f"ray-{ray_version}-cp37-cp37m-manylinux2014_x86_64.whl"
    )


def wheel_exists(ray_version, git_branch, git_commit):
    url = wheel_url(ray_version, git_branch, git_commit)
    return requests.head(url).status_code == 200


def commit_or_url(commit_or_url: str) -> str:
    if commit_or_url.startswith("http"):
        url = None
        # Directly return the S3 url
        if "s3" in commit_or_url and "amazonaws.com" in commit_or_url:
            url = commit_or_url
        # Resolve the redirects for buildkite artifacts
        # This is needed because otherwise pip won't recognize the file name.
        elif "buildkite.com" in commit_or_url and "artifacts" in commit_or_url:
            url = requests.head(commit_or_url, allow_redirects=True).url
        if url is not None:
            # Extract commit from url so that we can do the
            # commit sanity check later.
            p = re.compile("/([a-f0-9]{40})/")
            m = p.search(url)
            if m is not None:
                os.environ["RAY_COMMIT"] = m.group(1)
            return url

    # Else, assume commit
    os.environ["RAY_COMMIT"] = commit_or_url
    return wheel_url(
        GLOBAL_CONFIG["RAY_VERSION"], GLOBAL_CONFIG["RAY_BRANCH"], commit_or_url
    )


def get_latest_commits(repo: str, branch: str = "master") -> List[str]:
    cur = os.getcwd()
    with tempfile.TemporaryDirectory() as tmpdir:
        os.chdir(tmpdir)

        clone_cmd = [
            "git",
            "clone",
            "--filter=tree:0",
            "--no-checkout",
            # "--single-branch",
            # "--depth=10",
            f"--branch={branch}",
            repo,
            tmpdir,
        ]
        log_cmd = [
            "git",
            "log",
            "-n",
            "10",
            "--pretty=format:%H",
        ]

        subprocess.check_output(clone_cmd)
        commits = (
            subprocess.check_output(log_cmd).decode(sys.stdout.encoding).split("\n")
        )
    os.chdir(cur)
    return commits


def find_ray_wheels(repo: str, branch: str, version: str):
    url = None
    commits = get_latest_commits(repo, branch)
    logger.info(f"Latest 10 commits for branch {branch}: {commits}")
    for commit in commits:
        if wheel_exists(version, branch, commit):
            url = wheel_url(version, branch, commit)
            os.environ["RAY_WHEELS"] = url
            os.environ["RAY_COMMIT"] = commit
            logger.info(
                f"Found wheels URL for Ray {version}, branch {branch}: " f"{url}"
            )
            break
    return url


def populate_wheels_sanity_check(commit: Optional[str] = None):
    if not commit:
        cmd = (
            "python -c 'import ray; print("
            '"No commit sanity check available, but this is the '
            "Ray wheel commit:\", ray.__commit__)'"
        )
    else:
        cmd = (
            f"python -c 'import ray; "
            f'assert ray.__commit__ == "{commit}", ray.__commit__\''
        )
    os.environ["RAY_WHEELS_SANITY_CHECK"] = cmd


def _check_stop(stop_event: multiprocessing.Event, timeout_type: str):
    if stop_event.is_set():
        if timeout_type == "prepare_command":
            raise PrepareCommandTimeoutError(
                "Process timed out in the prepare command stage."
            )
        if timeout_type == "command":
            raise CommandTimeoutError("Process timed out while running a command.")
        elif timeout_type == "file_sync":
            raise FileSyncTimeoutError("Process timed out while syncing files.")
        elif timeout_type == "session":
            raise SessionTimeoutError("Process timed out while starting a session.")
        else:
            assert False, "Unexpected timeout type."


def _deep_update(d, u):
    for k, v in u.items():
        if isinstance(v, collections.abc.Mapping):
            d[k] = _deep_update(d.get(k, {}), v)
        else:
            d[k] = v
    return d


def _dict_hash(dt: Dict[Any, Any]) -> str:
    json_str = json.dumps(dt, sort_keys=True, ensure_ascii=True)
    sha = hashlib.sha256()
    sha.update(json_str.encode())
    return sha.hexdigest()


def _load_config(local_dir: str, config_file: Optional[str]) -> Optional[Dict]:
    if not config_file:
        return None

    config_path = os.path.join(local_dir, config_file)
    with open(config_path, "rt") as f:
        # Todo: jinja2 render
        content = f.read()

    env = copy.deepcopy(os.environ)
    env.update(GLOBAL_CONFIG)

    content = jinja2.Template(content).render(env=env)
    return yaml.safe_load(content)


def has_errored(result: Dict[Any, Any]) -> bool:
    return result.get("status", "invalid") != "finished"


def maybe_get_alert_for_result(result_dict: Dict[str, Any]) -> Optional[str]:
    # If we get a result dict, check if any alerts should be raised
    from alert import SUITE_TO_FN, default_handle_result

    logger.info("Checking if results are valid...")

    # Copy dict because we modify kwargs here
    handle_result_kwargs = result_dict.copy()
    handle_result_kwargs["created_on"] = None

    test_suite = handle_result_kwargs.get("test_suite", None)

    handle_fn = SUITE_TO_FN.get(test_suite, None)
    if not handle_fn:
        logger.warning(f"No handle for suite {test_suite}")
        alert = default_handle_result(**handle_result_kwargs)
    else:
        alert = handle_fn(**handle_result_kwargs)

    return alert


def report_result(
    *,
    test_suite: str,
    test_name: str,
    status: str,
    last_logs: str,
    results: Dict[Any, Any],
    artifacts: Dict[Any, Any],
    category: str,
    team: str,
):
    #   session_url: str, commit_url: str,
    #   runtime: float, stable: bool, frequency: str, return_code: int):
    """Report the test result to database."""
    now = datetime.datetime.utcnow()
    rds_data_client = boto3.client("rds-data", region_name="us-west-2")

    schema = GLOBAL_CONFIG["RELEASE_AWS_DB_TABLE"]

    parameters = [
        {
            "name": "created_on",
            "typeHint": "TIMESTAMP",
            "value": {"stringValue": now.strftime("%Y-%m-%d %H:%M:%S")},
        },
        {"name": "test_suite", "value": {"stringValue": test_suite}},
        {"name": "test_name", "value": {"stringValue": test_name}},
        {"name": "status", "value": {"stringValue": status}},
        {"name": "last_logs", "value": {"stringValue": last_logs}},
        {
            "name": "results",
            "typeHint": "JSON",
            "value": {"stringValue": json.dumps(results)},
        },
        {
            "name": "artifacts",
            "typeHint": "JSON",
            "value": {"stringValue": json.dumps(artifacts)},
        },
        {"name": "category", "value": {"stringValue": category}},
        {"name": "team", "value": {"stringValue": team}},
    ]
    columns = [param["name"] for param in parameters]
    values = [f":{param['name']}" for param in parameters]
    column_str = ", ".join(columns).strip(", ")
    value_str = ", ".join(values).strip(", ")

    sql = f"INSERT INTO {schema} " f"({column_str}) " f"VALUES ({value_str})"

    logger.info(f"Query: {sql}")

    # Default boto3 call timeout is 45 seconds.
    retry_delay_s = 64
    MAX_RDS_RETRY = 3
    exponential_backoff_retry(
        lambda: rds_data_client.execute_statement(
            database=GLOBAL_CONFIG["RELEASE_AWS_DB_NAME"],
            parameters=parameters,
            secretArn=GLOBAL_CONFIG["RELEASE_AWS_DB_SECRET_ARN"],
            resourceArn=GLOBAL_CONFIG["RELEASE_AWS_DB_RESOURCE_ARN"],
            schema=schema,
            sql=sql,
        ),
        retry_exceptions=rds_data_client.exceptions.StatementTimeoutException,
        initial_retry_delay_s=retry_delay_s,
        max_retries=MAX_RDS_RETRY,
    )
    logger.info("Result has been persisted to the database")


def log_results_and_artifacts(result: Dict):
    results = result.get("results", {})
    if results:
        msg = "Observed the following results:\n\n"

        for key, val in results.items():
            msg += f"  {key} = {val}\n"
    else:
        msg = "Did not find any results."
    logger.info(msg)

    artifacts = result.get("artifacts", {})
    if artifacts:
        msg = "Saved the following artifacts:\n\n"

        for key, val in artifacts.items():
            msg += f"  {key} = {val}\n"
    else:
        msg = "Did not find any artifacts."
    logger.info(msg)


def _cleanup_session(sdk: AnyscaleSDK, session_id: str):
    if session_id:
        # Just trigger a request. No need to wait until session shutdown.
        sdk.terminate_session(session_id=session_id, terminate_session_options={})


def search_running_session(
    sdk: AnyscaleSDK, project_id: str, session_name: str
) -> Optional[str]:
    session_id = None

    logger.info(f"Looking for existing session with name {session_name}")

    result = sdk.search_sessions(
        project_id=project_id, sessions_query=dict(name=dict(equals=session_name))
    )

    if len(result.results) > 0 and result.results[0].state == "Running":
        logger.info("Found existing session.")
        session_id = result.results[0].id
    return session_id


def find_cloud_by_name(
    sdk: AnyscaleSDK, cloud_name: str, _repeat: bool = True
) -> Optional[str]:
    cloud_id = None
    logger.info(f"Looking up cloud with name `{cloud_name}`. ")

    paging_token = None
    while not cloud_id:
        result = sdk.search_clouds(
            clouds_query=dict(paging=dict(count=50, paging_token=paging_token))
        )

        paging_token = result.metadata.next_paging_token

        for res in result.results:
            if res.name == cloud_name:
                cloud_id = res.id
                logger.info(f"Found cloud with name `{cloud_name}` as `{cloud_id}`")
                break

        if not paging_token or cloud_id or not len(result.results):
            break

    return cloud_id


def create_or_find_compute_template(
    sdk: AnyscaleSDK, project_id: str, compute_tpl: Dict[Any, Any], _repeat: bool = True
) -> Tuple[Optional[str], Optional[str]]:
    compute_tpl_id = None
    compute_tpl_name = None
    if compute_tpl:
        # As of Anyscale 0.4.1, it is an error to use the same compute template
        # name within the same organization, between different projects.
        compute_tpl_name = f"{project_id}/compute/{_dict_hash(compute_tpl)}"

        logger.info(
            f"Tests uses compute template "
            f"with name {compute_tpl_name}. Looking up existing "
            f"templates."
        )

        paging_token = None
        while not compute_tpl_id:
            result = sdk.search_compute_templates(
                dict(
                    project_id=project_id,
                    name=dict(equals=compute_tpl_name),
                    include_anonymous=True,
                ),
                paging_token=paging_token,
            )
            paging_token = result.metadata.next_paging_token

            for res in result.results:
                if res.name == compute_tpl_name:
                    compute_tpl_id = res.id
                    logger.info(f"Template already exists with ID {compute_tpl_id}")
                    break

            if not paging_token:
                break

        if not compute_tpl_id:
            logger.info(
                f"Compute template not found. "
                f"Creating with name {compute_tpl_name}."
            )
            try:
                result = sdk.create_compute_template(
                    dict(
                        name=compute_tpl_name, project_id=project_id, config=compute_tpl
                    )
                )
                compute_tpl_id = result.result.id
            except Exception as e:
                if _repeat:
                    logger.warning(
                        f"Got exception when trying to create compute "
                        f"template: {e}. Sleeping for 10 seconds and then "
                        f"try again once..."
                    )
                    time.sleep(10)
                    return create_or_find_compute_template(
                        sdk=sdk,
                        project_id=project_id,
                        compute_tpl=compute_tpl,
                        _repeat=False,
                    )

                raise e

            logger.info(f"Compute template created with ID {compute_tpl_id}")

    return compute_tpl_id, compute_tpl_name


def create_or_find_app_config(
    sdk: AnyscaleSDK, project_id: str, app_config: Dict[Any, Any], _repeat: bool = True
) -> Tuple[Optional[str], Optional[str]]:
    app_config_id = None
    app_config_name = None
    if app_config:
        app_config_name = f"{project_id}-{_dict_hash(app_config)}"

        logger.info(
            f"Test uses an app config with hash {app_config_name}. "
            f"Looking up existing app configs with this name."
        )

        paging_token = None
        while not app_config_id:
            result = sdk.list_app_configs(
                project_id=project_id, count=50, paging_token=paging_token
            )
            paging_token = result.metadata.next_paging_token

            for res in result.results:
                if res.name == app_config_name:
                    app_config_id = res.id
                    logger.info(f"App config already exists with ID {app_config_id}")
                    break

            if not paging_token or app_config_id:
                break

        if not app_config_id:
            logger.info("App config not found. Creating new one.")
            try:
                result = sdk.create_app_config(
                    dict(
                        name=app_config_name,
                        project_id=project_id,
                        config_json=app_config,
                    )
                )
                app_config_id = result.result.id
            except Exception as e:
                if _repeat:
                    logger.warning(
                        f"Got exception when trying to create app "
                        f"config: {e}. Sleeping for 10 seconds and then "
                        f"try again once..."
                    )
                    time.sleep(10)
                    return create_or_find_app_config(
                        sdk=sdk,
                        project_id=project_id,
                        app_config=app_config,
                        _repeat=False,
                    )

                raise e

            logger.info(f"App config created with ID {app_config_id}")

    return app_config_id, app_config_name


def run_bash_script(local_dir: str, bash_script: str):
    previous_dir = os.getcwd()

    bash_script_local_dir = os.path.dirname(bash_script)
    file_name = os.path.basename(bash_script)

    full_local_dir = os.path.join(local_dir, bash_script_local_dir)
    os.chdir(full_local_dir)

    subprocess.run("./" + file_name, shell=True, check=True)

    os.chdir(previous_dir)


def install_app_config_packages(app_config: Dict[Any, Any]):
    os.environ.update(app_config.get("env_vars", {}))
    packages = app_config["python"]["pip_packages"]
    for package in packages:
        subprocess.check_output(["pip", "install", "-U", package], text=True)


def install_matching_ray():
    wheel = os.environ.get("RAY_WHEELS", None)
    if not wheel:
        return
    assert "manylinux2014_x86_64" in wheel, wheel
    if sys.platform == "darwin":
        platform = "macosx_10_15_intel"
    elif sys.platform == "win32":
        platform = "win_amd64"
    else:
        platform = "manylinux2014_x86_64"
    wheel = wheel.replace("manylinux2014_x86_64", platform)
    subprocess.check_output(["pip", "uninstall", "-y", "ray"], text=True)
    subprocess.check_output(["pip", "install", "-U", wheel], text=True)


def wait_for_build_or_raise(
    sdk: AnyscaleSDK, app_config_id: Optional[str]
) -> Optional[str]:
    if not app_config_id:
        return None

    # Fetch build
    build_id = None
    last_status = None
    result = sdk.list_builds(app_config_id)
    for build in sorted(result.results, key=lambda b: b.created_at):
        build_id = build.id
        last_status = build.status

        if build.status == "failed":
            continue

        if build.status == "succeeded":
            logger.info(
                f"Link to app config build: "
                f"{_format_link(anyscale_app_config_build_url(build_id))}"
            )
            return build_id

    if last_status == "failed":
        raise AppConfigBuildFailure("App config build failed.")

    if not build_id:
        raise AppConfigBuildFailure("No build found for app config.")

    # Build found but not failed/finished yet
    completed = False
    start_wait = time.time()
    next_report = start_wait + REPORT_S
    logger.info(f"Waiting for build {build_id} to finish...")
    logger.info(
        f"Track progress here: "
        f"{_format_link(anyscale_app_config_build_url(build_id))}"
    )
    while not completed:
        now = time.time()
        if now > next_report:
            logger.info(
                f"... still waiting for build {build_id} to finish "
                f"({int(now - start_wait)} seconds) ..."
            )
            next_report = next_report + REPORT_S

        result = sdk.get_build(build_id)
        build = result.result

        if build.status == "failed":
            raise AppConfigBuildFailure(
                f"App config build failed. Please see "
                f"{anyscale_app_config_build_url(build_id)} for details"
            )

        if build.status == "succeeded":
            logger.info("Build succeeded.")
            return build_id

        completed = build.status not in ["in_progress", "pending"]

        if completed:
            raise AppConfigBuildFailure(
                f"Unknown build status: {build.status}. Please see "
                f"{anyscale_app_config_build_url(build_id)} for details"
            )

        time.sleep(1)

    return build_id


def run_job(
    cluster_name: str,
    compute_tpl_name: str,
    cluster_env_name: str,
    job_name: str,
    min_workers: str,
    script: str,
    script_args: List[str],
    env_vars: Dict[str, str],
    autosuspend: int,
) -> Tuple[int, str]:
    # Start cluster and job
    address = f"anyscale://{cluster_name}?autosuspend={autosuspend}"
    logger.info(f"Starting job {job_name} with Ray address: {address}")
    env = copy.deepcopy(os.environ)
    env.update(GLOBAL_CONFIG)
    env.update(env_vars)
    env["RAY_ADDRESS"] = address
    env["RAY_JOB_NAME"] = job_name
    env["RAY_RELEASE_MIN_WORKERS"] = str(min_workers)
    proc = subprocess.Popen(
        script.split(" ") + script_args,
        env=env,
        stdout=subprocess.PIPE,
        stderr=subprocess.STDOUT,
        text=True,
    )
    proc.stdout.reconfigure(line_buffering=True)
    logs = ""
    for line in proc.stdout:
        logs += line
        sys.stdout.write(line)
    proc.wait()
    return proc.returncode, logs


def create_and_wait_for_session(
    sdk: AnyscaleSDK,
    stop_event: multiprocessing.Event,
    session_name: str,
    session_options: Dict[Any, Any],
    project_id: str,
) -> str:
    # Create session
    logger.info(f"Creating session {session_name}")
    result = sdk.create_session(session_options)
    session_id = result.result.id

    # Trigger session start
    logger.info(f"Starting session {session_name} ({session_id})")
    session_url = anyscale_session_url(
        project_id=GLOBAL_CONFIG["ANYSCALE_PROJECT"], session_id=session_id
    )
    logger.info(f"URL: {session_url}")
    logger.info(f"Link to session: {_format_link(session_url)}")

    result = sdk.start_session(session_id, start_session_options={})
    sop_id = result.result.id
    completed = result.result.completed

    # Wait for session
    logger.info(f"Waiting for session {session_name}...")
    start_wait = time.time()
    next_report = start_wait + REPORT_S
    while not completed:
        # Sleep 1 sec before next check.
        time.sleep(1)

        session_operation_response = sdk.get_session_operation(
            sop_id, _request_timeout=30
        )
        session_operation = session_operation_response.result
        completed = session_operation.completed

        try:
            _check_stop(stop_event, "session")
        except SessionTimeoutError as e:
            # Always queue session termination.
            # We can't do this later as we won't return anything here
            # and the session ID will not be set in the control loop
            _cleanup_session(sdk=sdk, session_id=session_id)
            raise e

        now = time.time()
        if now > next_report:
            logger.info(
                f"... still waiting for session {session_name} "
                f"({int(now - start_wait)} seconds) ..."
            )
            next_report = next_report + REPORT_S

    result = sdk.get_session(session_id)
    if not result.result.state != "Active":
        raise ReleaseTestInfraError(
            f"Cluster did not come up - most likely the nodes are currently "
            f"not available. Please check the cluster startup logs: "
            f"{anyscale_session_url(project_id, session_id)}"
        )

    return session_id


def run_session_command(
    sdk: AnyscaleSDK,
    session_id: str,
    cmd_to_run: str,
    result_queue: multiprocessing.Queue,
    env_vars: Dict[str, str],
    state_str: str = "CMD_RUN",
) -> Tuple[str, int]:
    full_cmd = " ".join(f"{k}={v}" for k, v in env_vars.items()) + " " + cmd_to_run

    logger.info(f"Running command in session {session_id}: \n" f"{full_cmd}")
    session_url = anyscale_session_url(
        project_id=GLOBAL_CONFIG["ANYSCALE_PROJECT"], session_id=session_id
    )
    logger.info(f"URL: {session_url}")
    logger.info(f"Link to session: {_format_link(session_url)}")
    result_queue.put(State(state_str, time.time(), None))
    result = sdk.create_session_command(
        dict(session_id=session_id, shell_command=full_cmd)
    )

    scd_id = result.result.id
    return scd_id, result


def wait_for_session_command_to_complete(
    create_session_command_result,
    sdk: AnyscaleSDK,
    scd_id: str,
    stop_event: multiprocessing.Event,
    state_str: str = "CMD_RUN",
):
    result = create_session_command_result
    completed = result.result.finished_at is not None
    start_wait = time.time()
    next_report = start_wait + REPORT_S
    while not completed:
        # Sleep 1 sec before next check.
        time.sleep(1)

        result = exponential_backoff_retry(
            lambda: sdk.get_session_command(session_command_id=scd_id),
            retry_exceptions=Exception,
            initial_retry_delay_s=10,
            max_retries=3,
        )
        completed = result.result.finished_at

        if state_str == "CMD_RUN":
            _check_stop(stop_event, "command")
        elif state_str == "CMD_PREPARE":
            _check_stop(stop_event, "prepare_command")

        now = time.time()
        if now > next_report:
            logger.info(
                f"... still waiting for command to finish "
                f"({int(now - start_wait)} seconds) ..."
            )
            next_report = next_report + REPORT_S

    status_code = result.result.status_code
    runtime = time.time() - start_wait

    if status_code != 0:
        if state_str == "CMD_RUN":
            raise RuntimeError(f"Command returned non-success status: {status_code}")
        elif state_str == "CMD_PREPARE":
            raise PrepareCommandRuntimeError(
                f"Prepare command returned non-success status: {status_code}"
            )

    return status_code, runtime


def get_command_logs(
    session_controller: SessionController, scd_id: str, lines: int = 50
):
    result = exponential_backoff_retry(
        lambda: session_controller.api_client.get_execution_logs_api_v2_session_commands_session_command_id_execution_logs_get(  # noqa: E501
            session_command_id=scd_id, start_line=-1 * lines, end_line=0
        ),
        retry_exceptions=Exception,
        initial_retry_delay_s=10,
        max_retries=3,
    )

    return result.result.lines


def get_remote_json_content(
    temp_dir: str,
    session_name: str,
    remote_file: Optional[str],
    session_controller: SessionController,
):
    if not remote_file:
        logger.warning("No remote file specified, returning empty dict")
        return {}
    local_target_file = os.path.join(temp_dir, ".tmp.json")
    session_controller.pull(
        session_name=session_name, source=remote_file, target=local_target_file
    )
    with open(local_target_file, "rt") as f:
        return json.load(f)


def get_local_json_content(
    local_file: Optional[str],
):
    if not local_file:
        logger.warning("No local file specified, returning empty dict")
        return {}
    with open(local_file, "rt") as f:
        return json.load(f)


def pull_artifacts_and_store_in_cloud(
    temp_dir: str,
    logs: str,
    session_name: str,
    test_name: str,
    artifacts: Optional[Dict[Any, Any]],
    session_controller: SessionController,
):
    output_log_file = os.path.join(temp_dir, "output.log")
    with open(output_log_file, "wt") as f:
        f.write(logs)

    bucket = GLOBAL_CONFIG["RELEASE_AWS_BUCKET"]
    location = f"{GLOBAL_CONFIG['RELEASE_AWS_LOCATION']}" f"/{session_name}/{test_name}"
    saved_artifacts = {}

    s3_client = boto3.client("s3")
    s3_client.upload_file(output_log_file, bucket, f"{location}/output.log")
    saved_artifacts["output.log"] = f"s3://{bucket}/{location}/output.log"

    # Download artifacts
    if artifacts:
        for name, remote_file in artifacts.items():
            logger.info(f"Downloading artifact `{name}` from " f"{remote_file}")
            local_target_file = os.path.join(temp_dir, name)
            session_controller.pull(
                session_name=session_name, source=remote_file, target=local_target_file
            )

            # Upload artifacts to s3
            s3_client.upload_file(local_target_file, bucket, f"{location}/{name}")
            saved_artifacts[name] = f"s3://{bucket}/{location}/{name}"

    return saved_artifacts


def find_session_by_test_name(
    sdk: AnyscaleSDK,
    session_controller: SessionController,
    temp_dir: str,
    state_json: str,
    project_id: str,
    test_name: str,
) -> Optional[Tuple[str, str, Dict[Any, Any]]]:
    paging_token = None

    while True:  # Will break if paging_token is None after first search
        result = sdk.search_sessions(
            project_id=project_id,
            sessions_query=dict(
                name=dict(contains=test_name),
                state_filter=["Running"],
                paging=dict(count=20, paging_token=paging_token),
            ),
        )

        for session in result.results:
            logger.info(f"Found sessions {session.name}")
            if not session.name.startswith(test_name):
                continue

            try:
                session_state = get_remote_json_content(
                    temp_dir=temp_dir,
                    session_name=session.name,
                    remote_file=state_json,
                    session_controller=session_controller,
                )
            except Exception as exc:
                raise RuntimeError(
                    f"Could not get remote json content " f"for session {session.name}"
                ) from exc

            if session_state.get("test_name") == test_name:
                return session.id, session.name, session_state

        session_token = result.metadata.next_paging_token

        if not session_token:
            return None


def get_latest_running_command_id(
    sdk: AnyscaleSDK, session_id: str
) -> Tuple[Optional[str], Optional[bool]]:
    scd_id = None
    paging_token = None

    success = None

    while not scd_id:
        result = sdk.list_session_commands(
            session_id=session_id, paging_token=paging_token
        )

        paging_token = result.metadata.next_paging_token

        for cmd in result.results:
            if not scd_id:
                scd_id = cmd.id

            completed = cmd.finished_at is not None

            if completed:
                if success is None:
                    success = True

                success = success and cmd.status_code == 0

            if not completed:
                return cmd.id, None

    return scd_id, success or False


def run_test_config(
    local_dir: str,
    project_id: str,
    test_name: str,
    test_config: Dict[Any, Any],
    commit_url: str,
    session_name: str = None,
    smoke_test: bool = False,
    no_terminate: bool = False,
    kick_off_only: bool = False,
    check_progress: bool = False,
    upload_artifacts: bool = True,
    keep_results_dir: bool = False,
    app_config_id_override: Optional[str] = None,
    rebuild_app_config: Optional[bool] = None,
) -> Dict[Any, Any]:
    """

    Returns:
        Dict with the following entries:
            status (str): One of [finished, error, timeout]
            command_link (str): Link to command (Anyscale web UI)
            last_logs (str): Last logs (excerpt) to send to owner
            artifacts (dict): Dict of artifacts
                Key: Name
                Value: S3 URL
    """
    stop_event = multiprocessing.Event()
    result_queue = multiprocessing.Queue()

    if not session_name:
        session_name = f"{test_name}_{int(time.time())}"

    temp_dir = tempfile.mkdtemp()

    # Result and state files
    results_json = test_config["run"].get("results", None)
    if results_json is None:
        results_json = "/tmp/release_test_out.json"

    state_json = test_config["run"].get("state", None)
    if state_json is None:
        state_json = "/tmp/release_test_state.json"

    custom_env_vars = {
        "RAY_lineage_pinning_enabled": "1",
    }
    env_vars = {
        "RAY_ADDRESS": os.environ.get("RAY_ADDRESS", "auto"),
        "TEST_OUTPUT_JSON": results_json,
        "TEST_STATE_JSON": state_json,
        "IS_SMOKE_TEST": "1" if smoke_test else "0",
    }
    env_vars.update(custom_env_vars)

    with open(os.path.join(local_dir, ".anyscale.yaml"), "wt") as f:
        f.write(f"project_id: {project_id}")
    os.chdir(local_dir)

    # Setup interface
    # Unfortunately, there currently seems to be no great way to
    # transfer files with the Anyscale SDK.
    # So we use the session controller instead.
    sdk = AnyscaleSDK(
        auth_token=GLOBAL_CONFIG["ANYSCALE_CLI_TOKEN"],
        host=GLOBAL_CONFIG["ANYSCALE_HOST"],
    )

    get_auth_api_client(
        cli_token=GLOBAL_CONFIG["ANYSCALE_CLI_TOKEN"],
        host=GLOBAL_CONFIG["ANYSCALE_HOST"],
    )
    on_k8s = test_config["cluster"].get("compute_on_k8s")
    if on_k8s:
        session_controller = S3SyncSessionController(sdk, result_queue)
    else:
        session_controller = SessionController()

    cloud_id = test_config["cluster"].get("cloud_id", None)
    cloud_name = test_config["cluster"].get("cloud_name", None)
    if cloud_id and cloud_name:
        raise RuntimeError(
            f"You can't supply both a `cloud_name` ({cloud_name}) and a "
            f"`cloud_id` ({cloud_id}) in the test cluster configuration. "
            f"Please provide only one."
        )
    elif cloud_name and not cloud_id:
        cloud_id = find_cloud_by_name(sdk, cloud_name)
        if not cloud_id:
            raise RuntimeError(f"Couldn't find cloud with name `{cloud_name}`.")
    else:
        cloud_id = cloud_id or GLOBAL_CONFIG["ANYSCALE_CLOUD_ID"]

    # Overwrite global config so that `_load_config` sets the correct cloud
    GLOBAL_CONFIG["ANYSCALE_CLOUD_ID"] = cloud_id

    cluster_config_rel_path = test_config["cluster"].get("cluster_config", None)
    cluster_config = _load_config(local_dir, cluster_config_rel_path)

    app_config_rel_path = test_config["cluster"].get("app_config", None)
    app_config = _load_config(local_dir, app_config_rel_path)
    if app_config.get("env_vars") is None:
        app_config["env_vars"] = {}
    # A lot of staging tests share the same app config yaml, except the flags.
    # `app_env_vars` in test config will help this one.
    # Here we extend the env_vars to use the one specified in the test config.
    if test_config.get("app_env_vars") is not None:
        app_config["env_vars"].update(test_config["app_env_vars"])
        logger.info(f"Using app config:\n{app_config}")

    # Flags for redisless ray.
    # TODO: remove them once done.
    app_config["env_vars"]["MATCH_AUTOSCALER_AND_RAY_IMAGES"] = "1"
    app_config["env_vars"]["RAY_bootstrap_with_gcs"] = "1"
    app_config["env_vars"]["RAY_gcs_storage"] = "memory"
<<<<<<< HEAD
    if rebuild_app_config is True:
        app_config["env_vars"]["_TIME"] = str(datetime.datetime.now().timestamp())
=======
    app_config["env_vars"]["RAY_USAGE_STATS_ENABLED"] = "1"
    app_config["env_vars"]["RAY_USAGE_STATS_SOURCE"] = "nightly-tests"

>>>>>>> 8f4f3cb7
    compute_tpl_rel_path = test_config["cluster"].get("compute_template", None)
    compute_tpl = _load_config(local_dir, compute_tpl_rel_path)

    timeout = test_config["run"].get("timeout", 1800)
    if "RELEASE_OVERRIDE_TIMEOUT" in os.environ:
        previous_timeout = timeout
        timeout = int(os.environ.get("RELEASE_OVERRIDE_TIMEOUT", str(timeout)))
        logger.warning(
            f"Release test timeout override: {timeout} "
            f"(would have been {previous_timeout})"
        )

    # If a test is long running, timeout does not mean it failed
    is_long_running = test_config["run"].get("long_running", False)

    build_id_override = None
    if test_config["run"].get("use_connect"):
        autosuspend_mins = test_config["run"].get("autosuspend_mins", 5)
        assert not kick_off_only, "Unsupported for running with Anyscale connect."
        if app_config_id_override is not None:
            logger.info(
                "Using connect and an app config override, waiting until "
                "build finishes so we can fetch the app config in order to "
                "install its pip packages locally."
            )
            build_id_override = wait_for_build_or_raise(sdk, app_config_id_override)
            response = sdk.get_cluster_environment_build(build_id_override)
            app_config = response.result.config_json
        install_app_config_packages(app_config)
        install_matching_ray()
    elif "autosuspend_mins" in test_config["run"]:
        raise ValueError(
            "'autosuspend_mins' is only supported if 'use_connect' is True."
        )

    # Add information to results dict
    def _update_results(results: Dict):
        if "last_update" in results:
            results["last_update_diff"] = time.time() - results["last_update"]
        if smoke_test:
            results["smoke_test"] = True

    def _process_finished_command(
        session_controller: SessionController,
        scd_id: str,
        results: Optional[Dict] = None,
        runtime: int = None,
        commit_url: str = None,
        session_url: str = None,
    ):
        logger.info("Command finished successfully.")
        if results_json:
            results = results or get_remote_json_content(
                temp_dir=temp_dir,
                session_name=session_name,
                remote_file=results_json,
                session_controller=session_controller,
            )
        else:
            results = {"passed": 1}

        _update_results(results)

        if scd_id:
            try:
                logs = get_command_logs(
                    session_controller, scd_id, test_config.get("log_lines", 50)
                )
            except Exception as e:
                raise ReleaseTestInfraError(
                    f"Could not fetch command logs: {e}. This is an "
                    f"infrastructure error on the Anyscale side."
                )
        else:
            logs = "No command found to fetch logs for"

        if upload_artifacts:
            saved_artifacts = pull_artifacts_and_store_in_cloud(
                temp_dir=temp_dir,
                logs=logs,  # Also save logs in cloud
                session_name=session_name,
                test_name=test_name,
                artifacts=test_config.get("artifacts", {}),
                session_controller=session_controller,
            )

            logger.info("Fetched results and stored on the cloud. Returning.")
        else:
            saved_artifacts = {}
            logger.info(
                "Usually I would have fetched the results and "
                "artifacts and stored them on S3."
            )

        # Add these metadata here to avoid changing SQL schema.
        results["_runtime"] = runtime
        results["_session_url"] = session_url
        results["_commit_url"] = commit_url
        results["_stable"] = test_config.get("stable", True)
        result_queue.put(
            State(
                "END",
                time.time(),
                {
                    "status": "finished",
                    "last_logs": logs,
                    "results": results,
                    "artifacts": saved_artifacts,
                },
            )
        )

    # When running the test script in client mode, the finish command is a
    # completed local process.
    def _process_finished_client_command(returncode: int, logs: str):
        if returncode != 0:
            raise RuntimeError(f"Client returned non-success status: {returncode}")
        if upload_artifacts:
            saved_artifacts = pull_artifacts_and_store_in_cloud(
                temp_dir=temp_dir,
                logs=logs,  # Also save logs in cloud
                session_name=session_name,
                test_name=test_name,
                artifacts=None,
                session_controller=None,
            )
            logger.info("Stored results on the cloud. Returning.")
        else:
            saved_artifacts = {}
            logger.info(
                "Usually I would have fetched the results and "
                "artifacts and stored them on S3."
            )

        if results_json:
            results = get_local_json_content(
                local_file=results_json,
            )
        else:
            results = {
                "passed": int(returncode == 0),
            }

        results["returncode"] = returncode

        _update_results(results)

        result_queue.put(
            State(
                "END",
                time.time(),
                {
                    "status": "finished",
                    "last_logs": logs,
                    "results": results,
                    "artifacts": saved_artifacts,
                },
            )
        )

    def _run(logger):
        # These values will be set as the test runs.
        session_url = None
        runtime = None
        anyscale.conf.CLI_TOKEN = GLOBAL_CONFIG["ANYSCALE_CLI_TOKEN"]
        test_uses_ray_connect = test_config["run"].get("use_connect")

        session_id = None
        scd_id = None
        try:
            # First, look for running sessions
            session_id = search_running_session(sdk, project_id, session_name)
            compute_tpl_name = None
            app_config_id = app_config_id_override
            app_config_name = None
            build_id = build_id_override
            if not session_id:
                logger.info("No session found.")
                # Start session
                session_options = dict(name=session_name, project_id=project_id)

                if cluster_config is not None:
                    logging.info("Starting session with cluster config")
                    cluster_config_str = json.dumps(cluster_config)
                    session_options["cluster_config"] = cluster_config_str
                    session_options["cloud_id"] = cloud_id
                    session_options["uses_app_config"] = False
                else:
                    logging.info("Starting session with app/compute config")

                    # Find/create compute template
                    compute_tpl_id, compute_tpl_name = create_or_find_compute_template(
                        sdk, project_id, compute_tpl
                    )

                    url = _format_link(anyscale_compute_tpl_url(compute_tpl_id))

                    logger.info(f"Link to compute template: {url}")

                    # Find/create app config
                    if app_config_id is None:
                        (
                            app_config_id,
                            app_config_name,
                        ) = create_or_find_app_config(sdk, project_id, app_config)
                    else:
                        logger.info(f"Using override app config {app_config_id}")
                        app_config_name = sdk.get_app_config(app_config_id).result.name
                    if build_id is None:
                        # We might have already retrieved the build ID when
                        # installing app config packages locally if using
                        # connect, so only get the build ID if it's not set.
                        build_id = wait_for_build_or_raise(sdk, app_config_id)

                    session_options["compute_template_id"] = compute_tpl_id
                    session_options["build_id"] = build_id
                    session_options["uses_app_config"] = True

                # Start session
                session_id = create_and_wait_for_session(
                    sdk=sdk,
                    stop_event=stop_event,
                    session_name=session_name,
                    session_options=session_options,
                    project_id=project_id,
                )

            prepare_command = test_config["run"].get("prepare")

            # Write test state json
            test_state_file = os.path.join(local_dir, "test_state.json")
            with open(test_state_file, "wt") as f:
                json.dump({"start_time": time.time(), "test_name": test_name}, f)

            on_k8s = test_config["cluster"].get("compute_on_k8s")
            if prepare_command or not test_uses_ray_connect:
                if test_uses_ray_connect:
                    logger.info(
                        "Found a prepare command, so pushing it " "to the session."
                    )
                # Rsync up
                logger.info("Syncing files to session...")
                session_controller.push(
                    session_name=session_name,
                    source=None,
                    target=None,
                    config=None,
                    all_nodes=False,
                )

                logger.info("Syncing test state to session...")
                session_controller.push(
                    session_name=session_name,
                    source=test_state_file,
                    target=state_json,
                    config=None,
                    all_nodes=False,
                )

                session_url = anyscale_session_url(
                    project_id=GLOBAL_CONFIG["ANYSCALE_PROJECT"], session_id=session_id
                )
                _check_stop(stop_event, "file_sync")

                # Optionally run preparation command
                if prepare_command:
                    logger.info(f"Running preparation command: {prepare_command}")
                    if on_k8s:
                        cid = global_command_runner.run_command(
                            session_name, prepare_command, env_vars
                        )
                        status_code, _ = global_command_runner.wait_command(cid)
                        if status_code != 0:
                            raise PrepareCommandRuntimeError()
                    else:
                        scd_id, result = run_session_command(
                            sdk=sdk,
                            session_id=session_id,
                            cmd_to_run=prepare_command,
                            result_queue=result_queue,
                            env_vars=env_vars,
                            state_str="CMD_PREPARE",
                        )
                        _, _ = wait_for_session_command_to_complete(
                            result,
                            sdk=sdk,
                            scd_id=scd_id,
                            stop_event=stop_event,
                            state_str="CMD_PREPARE",
                        )

            if test_uses_ray_connect:
                script_args = test_config["run"].get("args", [])
                if smoke_test:
                    script_args += ["--smoke-test"]
                min_workers = 0
                for node_type in compute_tpl["worker_node_types"]:
                    min_workers += node_type["min_workers"]
                # Build completed, use job timeout
                result_queue.put(State("CMD_RUN", time.time(), None))
                returncode, logs = run_job(
                    cluster_name=session_name,
                    compute_tpl_name=compute_tpl_name,
                    cluster_env_name=app_config_name,
                    job_name=session_name,
                    min_workers=min_workers,
                    script=test_config["run"]["script"],
                    script_args=script_args,
                    env_vars=env_vars,
                    autosuspend=autosuspend_mins,
                )
                _process_finished_client_command(returncode, logs)
                return

            # Run release test command
            cmd_to_run = test_config["run"]["script"] + " "

            args = test_config["run"].get("args", [])
            if args:
                cmd_to_run += " ".join(args) + " "

            if smoke_test:
                cmd_to_run += " --smoke-test"

            if on_k8s:
                cmd_id = global_command_runner.run_command(
                    session_name, cmd_to_run, env_vars=env_vars
                )
            else:
                scd_id, result = run_session_command(
                    sdk=sdk,
                    session_id=session_id,
                    cmd_to_run=cmd_to_run,
                    result_queue=result_queue,
                    env_vars=env_vars,
                    state_str="CMD_RUN",
                )

            if not kick_off_only:
                if on_k8s:
                    retcode, runtime = global_command_runner.wait_command(cmd_id)
                    if retcode != 0:
                        raise RuntimeError("Command errored")
                    _process_finished_command(
                        session_controller=session_controller,
                        scd_id="",
                        runtime=runtime,
                        session_url=session_url,
                        commit_url=commit_url,
                    )
                else:
                    _, runtime = wait_for_session_command_to_complete(
                        result,
                        sdk=sdk,
                        scd_id=scd_id,
                        stop_event=stop_event,
                        state_str="CMD_RUN",
                    )
                    _process_finished_command(
                        session_controller=session_controller,
                        scd_id=scd_id,
                        runtime=runtime,
                        session_url=session_url,
                        commit_url=commit_url,
                    )
            else:
                result_queue.put(
                    State("END", time.time(), {"status": "kickoff", "last_logs": ""})
                )

        except (ReleaseTestTimeoutError, Exception) as e:
            logger.error(e, exc_info=True)

            logs = str(e)
            if scd_id is not None:
                try:
                    logs = (
                        logs
                        + "; Command logs:"
                        + get_command_logs(
                            session_controller, scd_id, test_config.get("log_lines", 50)
                        )
                    )
                except Exception as e2:
                    logger.error(e2, exc_info=True)

            # Long running tests are "finished" successfully when
            # timed out
            if isinstance(e, ReleaseTestTimeoutError) and is_long_running:
                _process_finished_command(
                    session_controller=session_controller, scd_id=scd_id
                )
            else:
                runtime = None
                if isinstance(e, CommandTimeoutError):
                    error_type = "timeout"
                    runtime = 0
                    exit_code = ExitCode.COMMAND_TIMEOUT
                elif isinstance(e, PrepareCommandTimeoutError):
                    error_type = "infra_timeout"
                    runtime = None
                    exit_code = ExitCode.PREPARE_TIMEOUT
                elif isinstance(e, FileSyncTimeoutError):
                    error_type = "infra_timeout"
                    runtime = None
                    exit_code = ExitCode.FILESYNC_TIMEOUT
                elif isinstance(e, SessionTimeoutError):
                    error_type = "infra_timeout"
                    runtime = None
                    exit_code = ExitCode.SESSION_TIMEOUT
                elif isinstance(e, PrepareCommandRuntimeError):
                    error_type = "infra_timeout"
                    runtime = None
                    exit_code = ExitCode.PREPARE_ERROR
                elif isinstance(e, AppConfigBuildFailure):
                    error_type = "infra_timeout"
                    runtime = None
                    exit_code = ExitCode.APPCONFIG_BUILD_ERROR
                elif isinstance(e, ReleaseTestInfraError):
                    error_type = "infra_error"
                    exit_code = ExitCode.INFRA_ERROR
                elif isinstance(e, RuntimeError):
                    error_type = "runtime_error"
                    runtime = 0
                    exit_code = ExitCode.RUNTIME_ERROR
                else:
                    error_type = "unknown timeout"
                    runtime = None
                    exit_code = ExitCode.UNKNOWN

                # Add these metadata here to avoid changing SQL schema.
                results = {}
                results["_runtime"] = runtime
                results["_session_url"] = session_url
                results["_commit_url"] = commit_url
                results["_stable"] = test_config.get("stable", True)
                result_queue.put(
                    State(
                        "END",
                        time.time(),
                        {
                            "status": error_type,
                            "last_logs": logs,
                            "results": results,
                            "exit_code": exit_code.value,
                        },
                    )
                )
        finally:
            if no_terminate:
                logger.warning(
                    "`no_terminate` is set to True, so the session will "
                    "*not* be terminated!"
                )
            else:
                _cleanup_session(sdk, session_id)

    def _check_progress(logger):
        anyscale.conf.CLI_TOKEN = GLOBAL_CONFIG["ANYSCALE_CLI_TOKEN"]

        should_terminate = False
        session_id = None
        scd_id = None
        try:
            existing_session = find_session_by_test_name(
                sdk=sdk,
                session_controller=session_controller,
                temp_dir=temp_dir,
                state_json=state_json,
                project_id=project_id,
                test_name=test_name,
            )

            if existing_session is None:
                logger.info(f"Found no existing session for {test_name}")
                result_queue.put(
                    State("END", time.time(), {"status": "nosession", "last_logs": ""})
                )
                return

            session_id, session_name, session_state = existing_session

            logger.info(f"Found existing session for {test_name}: " f"{session_name}")

            scd_id, success = get_latest_running_command_id(
                sdk=sdk, session_id=session_id
            )

            latest_result = get_remote_json_content(
                temp_dir=temp_dir,
                session_name=session_name,
                remote_file=results_json,
                session_controller=session_controller,
            )

            # Fetch result json and check if it has been updated recently
            result_time_key = test_config["run"].get("time_key", None)
            maximum_update_delay = test_config["run"].get("max_update_delay", None)

            if result_time_key and maximum_update_delay:
                last_update = latest_result.get(result_time_key, None)

                if not last_update:
                    result_queue.put(
                        State(
                            "END",
                            time.time(),
                            {
                                "status": "error",
                                "last_logs": f"Test did not store "
                                f"{result_time_key} in the "
                                f"results json.",
                            },
                        )
                    )
                    return

                delay = time.time() - last_update
                logger.info(
                    f"Last update was at {last_update:.2f}. "
                    f"This was {delay:.2f} seconds ago "
                    f"(maximum allowed: {maximum_update_delay})"
                )

                if delay > maximum_update_delay:
                    raise RuntimeError(
                        f"Test did not update the results json within "
                        f"the last {maximum_update_delay} seconds."
                    )

            if time.time() - session_state["start_time"] > timeout:
                # Long running test reached timeout
                logger.info(f"Test command reached timeout after {timeout} seconds")
                _process_finished_command(
                    session_controller=session_controller,
                    scd_id=scd_id,
                    results=latest_result,
                )
                should_terminate = True

            elif success:
                logger.info("All commands finished.")
                _process_finished_command(
                    session_controller=session_controller,
                    scd_id=scd_id,
                    results=latest_result,
                )
                should_terminate = True

            else:
                rest_time = timeout - time.time() + session_state["start_time"]
                logger.info(
                    f"Test command should continue running " f"for {rest_time} seconds"
                )
                result_queue.put(
                    State(
                        "END",
                        time.time(),
                        {"status": "kickoff", "last_logs": "Test is still running"},
                    )
                )

        except Exception as e:
            logger.error(e, exc_info=True)

            logs = str(e)
            if scd_id is not None:
                try:
                    logs = get_command_logs(
                        session_controller, scd_id, test_config.get("log_lines", 50)
                    )
                    logs += f"\n{str(e)}"
                except Exception as e2:
                    logger.error(e2, exc_info=True)

            result_queue.put(
                State("END", time.time(), {"status": "error", "last_logs": logs})
            )
            should_terminate = True
        finally:
            if should_terminate:
                logger.warning("Terminating session")
                _cleanup_session(sdk, session_id)

    if not check_progress:
        process = multiprocessing.Process(target=_run, args=(logger,))
    else:
        process = multiprocessing.Process(target=_check_progress, args=(logger,))

    build_timeout = test_config["run"].get("build_timeout", 1800)
    prepare_timeout = test_config["run"].get("prepare_timeout", timeout)

    project_url = anyscale_project_url(project_id=GLOBAL_CONFIG["ANYSCALE_PROJECT"])
    logger.info(f"Link to project: {_format_link(project_url)}")

    msg = f"This will now run test {test_name}."
    if smoke_test:
        msg += " This is a smoke test."
    if is_long_running:
        msg += " This is a long running test."
    logger.info(msg)

    logger.info(
        f"Starting process with timeout {timeout} "
        f"(prepare timeout {prepare_timeout}, "
        f"build timeout {build_timeout})"
    )
    process.start()

    # The timeout time will be updated after the build finished
    # Build = App config + compute template build and session start
    timeout_time = time.time() + build_timeout

    result = {}
    while process.is_alive():
        try:
            state: State = result_queue.get(timeout=1)
        except (Empty, TimeoutError):
            if time.time() > timeout_time:
                stop_event.set()
                logger.warning("Process timed out.")

                if not is_long_running:
                    logger.warning("Terminating process in 10 seconds.")
                    time.sleep(10)
                    logger.warning("Terminating process now.")
                    process.terminate()
                else:
                    logger.info(
                        "Process is long running. Give 2 minutes to "
                        "fetch result and terminate."
                    )
                    start_terminate = time.time()
                    while time.time() < start_terminate + 120 and process.is_alive():
                        time.sleep(1)
                    if process.is_alive():
                        logger.warning("Terminating forcefully now.")
                        process.terminate()
                    else:
                        logger.info("Long running results collected.")
                break
            continue

        if not isinstance(state, State):
            raise RuntimeError(f"Expected `State` object, got {result}")

        if state.state == "CMD_PREPARE":
            # Reset timeout after build finished
            timeout_time = state.timestamp + prepare_timeout

        if state.state == "CMD_RUN":
            # Reset timeout after prepare command or build finished
            timeout_time = state.timestamp + timeout

        elif state.state == "END":
            result = state.data
            break

    while not result_queue.empty():
        state = result_queue.get_nowait()
        result = state.data

    logger.info("Final check if everything worked.")
    try:
        result.setdefault("status", "error (status not found)")
    except (TimeoutError, Empty):
        result = {"status": "timeout", "last_logs": "Test timed out."}

    logger.info(f"Final results: {result}")

    log_results_and_artifacts(result)

    if not keep_results_dir:
        logger.info(f"Removing results dir {temp_dir}")
        shutil.rmtree(temp_dir)
    else:
        # Write results.json
        with open(os.path.join(temp_dir, "results.json"), "wt") as fp:
            json.dump(result, fp)

        out_dir = os.path.expanduser(GLOBAL_CONFIG["RELEASE_RESULTS_DIR"])

        logger.info(
            f"Moving results dir {temp_dir} to persistent location " f"{out_dir}"
        )

        try:
            shutil.rmtree(out_dir)
        except Exception:
            logger.exception(
                f"Ran into error when clearing the destination dir: {out_dir}"
            )

        try:
            # Use distutils.dir_util.copy_tree() instead of shutil.cptree(),
            # which allows existing output directory.
            from distutils.dir_util import copy_tree

            copy_tree(temp_dir, out_dir)
        except Exception:
            logger.exception(
                "Ran into error when copying results dir to persistent "
                f"location: {out_dir}"
            )

        logger.info(f"Dir contents: {os.listdir(out_dir)}")

    return result


def run_test(
    test_config_file: str,
    test_name: str,
    project_id: str,
    commit_url: str,
    category: str = "unspecified",
    smoke_test: bool = False,
    no_terminate: bool = False,
    kick_off_only: bool = False,
    check_progress: bool = False,
    report: bool = True,
    keep_results_dir: bool = False,
    session_name: Optional[str] = None,
    app_config_id_override: Optional[str] = None,
    rebuild_app_config: Optional[bool] = None,
) -> Dict[str, Any]:
    with open(test_config_file, "rt") as f:
        test_configs = yaml.safe_load(f)

    test_config_dict = {}
    for test_config in test_configs:
        name = test_config.pop("name")
        test_config_dict[name] = test_config

    if test_name not in test_config_dict:
        raise ValueError(
            f"Test with name `{test_name}` not found in test config file "
            f"at `{test_config_file}`."
        )

    test_config = test_config_dict[test_name]

    if smoke_test and "smoke_test" in test_config:
        smoke_test_config = test_config.pop("smoke_test")
        test_config = _deep_update(test_config, smoke_test_config)

    local_dir = os.path.dirname(test_config_file)
    if "local_dir" in test_config:
        # local_dir is relative to test_config_file
        local_dir = os.path.join(local_dir, test_config["local_dir"])

    if test_config["run"].get("use_connect"):
        assert not kick_off_only, (
            "--kick-off-only is unsupported when running with " "Anyscale connect."
        )
        assert (
            not check_progress
        ), "--check is unsupported when running with Anyscale connect."
        if test_config.get("artifacts", {}):
            logger.error(
                "Saving artifacts are not yet supported when running with "
                "Anyscale connect."
            )

    # Perform necessary driver side setup.
    driver_setup_script = test_config.get("driver_setup", None)
    if driver_setup_script:
        run_bash_script(local_dir, driver_setup_script)
    logger.info(test_config)
    team = test_config.get("team", "unspecified").strip(" ").lower()
    # When running local test, this validates the team name.
    # If the team name is not specified, they will be recorded as "unspecified"
    if not report and team not in VALID_TEAMS:
        logger.warning(
            f"Incorrect team name {team} has given."
            "Please specify team under the name field in the test config. "
            "For example, within nightly_tests.yaml,\n"
            "\tname: test_xxx\n"
            f"\tteam: {'|'.join(VALID_TEAMS)}\n"
            "\tcluster:..."
        )

    result = run_test_config(
        local_dir,
        project_id,
        test_name,
        test_config,
        commit_url,
        session_name=session_name,
        smoke_test=smoke_test,
        no_terminate=no_terminate,
        kick_off_only=kick_off_only,
        check_progress=check_progress,
        upload_artifacts=report,
        keep_results_dir=keep_results_dir,
        app_config_id_override=app_config_id_override,
        rebuild_app_config=args.rebuild_app_config,
    )

    status = result.get("status", "invalid")

    if kick_off_only:
        if status != "kickoff":
            raise RuntimeError("Error kicking off test.")

        logger.info(
            "Kicked off test. It's now up to the `--check` "
            "part of the script to track its process."
        )
        return {}
    else:
        # `--check` or no kick off only

        if status == "nosession":
            logger.info(
                f"No running session found for test {test_name}, so "
                f"assuming everything is fine."
            )
            return {}

        if status == "kickoff":
            logger.info(f"Test {test_name} is still running.")
            return {}

        last_logs = result.get("last_logs", "No logs.")

        test_suite = os.path.basename(test_config_file).replace(".yaml", "")

        report_kwargs = dict(
            test_suite=test_suite,
            test_name=test_name,
            status=status,
            last_logs=last_logs,
            results=result.get("results", {}),
            artifacts=result.get("artifacts", {}),
            category=category,
            team=team,
        )

        if not has_errored(result):
            # Check if result are met if test succeeded
            alert = maybe_get_alert_for_result(report_kwargs)

            if alert:
                # If we get an alert, the test failed.
                logger.error(
                    f"Alert has been raised for "
                    f"{test_suite}/{test_name} "
                    f"({category}): {alert}"
                )
                result["status"] = "error (alert raised)"
                report_kwargs["status"] = "error (alert raised)"

                # For printing/reporting to the database
                report_kwargs["last_logs"] = alert
                last_logs = alert
            else:
                logger.info(
                    f"No alert raised for test "
                    f"{test_suite}/{test_name} "
                    f"({category}) - the test successfully passed!"
                )

        if report:
            try:
                report_result(**report_kwargs)
            except Exception as e:
                # On database error the test should still pass
                # Todo: flag somewhere else?
                logger.exception(f"Error persisting results to database: {e}")
        else:
            logger.info(
                f"Usually I would now report the following results:\n"
                f"{report_kwargs}"
            )

        if has_errored(result):
            # If the script terminates due to an uncaught error, it
            # will return exit code 1, so we use 2 per default to
            # catch these cases.
            exit_code = result.get("exit_code", ExitCode.UNSPECIFIED.value)
            logger.error(last_logs)
            logger.info(f"Exiting with exit code {exit_code}")
            sys.exit(exit_code)

        return report_kwargs


if __name__ == "__main__":
    parser = argparse.ArgumentParser(
        description=__doc__, formatter_class=argparse.RawDescriptionHelpFormatter
    )
    parser.add_argument(
        "--test-config", type=str, required=True, help="Test config file"
    )
    parser.add_argument("--test-name", type=str, help="Test name in config")
    parser.add_argument(
        "--ray-wheels", required=False, type=str, help="URL to ray wheels"
    )
    parser.add_argument(
        "--no-terminate",
        action="store_true",
        default=False,
        help="Don't terminate session after failure",
    )
    parser.add_argument(
        "--report",
        action="store_true",
        default=False,
        help="Whether to report results and upload to S3",
    )
    parser.add_argument(
        "--kick-off-only",
        action="store_true",
        default=False,
        help="Kick off only (don't wait for command to finish)",
    )
    parser.add_argument(
        "--check",
        action="store_true",
        default=False,
        help="Check (long running) status",
    )
    parser.add_argument(
        "--keep-results-dir",
        action="store_true",
        default=False,
        help="Keep results in directory (named RELEASE_RESULTS_DIR), e.g. "
        "for Buildkite artifact upload.",
    )
    parser.add_argument(
        "--category",
        type=str,
        default="unspecified",
        help="Category name, e.g. `release-1.3.0` (will be saved in database)",
    )
    parser.add_argument(
        "--smoke-test", action="store_true", help="Finish quickly for testing"
    )
    parser.add_argument(
        "--session-name",
        required=False,
        type=str,
        help="Name of the session to run this test.",
    )
    parser.add_argument(
        "--app-config-id-override",
        required=False,
        type=str,
        help=("An app config ID, which will override the test config app " "config."),
    )
    parser.add_argument(
        "--rebuild-app-config",
        action="store_true",
        required=False,
        help="For a rebuild of app config",
    )
    args, _ = parser.parse_known_args()

    if not GLOBAL_CONFIG["ANYSCALE_PROJECT"]:
        raise RuntimeError("You have to set the ANYSCALE_PROJECT environment variable!")

    ray_wheels = args.ray_wheels or os.environ.get("RAY_WHEELS", "")

    maybe_fetch_api_token()
    if ray_wheels:
        logger.info(f"Using Ray wheels provided from URL/commit: " f"{ray_wheels}")
        url = commit_or_url(str(ray_wheels))
        logger.info(f"Resolved url link is: {url}")
        # Overwrite with actual URL
        os.environ["RAY_WHEELS"] = url
    elif not args.check:
        url = find_ray_wheels(
            GLOBAL_CONFIG["RAY_REPO"],
            GLOBAL_CONFIG["RAY_BRANCH"],
            GLOBAL_CONFIG["RAY_VERSION"],
        )
        if not url:
            raise RuntimeError(
                f"Could not find wheels for "
                f"Ray {GLOBAL_CONFIG['RAY_VERSION']}, "
                f"branch {GLOBAL_CONFIG['RAY_BRANCH']}"
            )

    # RAY_COMMIT is set by commit_or_url and find_ray_wheels
    populate_wheels_sanity_check(os.environ.get("RAY_COMMIT", ""))

    test_config_file = os.path.abspath(os.path.expanduser(args.test_config))

    # Override it from the global variable.
    report = GLOBAL_CONFIG["REPORT_RESULT"]
    if report.lower() == "1" or report.lower() == "true":
        report = True
    else:
        report = args.report

    run_test(
        test_config_file=test_config_file,
        test_name=args.test_name,
        project_id=GLOBAL_CONFIG["ANYSCALE_PROJECT"],
        commit_url=url,
        category=args.category,
        smoke_test=args.smoke_test,
        no_terminate=args.no_terminate or args.kick_off_only,
        kick_off_only=args.kick_off_only,
        check_progress=args.check,
        report=report,
        session_name=args.session_name,
        keep_results_dir=args.keep_results_dir,
        app_config_id_override=args.app_config_id_override,
        rebuild_app_config=args.rebuild_app_config,
    )<|MERGE_RESOLUTION|>--- conflicted
+++ resolved
@@ -1557,14 +1557,12 @@
     app_config["env_vars"]["MATCH_AUTOSCALER_AND_RAY_IMAGES"] = "1"
     app_config["env_vars"]["RAY_bootstrap_with_gcs"] = "1"
     app_config["env_vars"]["RAY_gcs_storage"] = "memory"
-<<<<<<< HEAD
+    app_config["env_vars"]["RAY_USAGE_STATS_ENABLED"] = "1"
+    app_config["env_vars"]["RAY_USAGE_STATS_SOURCE"] = "nightly-tests"
+
     if rebuild_app_config is True:
         app_config["env_vars"]["_TIME"] = str(datetime.datetime.now().timestamp())
-=======
-    app_config["env_vars"]["RAY_USAGE_STATS_ENABLED"] = "1"
-    app_config["env_vars"]["RAY_USAGE_STATS_SOURCE"] = "nightly-tests"
-
->>>>>>> 8f4f3cb7
+
     compute_tpl_rel_path = test_config["cluster"].get("compute_template", None)
     compute_tpl = _load_config(local_dir, compute_tpl_rel_path)
 
