import logging
import os
import sys
from typing import Any, Optional

from ray.rllib.utils.types import TensorStructType, TensorShape, TensorType

logger = logging.getLogger(__name__)

# Represents a generic tensor type.
TensorType = TensorType

# Either a plain tensor, or a dict or tuple of tensors (or StructTensors).
TensorStructType = TensorStructType


def try_import_tf(error=False):
    """Tries importing tf and returns the module (or None).

    Args:
        error (bool): Whether to raise an error if tf cannot be imported.

    Returns:
        Tuple:
            - tf1.x module (either from tf2.x.compat.v1 OR as tf1.x).
            - tf module (resulting from `import tensorflow`).
                Either tf1.x or 2.x.
            - The actually installed tf version as int: 1 or 2.

    Raises:
        ImportError: If error=True and tf is not installed.
    """
    # Make sure, these are reset after each test case
    # that uses them: del os.environ["RLLIB_TEST_NO_TF_IMPORT"]
    if "RLLIB_TEST_NO_TF_IMPORT" in os.environ:
        logger.warning("Not importing TensorFlow for test purposes")
        return None, None, None

    if "TF_CPP_MIN_LOG_LEVEL" not in os.environ:
        os.environ["TF_CPP_MIN_LOG_LEVEL"] = "3"

<<<<<<< HEAD
    #TODO: Allow env var to force compat.v1 behavior even if tf2.x installed.
=======
    # TODO: (sven) Allow env var to force compat.v1 behavior even if tf2.x
    #  installed.
>>>>>>> 47202c83

    # Try to reuse already imported tf module. This will avoid going through
    # the initial import steps below and thereby switching off v2_behavior
    # (switching off v2 behavior twice breaks all-framework tests for eager).
    was_imported = False
    if "tensorflow" in sys.modules:
        tf_module = sys.modules["tensorflow"]
        was_imported = True

    else:
        try:
            import tensorflow as tf_module
        except ImportError as e:
            if error:
                raise e
            return None, None, None

    # Try "reducing" tf to tf.compat.v1.
    try:
        tf1_module = tf_module.compat.v1
        if not was_imported:
            tf1_module.disable_v2_behavior()
    # No compat.v1 -> return tf as is.
    except AttributeError:
        tf1_module = tf_module

    if not hasattr(tf_module, "__version__"):
        version = 1  # sphinx doc gen
    else:
        version = 2 if "2." in tf_module.__version__[:2] else 1

    return tf1_module, tf_module, version


def tf_function(tf_module):
    """Conditional decorator for @tf.function.

    Use @tf_function(tf) instead to avoid errors if tf is not installed."""

    # The actual decorator to use (pass in `tf` (which could be None)).
    def decorator(func):
        # If tf not installed -> return function as is (won't be used anyways).
        if tf_module is None or tf_module.executing_eagerly():
            return func
        # If tf installed, return @tf.function-decorated function.
        return tf_module.function(func)

    return decorator


def try_import_tfp(error=False):
    """Tries importing tfp and returns the module (or None).

    Args:
        error (bool): Whether to raise an error if tfp cannot be imported.

    Returns:
        The tfp module.

    Raises:
        ImportError: If error=True and tfp is not installed.
    """
    if "RLLIB_TEST_NO_TF_IMPORT" in os.environ:
        logger.warning("Not importing TensorFlow Probability for test "
                       "purposes.")
        return None

    try:
        import tensorflow_probability as tfp
        return tfp
    except ImportError as e:
        if error:
            raise e
        return None


# Fake module for torch.nn.
class NNStub:
    def __init__(self, *a, **kw):
        # Fake nn.functional module within torch.nn.
        self.functional = None
        self.Module = ModuleStub


# Fake class for torch.nn.Module to allow it to be inherited from.
class ModuleStub:
    def __init__(self, *a, **kw):
        raise ImportError("Could not import `torch`.")


def try_import_torch(error=False):
    """Tries importing torch and returns the module (or None).

    Args:
        error (bool): Whether to raise an error if torch cannot be imported.

    Returns:
        tuple: torch AND torch.nn modules.

    Raises:
        ImportError: If error=True and PyTorch is not installed.
    """
    if "RLLIB_TEST_NO_TORCH_IMPORT" in os.environ:
        logger.warning("Not importing PyTorch for test purposes.")
        return _torch_stubs()

    try:
        import torch
        import torch.nn as nn
        return torch, nn
    except ImportError as e:
        if error:
            raise e
        return _torch_stubs()


def _torch_stubs():
    nn = NNStub()
    return None, nn


def get_variable(value,
                 framework: str = "tf",
                 trainable: bool = False,
                 tf_name: str = "unnamed-variable",
                 torch_tensor: bool = False,
                 device: Optional[str] = None,
                 shape: Optional[TensorShape] = None,
                 dtype: Optional[Any] = None):
    """
    Args:
        value (any): The initial value to use. In the non-tf case, this will
            be returned as is. In the tf case, this could be a tf-Initializer
            object.
        framework (str): One of "tf", "torch", or None.
        trainable (bool): Whether the generated variable should be
            trainable (tf)/require_grad (torch) or not (default: False).
        tf_name (str): For framework="tf": An optional name for the
            tf.Variable.
        torch_tensor (bool): For framework="torch": Whether to actually create
            a torch.tensor, or just a python value (default).
<<<<<<< HEAD
        device (Optional[torch.Device]): An optional torch device to use for the
            created torch tensor.
        shape (Optional[TensorShape]): An optional shape to use iff `value` does
            not have any (e.g. if it's an initializer w/o explicit value).
=======
        device (Optional[torch.Device]): An optional torch device to use for
            the created torch tensor.
        shape (Optional[TensorShape]): An optional shape to use iff `value`
            does not have any (e.g. if it's an initializer w/o explicit value).
>>>>>>> 47202c83
        dtype (Optional[TensorType]): An optional dtype to use iff `value` does
            not have any (e.g. if it's an initializer w/o explicit value).

    Returns:
        any: A framework-specific variable (tf.Variable, torch.tensor, or
            python primitive).
    """
    if framework in ["tf", "tfe"]:
        import tensorflow as tf
        dtype = dtype or getattr(
            value, "dtype", tf.float32
            if isinstance(value, float) else tf.int32
            if isinstance(value, int) else None)
        return tf.compat.v1.get_variable(
            tf_name, initializer=value, dtype=dtype, trainable=trainable,
            **({} if shape is None else {"shape": shape})
        )
    elif framework == "torch" and torch_tensor is True:
        torch, _ = try_import_torch()
        var_ = torch.from_numpy(value)
        if device:
            var_ = var_.to(device)
        var_.requires_grad = trainable
        return var_
    # torch or None: Return python primitive.
    return value


def get_activation_fn(name, framework="tf"):
    """Returns a framework specific activation function, given a name string.

    Args:
        name (str): One of "relu" (default), "tanh", or "linear".
        framework (str): One of "tf" or "torch".

    Returns:
        A framework-specific activtion function. e.g. tf.nn.tanh or
            torch.nn.ReLU. None if name in ["linear", None].

    Raises:
        ValueError: If name is an unknown activation function.
    """
    if framework == "torch":
        if name in ["linear", None]:
            return None
        _, nn = try_import_torch()
        if name == "relu":
            return nn.ReLU
        elif name == "tanh":
            return nn.Tanh
    else:
        if name in ["linear", None]:
            return None
        tf1, tf, tfv = try_import_tf()
        fn = getattr(tf.nn, name, None)
        if fn is not None:
            return fn

    raise ValueError("Unknown activation ({}) for framework={}!".format(
        name, framework))<|MERGE_RESOLUTION|>--- conflicted
+++ resolved
@@ -39,12 +39,8 @@
     if "TF_CPP_MIN_LOG_LEVEL" not in os.environ:
         os.environ["TF_CPP_MIN_LOG_LEVEL"] = "3"
 
-<<<<<<< HEAD
-    #TODO: Allow env var to force compat.v1 behavior even if tf2.x installed.
-=======
     # TODO: (sven) Allow env var to force compat.v1 behavior even if tf2.x
     #  installed.
->>>>>>> 47202c83
 
     # Try to reuse already imported tf module. This will avoid going through
     # the initial import steps below and thereby switching off v2_behavior
@@ -186,17 +182,10 @@
             tf.Variable.
         torch_tensor (bool): For framework="torch": Whether to actually create
             a torch.tensor, or just a python value (default).
-<<<<<<< HEAD
-        device (Optional[torch.Device]): An optional torch device to use for the
-            created torch tensor.
-        shape (Optional[TensorShape]): An optional shape to use iff `value` does
-            not have any (e.g. if it's an initializer w/o explicit value).
-=======
         device (Optional[torch.Device]): An optional torch device to use for
             the created torch tensor.
         shape (Optional[TensorShape]): An optional shape to use iff `value`
             does not have any (e.g. if it's an initializer w/o explicit value).
->>>>>>> 47202c83
         dtype (Optional[TensorType]): An optional dtype to use iff `value` does
             not have any (e.g. if it's an initializer w/o explicit value).
 
