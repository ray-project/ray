--- conflicted
+++ resolved
@@ -253,10 +253,7 @@
     return value
 
 
-<<<<<<< HEAD
-=======
 # Deprecated: Use rllib.models.utils::get_activation_fn instead.
->>>>>>> 7120f3a6
 def get_activation_fn(name: Optional[str] = None, framework: str = "tf"):
     """Returns a framework specific activation function, given a name string.
 
@@ -287,6 +284,16 @@
             return nn.ReLU
         elif name == "tanh":
             return nn.Tanh
+    elif framework == "jax":
+        if name in ["linear", None]:
+            return None
+        jax, flax = try_import_jax()
+        if name == "swish":
+            return jax.nn.swish
+        if name == "relu":
+            return jax.nn.relu
+        elif name == "tanh":
+            return jax.nn.hard_tanh
     else:
         if name in ["linear", None]:
             return None
