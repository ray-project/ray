--- conflicted
+++ resolved
@@ -21,15 +21,11 @@
         error (bool): Whether to raise an error if tf cannot be imported.
 
     Returns:
-<<<<<<< HEAD
-        The tf module (tf2.x OR tf1.x).
-=======
         Tuple:
             - tf1.x module (either from tf2.x.compat.v1 OR as tf1.x).
             - tf module (resulting from `import tensorflow`).
                 Either tf1.x or 2.x.
             - The actually installed tf version as int: 1 or 2.
->>>>>>> b71c912d
 
     Raises:
         ImportError: If error=True and tf is not installed.
@@ -51,35 +47,6 @@
     was_imported = False
     if "tensorflow" in sys.modules:
         tf_module = sys.modules["tensorflow"]
-<<<<<<< HEAD
-        ## Try "reducing" tf to tf.compat.v1.
-        #try:
-        #    tf_module = tf_module.compat.v1
-        ## No compat.v1 -> return tf as is.
-        #except AttributeError:
-        #    pass
-        return tf_module, 2 if "2." in tf_module.__version__[:2] else 1
-
-    # Just in case. We should not go through the below twice.
-    assert "tensorflow" not in sys.modules
-
-    try:
-        ## Try "reducing" tf to tf.compat.v1.
-        #import tensorflow.compat.v1 as tf
-        import tensorflow as tf
-        #tf.logging.set_verbosity(tf.logging.ERROR)
-        ## Disable v2 eager mode.
-        #tf.disable_v2_behavior()
-        return tf, 2 if "2." in tf.__version__ else 1
-    except ImportError as e:
-        #try:
-        #    import tensorflow as tf
-        #    return tf
-        #except ImportError as e:
-        if error:
-            raise e
-        return None, None
-=======
         was_imported = True
 
     else:
@@ -105,7 +72,6 @@
         version = 2 if "2." in tf_module.__version__[:2] else 1
 
     return tf1_module, tf_module, version
->>>>>>> b71c912d
 
 
 def tf_function(tf_module):
@@ -272,24 +238,10 @@
     else:
         if name in ["linear", None]:
             return None
-<<<<<<< HEAD
-        tf, tfv = try_import_tf()
-=======
         tf1, tf, tfv = try_import_tf()
->>>>>>> b71c912d
         fn = getattr(tf.nn, name, None)
         if fn is not None:
             return fn
 
     raise ValueError("Unknown activation ({}) for framework={}!".format(
-<<<<<<< HEAD
-        name, framework))
-
-
-# This call should never happen inside a module's functions/classes
-# as it would re-disable tf-eager.
-tf, tfv = try_import_tf()
-torch, _ = try_import_torch()
-=======
-        name, framework))
->>>>>>> b71c912d
+        name, framework))