import logging
import os
import sys
from typing import Any

from ray.util import log_once

logger = logging.getLogger(__name__)

# Represents a generic tensor type.
TensorType = Any


def get_auto_framework():
    """Returns the framework (str) when framework="auto" in the config.

    If only PyTorch is installed, returns "torch", if only tf is installed,
    returns "tf", if both are installed, raises an error.
    """

    # PyTorch is installed.
    if torch is not None:
        # TF is not installed -> return torch.
        if tf is None:
            if log_once("get_auto_framework"):
                logger.info(
                    "`framework=auto` found in config -> Detected PyTorch.")
            return "torch"
        # TF is also installed -> raise error.
        else:
            raise ValueError(
                "framework='auto' (default value) is not allowed if both "
                "TensorFlow AND PyTorch are installed! "
                "Instead, use framework='tf|tfe|torch' explicitly.")
    # PyTorch nor TF installed -> raise error.
    if not tf:
        raise ValueError(
            "Neither TensorFlow nor PyTorch are installed! You must install "
            "one of them by running either `pip install tensorflow` OR "
            "`pip install torch torchvision`")
    # Only TensorFlow installed -> return tf.
    if log_once("get_auto_framework"):
        logger.info("`framework=auto` found in config -> Detected TensorFlow.")
    return "tf"


def check_framework(framework, allow_none=True):
    """Checks, whether the given framework is "valid".

    Meaning, whether all necessary dependencies are installed.

    Args:
        framework (str): Once of "tf", "torch", or None.
        allow_none (bool): Whether framework=None (e.g. numpy implementatiopn)
            is allowed or not.

    Returns:
        str: The input framework string.

    Raises:
        ImportError: If given framework is not installed.
    """
    # Resolve auto framework first.
    if framework == "auto":
        framework = get_auto_framework()

    # Check, whether tf is installed.
    if framework in ["tf", "tfe"]:
        if tf is None:
            raise ImportError(
                "Could not import `tensorflow`. Try `pip install tensorflow`")
    # Check, whether torch is installed.
    elif framework == "torch":
        if torch is None:
            raise ImportError("Could not import `torch`. "
                              "Try `pip install torch torchvision`")
    # Framework is None (use numpy version of the component).
    elif framework is None:
        if not allow_none:
            raise ValueError("framework=None not allowed!")
    # Invalid value.
    else:
        raise ValueError("Invalid framework='{}'. Use one of "
                         "[tf|tfe|torch|auto].".format(framework))
    return framework


def try_import_tf(error=False):
    """Tries importing tf and returns the module (or None).

    Args:
        error (bool): Whether to raise an error if tf cannot be imported.

    Returns:
<<<<<<< HEAD
        The tf module (either from tf2.0 OR as tf1.x.
=======
        The tf module (either from tf2.0.compat.v1 OR as tf1.x.

    Raises:
        ImportError: If error=True and tf is not installed.
>>>>>>> aa06c3b1
    """
    # Make sure, these are reset after each test case
    # that uses them: del os.environ["RLLIB_TEST_NO_TF_IMPORT"]
    if "RLLIB_TEST_NO_TF_IMPORT" in os.environ:
        logger.warning("Not importing TensorFlow for test purposes")
        return None

    if "TF_CPP_MIN_LOG_LEVEL" not in os.environ:
        os.environ["TF_CPP_MIN_LOG_LEVEL"] = "3"

    #TODO: Allow env var to force compat.v1 behavior even if tf2.x installed.

    # Try to reuse already imported tf module. This will avoid going through
    # the initial import steps below and thereby switching off v2_behavior
    # (switching off v2 behavior twice breaks all-framework tests for eager).
    if "tensorflow" in sys.modules:
        tf_module = sys.modules["tensorflow"]
        ## Try "reducing" tf to tf.compat.v1.
        #try:
        #    tf_module = tf_module.compat.v1
        ## No compat.v1 -> return tf as is.
        #except AttributeError:
        #    pass
        return tf_module, 2 if "2." in tf_module.__version__ else 1

    # Just in case. We should not go through the below twice.
    assert "tensorflow" not in sys.modules

    try:
        ## Try "reducing" tf to tf.compat.v1.
        #import tensorflow.compat.v1 as tf
        import tensorflow as tf
        #tf.logging.set_verbosity(tf.logging.ERROR)
        ## Disable v2 eager mode.
        #tf.disable_v2_behavior()
        return tf, 2 if "2." in tf.__version__ else 1
    except ImportError as e:
        #try:
        #    import tensorflow as tf
        #    return tf
        #except ImportError as e:
        if error:
            raise e
        return None, None


def tf_function(tf_module):
    """Conditional decorator for @tf.function.

    Use @tf_function(tf) instead to avoid errors if tf is not installed."""

    # The actual decorator to use (pass in `tf` (which could be None)).
    def decorator(func):
        # If tf not installed -> return function as is (won't be used anyways).
        if tf_module is None or tf_module.executing_eagerly():
            return func
        # If tf installed, return @tf.function-decorated function.
        return tf_module.function(func)

    return decorator


def try_import_tfp(error=False):
    """Tries importing tfp and returns the module (or None).

    Args:
        error (bool): Whether to raise an error if tfp cannot be imported.

    Returns:
        The tfp module.

    Raises:
        ImportError: If error=True and tfp is not installed.
    """
    if "RLLIB_TEST_NO_TF_IMPORT" in os.environ:
        logger.warning("Not importing TensorFlow Probability for test "
                       "purposes.")
        return None

    try:
        import tensorflow_probability as tfp
        return tfp
    except ImportError as e:
        if error:
            raise e
        return None


# Fake module for torch.nn.
class NNStub:
    def __init__(self, *a, **kw):
        # Fake nn.functional module within torch.nn.
        self.functional = None
        self.Module = ModuleStub


# Fake class for torch.nn.Module to allow it to be inherited from.
class ModuleStub:
    def __init__(self, *a, **kw):
        raise ImportError("Could not import `torch`.")


def try_import_torch(error=False):
    """Tries importing torch and returns the module (or None).

    Args:
        error (bool): Whether to raise an error if torch cannot be imported.

    Returns:
        tuple: torch AND torch.nn modules.

    Raises:
        ImportError: If error=True and PyTorch is not installed.
    """
    if "RLLIB_TEST_NO_TORCH_IMPORT" in os.environ:
        logger.warning("Not importing PyTorch for test purposes.")
        return _torch_stubs()

    try:
        import torch
        import torch.nn as nn
        return torch, nn
    except ImportError as e:
        if error:
            raise e
        return _torch_stubs()


def _torch_stubs():
    nn = NNStub()
    return None, nn


def get_variable(value,
                 framework="tf",
                 trainable=False,
                 tf_name="unnamed-variable",
                 torch_tensor=False,
                 device=None):
    """
    Args:
        value (any): The initial value to use. In the non-tf case, this will
            be returned as is.
        framework (str): One of "tf", "torch", or None.
        trainable (bool): Whether the generated variable should be
            trainable (tf)/require_grad (torch) or not (default: False).
        tf_name (str): For framework="tf": An optional name for the
            tf.Variable.
        torch_tensor (bool): For framework="torch": Whether to actually create
            a torch.tensor, or just a python value (default).

    Returns:
        any: A framework-specific variable (tf.Variable, torch.tensor, or
            python primitive).
    """
    if framework == "tf":
        import tensorflow as tf
        dtype = getattr(
            value, "dtype", tf.float32
            if isinstance(value, float) else tf.int32
            if isinstance(value, int) else None)
        return tf.compat.v1.get_variable(
            tf_name, initializer=value, dtype=dtype, trainable=trainable)
    elif framework == "torch" and torch_tensor is True:
        torch, _ = try_import_torch()
        var_ = torch.from_numpy(value)
        if device:
            var_ = var_.to(device)
        var_.requires_grad = trainable
        return var_
    # torch or None: Return python primitive.
    return value


def get_activation_fn(name, framework="tf"):
    """Returns a framework specific activation function, given a name string.

    Args:
        name (str): One of "relu" (default), "tanh", or "linear".
        framework (str): One of "tf" or "torch".

    Returns:
        A framework-specific activtion function. e.g. tf.nn.tanh or
            torch.nn.ReLU. None if name in ["linear", None].

    Raises:
        ValueError: If name is an unknown activation function.
    """
    if framework == "torch":
        if name in ["linear", None]:
            return None
        _, nn = try_import_torch()
        if name == "relu":
            return nn.ReLU
        elif name == "tanh":
            return nn.Tanh
    else:
        if name in ["linear", None]:
            return None
        tf, tfv = try_import_tf()
        fn = getattr(tf.nn, name, None)
        if fn is not None:
            return fn

    raise ValueError("Unknown activation ({}) for framework={}!".format(
        name, framework))


# This call should never happen inside a module's functions/classes
# as it would re-disable tf-eager.
tf, tfv = try_import_tf()
torch, _ = try_import_torch()<|MERGE_RESOLUTION|>--- conflicted
+++ resolved
@@ -92,14 +92,10 @@
         error (bool): Whether to raise an error if tf cannot be imported.
 
     Returns:
-<<<<<<< HEAD
         The tf module (either from tf2.0 OR as tf1.x.
-=======
-        The tf module (either from tf2.0.compat.v1 OR as tf1.x.
 
     Raises:
         ImportError: If error=True and tf is not installed.
->>>>>>> aa06c3b1
     """
     # Make sure, these are reset after each test case
     # that uses them: del os.environ["RLLIB_TEST_NO_TF_IMPORT"]
