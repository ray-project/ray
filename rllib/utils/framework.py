import logging
import os

logger = logging.getLogger(__name__)


def check_framework(framework="tf"):
    """
    Checks, whether the given framework is "valid", meaning, whether all
    necessary dependencies are installed. Errors otherwise.

    Args:
<<<<<<< HEAD
        framework (str): Once of "tf" or "torch".
=======
        framework (str): Once of "tf", "torch", or None.
>>>>>>> dbf109dc

    Returns:
        str: The input framework string.
    """
    if framework == "tf":
        try_import_tf(error=True)
<<<<<<< HEAD
    else:
        try_import_torch(error=True)
=======
    elif framework == "torch":
        try_import_torch(error=True)
    else:
        assert framework is None
>>>>>>> dbf109dc
    return framework


def try_import_tf(error=False):
    """
    Args:
        error (bool): Whether to raise an error if tf cannot be imported.

    Returns:
        The tf module (either from tf2.0.compat.v1 OR as tf1.x.
    """
    if "RLLIB_TEST_NO_TF_IMPORT" in os.environ:
        logger.warning("Not importing TensorFlow for test purposes")
        return None

    try:
        if "TF_CPP_MIN_LOG_LEVEL" not in os.environ:
            os.environ["TF_CPP_MIN_LOG_LEVEL"] = "3"
        import tensorflow.compat.v1 as tf
        tf.logging.set_verbosity(tf.logging.ERROR)
        tf.disable_v2_behavior()
        return tf
    except ImportError:
        try:
            import tensorflow as tf
            return tf
        except ImportError as e:
            if error:
                raise e
            return None


def try_import_tfp(error=False):
    """
    Args:
        error (bool): Whether to raise an error if tfp cannot be imported.

    Returns:
        The tfp module.
    """
    if "RLLIB_TEST_NO_TF_IMPORT" in os.environ:
        logger.warning("Not importing TensorFlow Probability for test "
                       "purposes.")
        return None

    try:
        import tensorflow_probability as tfp
        return tfp
    except ImportError as e:
        if error:
            raise e
        return None


def try_import_torch(error=False):
    """
    Args:
        error (bool): Whether to raise an error if torch cannot be imported.

    Returns:
        tuple: torch AND torch.nn modules.
    """
    if "RLLIB_TEST_NO_TORCH_IMPORT" in os.environ:
        logger.warning("Not importing Torch for test purposes.")
        return None, None

    try:
        import torch
        import torch.nn as nn
        return torch, nn
    except ImportError:
        return None, None


def get_variable(value, framework="tf", tf_name="unnamed-variable"):
    """
    Args:
        value (any): The initial value to use. In the non-tf case, this will
            be returned as is.
        framework (str): One of "tf", "torch", or None.
        tf_name (str): An optional name for the variable. Only for tf.

    Returns:
        any: A framework-specific variable (tf.Variable or python primitive).
    """
    if framework == "tf":
        tf = try_import_tf()
        return tf.get_variable(tf_name, initializer=value)
    # torch or None: Return python primitive.
    return value<|MERGE_RESOLUTION|>--- conflicted
+++ resolved
@@ -10,26 +10,17 @@
     necessary dependencies are installed. Errors otherwise.
 
     Args:
-<<<<<<< HEAD
-        framework (str): Once of "tf" or "torch".
-=======
         framework (str): Once of "tf", "torch", or None.
->>>>>>> dbf109dc
 
     Returns:
         str: The input framework string.
     """
     if framework == "tf":
         try_import_tf(error=True)
-<<<<<<< HEAD
-    else:
-        try_import_torch(error=True)
-=======
     elif framework == "torch":
         try_import_torch(error=True)
     else:
         assert framework is None
->>>>>>> dbf109dc
     return framework
 
 
