import logging
import os
import warnings
from typing import Dict, List, Optional, TYPE_CHECKING, Union

import gymnasium as gym
from gymnasium.spaces import Discrete, MultiDiscrete
import numpy as np
from packaging import version
import tree  # pip install dm_tree

from ray.rllib.models.repeated_values import RepeatedValues
from ray.rllib.utils.annotations import PublicAPI, DeveloperAPI, OldAPIStack
from ray.rllib.utils.framework import try_import_torch
from ray.rllib.utils.numpy import SMALL_NUMBER
from ray.rllib.utils.typing import (
    LocalOptimizer,
    NetworkType,
    SpaceStruct,
    TensorStructType,
    TensorType,
)

if TYPE_CHECKING:
    from ray.rllib.core.learner.learner import ParamDict, ParamList
    from ray.rllib.policy.torch_policy import TorchPolicy
    from ray.rllib.policy.torch_policy_v2 import TorchPolicyV2

logger = logging.getLogger(__name__)
torch, nn = try_import_torch()

# Limit values suitable for use as close to a -inf logit. These are useful
# since -inf / inf cause NaNs during backprop.
FLOAT_MIN = -3.4e38
FLOAT_MAX = 3.4e38

if torch:
    TORCH_COMPILE_REQUIRED_VERSION = version.parse("2.0.0")
else:
    TORCH_COMPILE_REQUIRED_VERSION = ValueError(
        "torch is not installed. TORCH_COMPILE_REQUIRED_VERSION is not defined."
    )


@OldAPIStack
def apply_grad_clipping(
    policy: "TorchPolicy", optimizer: LocalOptimizer, loss: TensorType
) -> Dict[str, TensorType]:
    """Applies gradient clipping to already computed grads inside `optimizer`.

    Note: This function does NOT perform an analogous operation as
    tf.clip_by_global_norm. It merely clips by norm (per gradient tensor) and
    then computes the global norm across all given tensors (but without clipping
    by that global norm).

    Args:
        policy: The TorchPolicy, which calculated `loss`.
        optimizer: A local torch optimizer object.
        loss: The torch loss tensor.

    Returns:
        An info dict containing the "grad_norm" key and the resulting clipped
        gradients.
    """
    grad_gnorm = 0
    if policy.config["grad_clip"] is not None:
        clip_value = policy.config["grad_clip"]
    else:
        clip_value = np.inf

    num_none_grads = 0
    for param_group in optimizer.param_groups:
        # Make sure we only pass params with grad != None into torch
        # clip_grad_norm_. Would fail otherwise.
        params = list(filter(lambda p: p.grad is not None, param_group["params"]))
        if params:
            # PyTorch clips gradients inplace and returns the norm before clipping
            # We therefore need to compute grad_gnorm further down (fixes #4965)
            global_norm = nn.utils.clip_grad_norm_(params, clip_value)

            if isinstance(global_norm, torch.Tensor):
                global_norm = global_norm.cpu().numpy()

            grad_gnorm += min(global_norm, clip_value)
        else:
            num_none_grads += 1

    # Note (Kourosh): grads could indeed be zero. This method should still return
    # grad_gnorm in that case.
    if num_none_grads == len(optimizer.param_groups):
        # No grads available
        return {}
    return {"grad_gnorm": grad_gnorm}


@PublicAPI
def clip_gradients(
    gradients_dict: "ParamDict",
    *,
    grad_clip: Optional[float] = None,
    grad_clip_by: str = "value",
) -> TensorType:
    """Performs gradient clipping on a grad-dict based on a clip value and clip mode.

    Changes the provided gradient dict in place.

    Args:
        gradients_dict: The gradients dict, mapping str to gradient tensors.
        grad_clip: The value to clip with. The way gradients are clipped is defined
            by the `grad_clip_by` arg (see below).
        grad_clip_by: One of 'value', 'norm', or 'global_norm'.

    Returns:
        If `grad_clip_by`="global_norm" and `grad_clip` is not None, returns the global
        norm of all tensors, otherwise returns None.
    """
    # No clipping, return.
    if grad_clip is None:
        return

    if grad_clip_by not in ["value", "norm", "global_norm"]:
        raise ValueError(
            f"`grad_clip_by` ({grad_clip_by}) must be one of [value|norm|global_norm]!"
        )

    # Clip by value (each gradient individually).
    if grad_clip_by == "value":
        for k, v in gradients_dict.items():
            gradients_dict[k] = (
                None if v is None else torch.clip(v, -grad_clip, grad_clip)
            )

    # Clip by L2-norm (per gradient tensor).
    elif grad_clip_by == "norm":
        for k, v in gradients_dict.items():
            if v is not None:
                # Compute the L2-norm of the gradient tensor.
                norm = v.norm(2).nan_to_num(neginf=-10e8, posinf=10e8)
                # Clip all the gradients.
                if norm > grad_clip:
                    v.mul_(grad_clip / norm)

    # Clip by global L2-norm (across all gradient tensors).
    else:
        gradients_list = list(gradients_dict.values())
        total_norm = compute_global_norm(gradients_list)
        if len(gradients_list) == 0:
            return total_norm
        # We do want the coefficient to be in between 0.0 and 1.0, therefore
        # if the global_norm is smaller than the clip value, we use the clip value
        # as normalization constant.
        clip_coeff = grad_clip / torch.clamp(total_norm + 1e-6, min=grad_clip)
        # Note: multiplying by the clamped coefficient is redundant when the coefficient
        # is clamped to 1, but doing so avoids a `if clip_coeff < 1:` conditional which
        # can require a CPU <=> device synchronization when the gradients reside in GPU
        # memory.
        clip_coeff_clamped = torch.clamp(clip_coeff, max=1.0)
        for g in gradients_list:
            if g is not None:
                g.detach().mul_(clip_coeff_clamped.to(g.device))
        return total_norm


@PublicAPI
def compute_global_norm(gradients_list: "ParamList") -> TensorType:
    """Computes the global norm for a gradients dict.

    Args:
        gradients_list: The gradients list containing parameters.

    Returns:
        Returns the global norm of all tensors in `gradients_list`.
    """
    # Define the norm type to be L2.
    norm_type = 2.0
    # If we have no grads, return zero.
    if len(gradients_list) == 0:
        return torch.tensor(0.0)

    # Compute the global norm.
    total_norm = torch.norm(
        torch.stack(
            [
                torch.norm(g.detach(), norm_type)
                # Note, we want to avoid overflow in the norm computation, this does
                # not affect the gradients themselves as we clamp by multiplying and
                # not by overriding tensor values.
                .nan_to_num(neginf=-10e8, posinf=10e8)
                for g in gradients_list
                if g is not None
            ]
        ),
        norm_type,
    ).nan_to_num(neginf=-10e8, posinf=10e8)

    # Return the global norm.
    return total_norm


@OldAPIStack
def concat_multi_gpu_td_errors(
    policy: Union["TorchPolicy", "TorchPolicyV2"]
) -> Dict[str, TensorType]:
    """Concatenates multi-GPU (per-tower) TD error tensors given TorchPolicy.

    TD-errors are extracted from the TorchPolicy via its tower_stats property.

    Args:
        policy: The TorchPolicy to extract the TD-error values from.

    Returns:
        A dict mapping strings "td_error" and "mean_td_error" to the
        corresponding concatenated and mean-reduced values.
    """
    td_error = torch.cat(
        [
            t.tower_stats.get("td_error", torch.tensor([0.0])).to(policy.device)
            for t in policy.model_gpu_towers
        ],
        dim=0,
    )
    policy.td_error = td_error
    return {
        "td_error": td_error,
        "mean_td_error": torch.mean(td_error),
    }


@PublicAPI
def convert_to_torch_tensor(
    x,
    device: Optional[str] = None,
    pin_memory: bool = False,
    use_stream: bool = False,
    stream: Optional[Union["torch.cuda.Stream", "torch.cuda.classes.Stream"]] = None,
):
    """
    Converts any (possibly nested) structure to torch.Tensors.

    Args:
        x: The input structure whose leaves will be converted.
        device: The device to create the tensor on (e.g. "cuda:0" or "cpu").
        pin_memory: If True, calls `pin_memory()` on the created tensors.
        use_stream: If True, uses a separate CUDA stream for `Tensor.to()`.
        stream: An optional CUDA stream for the host-to-device copy in `Tensor.to()`.

    Returns:
        A new structure with the same layout as `x` but with all leaves converted
        to torch.Tensors. Leaves that are None are left unchanged.
    """

    # Convert the provided device (if any) to a torch.device; default to CPU.
    device = torch.device(device) if device is not None else torch.device("cpu")
    is_cuda = (device.type == "cuda") and torch.cuda.is_available()

    # Determine the appropriate stream.
    if is_cuda:
        if use_stream:
            if stream is not None:
                # Ensure the provided stream is of an acceptable type.
                assert isinstance(
                    stream, (torch.cuda.Stream, torch.cuda.classes.Stream)
                ), f"`stream` must be a torch.cuda.Stream but got {type(stream)}."
            else:
                stream = torch.cuda.Stream()
        else:
            stream = torch.cuda.default_stream(device=device)
    else:
        stream = None

    def mapping(item):
        # Pass through None values.
        if item is None:
            return item

        # Special handling for "RepeatedValues" types.
        if isinstance(item, RepeatedValues):
            return RepeatedValues(
                tree.map_structure(mapping, item.values),
                item.lengths,
                item.max_len,
            )

        # Convert to a tensor if not already one.
        if torch.is_tensor(item):
            tensor = item
        elif isinstance(item, np.ndarray):
            # Leave object or string arrays as is.
            if item.dtype == object or item.dtype.type is np.str_:
                return item
            # If the numpy array is not writable, suppress warnings.
            if not item.flags.writeable:
                with warnings.catch_warnings():
                    warnings.simplefilter("ignore")
                    tensor = torch.from_numpy(item)
            else:
                tensor = torch.from_numpy(item)
        else:
            tensor = torch.from_numpy(np.asarray(item))

        # Convert floating-point tensors from float64 to float32 (unless they are float16).
        if tensor.is_floating_point() and tensor.dtype != torch.float16:
            tensor = tensor.float()

        # Optionally pin memory for faster host-to-GPU copies.
        if pin_memory and is_cuda:
            tensor = tensor.pin_memory()

        # Move the tensor to the desired device.
        # For CUDA devices, use the provided stream context if available.
        if is_cuda:
            if stream is not None:
                with torch.cuda.stream(stream):
                    tensor = tensor.to(device, non_blocking=True)
            else:
                tensor = tensor.to(device, non_blocking=True)
        else:
            # For CPU (or non-CUDA), this is a no-op if already on the target device.
            tensor = tensor.to(device)

        return tensor

    return tree.map_structure(mapping, x)


@PublicAPI
def copy_torch_tensors(x: TensorStructType, device: Optional[str] = None):
    """Creates a copy of `x` and makes deep copies torch.Tensors in x.

    Also moves the copied tensors to the specified device (if not None).

    Note if an object in x is not a torch.Tensor, it will be shallow-copied.

    Args:
        x : Any (possibly nested) struct possibly containing torch.Tensors.
        device : The device to move the tensors to.

    Returns:
        Any: A new struct with the same structure as `x`, but with all
            torch.Tensors deep-copied and moved to the specified device.

    """

    def mapping(item):
        if isinstance(item, torch.Tensor):
            return (
                torch.clone(item.detach())
                if device is None
                else item.detach().to(device)
            )
        else:
            return item

    return tree.map_structure(mapping, x)


@PublicAPI
def explained_variance(y: TensorType, pred: TensorType) -> TensorType:
    """Computes the explained variance for a pair of labels and predictions.

    The formula used is:
    max(-1.0, 1.0 - (std(y - pred)^2 / std(y)^2))

    Args:
        y: The labels.
        pred: The predictions.

    Returns:
        The explained variance given a pair of labels and predictions.
    """
    squeezed_y = y.squeeze()
    y_var = torch.var(squeezed_y, dim=0)
    diff_var = torch.var(squeezed_y - pred.squeeze(), dim=0)
    min_ = torch.tensor([-1.0]).to(pred.device)
    return torch.max(min_, 1 - (diff_var / (y_var + SMALL_NUMBER)))[0]


@PublicAPI
def flatten_inputs_to_1d_tensor(
    inputs: TensorStructType,
    spaces_struct: Optional[SpaceStruct] = None,
    time_axis: bool = False,
) -> TensorType:
    """Flattens arbitrary input structs according to the given spaces struct.

    Returns a single 1D tensor resulting from the different input
    components' values.

    Thereby:
    - Boxes (any shape) get flattened to (B, [T]?, -1). Note that image boxes
    are not treated differently from other types of Boxes and get
    flattened as well.
    - Discrete (int) values are one-hot'd, e.g. a batch of [1, 0, 3] (B=3 with
    Discrete(4) space) results in [[0, 1, 0, 0], [1, 0, 0, 0], [0, 0, 0, 1]].
    - MultiDiscrete values are multi-one-hot'd, e.g. a batch of
    [[0, 2], [1, 4]] (B=2 with MultiDiscrete([2, 5]) space) results in
    [[1, 0,  0, 0, 1, 0, 0], [0, 1,  0, 0, 0, 0, 1]].

    Args:
        inputs: The inputs to be flattened.
        spaces_struct: The structure of the spaces that behind the input
        time_axis: Whether all inputs have a time-axis (after the batch axis).
            If True, will keep not only the batch axis (0th), but the time axis
            (1st) as-is and flatten everything from the 2nd axis up.

    Returns:
        A single 1D tensor resulting from concatenating all
        flattened/one-hot'd input components. Depending on the time_axis flag,
        the shape is (B, n) or (B, T, n).

    .. testcode::

        from gymnasium.spaces import Discrete, Box
        from ray.rllib.utils.torch_utils import flatten_inputs_to_1d_tensor
        import torch
        struct = {
            "a": np.array([1, 3]),
            "b": (
                np.array([[1.0, 2.0], [4.0, 5.0]]),
                np.array(
                    [[[8.0], [7.0]], [[5.0], [4.0]]]
                ),
            ),
                "c": {
                    "cb": np.array([1.0, 2.0]),
                },
        }
        struct_torch = tree.map_structure(lambda s: torch.from_numpy(s), struct)
        spaces = dict(
            {
                "a": gym.spaces.Discrete(4),
                "b": (gym.spaces.Box(-1.0, 10.0, (2,)), gym.spaces.Box(-1.0, 1.0, (2,
                        1))),
                "c": dict(
                    {
                        "cb": gym.spaces.Box(-1.0, 1.0, ()),
                    }
                ),
            }
        )
        print(flatten_inputs_to_1d_tensor(struct_torch, spaces_struct=spaces))

    .. testoutput::

        tensor([[0., 1., 0., 0., 1., 2., 8., 7., 1.],
                [0., 0., 0., 1., 4., 5., 5., 4., 2.]])

    """

    flat_inputs = tree.flatten(inputs)
    flat_spaces = (
        tree.flatten(spaces_struct)
        if spaces_struct is not None
        else [None] * len(flat_inputs)
    )

    B = None
    T = None
    out = []
    for input_, space in zip(flat_inputs, flat_spaces):
        # Store batch and (if applicable) time dimension.
        if B is None:
            B = input_.shape[0]
            if time_axis:
                T = input_.shape[1]

        # One-hot encoding.
        if isinstance(space, Discrete):
            if time_axis:
                input_ = torch.reshape(input_, [B * T])
            out.append(one_hot(input_, space).float())
        # Multi one-hot encoding.
        elif isinstance(space, MultiDiscrete):
            if time_axis:
                input_ = torch.reshape(input_, [B * T, -1])
            out.append(one_hot(input_, space).float())
        # Box: Flatten.
        else:
            if time_axis:
                input_ = torch.reshape(input_, [B * T, -1])
            else:
                input_ = torch.reshape(input_, [B, -1])
            out.append(input_.float())

    merged = torch.cat(out, dim=-1)
    # Restore the time-dimension, if applicable.
    if time_axis:
        merged = torch.reshape(merged, [B, T, -1])

    return merged


@PublicAPI
def global_norm(tensors: List[TensorType]) -> TensorType:
    """Returns the global L2 norm over a list of tensors.

    output = sqrt(SUM(t ** 2 for t in tensors)),
        where SUM reduces over all tensors and over all elements in tensors.

    Args:
        tensors: The list of tensors to calculate the global norm over.

    Returns:
        The global L2 norm over the given tensor list.
    """
    # List of single tensors' L2 norms: SQRT(SUM(xi^2)) over all xi in tensor.
    single_l2s = [torch.pow(torch.sum(torch.pow(t, 2.0)), 0.5) for t in tensors]
    # Compute global norm from all single tensors' L2 norms.
    return torch.pow(sum(torch.pow(l2, 2.0) for l2 in single_l2s), 0.5)


@OldAPIStack
def huber_loss(x: TensorType, delta: float = 1.0) -> TensorType:
    """Computes the huber loss for a given term and delta parameter.

    Reference: https://en.wikipedia.org/wiki/Huber_loss
    Note that the factor of 0.5 is implicitly included in the calculation.

    Formula:
        L = 0.5 * x^2  for small abs x (delta threshold)
        L = delta * (abs(x) - 0.5*delta)  for larger abs x (delta threshold)

    Args:
        x: The input term, e.g. a TD error.
        delta: The delta parmameter in the above formula.

    Returns:
        The Huber loss resulting from `x` and `delta`.
    """
    return torch.where(
        torch.abs(x) < delta,
        torch.pow(x, 2.0) * 0.5,
        delta * (torch.abs(x) - 0.5 * delta),
    )


@OldAPIStack
def l2_loss(x: TensorType) -> TensorType:
    """Computes half the L2 norm over a tensor's values without the sqrt.

    output = 0.5 * sum(x ** 2)

    Args:
        x: The input tensor.

    Returns:
        0.5 times the L2 norm over the given tensor's values (w/o sqrt).
    """
    return 0.5 * torch.sum(torch.pow(x, 2.0))


@PublicAPI
def one_hot(x: TensorType, space: gym.Space) -> TensorType:
    """Returns a one-hot tensor, given and int tensor and a space.

    Handles the MultiDiscrete case as well.

    Args:
        x: The input tensor.
        space: The space to use for generating the one-hot tensor.

    Returns:
        The resulting one-hot tensor.

    Raises:
        ValueError: If the given space is not a discrete one.

    .. testcode::

        import torch
        import gymnasium as gym
        from ray.rllib.utils.torch_utils import one_hot
        x = torch.IntTensor([0, 3])  # batch-dim=2
        # Discrete space with 4 (one-hot) slots per batch item.
        s = gym.spaces.Discrete(4)
        print(one_hot(x, s))
        x = torch.IntTensor([[0, 1, 2, 3]])  # batch-dim=1
        # MultiDiscrete space with 5 + 4 + 4 + 7 = 20 (one-hot) slots
        # per batch item.
        s = gym.spaces.MultiDiscrete([5, 4, 4, 7])
        print(one_hot(x, s))

    .. testoutput::

        tensor([[1, 0, 0, 0],
                [0, 0, 0, 1]])
        tensor([[1, 0, 0, 0, 0, 0, 1, 0, 0, 0, 0, 1, 0, 0, 0, 0, 1, 0, 0, 0]])
    """
    if isinstance(space, Discrete):
        return nn.functional.one_hot(x.long(), space.n)
    elif isinstance(space, MultiDiscrete):
        if isinstance(space.nvec[0], np.ndarray):
            nvec = np.ravel(space.nvec)
            x = x.reshape(x.shape[0], -1)
        else:
            nvec = space.nvec
        return torch.cat(
            [nn.functional.one_hot(x[:, i].long(), n) for i, n in enumerate(nvec)],
            dim=-1,
        )
    else:
        raise ValueError("Unsupported space for `one_hot`: {}".format(space))


@PublicAPI
def reduce_mean_ignore_inf(x: TensorType, axis: Optional[int] = None) -> TensorType:
    """Same as torch.mean() but ignores -inf values.

    Args:
        x: The input tensor to reduce mean over.
        axis: The axis over which to reduce. None for all axes.

    Returns:
        The mean reduced inputs, ignoring inf values.
    """
    mask = torch.ne(x, float("-inf"))
    x_zeroed = torch.where(mask, x, torch.zeros_like(x))
    return torch.sum(x_zeroed, axis) / torch.sum(mask.float(), axis)


@PublicAPI
def sequence_mask(
    lengths: TensorType,
    maxlen: Optional[int] = None,
    dtype=None,
    time_major: bool = False,
) -> TensorType:
    """Offers same behavior as tf.sequence_mask for torch.

    Thanks to Dimitris Papatheodorou
    (https://discuss.pytorch.org/t/pytorch-equivalent-for-tf-sequence-mask/
    39036).

    Args:
        lengths: The tensor of individual lengths to mask by.
        maxlen: The maximum length to use for the time axis. If None, use
            the max of `lengths`.
        dtype: The torch dtype to use for the resulting mask.
        time_major: Whether to return the mask as [B, T] (False; default) or
            as [T, B] (True).

    Returns:
         The sequence mask resulting from the given input and parameters.
    """
    # If maxlen not given, use the longest lengths in the `lengths` tensor.
    if maxlen is None:
        maxlen = lengths.max()

    mask = torch.ones(tuple(lengths.shape) + (int(maxlen),))

    mask = ~(mask.to(lengths.device).cumsum(dim=1).t() > lengths)
    # Time major transformation.
    if not time_major:
        mask = mask.t()

    # By default, set the mask to be boolean.
    mask.type(dtype or torch.bool)

    return mask


@PublicAPI
def update_target_network(
    main_net: NetworkType,
    target_net: NetworkType,
    tau: float,
) -> None:
    """Updates a torch.nn.Module target network using Polyak averaging.

    .. code-block:: text

        new_target_net_weight = (
            tau * main_net_weight + (1.0 - tau) * current_target_net_weight
        )

    Args:
        main_net: The nn.Module to update from.
        target_net: The target network to update.
        tau: The tau value to use in the Polyak averaging formula.
    """
    # Get the current parameters from the Q network.
    state_dict = main_net.state_dict()
    # Use here Polyak averaging.
    new_state_dict = {
        k: tau * state_dict[k] + (1 - tau) * v
        for k, v in target_net.state_dict().items()
    }
    # Apply the new parameters to the target Q network.
    target_net.load_state_dict(new_state_dict)


@DeveloperAPI
def warn_if_infinite_kl_divergence(
    policy: "TorchPolicy",
    kl_divergence: TensorType,
) -> None:
    if policy.loss_initialized() and kl_divergence.isinf():
        logger.warning(
            "KL divergence is non-finite, this will likely destabilize your model and"
            " the training process. Action(s) in a specific state have near-zero"
            " probability. This can happen naturally in deterministic environments"
            " where the optimal policy has zero mass for a specific action. To fix this"
            " issue, consider setting the coefficient for the KL loss term to zero or"
            " increasing policy entropy."
        )


@PublicAPI
def set_torch_seed(seed: Optional[int] = None) -> None:
    """Sets the torch random seed to the given value.

    Args:
        seed: The seed to use or None for no seeding.
    """
    if seed is not None and torch:
        torch.manual_seed(seed)
        # See https://github.com/pytorch/pytorch/issues/47672.
        cuda_version = torch.version.cuda
        if cuda_version is not None and float(torch.version.cuda) >= 10.2:
<<<<<<< HEAD
            # See https://docs.nvidia.com/cuda/cublas/index.html#results-reproducibility.
            os.environ["CUBLAS_WORKSPACE_CONFIG"] = ":4096:8"
=======
            os.environ["CUBLAS_WORKSPACE_CONFIG"] = "4096:8"
            torch.cuda.manual_seed(seed)
            torch.cuda.manual_seed_all(seed)  # if using multi-GPU
>>>>>>> ea2984ce
        else:
            if version.Version(torch.__version__) >= version.Version("1.8.0"):
                # Not all Operations support this.
                torch.use_deterministic_algorithms(True)
            else:
                torch.set_deterministic(True)
        # This is only for Convolution no problem.
        torch.backends.cudnn.deterministic = True
        # For benchmark=True, CuDNN may choose different algorithms depending on runtime
        # conditions or slight differences in input sizes, even if the seed is fixed,
        # which breaks determinism.
        torch.backends.cudnn.benchmark = False


@PublicAPI
def softmax_cross_entropy_with_logits(
    logits: TensorType,
    labels: TensorType,
) -> TensorType:
    """Same behavior as tf.nn.softmax_cross_entropy_with_logits.

    Args:
        x: The input predictions.
        labels: The labels corresponding to `x`.

    Returns:
        The resulting softmax cross-entropy given predictions and labels.
    """
    return torch.sum(-labels * nn.functional.log_softmax(logits, -1), -1)


def _dynamo_is_available():
    # This only works if torch._dynamo is available
    try:
        # TODO(Artur): Remove this once torch._dynamo is available on CI
        import torch._dynamo as dynamo  # noqa: F401

        return True
    except ImportError:
        return False<|MERGE_RESOLUTION|>--- conflicted
+++ resolved
@@ -717,14 +717,10 @@
         # See https://github.com/pytorch/pytorch/issues/47672.
         cuda_version = torch.version.cuda
         if cuda_version is not None and float(torch.version.cuda) >= 10.2:
-<<<<<<< HEAD
             # See https://docs.nvidia.com/cuda/cublas/index.html#results-reproducibility.
             os.environ["CUBLAS_WORKSPACE_CONFIG"] = ":4096:8"
-=======
-            os.environ["CUBLAS_WORKSPACE_CONFIG"] = "4096:8"
             torch.cuda.manual_seed(seed)
             torch.cuda.manual_seed_all(seed)  # if using multi-GPU
->>>>>>> ea2984ce
         else:
             if version.Version(torch.__version__) >= version.Version("1.8.0"):
                 # Not all Operations support this.
