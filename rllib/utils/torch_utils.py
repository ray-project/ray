import os
import warnings
<<<<<<< HEAD
from typing import TYPE_CHECKING, Dict, List, Optional
=======
from typing import TYPE_CHECKING, Dict, List, Optional, Union
>>>>>>> 815dba54

import gym
import numpy as np
import tree  # pip install dm_tree
from gym.spaces import Discrete, MultiDiscrete

import ray
from ray.rllib.models.repeated_values import RepeatedValues
from ray.rllib.utils.annotations import Deprecated, PublicAPI
from ray.rllib.utils.framework import try_import_torch
from ray.rllib.utils.numpy import SMALL_NUMBER
from ray.rllib.utils.typing import (
    LocalOptimizer,
    SpaceStruct,
    TensorStructType,
    TensorType,
)

if TYPE_CHECKING:
    from ray.rllib.policy.torch_policy import TorchPolicy
    from ray.rllib.policy.torch_policy_v2 import TorchPolicyV2

torch, nn = try_import_torch()

# Limit values suitable for use as close to a -inf logit. These are useful
# since -inf / inf cause NaNs during backprop.
FLOAT_MIN = -3.4e38
FLOAT_MAX = 3.4e38


@PublicAPI
def apply_grad_clipping(
    policy: "TorchPolicy", optimizer: LocalOptimizer, loss: TensorType
) -> Dict[str, TensorType]:
    """Applies gradient clipping to already computed grads inside `optimizer`.

    Args:
        policy: The TorchPolicy, which calculated `loss`.
        optimizer: A local torch optimizer object.
        loss: The torch loss tensor.

    Returns:
        An info dict containing the "grad_norm" key and the resulting clipped
        gradients.
    """
    info = {}
    if policy.config["grad_clip"]:
        for param_group in optimizer.param_groups:
            # Make sure we only pass params with grad != None into torch
            # clip_grad_norm_. Would fail otherwise.
            params = list(filter(lambda p: p.grad is not None, param_group["params"]))
            if params:
                # PyTorch clips gradients inplace and returns the norm before clipping
                # We therefore need to compute grad_gnorm further down (fixes #4965)
                clip_value = policy.config["grad_clip"]
                global_norm = nn.utils.clip_grad_norm_(params, clip_value)

                if isinstance(global_norm, torch.Tensor):
                    global_norm = global_norm.cpu().numpy()

                info["grad_gnorm"] = min(global_norm, clip_value)
    return info


@Deprecated(
    old="ray.rllib.utils.torch_utils.atanh", new="torch.math.atanh", error=False
)
def atanh(x: TensorType) -> TensorType:
    """Atanh function for PyTorch."""
    return 0.5 * torch.log(
        (1 + x).clamp(min=SMALL_NUMBER) / (1 - x).clamp(min=SMALL_NUMBER)
    )


@PublicAPI
def concat_multi_gpu_td_errors(
    policy: Union["TorchPolicy", "TorchPolicyV2"]
) -> Dict[str, TensorType]:
    """Concatenates multi-GPU (per-tower) TD error tensors given TorchPolicy.

    TD-errors are extracted from the TorchPolicy via its tower_stats property.

    Args:
        policy: The TorchPolicy to extract the TD-error values from.

    Returns:
        A dict mapping strings "td_error" and "mean_td_error" to the
        corresponding concatenated and mean-reduced values.
    """
    td_error = torch.cat(
        [
            t.tower_stats.get("td_error", torch.tensor([0.0])).to(policy.device)
            for t in policy.model_gpu_towers
        ],
        dim=0,
    )
    policy.td_error = td_error
    return {
        "td_error": td_error,
        "mean_td_error": torch.mean(td_error),
    }


@Deprecated(new="ray/rllib/utils/numpy.py::convert_to_numpy", error=False)
def convert_to_non_torch_type(stats: TensorStructType) -> TensorStructType:
    """Converts values in `stats` to non-Tensor numpy or python types.

    Args:
        stats: Any (possibly nested) struct, the values in which will be
            converted and returned as a new struct with all torch tensors
            being converted to numpy types.

    Returns:
        Any: A new struct with the same structure as `stats`, but with all
            values converted to non-torch Tensor types.
    """

    # The mapping function used to numpyize torch Tensors.
    def mapping(item):
        if isinstance(item, torch.Tensor):
            return (
                item.cpu().item()
                if len(item.size()) == 0
                else item.detach().cpu().numpy()
            )
        else:
            return item

    return tree.map_structure(mapping, stats)


@PublicAPI
def convert_to_torch_tensor(x: TensorStructType, device: Optional[str] = None):
    """Converts any struct to torch.Tensors.

    x: Any (possibly nested) struct, the values in which will be
        converted and returned as a new struct with all leaves converted
        to torch tensors.

    Returns:
        Any: A new struct with the same structure as `stats`, but with all
            values converted to torch Tensor types.
    """

    def mapping(item):
        # Already torch tensor -> make sure it's on right device.
        if torch.is_tensor(item):
            return item if device is None else item.to(device)
        # Special handling of "Repeated" values.
        elif isinstance(item, RepeatedValues):
            return RepeatedValues(
                tree.map_structure(mapping, item.values), item.lengths, item.max_len
            )
        # Numpy arrays.
        if isinstance(item, np.ndarray):
            # Object type (e.g. info dicts in train batch): leave as-is.
            if item.dtype == object:
                return item
            # Non-writable numpy-arrays will cause PyTorch warning.
            elif item.flags.writeable is False:
                with warnings.catch_warnings():
                    warnings.simplefilter("ignore")
                    tensor = torch.from_numpy(item)
            # Already numpy: Wrap as torch tensor.
            else:
                tensor = torch.from_numpy(item)
        # Everything else: Convert to numpy, then wrap as torch tensor.
        else:
            tensor = torch.from_numpy(np.asarray(item))
        # Floatify all float64 tensors.
        if tensor.dtype == torch.double:
            tensor = tensor.float()
        return tensor if device is None else tensor.to(device)

    return tree.map_structure(mapping, x)


@PublicAPI
def explained_variance(y: TensorType, pred: TensorType) -> TensorType:
    """Computes the explained variance for a pair of labels and predictions.

    The formula used is:
    max(-1.0, 1.0 - (std(y - pred)^2 / std(y)^2))

    Args:
        y: The labels.
        pred: The predictions.

    Returns:
        The explained variance given a pair of labels and predictions.
    """
    y_var = torch.var(y, dim=[0])
    diff_var = torch.var(y - pred, dim=[0])
    min_ = torch.tensor([-1.0]).to(pred.device)
    return torch.max(min_, 1 - (diff_var / y_var))[0]


@PublicAPI
def flatten_inputs_to_1d_tensor(
    inputs: TensorStructType,
    spaces_struct: Optional[SpaceStruct] = None,
    time_axis: bool = False,
) -> TensorType:
    """Flattens arbitrary input structs according to the given spaces struct.

    Returns a single 1D tensor resulting from the different input
    components' values.

    Thereby:
    - Boxes (any shape) get flattened to (B, [T]?, -1). Note that image boxes
    are not treated differently from other types of Boxes and get
    flattened as well.
    - Discrete (int) values are one-hot'd, e.g. a batch of [1, 0, 3] (B=3 with
    Discrete(4) space) results in [[0, 1, 0, 0], [1, 0, 0, 0], [0, 0, 0, 1]].
    - MultiDiscrete values are multi-one-hot'd, e.g. a batch of
    [[0, 2], [1, 4]] (B=2 with MultiDiscrete([2, 5]) space) results in
    [[1, 0,  0, 0, 1, 0, 0], [0, 1,  0, 0, 0, 0, 1]].

    Args:
        inputs: The inputs to be flattened.
        spaces_struct: The structure of the spaces that behind the input
        time_axis: Whether all inputs have a time-axis (after the batch axis).
            If True, will keep not only the batch axis (0th), but the time axis
            (1st) as-is and flatten everything from the 2nd axis up.

    Returns:
        A single 1D tensor resulting from concatenating all
        flattened/one-hot'd input components. Depending on the time_axis flag,
        the shape is (B, n) or (B, T, n).

    Examples:
        >>> # B=2
        >>> from ray.rllib.utils.tf_utils import flatten_inputs_to_1d_tensor
        >>> from gym.spaces import Discrete, Box
        >>> out = flatten_inputs_to_1d_tensor( # doctest: +SKIP
        ...     {"a": [1, 0], "b": [[[0.0], [0.1]], [1.0], [1.1]]},
        ...     spaces_struct=dict(a=Discrete(2), b=Box(shape=(2, 1))))
        ... ) # doctest: +SKIP
        >>> print(out) # doctest: +SKIP
        [[0.0, 1.0,  0.0, 0.1], [1.0, 0.0,  1.0, 1.1]]  # B=2 n=4

        >>> # B=2; T=2
        >>> out = flatten_inputs_to_1d_tensor( # doctest: +SKIP
        ...     ([[1, 0], [0, 1]],
        ...      [[[0.0, 0.1], [1.0, 1.1]], [[2.0, 2.1], [3.0, 3.1]]]),
        ...     spaces_struct=tuple([Discrete(2), Box(shape=(2, ))]),
        ...     time_axis=True
        ... ) # doctest: +SKIP
        >>> print(out) # doctest: +SKIP
        [[[0.0, 1.0, 0.0, 0.1], [1.0, 0.0, 1.0, 1.1]],\
        [[1.0, 0.0, 2.0, 2.1], [0.0, 1.0, 3.0, 3.1]]]  # B=2 T=2 n=4
    """

    flat_inputs = tree.flatten(inputs)
    flat_spaces = (
        tree.flatten(spaces_struct)
        if spaces_struct is not None
        else [None] * len(flat_inputs)
    )

    B = None
    T = None
    out = []
    for input_, space in zip(flat_inputs, flat_spaces):
        # Store batch and (if applicable) time dimension.
        if B is None:
            B = input_.shape[0]
            if time_axis:
                T = input_.shape[1]

        # One-hot encoding.
        if isinstance(space, Discrete):
            if time_axis:
                input_ = torch.reshape(input_, [B * T])
            out.append(one_hot(input_, space).float())
        # Multi one-hot encoding.
        elif isinstance(space, MultiDiscrete):
            if time_axis:
                input_ = torch.reshape(input_, [B * T, -1])
            out.append(one_hot(input_, space).float())
        # Box: Flatten.
        else:
            if time_axis:
                input_ = torch.reshape(input_, [B * T, -1])
            else:
                input_ = torch.reshape(input_, [B, -1])
            out.append(input_.float())

    merged = torch.cat(out, dim=-1)
    # Restore the time-dimension, if applicable.
    if time_axis:
        merged = torch.reshape(merged, [B, T, -1])

    return merged


@PublicAPI
def get_device(config):
    """Returns a torch device edepending on a config and current worker index."""

    # Figure out the number of GPUs to use on the local side (index=0) or on
    # the remote workers (index > 0).
    worker_idx = config.get("worker_index", 0)
    if (
        not config["_fake_gpus"]
        and ray._private.worker._mode() == ray._private.worker.LOCAL_MODE
    ):
        num_gpus = 0
    elif worker_idx == 0:
        num_gpus = config["num_gpus"]
    else:
        num_gpus = config["num_gpus_per_worker"]
    # All GPU IDs, if any.
    gpu_ids = list(range(torch.cuda.device_count()))

    # Place on one or more CPU(s) when either:
    # - Fake GPU mode.
    # - num_gpus=0 (either set by user or we are in local_mode=True).
    # - No GPUs available.
    if config["_fake_gpus"] or num_gpus == 0 or not gpu_ids:
        return torch.device("cpu")
    # Place on one or more actual GPU(s), when:
    # - num_gpus > 0 (set by user) AND
    # - local_mode=False AND
    # - actual GPUs available AND
    # - non-fake GPU mode.
    else:
        # We are a remote worker (WORKER_MODE=1):
        # GPUs should be assigned to us by ray.
        if ray._private.worker._mode() == ray._private.worker.WORKER_MODE:
            gpu_ids = ray.get_gpu_ids()

        if len(gpu_ids) < num_gpus:
            raise ValueError(
                "TorchPolicy was not able to find enough GPU IDs! Found "
                f"{gpu_ids}, but num_gpus={num_gpus}."
            )
        return torch.device("cuda")


@PublicAPI
def global_norm(tensors: List[TensorType]) -> TensorType:
    """Returns the global L2 norm over a list of tensors.

    output = sqrt(SUM(t ** 2 for t in tensors)),
        where SUM reduces over all tensors and over all elements in tensors.

    Args:
        tensors: The list of tensors to calculate the global norm over.

    Returns:
        The global L2 norm over the given tensor list.
    """
    # List of single tensors' L2 norms: SQRT(SUM(xi^2)) over all xi in tensor.
    single_l2s = [torch.pow(torch.sum(torch.pow(t, 2.0)), 0.5) for t in tensors]
    # Compute global norm from all single tensors' L2 norms.
    return torch.pow(sum(torch.pow(l2, 2.0) for l2 in single_l2s), 0.5)


@PublicAPI
def huber_loss(x: TensorType, delta: float = 1.0) -> TensorType:
    """Computes the huber loss for a given term and delta parameter.

    Reference: https://en.wikipedia.org/wiki/Huber_loss
    Note that the factor of 0.5 is implicitly included in the calculation.

    Formula:
        L = 0.5 * x^2  for small abs x (delta threshold)
        L = delta * (abs(x) - 0.5*delta)  for larger abs x (delta threshold)

    Args:
        x: The input term, e.g. a TD error.
        delta: The delta parmameter in the above formula.

    Returns:
        The Huber loss resulting from `x` and `delta`.
    """
    return torch.where(
        torch.abs(x) < delta,
        torch.pow(x, 2.0) * 0.5,
        delta * (torch.abs(x) - 0.5 * delta),
    )


@PublicAPI
def l2_loss(x: TensorType) -> TensorType:
    """Computes half the L2 norm over a tensor's values without the sqrt.

    output = 0.5 * sum(x ** 2)

    Args:
        x: The input tensor.

    Returns:
        0.5 times the L2 norm over the given tensor's values (w/o sqrt).
    """
    return 0.5 * torch.sum(torch.pow(x, 2.0))


@PublicAPI
def minimize_and_clip(
    optimizer: "torch.optim.Optimizer", clip_val: float = 10.0
) -> None:
    """Clips grads found in `optimizer.param_groups` to given value in place.

    Ensures the norm of the gradients for each variable is clipped to
    `clip_val`.

    Args:
        optimizer: The torch.optim.Optimizer to get the variables from.
        clip_val: The global norm clip value. Will clip around -clip_val and
            +clip_val.
    """
    # Loop through optimizer's variables and norm per variable.
    for param_group in optimizer.param_groups:
        for p in param_group["params"]:
            if p.grad is not None:
                torch.nn.utils.clip_grad_norm_(p.grad, clip_val)


@PublicAPI
def one_hot(x: TensorType, space: gym.Space) -> TensorType:
    """Returns a one-hot tensor, given and int tensor and a space.

    Handles the MultiDiscrete case as well.

    Args:
        x: The input tensor.
        space: The space to use for generating the one-hot tensor.

    Returns:
        The resulting one-hot tensor.

    Raises:
        ValueError: If the given space is not a discrete one.

    Examples:
        >>> import torch
        >>> import gym
        >>> from ray.rllib.utils.torch_utils import one_hot
        >>> x = torch.IntTensor([0, 3])  # batch-dim=2
        >>> # Discrete space with 4 (one-hot) slots per batch item.
        >>> s = gym.spaces.Discrete(4)
        >>> one_hot(x, s) # doctest: +SKIP
        tensor([[1, 0, 0, 0], [0, 0, 0, 1]])
        >>> x = torch.IntTensor([[0, 1, 2, 3]])  # batch-dim=1
        >>> # MultiDiscrete space with 5 + 4 + 4 + 7 = 20 (one-hot) slots
        >>> # per batch item.
        >>> s = gym.spaces.MultiDiscrete([5, 4, 4, 7])
        >>> one_hot(x, s) # doctest: +SKIP
        tensor([[1, 0, 0, 0, 0,
                 0, 1, 0, 0,
                 0, 0, 1, 0,
                 0, 0, 0, 1, 0, 0, 0]])
    """
    if isinstance(space, Discrete):
        return nn.functional.one_hot(x.long(), space.n)
    elif isinstance(space, MultiDiscrete):
        return torch.cat(
            [
                nn.functional.one_hot(x[:, i].long(), n)
                for i, n in enumerate(space.nvec)
            ],
            dim=-1,
        )
    else:
        raise ValueError("Unsupported space for `one_hot`: {}".format(space))


@PublicAPI
def reduce_mean_ignore_inf(x: TensorType, axis: Optional[int] = None) -> TensorType:
    """Same as torch.mean() but ignores -inf values.

    Args:
        x: The input tensor to reduce mean over.
        axis: The axis over which to reduce. None for all axes.

    Returns:
        The mean reduced inputs, ignoring inf values.
    """
    mask = torch.ne(x, float("-inf"))
    x_zeroed = torch.where(mask, x, torch.zeros_like(x))
    return torch.sum(x_zeroed, axis) / torch.sum(mask.float(), axis)


@PublicAPI
def sequence_mask(
    lengths: TensorType,
    maxlen: Optional[int] = None,
    dtype=None,
    time_major: bool = False,
) -> TensorType:
    """Offers same behavior as tf.sequence_mask for torch.

    Thanks to Dimitris Papatheodorou
    (https://discuss.pytorch.org/t/pytorch-equivalent-for-tf-sequence-mask/
    39036).

    Args:
        lengths: The tensor of individual lengths to mask by.
        maxlen: The maximum length to use for the time axis. If None, use
            the max of `lengths`.
        dtype: The torch dtype to use for the resulting mask.
        time_major: Whether to return the mask as [B, T] (False; default) or
            as [T, B] (True).

    Returns:
         The sequence mask resulting from the given input and parameters.
    """
    # If maxlen not given, use the longest lengths in the `lengths` tensor.
    if maxlen is None:
        maxlen = int(lengths.max())

    mask = ~(
        torch.ones((len(lengths), maxlen)).to(lengths.device).cumsum(dim=1).t()
        > lengths
    )
    # Time major transformation.
    if not time_major:
        mask = mask.t()

    # By default, set the mask to be boolean.
    mask.type(dtype or torch.bool)

    return mask


@PublicAPI
def set_torch_seed(seed: Optional[int] = None) -> None:
    """Sets the torch random seed to the given value.

    Args:
        seed: The seed to use or None for no seeding.
    """
    if seed is not None and torch:
        torch.manual_seed(seed)
        # See https://github.com/pytorch/pytorch/issues/47672.
        cuda_version = torch.version.cuda
        if cuda_version is not None and float(torch.version.cuda) >= 10.2:
            os.environ["CUBLAS_WORKSPACE_CONFIG"] = "4096:8"
        else:
            # Not all Operations support this.
            torch.use_deterministic_algorithms(True)
        # This is only for Convolution no problem.
        torch.backends.cudnn.deterministic = True


@PublicAPI
def softmax_cross_entropy_with_logits(
    logits: TensorType,
    labels: TensorType,
) -> TensorType:
    """Same behavior as tf.nn.softmax_cross_entropy_with_logits.

    Args:
        x: The input predictions.
        labels: The labels corresponding to `x`.

    Returns:
        The resulting softmax cross-entropy given predictions and labels.
    """
    return torch.sum(-labels * nn.functional.log_softmax(logits, -1), -1)


@PublicAPI
class Swish(nn.Module):
    def __init__(self):
        super().__init__()
        self._beta = nn.Parameter(torch.tensor(1.0))

    def forward(self, input_tensor):
        return input_tensor * torch.sigmoid(self._beta * input_tensor)<|MERGE_RESOLUTION|>--- conflicted
+++ resolved
@@ -1,10 +1,6 @@
 import os
 import warnings
-<<<<<<< HEAD
-from typing import TYPE_CHECKING, Dict, List, Optional
-=======
 from typing import TYPE_CHECKING, Dict, List, Optional, Union
->>>>>>> 815dba54
 
 import gym
 import numpy as np
