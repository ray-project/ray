--- conflicted
+++ resolved
@@ -19,19 +19,11 @@
             does not contain Tuples or Dicts anymore.
     """
 
-<<<<<<< HEAD
-    def _helper_flatten(space_, l):
-        from ray.rllib.utils.spaces.flexdict import FlexDict
-        if isinstance(space_, Tuple):
-            for s in space_:
-                _helper_flatten(s, l)
-=======
     def _helper_flatten(space_, return_list):
         from ray.rllib.utils.spaces.flexdict import FlexDict
         if isinstance(space_, Tuple):
             for s in space_:
                 _helper_flatten(s, return_list)
->>>>>>> 34cf5db1
         elif isinstance(space_, (Dict, FlexDict)):
             for k in space_.spaces:
                 _helper_flatten(space_[k], return_list)
