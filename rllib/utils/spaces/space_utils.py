from typing import Any, List, Optional, Union

import gymnasium as gym
import numpy as np
import tree  # pip install dm_tree

from ray.rllib.utils.annotations import DeveloperAPI


@DeveloperAPI
class BatchedNdArray(np.ndarray):
    """A ndarray-wrapper the usage of which indicates that there a batch dim exists.

    This is such that our `batch()` utility can distinguish between having to
    stack n individual batch items (each one w/o any batch dim) vs having to
    concatenate n already batched items (each one possibly with a different batch
    dim, but definitely with some batch dim).

    TODO (sven): Maybe replace this by a list-override instead.
    """

    def __new__(cls, input_array):
        # Use __new__ to create a new instance of our subclass.
        obj = np.asarray(input_array).view(cls)
        return obj


@DeveloperAPI
def get_original_space(space: gym.Space) -> gym.Space:
    """Returns the original space of a space, if any.

    This function recursively traverses the given space and returns the original space
    at the very end of the chain.

    Args:
        space: The space to get the original space for.

    Returns:
        The original space or the given space itself if no original space is found.
    """
    if hasattr(space, "original_space"):
        return get_original_space(space.original_space)
    else:
        return space


@DeveloperAPI
def is_composite_space(space: gym.Space) -> bool:
    """Returns true, if the space is composite.

    Note, we follow here the glossary of `gymnasium` by which any spoace
    that holds other spaces is defined as being 'composite'.

    Args:
        space: The space to be checked for being composed of other spaces.

    Returns:
        True, if the space is composed of other spaces, otherwise False.
    """
    if type(space) in [
        gym.spaces.Dict,
        gym.spaces.Graph,
        gym.spaces.Sequence,
        gym.spaces.Tuple,
    ]:
        return True
    else:
        return False


@DeveloperAPI
def flatten_space(space: gym.Space) -> List[gym.Space]:
    """Flattens a gym.Space into its primitive components.

    Primitive components are any non Tuple/Dict spaces.

    Args:
        space: The gym.Space to flatten. This may be any
            supported type (including nested Tuples and Dicts).

    Returns:
        List[gym.Space]: The flattened list of primitive Spaces. This list
            does not contain Tuples or Dicts anymore.
    """

    def _helper_flatten(space_, return_list):
<<<<<<< HEAD
        if isinstance(space_, Tuple):
            for s in space_:
                _helper_flatten(s, return_list)
        elif isinstance(space_, Dict):
=======
        from ray.rllib.utils.spaces.flexdict import FlexDict

        if isinstance(space_, gym.spaces.Tuple):
            for s in space_:
                _helper_flatten(s, return_list)
        elif isinstance(space_, (gym.spaces.Dict, FlexDict)):
>>>>>>> 5458c75e
            for k in sorted(space_.spaces):
                _helper_flatten(space_[k], return_list)
        else:
            return_list.append(space_)

    ret = []
    _helper_flatten(space, ret)
    return ret


@DeveloperAPI
def get_base_struct_from_space(space):
    """Returns a Tuple/Dict Space as native (equally structured) py tuple/dict.

    Args:
        space: The Space to get the python struct for.

    Returns:
        Union[dict,tuple,gym.Space]: The struct equivalent to the given Space.
            Note that the returned struct still contains all original
            "primitive" Spaces (e.g. Box, Discrete).

    .. testcode::
        :skipif: True

        get_base_struct_from_space(Dict({
            "a": Box(),
            "b": Tuple([Discrete(2), Discrete(3)])
        }))

    .. testoutput::

        dict(a=Box(), b=tuple(Discrete(2), Discrete(3)))
    """

    def _helper_struct(space_):
        if isinstance(space_, gym.spaces.Tuple):
            return tuple(_helper_struct(s) for s in space_)
        elif isinstance(space_, gym.spaces.Dict):
            return {k: _helper_struct(space_[k]) for k in space_.spaces}
        else:
            return space_

    return _helper_struct(space)


@DeveloperAPI
def get_dummy_batch_for_space(
    space: gym.Space,
    batch_size: int = 32,
    *,
    fill_value: Union[float, int, str] = 0.0,
    time_size: Optional[int] = None,
    time_major: bool = False,
    one_hot_discrete: bool = False,
) -> np.ndarray:
    """Returns batched dummy data (using `batch_size`) for the given `space`.

    Note: The returned batch will not pass a `space.contains(batch)` test
    as an additional batch dimension has to be added at axis 0, unless `batch_size` is
    set to 0.

    Args:
        space: The space to get a dummy batch for.
        batch_size: The required batch size (B). Note that this can also
            be 0 (only if `time_size` is None!), which will result in a
            non-batched sample for the given space (no batch dim).
        fill_value: The value to fill the batch with
            or "random" for random values.
        time_size: If not None, add an optional time axis
            of `time_size` size to the returned batch. This time axis might either
            be inserted at axis=1 (default) or axis=0, if `time_major` is True.
        time_major: If True AND `time_size` is not None, return batch
            as shape [T x B x ...], otherwise as [B x T x ...]. If `time_size`
            if None, ignore this setting and return [B x ...].
        one_hot_discrete: If True, will return one-hot vectors (instead of
            int-values) for those sub-components of a (possibly complex) `space`
            that are Discrete or MultiDiscrete. Note that in case `fill_value` is 0.0,
            this will result in zero-hot vectors (where all slots have a value of 0.0).

    Returns:
        The dummy batch of size `bqtch_size` matching the given space.
    """
    # Complex spaces. Perform recursive calls of this function.
    if isinstance(space, (gym.spaces.Dict, gym.spaces.Tuple, dict, tuple)):
        base_struct = space
        if isinstance(space, (gym.spaces.Dict, gym.spaces.Tuple)):
            base_struct = get_base_struct_from_space(space)
        return tree.map_structure(
            lambda s: get_dummy_batch_for_space(
                space=s,
                batch_size=batch_size,
                fill_value=fill_value,
                time_size=time_size,
                time_major=time_major,
                one_hot_discrete=one_hot_discrete,
            ),
            base_struct,
        )

    if one_hot_discrete:
        if isinstance(space, gym.spaces.Discrete):
            space = gym.spaces.Box(0.0, 1.0, (space.n,), np.float32)
        elif isinstance(space, gym.spaces.MultiDiscrete):
            space = gym.spaces.Box(0.0, 1.0, (np.sum(space.nvec),), np.float32)

    # Primitive spaces: Box, Discrete, MultiDiscrete.
    # Random values: Use gym's sample() method.
    if fill_value == "random":
        if time_size is not None:
            assert batch_size > 0 and time_size > 0
            if time_major:
                return np.array(
                    [
                        [space.sample() for _ in range(batch_size)]
                        for t in range(time_size)
                    ],
                    dtype=space.dtype,
                )
            else:
                return np.array(
                    [
                        [space.sample() for t in range(time_size)]
                        for _ in range(batch_size)
                    ],
                    dtype=space.dtype,
                )
        else:
            return np.array(
                [space.sample() for _ in range(batch_size)]
                if batch_size > 0
                else space.sample(),
                dtype=space.dtype,
            )
    # Fill value given: Use np.full.
    else:
        if time_size is not None:
            assert batch_size > 0 and time_size > 0
            if time_major:
                shape = [time_size, batch_size]
            else:
                shape = [batch_size, time_size]
        else:
            shape = [batch_size] if batch_size > 0 else []
        return np.full(
            shape + list(space.shape), fill_value=fill_value, dtype=space.dtype
        )


@DeveloperAPI
def flatten_to_single_ndarray(input_):
    """Returns a single np.ndarray given a list/tuple of np.ndarrays.

    Args:
        input_ (Union[List[np.ndarray], np.ndarray]): The list of ndarrays or
            a single ndarray.

    Returns:
        np.ndarray: The result after concatenating all single arrays in input_.

    .. testcode::
        :skipif: True

        flatten_to_single_ndarray([
            np.array([[1.0, 2.0], [3.0, 4.0], [5.0, 6.0]]),
            np.array([7, 8, 9]),
        ])

    .. testoutput::

        np.array([
            1.0, 2.0, 3.0, 4.0, 5.0, 6.0, 7.0, 8.0, 9.0
        ])
    """
    # Concatenate complex inputs.
    if isinstance(input_, (list, tuple, dict)):
        expanded = []
        for in_ in tree.flatten(input_):
            expanded.append(np.reshape(in_, [-1]))
        input_ = np.concatenate(expanded, axis=0).flatten()
    return input_


@DeveloperAPI
def batch(
    list_of_structs: List[Any],
    *,
    individual_items_already_have_batch_dim: Union[bool, str] = False,
):
    """Converts input from a list of (nested) structs to a (nested) struct of batches.

    Input: List of structs (each of these structs representing a single batch item).
        [
            {"a": 1, "b": (4, 7.0)},  <- batch item 1
            {"a": 2, "b": (5, 8.0)},  <- batch item 2
            {"a": 3, "b": (6, 9.0)},  <- batch item 3
        ]

    Output: Struct of different batches (each batch has size=3 b/c there were 3 items
        in the original list):
        {
            "a": np.array([1, 2, 3]),
            "b": (np.array([4, 5, 6]), np.array([7.0, 8.0, 9.0]))
        }

    Args:
        list_of_structs: The list of (possibly nested) structs. Each item
            in this list represents a single batch item.
        individual_items_already_have_batch_dim: True, if the individual items in
            `list_of_structs` already have a batch dim. In this case, we will
            concatenate (instead of stack) at the end. In the example above, this would
            look like this: Input: [{"a": [1], "b": ([4], [7.0])}, ...] -> Output: same
            as in above example.
            If the special value "auto" is used,

    Returns:
        The struct of component batches. Each leaf item in this struct represents the
        batch for a single component (in case struct is tuple/dict). If the input is a
        simple list of primitive items, e.g. a list of floats, a np.array of floats
        will be returned.
    """
    if not list_of_structs:
        raise ValueError("Input `list_of_structs` does not contain any items.")

    # TODO (sven): Maybe replace this by a list-override (usage of which indicated
    #  this method that concatenate should be used (not stack)).
    if individual_items_already_have_batch_dim == "auto":
        flat = tree.flatten(list_of_structs[0])
        individual_items_already_have_batch_dim = isinstance(flat[0], BatchedNdArray)

    np_func = np.concatenate if individual_items_already_have_batch_dim else np.stack
    ret = tree.map_structure(
        lambda *s: np.ascontiguousarray(np_func(s, axis=0)), *list_of_structs
    )
    return ret


@DeveloperAPI
def unbatch(batches_struct):
    """Converts input from (nested) struct of batches to batch of structs.

    Input: Struct of different batches (each batch has size=3):
        {
            "a": np.array([1, 2, 3]),
            "b": (np.array([4, 5, 6]), np.array([7.0, 8.0, 9.0]))
        }
    Output: Batch (list) of structs (each of these structs representing a
        single action):
        [
            {"a": 1, "b": (4, 7.0)},  <- action 1
            {"a": 2, "b": (5, 8.0)},  <- action 2
            {"a": 3, "b": (6, 9.0)},  <- action 3
        ]

    Args:
        batches_struct: The struct of component batches. Each leaf item
            in this struct represents the batch for a single component
            (in case struct is tuple/dict).
            Alternatively, `batches_struct` may also simply be a batch of
            primitives (non tuple/dict).

    Returns:
        The list of individual structs. Each item in the returned list represents a
        single (maybe complex) batch item.
    """
    flat_batches = tree.flatten(batches_struct)

    out = []
    for batch_pos in range(len(flat_batches[0])):
        out.append(
            tree.unflatten_as(
                batches_struct,
                [flat_batches[i][batch_pos] for i in range(len(flat_batches))],
            )
        )
    return out


@DeveloperAPI
def clip_action(action, action_space):
    """Clips all components in `action` according to the given Space.

    Only applies to Box components within the action space.

    Args:
        action: The action to be clipped. This could be any complex
            action, e.g. a dict or tuple.
        action_space: The action space struct,
            e.g. `{"a": Distrete(2)}` for a space: Dict({"a": Discrete(2)}).

    Returns:
        Any: The input action, but clipped by value according to the space's
            bounds.
    """

    def map_(a, s):
        if isinstance(s, gym.spaces.Box):
            a = np.clip(a, s.low, s.high)
        return a

    return tree.map_structure(map_, action, action_space)


@DeveloperAPI
def unsquash_action(action, action_space_struct):
    """Unsquashes all components in `action` according to the given Space.

    Inverse of `normalize_action()`. Useful for mapping policy action
    outputs (normalized between -1.0 and 1.0) to an env's action space.
    Unsquashing results in cont. action component values between the
    given Space's bounds (`low` and `high`). This only applies to Box
    components within the action space, whose dtype is float32 or float64.

    Args:
        action: The action to be unsquashed. This could be any complex
            action, e.g. a dict or tuple.
        action_space_struct: The action space struct,
            e.g. `{"a": Box()}` for a space: Dict({"a": Box()}).

    Returns:
        Any: The input action, but unsquashed, according to the space's
            bounds. An unsquashed action is ready to be sent to the
            environment (`BaseEnv.send_actions([unsquashed actions])`).
    """

    def map_(a, s):
        if (
            isinstance(s, gym.spaces.Box)
            and np.all(s.bounded_below)
            and np.all(s.bounded_above)
        ):
            if s.dtype == np.float32 or s.dtype == np.float64:
                # Assuming values are roughly between -1.0 and 1.0 ->
                # unsquash them to the given bounds.
                a = s.low + (a + 1.0) * (s.high - s.low) / 2.0
                # Clip to given bounds, just in case the squashed values were
                # outside [-1.0, 1.0].
                a = np.clip(a, s.low, s.high)
            elif np.issubdtype(s.dtype, np.integer):
                # For Categorical and MultiCategorical actions, shift the selection
                # into the proper range.
                a = s.low + a
        return a

    return tree.map_structure(map_, action, action_space_struct)


@DeveloperAPI
def normalize_action(action, action_space_struct):
    """Normalizes all (Box) components in `action` to be in [-1.0, 1.0].

    Inverse of `unsquash_action()`. Useful for mapping an env's action
    (arbitrary bounded values) to a [-1.0, 1.0] interval.
    This only applies to Box components within the action space, whose
    dtype is float32 or float64.

    Args:
        action: The action to be normalized. This could be any complex
            action, e.g. a dict or tuple.
        action_space_struct: The action space struct,
            e.g. `{"a": Box()}` for a space: Dict({"a": Box()}).

    Returns:
        Any: The input action, but normalized, according to the space's
            bounds.
    """

    def map_(a, s):
        if isinstance(s, gym.spaces.Box) and (
            s.dtype == np.float32 or s.dtype == np.float64
        ):
            # Normalize values to be exactly between -1.0 and 1.0.
            a = ((a - s.low) * 2.0) / (s.high - s.low) - 1.0
        return a

    return tree.map_structure(map_, action, action_space_struct)


@DeveloperAPI
def convert_element_to_space_type(element: Any, sampled_element: Any) -> Any:
    """Convert all the components of the element to match the space dtypes.

    Args:
        element: The element to be converted.
        sampled_element: An element sampled from a space to be matched
            to.

    Returns:
        The input element, but with all its components converted to match
        the space dtypes.
    """

    def map_(elem, s):
        if isinstance(s, np.ndarray):
            if not isinstance(elem, np.ndarray):
                assert isinstance(
                    elem, (float, int)
                ), f"ERROR: `elem` ({elem}) must be np.array, float or int!"
                if s.shape == ():
                    elem = np.array(elem, dtype=s.dtype)
                else:
                    raise ValueError(
                        "Element should be of type np.ndarray but is instead of \
                            type {}".format(
                            type(elem)
                        )
                    )
            elif s.dtype != elem.dtype:
                elem = elem.astype(s.dtype)

        # Gymnasium now uses np.int_64 as the dtype of a Discrete action space
        elif isinstance(s, int) or isinstance(s, np.int_):
            if isinstance(elem, float) and elem.is_integer():
                elem = int(elem)
            # Note: This does not check if the float element is actually an integer
            if isinstance(elem, np.float_):
                elem = np.int64(elem)

        return elem

    return tree.map_structure(map_, element, sampled_element, check_types=False)<|MERGE_RESOLUTION|>--- conflicted
+++ resolved
@@ -84,19 +84,10 @@
     """
 
     def _helper_flatten(space_, return_list):
-<<<<<<< HEAD
-        if isinstance(space_, Tuple):
-            for s in space_:
-                _helper_flatten(s, return_list)
-        elif isinstance(space_, Dict):
-=======
-        from ray.rllib.utils.spaces.flexdict import FlexDict
-
         if isinstance(space_, gym.spaces.Tuple):
             for s in space_:
                 _helper_flatten(s, return_list)
-        elif isinstance(space_, (gym.spaces.Dict, FlexDict)):
->>>>>>> 5458c75e
+        elif isinstance(space_, gym.spaces.Dict):
             for k in sorted(space_.spaces):
                 _helper_flatten(space_[k], return_list)
         else:
