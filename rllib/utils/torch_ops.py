--- conflicted
+++ resolved
@@ -83,10 +83,6 @@
     return tree.map_structure(mapping, stats)
 
 
-<<<<<<< HEAD
-def atanh(x):
-    return 0.5 * torch.log((1 + x + SMALL_NUMBER) / (1 - x + SMALL_NUMBER))
-=======
 def convert_to_torch_tensor(stats, device=None):
     """Converts any struct to torch.Tensors.
 
@@ -109,4 +105,7 @@
         return tensor if device is None else tensor.to(device)
 
     return tree.map_structure(mapping, stats)
->>>>>>> e37b4c21
+
+
+def atanh(x):
+    return 0.5 * torch.log((1 + x + SMALL_NUMBER) / (1 - x + SMALL_NUMBER))