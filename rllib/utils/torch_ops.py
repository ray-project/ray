import numpy as np
import tree

from ray.rllib.models.repeated_values import RepeatedValues
from ray.rllib.utils.framework import try_import_torch

torch, _ = try_import_torch()


def atanh(x):
    return 0.5 * torch.log((1 + x) / (1 - x))


def explained_variance(y, pred):
    y_var = torch.var(y, dim=[0])
    diff_var = torch.var(y - pred, dim=[0])
    min_ = torch.Tensor([-1.0])
    return torch.max(
        min_.to(device=torch.device("cuda"))
        if torch.cuda.is_available() else min_,
        1 - (diff_var / y_var))


def global_norm(tensors):
    """Returns the global L2 norm over a list of tensors.

    output = sqrt(SUM(t ** 2 for t in tensors)),
        where SUM reduces over all tensors and over all elements in tensors.

    Args:
        tensors (List[torch.Tensor]): The list of tensors to calculate the
            global norm over.
    """
    # List of single tensors' L2 norms: SQRT(SUM(xi^2)) over all xi in tensor.
    single_l2s = [
        torch.pow(torch.sum(torch.pow(t, 2.0)), 0.5) for t in tensors
    ]
    # Compute global norm from all single tensors' L2 norms.
    return torch.pow(sum(torch.pow(l2, 2.0) for l2 in single_l2s), 0.5)


def huber_loss(x, delta=1.0):
    """Reference: https://en.wikipedia.org/wiki/Huber_loss"""
    return torch.where(
        torch.abs(x) < delta,
        torch.pow(x, 2.0) * 0.5, delta * (torch.abs(x) - 0.5 * delta))


def l2_loss(x):
    """Computes half the L2 norm of a tensor without the sqrt.

    output = sum(x ** 2) / 2
    """
    return torch.sum(torch.pow(x, 2.0)) / 2.0


def minimize_and_clip(optimizer, clip_val=10):
    """Clips gradients found in `optimizer.param_groups` to given value.

    Ensures the norm of the gradients for each variable is clipped to
    `clip_val`
    """
    for param_group in optimizer.param_groups:
        for p in param_group["params"]:
            if p.grad is not None:
                torch.nn.utils.clip_grad_norm_(p.grad, clip_val)


def reduce_mean_ignore_inf(x, axis):
    """Same as torch.mean() but ignores -inf values."""
    mask = torch.ne(x, float("-inf"))
    x_zeroed = torch.where(mask, x, torch.zeros_like(x))
    return torch.sum(x_zeroed, axis) / torch.sum(mask.float(), axis)


def sequence_mask(lengths, maxlen=None, dtype=None):
    """Offers same behavior as tf.sequence_mask for torch.

    Thanks to Dimitris Papatheodorou
    (https://discuss.pytorch.org/t/pytorch-equivalent-for-tf-sequence-mask/
    39036).
    """
    if maxlen is None:
        maxlen = int(lengths.max())

    mask = ~(torch.ones((len(lengths), maxlen)).to(
        lengths.device).cumsum(dim=1).t() > lengths).t()
    mask.type(dtype or torch.bool)

    return mask


def softmax_cross_entropy_with_logits(x):
    """Same behavior as tf.nn.softmax_cross_entropy_with_logits.

    Args:
        x (TensorType):

    Returns:

    """
    pass

def convert_to_non_torch_type(stats):
    """Converts values in `stats` to non-Tensor numpy or python types.

    Args:
        stats (any): Any (possibly nested) struct, the values in which will be
            converted and returned as a new struct with all torch tensors
            being converted to numpy types.

    Returns:
        Any: A new struct with the same structure as `stats`, but with all
            values converted to non-torch Tensor types.
    """

    # The mapping function used to numpyize torch Tensors.
    def mapping(item):
        if isinstance(item, torch.Tensor):
            return item.cpu().item() if len(item.size()) == 0 else \
                item.cpu().detach().numpy()
        else:
            return item

    return tree.map_structure(mapping, stats)


def convert_to_torch_tensor(x, device=None):
    """Converts any struct to torch.Tensors.

    x (any): Any (possibly nested) struct, the values in which will be
        converted and returned as a new struct with all leaves converted
        to torch tensors.

    Returns:
        Any: A new struct with the same structure as `stats`, but with all
            values converted to torch Tensor types.
    """

    def mapping(item):
        # Already torch tensor -> make sure it's on right device.
        if torch.is_tensor(item):
            return item if device is None else item.to(device)
        # Special handling of "Repeated" values.
        elif isinstance(item, RepeatedValues):
            return RepeatedValues(
                tree.map_structure(mapping, item.values),
                item.lengths, item.max_len)
        tensor = torch.from_numpy(np.asarray(item))
        # Floatify all float64 tensors.
        if tensor.dtype == torch.double:
            tensor = tensor.float()
        return tensor if device is None else tensor.to(device)

<<<<<<< HEAD
    return tree.map_structure(mapping, stats)
=======
    return tree.map_structure(mapping, x)


def atanh(x):
    return 0.5 * torch.log((1 + x) / (1 - x))
>>>>>>> 4accc169
<|MERGE_RESOLUTION|>--- conflicted
+++ resolved
@@ -152,12 +152,4 @@
             tensor = tensor.float()
         return tensor if device is None else tensor.to(device)
 
-<<<<<<< HEAD
-    return tree.map_structure(mapping, stats)
-=======
-    return tree.map_structure(mapping, x)
-
-
-def atanh(x):
-    return 0.5 * torch.log((1 + x) / (1 - x))
->>>>>>> 4accc169
+    return tree.map_structure(mapping, x)