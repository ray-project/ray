import numpy as np
import tree  # pip install dm_tree
from typing import List, Optional

from ray.rllib.utils.deprecation import DEPRECATED_VALUE, deprecation_warning
from ray.rllib.utils.framework import try_import_tf, try_import_torch
from ray.rllib.utils.typing import TensorType, TensorStructType, Union

tf1, tf, tfv = try_import_tf()
torch, _ = try_import_torch()

SMALL_NUMBER = 1e-6
# Some large int number. May be increased here, if needed.
LARGE_INTEGER = 100000000
# Min and Max outputs (clipped) from an NN-output layer interpreted as the
# log(x) of some x (e.g. a stddev of a normal
# distribution).
MIN_LOG_NN_OUTPUT = -5
MAX_LOG_NN_OUTPUT = 2


def aligned_array(size: int, dtype, align: int = 64) -> np.ndarray:
    """Returns an array of a given size that is 64-byte aligned.

    The returned array can be efficiently copied into GPU memory by TensorFlow.

    Args:
        size: The size (total number of items) of the array. For example,
            array([[0.0, 1.0], [2.0, 3.0]]) would have size=4.
        dtype: The numpy dtype of the array.
        align: The alignment to use.

    Returns:
        A np.ndarray with the given specifications.
    """
    n = size * dtype.itemsize
    empty = np.empty(n + (align - 1), dtype=np.uint8)
    data_align = empty.ctypes.data % align
    offset = 0 if data_align == 0 else (align - data_align)
    if n == 0:
        # stop np from optimising out empty slice reference
        output = empty[offset:offset + 1][0:0].view(dtype)
    else:
        output = empty[offset:offset + n].view(dtype)

    assert len(output) == size, len(output)
    assert output.ctypes.data % align == 0, output.ctypes.data
    return output

<<<<<<< HEAD
def softmax(x, axis=-1, epsilon=None):
    """
    Returns the softmax values for x as:
    S(xi) = e^xi / SUMj(e^xj), where j goes over all elements in x.

    Args:
        x (np.ndarray): The input to the softmax function.
        axis (int): The axis along which to softmax.
        epsilon: Optional epsilon as a minimum value. If None, use
            `SMALL_NUMBER`.

    Returns:
        np.ndarray: The softmax over x.
    """
    epsilon = epsilon or SMALL_NUMBER
    # x_exp = np.maximum(np.exp(x), SMALL_NUMBER)
    x_exp = np.exp(x)
    # return x_exp /
    #   np.maximum(np.sum(x_exp, axis, keepdims=True), SMALL_NUMBER)
    return np.maximum(x_exp / np.sum(x_exp, axis, keepdims=True), epsilon)
=======

def concat_aligned(items: List[np.ndarray],
                   time_major: Optional[bool] = None) -> np.ndarray:
    """Concatenate arrays, ensuring the output is 64-byte aligned.
>>>>>>> 4cb23d1c

    We only align float arrays; other arrays are concatenated as normal.

    This should be used instead of np.concatenate() to improve performance
    when the output array is likely to be fed into TensorFlow.

    Args:
        items: The list of items to concatenate and align.
        time_major: Whether the data in items is time-major, in which
            case, we will concatenate along axis=1.

    Returns:
        The concat'd and aligned array.
    """

    if len(items) == 0:
        return []
    elif len(items) == 1:
        # we assume the input is aligned. In any case, it doesn't help
        # performance to force align it since that incurs a needless copy.
        return items[0]
    elif (isinstance(items[0], np.ndarray)
          and items[0].dtype in [np.float32, np.float64, np.uint8]):
        dtype = items[0].dtype
        flat = aligned_array(sum(s.size for s in items), dtype)
        if time_major is not None:
            if time_major is True:
                batch_dim = sum(s.shape[1] for s in items)
                new_shape = (
                    items[0].shape[0],
                    batch_dim,
                ) + items[0].shape[2:]
            else:
                batch_dim = sum(s.shape[0] for s in items)
                new_shape = (
                    batch_dim,
                    items[0].shape[1],
                ) + items[0].shape[2:]
        else:
            batch_dim = sum(s.shape[0] for s in items)
            new_shape = (batch_dim, ) + items[0].shape[1:]
        output = flat.reshape(new_shape)
        assert output.ctypes.data % 64 == 0, output.ctypes.data
        np.concatenate(items, out=output, axis=1 if time_major else 0)
        return output
    else:
        return np.concatenate(items, axis=1 if time_major else 0)


def convert_to_numpy(x: TensorStructType,
                     reduce_type: bool = True,
                     reduce_floats=DEPRECATED_VALUE):
    """Converts values in `stats` to non-Tensor numpy or python types.

    Args:
        x: Any (possibly nested) struct, the values in which will be
            converted and returned as a new struct with all torch/tf tensors
            being converted to numpy types.
        reduce_type: Whether to automatically reduce all float64 and int64 data
            into float32 and int32 data, respectively.

    Returns:
        A new struct with the same structure as `x`, but with all
        values converted to numpy arrays (on CPU).
    """

    if reduce_floats != DEPRECATED_VALUE:
        deprecation_warning(
            old="reduce_floats", new="reduce_types", error=False)
        reduce_type = reduce_floats

    # The mapping function used to numpyize torch/tf Tensors (and move them
    # to the CPU beforehand).
    def mapping(item):
        if torch and isinstance(item, torch.Tensor):
            ret = item.cpu().item() if len(item.size()) == 0 else \
                item.detach().cpu().numpy()
        elif tf and isinstance(item, (tf.Tensor, tf.Variable)) and \
                hasattr(item, "numpy"):
            assert tf.executing_eagerly()
            ret = item.numpy()
        else:
            ret = item
        if reduce_type and isinstance(ret, np.ndarray):
            if np.issubdtype(ret.dtype, np.floating):
                ret = ret.astype(np.float32)
            elif np.issubdtype(ret.dtype, int):
                ret = ret.astype(np.int32)
            return ret
        return ret

    return tree.map_structure(mapping, x)


def fc(x: np.ndarray,
       weights: np.ndarray,
       biases: Optional[np.ndarray] = None,
       framework: Optional[str] = None) -> np.ndarray:
    """Calculates FC (dense) layer outputs given weights/biases and input.

    Args:
        x: The input to the dense layer.
        weights: The weights matrix.
        biases: The biases vector. All 0s if None.
        framework: An optional framework hint (to figure out,
            e.g. whether to transpose torch weight matrices).

    Returns:
        The dense layer's output.
    """

    def map_(data, transpose=False):
        if torch:
            if isinstance(data, torch.Tensor):
                data = data.cpu().detach().numpy()
        if tf and tf.executing_eagerly():
            if isinstance(data, tf.Variable):
                data = data.numpy()
        if transpose:
            data = np.transpose(data)
        return data

    x = map_(x)
    # Torch stores matrices in transpose (faster for backprop).
    transpose = (framework == "torch" and (x.shape[1] != weights.shape[0]
                                           and x.shape[1] == weights.shape[1]))
    weights = map_(weights, transpose=transpose)
    biases = map_(biases)

    return np.matmul(x, weights) + (0.0 if biases is None else biases)


def huber_loss(x: np.ndarray, delta: float = 1.0) -> np.ndarray:
    """Reference: https://en.wikipedia.org/wiki/Huber_loss."""
    return np.where(
        np.abs(x) < delta,
        np.power(x, 2.0) * 0.5, delta * (np.abs(x) - 0.5 * delta))


def l2_loss(x: np.ndarray) -> np.ndarray:
    """Computes half the L2 norm of a tensor (w/o the sqrt): sum(x**2) / 2.

    Args:
        x: The input tensor.

    Returns:
        The l2-loss output according to the above formula given `x`.
    """
    return np.sum(np.square(x)) / 2.0


def lstm(x,
         weights: np.ndarray,
         biases: Optional[np.ndarray] = None,
         initial_internal_states: Optional[np.ndarray] = None,
         time_major: bool = False,
         forget_bias: float = 1.0):
    """Calculates LSTM layer output given weights/biases, states, and input.

    Args:
        x: The inputs to the LSTM layer including time-rank
            (0th if time-major, else 1st) and the batch-rank
            (1st if time-major, else 0th).
        weights: The weights matrix.
        biases: The biases vector. All 0s if None.
        initial_internal_states: The initial internal
            states to pass into the layer. All 0s if None.
        time_major: Whether to use time-major or not. Default: False.
        forget_bias: Gets added to first sigmoid (forget gate) output.
            Default: 1.0.

    Returns:
        Tuple consisting of 1) The LSTM layer's output and
        2) Tuple: Last (c-state, h-state).
    """
    sequence_length = x.shape[0 if time_major else 1]
    batch_size = x.shape[1 if time_major else 0]
    units = weights.shape[1] // 4  # 4 internal layers (3x sigmoid, 1x tanh)

    if initial_internal_states is None:
        c_states = np.zeros(shape=(batch_size, units))
        h_states = np.zeros(shape=(batch_size, units))
    else:
        c_states = initial_internal_states[0]
        h_states = initial_internal_states[1]

    # Create a placeholder for all n-time step outputs.
    if time_major:
        unrolled_outputs = np.zeros(shape=(sequence_length, batch_size, units))
    else:
        unrolled_outputs = np.zeros(shape=(batch_size, sequence_length, units))

    # Push the batch 4 times through the LSTM cell and capture the outputs plus
    # the final h- and c-states.
    for t in range(sequence_length):
        input_matrix = x[t, :, :] if time_major else x[:, t, :]
        input_matrix = np.concatenate((input_matrix, h_states), axis=1)
        input_matmul_matrix = np.matmul(input_matrix, weights) + biases
        # Forget gate (3rd slot in tf output matrix). Add static forget bias.
        sigmoid_1 = sigmoid(input_matmul_matrix[:, units * 2:units * 3] +
                            forget_bias)
        c_states = np.multiply(c_states, sigmoid_1)
        # Add gate (1st and 2nd slots in tf output matrix).
        sigmoid_2 = sigmoid(input_matmul_matrix[:, 0:units])
        tanh_3 = np.tanh(input_matmul_matrix[:, units:units * 2])
        c_states = np.add(c_states, np.multiply(sigmoid_2, tanh_3))
        # Output gate (last slot in tf output matrix).
        sigmoid_4 = sigmoid(input_matmul_matrix[:, units * 3:units * 4])
        h_states = np.multiply(sigmoid_4, np.tanh(c_states))

        # Store this output time-slice.
        if time_major:
            unrolled_outputs[t, :, :] = h_states
        else:
            unrolled_outputs[:, t, :] = h_states

    return unrolled_outputs, (c_states, h_states)


def one_hot(x: Union[TensorType, int],
            depth: int = 0,
            on_value: int = 1.0,
            off_value: float = 0.0) -> np.ndarray:
    """One-hot utility function for numpy.

    Thanks to qianyizhang:
    https://gist.github.com/qianyizhang/07ee1c15cad08afb03f5de69349efc30.

    Args:
        x: The input to be one-hot encoded.
        depth: The max. number to be one-hot encoded (size of last rank).
        on_value: The value to use for on. Default: 1.0.
        off_value: The value to use for off. Default: 0.0.

    Returns:
        The one-hot encoded equivalent of the input array.
    """

    # Handle simple ints properly.
    if isinstance(x, int):
        x = np.array(x, dtype=np.int32)
    # Handle torch arrays properly.
    elif torch and isinstance(x, torch.Tensor):
        x = x.numpy()

    # Handle bool arrays correctly.
    if x.dtype == np.bool_:
        x = x.astype(np.int)
        depth = 2

    # If depth is not given, try to infer it from the values in the array.
    if depth == 0:
        depth = np.max(x) + 1
    assert np.max(x) < depth, \
        "ERROR: The max. index of `x` ({}) is larger than depth ({})!".\
        format(np.max(x), depth)
    shape = x.shape

    # Python 2.7 compatibility, (*shape, depth) is not allowed.
    shape_list = list(shape[:])
    shape_list.append(depth)
    out = np.ones(shape_list) * off_value
    indices = []
    for i in range(x.ndim):
        tiles = [1] * x.ndim
        s = [1] * x.ndim
        s[i] = -1
        r = np.arange(shape[i]).reshape(s)
        if i > 0:
            tiles[i - 1] = shape[i - 1]
            r = np.tile(r, tiles)
        indices.append(r)
    indices.append(x)
    out[tuple(indices)] = on_value
    return out


def relu(x: np.ndarray, alpha: float = 0.0) -> np.ndarray:
    """Implementation of the leaky ReLU function.

    y = x * alpha if x < 0 else x

    Args:
        x: The input values.
        alpha: A scaling ("leak") factor to use for negative x.

    Returns:
        The leaky ReLU output for x.
    """
    return np.maximum(x, x * alpha, x)


def sigmoid(x: np.ndarray, derivative: bool = False) -> np.ndarray:
    """
    Returns the sigmoid function applied to x.
    Alternatively, can return the derivative or the sigmoid function.

    Args:
        x: The input to the sigmoid function.
        derivative: Whether to return the derivative or not.
            Default: False.

    Returns:
        The sigmoid function (or its derivative) applied to x.
    """
    if derivative:
        return x * (1 - x)
    else:
        return 1 / (1 + np.exp(-x))


def softmax(x: np.ndarray, axis: int = -1) -> np.ndarray:
    """Returns the softmax values for x.

    The exact formula used is:
    S(xi) = e^xi / SUMj(e^xj), where j goes over all elements in x.

    Args:
        x: The input to the softmax function.
        axis: The axis along which to softmax.

    Returns:
        The softmax over x.
    """
    # x_exp = np.maximum(np.exp(x), SMALL_NUMBER)
    x_exp = np.exp(x)
    # return x_exp /
    #   np.maximum(np.sum(x_exp, axis, keepdims=True), SMALL_NUMBER)
    return np.maximum(x_exp / np.sum(x_exp, axis, keepdims=True), SMALL_NUMBER)<|MERGE_RESOLUTION|>--- conflicted
+++ resolved
@@ -47,33 +47,10 @@
     assert output.ctypes.data % align == 0, output.ctypes.data
     return output
 
-<<<<<<< HEAD
-def softmax(x, axis=-1, epsilon=None):
-    """
-    Returns the softmax values for x as:
-    S(xi) = e^xi / SUMj(e^xj), where j goes over all elements in x.
-
-    Args:
-        x (np.ndarray): The input to the softmax function.
-        axis (int): The axis along which to softmax.
-        epsilon: Optional epsilon as a minimum value. If None, use
-            `SMALL_NUMBER`.
-
-    Returns:
-        np.ndarray: The softmax over x.
-    """
-    epsilon = epsilon or SMALL_NUMBER
-    # x_exp = np.maximum(np.exp(x), SMALL_NUMBER)
-    x_exp = np.exp(x)
-    # return x_exp /
-    #   np.maximum(np.sum(x_exp, axis, keepdims=True), SMALL_NUMBER)
-    return np.maximum(x_exp / np.sum(x_exp, axis, keepdims=True), epsilon)
-=======
 
 def concat_aligned(items: List[np.ndarray],
                    time_major: Optional[bool] = None) -> np.ndarray:
     """Concatenate arrays, ensuring the output is 64-byte aligned.
->>>>>>> 4cb23d1c
 
     We only align float arrays; other arrays are concatenated as normal.
 
@@ -385,7 +362,8 @@
         return 1 / (1 + np.exp(-x))
 
 
-def softmax(x: np.ndarray, axis: int = -1) -> np.ndarray:
+def softmax(x: np.ndarray, axis: int = -1,
+            epsilon: Optional[float] = None) -> np.ndarray:
     """Returns the softmax values for x.
 
     The exact formula used is:
@@ -394,12 +372,15 @@
     Args:
         x: The input to the softmax function.
         axis: The axis along which to softmax.
+        epsilon: Optional epsilon as a minimum value. If None, use
+            `SMALL_NUMBER`.
 
     Returns:
         The softmax over x.
     """
+    epsilon = epsilon or SMALL_NUMBER
     # x_exp = np.maximum(np.exp(x), SMALL_NUMBER)
     x_exp = np.exp(x)
     # return x_exp /
     #   np.maximum(np.sum(x_exp, axis, keepdims=True), SMALL_NUMBER)
-    return np.maximum(x_exp / np.sum(x_exp, axis, keepdims=True), SMALL_NUMBER)+    return np.maximum(x_exp / np.sum(x_exp, axis, keepdims=True), epsilon)