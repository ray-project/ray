--- conflicted
+++ resolved
@@ -133,10 +133,7 @@
     Returns:
         The dense layer's output.
     """
-<<<<<<< HEAD
-=======
-
->>>>>>> a67edc40
+
     def map_(data, transpose=False):
         if torch:
             if isinstance(data, torch.Tensor):
