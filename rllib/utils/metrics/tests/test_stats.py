--- conflicted
+++ resolved
@@ -1,8 +1,6 @@
-import re
+import pytest
 import time
-
 import numpy as np
-<<<<<<< HEAD
 
 from ray.rllib.utils.metrics.stats import (
     ItemStats,
@@ -15,12 +13,8 @@
     PercentilesStats,
     ItemSeriesStats,
 )
-=======
-import pytest
-
-from ray.rllib.utils.metrics.metrics_logger import MetricsLogger
-from ray.rllib.utils.metrics.stats import Stats, merge_stats
->>>>>>> ee8d8903
+
+
 from ray.rllib.utils.test_utils import check
 
 
