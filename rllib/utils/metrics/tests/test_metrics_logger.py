--- conflicted
+++ resolved
@@ -3,11 +3,7 @@
 import time
 
 import numpy as np
-<<<<<<< HEAD
-=======
 import pytest
-import torch
->>>>>>> ee8d8903
 
 import ray
 from ray.rllib.utils.metrics.metrics_logger import MetricsLogger
