<<<<<<< HEAD
import numpy as np


class WindowStat:
    def __init__(self, name, n):
        self.name = name
        self.items = [None] * n
        self.idx = 0
        self.count = 0

    def push(self, obj):
        self.items[self.idx] = obj
        self.idx += 1
        self.count += 1
        self.idx %= len(self.items)

    def stats(self):
        if not self.count:
            _quantiles = []
        else:
            _quantiles = np.nanpercentile(
                self.items[: self.count], [0, 10, 50, 90, 100]
            ).tolist()
        return {
            self.name + "_count": int(self.count),
            self.name + "_mean": float(np.nanmean(self.items[: self.count])),
            self.name + "_std": float(np.nanstd(self.items[: self.count])),
            self.name + "_quantiles": _quantiles,
        }
=======
import numpy as np


class WindowStat:
    """Handles/stores incoming datastream and provides window-based statistics.

    Examples:
        >>> win_stats = WindowStat("level", 3)
        >>> win_stats.push(5.0)
        >>> win_stats.push(7.0)
        >>> win_stats.push(7.0)
        >>> win_stats.push(10.0)
        >>> # Expect 8.0 as the mean of the last 3 values: (7+7+10)/3=8.0
        >>> print(win_stats.mean())
        ... 8.0
    """

    def __init__(self, name: str, n: int):
        """Initializes a WindowStat instance.

        Args:
            name: The name of the stats to collect and return stats for.
            n: The window size. Statistics will be computed for the last n
                items received from the stream.
        """
        # The window-size.
        self.window_size = n
        # The name of the data (used for `self.stats()`).
        self.name = name
        # List of items to do calculations over (len=self.n).
        self.items = [None] * self.window_size
        # The current index to insert the next item into `self.items`.
        self.idx = 0
        # How many items have been added over the lifetime of this object.
        self.count = 0

    def push(self, obj) -> None:
        """Pushes a new value/object into the data buffer."""
        # Insert object at current index.
        self.items[self.idx] = obj
        # Increase insertion index by 1.
        self.idx += 1
        # Increase lifetime count by 1.
        self.count += 1
        # Fix index in case of rollover.
        self.idx %= len(self.items)

    def mean(self) -> float:
        """Returns the (NaN-)mean of the last `self.window_size` items."""
        return float(np.nanmean(self.items[: self.count]))

    def std(self) -> float:
        """Returns the (NaN)-stddev of the last `self.window_size` items."""
        return float(np.nanstd(self.items[: self.count]))

    def quantiles(self) -> np.ndarray:
        """Returns ndarray with 0, 10, 50, 90, and 100 percentiles."""
        if not self.count:
            return np.ndarray([], dtype=np.float32)
        else:
            return np.nanpercentile(
                self.items[: self.count], [0, 10, 50, 90, 100]
            ).tolist()

    def stats(self):
        return {
            self.name + "_count": int(self.count),
            self.name + "_mean": self.mean(),
            self.name + "_std": self.std(),
            self.name + "_quantiles": self.quantiles(),
        }
>>>>>>> 19672688
<|MERGE_RESOLUTION|>--- conflicted
+++ resolved
@@ -1,103 +1,71 @@
-<<<<<<< HEAD
-import numpy as np
-
-
-class WindowStat:
-    def __init__(self, name, n):
-        self.name = name
-        self.items = [None] * n
-        self.idx = 0
-        self.count = 0
-
-    def push(self, obj):
-        self.items[self.idx] = obj
-        self.idx += 1
-        self.count += 1
-        self.idx %= len(self.items)
-
-    def stats(self):
-        if not self.count:
-            _quantiles = []
-        else:
-            _quantiles = np.nanpercentile(
-                self.items[: self.count], [0, 10, 50, 90, 100]
-            ).tolist()
-        return {
-            self.name + "_count": int(self.count),
-            self.name + "_mean": float(np.nanmean(self.items[: self.count])),
-            self.name + "_std": float(np.nanstd(self.items[: self.count])),
-            self.name + "_quantiles": _quantiles,
-        }
-=======
-import numpy as np
-
-
-class WindowStat:
-    """Handles/stores incoming datastream and provides window-based statistics.
-
-    Examples:
-        >>> win_stats = WindowStat("level", 3)
-        >>> win_stats.push(5.0)
-        >>> win_stats.push(7.0)
-        >>> win_stats.push(7.0)
-        >>> win_stats.push(10.0)
-        >>> # Expect 8.0 as the mean of the last 3 values: (7+7+10)/3=8.0
-        >>> print(win_stats.mean())
-        ... 8.0
-    """
-
-    def __init__(self, name: str, n: int):
-        """Initializes a WindowStat instance.
-
-        Args:
-            name: The name of the stats to collect and return stats for.
-            n: The window size. Statistics will be computed for the last n
-                items received from the stream.
-        """
-        # The window-size.
-        self.window_size = n
-        # The name of the data (used for `self.stats()`).
-        self.name = name
-        # List of items to do calculations over (len=self.n).
-        self.items = [None] * self.window_size
-        # The current index to insert the next item into `self.items`.
-        self.idx = 0
-        # How many items have been added over the lifetime of this object.
-        self.count = 0
-
-    def push(self, obj) -> None:
-        """Pushes a new value/object into the data buffer."""
-        # Insert object at current index.
-        self.items[self.idx] = obj
-        # Increase insertion index by 1.
-        self.idx += 1
-        # Increase lifetime count by 1.
-        self.count += 1
-        # Fix index in case of rollover.
-        self.idx %= len(self.items)
-
-    def mean(self) -> float:
-        """Returns the (NaN-)mean of the last `self.window_size` items."""
-        return float(np.nanmean(self.items[: self.count]))
-
-    def std(self) -> float:
-        """Returns the (NaN)-stddev of the last `self.window_size` items."""
-        return float(np.nanstd(self.items[: self.count]))
-
-    def quantiles(self) -> np.ndarray:
-        """Returns ndarray with 0, 10, 50, 90, and 100 percentiles."""
-        if not self.count:
-            return np.ndarray([], dtype=np.float32)
-        else:
-            return np.nanpercentile(
-                self.items[: self.count], [0, 10, 50, 90, 100]
-            ).tolist()
-
-    def stats(self):
-        return {
-            self.name + "_count": int(self.count),
-            self.name + "_mean": self.mean(),
-            self.name + "_std": self.std(),
-            self.name + "_quantiles": self.quantiles(),
-        }
->>>>>>> 19672688
+import numpy as np
+
+
+class WindowStat:
+    """Handles/stores incoming datastream and provides window-based statistics.
+
+    Examples:
+        >>> win_stats = WindowStat("level", 3)
+        >>> win_stats.push(5.0)
+        >>> win_stats.push(7.0)
+        >>> win_stats.push(7.0)
+        >>> win_stats.push(10.0)
+        >>> # Expect 8.0 as the mean of the last 3 values: (7+7+10)/3=8.0
+        >>> print(win_stats.mean())
+        ... 8.0
+    """
+
+    def __init__(self, name: str, n: int):
+        """Initializes a WindowStat instance.
+
+        Args:
+            name: The name of the stats to collect and return stats for.
+            n: The window size. Statistics will be computed for the last n
+                items received from the stream.
+        """
+        # The window-size.
+        self.window_size = n
+        # The name of the data (used for `self.stats()`).
+        self.name = name
+        # List of items to do calculations over (len=self.n).
+        self.items = [None] * self.window_size
+        # The current index to insert the next item into `self.items`.
+        self.idx = 0
+        # How many items have been added over the lifetime of this object.
+        self.count = 0
+
+    def push(self, obj) -> None:
+        """Pushes a new value/object into the data buffer."""
+        # Insert object at current index.
+        self.items[self.idx] = obj
+        # Increase insertion index by 1.
+        self.idx += 1
+        # Increase lifetime count by 1.
+        self.count += 1
+        # Fix index in case of rollover.
+        self.idx %= len(self.items)
+
+    def mean(self) -> float:
+        """Returns the (NaN-)mean of the last `self.window_size` items."""
+        return float(np.nanmean(self.items[: self.count]))
+
+    def std(self) -> float:
+        """Returns the (NaN)-stddev of the last `self.window_size` items."""
+        return float(np.nanstd(self.items[: self.count]))
+
+    def quantiles(self) -> np.ndarray:
+        """Returns ndarray with 0, 10, 50, 90, and 100 percentiles."""
+        if not self.count:
+            return np.ndarray([], dtype=np.float32)
+        else:
+            return np.nanpercentile(
+                self.items[: self.count], [0, 10, 50, 90, 100]
+            ).tolist()
+
+    def stats(self):
+        return {
+            self.name + "_count": int(self.count),
+            self.name + "_mean": self.mean(),
+            self.name + "_std": self.std(),
+            self.name + "_quantiles": self.quantiles(),
+        }