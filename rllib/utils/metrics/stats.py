--- conflicted
+++ resolved
@@ -449,48 +449,6 @@
         assert all(self._window == o._window for o in others)
         assert all(self._ema_coeff == o._ema_coeff for o in others)
 
-<<<<<<< HEAD
-        # Extend `self`'s values by all `others`' values.
-        for o in others:
-            self.values.extend(o.values)
-
-        # Reduce over the entire values (no matter the window size!) first.
-        store_win = self._window
-        self._window = None
-        reduced_value, new_values = self._reduced_values()
-        self._window = store_win
-        # x-fold the reduced_value over the actual window size and use the resulting
-        # list as new `self.values`. For EMA (window=None), repeat once.
-        if self._reduce_method == "mean":
-            self.values = [reduced_value] * (
-                self._window if self._window is not None else 1
-            )
-        else:
-            self.values = new_values
-
-    def numpy(self, value: Any = None) -> "Stats":
-        """Converts all of self's internal values to numpy (if a tensor).
-
-        Args:
-            value: An optional non-tensor value to set the internal values list to.
-
-        Returns:
-            `self`.
-        """
-        # No actual (non-tensor) value provided -> Try converting all internal values to
-        # numpy. This will NOT succeed if any tensor in the internal values list is
-        # a in-graph/non-eager tensor (w/o numpy attribute).
-        if value is None:
-            self.values = convert_to_numpy(self.values)
-        # No reduce method
-        elif self._reduce_method is None:
-            assert isinstance(value, list) and len(self.values) >= len(value)
-            self.values = convert_to_numpy(value)
-        else:
-            assert len(self.values) > 0
-            self.values = [convert_to_numpy(value)]
-        return self
-=======
         win = self._window or float("inf")
 
         # Take turns stepping through `self` and `*others` values, thereby moving
@@ -538,7 +496,6 @@
         else:
             assert len(self.values) > 0
             self.values = [numpy_values]
->>>>>>> 4adb78b2
 
     def __len__(self) -> int:
         """Returns the length of the internal values list."""
@@ -646,23 +603,15 @@
         # No reduction method. Return list as-is OR reduce list to len=window.
         if self._reduce_method is None:
             return values, values
-
         # Special case: Internal values list is empty -> return NaN.
-<<<<<<< HEAD
-        elif len(self.values) == 0:
+        elif len(values) == 0:
             if self._reduce_method in ["min", "max", "mean"]:
                 return float("nan"), []
             else:
                 return 0, []
-        # Do EMA (always a "mean" reduction).
+
+        # Do EMA (always a "mean" reduction; possibly using a window).
         elif self._ema_coeff is not None:
-=======
-        elif len(values) == 0:
-            return float("nan"), []
-
-        # Do EMA (always a "mean" reduction; possibly using a window).
-        if self._ema_coeff is not None:
->>>>>>> 4adb78b2
             # Perform EMA reduction over all values in internal values list.
             mean_value = values[0]
             for v in values[1:]:
