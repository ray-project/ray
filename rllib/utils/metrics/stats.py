--- conflicted
+++ resolved
@@ -114,13 +114,9 @@
                 "`ema_coeff` arg only allowed (not None) when `reduce=mean`!"
             )
 
-<<<<<<< HEAD
-        # If `window` is explicitly set to inf, `clear_on_reduce` must be True.
-=======
         self._inf_window = window in [None, float("inf")]
 
         # If `window` is set to inf, `clear_on_reduce` must be True.
->>>>>>> caf3680b
         # Otherwise, we risk a memory leak.
         if self._inf_window and not clear_on_reduce and reduce is None:
             raise ValueError(
@@ -473,13 +469,7 @@
             elif self._reduce_method in [None, "sum"]:
                 new_values.extend([self._reduced_values(values=tmp_values)[0]])
             else:
-                new_values.extend(
-<<<<<<< HEAD
-                    [self._reduced_values(values=tmp_values)[0]] * n_values
-=======
-                    self._reduced_values(values=tmp_values)[0] * len(tmp_values)
->>>>>>> caf3680b
-                )
+                new_values.extend(self._reduced_values(values=tmp_values)[0] * n_values)
 
             tmp_values.clear()
             if len(new_values) >= win:
