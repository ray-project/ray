from collections import defaultdict, deque
import time
import copy
import math
import threading
import heapq
from typing import Any, Dict, List, Union, Optional, Tuple

import numpy as np

from ray.rllib.utils import force_list
from ray.rllib.utils.framework import try_import_tf, try_import_torch
from ray.rllib.utils.numpy import convert_to_numpy
from ray.util.annotations import DeveloperAPI

_, tf, _ = try_import_tf()
torch, _ = try_import_torch()


@DeveloperAPI
def compute_percentiles(sorted_list, percentiles):
    """Compute percentiles from an already sorted list.

    Note that this will not raise an error if the list is not sorted to avoid overhead.

    Args:
        sorted_list: A list of numbers sorted in ascending order
        percentiles: A list of percentile values (0-100)

    Returns:
        A dictionary mapping percentile values to their corresponding data values
    """
    n = len(sorted_list)

    if n == 0:
        return {p: None for p in percentiles}

    results = {}

    for p in percentiles:
        index = (p / 100) * (n - 1)

        if index.is_integer():
            results[p] = sorted_list[int(index)]
        else:
            lower_index = int(index)
            upper_index = lower_index + 1
            weight = index - lower_index
            results[p] = (
                sorted_list[lower_index] * (1 - weight)
                + sorted_list[upper_index] * weight
            )

    return results


@DeveloperAPI
class Stats:
    """A container class holding a number of values and executing reductions over them.

    The individual values in a Stats object may be of any type, for example python int
    or float, numpy arrays, or more complex structured (tuple, dict) and are stored in
    a list under `self.values`. This class is not meant to be interfaced with directly
    from application code. Instead, use `MetricsLogger` to log and manipulate Stats.

    Stats can be used to store metrics of the same type over time, for example a loss
    or a learning rate, and to reduce all stored values applying a certain reduction
    mechanism (for example "mean" or "sum").

    Available reduction mechanisms are:
    - "mean" using EMA with a configurable EMA coefficient.
    - "mean" using a sliding window (over the last n stored values).
    - "max/min" with an optional sliding window (over the last n stored values).
    - "sum" with an optional sliding window (over the last n stored values).
    - None: Simply store all logged values to an ever-growing list.

    Through the `reduce()` API, one of the above-mentioned reduction mechanisms will
    be executed on `self.values`.
    """

    def __init__(
        self,
        init_values: Optional[Any] = None,
        reduce: Optional[str] = "mean",
        percentiles: Union[List[int], bool] = False,
        reduce_per_index_on_aggregate: bool = False,
        window: Optional[Union[int, float]] = None,
        ema_coeff: Optional[float] = None,
        clear_on_reduce: bool = False,
        throughput: Union[bool, float] = False,
        throughput_ema_coeff: Optional[float] = None,
    ):
        """Initializes a Stats instance.

        Args:
            init_values: Optional initial values to be placed into `self.values`. If None,
                `self.values` will start empty. If percentiles is True, values must be ordered
                if provided.
            reduce: The name of the reduce method to be used. Allowed are "mean", "min",
                "max", and "sum". Use None to apply no reduction method (leave
                `self.values` as-is when reducing, except for shortening it to
                `window`). Note that if both `reduce` and `window` are None, the user of
                this Stats object needs to apply some caution over the values list not
                growing infinitely.
            percentiles: If reduce is `None`, we can compute the percentiles of the
                values list given by `percentiles`. Defaults to [0, 50, 75, 90, 95,
                99, 100] if set to True. When using percentiles, a window must be provided.
                This window should be chosen carfully. RLlib computes exact percentiles and
                the computational complexity is O(m*n*log(n/m)) where n is the window size
                and m is the number of parallel metrics loggers invovled (for example,
                m EnvRunners). To be safe, choose a window < 1M and less than 1000 Stats
                objects to aggregate. See #52963 for more details.
            window: An optional window size to reduce over.
                If `window` is not None, then the reduction operation is only applied to
                the most recent `windows` items, and - after reduction - the values list
                is shortened to hold at most `window` items (the most recent ones).
                Must be None if `ema_coeff` is not None.
                If `window` is None (and `ema_coeff` is None), reduction must not be
                "mean".
            reduce_per_index_on_aggregate: If True, when merging Stats objects, we reduce
                incoming values per index such that the new value at index `n` will be
                the reduced value of all incoming values at index `n`.
                If False, when reducing `n` Stats, the first `n` merged values will be
                the reduced value of all incoming values at index `0`, the next `n` merged
                values will be the reduced values of all incoming values at index `1`, etc.
            ema_coeff: An optional EMA coefficient to use if reduce is "mean"
                and no `window` is provided. Note that if both `window` and `ema_coeff`
                are provided, an error is thrown. Also, if `ema_coeff` is provided,
                `reduce` must be "mean".
                The reduction formula for EMA performed by Stats is:
                EMA(t1) = (1.0 - ema_coeff) * EMA(t0) + ema_coeff * new_value
            clear_on_reduce: If True, the Stats object will reset its entire values list
                to an empty one after `self.reduce()` is called. However, it will then
                return from the `self.reduce()` call a new Stats object with the
                properly reduced (not completely emptied) new values. Setting this
                to True is useful for cases, in which the internal values list would
                otherwise grow indefinitely, for example if reduce is None and there
                is no `window` provided.
            throughput: If True, track a throughput estimate together with this
                Stats. This is only supported for `reduce=sum` and
                `clear_on_reduce=False` metrics (aka. "lifetime counts"). The `Stats`
                then keeps track of the time passed between two consecutive calls to
                `reduce()` and update its throughput estimate. The current throughput
                estimate can be obtained through:
                `throughput_per_sec = Stats.peek(throughput=True)`.
                If a float, track throughput and also set current throughput estimate
                to the given value.
            throughput_ema_coeff: An optional EMA coefficient to use for throughput tracking.
                Only used if throughput=True.
        """
        # Thus far, we only support mean, max, min, and sum.
        if reduce not in [None, "mean", "min", "max", "sum", "percentiles"]:
            raise ValueError(
                "`reduce` must be one of `mean|min|max|sum|percentiles` or None!"
            )

        # One or both window and ema_coeff must be None.
        if window is not None and ema_coeff is not None:
            raise ValueError("Only one of `window` or `ema_coeff` can be specified!")
        # If `ema_coeff` is provided, `reduce` must be "mean".
        if ema_coeff is not None and reduce != "mean":
            raise ValueError(
                "`ema_coeff` arg only allowed (not None) when `reduce=mean`!"
            )

        if percentiles is not False:
            if reduce is not None:
                raise ValueError(
                    "`reduce` must be `None` when `percentiles` is not `False`!"
                )
            if window in (None, float("inf")):
                raise ValueError(
                    "A window must be specified when reduce is 'percentiles'!"
                )
            if reduce_per_index_on_aggregate is not False:
                print(reduce_per_index_on_aggregate)
                raise ValueError(
                    "`reduce_per_index_on_aggregate` must be `False` when `percentiles` is not `False`!"
                )

            if percentiles is True:
                percentiles = [0, 50, 75, 90, 95, 99, 100]
            else:
                if type(percentiles) not in (bool, list):
                    raise ValueError("`percentiles` must be a list or bool!")
                if isinstance(percentiles, list):
                    if not all(isinstance(p, (int, float)) for p in percentiles):
                        raise ValueError(
                            "`percentiles` must contain only ints or floats!"
                        )
                    if not all(0 <= p <= 100 for p in percentiles):
                        raise ValueError(
                            "`percentiles` must contain only values between 0 and 100!"
                        )

        self._percentiles = percentiles

        # If `window` is explicitly set to inf, `clear_on_reduce` must be True.
        self._inf_window = window in [None, float("inf")]

        # If `window` is set to inf, `clear_on_reduce` must be True.
        # Otherwise, we risk a memory leak.
        if self._inf_window and not clear_on_reduce and reduce is None:
            raise ValueError(
                "When using an infinite window without reduction, `clear_on_reduce` must "
                "be set to True!"
            )

        # If reduce=mean AND window=ema_coeff=None, we use EMA by default with a coeff
        # of 0.01 (we do NOT support infinite window sizes for mean as that would mean
        # to keep data in the cache forever).
        if reduce == "mean" and self._inf_window and ema_coeff is None:
            ema_coeff = 0.01

        self._reduce_method = reduce
        self._window = window
        self._ema_coeff = ema_coeff

        if (
            self._reduce_method not in ["mean", "sum", "min", "max"]
            and reduce_per_index_on_aggregate
        ):
            raise ValueError(
                "reduce_per_index_on_aggregate is only supported for mean, sum, min, and max reduction!"
            )

        self._reduce_per_index_on_aggregate = reduce_per_index_on_aggregate

        # Timing functionality (keep start times per thread).
        self._start_times = defaultdict(lambda: None)

        # Simply store ths flag for the user of this class.
        self._clear_on_reduce = clear_on_reduce

        self._has_returned_zero = False

        # On each `.reduce()` call, we store the result of this call in
        # reduce_history[0] and the previous `reduce()` result in reduce_history[1].
        self._reduce_history: deque[List[Any]] = deque(
            [[np.nan], [np.nan], [np.nan]], maxlen=3
        )

        self._throughput_ema_coeff = throughput_ema_coeff
        self._throughput_stats = None
        if throughput is not False:
            self._throughput_stats = Stats(
                # We have to check for bool here because in Python, bool is a subclass
                # of int.
                init_values=[throughput]
                if (
                    isinstance(throughput, (int, float))
                    and not isinstance(throughput, bool)
                )
                else None,
                reduce="mean",
                ema_coeff=throughput_ema_coeff,
                window=None,
                clear_on_reduce=False,
                throughput=False,
                throughput_ema_coeff=None,
            )
            if init_values is not None:
                self._last_throughput_measure_time = time.perf_counter()
            else:
                self._last_throughput_measure_time = (
                    -1
                )  # Track last push time for throughput calculation

        # The actual, underlying data in this Stats object.
        self.values: Union[List, deque.Deque] = None
        self._set_values(force_list(init_values))

        self._is_tensor = False

        # Track if new values were pushed since last reduce
        if init_values is not None:
            self._has_new_values = True
        else:
            self._has_new_values = False

    def check_value(self, value: Any) -> None:
        # If we have a reduce method, value should always be a scalar
        # If we don't reduce, we can keep track of value as it is
        if self._reduce_method is not None:
            if isinstance(value, np.ndarray) and value.shape == ():
                return
            elif (torch and torch.is_tensor(value)) or (tf and tf.is_tensor(value)):
                self._is_tensor = True
                if tuple(value.shape) == ():
                    return
            elif type(value) not in (list, tuple, deque):
                return
            raise ValueError(
                f"Value ({value}) is required to be a scalar when using a reduce "
                "method!"
            )

    def push(self, value: Any) -> None:
        """Pushes a value into this Stats object.

        Args:
            value: The value to be pushed. Can be of any type.
        """
        self.check_value(value)
        # If throughput tracking is enabled, calculate it based on time between pushes
        if self.has_throughput:
            self._recompute_throughput(value)
        # Handle different reduction methods
        if self._window is not None:
            # For windowed operations, append to values and trim if needed
            self.values.append(value)
            if len(self.values) > self._window:
                self.values.popleft()
        else:
            # For non-windowed operations, use _reduced_values
            if len(self.values) == 0:
                self._set_values([value])
            else:
                self.values.append(value)
                _, values = self._reduced_values()
                self._set_values(values)

        # Mark that we have new values
        self._has_new_values = True

    def __enter__(self) -> "Stats":
        """Called when entering a context (with which users can measure a time delta).

        Returns:
            This Stats instance (self), unless another thread has already entered (and
            not exited yet), in which case a copy of `self` is returned. This way, the
            second thread(s) cannot mess with the original Stat's (self) time-measuring.
            This also means that only the first thread to __enter__ actually logs into
            `self` and the following threads' measurements are discarded (logged into
            a non-referenced shim-Stats object, which will simply be garbage collected).
        """
        # In case another thread already is measuring this Stats (timing), simply ignore
        # the "enter request" and return a clone of `self`.
        thread_id = threading.get_ident()
        self._start_times[thread_id] = time.perf_counter()
        return self

    def __exit__(self, exc_type, exc_value, tb) -> None:
        """Called when exiting a context (with which users can measure a time delta)."""
        thread_id = threading.get_ident()
        assert self._start_times[thread_id] is not None
        time_delta_s = time.perf_counter() - self._start_times[thread_id]
        self.push(time_delta_s)

        del self._start_times[thread_id]

    def peek(self, compile: bool = True) -> Union[Any, List[Any]]:
        """Returns the result of reducing the internal values list.

        Note that this method does NOT alter the internal values list in this process.
        Thus, users can call this method to get an accurate look at the reduced value(s)
        given the current internal values list.

        Args:
            compile: If True, the result is compiled into a single value if possible.

        Returns:
            The result of reducing the internal values list.
        """
        if self._has_new_values or (not compile and not self._inf_window):
            reduced_value, reduced_values = self._reduced_values()
            if not compile and not self._inf_window:
                return reduced_values
            if compile and self._reduce_method:
                return reduced_value[0]
            if compile and self._percentiles is not False:
                return compute_percentiles(reduced_values, self._percentiles)
            return reduced_value
        else:
            return_value = self.get_reduce_history()[-1].copy()
            if compile:
                # We don't need to check for self._reduce_method or percentiles here
                # because we only store the reduced value if there is a reduce method.
                return_value = return_value[0]
            return return_value

    def get_reduce_history(self) -> List[Any]:
        """Returns the history of reduced values as a list.

        The history contains the most recent reduced values, with the most recent value
        at the end of the list. The length of the history is limited by the maxlen of
        the internal history deque.

        Returns:
            A list containing the history of reduced values.
        """
        # Turning the reduce history into a deque avoids mutating the original reduce
        # history's elements.
        return list(self._reduce_history)

    @property
    def throughput(self) -> float:
        """Returns the current throughput estimate per second.

        Raises:
            ValueError: If throughput tracking is not enabled for this Stats object.

        Returns:
            The current throughput estimate per second.
        """
        if not self.has_throughput:
            raise ValueError("Throughput tracking is not enabled for this Stats object")
        # We can always return the first value here because throughput is a single value
        return self._throughput_stats.peek()

    @property
    def has_throughput(self) -> bool:
        """Returns whether this Stats object tracks throughput.

        Returns:
            True if this Stats object has throughput tracking enabled, False otherwise.
        """
        return self._throughput_stats is not None

    def reduce(self, compile: bool = True) -> Union[Any, List[Any]]:
        """Reduces the internal values list according to the constructor settings.

        Thereby, the internal values list is changed (note that this is different from
        `peek()`, where the internal list is NOT changed). See the docstring of this
        class for details on the reduction logic applied to the values list, based on
        the constructor settings, such as `window`, `reduce`, etc..

        Args:
            compile: If True, the result is compiled into a single value if possible.
                If it is not possible, the result is a list of values.
                If False, the result is a list of one or more values.

        Returns:
            The reduced value (can be of any type, depending on the input values and
            reduction method).
        """
        len_before_reduce = len(self)
        if self._has_new_values:
            # Only calculate and update history if there were new values pushed since
            # last reduce
            reduced, reduced_internal_values_list = self._reduced_values()
            # `clear_on_reduce` -> Clear the values list.
            if self._clear_on_reduce:
                self._set_values([])
            else:
                self._set_values(reduced_internal_values_list)
        else:
            reduced_internal_values_list = None
            reduced = self.get_reduce_history()[-1]

        reduced = self._numpy_if_necessary(reduced)

        # Shift historic reduced valued by one in our reduce_history.
        if self._reduce_method is not None:
            # It only makes sense to extend the history if we are reducing to a single
            # value. We need to make a copy here because the new_values_list is a
            # reference to the internal values list
            self._reduce_history.append(force_list(reduced.copy()))
        else:
            # If there is a window and no reduce method, we don't want to use the reduce
            # history to return reduced values in other methods
            self._has_new_values = True

        if compile and self._reduce_method is not None:
            assert (
                len(reduced) == 1
            ), f"Reduced values list must contain exactly one value, found {reduced}"
            reduced = reduced[0]

        if not compile and not self._inf_window:
            if reduced_internal_values_list is None:
                _, reduced_internal_values_list = self._reduced_values()
            return_values = self._numpy_if_necessary(
                reduced_internal_values_list
            ).copy()
        elif compile and self._percentiles is not False:
            if reduced_internal_values_list is None:
                _, reduced_internal_values_list = self._reduced_values()
            return_values = compute_percentiles(
                reduced_internal_values_list, self._percentiles
            )
        else:
            return_values = reduced

        if compile:
            return return_values
        else:
            if len_before_reduce == 0:
                # return_values will be be 0 if we reduce a sum over zero elements
                # But we don't want to create such a zero out of nothing for our new
                # Stats object that we return here
                return Stats.similar_to(self)

            return Stats.similar_to(self, init_values=return_values)

    def merge_on_time_axis(self, other: "Stats") -> None:
        """Merges another Stats object's values into this one along the time axis.

        Args:
            other: The other Stats object to merge values from.
        """
        self.values.extend(other.values)

        # Mark that we have new values since we modified the values list
        self._has_new_values = True

    def merge_in_parallel(self, *others: "Stats") -> None:
        """Merges all internal values of `others` into `self`'s internal values list.

        Thereby, the newly incoming values of `others` are treated equally with respect
        to each other as well as with respect to the internal values of self.

        Use this method to merge other `Stats` objects, which resulted from some
        parallelly executed components, into this one. For example: n Learner workers
        all returning a loss value in the form of `{"total_loss": [some value]}`.

        The following examples demonstrate the parallel merging logic for different
        reduce- and window settings:

        Args:
            others: One or more other Stats objects that need to be parallely merged
                into `self, meaning with equal weighting as the existing values in
                `self`.
        """
        win = self._window or float("inf")

        # If any of the value lists have a length of 0 or if there is only one value and
        # it is nan, we skip
        stats_to_merge = [
            s
            for s in [self, *others]
            if not (
                len(s) == 0
                or (
                    len(s) == 1 and np.all(np.isnan(self._numpy_if_necessary(s.values)))
                )
            )
        ]

        # If there is only one stat to merge, and it is the same as self, return.
        if len(stats_to_merge) == 0:
            # If none of the stats have values, return.
            return
        elif len(stats_to_merge) == 1:
            if stats_to_merge[0] == self:
                # If no incoming stats have values, return.
                return
            else:
                # If there is only one stat with values, and it's incoming, copy its
                # values.
                self.values = stats_to_merge[0].values
                return

        # Take turns stepping through `self` and `*others` values, thereby moving
        # backwards from last index to beginning and will up the resulting values list.
        # Stop as soon as we reach the window size.
        new_values = []
        tmp_values = []

        if self._percentiles is not False:
            # Use heapq to sort values (assumes that the values are already sorted)
            # and then pick the correct percentiles
            lists_to_merge = [list(self.values), *[list(o.values) for o in others]]
            merged = list(heapq.merge(*lists_to_merge))
            self._set_values(merged)
        else:
            # Loop from index=-1 backward to index=start until our new_values list has
            # at least a len of `win`.
            for i in range(1, max(map(len, stats_to_merge)) + 1):
                # Per index, loop through all involved stats, including `self` and add
                # to `tmp_values`.
                for stats in stats_to_merge:
                    if len(stats) < i:
                        continue
                    tmp_values.append(stats.values[-i])

                # Now reduce across `tmp_values` based on the reduce-settings of this
                # Stats.
                if self._reduce_per_index_on_aggregate:
                    n_values = 1
                else:
                    n_values = len(tmp_values)

                if self._ema_coeff is not None:
                    new_values.extend([np.nanmean(tmp_values)] * n_values)
                elif self._reduce_method is None:
                    new_values.extend(tmp_values)
                elif self._reduce_method == "sum":
                    # We add [sum(tmp_values) / n_values] * n_values to the new values
                    # list instead of tmp_values, because every incoming element should
                    # have the same weight.
                    added_sum = self._reduced_values(values=tmp_values)[0][0]
                    new_values.extend([added_sum / n_values] * n_values)
                    if self.has_throughput:
                        self._recompute_throughput(added_sum)
                else:
                    new_values.extend(
                        self._reduced_values(values=tmp_values)[0] * n_values
                    )

                tmp_values.clear()
                if len(new_values) >= win:
                    new_values = new_values[:win]
                    break

            self._set_values(list(reversed(new_values)))

        # Mark that we have new values since we modified the values list
        self._has_new_values = True

    def _clear_throughput(self) -> None:
        """Clears the throughput Stats, if applicable and `self` has throughput.

        Also resets `self._last_throughput_measure_time` to -1 such that the Stats
        object has to create a new timestamp first, before measuring any new throughput
        values.
        """
        if self.has_throughput:
            self._throughput_stats._set_values([])
            self._last_throughput_measure_time = -1

    def _recompute_throughput(self, value) -> None:
        """Recomputes the current throughput value of this Stats instance."""
        # Make sure this Stats object does measure throughput.
        assert self.has_throughput
        # Take the current time stamp.
        current_time = time.perf_counter()
        # Check, whether we have a previous timestamp (non -1).
        if self._last_throughput_measure_time >= 0:
            # Compute the time delta.
            time_diff = current_time - self._last_throughput_measure_time
            # Avoid divisions by zero.
            if time_diff > 0:
                # Push new throughput value into our throughput stats object.
                self._throughput_stats.push(value / time_diff)
        # Update the time stamp of the most recent throughput computation (this one).
        self._last_throughput_measure_time = current_time

    @staticmethod
    def _numpy_if_necessary(values):
        # Torch tensor handling. Convert to CPU/numpy first.
        if torch and len(values) > 0 and torch.is_tensor(values[0]):
            # Convert all tensors to numpy values.
            values = [v.cpu().numpy() for v in values]
        return values

    def __len__(self) -> int:
        """Returns the length of the internal values list."""
        return len(self.values)

    def __repr__(self) -> str:
        win_or_ema = (
            f"; win={self._window}"
            if self._window
            else f"; ema={self._ema_coeff}"
            if self._ema_coeff
            else ""
        )
        return (
            f"Stats({self.peek()}; len={len(self)}; "
            f"reduce={self._reduce_method}{win_or_ema})"
        )

    def __int__(self):
        if self._reduce_method is None:
            raise ValueError(
                "Cannot convert Stats object with reduce method `None` to int because "
                "it can not be reduced to a single value."
            )
        else:
            return int(self.peek())

    def __float__(self):
        if self._reduce_method is None:
            raise ValueError(
                "Cannot convert Stats object with reduce method `None` to float "
                "because it can not be reduced to a single value."
            )
        else:
            return float(self.peek())

    def __eq__(self, other):
        if self._reduce_method is None:
            self._comp_error("__eq__")
        else:
            return float(self) == float(other)

    def __le__(self, other):
        if self._reduce_method is None:
            self._comp_error("__le__")
        else:
            return float(self) <= float(other)

    def __ge__(self, other):
        if self._reduce_method is None:
            self._comp_error("__ge__")
        else:
            return float(self) >= float(other)

    def __lt__(self, other):
        if self._reduce_method is None:
            self._comp_error("__lt__")
        else:
            return float(self) < float(other)

    def __gt__(self, other):
        if self._reduce_method is None:
            self._comp_error("__gt__")
        else:
            return float(self) > float(other)

    def __add__(self, other):
        if self._reduce_method is None:
            self._comp_error("__add__")
        else:
            return float(self) + float(other)

    def __sub__(self, other):
        if self._reduce_method is None:
            self._comp_error("__sub__")
        else:
            return float(self) - float(other)

    def __mul__(self, other):
        if self._reduce_method is None:
            self._comp_error("__mul__")
        else:
            return float(self) * float(other)

    def __format__(self, fmt):
        if self._reduce_method is None:
            raise ValueError(
                "Cannot format Stats object with reduce method `None` because it can "
                "not be reduced to a single value."
            )
        else:
            return f"{float(self):{fmt}}"

    def _comp_error(self, comp):
        raise ValueError(
            f"Cannot {comp} Stats object with reduce method `None` to other "
            "because it can not be reduced to a single value."
        )

    def get_state(self) -> Dict[str, Any]:
        state = {
            # Make sure we don't return any tensors here.
            "values": convert_to_numpy(self.values),
            "reduce": self._reduce_method,
            "percentiles": self._percentiles,
            "reduce_per_index_on_aggregate": self._reduce_per_index_on_aggregate,
            "window": self._window,
            "ema_coeff": self._ema_coeff,
            "clear_on_reduce": self._clear_on_reduce,
            "_hist": list(self.get_reduce_history()),
            "_is_tensor": self._is_tensor,
        }
        if self._throughput_stats is not None:
            state["throughput_stats"] = self._throughput_stats.get_state()
        return state

    @staticmethod
    def from_state(state: Dict[str, Any]) -> "Stats":
        # If `values` could contain tensors, don't reinstate them (b/c we don't know
        # whether we are on a supported device).
        values = state["values"]
        if "_is_tensor" in state and state["_is_tensor"]:
            values = []

        if "throughput_stats" in state:
            throughput_stats = Stats.from_state(state["throughput_stats"])
            stats = Stats(
                values,
                reduce=state["reduce"],
                percentiles=state.get("percentiles", False),
                reduce_per_index_on_aggregate=state.get(
                    "reduce_per_index_on_aggregate", False
                ),
                window=state["window"],
                ema_coeff=state["ema_coeff"],
                clear_on_reduce=state["clear_on_reduce"],
                throughput=throughput_stats.peek(),
                throughput_ema_coeff=throughput_stats._ema_coeff,
            )
        elif state.get("_throughput", False):
            # Older checkpoints have a _throughput key that is boolean or
            # a float (throughput value). They don't have a throughput_ema_coeff
            # so we use a default of 0.05.
            # TODO(Artur): Remove this after a few Ray releases.
            stats = Stats(
                values,
                reduce=state["reduce"],
                percentiles=state.get("percentiles", False),
                window=state["window"],
                ema_coeff=state["ema_coeff"],
                clear_on_reduce=state["clear_on_reduce"],
                throughput=state["_throughput"],
                throughput_ema_coeff=0.05,
            )
        else:
            stats = Stats(
                values,
                reduce=state["reduce"],
                percentiles=state.get("percentiles", False),
                window=state["window"],
                ema_coeff=state["ema_coeff"],
                clear_on_reduce=state["clear_on_reduce"],
                throughput=False,
                throughput_ema_coeff=None,
            )
        # Compatibility to old checkpoints where a reduce sometimes resulted in a single
        # values instead of a list such that the history would be a list of integers
        # instead of a list of lists.
        # TODO(Artur): Remove this after a few Ray releases.
        if not isinstance(state["_hist"][0], list):
            state["_hist"] = list(map(lambda x: [x], state["_hist"]))

        stats._reduce_history = deque(
            state["_hist"], maxlen=stats._reduce_history.maxlen
        )
        return stats

    @staticmethod
    def similar_to(
        other: "Stats",
        init_values: Optional[Any] = None,
    ) -> "Stats":
        """Returns a new Stats object that's similar to `other`.

        "Similar" here means it has the exact same settings (reduce, window, ema_coeff,
        etc..). The initial values of the returned `Stats` are empty by default, but
        can be set as well.

        Args:
            other: The other Stats object to return a similar new Stats equivalent for.
            init_value: The initial value to already push into the returned Stats.

        Returns:
            A new Stats object similar to `other`, with the exact same settings and
            maybe a custom initial value (if provided; otherwise empty).
        """
        stats = Stats(
            init_values=init_values,
            reduce=other._reduce_method,
            percentiles=other._percentiles,
            reduce_per_index_on_aggregate=other._reduce_per_index_on_aggregate,
            window=other._window,
            ema_coeff=other._ema_coeff,
            clear_on_reduce=other._clear_on_reduce,
            throughput=other._throughput_stats.peek()
            if other.has_throughput
            else False,
            throughput_ema_coeff=other._throughput_ema_coeff,
        )
        stats._reduce_history = other._reduce_history
        return stats

    def _set_values(self, new_values):
        # For stats with window, use a deque with maxlen=window.
        # This way, we never store more values than absolutely necessary.
        if not self._inf_window:
            self.values = deque(new_values, maxlen=self._window)
        # For infinite windows, use `new_values` as-is (a list).
        else:
            self.values = new_values

        self._has_new_values = True

    def _reduced_values(self, values=None) -> Tuple[Any, Any]:
        """Runs a non-committed reduction procedure on given values (or `self.values`).

        Note that this method does NOT alter any state of `self` or the possibly
        provided list of `values`. It only returns new values as they should be
        adopted after a possible, actual reduction step.

        Args:
            values: The list of values to reduce. If not None, use `self.values`

        Returns:
            A tuple containing 1) the reduced values and 2) the new internal values list
            to be used. If there is no reduciton method, the reduced values will be the same as the values.
        """
        values = values if values is not None else self.values

        # No reduction method. Return list as-is OR reduce list to len=window.
        if self._reduce_method is None:
            if self._percentiles is not False:
                # Sort values
                values = list(values)
                # (Artur): Numpy can sort faster than Python's built-in sort for large lists. Howoever, if we convert to an array here
                # and then sort, this only slightly (<2x) improved the runtime of this method, even for an internal values list of 1M values.
                values.sort()
            return values, values

        # Special case: Internal values list is empty -> return NaN or 0.0 for sum.
        elif len(values) == 0:
            if self._reduce_method in ["min", "max", "mean"] or self._has_returned_zero:
                # We also return np.nan if we have returned zero before.
                # This helps with cases where stats are cleared on reduce, but we don't want to log 0's, except for the first time.
                return [np.nan], []
            else:
                return [0], []

        # Do EMA (always a "mean" reduction; possibly using a window).
        elif self._ema_coeff is not None:
            # Perform EMA reduction over all values in internal values list.
            mean_value = values[0]
            for v in values[1:]:
                mean_value = self._ema_coeff * v + (1.0 - self._ema_coeff) * mean_value
            if self._inf_window:
                return [mean_value], [mean_value]
            else:
                return [mean_value], values
        # Non-EMA reduction (possibly using a window).
        else:
            # Use the numpy/torch "nan"-prefix to ignore NaN's in our value lists.
            if torch and torch.is_tensor(values[0]):
                self._is_tensor = True
                # Only one item in the
                if len(values[0].shape) == 0:
                    reduced = values[0]
                else:
                    reduce_meth = getattr(torch, "nan" + self._reduce_method)
                    reduce_in = torch.stack(list(values))
                    if self._reduce_method == "mean":
                        reduce_in = reduce_in.float()
                    reduced = reduce_meth(reduce_in)
            else:
                reduce_meth = getattr(np, "nan" + self._reduce_method)

                if np.all(np.isnan(values)):
                    # This avoids warnings for taking a mean of an empty array.
                    reduced = np.nan
                else:
                    reduced = reduce_meth(values)

            def safe_isnan(value):
                if torch and isinstance(value, torch.Tensor):
                    return torch.isnan(value)
                if tf and tf.is_tensor(value):
                    return tf.math.is_nan(value)
                return np.isnan(value)

            # Convert from numpy to primitive python types, if original `values` are
            # python types.
            if (
                not safe_isnan(reduced)
                and reduced.shape == ()
                and isinstance(values[0], (int, float))
            ):
                if reduced.dtype in [np.int32, np.int64, np.int8, np.int16]:
                    reduced = int(reduced)
                else:
                    reduced = float(reduced)

            # For window=None|inf (infinite window) and reduce != mean, we don't have to
            # keep any values, except the last (reduced) one.
            if self._inf_window and self._reduce_method != "mean":
                # TODO (sven): What if values are torch tensors? In this case, we
                #  would have to do reduction using `torch` above (not numpy) and only
                #  then return the python primitive AND put the reduced new torch
                #  tensor in the new `self.values`.
                return [reduced], [reduced]
            else:
                # In all other cases, keep the values that were also used for the reduce
                # operation.
                return [reduced], values


@DeveloperAPI
def merge_stats(base_stats: Optional[Stats], incoming_stats: List[Stats]) -> Stats:
    """Merges Stats objects.

    If `base_stats` is None, we use the first incoming Stats object as the new base Stats object.
    If `base_stats` is not None, we merge all incoming Stats objects into the base Stats object.

    Args:
        base_stats: The base Stats object to merge into.
        incoming_stats: The list of Stats objects to merge.

    Returns:
        The merged Stats object.
    """
    if base_stats is None:
        new_root_stats = True
    else:
        new_root_stats = False
        # Nothing to be merged
        if len(incoming_stats) == 0:
            return base_stats

    if new_root_stats:
        # We need to deepcopy here first because stats from incoming_stats may be altered in the future
        base_stats = copy.deepcopy(incoming_stats[0])
        base_stats._clear_throughput()
        # Note that we may take a mean of means here, which is not the same as a
        # mean of all values. In the future, we could implement a weighted mean
        # of means here by introducing a new Stats object that counts samples
        # for each mean Stats object.
        if len(incoming_stats) > 1:
            base_stats.merge_in_parallel(*incoming_stats[1:])
    elif len(incoming_stats) > 0:
        # Special case: `base_stats` is a lifetime sum (reduce=sum,
        # clear_on_reduce=False) -> We subtract the previous value (from 2
        # `reduce()` calls ago) from all to-be-merged stats, so we don't count
        # twice the older sum from before.

        # Also, for the merged, new throughput value, we need to find out what the
        # actual value-delta is between before the last reduce and the current one.

        added_sum = 0.0  # Used in `base_stats._recompute_throughput` if applicable.
        if (
            base_stats._reduce_method == "sum"
            and base_stats._inf_window
            and base_stats._clear_on_reduce is False
        ):
            for stat in incoming_stats:
<<<<<<< HEAD
                reduce_by = stat.get_reduce_history()[-2][0]
                if not math.isnan(reduce_by):
                    base_stats.values[-1] -= reduce_by
    else:
        # Nothing to be merged
        return base_stats
=======
                # Subtract "lifetime counts" from the Stat's values to not count
                # older "lifetime counts" more than once.
                _hist = stat.get_reduce_history()
                prev_reduction, new_reduction = _hist[-2][0], _hist[-1][0]
                # This may not be populated yet -> use 0 then.
                if np.isnan(prev_reduction):
                    prev_reduction = 0
                base_stats.values[-1] -= prev_reduction
                # Keep track of how many counts we actually gained (for throughput
                # recomputation).
                added_sum += new_reduction - prev_reduction
>>>>>>> 5dea97a6

        if len(incoming_stats) > 1:
            # There are more than one incoming parallel others -> Merge all of
            # them in parallel (equal importance).
            incoming_stats[0].merge_in_parallel(*incoming_stats[1:])

        # Merge incoming Stats object into base Stats object on time axis
        # (giving incoming ones priority).
        if base_stats._reduce_method == "mean" and not base_stats._clear_on_reduce:
            # If we don't clear values, values that are not cleared would contribute
            # to the mean multiple times.
            base_stats._set_values(incoming_stats[0].values.copy())
        else:
            base_stats.merge_on_time_axis(incoming_stats[0])
            # Keep track of throughput through the sum of added counts.
            if base_stats.has_throughput:
                base_stats._recompute_throughput(added_sum)

    return base_stats<|MERGE_RESOLUTION|>--- conflicted
+++ resolved
@@ -1015,14 +1015,6 @@
             and base_stats._clear_on_reduce is False
         ):
             for stat in incoming_stats:
-<<<<<<< HEAD
-                reduce_by = stat.get_reduce_history()[-2][0]
-                if not math.isnan(reduce_by):
-                    base_stats.values[-1] -= reduce_by
-    else:
-        # Nothing to be merged
-        return base_stats
-=======
                 # Subtract "lifetime counts" from the Stat's values to not count
                 # older "lifetime counts" more than once.
                 _hist = stat.get_reduce_history()
@@ -1034,7 +1026,6 @@
                 # Keep track of how many counts we actually gained (for throughput
                 # recomputation).
                 added_sum += new_reduction - prev_reduction
->>>>>>> 5dea97a6
 
         if len(incoming_stats) > 1:
             # There are more than one incoming parallel others -> Merge all of
