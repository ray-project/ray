--- conflicted
+++ resolved
@@ -43,12 +43,8 @@
         self,
         init_values: Optional[Any] = None,
         reduce: Optional[str] = "mean",
-<<<<<<< HEAD
         percentiles: Union[List[int], bool] = False,
-        reduce_per_index_on_merge: Optional[bool] = None,
-=======
         reduce_per_index_on_parallel_merge: Optional[bool] = None,
->>>>>>> af5901af
         window: Optional[Union[int, float]] = None,
         ema_coeff: Optional[float] = None,
         clear_on_reduce: bool = False,
@@ -394,11 +390,7 @@
         len_before_reduce = len(self)
         if self._has_new_values:
             # Only calculate and update history if there were new values pushed since last reduce
-<<<<<<< HEAD
             reduced, reduced_internal_values_list = self._reduced_values()
-=======
-            reduced, reduced_values = self._reduced_values()
->>>>>>> af5901af
             # `clear_on_reduce` -> Clear the values list.
             if self._clear_on_reduce:
                 self._set_values([])
@@ -409,7 +401,7 @@
                 # If we we use a window, we don't want to replace the internal values list because it will be replaced by the next reduce call.
                 self._set_values(reduced_internal_values_list)
         else:
-            reduced_values = None
+            reduced_internal_values_list = None
             reduced = self.get_reduce_history()[-1]
 
         reduced = self._numpy_if_necessary(reduced)
@@ -430,9 +422,11 @@
             reduced = reduced[0]
 
         if not compile and not self._inf_window:
-            if reduced_values is None:
-                _, reduced_values = self._reduced_values()
-            return_values = self._numpy_if_necessary(reduced_values).copy()
+            if reduced_internal_values_list is None:
+                _, reduced_internal_values_list = self._reduced_values()
+            return_values = self._numpy_if_necessary(
+                reduced_internal_values_list
+            ).copy()
         else:
             return_values = reduced
 
@@ -513,7 +507,6 @@
         tmp_values = []
         # Loop from index=-1 backward to index=start until our new_values list has
         # at least a len of `win`.
-<<<<<<< HEAD
         if self._percentiles is not False:
             # Use heapq to sort values (assumes that the values are already sorted)
             # and then pick the correct percentiles
@@ -521,10 +514,10 @@
             merged = list(heapq.merge(*lists_to_merge))
             self._set_values(merged)
         else:
-            for i in range(1, max(map(len, [self, *others])) + 1):
+            for i in range(1, max(map(len, stats_to_merge)) + 1):
                 # Per index, loop through all involved stats, including `self` and add
                 # to `tmp_values`.
-                for stats in [self, *others]:
+                for stats in stats_to_merge:
                     if len(stats) < i:
                         continue
                     tmp_values.append(stats.values[-i])
@@ -532,15 +525,22 @@
                 # Now reduce across `tmp_values` based on the reduce-settings of this Stats.
                 # TODO (sven) : explain why all this
 
-                if self._reduce_per_index_on_merge:
+                if self._reduce_per_index_on_parallel_merge:
                     n_values = 1
                 else:
                     n_values = len(tmp_values)
 
                 if self._ema_coeff is not None:
                     new_values.extend([np.nanmean(tmp_values)] * n_values)
-                elif self._reduce_method in [None, "sum"]:
+                elif self._reduce_method is None:
                     new_values.extend(tmp_values)
+                elif self._reduce_method == "sum":
+                    # We add [sum(tmp_values) / n_values] * n_values to the new values list
+                    # Instead of tmp_values, because every incoming element should have the same weight
+                    reduced_value = (
+                        self._reduced_values(values=tmp_values)[0][0] / n_values
+                    )
+                    new_values.extend([reduced_value] * n_values)
                 else:
                     new_values.extend(
                         self._reduced_values(values=tmp_values)[0] * n_values
@@ -548,42 +548,8 @@
 
                 tmp_values.clear()
                 if len(new_values) >= win:
+                    new_values = new_values[:win]
                     break
-=======
-
-        for i in range(1, max(map(len, stats_to_merge)) + 1):
-            # Per index, loop through all involved stats, including `self` and add
-            # to `tmp_values`.
-            for stats in stats_to_merge:
-                if len(stats) < i:
-                    continue
-                tmp_values.append(stats.values[-i])
-
-            # Now reduce across `tmp_values` based on the reduce-settings of this Stats.
-            # TODO (sven) : explain why all this
-
-            if self._reduce_per_index_on_parallel_merge:
-                n_values = 1
-            else:
-                n_values = len(tmp_values)
-
-            if self._ema_coeff is not None:
-                new_values.extend([np.nanmean(tmp_values)] * n_values)
-            elif self._reduce_method is None:
-                new_values.extend(tmp_values)
-            elif self._reduce_method == "sum":
-                # We add [sum(tmp_values) / n_values] * n_values to the new values list
-                # Instead of tmp_values, because every incoming element should have the same weight
-                reduced_value = self._reduced_values(values=tmp_values)[0][0] / n_values
-                new_values.extend([reduced_value] * n_values)
-            else:
-                new_values.extend(self._reduced_values(values=tmp_values)[0] * n_values)
-
-            tmp_values.clear()
-            if len(new_values) >= win:
-                new_values = new_values[:win]
-                break
->>>>>>> af5901af
 
             self._set_values(list(reversed(new_values)))
 
@@ -716,11 +682,8 @@
         state = {
             "values": self.values,
             "reduce": self._reduce_method,
-<<<<<<< HEAD
             "percentiles": self._percentiles,
-=======
             "reduce_per_index_on_parallel_merge": self._reduce_per_index_on_parallel_merge,
->>>>>>> af5901af
             "window": self._window,
             "ema_coeff": self._ema_coeff,
             "clear_on_reduce": self._clear_on_reduce,
@@ -737,13 +700,10 @@
             stats = Stats(
                 state["values"],
                 reduce=state["reduce"],
-<<<<<<< HEAD
                 percentiles=state.get("percentiles", False),
-=======
                 reduce_per_index_on_parallel_merge=state.get(
                     "reduce_per_index_on_parallel_merge", False
                 ),
->>>>>>> af5901af
                 window=state["window"],
                 ema_coeff=state["ema_coeff"],
                 clear_on_reduce=state["clear_on_reduce"],
@@ -808,11 +768,8 @@
         stats = Stats(
             init_values=init_values,
             reduce=other._reduce_method,
-<<<<<<< HEAD
             percentiles=other._percentiles,
-=======
             reduce_per_index_on_parallel_merge=other._reduce_per_index_on_parallel_merge,
->>>>>>> af5901af
             window=other._window,
             ema_coeff=other._ema_coeff,
             clear_on_reduce=other._clear_on_reduce,
