--- conflicted
+++ resolved
@@ -506,23 +506,14 @@
                 else:
                     n_values = len(tmp_values)
 
-<<<<<<< HEAD
                 if self._ema_coeff is not None:
                     new_values.extend([np.nanmean(tmp_values)] * n_values)
                 elif self._reduce_method in [None, "sum"]:
-                    new_values.extend([self._reduced_values(values=tmp_values)[0]])
+                    new_values.extend(tmp_values)
                 else:
                     new_values.extend(
                         self._reduced_values(values=tmp_values)[0] * n_values
                     )
-=======
-            if self._ema_coeff is not None:
-                new_values.extend([np.nanmean(tmp_values)] * n_values)
-            elif self._reduce_method in [None, "sum"]:
-                new_values.extend(tmp_values)
-            else:
-                new_values.extend(self._reduced_values(values=tmp_values)[0] * n_values)
->>>>>>> 3ad56d59
 
                 tmp_values.clear()
                 if len(new_values) >= win:
