from collections import defaultdict, deque
import time
import copy
import threading
import heapq
from typing import Any, Dict, List, Union, Optional, Tuple

import numpy as np

from ray.rllib.utils import force_list
from ray.rllib.utils.framework import try_import_tf, try_import_torch
from ray.rllib.utils.numpy import convert_to_numpy
from ray.util.annotations import DeveloperAPI

_, tf, _ = try_import_tf()
torch, _ = try_import_torch()


@DeveloperAPI
def compute_percentiles(sorted_list, percentiles):
    """Compute percentiles from an already sorted list.

    Note that this will not raise an error if the list is not sorted to avoid overhead.

    Args:
        sorted_list: A list of numbers sorted in ascending order
        percentiles: A list of percentile values (0-100)

    Returns:
        A dictionary mapping percentile values to their corresponding data values
    """
    n = len(sorted_list)

    if n == 0:
        return {p: None for p in percentiles}

    results = {}

    for p in percentiles:
        index = (p / 100) * (n - 1)

        if index.is_integer():
            results[p] = sorted_list[int(index)]
        else:
            lower_index = int(index)
            upper_index = lower_index + 1
            weight = index - lower_index
            results[p] = (
                sorted_list[lower_index] * (1 - weight)
                + sorted_list[upper_index] * weight
            )

    return results


@DeveloperAPI
class Stats:
    """A container class holding a number of values and executing reductions over them.

    The individual values in a Stats object may be of any type, for example python int
    or float, numpy arrays, or more complex structured (tuple, dict) and are stored in
    a list under `self.values`. This class is not meant to be interfaced with directly
    from application code. Instead, use `MetricsLogger` to log and manipulate Stats.

    Stats can be used to store metrics of the same type over time, for example a loss
    or a learning rate, and to reduce all stored values applying a certain reduction
    mechanism (for example "mean" or "sum").

    Available reduction mechanisms are:
    - "mean" using EMA with a configurable EMA coefficient.
    - "mean" using a sliding window (over the last n stored values).
    - "max/min" with an optional sliding window (over the last n stored values).
    - "sum" with an optional sliding window (over the last n stored values).
    - None: Simply store all logged values to an ever-growing list.

    Through the `reduce()` API, one of the above-mentioned reduction mechanisms will
    be executed on `self.values`.
    """

    def __init__(
        self,
        init_values: Optional[Any] = None,
        reduce: Optional[str] = "mean",
        percentiles: Union[List[int], bool] = False,
        reduce_per_index_on_aggregate: bool = False,
        window: Optional[Union[int, float]] = None,
        ema_coeff: Optional[float] = None,
        clear_on_reduce: bool = False,
        throughput: Union[bool, float] = False,
        throughput_ema_coeff: Optional[float] = None,
    ):
        """Initializes a Stats instance.

        Args:
            init_values: Optional initial values to be placed into `self.values`. If None,
                `self.values` will start empty. If percentiles is True, values must be ordered
                if provided.
            reduce: The name of the reduce method to be used. Allowed are "mean", "min",
                "max", and "sum". Use None to apply no reduction method (leave
                `self.values` as-is when reducing, except for shortening it to
                `window`). Note that if both `reduce` and `window` are None, the user of
                this Stats object needs to apply some caution over the values list not
                growing infinitely.
            percentiles: If reduce is `None`, we can compute the percentiles of the
                values list given by `percentiles`. Defaults to [0, 50, 75, 90, 95,
                99, 100] if set to True. When using percentiles, a window must be provided.
                This window should be chosen carfully. RLlib computes exact percentiles and
                the computational complexity is O(m*n*log(n/m)) where n is the window size
                and m is the number of parallel metrics loggers invovled (for example,
                m EnvRunners). To be safe, choose a window < 1M and less than 1000 Stats
                objects to aggregate. See #52963 for more details.
            window: An optional window size to reduce over.
                If `window` is not None, then the reduction operation is only applied to
                the most recent `windows` items, and - after reduction - the values list
                is shortened to hold at most `window` items (the most recent ones).
                Must be None if `ema_coeff` is not None.
                If `window` is None (and `ema_coeff` is None), reduction must not be
                "mean".
            reduce_per_index_on_aggregate: If True, when merging Stats objects, we reduce
                incoming values per index such that the new value at index `n` will be
                the reduced value of all incoming values at index `n`.
                If False, when reducing `n` Stats, the first `n` merged values will be
                the reduced value of all incoming values at index `0`, the next `n` merged
                values will be the reduced values of all incoming values at index `1`, etc.
            ema_coeff: An optional EMA coefficient to use if reduce is "mean"
                and no `window` is provided. Note that if both `window` and `ema_coeff`
                are provided, an error is thrown. Also, if `ema_coeff` is provided,
                `reduce` must be "mean".
                The reduction formula for EMA performed by Stats is:
                EMA(t1) = (1.0 - ema_coeff) * EMA(t0) + ema_coeff * new_value
            clear_on_reduce: If True, the Stats object will reset its entire values list
                to an empty one after `self.reduce()` is called. However, it will then
                return from the `self.reduce()` call a new Stats object with the
                properly reduced (not completely emptied) new values. Setting this
                to True is useful for cases, in which the internal values list would
                otherwise grow indefinitely, for example if reduce is None and there
                is no `window` provided.
            throughput: If True, track a throughput estimate together with this
                Stats. This is only supported for `reduce=sum` and
                `clear_on_reduce=False` metrics (aka. "lifetime counts"). The `Stats`
                then keeps track of the time passed between two consecutive calls to
                `reduce()` and update its throughput estimate. The current throughput
                estimate can be obtained through:
                `throughput_per_sec = Stats.peek(throughput=True)`.
                If a float, track throughput and also set current throughput estimate
                to the given value.
            throughput_ema_coeff: An optional EMA coefficient to use for throughput tracking.
                Only used if throughput=True.
        """
        # Thus far, we only support mean, max, min, and sum.
        if reduce not in [None, "mean", "min", "max", "sum", "percentiles"]:
            raise ValueError(
                "`reduce` must be one of `mean|min|max|sum|percentiles` or None!"
            )

        # One or both window and ema_coeff must be None.
        if window is not None and ema_coeff is not None:
            raise ValueError("Only one of `window` or `ema_coeff` can be specified!")
        # If `ema_coeff` is provided, `reduce` must be "mean".
        if ema_coeff is not None and reduce != "mean":
            raise ValueError(
                "`ema_coeff` arg only allowed (not None) when `reduce=mean`!"
            )

        if percentiles is not False:
            if reduce is not None:
                raise ValueError(
                    "`reduce` must be `None` when `percentiles` is not `False`!"
                )
            if window in (None, float("inf")):
                raise ValueError(
                    "A window must be specified when reduce is 'percentiles'!"
                )
            if reduce_per_index_on_aggregate is not False:
                print(reduce_per_index_on_aggregate)
                raise ValueError(
                    "`reduce_per_index_on_aggregate` must be `False` when `percentiles` is not `False`!"
                )

            if percentiles is True:
                percentiles = [0, 50, 75, 90, 95, 99, 100]
            else:
                if type(percentiles) not in (bool, list):
                    raise ValueError("`percentiles` must be a list or bool!")
                if isinstance(percentiles, list):
                    if not all(isinstance(p, (int, float)) for p in percentiles):
                        raise ValueError(
                            "`percentiles` must contain only ints or floats!"
                        )
                    if not all(0 <= p <= 100 for p in percentiles):
                        raise ValueError(
                            "`percentiles` must contain only values between 0 and 100!"
                        )

        self._percentiles = percentiles

        # If `window` is explicitly set to inf, `clear_on_reduce` must be True.
        self._inf_window = window in [None, float("inf")]

        # If `window` is set to inf, `clear_on_reduce` must be True.
        # Otherwise, we risk a memory leak.
        if self._inf_window and not clear_on_reduce and reduce is None:
            raise ValueError(
                "When using an infinite window without reduction, `clear_on_reduce` must "
                "be set to True!"
            )

        # If reduce=mean AND window=ema_coeff=None, we use EMA by default with a coeff
        # of 0.01 (we do NOT support infinite window sizes for mean as that would mean
        # to keep data in the cache forever).
        if reduce == "mean" and self._inf_window and ema_coeff is None:
            ema_coeff = 0.01

        self._reduce_method = reduce
        self._window = window
        self._ema_coeff = ema_coeff

        if (
            self._reduce_method not in ["mean", "sum", "min", "max"]
            and reduce_per_index_on_aggregate
        ):
            raise ValueError(
                "reduce_per_index_on_aggregate is only supported for mean, sum, min, and max reduction!"
            )

        self._reduce_per_index_on_aggregate = reduce_per_index_on_aggregate

        # Timing functionality (keep start times per thread).
        self._start_times = defaultdict(lambda: None)

        # Simply store ths flag for the user of this class.
        self._clear_on_reduce = clear_on_reduce

        self._has_returned_zero = False

        # On each `.reduce()` call, we store the result of this call in
        # reduce_history[0] and the previous `reduce()` result in reduce_history[1].
        self._reduce_history: deque[List[Any]] = deque(
            [[np.nan], [np.nan], [np.nan]], maxlen=3
        )

        self._throughput_ema_coeff = throughput_ema_coeff
        self._throughput_stats = None
        if throughput is not False:
            self._throughput_stats = Stats(
                # We have to check for bool here because in Python, bool is a subclass of int
                init_values=[throughput]
                if (
                    isinstance(throughput, (int, float))
                    and not isinstance(throughput, bool)
                )
                else None,
                reduce="mean",
                ema_coeff=throughput_ema_coeff,
                window=None,
                clear_on_reduce=False,
                throughput=False,
                throughput_ema_coeff=None,
            )
            if init_values is not None:
                self._last_push_time = time.perf_counter()
            else:
                self._last_push_time = (
                    -1
                )  # Track last push time for throughput calculation

        # The actual, underlying data in this Stats object.
        self.values: Union[List, deque.Deque] = None
        self._set_values(force_list(init_values))

        self._is_tensor = False

        # Track if new values were pushed since last reduce
        if init_values is not None:
            self._has_new_values = True
        else:
            self._has_new_values = False

    def check_value(self, value: Any) -> None:
        # If we have a reduce method, value should always be a scalar
        # If we don't reduce, we can keep track of value as it is
        if self._reduce_method is not None:
            if isinstance(value, np.ndarray) and value.shape == ():
                return
            elif (torch and torch.is_tensor(value)) or (tf and tf.is_tensor(value)):
                self._is_tensor = True
                if tuple(value.shape) == ():
                    return
            elif type(value) not in (list, tuple, deque):
                return
            raise ValueError(
                f"Value ({value}) is required to be a scalar when using a reduce "
                "method!"
            )

    def push(self, value: Any) -> None:
        """Pushes a value into this Stats object.

        Args:
            value: The value to be pushed. Can be of any type.
        """
        self.check_value(value)
        # If throughput tracking is enabled, calculate it based on time between pushes
        if self.has_throughput:
            current_time = time.perf_counter()
            if self._last_push_time >= 0:
                time_diff = current_time - self._last_push_time
                if time_diff > 0:  # Avoid division by zero
                    current_throughput = value / time_diff
                    self._throughput_stats.push(current_throughput)
            self._last_push_time = current_time

        # Handle different reduction methods
        if self._window is not None:
            # For windowed operations, append to values and trim if needed
            self.values.append(value)
            if len(self.values) > self._window:
                self.values.popleft()
        else:
            # For non-windowed operations, use _reduced_values
            if len(self.values) == 0:
                self._set_values([value])
            else:
                self.values.append(value)
                _, values = self._reduced_values()
                self._set_values(values)

        # Mark that we have new values
        self._has_new_values = True

    def __enter__(self) -> "Stats":
        """Called when entering a context (with which users can measure a time delta).

        Returns:
            This Stats instance (self), unless another thread has already entered (and
            not exited yet), in which case a copy of `self` is returned. This way, the
            second thread(s) cannot mess with the original Stat's (self) time-measuring.
            This also means that only the first thread to __enter__ actually logs into
            `self` and the following threads' measurements are discarded (logged into
            a non-referenced shim-Stats object, which will simply be garbage collected).
        """
        # In case another thread already is measuring this Stats (timing), simply ignore
        # the "enter request" and return a clone of `self`.
        thread_id = threading.get_ident()
        self._start_times[thread_id] = time.perf_counter()
        return self

    def __exit__(self, exc_type, exc_value, tb) -> None:
        """Called when exiting a context (with which users can measure a time delta)."""
        thread_id = threading.get_ident()
        assert self._start_times[thread_id] is not None
        time_delta_s = time.perf_counter() - self._start_times[thread_id]
        self.push(time_delta_s)

        del self._start_times[thread_id]

    def peek(self, compile: bool = True) -> Union[Any, List[Any]]:
        """Returns the result of reducing the internal values list.

        Note that this method does NOT alter the internal values list in this process.
        Thus, users can call this method to get an accurate look at the reduced value(s)
        given the current internal values list.

        Args:
            compile: If True, the result is compiled into a single value if possible.

        Returns:
            The result of reducing the internal values list.
        """
        if self._has_new_values or (not compile and not self._inf_window):
            reduced_value, reduced_values = self._reduced_values()
            if not compile and not self._inf_window:
                return reduced_values
            if compile and self._reduce_method:
                return reduced_value[0]
            if compile and self._percentiles is not False:
                return compute_percentiles(reduced_values, self._percentiles)
            return reduced_value
        else:
            return_value = self.get_reduce_history()[-1].copy()
            if compile:
                # We don't need to check for self._reduce_method or percentiles here
                # because we only store the reduced value if there is a reduce method.
                return_value = return_value[0]
            return return_value

    def get_reduce_history(self) -> List[Any]:
        """Returns the history of reduced values as a list.

        The history contains the most recent reduced values, with the most recent value
        at the end of the list. The length of the history is limited by the maxlen of
        the internal history deque.

        Returns:
            A list containing the history of reduced values.
        """
        # Turning the reduce history into a deque avoids mutating the original reduce
        # history's elements.
        return list(self._reduce_history)

    @property
    def throughput(self) -> float:
        """Returns the current throughput estimate per second.

        Raises:
            ValueError: If throughput tracking is not enabled for this Stats object.

        Returns:
            The current throughput estimate per second.
        """
        if not self.has_throughput:
            raise ValueError("Throughput tracking is not enabled for this Stats object")
        # We can always return the first value here because throughput is a single value
        return self._throughput_stats.peek()

    @property
    def has_throughput(self) -> bool:
        """Returns whether this Stats object tracks throughput.

        Returns:
            True if this Stats object has throughput tracking enabled, False otherwise.
        """
        return self._throughput_stats is not None

    def reduce(self, compile: bool = True) -> Union[Any, List[Any]]:
        """Reduces the internal values list according to the constructor settings.

        Thereby, the internal values list is changed (note that this is different from
        `peek()`, where the internal list is NOT changed). See the docstring of this
        class for details on the reduction logic applied to the values list, based on
        the constructor settings, such as `window`, `reduce`, etc..

        Args:
            compile: If True, the result is compiled into a single value if possible.
                If it is not possible, the result is a list of values.
                If False, the result is a list of one or more values.

        Returns:
            The reduced value (can be of any type, depending on the input values and
            reduction method).
        """
        len_before_reduce = len(self)
        if self._has_new_values:
            # Only calculate and update history if there were new values pushed since
            # last reduce
            reduced, reduced_internal_values_list = self._reduced_values()
            # `clear_on_reduce` -> Clear the values list.
            if self._clear_on_reduce:
                self._set_values([])
                # If we clear on reduce, following reduce calls should not return the
                # old values.
                self._has_new_values = True
            else:
                self._has_new_values = False
                self._set_values(reduced_internal_values_list)
        else:
            reduced_internal_values_list = None
            reduced = self.get_reduce_history()[-1]

        reduced = self._numpy_if_necessary(reduced)

        # Shift historic reduced valued by one in our reduce_history.
        if self._reduce_method is not None:
            # It only makes sense to extend the history if we are reducing to a single
            # value. We need to make a copy here because the new_values_list is a
            # reference to the internal values list
            self._reduce_history.append(force_list(reduced.copy()))
        else:
            # If there is a window and no reduce method, we don't want to use the reduce
            # history to return reduced values in other methods
            self._has_new_values = True

        if compile and self._reduce_method is not None:
            assert (
                len(reduced) == 1
            ), f"Reduced values list must contain exactly one value, found {reduced}"
            reduced = reduced[0]

        if not compile and not self._inf_window:
            if reduced_internal_values_list is None:
                _, reduced_internal_values_list = self._reduced_values()
            return_values = self._numpy_if_necessary(
                reduced_internal_values_list
            ).copy()
        elif compile and self._percentiles is not False:
            if reduced_internal_values_list is None:
                _, reduced_internal_values_list = self._reduced_values()
            return_values = compute_percentiles(
                reduced_internal_values_list, self._percentiles
            )
        else:
            return_values = reduced

        if compile:
            return return_values
        else:
            if len_before_reduce == 0:
                # return_values will be be 0 if we reduce a sum over zero elements
                # But we don't want to create such a zero out of nothing for our new
                # Stats object that we return here
                return Stats.similar_to(self)

            return Stats.similar_to(self, init_values=return_values)

    def merge_on_time_axis(self, other: "Stats") -> None:
        """Merges another Stats object's values into this one along the time axis.

        Args:
            other: The other Stats object to merge values from.
        """
        self.values.extend(other.values)

        # Adopt `other`'s current throughput estimate (it's the newer one).
        if self.has_throughput:
            self._throughput_stats.merge_on_time_axis(other._throughput_stats)

        # Mark that we have new values since we modified the values list
        self._has_new_values = True

    def merge_in_parallel(self, *others: "Stats") -> None:
        """Merges all internal values of `others` into `self`'s internal values list.

        Thereby, the newly incoming values of `others` are treated equally with respect
        to each other as well as with respect to the internal values of self.

        Use this method to merge other `Stats` objects, which resulted from some
        parallelly executed components, into this one. For example: n Learner workers
        all returning a loss value in the form of `{"total_loss": [some value]}`.

        The following examples demonstrate the parallel merging logic for different
        reduce- and window settings:

        Args:
            others: One or more other Stats objects that need to be parallely merged
                into `self, meaning with equal weighting as the existing values in
                `self`.
        """
        win = self._window or float("inf")

        # If any of the value lists have a length of 0 or if there is only one value and
        # it is nan, we skip
        stats_to_merge = [
            s
            for s in [self, *others]
            if not (
                len(s) == 0
                or (
                    len(s) == 1 and np.all(np.isnan(self._numpy_if_necessary(s.values)))
                )
            )
        ]

        # If there is only one stat to merge, and it is the same as self, return.
        if len(stats_to_merge) == 0:
            # If none of the stats have values, return.
            return
        elif len(stats_to_merge) == 1:
            if stats_to_merge[0] == self:
                # If no incoming stats have values, return.
                return
            else:
                # If there is only one stat with values, and it's incoming, copy its
                # values.
                self.values = stats_to_merge[0].values
                return

        # Take turns stepping through `self` and `*others` values, thereby moving
        # backwards from last index to beginning and will up the resulting values list.
        # Stop as soon as we reach the window size.
        new_values = []
        tmp_values = []

        if self._percentiles is not False:
            # Use heapq to sort values (assumes that the values are already sorted)
            # and then pick the correct percentiles
            lists_to_merge = [list(self.values), *[list(o.values) for o in others]]
            merged = list(heapq.merge(*lists_to_merge))
            self._set_values(merged)
        else:
            # Loop from index=-1 backward to index=start until our new_values list has
            # at least a len of `win`.
            for i in range(1, max(map(len, stats_to_merge)) + 1):
                # Per index, loop through all involved stats, including `self` and add
                # to `tmp_values`.
                for stats in stats_to_merge:
                    if len(stats) < i:
                        continue
                    tmp_values.append(stats.values[-i])

                # Now reduce across `tmp_values` based on the reduce-settings of this Stats.
                # TODO (sven) : explain why all this

                if self._reduce_per_index_on_aggregate:
                    n_values = 1
                else:
                    n_values = len(tmp_values)

                if self._ema_coeff is not None:
                    new_values.extend([np.nanmean(tmp_values)] * n_values)
                elif self._reduce_method is None:
                    new_values.extend(tmp_values)
                elif self._reduce_method == "sum":
                    # We add [sum(tmp_values) / n_values] * n_values to the new values
                    # list instead of tmp_values, because every incoming element should
                    # have the same weight.
                    reduced_value = (
                        self._reduced_values(values=tmp_values)[0][0] / n_values
                    )
                    new_values.extend([reduced_value] * n_values)
                else:
                    new_values.extend(
                        self._reduced_values(values=tmp_values)[0] * n_values
                    )

                tmp_values.clear()
                if len(new_values) >= win:
                    new_values = new_values[:win]
                    break

            self._set_values(list(reversed(new_values)))

        # Adopt `other`'s current throughput estimate (it's the newer one).
        if self.has_throughput:
            other_throughput_stats = [
                other._throughput_stats for other in others if other.has_throughput
            ]
            self._throughput_stats.merge_in_parallel(*other_throughput_stats)

        # Mark that we have new values since we modified the values list
        self._has_new_values = True

    @staticmethod
    def _numpy_if_necessary(values):
        # Torch tensor handling. Convert to CPU/numpy first.
        if torch and len(values) > 0 and torch.is_tensor(values[0]):
            # Convert all tensors to numpy values.
            values = [v.cpu().numpy() for v in values]
        return values

    def __len__(self) -> int:
        """Returns the length of the internal values list."""
        return len(self.values)

    def __repr__(self) -> str:
        win_or_ema = (
            f"; win={self._window}"
            if self._window
            else f"; ema={self._ema_coeff}"
            if self._ema_coeff
            else ""
        )
        return (
            f"Stats({self.peek()}; len={len(self)}; "
            f"reduce={self._reduce_method}{win_or_ema})"
        )

    def __int__(self):
        if self._reduce_method is None:
            raise ValueError(
                "Cannot convert Stats object with reduce method `None` to int because "
                "it can not be reduced to a single value."
            )
        else:
            return int(self.peek())

    def __float__(self):
        if self._reduce_method is None:
            raise ValueError(
                "Cannot convert Stats object with reduce method `None` to float "
                "because it can not be reduced to a single value."
            )
        else:
            return float(self.peek())

    def __eq__(self, other):
        if self._reduce_method is None:
            self._comp_error("__eq__")
        else:
            return float(self) == float(other)

    def __le__(self, other):
        if self._reduce_method is None:
            self._comp_error("__le__")
        else:
            return float(self) <= float(other)

    def __ge__(self, other):
        if self._reduce_method is None:
            self._comp_error("__ge__")
        else:
            return float(self) >= float(other)

    def __lt__(self, other):
        if self._reduce_method is None:
            self._comp_error("__lt__")
        else:
            return float(self) < float(other)

    def __gt__(self, other):
        if self._reduce_method is None:
            self._comp_error("__gt__")
        else:
            return float(self) > float(other)

    def __add__(self, other):
        if self._reduce_method is None:
            self._comp_error("__add__")
        else:
            return float(self) + float(other)

    def __sub__(self, other):
        if self._reduce_method is None:
            self._comp_error("__sub__")
        else:
            return float(self) - float(other)

    def __mul__(self, other):
        if self._reduce_method is None:
            self._comp_error("__mul__")
        else:
            return float(self) * float(other)

    def __format__(self, fmt):
        if self._reduce_method is None:
            raise ValueError(
                "Cannot format Stats object with reduce method `None` because it can "
                "not be reduced to a single value."
            )
        else:
            return f"{float(self):{fmt}}"

    def _comp_error(self, comp):
        raise ValueError(
            f"Cannot {comp} Stats object with reduce method `None` to other "
            "because it can not be reduced to a single value."
        )

    def get_state(self) -> Dict[str, Any]:
        state = {
            # Make sure we don't return any tensors here.
            "values": convert_to_numpy(self.values),
            "reduce": self._reduce_method,
            "percentiles": self._percentiles,
            "reduce_per_index_on_aggregate": self._reduce_per_index_on_aggregate,
            "window": self._window,
            "ema_coeff": self._ema_coeff,
            "clear_on_reduce": self._clear_on_reduce,
            "_hist": list(self.get_reduce_history()),
            "_is_tensor": self._is_tensor,
        }
        if self._throughput_stats is not None:
            state["throughput_stats"] = self._throughput_stats.get_state()
        return state

    @staticmethod
    def from_state(state: Dict[str, Any]) -> "Stats":
        # If `values` could contain tensors, don't reinstate them (b/c we don't know
        # whether we are on a supported device).
        values = state["values"]
        if "_is_tensor" in state and state["_is_tensor"]:
            values = []

        if "throughput_stats" in state:
            throughput_stats = Stats.from_state(state["throughput_stats"])
            stats = Stats(
                values,
                reduce=state["reduce"],
                percentiles=state.get("percentiles", False),
                reduce_per_index_on_aggregate=state.get(
                    "reduce_per_index_on_aggregate", False
                ),
                window=state["window"],
                ema_coeff=state["ema_coeff"],
                clear_on_reduce=state["clear_on_reduce"],
                throughput=throughput_stats.peek(),
                throughput_ema_coeff=throughput_stats._ema_coeff,
            )
        elif state.get("_throughput", False):
            # Older checkpoints have a _throughput key that is boolean or
            # a float (throughput value). They don't have a throughput_ema_coeff
            # so we use a default of 0.05.
            # TODO(Artur): Remove this after a few Ray releases.
            stats = Stats(
                values,
                reduce=state["reduce"],
                percentiles=state.get("percentiles", False),
                window=state["window"],
                ema_coeff=state["ema_coeff"],
                clear_on_reduce=state["clear_on_reduce"],
                throughput=state["_throughput"],
                throughput_ema_coeff=0.05,
            )
        else:
            stats = Stats(
                values,
                reduce=state["reduce"],
                percentiles=state.get("percentiles", False),
                window=state["window"],
                ema_coeff=state["ema_coeff"],
                clear_on_reduce=state["clear_on_reduce"],
                throughput=False,
                throughput_ema_coeff=None,
            )
        # Compatibility to old checkpoints where a reduce sometimes resulted in a single
        # values instead of a list such that the history would be a list of integers
        # instead of a list of lists.
        # TODO(Artur): Remove this after a few Ray releases.
        if not isinstance(state["_hist"][0], list):
            state["_hist"] = list(map(lambda x: [x], state["_hist"]))

        stats._reduce_history = deque(
            state["_hist"], maxlen=stats._reduce_history.maxlen
        )
        return stats

    @staticmethod
    def similar_to(
        other: "Stats",
        init_values: Optional[Any] = None,
    ) -> "Stats":
        """Returns a new Stats object that's similar to `other`.

        "Similar" here means it has the exact same settings (reduce, window, ema_coeff,
        etc..). The initial values of the returned `Stats` are empty by default, but
        can be set as well.

        Args:
            other: The other Stats object to return a similar new Stats equivalent for.
            init_value: The initial value to already push into the returned Stats.

        Returns:
            A new Stats object similar to `other`, with the exact same settings and
            maybe a custom initial value (if provided; otherwise empty).
        """
        stats = Stats(
            init_values=init_values,
            reduce=other._reduce_method,
            percentiles=other._percentiles,
            reduce_per_index_on_aggregate=other._reduce_per_index_on_aggregate,
            window=other._window,
            ema_coeff=other._ema_coeff,
            clear_on_reduce=other._clear_on_reduce,
            throughput=other._throughput_stats.peek()
            if other.has_throughput
            else False,
            throughput_ema_coeff=other._throughput_ema_coeff,
        )
        stats._reduce_history = other._reduce_history
        return stats

    def _set_values(self, new_values):
        # For stats with window, use a deque with maxlen=window.
        # This way, we never store more values than absolutely necessary.
        if not self._inf_window:
            self.values = deque(new_values, maxlen=self._window)
        # For infinite windows, use `new_values` as-is (a list).
        else:
            self.values = new_values

        self._has_new_values = True

    def _reduced_values(self, values=None) -> Tuple[Any, Any]:
        """Runs a non-committed reduction procedure on given values (or `self.values`).

        Note that this method does NOT alter any state of `self` or the possibly
        provided list of `values`. It only returns new values as they should be
        adopted after a possible, actual reduction step.

        Args:
            values: The list of values to reduce. If not None, use `self.values`

        Returns:
            A tuple containing 1) the reduced values and 2) the new internal values list
            to be used. If there is no reduciton method, the reduced values will be the same as the values.
        """
        values = values if values is not None else self.values

        # No reduction method. Return list as-is OR reduce list to len=window.
        if self._reduce_method is None:
            if self._percentiles is not False:
                # Sort values
                values = list(values)
                # (Artur): Numpy can sort faster than Python's built-in sort for large lists. Howoever, if we convert to an array here
                # and then sort, this only slightly (<2x) improved the runtime of this method, even for an internal values list of 1M values.
                values.sort()
            return values, values

        # Special case: Internal values list is empty -> return NaN or 0.0 for sum.
        elif len(values) == 0:
            if self._reduce_method in ["min", "max", "mean"] or self._has_returned_zero:
                # We also return np.nan if we have returned zero before.
                # This helps with cases where stats are cleared on reduce, but we don't want to log 0's, except for the first time.
                return [np.nan], []
            else:
                return [0], []

        # Do EMA (always a "mean" reduction; possibly using a window).
        elif self._ema_coeff is not None:
            # Perform EMA reduction over all values in internal values list.
            mean_value = values[0]
            for v in values[1:]:
                mean_value = self._ema_coeff * v + (1.0 - self._ema_coeff) * mean_value
            if self._inf_window:
                return [mean_value], [mean_value]
            else:
                return [mean_value], values
        # Non-EMA reduction (possibly using a window).
        else:
            # Use the numpy/torch "nan"-prefix to ignore NaN's in our value lists.
            if torch and torch.is_tensor(values[0]):
<<<<<<< HEAD
                # TODO (sven): Currently, tensor metrics only work with window=1.
                #  We might want o enforce it more formally, b/c it's probably not a
                #  good idea to have MetricsLogger or Stats tinker with the actual
                #  computation graph that users are trying to build in their loss
                #  functions.
                assert len(values) == 1
                assert all(torch.is_tensor(v) for v in values), values
                # TODO (sven) Try the same tactic as for tf (which helped make tf
                #  learn vs completely(!) fail to learn).
                if len(values[0].shape) == 0:
                    reduced = values[0]
                else:
                    reduce_meth = getattr(torch, "nan" + self._reduce_method)
                    reduce_in = torch.stack(values)
                    if self._reduce_method == "mean":
                        reduce_in = reduce_in.float()
                    reduced = reduce_meth(reduce_in)

            elif tf and tf.is_tensor(values[0]):
                # TODO (sven): Currently, tensor metrics only work with window=1.
                #  We might want o enforce it more formally, b/c it's probably not a
                #  good idea to have MetricsLogger or Stats tinker with the actual
                #  computation graph that users are trying to build in their loss
                #  functions.
                assert len(values) == 1
                # TODO (sven) If the shape is (), do NOT even use the reduce method.
                #  Using `tf.reduce_mean()` here actually lead to a completely broken
                #  DreamerV3 (for a still unknown exact reason).
=======
                self._is_tensor = True
                # Only one item in the
>>>>>>> 5c06ef6e
                if len(values[0].shape) == 0:
                    reduced = values[0]
                else:
                    reduce_meth = getattr(torch, "nan" + self._reduce_method)
                    reduce_in = torch.stack(list(values))
                    if self._reduce_method == "mean":
                        reduce_in = reduce_in.float()
                    reduced = reduce_meth(reduce_in)
            else:
                reduce_meth = getattr(np, "nan" + self._reduce_method)

                if np.all(np.isnan(values)):
                    # This avoids warnings for taking a mean of an empty array.
                    reduced = np.nan
                else:
                    reduced = reduce_meth(values)

            def safe_isnan(value):
                if torch and isinstance(value, torch.Tensor):
                    return torch.isnan(value)
                if tf and tf.is_tensor(value):
                    return tf.math.is_nan(value)
                return np.isnan(value)

            # Convert from numpy to primitive python types, if original `values` are
            # python types.
            if (
                not safe_isnan(reduced)
                and reduced.shape == ()
                and isinstance(values[0], (int, float))
            ):
                if reduced.dtype in [np.int32, np.int64, np.int8, np.int16]:
                    reduced = int(reduced)
                else:
                    reduced = float(reduced)

            # For window=None|inf (infinite window) and reduce != mean, we don't have to
            # keep any values, except the last (reduced) one.
            if self._inf_window and self._reduce_method != "mean":
                # TODO (sven): What if values are torch tensors? In this case, we
                #  would have to do reduction using `torch` above (not numpy) and only
                #  then return the python primitive AND put the reduced new torch
                #  tensor in the new `self.values`.
                return [reduced], [reduced]
            else:
                # In all other cases, keep the values that were also used for the reduce
                # operation.
                return [reduced], values


@DeveloperAPI
def merge_stats(base_stats: Optional[Stats], incoming_stats: List[Stats]) -> Stats:
    """Merges Stats objects.

    If `base_stats` is None, we use the first incoming Stats object as the new base Stats object.
    If `base_stats` is not None, we merge all incoming Stats objects into the base Stats object.

    Args:
        base_stats: The base Stats object to merge into.
        incoming_stats: The list of Stats objects to merge.

    Returns:
        The merged Stats object.
    """
    if base_stats is None:
        new_root_stats = True
    else:
        new_root_stats = False

    if new_root_stats:
        # We need to deepcopy here first because stats from incoming_stats may be altered in the future
        base_stats = copy.deepcopy(incoming_stats[0])
    elif len(incoming_stats) > 0:
        # Special case: `base_stats` is a lifetime sum (reduce=sum,
        # clear_on_reduce=False) -> We subtract the previous value (from 2
        # `reduce()` calls ago) from all to-be-merged stats, so we don't count
        # twice the older sum from before.
        if (
            base_stats._reduce_method == "sum"
            and base_stats._inf_window
            and base_stats._clear_on_reduce is False
        ):
            for stat in incoming_stats:
                reduce_by = stat.get_reduce_history()[-2][0]
                base_stats.values[-1] -= reduce_by
    else:
        # Nothing to be merged
        return base_stats

    if new_root_stats:
        # Note that we may take a mean of means here, which is not the same as a
        # mean of all values. In the future, we could implement a weighted mean
        # of means here by introducing a new Stats object that counts samples
        # for each mean Stats object.
        if len(incoming_stats) > 1:
            base_stats.merge_in_parallel(*incoming_stats[1:])
    elif len(incoming_stats) > 0:
        if len(incoming_stats) > 1:
            # There are more than one incoming parallel others -> Merge all of
            # them in parallel (equal importance).
            incoming_stats[0].merge_in_parallel(*incoming_stats[1:])

        # Merge incoming Stats object into base Stats object on time axis
        # (giving incoming ones priority).
        if base_stats._reduce_method == "mean" and not base_stats._clear_on_reduce:
            # If we don't clear values, values that are not cleared would contribute
            # to the mean multiple times.
            base_stats._set_values(incoming_stats[0].values.copy())
        else:
            base_stats.merge_on_time_axis(incoming_stats[0])

    return base_stats<|MERGE_RESOLUTION|>--- conflicted
+++ resolved
@@ -908,39 +908,8 @@
         else:
             # Use the numpy/torch "nan"-prefix to ignore NaN's in our value lists.
             if torch and torch.is_tensor(values[0]):
-<<<<<<< HEAD
-                # TODO (sven): Currently, tensor metrics only work with window=1.
-                #  We might want o enforce it more formally, b/c it's probably not a
-                #  good idea to have MetricsLogger or Stats tinker with the actual
-                #  computation graph that users are trying to build in their loss
-                #  functions.
-                assert len(values) == 1
-                assert all(torch.is_tensor(v) for v in values), values
-                # TODO (sven) Try the same tactic as for tf (which helped make tf
-                #  learn vs completely(!) fail to learn).
-                if len(values[0].shape) == 0:
-                    reduced = values[0]
-                else:
-                    reduce_meth = getattr(torch, "nan" + self._reduce_method)
-                    reduce_in = torch.stack(values)
-                    if self._reduce_method == "mean":
-                        reduce_in = reduce_in.float()
-                    reduced = reduce_meth(reduce_in)
-
-            elif tf and tf.is_tensor(values[0]):
-                # TODO (sven): Currently, tensor metrics only work with window=1.
-                #  We might want o enforce it more formally, b/c it's probably not a
-                #  good idea to have MetricsLogger or Stats tinker with the actual
-                #  computation graph that users are trying to build in their loss
-                #  functions.
-                assert len(values) == 1
-                # TODO (sven) If the shape is (), do NOT even use the reduce method.
-                #  Using `tf.reduce_mean()` here actually lead to a completely broken
-                #  DreamerV3 (for a still unknown exact reason).
-=======
                 self._is_tensor = True
                 # Only one item in the
->>>>>>> 5c06ef6e
                 if len(values[0].shape) == 0:
                     reduced = values[0]
                 else:
