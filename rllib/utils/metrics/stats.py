import time
from typing import Any, Callable, Dict, Optional, Tuple, Union

import numpy as np

from ray.rllib.utils import force_list
from ray.rllib.utils.framework import try_import_tf, try_import_torch
from ray.rllib.utils.numpy import convert_to_numpy

_, tf, _ = try_import_tf()
torch, _ = try_import_torch()


class Stats:
    """A container class holding a number of values and executing reductions over them.

    The individual values in a Stats object may be of any type, for example python int
    or float, numpy arrays, or more complex structured (tuple, dict) and are stored in
    a list under `self.values`.

    Stats can be used to store metrics of the same type over time, for example a loss
    or a learning rate, and to reduce all stored values applying a certain reduction
    mechanism (for example "mean" or "sum").

    Available reduction mechanisms are:
    - "mean" using EMA with a configurable EMA coefficient.
    - "mean" using a sliding window (over the last n stored values).
    - "max/min" with an optional sliding window (over the last n stored values).
    - "sum" with an optional sliding window (over the last n stored values).
    - None: Simply store all logged values to an ever-growing list.

    Through the `reduce()` API, one of the above-mentioned reduction mechanisms will
    be executed on `self.values`.

    .. testcode::

        import time
        from ray.rllib.utils.metrics.stats import Stats
        from ray.rllib.utils.test_utils import check

        # By default, we reduce using EMA (with default coeff=0.01).
        stats = Stats()  # use `ema_coeff` arg to change the coeff
        stats.push(1.0)
        stats.push(2.0)
        # EMA formula used by Stats: t1 = (1.0 - ema_coeff) * t0 + ema_coeff * new_val
        check(stats.peek(), 1.0 * (1.0 - 0.01) + 2.0 * 0.01)

        # Here, we use a window over which to mean.
        stats = Stats(window=2)
        stats.push(1.0)
        stats.push(2.0)
        stats.push(3.0)
        # Only mean over the last 2 items.
        check(stats.peek(), 2.5)

        # Here, we sum over the lifetime of the Stats object.
        stats = Stats(reduce="sum")
        stats.push(1)
        check(stats.peek(), 1)
        stats.push(2)
        check(stats.peek(), 3)
        stats.push(3)
        check(stats.peek(), 6)
        # So far, we have stored all values (1, 2, and 3).
        check(stats.values, [1, 2, 3])
        # Let's call the `reduce()` method to actually reduce these values
        # to a single item of value=6:
        stats = stats.reduce()
        check(stats.peek(), 6)
        check(stats.values, [6])

        # "min" and "max" work analogous to "sum". But let's try with a `window` now:
        stats = Stats(reduce="max", window=2)
        stats.push(2)
        check(stats.peek(), 2)
        stats.push(3)
        check(stats.peek(), 3)
        stats.push(1)
        check(stats.peek(), 3)
        # However, when we push another value, the max thus-far (3) will go
        # out of scope:
        stats.push(-1)
        check(stats.peek(), 1)  # now, 1 is the max
        # So far, we have stored all values (2, 3, 1, and -1).
        check(stats.values, [2, 3, 1, -1])
        # Let's call the `reduce()` method to actually reduce these values
        # to a list of the most recent 2 (window size) values:
        stats = stats.reduce()
        check(stats.peek(), 1)
        check(stats.values, [1, -1])

        # We can also choose to not reduce at all (reduce=None).
        # With a `window` given, Stats will simply keep (and return) the last
        # `window` items in the values list.
        # Note that we have to explicitly set reduce to None (b/c default is "mean").
        stats = Stats(reduce=None, window=3)
        stats.push(-5)
        stats.push(-4)
        stats.push(-3)
        stats.push(-2)
        check(stats.peek(), [-4, -3, -2])  # `window` (3) most recent values
        # We have not reduced yet (all values are still stored):
        check(stats.values, [-5, -4, -3, -2])
        # Let's reduce:
        stats = stats.reduce()
        check(stats.peek(), [-4, -3, -2])
        # Values are now shortened to contain only the most recent `window` items.
        check(stats.values, [-4, -3, -2])

        # We can even use Stats to time stuff. Here we sum up 2 time deltas,
        # measured using a convenient with-block:
        stats = Stats(reduce="sum")
        check(len(stats.values), 0)
        # First delta measurement:
        with stats:
            time.sleep(1.0)
        check(len(stats.values), 1)
        assert 1.1 > stats.peek() > 0.9
        # Second delta measurement:
        with stats:
            time.sleep(1.0)
        assert 2.2 > stats.peek() > 1.8
        # When calling `reduce()`, the internal values list gets cleaned up.
        check(len(stats.values), 2)  # still both deltas in the values list
        stats = stats.reduce()
        check(len(stats.values), 1)  # got reduced to one value (the sum)
        assert 2.2 > stats.values[0] > 1.8
    """

    def __init__(
        self,
        init_value: Optional[Any] = None,
        reduce: Optional[str] = "mean",
        window: Optional[Union[int, float]] = None,
        ema_coeff: Optional[float] = None,
        clear_on_reduce: bool = False,
        on_exit: Optional[Callable] = None,
    ):
        """Initializes a Stats instance.

        Args:
            init_value: Optional initial value to be placed into `self.values`. If None,
                `self.values` will start empty.
            reduce: The name of the reduce method to be used. Allowed are "mean", "min",
                "max", and "sum". Use None to apply no reduction method (leave
                `self.values` as-is when reducing, except for shortening it to
                `window`). Note that if both `reduce` and `window` are None, the user of
                this Stats object needs to apply some caution over the values list not
                growing infinitely.
            window: An optional window size to reduce over.
                If `window` is not None, then the reduction operation is only applied to
                the most recent `windows` items, and - after reduction - the values list
                is shortened to hold at most `window` items (the most recent ones).
                Must be None if `ema_coeff` is not None.
                If `window` is None (and `ema_coeff` is None), reduction must not be
                "mean".
                TODO (sven): Allow window=float("inf"), iff clear_on_reduce=True.
                This would enable cases where we want to accumulate n data points (w/o
                limitation, then average over these, then reset the data pool on reduce,
                e.g. for evaluation env_runner stats, which should NOT use any window,
                just like in the old API stack).
            ema_coeff: An optional EMA coefficient to use if reduce is "mean"
                and no `window` is provided. Note that if both `window` and `ema_coeff`
                are provided, an error is thrown. Also, if `ema_coeff` is provided,
                `reduce` must be "mean".
                The reduction formula for EMA performed by Stats is:
                EMA(t1) = (1.0 - ema_coeff) * EMA(t0) + ema_coeff * new_value
            clear_on_reduce: If True, the Stats object will reset its entire values list
                to an empty one after `self.reduce()` is called. However, it will then
                return from the `self.reduce()` call a new Stats object with the
                properly reduced (not completely emptied) new values. Setting this
                to True is useful for cases, in which the internal values list would
                otherwise grow indefinitely, for example if reduce is None and there
                is no `window` provided.
        """
        # Thus far, we only support mean, max, min, and sum.
        if reduce not in [None, "mean", "min", "max", "sum"]:
            raise ValueError("`reduce` must be one of `mean|min|max|sum` or None!")
        # One or both window and ema_coeff must be None.
        if window is not None and ema_coeff is not None:
            raise ValueError("Only one of `window` or `ema_coeff` can be specified!")
        # If `ema_coeff` is provided, `reduce` must be "mean".
        if ema_coeff is not None and reduce != "mean":
            raise ValueError(
                "`ema_coeff` arg only allowed (not None) when `reduce=mean`!"
            )
        # If `window` is explicitly set to inf, `clear_on_reduce` must be True.
        # Otherwise, we risk a memory leak.
        if window == float("inf") and not clear_on_reduce:
            raise ValueError(
                "When using an infinite window (float('inf'), `clear_on_reduce` must "
                "be set to True!"
            )

        # If reduce=mean AND window=ema_coeff=None, we use EMA by default with a coeff
        # of 0.01 (we do NOT support infinite window sizes for mean as that would mean
        # to keep data in the cache forever).
        if reduce == "mean" and window is None and ema_coeff is None:
            ema_coeff = 0.01

        # The actual data in this Stats object.
        self.values = force_list(init_value)

        self._reduce_method = reduce
        self._window = window
        self._ema_coeff = ema_coeff

        # Timing functionality.
        self._start_time = None

        # Simply store ths flag for the user of this class.
        self._clear_on_reduce = clear_on_reduce

        # Code to execute when exiting a with-context.
        self._on_exit = on_exit

    def push(self, value) -> None:
        """Appends a new value into the internal values list.

        Args:
            value: The value item to be appended to the internal values list
                (`self.values`).
        """
        self.values.append(value)

    def __enter__(self) -> "Stats":
        """Called when entering a context (with which users can measure a time delta).

        Returns:
            This Stats instance (self).
        """
        assert self._start_time is None, "Concurrent updates not supported!"
        self._start_time = time.time()
        return self

    def __exit__(self, exc_type, exc_value, tb) -> None:
        """Called when exiting a context (with which users can measure a time delta)."""
        assert self._start_time is not None
        time_delta = time.time() - self._start_time
        self.push(time_delta)

        # Call the on_exit handler.
        if self._on_exit:
            self._on_exit(time_delta)

        self._start_time = None

    def peek(self) -> Any:
        """Returns the result of reducing the internal values list.

        Note that this method does NOT alter the internal values list in this process.
        Thus, users can call this method to get an accurate look at the reduced value
        given the current internal values list.

        Returns:
            The result of reducing the internal values list.
        """
        return self._reduced_values()[0]

    def reduce(self) -> "Stats":
        """Reduces the internal values list according to the constructor settings.

        Thereby, the internal values list is changed (note that this is different from
        `peek()`, where the internal list is NOT changed). See the docstring of this
        class for details on the reduction logic applied to the values list, based on
        the constructor settings, such as `window`, `reduce`, etc..

        Returns:
            Returns `self` (now reduced) if self._reduced_values is False.
            Returns a new `Stats` object with an empty internal values list, but
            otherwise the same constructor settings (window, reduce, etc..) as `self`.
        """
        # Reduce everything to a single (init) value.
        self.values = self._reduced_values()[1]
        # `clear_on_reduce` -> Return an empty new Stats object with the same option as
        # `self`.
        if self._clear_on_reduce:
            return Stats.similar_to(self)
        # No reset required upon `reduce()` -> Return `self`.
        else:
            return self

    def merge_on_time_axis(self, other: "Stats") -> None:
        # Make sure `others` have same reduction settings.
        assert self._reduce_method == other._reduce_method
        assert self._window == other._window
        assert self._ema_coeff == other._ema_coeff

        # Extend `self`'s values by `other`'s.
        self.values.extend(other.values)

        # Slice by window size, if provided.
        if self._window not in [None, float("inf")]:
            self.values = self.values[-self._window :]

    def merge_in_parallel(self, *others: "Stats") -> None:
        """Merges all internal values of `others` into `self`'s internal values list.

        Thereby, the newly incoming values of `others` are treated equally with respect
        to each other as well as with respect to the internal values of self.

        Use this method to merge other `Stats` objects, which resulted from some
        parallelly executed components, into this one. For example: n Learner workers
        all returning a loss value in the form of `{"total_loss": [some value]}`.

        The following examples demonstrate the parallel merging logic for different
        reduce- and window settings:

        .. testcode::
            from ray.rllib.utils.metrics.stats import Stats
            from ray.rllib.utils.test_utils import check

            # Parallel-merge two (reduce=mean) stats with window=3.
            stats = Stats(reduce="mean", window=3)
            stats1 = Stats(reduce="mean", window=3)
            stats1.push(0)
            stats1.push(1)
            stats1.push(2)
            stats1.push(3)
            stats2 = Stats(reduce="mean", window=3)
            stats2.push(4000)
            stats2.push(4)
            stats2.push(5)
            stats2.push(6)
            stats.merge_in_parallel(stats1, stats2)
            # Fill new merged-values list:
            # - Start with index -1, moving to the start.
            # - Thereby always reducing across the different Stats objects' at the
            #   current index.
            # - The resulting reduced value (across Stats at current index) is then
            #   repeated AND
            #   added to the new merged-values list n times (where n is the number of
            #   Stats, across
            #   which we merge).
            # - The merged-values list is reversed.
            # Here:
            # index -1: [3, 6] -> [4.5, 4.5]
            # index -2: [2, 5] -> [4.5, 4.5, 3.5, 3.5]
            # STOP after merged list contains >= 3 items (window size)
            # reverse: [3.5, 3.5, 4.5, 4.5]
            check(stats.values, [3.5, 3.5, 4.5, 4.5])
            check(stats.peek(), (3.5 + 4.5 + 4.5) / 3)  # mean last 3 items (window)

            # Parallel-merge two (reduce=max) stats with window=3.
            stats = Stats(reduce="max", window=3)
            stats1 = Stats(reduce="max", window=3)
            stats1.push(1)
            stats1.push(2)
            stats1.push(3)
            stats2 = Stats(reduce="max", window=3)
            stats2.push(4)
            stats2.push(5)
            stats2.push(6)
            stats.merge_in_parallel(stats1, stats2)
            # Same here: Fill new merged-values list:
            # - Start with index -1, moving to the start.
            # - Thereby always reducing across the different Stats objects' at the
            #   current index.
            # - The resulting reduced value (across Stats at current index) is then
            #   repeated AND
            #   added to the new merged-values list n times (where n is the number of
            #   Stats, across
            #   which we merge).
            # - The merged-values list is reversed.
            # Here:
            # index -1: [3, 6] -> [6, 6]
            # index -2: [2, 5] -> [6, 6, 5, 5]
            # STOP after merged list contains >= 3 items (window size)
            # reverse: [5, 5, 6, 6]
            check(stats.values, [5, 5, 6, 6])
            check(stats.peek(), 6)  # max is 6

            # Parallel-merge two (reduce=min) stats with window=4.
            stats = Stats(reduce="min", window=4)
            stats1 = Stats(reduce="min", window=4)
            stats1.push(1)
            stats1.push(2)
            stats1.push(1)
            stats1.push(4)
            stats2 = Stats(reduce="min", window=4)
            stats2.push(5)
            stats2.push(0.5)
            stats2.push(7)
            stats2.push(8)
            stats.merge_in_parallel(stats1, stats2)
            # Same procedure:
            # index -1: [4, 8] -> [4, 4]
            # index -2: [1, 7] -> [4, 4, 1, 1]
            # STOP after merged list contains >= 4 items (window size)
            # reverse: [1, 1, 4, 4]
            check(stats.values, [1, 1, 4, 4])
            check(stats.peek(), 1)  # min is 1

            # Parallel-merge two (reduce=sum) stats with no window.
            # Note that when reduce="sum", we do NOT reduce across the indices of the
            # parallel
            stats = Stats(reduce="sum")
            stats1 = Stats(reduce="sum")
            stats1.push(1)
            stats1.push(2)
            stats1.push(0)
            stats1.push(3)
            stats2 = Stats(reduce="sum")
            stats2.push(4)
            stats2.push(5)
            stats2.push(6)
            # index -1: [3, 6] -> [3, 6] (no reduction, leave values as-is)
            # index -2: [0, 5] -> [3, 6, 0, 5]
            # index -3: [2, 4] -> [3, 6, 0, 5, 2, 4]
            # index -4: [1] -> [3, 6, 0, 5, 2, 4, 1]
            # STOP after merged list contains >= 4 items (window size)
            # reverse: [1, 4, 2, 5, 0, 6, 3]
            stats.merge_in_parallel(stats1, stats2)
            check(stats.values, [1, 4, 2, 5, 0, 6, 3])
            check(stats.peek(), 21)

            # Parallel-merge two "concat" (reduce=None) stats with no window.
            # Note that when reduce=None, we do NOT reduce across the indices of the
            # parallel
            stats = Stats(reduce=None, window=float("inf"), clear_on_reduce=True)
            stats1 = Stats(reduce=None, window=float("inf"), clear_on_reduce=True)
            stats1.push(1)
            stats2 = Stats(reduce=None, window=float("inf"), clear_on_reduce=True)
            stats2.push(2)
            # index -1: [1, 2] -> [1, 2] (no reduction, leave values as-is)
            # reverse: [2, 1]
            stats.merge_in_parallel(stats1, stats2)
            check(stats.values, [2, 1])
            check(stats.peek(), [2, 1])

        Args:
            others: One or more other Stats objects that need to be parallely merged
                into `self, meaning with equal weighting as the existing values in
                `self`.
        """
        # Make sure `others` have same reduction settings.
        assert all(self._reduce_method == o._reduce_method for o in others)
        assert all(self._window == o._window for o in others)
        assert all(self._ema_coeff == o._ema_coeff for o in others)

        win = self._window or float("inf")

        # Take turns stepping through `self` and `*others` values, thereby moving
        # backwards from last index to beginning and will up the resulting values list.
        # Stop as soon as we reach the window size.
        new_values = []
        tmp_values = []
        # Loop from index=-1 backward to index=start until our new_values list has
        # at least a len of `win`.
        for i in range(1, max(map(len, [self, *others])) + 1):
            # Per index, loop through all involved stats, including `self` and add
            # to `tmp_values`.
            for stats in [self, *others]:
                if len(stats) < i:
                    continue
                tmp_values.append(stats.values[-i])

            # Now reduce across `tmp_values` based on the reduce-settings of this Stats.
            # TODO (sven) : explain why all this
            if self._ema_coeff is not None:
                new_values.extend([np.nanmean(tmp_values)] * len(tmp_values))
            elif self._reduce_method in [None, "sum"]:
                new_values.extend(tmp_values)
            else:
                new_values.extend(
                    [self._reduced_values(values=tmp_values, window=float("inf"))[0]]
                    * len(tmp_values)
                )
            tmp_values.clear()
            if len(new_values) >= win:
                break

        self.values = list(reversed(new_values))

    def numpy(self, value: Any = None) -> "Stats":
        """Converts all of self's internal values to numpy (if a tensor)."""
        if value is not None:
            if self._reduce_method is None:
                assert isinstance(value, list) and len(self.values) >= len(value)
                self.values = convert_to_numpy(value)
            else:
                assert len(self.values) > 0
                self.values = [convert_to_numpy(value)]
        else:
            self.values = convert_to_numpy(self.values)
        return self

    def __len__(self) -> int:
        """Returns the length of the internal values list."""
        return len(self.values)

    def __repr__(self) -> str:
        win_or_ema = (
            f"; win={self._window}"
            if self._window
            else f"; ema={self._ema_coeff}"
            if self._ema_coeff
            else ""
        )
        return (
            f"Stats({self.peek()}; len={len(self)}; "
            f"reduce={self._reduce_method}{win_or_ema})"
        )

    def __int__(self):
        return int(self.peek())

    def __float__(self):
        return float(self.peek())

    def __eq__(self, other):
        return float(self) == float(other)

    def __le__(self, other):
        return float(self) <= float(other)

    def __ge__(self, other):
        return float(self) >= float(other)

    def __lt__(self, other):
        return float(self) < float(other)

    def __gt__(self, other):
        return float(self) > float(other)

    def __add__(self, other):
        return float(self) + float(other)

    def __sub__(self, other):
        return float(self) - float(other)

    def __mul__(self, other):
        return float(self) * float(other)

    def __format__(self, fmt):
        return f"{float(self):{fmt}}"

    def get_state(self) -> Dict[str, Any]:
        return {
            "values": self.values,
            "reduce": self._reduce_method,
            "window": self._window,
            "ema_coeff": self._ema_coeff,
            "clear_on_reduce": self._clear_on_reduce,
        }

    @staticmethod
    def from_state(state: Dict[str, Any]) -> "Stats":
        return Stats(
            state["values"],
            reduce=state["reduce"],
            window=state["window"],
            ema_coeff=state["ema_coeff"],
            clear_on_reduce=state["clear_on_reduce"],
        )

    @staticmethod
    def similar_to(other: "Stats", init_value: Optional[Any] = None):
        return Stats(
            init_value=init_value,
            reduce=other._reduce_method,
            window=other._window,
            ema_coeff=other._ema_coeff,
            clear_on_reduce=other._clear_on_reduce,
        )

    def _reduced_values(self, values=None, window=None) -> Tuple[Any, Any]:
        """Runs a non-commited reduction procedure on given values (or `self.values`).

        Note that this method does NOT alter any state of `self` or the possibly
        provided list of `values`. It only returns new values as they should be
        adopted after a possible, actual reduction step.

        Args:
            values: The list of values to reduce. If not None, use `self.values`
            window: A possible override window setting to use (instead of
                `self._window`). Use float('inf') here for an infinite window size.

        Returns:
            A tuple containing 1) the reduced value and 2) the new internal values list
            to be used.
        """
        values = values if values is not None else self.values
        window = window if window is not None else self._window

        # Apply the window (if provided and not inf).
        values = (
            values if window is None or window == float("inf") else values[-window:]
        )

        # No reduction method. Return list as-is OR reduce list to len=window.
        if self._reduce_method is None:
            return values, values

        # Special case: Internal values list is empty -> return NaN.
        elif len(values) == 0:
            return float("nan"), []

        # Do EMA (always a "mean" reduction; possibly using a window).
        if self._ema_coeff is not None:
            # Perform EMA reduction over all values in internal values list.
            mean_value = values[0]
            for v in values[1:]:
                mean_value = self._ema_coeff * v + (1.0 - self._ema_coeff) * mean_value
            return mean_value, values
        # Do non-EMA reduction (possibly using a window).
        else:
            # Use the numpy/torch "nan"-prefix to ignore NaN's in our value lists.
            if torch and torch.is_tensor(values[0]):
                reduce_meth = getattr(torch, "nan" + self._reduce_method)
                reduce_in = torch.stack(values)
                if self._reduce_method == "mean":
                    reduce_in = reduce_in.float()
                reduced = reduce_meth(reduce_in)
            elif tf and tf.is_tensor(values[0]):
                reduce_meth = getattr(tf, "reduce_" + self._reduce_method)
                reduced = reduce_meth(values)
            else:
                reduce_meth = getattr(np, "nan" + self._reduce_method)
                reduced = reduce_meth(values)

            # Convert from numpy to primitive python types, if original `values` are
            # python types.
            if reduced.shape == () and isinstance(values[0], (int, float)):
                if reduced.dtype in [np.int32, np.int64, np.int8, np.int16]:
                    reduced = int(reduced)
                else:
                    reduced = float(reduced)

<<<<<<< HEAD
            return reduced, values
=======
            # For window=None|inf (infinite window) and reduce != mean, we don't have to
            # keep any values, except the last (reduced) one.
            if window in [None, float("inf")] and self._reduce_method != "mean":
                # TODO (sven): What if out values are torch tensors? In this case, we
                #  would have to do reduction using `torch` above (not numpy) and only
                #  then return the python primitive AND put the reduced new torch
                #  tensor in `new_values`.
                return reduced, [reduced]
            # In all other cases, keep the values that were also used for the reduce
            # operation.
            else:
                return reduced, values
>>>>>>> 040b736e
<|MERGE_RESOLUTION|>--- conflicted
+++ resolved
@@ -627,19 +627,15 @@
                 else:
                     reduced = float(reduced)
 
-<<<<<<< HEAD
-            return reduced, values
-=======
             # For window=None|inf (infinite window) and reduce != mean, we don't have to
             # keep any values, except the last (reduced) one.
             if window in [None, float("inf")] and self._reduce_method != "mean":
-                # TODO (sven): What if out values are torch tensors? In this case, we
+                # TODO (sven): What if values are torch tensors? In this case, we
                 #  would have to do reduction using `torch` above (not numpy) and only
                 #  then return the python primitive AND put the reduced new torch
-                #  tensor in `new_values`.
+                #  tensor in the new `self.values`.
                 return reduced, [reduced]
             # In all other cases, keep the values that were also used for the reduce
             # operation.
             else:
-                return reduced, values
->>>>>>> 040b736e
+                return reduced, values