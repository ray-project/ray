--- conflicted
+++ resolved
@@ -672,13 +672,8 @@
 
             # For window=None|inf (infinite window) and reduce != mean, we don't have to
             # keep any values, except the last (reduced) one.
-<<<<<<< HEAD
-            if window in [None, float("inf")] and self._reduce_method != "mean":
+            if inf_window and self._reduce_method != "mean":
                 # TODO (sven): What if values are torch tensors? In this case, we
-=======
-            if inf_window and self._reduce_method != "mean":
-                # TODO (sven): What if out values are torch tensors? In this case, we
->>>>>>> 71d9084a
                 #  would have to do reduction using `torch` above (not numpy) and only
                 #  then return the python primitive AND put the reduced new torch
                 #  tensor in the new `self.values`.
