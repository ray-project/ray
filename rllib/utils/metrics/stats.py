--- conflicted
+++ resolved
@@ -647,11 +647,7 @@
             window=state["window"],
             ema_coeff=state["ema_coeff"],
             clear_on_reduce=state["clear_on_reduce"],
-<<<<<<< HEAD
-            throughput=state["_throughput"],
-=======
             throughput=state.get("_throughput", False),
->>>>>>> 9353dd39
         )
         stats._hist = deque(state["_hist"], maxlen=stats._hist.maxlen)
         return stats
