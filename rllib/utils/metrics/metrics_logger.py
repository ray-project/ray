--- conflicted
+++ resolved
@@ -907,7 +907,6 @@
                 _dict[key] = {}
             _dict = _dict[key]
 
-<<<<<<< HEAD
     def _del_key(self, flat_key, key_error=False):
         flat_key = force_tuple(tree.flatten(flat_key))
         _dict = self.stats
@@ -920,8 +919,7 @@
         except KeyError as e:
             if key_error:
                 raise e
-=======
+
     @Deprecated(new="MetricsLogger.merge_and_log_n_dicts()", error=True)
     def log_n_dicts(self, *args, **kwargs):
-        pass
->>>>>>> 0be0639f
+        pass