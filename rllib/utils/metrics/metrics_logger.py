--- conflicted
+++ resolved
@@ -177,21 +177,6 @@
         Raises:
             KeyError: If `key` cannot be found AND `default` is not provided.
         """
-        ## TODO (sven, Oct 2024): Remove this after a few releases.
-        # if (
-        #    key in [
-        #        "num_env_steps_sampled_lifetime", "num_env_steps_trained_lifetime"
-        #    ]
-        #    and not self._key_in_stats(key)
-        # ):
-        #    raise ValueError(
-        #        f"Global key={key} has been deprecated! When inside an Algorithm's "
-        #        "`training_step()` method, use instead: "
-        #        "`self.metrics.peek(('env_runners', 'num_env_steps_sampled_lifetime'))`"
-        #        "OR `self.metrics.peek(('learners', 'num_env_steps_trained_lifetime'))`"
-        #        "."
-        #    )
-
         # Use default value, b/c `key` cannot be found in our stats.
         if not self._key_in_stats(key) and default is not None:
             return default
@@ -217,144 +202,6 @@
             lambda s: s.peek() if isinstance(s, Stats) else s, results
         )
 
-<<<<<<< HEAD
-=======
-    def reduce(
-        self,
-        key: Optional[Union[str, Tuple[str, ...]]] = None,
-        *,
-        return_stats_obj: bool = True,
-    ) -> Dict:
-        """Reduces all logged values based on their settings and returns a result dict.
-
-        DO NOT CALL THIS METHOD under normal circumstances! RLlib's components call it
-        right before a distinct step has been completed and the (MetricsLogger-based)
-        results of that step need to be passed on to other components for further
-        processing.
-
-        The returned result dict has the exact same structure as the logged keys (or
-        nested key sequences) combined. At the leafs of the returned structure are
-        either `Stats` objects (`return_stats_obj=True`, which is the default) or
-        primitive (non-Stats) values (`return_stats_obj=False`). In case of
-        `return_stats_obj=True`, the returned dict with Stats at the leafs can
-        conveniently be re-used downstream for further logging and reduction operations.
-
-        For example, imagine component A (e.g. an Algorithm) containing a MetricsLogger
-        and n remote components (e.g. n EnvRunners), each with their own
-        MetricsLogger object. Component A calls its n remote components, each of
-        which returns an equivalent, reduced dict with `Stats` as leafs.
-        Component A can then further log these n result dicts through its own
-        MetricsLogger through:
-        `logger.merge_and_log_n_dicts([n returned result dicts from n subcomponents])`.
-
-        .. testcode::
-
-            from ray.rllib.utils.metrics.metrics_logger import MetricsLogger
-            from ray.rllib.utils.test_utils import check
-
-            # Log some (EMA reduced) values.
-            logger = MetricsLogger()
-            logger.log_value("a", 2.0)
-            logger.log_value("a", 3.0)
-            expected_reduced = (1.0 - 0.01) * 2.0 + 0.01 * 3.0
-            # Reduce and return primitive values (not Stats objects).
-            results = logger.reduce(return_stats_obj=False)
-            check(results, {"a": expected_reduced})
-
-            # Log some values to be averaged with a sliding window.
-            logger = MetricsLogger()
-            logger.log_value("a", 2.0, window=2)
-            logger.log_value("a", 3.0)
-            logger.log_value("a", 4.0)
-            expected_reduced = (3.0 + 4.0) / 2  # <- win size is only 2; first logged
-                                                # item not used
-            # Reduce and return primitive values (not Stats objects).
-            results = logger.reduce(return_stats_obj=False)
-            check(results, {"a": expected_reduced})
-
-            # Assume we have 2 remote components, each one returning an equivalent
-            # reduced dict when called. We can simply use these results and log them
-            # to our own MetricsLogger, then reduce over these 2 logged results.
-            comp1_logger = MetricsLogger()
-            comp1_logger.log_value("a", 1.0, window=10)
-            comp1_logger.log_value("a", 2.0)
-            result1 = comp1_logger.reduce()  # <- return Stats objects as leafs
-
-            comp2_logger = MetricsLogger()
-            comp2_logger.log_value("a", 3.0, window=10)
-            comp2_logger.log_value("a", 4.0)
-            result2 = comp2_logger.reduce()  # <- return Stats objects as leafs
-
-            # Now combine the 2 equivalent results into 1 end result dict.
-            downstream_logger = MetricsLogger()
-            downstream_logger.merge_and_log_n_dicts([result1, result2])
-            # What happens internally is that both values lists of the 2 components
-            # are merged (concat'd) and randomly shuffled, then clipped at 10 (window
-            # size). This is done such that no component has an "advantage" over the
-            # other as we don't know the exact time-order in which these parallelly
-            # running components logged their own "a"-values.
-            # We execute similarly useful merging strategies for other reduce settings,
-            # such as EMA, max/min/sum-reducing, etc..
-            end_result = downstream_logger.reduce(return_stats_obj=False)
-            check(end_result, {"a": 2.5})
-
-        Args:
-            key: Optional key or key sequence (for nested location within self.stats),
-                limiting the reduce operation to that particular sub-structure of self.
-                If None, will reduce all of self's Stats.
-            return_stats_obj: Whether in the returned dict, the leafs should be Stats
-                objects. This is the default as it enables users to continue using
-                (and further logging) the results of this call inside another
-                (downstream) MetricsLogger object.
-
-        Returns:
-            A (nested) dict matching the structure of `self.stats` (contains all ever
-            logged keys to this MetricsLogger) with the leafs being (reduced) Stats
-            objects if `return_stats_obj=True` or primitive values, carrying no
-            reduction and history information, if `return_stats_obj=False`.
-        """
-        # For better error message, catch the last key-path (reducing of which might
-        # throw an error).
-        PATH = None
-
-        def _reduce(path, stats):
-            nonlocal PATH
-            PATH = path
-            return stats.reduce()
-
-        # Create a shallow copy of `self.stats` in case we need to reset some of our
-        # stats due to this `reduce()` call (and the Stat having self.clear_on_reduce
-        # set to True). In case we clear the Stats upon `reduce`, we receive a
-        # new empty `Stats` object from `stat.reduce()` with the same settings as
-        # existing one and can now re-assign it to `self.stats[key]` (while we return
-        # from this method the properly reduced, but not cleared/emptied new `Stats`).
-        try:
-            if key is not None:
-                stats_to_return = self._get_key(key).copy()
-                self._set_key(
-                    key, tree.map_structure_with_path(_reduce, stats_to_return)
-                )
-            else:
-                stats_to_return = self.stats.copy()
-                self.stats = tree.map_structure_with_path(_reduce, stats_to_return)
-        # Provide proper error message if reduction fails due to bad data.
-        except Exception as e:
-            raise ValueError(
-                "There was an error while reducing the Stats object under key="
-                f"{PATH}! Check, whether you logged invalid or incompatible "
-                "values into this key over time in your custom code."
-                f"\nThe values under this key are: {self._get_key(PATH).values}."
-                f"\nThe original error was {str(e)}"
-            )
-
-        # Return (reduced) `Stats` objects as leafs.
-        if return_stats_obj:
-            return stats_to_return
-        # Return actual (reduced) values (not reduced `Stats` objects) as leafs.
-        else:
-            return tree.map_structure(lambda s: s.peek(), stats_to_return)
-
->>>>>>> 5669b479
     def log_value(
         self,
         key: Union[str, Tuple[str, ...]],
@@ -911,7 +758,27 @@
         *,
         return_stats_obj: bool = True,
     ) -> Dict:
-        """DO NOT CALL THIS METHOD! Reduces all logged values based on their settings.
+        """Reduces all logged values based on their settings and returns a result dict.
+
+        DO NOT CALL THIS METHOD under normal circumstances! RLlib's components call it
+        right before a distinct step has been completed and the (MetricsLogger-based)
+        results of that step need to be passed upstream to other components for further
+        processing.
+
+        The returned result dict has the exact same structure as the logged keys (or
+        nested key sequences) combined. At the leafs of the returned structure are
+        either `Stats` objects (`return_stats_obj=True`, which is the default) or
+        primitive (non-Stats) values (`return_stats_obj=False`). In case of
+        `return_stats_obj=True`, the returned dict with `Stats` at the leafs can
+        conveniently be re-used upstream for further logging and reduction operations.
+
+        For example, imagine component A (e.g. an Algorithm) containing a MetricsLogger
+        and n remote components (e.g. n EnvRunners), each with their own
+        MetricsLogger object. Component A calls its n remote components, each of
+        which returns an equivalent, reduced dict with `Stats` as leafs.
+        Component A can then further log these n result dicts through its own
+        MetricsLogger through:
+        `logger.merge_and_log_n_dicts([n returned result dicts from n subcomponents])`.
 
         The returned result dict has the exact same structure as the logged keys (or
         nested key sequences) combined. At the leafs of the returned structure are
@@ -995,23 +862,44 @@
             objects if `return_stats_obj=True` or primitive values, carrying no
             reduction and history information, if `return_stats_obj=False`.
         """
+        # For better error message, catch the last key-path (reducing of which might
+        # throw an error).
+        PATH = None
+
+        def _reduce(path, stats):
+            nonlocal PATH
+            PATH = path
+            return stats.reduce()
+
         # Create a shallow copy of `self.stats` in case we need to reset some of our
         # stats due to this `reduce()` call (and the Stat having self.clear_on_reduce
-        # set to True). In case we clear the Stats upon `reduce`, we get returned a
+        # set to True). In case we clear the Stats upon `reduce`, we receive a
         # new empty `Stats` object from `stat.reduce()` with the same settings as
         # existing one and can now re-assign it to `self.stats[key]` (while we return
         # from this method the properly reduced, but not cleared/emptied new `Stats`).
-        if key is not None:
-            stats_to_return = self._get_key(key).copy()
-            self._set_key(
-                key, tree.map_structure(lambda s: s.reduce(), stats_to_return)
+        try:
+            if key is not None:
+                stats_to_return = self._get_key(key).copy()
+                self._set_key(
+                    key, tree.map_structure_with_path(_reduce, stats_to_return)
+                )
+            else:
+                stats_to_return = self.stats.copy()
+                self.stats = tree.map_structure_with_path(_reduce, stats_to_return)
+        # Provide proper error message if reduction fails due to bad data.
+        except Exception as e:
+            raise ValueError(
+                "There was an error while reducing the Stats object under key="
+                f"{PATH}! Check, whether you logged invalid or incompatible "
+                "values into this key over time in your custom code."
+                f"\nThe values under this key are: {self._get_key(PATH).values}."
+                f"\nThe original error was {str(e)}"
             )
-        else:
-            stats_to_return = self.stats.copy()
-            self.stats = tree.map_structure(lambda s: s.reduce(), stats_to_return)
-
+
+        # Return (reduced) `Stats` objects as leafs.
         if return_stats_obj:
             return stats_to_return
+        # Return actual (reduced) values (not reduced `Stats` objects) as leafs.
         else:
             return tree.map_structure(lambda s: s.peek(), stats_to_return)
 
