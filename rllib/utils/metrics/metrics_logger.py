import copy
import logging
from typing import Any, Dict, List, Optional, Tuple, Union

import tree  # pip install dm_tree

from ray.rllib.utils import force_tuple
from ray.rllib.utils.metrics.stats import Stats
from ray.rllib.utils.framework import try_import_tf, try_import_torch
from ray.util.annotations import PublicAPI

_, tf, _ = try_import_tf()
torch, _ = try_import_torch()
logger = logging.getLogger("ray.rllib")


@PublicAPI(stability="alpha")
class MetricsLogger:
    """A generic class collecting and processing metrics in RL training and evaluation.

    This class represents the main API used by all of RLlib's components (internal and
    user facing) in order to log, collect, and process (reduce) stats during training
    and evaluation/inference.

    It supports:
    - Logging of simple float/int values (for example a loss) over time or from
    parallel runs (n Learner workers, each one reporting a loss from their respective
    data shard).
    - Logging of images, videos, or other more complex data structures over time.
    - Reducing these collected values using a user specified reduction method (for
    example "min" or "mean") and other settings controlling the reduction and internal
    data, such as sliding windows or EMA coefficients.
<<<<<<< HEAD
    - Optionally clearing all logged values after a `reduce()` call in order to make
    space for new data.
=======
    - Optionally clearing all logged values after a `reduce()` call to make space for
    new data.
>>>>>>> 68527f2a

    .. testcode::

        import time
        from ray.rllib.utils.metrics.metrics_logger import MetricsLogger
        from ray.rllib.utils.test_utils import check

        logger = MetricsLogger()

        # 1) Logging float values (mean over window):
        # Log some loss under the "loss" key. By default, all logged values
        # under that key are averaged and reported back, once `reduce()` is called.
        logger.log_value("loss", 0.001, reduce="mean", window=10)
        logger.log_value("loss", 0.002)  # <- no need to repeat arg/options on same key
        # Peek at the current (reduced) value of "loss":
        check(logger.peek("loss"), 0.0015)  # <- expect average value
        # Actually reduce the underlying Stats object(s).
        results = logger.reduce()
        check(results["loss"], 0.0015)

        # 2) Logging float values (minimum over window):
        # Log the minimum of loss values under the "min_loss" key.
        logger.log_value("min_loss", 0.1, reduce="min", window=2)
        logger.log_value("min_loss", 0.01)
        logger.log_value("min_loss", 0.1)
        logger.log_value("min_loss", 0.02)
        # Peek at the current (reduced) value of "min_loss":
        check(logger.peek("min_loss"), 0.02)  # <- expect min value (over window=2)
        # Actually reduce the underlying Stats object(s).
        results = logger.reduce()
        check(results["min_loss"], 0.02)

        # 3) Log n counts in different (remote?) components and merge them on the
        # controller side.
        remote_logger_1 = MetricsLogger()
        remote_logger_2 = MetricsLogger()
        main_logger = MetricsLogger()
        remote_logger_1.log_value("count", 2, reduce="sum", clear_on_reduce=True)
        remote_logger_2.log_value("count", 3, reduce="sum", clear_on_reduce=True)
        # Reduce the two remote loggers ..
        remote_results_1 = remote_logger_1.reduce()
        remote_results_2 = remote_logger_2.reduce()
        # .. then merge the two results into the controller logger.
        main_logger.merge_and_log_n_dicts([remote_results_1, remote_results_2])
        check(main_logger.peek("count"), 5)

        # 4) Time blocks of code using EMA (coeff=0.1). Note that the higher the coeff
        # (the closer to 1.0), the more short term the EMA turns out.
        logger = MetricsLogger()

        # First delta measurement:
        with logger.log_time("my_block_to_be_timed", reduce="mean", ema_coeff=0.1):
            time.sleep(1.0)
        # EMA should be ~1sec.
        assert 1.1 > logger.peek("my_block_to_be_timed") > 0.9
        # Second delta measurement (note that we don't have to repeat the args again, as
        # the stats under that name have already been created above with the correct
        # args).
        with logger.log_time("my_block_to_be_timed"):
            time.sleep(2.0)
        # EMA should be ~1.1sec.
        assert 1.15 > logger.peek("my_block_to_be_timed") > 1.05

        # When calling `reduce()`, the internal values list gets cleaned up (reduced)
        # and reduction results are returned.
        results = logger.reduce()
        # EMA should be ~1.1sec.
        assert 1.15 > results["my_block_to_be_timed"] > 1.05


    """

    def __init__(self):
        """Initializes a MetricsLogger instance."""
        self.stats = {}
        self._tensor_mode = False
        self._tensor_keys = set()
        # TODO (sven): We use a dummy RLock here for most RLlib algos, however, APPO
        #  and IMPALA require this to be an actual RLock (b/c of thread safety reasons).
        #  An actual RLock, however, breaks our current OfflineData and
        #  OfflinePreLearner logic, in which the Learner (which contains a
        #  MetricsLogger) is serialized and deserialized. We will have to fix this
        #  offline RL logic first, then can remove this hack here and return to always
        #  using the RLock.
        self._threading_lock = _DummyRLock()

    def __contains__(self, key: Union[str, Tuple[str, ...]]) -> bool:
        """Returns True, if `key` can be found in self.stats.

        Args:
            key: The key to find in self.stats. This must be either a str (single,
                top-level key) or a tuple of str (nested key).

        Returns:
            Whether `key` could be found in self.stats.
        """
        return self._key_in_stats(key)

    def peek(
        self,
        key: Union[str, Tuple[str, ...]],
        *,
        default: Optional[Any] = None,
        throughput: bool = False,
    ) -> Any:
        """Returns the (reduced) value(s) found under the given key or key sequence.

        If `key` only reaches to a nested dict deeper in `self`, that
        sub-dictionary's entire values are returned as a (nested) dict with its leafs
        being the reduced peek values.

        Note that calling this method does NOT cause an actual underlying value list
        reduction, even though reduced values are being returned. It'll keep all
        internal structures as-is.

        .. testcode::
            from ray.rllib.utils.metrics.metrics_logger import MetricsLogger
            from ray.rllib.utils.test_utils import check

            logger = MetricsLogger()
            ema = 0.01

            # Log some (EMA reduced) values.
            key = ("some", "nested", "key", "sequence")
            logger.log_value(key, 2.0, ema_coeff=ema)
            logger.log_value(key, 3.0)

            # Expected reduced value:
            expected_reduced = (1.0 - ema) * 2.0 + ema * 3.0

            # Peek at the (reduced) value under `key`.
            check(logger.peek(key), expected_reduced)

            # Peek at the (reduced) nested struct under ("some", "nested").
            check(
                logger.peek(("some", "nested")),
                {"key": {"sequence": expected_reduced}},
            )

            # Log some more, check again.
            logger.log_value(key, 4.0)
            expected_reduced = (1.0 - ema) * expected_reduced + ema * 4.0
            check(logger.peek(key), expected_reduced)

        Args:
            key: The key/key sequence of the sub-structure of `self`, whose (reduced)
                values to return.
            default: An optional default value in case `key` cannot be found in `self`.
                If default is not provided and `key` cannot be found, throws a KeyError.
            throughput: Whether to return the current throughput estimate instead of the
                actual (reduced) value.

        Returns:
            The (reduced) values of the (possibly nested) sub-structure found under
            the given `key` or key sequence.

        Raises:
            KeyError: If `key` cannot be found AND `default` is not provided.
        """
        # Use default value, b/c `key` cannot be found in our stats.
        if not self._key_in_stats(key) and default is not None:
            return default

        # Otherwise, return the reduced Stats' (peek) value.
        struct = self._get_key(key)

        # Create a reduced view of the requested sub-structure or leaf (Stats object).
        with self._threading_lock:
            if isinstance(struct, Stats):
                return struct.peek(throughput=throughput)

            ret = tree.map_structure(
                lambda s: s.peek(throughput=throughput),
                struct.copy(),
            )
            return ret

    @staticmethod
    def peek_results(results: Any) -> Any:
        """Performs `peek()` on any leaf element of an arbitrarily nested Stats struct.

        Args:
            results: The nested structure of Stats-leafs to be peek'd and returned.

        Returns:
            A corresponding structure of the peek'd `results` (reduced float/int values;
            no Stats objects).
        """
        return tree.map_structure(
            lambda s: s.peek() if isinstance(s, Stats) else s, results
        )

    def log_value(
        self,
        key: Union[str, Tuple[str, ...]],
        value: Any,
        *,
        reduce: Optional[str] = "mean",
        window: Optional[Union[int, float]] = None,
        ema_coeff: Optional[float] = None,
        clear_on_reduce: bool = False,
        with_throughput: bool = False,
    ) -> None:
        """Logs a new value under a (possibly nested) key to the logger.

        .. testcode::

            from ray.rllib.utils.metrics.metrics_logger import MetricsLogger
            from ray.rllib.utils.test_utils import check

            logger = MetricsLogger()

            # Log n simple float values under the "loss" key. By default, all logged
            # values under that key are averaged, once `reduce()` is called.
            logger.log_value("loss", 0.01, window=10)
            logger.log_value("loss", 0.02)  # don't have to repeat `window` if key
                                            # already exists
            logger.log_value("loss", 0.03)

            # Peek at the current (reduced) value.
            # Note that in the underlying structure, the internal values list still
            # contains all logged values (0.01, 0.02, and 0.03).
            check(logger.peek("loss"), 0.02)

            # Log 10x (window size) the same value.
            for _ in range(10):
                logger.log_value("loss", 0.05)
            check(logger.peek("loss"), 0.05)

            # Internals check (note that users should not be concerned with accessing
            # these).
            check(len(logger.stats["loss"].values), 13)

            # Only, when we call `reduce` does the underlying structure get "cleaned
            # up". In this case, the list is shortened to 10 items (window size).
            results = logger.reduce(return_stats_obj=False)
            check(results, {"loss": 0.05})
            check(len(logger.stats["loss"].values), 10)

            # Log a value under a deeper nested key.
            logger.log_value(("some", "nested", "key"), -1.0)
            check(logger.peek(("some", "nested", "key")), -1.0)

            # Log n values without reducing them (we want to just collect some items).
            logger.log_value("some_items", 5.0, reduce=None)
            logger.log_value("some_items", 6.0)
            logger.log_value("some_items", 7.0)
            # Peeking at these returns the full list of items (no reduction set up).
            check(logger.peek("some_items"), [5.0, 6.0, 7.0])
            # If you don't want the internal list to grow indefinitely, you should set
            # `clear_on_reduce=True`:
            logger.log_value("some_more_items", -5.0, reduce=None, clear_on_reduce=True)
            logger.log_value("some_more_items", -6.0)
            logger.log_value("some_more_items", -7.0)
            # Peeking at these returns the full list of items (no reduction set up).
            check(logger.peek("some_more_items"), [-5.0, -6.0, -7.0])
            # Reducing everything (and return plain values, not `Stats` objects).
            results = logger.reduce(return_stats_obj=False)
            check(results, {
                "loss": 0.05,
                "some": {
                    "nested": {
                        "key": -1.0,
                    },
                },
                "some_items": [5.0, 6.0, 7.0],  # reduce=None; list as-is
                "some_more_items": [-5.0, -6.0, -7.0],  # reduce=None; list as-is
            })
            # However, the `reduce()` call did empty the `some_more_items` list
            # (b/c we set `clear_on_reduce=True`).
            check(logger.peek("some_more_items"), [])
            # ... but not the "some_items" list (b/c `clear_on_reduce=False`).
            check(logger.peek("some_items"), [])

        Args:
            key: The key (or nested key-tuple) to log the `value` under.
            value: The value to log.
            reduce: The reduction method to apply, once `self.reduce()` is called.
                If None, will collect all logged values under `key` in a list (and
                also return that list upon calling `self.reduce()`).
            window: An optional window size to reduce over.
                If not None, then the reduction operation is only applied to the most
                recent `window` items, and - after reduction - the internal values list
                under `key` is shortened to hold at most `window` items (the most
                recent ones).
                Must be None if `ema_coeff` is provided.
                If None (and `ema_coeff` is None), reduction must not be "mean".
            ema_coeff: An optional EMA coefficient to use if `reduce` is "mean"
                and no `window` is provided. Note that if both `window` and `ema_coeff`
                are provided, an error is thrown. Also, if `ema_coeff` is provided,
                `reduce` must be "mean".
                The reduction formula for EMA is:
                EMA(t1) = (1.0 - ema_coeff) * EMA(t0) + ema_coeff * new_value
            clear_on_reduce: If True, all values under `key` will be emptied after
                `self.reduce()` is called. Setting this to True is useful for cases,
                in which the internal values list would otherwise grow indefinitely,
                for example if reduce is None and there is no `window` provided.
            with_throughput: Whether to track a throughput estimate together with this
                metric. This is only supported for `reduce=sum` and
                `clear_on_reduce=False` metrics (aka. "lifetime counts"). The `Stats`
                object under the logged key then keeps track of the time passed
                between two consecutive calls to `reduce()` and update its throughput
                estimate. The current throughput estimate of a key can be obtained
                through: peeked_value, throuthput_per_sec =
                <MetricsLogger>.peek([key], throughput=True).
        """
        # No reduction (continue appending to list) AND no window.
        # -> We'll force-reset our values upon `reduce()`.
        if reduce is None and (window is None or window == float("inf")):
            clear_on_reduce = True

        self._check_tensor(key, value)

        with self._threading_lock:
            # `key` doesn't exist -> Automatically create it.
            if not self._key_in_stats(key):
                self._set_key(
                    key,
                    (
                        Stats.similar_to(value, init_value=value.values)
                        if isinstance(value, Stats)
                        else Stats(
                            value,
                            reduce=reduce,
                            window=window,
                            ema_coeff=ema_coeff,
                            clear_on_reduce=clear_on_reduce,
                            throughput=with_throughput,
                        )
                    ),
                )
            # If value itself is a `Stats`, we merge it on time axis into self's
            # `Stats`.
            elif isinstance(value, Stats):
                self._get_key(key).merge_on_time_axis(value)
            # Otherwise, we just push the value into self's `Stats`.
            else:
                self._get_key(key).push(value)

    def log_dict(
        self,
        stats_dict,
        *,
        key: Optional[Union[str, Tuple[str, ...]]] = None,
        reduce: Optional[str] = "mean",
        window: Optional[Union[int, float]] = None,
        ema_coeff: Optional[float] = None,
        clear_on_reduce: bool = False,
    ) -> None:
        """Logs all leafs (`Stats` or simple values) of a (nested) dict to this logger.

        Traverses through all leafs of `stats_dict` and - if a path cannot be found in
        this logger yet, will add the `Stats` found at the leaf under that new key.
        If a path already exists, will merge the found leaf (`Stats`) with the ones
        already logged before. This way, `stats_dict` does NOT have to have
        the same structure as what has already been logged to `self`, but can be used to
        log values under new keys or nested key paths.

        .. testcode::
            from ray.rllib.utils.metrics.metrics_logger import MetricsLogger
            from ray.rllib.utils.test_utils import check

            logger = MetricsLogger()

            # Log n dicts with keys "a" and (some) "b". By default, all logged values
            # under that key are averaged, once `reduce()` is called.
            logger.log_dict(
                {
                    "a": 0.1,
                    "b": -0.1,
                },
                window=10,
            )
            logger.log_dict({
                "b": -0.2,
            })  # don't have to repeat `window` arg if key already exists
            logger.log_dict({
                "a": 0.2,
                "c": {"d": 5.0},  # can also introduce an entirely new (nested) key
            })

            # Peek at the current (reduced) values under "a" and "b".
            check(logger.peek("a"), 0.15)
            check(logger.peek("b"), -0.15)
            check(logger.peek(("c", "d")), 5.0)

            # Reduced all stats.
            results = logger.reduce(return_stats_obj=False)
            check(results, {
                "a": 0.15,
                "b": -0.15,
                "c": {"d": 5.0},
            })

        Args:
            stats_dict: The (possibly nested) dict with `Stats` or individual values as
                leafs to be logged to this logger.
            key: An additional key (or tuple of keys) to prepend to all the keys
                (or tuples of keys in case of nesting) found inside `stats_dict`.
                Useful to log the entire contents of `stats_dict` in a more organized
                fashion under one new key, for example logging the results returned by
                an EnvRunner under key
            reduce: The reduction method to apply, once `self.reduce()` is called.
                If None, will collect all logged values under `key` in a list (and
                also return that list upon calling `self.reduce()`).
            window: An optional window size to reduce over.
                If not None, then the reduction operation is only applied to the most
                recent `window` items, and - after reduction - the internal values list
                under `key` is shortened to hold at most `window` items (the most
                recent ones).
                Must be None if `ema_coeff` is provided.
                If None (and `ema_coeff` is None), reduction must not be "mean".
            ema_coeff: An optional EMA coefficient to use if `reduce` is "mean"
                and no `window` is provided. Note that if both `window` and `ema_coeff`
                are provided, an error is thrown. Also, if `ema_coeff` is provided,
                `reduce` must be "mean".
                The reduction formula for EMA is:
                EMA(t1) = (1.0 - ema_coeff) * EMA(t0) + ema_coeff * new_value
            clear_on_reduce: If True, all values under `key` will be emptied after
                `self.reduce()` is called. Setting this to True is useful for cases,
                in which the internal values list would otherwise grow indefinitely,
                for example if reduce is None and there is no `window` provided.
        """
        assert isinstance(
            stats_dict, dict
        ), f"`stats_dict` ({stats_dict}) must be dict!"

        prefix_key = force_tuple(key)

        def _map(path, stat_or_value):
            extended_key = prefix_key + force_tuple(tree.flatten(path))

            self.log_value(
                extended_key,
                stat_or_value,
                reduce=reduce,
                window=window,
                ema_coeff=ema_coeff,
                clear_on_reduce=clear_on_reduce,
            )

        with self._threading_lock:
            tree.map_structure_with_path(_map, stats_dict)

    def merge_and_log_n_dicts(
        self,
        stats_dicts: List[Dict[str, Any]],
        *,
        key: Optional[Union[str, Tuple[str, ...]]] = None,
        # TODO (sven): Maybe remove these args. They don't seem to make sense in this
        #  method. If we do so, values in the dicts must be Stats instances, though.
        reduce: Optional[str] = "mean",
        window: Optional[Union[int, float]] = None,
        ema_coeff: Optional[float] = None,
        clear_on_reduce: bool = False,
    ) -> None:
        """Merges n dicts, generated by n parallel components, and logs the results.

        .. testcode::

            from ray.rllib.utils.metrics.metrics_logger import MetricsLogger
            from ray.rllib.utils.test_utils import check

            # Example: n Learners logging loss stats to be merged.
            # Note that losses should usually be logged with a window=1 so they don't
            # get smeared over time and instead provide an accurate picture of the
            # current situation.
            main_logger = MetricsLogger()

            logger_learner1 = MetricsLogger()
            logger_learner1.log_value("loss", 0.1, window=1)
            learner1_results = logger_learner1.reduce()

            logger_learner2 = MetricsLogger()
            logger_learner2.log_value("loss", 0.2, window=1)
            learner2_results = logger_learner2.reduce()

            # Merge the stats from both Learners.
            main_logger.merge_and_log_n_dicts(
                [learner1_results, learner2_results],
                key="learners",
            )
            check(main_logger.peek(("learners", "loss")), 0.15)

            # Example: m EnvRunners logging episode returns to be merged.
            main_logger = MetricsLogger()

            logger_env_runner1 = MetricsLogger()
            logger_env_runner1.log_value("mean_ret", 100.0, window=3)
            logger_env_runner1.log_value("mean_ret", 200.0)
            logger_env_runner1.log_value("mean_ret", 300.0)
            logger_env_runner1.log_value("mean_ret", 400.0)
            env_runner1_results = logger_env_runner1.reduce()

            logger_env_runner2 = MetricsLogger()
            logger_env_runner2.log_value("mean_ret", 150.0, window=3)
            logger_env_runner2.log_value("mean_ret", 250.0)
            logger_env_runner2.log_value("mean_ret", 350.0)
            logger_env_runner2.log_value("mean_ret", 450.0)
            env_runner2_results = logger_env_runner2.reduce()

            # Merge the stats from both EnvRunners.
            main_logger.merge_and_log_n_dicts(
                [env_runner1_results, env_runner2_results],
                key="env_runners",
            )
            # The expected procedure is as follows:
            # The individual internal values lists of the two loggers are as follows:
            # env runner 1: [100, 200, 300, 400]
            # env runner 2: [150, 250, 350, 450]
            # Move backwards from index=-1 (each time, loop through both env runners)
            # index=-1 -> [400, 450] -> reduce-mean -> [425] -> repeat 2 times (number
            #   of env runners) -> [425, 425]
            # index=-2 -> [300, 350] -> reduce-mean -> [325] -> repeat 2 times
            #   -> append -> [425, 425, 325, 325] -> STOP b/c we have reached >= window.
            # reverse the list -> [325, 325, 425, 425]
            check(
                main_logger.stats["env_runners"]["mean_ret"].values,
                [325, 325, 425, 425],
            )
            check(main_logger.peek(("env_runners", "mean_ret")), (325 + 425 + 425) / 3)

            # Example: Lifetime sum over n parallel components' stats.
            main_logger = MetricsLogger()

            logger1 = MetricsLogger()
            logger1.log_value("some_stat", 50, reduce="sum", window=None)
            logger1.log_value("some_stat", 25, reduce="sum", window=None)
            logger1_results = logger1.reduce()

            logger2 = MetricsLogger()
            logger2.log_value("some_stat", 75, reduce="sum", window=None)
            logger2_results = logger2.reduce()

            # Merge the stats from both Learners.
            main_logger.merge_and_log_n_dicts([logger1_results, logger2_results])
            check(main_logger.peek("some_stat"), 150)

            # Example: Sum over n parallel components' stats with a window of 3.
            main_logger = MetricsLogger()

            logger1 = MetricsLogger()
            logger1.log_value("some_stat", 50, reduce="sum", window=3)
            logger1.log_value("some_stat", 25, reduce="sum")
            logger1.log_value("some_stat", 10, reduce="sum")
            logger1.log_value("some_stat", 5, reduce="sum")
            logger1_results = logger1.reduce()

            logger2 = MetricsLogger()
            logger2.log_value("some_stat", 75, reduce="sum", window=3)
            logger2.log_value("some_stat", 100, reduce="sum")
            logger2_results = logger2.reduce()

            # Merge the stats from both Learners.
            main_logger.merge_and_log_n_dicts([logger1_results, logger2_results])
            # The expected procedure is as follows:
            # The individual internal values lists of the two loggers are as follows:
            # env runner 1: [50, 25, 10, 5]
            # env runner 2: [75, 100]
            # Move backwards from index=-1 (each time, loop through both loggers)
            # index=-1 -> [5, 100] -> leave as-is, b/c we are sum'ing -> [5, 100]
            # index=-2 -> [10, 75] -> leave as-is -> [5, 100, 10, 75] -> STOP b/c we
            # have reached >= window.
            # reverse the list -> [75, 10, 100, 5]
            check(main_logger.peek("some_stat"), 115)  # last 3 items (window) get sum'd

        Args:
            stats_dicts: List of n stats dicts to be merged and then logged.
            key: Optional top-level key under which to log all keys/key sequences
                found in the n `stats_dicts`.
            reduce: The reduction method to apply, once `self.reduce()` is called.
                If None, will collect all logged values under `key` in a list (and
                also return that list upon calling `self.reduce()`).
            window: An optional window size to reduce over.
                If not None, then the reduction operation is only applied to the most
                recent `window` items, and - after reduction - the internal values list
                under `key` is shortened to hold at most `window` items (the most
                recent ones).
                Must be None if `ema_coeff` is provided.
                If None (and `ema_coeff` is None), reduction must not be "mean".
            ema_coeff: An optional EMA coefficient to use if `reduce` is "mean"
                and no `window` is provided. Note that if both `window` and `ema_coeff`
                are provided, an error is thrown. Also, if `ema_coeff` is provided,
                `reduce` must be "mean".
                The reduction formula for EMA is:
                EMA(t1) = (1.0 - ema_coeff) * EMA(t0) + ema_coeff * new_value
            clear_on_reduce: If True, all values under `key` will be emptied after
                `self.reduce()` is called. Setting this to True is useful for cases,
                in which the internal values list would otherwise grow indefinitely,
                for example if reduce is None and there is no `window` provided.
        """
        prefix_key = force_tuple(key)

        all_keys = set()
        for stats_dict in stats_dicts:
            tree.map_structure_with_path(
                lambda path, _: all_keys.add(force_tuple(path)),
                stats_dict,
            )

        # No reduction (continue appending to list) AND no window.
        # -> We'll force-reset our values upon `reduce()`.
        if reduce is None and (window is None or window == float("inf")):
            clear_on_reduce = True

        for key in all_keys:
            extended_key = prefix_key + key
            available_stats = [
                self._get_key(key, stats=s)
                for s in stats_dicts
                if self._key_in_stats(key, stats=s)
            ]
            base_stats = None
            more_stats = []
            for i, stat_or_value in enumerate(available_stats):
                # Value is NOT a Stats object -> Convert it to one.
                if not isinstance(stat_or_value, Stats):
                    self._check_tensor(extended_key, stat_or_value)
                    available_stats[i] = stat_or_value = Stats(
                        stat_or_value,
                        reduce=reduce,
                        window=window,
                        ema_coeff=ema_coeff,
                        clear_on_reduce=clear_on_reduce,
                    )

                # Create a new Stats object to merge everything into as parallel,
                # equally weighted Stats.
                if base_stats is None:
                    base_stats = Stats.similar_to(
                        stat_or_value,
                        init_value=stat_or_value.values,
                    )
                else:
                    more_stats.append(stat_or_value)

            # Special case: `base_stats` is a lifetime sum (reduce=sum,
            # clear_on_reduce=False) -> We subtract the previous value (from 2
            # `reduce()` calls ago) from all to-be-merged stats, so we don't count
            # twice the older sum from before.
            if (
                base_stats._reduce_method == "sum"
                and base_stats._window is None
                and base_stats._clear_on_reduce is False
            ):
                for stat in [base_stats] + more_stats:
                    stat.push(-stat.peek(previous=2))

            # There are more than one incoming parallel others -> Merge all of them
            # first in parallel.
            if len(more_stats) > 0:
                base_stats.merge_in_parallel(*more_stats)

            # `key` not in self yet -> Store merged stats under the new key.
            if not self._key_in_stats(extended_key):
                self._set_key(extended_key, base_stats)
            # `key` already exists in `self` -> Merge `base_stats` into self's entry
            # on time axis, meaning give the incoming values priority over already
            # existing ones.
            else:
                self._get_key(extended_key).merge_on_time_axis(base_stats)

    def log_time(
        self,
        key: Union[str, Tuple[str, ...]],
        *,
        reduce: Optional[str] = "mean",
        window: Optional[Union[int, float]] = None,
        ema_coeff: Optional[float] = None,
        clear_on_reduce: bool = False,
    ) -> Stats:
        """Measures and logs a time delta value under `key` when used with a with-block.

        .. testcode::

            import time
            from ray.rllib.utils.metrics.metrics_logger import MetricsLogger
            from ray.rllib.utils.test_utils import check

            logger = MetricsLogger()

            # First delta measurement:
            with logger.log_time("my_block_to_be_timed", reduce="mean", ema_coeff=0.1):
                time.sleep(1.0)

            # EMA should be ~1sec.
            assert 1.1 > logger.peek("my_block_to_be_timed") > 0.9

            # Second delta measurement (note that we don't have to repeat the args
            # again, as the stats under that name have already been created above with
            # the correct args).
            with logger.log_time("my_block_to_be_timed"):
                time.sleep(2.0)

            # EMA should be ~1.1sec.
            assert 1.15 > logger.peek("my_block_to_be_timed") > 1.05

            # When calling `reduce()`, the internal values list gets cleaned up.
            check(len(logger.stats["my_block_to_be_timed"].values), 2)  # still 2 deltas
            results = logger.reduce()
            check(len(logger.stats["my_block_to_be_timed"].values), 1)  # reduced to 1
            # EMA should be ~1.1sec.
            assert 1.15 > results["my_block_to_be_timed"] > 1.05

        Args:
            key: The key (or tuple of keys) to log the measured time delta under.
            reduce: The reduction method to apply, once `self.reduce()` is called.
                If None, will collect all logged values under `key` in a list (and
                also return that list upon calling `self.reduce()`).
            window: An optional window size to reduce over.
                If not None, then the reduction operation is only applied to the most
                recent `window` items, and - after reduction - the internal values list
                under `key` is shortened to hold at most `window` items (the most
                recent ones).
                Must be None if `ema_coeff` is provided.
                If None (and `ema_coeff` is None), reduction must not be "mean".
            ema_coeff: An optional EMA coefficient to use if `reduce` is "mean"
                and no `window` is provided. Note that if both `window` and `ema_coeff`
                are provided, an error is thrown. Also, if `ema_coeff` is provided,
                `reduce` must be "mean".
                The reduction formula for EMA is:
                EMA(t1) = (1.0 - ema_coeff) * EMA(t0) + ema_coeff * new_value
            clear_on_reduce: If True, all values under `key` will be emptied after
                `self.reduce()` is called. Setting this to True is useful for cases,
                in which the internal values list would otherwise grow indefinitely,
                for example if reduce is None and there is no `window` provided.
        """
        # No reduction (continue appending to list) AND no window.
        # -> We'll force-reset our values upon `reduce()`.
        if reduce is None and (window is None or window == float("inf")):
            clear_on_reduce = True

        if not self._key_in_stats(key):
            self._set_key(
                key,
                Stats(
                    reduce=reduce,
                    window=window,
                    ema_coeff=ema_coeff,
                    clear_on_reduce=clear_on_reduce,
                ),
            )

        # Return the Stats object, so a `with` clause can enter and exit it.
        return self._get_key(key)

    def reduce(
        self,
        key: Optional[Union[str, Tuple[str, ...]]] = None,
        *,
        return_stats_obj: bool = True,
    ) -> Dict:
        """Reduces all logged values based on their settings and returns a result dict.

        DO NOT CALL THIS METHOD under normal circumstances! RLlib's components call it
        right before a distinct step has been completed and the (MetricsLogger-based)
        results of that step need to be passed upstream to other components for further
        processing.

        The returned result dict has the exact same structure as the logged keys (or
        nested key sequences) combined. At the leafs of the returned structure are
        either `Stats` objects (`return_stats_obj=True`, which is the default) or
        primitive (non-Stats) values (`return_stats_obj=False`). In case of
        `return_stats_obj=True`, the returned dict with `Stats` at the leafs can
        conveniently be re-used upstream for further logging and reduction operations.

        For example, imagine component A (e.g. an Algorithm) containing a MetricsLogger
        and n remote components (e.g. n EnvRunners), each with their own
        MetricsLogger object. Component A calls its n remote components, each of
        which returns an equivalent, reduced dict with `Stats` as leafs.
        Component A can then further log these n result dicts through its own
        MetricsLogger through:
        `logger.merge_and_log_n_dicts([n returned result dicts from n subcomponents])`.

        The returned result dict has the exact same structure as the logged keys (or
        nested key sequences) combined. At the leafs of the returned structure are
        either `Stats` objects (`return_stats_obj=True`, which is the default) or
        primitive (non-Stats) values (`return_stats_obj=False`). In case of
        `return_stats_obj=True`, the returned dict with Stats at the leafs can be
        reused conveniently  downstream for further logging and reduction operations.

        For example, imagine component A (e.g. an Algorithm) containing a MetricsLogger
        and n remote components (e.g. n EnvRunner workers), each with their own
        MetricsLogger object. Component A calls its n remote components, each of
        which returns an equivalent, reduced dict with `Stats` instances as leafs.
        Component A can now further log these n result dicts through its own
        MetricsLogger:
        `logger.merge_and_log_n_dicts([n returned result dicts from the remote
        components])`.

        .. testcode::

            from ray.rllib.utils.metrics.metrics_logger import MetricsLogger
            from ray.rllib.utils.test_utils import check

            # Log some (EMA reduced) values.
            logger = MetricsLogger()
            logger.log_value("a", 2.0)
            logger.log_value("a", 3.0)
            expected_reduced = (1.0 - 0.01) * 2.0 + 0.01 * 3.0
            # Reduce and return primitive values (not Stats objects).
            results = logger.reduce(return_stats_obj=False)
            check(results, {"a": expected_reduced})

            # Log some values to be averaged with a sliding window.
            logger = MetricsLogger()
            logger.log_value("a", 2.0, window=2)
            logger.log_value("a", 3.0)
            logger.log_value("a", 4.0)
            expected_reduced = (3.0 + 4.0) / 2  # <- win size is only 2; first logged
                                                # item not used
            # Reduce and return primitive values (not Stats objects).
            results = logger.reduce(return_stats_obj=False)
            check(results, {"a": expected_reduced})

            # Assume we have 2 remote components, each one returning an equivalent
            # reduced dict when called. We can simply use these results and log them
            # to our own MetricsLogger, then reduce over these 2 logged results.
            comp1_logger = MetricsLogger()
            comp1_logger.log_value("a", 1.0, window=10)
            comp1_logger.log_value("a", 2.0)
            result1 = comp1_logger.reduce()  # <- return Stats objects as leafs

            comp2_logger = MetricsLogger()
            comp2_logger.log_value("a", 3.0, window=10)
            comp2_logger.log_value("a", 4.0)
            result2 = comp2_logger.reduce()  # <- return Stats objects as leafs

            # Now combine the 2 equivalent results into 1 end result dict.
            downstream_logger = MetricsLogger()
            downstream_logger.merge_and_log_n_dicts([result1, result2])
            # What happens internally is that both values lists of the 2 components
            # are merged (concat'd) and randomly shuffled, then clipped at 10 (window
            # size). This is done such that no component has an "advantage" over the
            # other as we don't know the exact time-order in which these parallelly
            # running components logged their own "a"-values.
            # We execute similarly useful merging strategies for other reduce settings,
            # such as EMA, max/min/sum-reducing, etc..
            end_result = downstream_logger.reduce(return_stats_obj=False)
            check(end_result, {"a": 2.5})

        Args:
            key: Optional key or key sequence (for nested location within self.stats),
                limiting the reduce operation to that particular sub-structure of self.
                If None, will reduce all of self's Stats.
            return_stats_obj: Whether in the returned dict, the leafs should be Stats
                objects. This is the default as it enables users to continue using
                (and further logging) the results of this call inside another
                (downstream) MetricsLogger object.

        Returns:
            A (nested) dict matching the structure of `self.stats` (contains all ever
            logged keys to this MetricsLogger) with the leafs being (reduced) Stats
            objects if `return_stats_obj=True` or primitive values, carrying no
            reduction and history information, if `return_stats_obj=False`.
        """
        # For better error message, catch the last key-path (reducing of which might
        # throw an error).
        PATH = None

        def _reduce(path, stats):
            nonlocal PATH
            PATH = path
            return stats.reduce()

        # Create a shallow (yet nested) copy of `self.stats` in case we need to reset
        # some of our stats due to this `reduce()` call and Stats having
        # `self.clear_on_reduce=True`. In the latter case we would receive a new empty
        # `Stats` object from `stat.reduce()` with the same settings as existing one and
        # can now re-assign it to `self.stats[key]`, while we return from this method
        # the properly reduced, but not cleared/emptied new `Stats`.
        if key is not None:
            stats_to_return = self._get_key(key, key_error=False)
        else:
            stats_to_return = self.stats

        try:
            with self._threading_lock:
                assert (
                    not self.tensor_mode
                ), "Can't reduce if `self.tensor_mode` is True!"
                reduced = copy.deepcopy(
                    tree.map_structure_with_path(_reduce, stats_to_return)
                )
                if key is not None:
                    self._set_key(key, reduced)
                else:
                    self.stats = reduced
        # Provide proper error message if reduction fails due to bad data.
        except Exception as e:
            raise ValueError(
                "There was an error while reducing the Stats object under key="
                f"{PATH}! Check, whether you logged invalid or incompatible "
                "values into this key over time in your custom code."
                f"\nThe values under this key are: {self._get_key(PATH).values}."
                f"\nThe original error was {str(e)}"
            )

        # Return (reduced) `Stats` objects as leafs.
        if return_stats_obj:
            return stats_to_return
        # Return actual (reduced) values (not reduced `Stats` objects) as leafs.
        else:
            return self.peek_results(stats_to_return)

    def activate_tensor_mode(self):
        """Switches to tensor-mode, in which in-graph tensors can be logged.

        Should be used before calling in-graph/copmiled functions, for example loss
        functions. The user can then still call the `log_...` APIs, but each incoming
        value will be checked for a) whether it is a tensor indeed and b) the `window`
        args must be 1 (MetricsLogger does not support any tensor-framework reducing
        operations).

        When in tensor-mode, we also track all incoming `log_...` values and return
        them TODO (sven) continue docstring

        """
        self._threading_lock.acquire()
        assert not self.tensor_mode
        self._tensor_mode = True

    def deactivate_tensor_mode(self):
        """Switches off tensor-mode."""
        assert self.tensor_mode
        self._tensor_mode = False
        # Return all logged tensors (logged during the tensor-mode phase).
        logged_tensors = {key: self._get_key(key).peek() for key in self._tensor_keys}
        # Clear out logged tensor keys.
        self._tensor_keys.clear()
        return logged_tensors

    def tensors_to_numpy(self, tensor_metrics):
        """Converts all previously logged and returned tensors back to numpy values."""
        for key, values in tensor_metrics.items():
            assert self._key_in_stats(key)
            self._get_key(key).set_to_numpy_values(values)
        self._threading_lock.release()

    @property
    def tensor_mode(self):
        return self._tensor_mode

    def set_value(
        self,
        key: Union[str, Tuple[str, ...]],
        value: Any,
        *,
        reduce: Optional[str] = "mean",
        window: Optional[Union[int, float]] = None,
        ema_coeff: Optional[float] = None,
        clear_on_reduce: bool = False,
        with_throughput: bool = False,
    ) -> None:
        """Overrides the logged values under `key` with `value`.

        The internal values list under `key` is cleared and reset to [`value`]. If
        `key` already exists, this method will NOT alter the reduce settings. Otherwise,
        it will apply the provided reduce settings (`reduce`, `window`, `ema_coeff`,
        and `clear_on_reduce`).

        Args:
            key: The key to override.
            value: The new value to set the internal values list to (will be set to
                a list containing a single item `value`).
            reduce: The reduction method to apply, once `self.reduce()` is called.
                If None, will collect all logged values under `key` in a list (and
                also return that list upon calling `self.reduce()`).
                Note that this is only applied if `key` does not exist in `self` yet.
            window: An optional window size to reduce over.
                If not None, then the reduction operation is only applied to the most
                recent `window` items, and - after reduction - the internal values list
                under `key` is shortened to hold at most `window` items (the most
                recent ones).
                Must be None if `ema_coeff` is provided.
                If None (and `ema_coeff` is None), reduction must not be "mean".
                Note that this is only applied if `key` does not exist in `self` yet.
            ema_coeff: An optional EMA coefficient to use if `reduce` is "mean"
                and no `window` is provided. Note that if both `window` and `ema_coeff`
                are provided, an error is thrown. Also, if `ema_coeff` is provided,
                `reduce` must be "mean".
                The reduction formula for EMA is:
                EMA(t1) = (1.0 - ema_coeff) * EMA(t0) + ema_coeff * new_value
                Note that this is only applied if `key` does not exist in `self` yet.
            clear_on_reduce: If True, all values under `key` will be emptied after
                `self.reduce()` is called. Setting this to True is useful for cases,
                in which the internal values list would otherwise grow indefinitely,
                for example if reduce is None and there is no `window` provided.
                Note that this is only applied if `key` does not exist in `self` yet.
            with_throughput: Whether to track a throughput estimate together with this
                metric. This is only supported for `reduce=sum` and
                `clear_on_reduce=False` metrics (aka. "lifetime counts"). The `Stats`
                object under the logged key then keeps track of the time passed
                between two consecutive calls to `reduce()` and update its throughput
                estimate. The current throughput estimate of a key can be obtained
                through: peeked_value, throuthput_per_sec =
                <MetricsLogger>.peek([key], throughput=True).
        """
        # Key already in self -> Erase internal values list with [`value`].
        if self._key_in_stats(key):
            stats = self._get_key(key)
            with self._threading_lock:
                stats.values = [value]
        # Key cannot be found in `self` -> Simply log as a (new) value.
        else:
            self.log_value(
                key,
                value,
                reduce=reduce,
                window=window,
                ema_coeff=ema_coeff,
                clear_on_reduce=clear_on_reduce,
                with_throughput=with_throughput,
            )

    def reset(self) -> None:
        """Resets all data stored in this MetricsLogger.

        .. testcode::

            from ray.rllib.utils.metrics.metrics_logger import MetricsLogger
            from ray.rllib.utils.test_utils import check

            logger = MetricsLogger()
            logger.log_value("a", 1.0)
            check(logger.peek("a"), 1.0)
            logger.reset()
            check(logger.reduce(), {})
        """
        with self._threading_lock:
            self.stats = {}
            self._tensor_keys = set()

    def delete(self, *key: Tuple[str, ...], key_error: bool = True) -> None:
        """Deletes the given `key` from this metrics logger's stats.

        Args:
            key: The key or key sequence (for nested location within self.stats),
                to delete from this MetricsLogger's stats.
            key_error: Whether to throw a KeyError if `key` cannot be found in `self`.

        Raises:
            KeyError: If `key` cannot be found in `self` AND `key_error` is True.
        """
        self._del_key(key, key_error)

    def get_state(self) -> Dict[str, Any]:
        """Returns the current state of `self` as a dict.

        Note that the state is merely the combination of all states of the individual
        `Stats` objects stored under `self.stats`.
        """
        stats_dict = {}

        def _map(path, stats):
            # Convert keys to strings for msgpack-friendliness.
            stats_dict["--".join(path)] = stats.get_state()

        with self._threading_lock:
            tree.map_structure_with_path(_map, self.stats)

        return {"stats": stats_dict}

    def set_state(self, state: Dict[str, Any]) -> None:
        """Sets the state of `self` to the given `state`.

        Args:
            state: The state to set `self` to.
        """
        with self._threading_lock:
            for flat_key, stats_state in state["stats"].items():
                self._set_key(flat_key.split("--"), Stats.from_state(stats_state))

    def _check_tensor(self, key: Tuple[str], value) -> None:
        # `value` is a tensor -> Log it in our keys set.
        if self.tensor_mode and (
            (torch and torch.is_tensor(value)) or (tf and tf.is_tensor(value))
        ):
            self._tensor_keys.add(key)

    def _key_in_stats(self, flat_key, *, stats=None):
        flat_key = force_tuple(tree.flatten(flat_key))
        _dict = stats if stats is not None else self.stats
        for key in flat_key:
            if key not in _dict:
                return False
            _dict = _dict[key]
        return True

    def _get_key(self, flat_key, *, stats=None, key_error=True):
        flat_key = force_tuple(tree.flatten(flat_key))
        _dict = stats if stats is not None else self.stats
        for key in flat_key:
            try:
                _dict = _dict[key]
            except KeyError as e:
                if key_error:
                    raise e
                else:
                    return {}
        return _dict

    def _set_key(self, flat_key, stats):
        flat_key = force_tuple(tree.flatten(flat_key))

        with self._threading_lock:
            _dict = self.stats
            for i, key in enumerate(flat_key):
                # If we are at the end of the key sequence, set
                # the key, no matter, whether it already exists or not.
                if i == len(flat_key) - 1:
                    _dict[key] = stats
                    return
                # If an intermediary key in the sequence is missing,
                # add a sub-dict under this key.
                if key not in _dict:
                    _dict[key] = {}
                _dict = _dict[key]

    def _del_key(self, flat_key, key_error=False):
        flat_key = force_tuple(tree.flatten(flat_key))

        with self._threading_lock:
            # Erase the tensor key as well, if applicable.
            if flat_key in self._tensor_keys:
                self._tensor_keys.discard(flat_key)

            # Erase the key from the (nested) `self.stats` dict.
            _dict = self.stats
            try:
                for i, key in enumerate(flat_key):
                    if i == len(flat_key) - 1:
                        del _dict[key]
                        return
                    _dict = _dict[key]
            except KeyError as e:
                if key_error:
                    raise e


class _DummyRLock:
    def acquire(self, blocking=True, timeout=-1):
        return True

    def release(self):
        pass

    def __enter__(self):
        return self

    def __exit__(self, exc_type, exc_value, traceback):
        pass<|MERGE_RESOLUTION|>--- conflicted
+++ resolved
@@ -30,13 +30,8 @@
     - Reducing these collected values using a user specified reduction method (for
     example "min" or "mean") and other settings controlling the reduction and internal
     data, such as sliding windows or EMA coefficients.
-<<<<<<< HEAD
-    - Optionally clearing all logged values after a `reduce()` call in order to make
-    space for new data.
-=======
     - Optionally clearing all logged values after a `reduce()` call to make space for
     new data.
->>>>>>> 68527f2a
 
     .. testcode::
 
