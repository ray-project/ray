--- conflicted
+++ resolved
@@ -390,12 +390,6 @@
                         ema_coeff=ema_coeff,
                         clear_on_reduce=clear_on_reduce,
                     )
-<<<<<<< HEAD
-=======
-                # `key` not in self yet -> Create an empty Stats entry under that key.
-                if not self._key_in_stats(extended_key):
-                    self._set_key(extended_key, Stats.similar_to(stat_or_value))
->>>>>>> 0f5d9da2
 
                 # Create a new Stats object to merge everything into as parallel,
                 # equally weighted Stats.
@@ -412,20 +406,14 @@
             if len(more_stats) > 0:
                 base_stats.merge_in_parallel(*more_stats)
 
-<<<<<<< HEAD
             # `key` not in self yet -> Store merged stats under the new key.
-            if extended_key not in self.stats:
-                self.stats[extended_key] = base_stats
+            if not self._key_in_stats(extended_key):
+                self._set_key(extended_key, base_stats)
             # `key` already exists in `self` -> Merge `base_stats` into self's entry
             # on time axis, meaning give the incoming values priority over already
             # existing ones.
             else:
-                self.stats[extended_key].merge_on_time_axis(base_stats)
-=======
-            # Finally, merge `base_stats` into self's entry on time axis, meaning
-            # give the incoming values priority over already existing ones.
-            self._get_key(extended_key).merge_on_time_axis(base_stats)
->>>>>>> 0f5d9da2
+                self._get_key(extended_key).merge_on_time_axis(base_stats)
 
     def log_time(
         self,
