<<<<<<< HEAD
import numpy as np
import os
import pprint
import random
from typing import Any, Mapping, Optional

from ray.rllib.policy.sample_batch import SampleBatch, MultiAgentBatch
from ray.rllib.utils.framework import try_import_tf, try_import_torch

_printer = pprint.PrettyPrinter(indent=2, width=60)


def summarize(obj: Any) -> Any:
    """Return a pretty-formatted string for an object.

    This has special handling for pretty-formatting of commonly used data types
    in RLlib, such as SampleBatch, numpy arrays, etc.

    Args:
        obj: The object to format.

    Returns:
        The summarized object.
    """

    return _printer.pformat(_summarize(obj))


def _summarize(obj):
    if isinstance(obj, Mapping):
        return {k: _summarize(v) for k, v in obj.items()}
    elif hasattr(obj, "_asdict"):
        return {
            "type": obj.__class__.__name__,
            "data": _summarize(obj._asdict()),
        }
    elif isinstance(obj, list):
        return [_summarize(x) for x in obj]
    elif isinstance(obj, tuple):
        return tuple(_summarize(x) for x in obj)
    elif isinstance(obj, np.ndarray):
        if obj.size == 0:
            return _StringValue("np.ndarray({}, dtype={})".format(obj.shape, obj.dtype))
        elif obj.dtype == np.object or obj.dtype.type is np.str_:
            return _StringValue(
                "np.ndarray({}, dtype={}, head={})".format(
                    obj.shape, obj.dtype, _summarize(obj[0])
                )
            )
        else:
            return _StringValue(
                "np.ndarray({}, dtype={}, min={}, max={}, mean={})".format(
                    obj.shape,
                    obj.dtype,
                    round(float(np.min(obj)), 3),
                    round(float(np.max(obj)), 3),
                    round(float(np.mean(obj)), 3),
                )
            )
    elif isinstance(obj, MultiAgentBatch):
        return {
            "type": "MultiAgentBatch",
            "policy_batches": _summarize(obj.policy_batches),
            "count": obj.count,
        }
    elif isinstance(obj, SampleBatch):
        return {
            "type": "SampleBatch",
            "data": {k: _summarize(v) for k, v in obj.items()},
        }
    else:
        return obj


class _StringValue:
    def __init__(self, value):
        self.value = value

    def __repr__(self):
        return self.value


def update_global_seed_if_necessary(
    framework: Optional[str] = None, seed: Optional[int] = None
) -> None:
    """Seed global modules such as random, numpy, torch, or tf.

    This is useful for debugging and testing.

    Args:
        framework: The framework specifier (may be None).
        seed: An optional int seed. If None, will not do
            anything.
    """
    if seed is None:
        return

    # Python random module.
    random.seed(seed)
    # Numpy.
    np.random.seed(seed)

    # Torch.
    if framework == "torch":
        torch, _ = try_import_torch()
        torch.manual_seed(seed)
        # See https://github.com/pytorch/pytorch/issues/47672.
        cuda_version = torch.version.cuda
        if cuda_version is not None and float(torch.version.cuda) >= 10.2:
            os.environ["CUBLAS_WORKSPACE_CONFIG"] = "4096:8"
        else:
            from distutils.version import LooseVersion

            if LooseVersion(torch.__version__) >= LooseVersion("1.8.0"):
                # Not all Operations support this.
                torch.use_deterministic_algorithms(True)
            else:
                torch.set_deterministic(True)
        # This is only for Convolution no problem.
        torch.backends.cudnn.deterministic = True
    elif framework == "tf2" or framework == "tfe":
        tf1, tf, _ = try_import_tf()
        # Tf2.x.
        if framework == "tf2":
            tf.random.set_seed(seed)
        # Tf-eager.
        elif framework == "tfe":
            tf1.set_random_seed(seed)
=======
import numpy as np
import os
import pprint
import random
from typing import Any, Mapping, Optional

from ray.rllib.policy.sample_batch import SampleBatch, MultiAgentBatch
from ray.rllib.utils.framework import try_import_tf, try_import_torch

_printer = pprint.PrettyPrinter(indent=2, width=60)


def summarize(obj: Any) -> Any:
    """Return a pretty-formatted string for an object.

    This has special handling for pretty-formatting of commonly used data types
    in RLlib, such as SampleBatch, numpy arrays, etc.

    Args:
        obj: The object to format.

    Returns:
        The summarized object.
    """

    return _printer.pformat(_summarize(obj))


def _summarize(obj):
    if isinstance(obj, Mapping):
        return {k: _summarize(v) for k, v in obj.items()}
    elif hasattr(obj, "_asdict"):
        return {
            "type": obj.__class__.__name__,
            "data": _summarize(obj._asdict()),
        }
    elif isinstance(obj, list):
        return [_summarize(x) for x in obj]
    elif isinstance(obj, tuple):
        return tuple(_summarize(x) for x in obj)
    elif isinstance(obj, np.ndarray):
        if obj.size == 0:
            return _StringValue("np.ndarray({}, dtype={})".format(obj.shape, obj.dtype))
        elif obj.dtype == object or obj.dtype.type is np.str_:
            return _StringValue(
                "np.ndarray({}, dtype={}, head={})".format(
                    obj.shape, obj.dtype, _summarize(obj[0])
                )
            )
        else:
            return _StringValue(
                "np.ndarray({}, dtype={}, min={}, max={}, mean={})".format(
                    obj.shape,
                    obj.dtype,
                    round(float(np.min(obj)), 3),
                    round(float(np.max(obj)), 3),
                    round(float(np.mean(obj)), 3),
                )
            )
    elif isinstance(obj, MultiAgentBatch):
        return {
            "type": "MultiAgentBatch",
            "policy_batches": _summarize(obj.policy_batches),
            "count": obj.count,
        }
    elif isinstance(obj, SampleBatch):
        return {
            "type": "SampleBatch",
            "data": {k: _summarize(v) for k, v in obj.items()},
        }
    else:
        return obj


class _StringValue:
    def __init__(self, value):
        self.value = value

    def __repr__(self):
        return self.value


def update_global_seed_if_necessary(
    framework: Optional[str] = None, seed: Optional[int] = None
) -> None:
    """Seed global modules such as random, numpy, torch, or tf.

    This is useful for debugging and testing.

    Args:
        framework: The framework specifier (may be None).
        seed: An optional int seed. If None, will not do
            anything.
    """
    if seed is None:
        return

    # Python random module.
    random.seed(seed)
    # Numpy.
    np.random.seed(seed)

    # Torch.
    if framework == "torch":
        torch, _ = try_import_torch()
        torch.manual_seed(seed)
        # See https://github.com/pytorch/pytorch/issues/47672.
        cuda_version = torch.version.cuda
        if cuda_version is not None and float(torch.version.cuda) >= 10.2:
            os.environ["CUBLAS_WORKSPACE_CONFIG"] = "4096:8"
        else:
            from distutils.version import LooseVersion

            if LooseVersion(torch.__version__) >= LooseVersion("1.8.0"):
                # Not all Operations support this.
                torch.use_deterministic_algorithms(True)
            else:
                torch.set_deterministic(True)
        # This is only for Convolution no problem.
        torch.backends.cudnn.deterministic = True
    elif framework == "tf2" or framework == "tfe":
        tf1, tf, _ = try_import_tf()
        # Tf2.x.
        if framework == "tf2":
            tf.random.set_seed(seed)
        # Tf-eager.
        elif framework == "tfe":
            tf1.set_random_seed(seed)
>>>>>>> 19672688
<|MERGE_RESOLUTION|>--- conflicted
+++ resolved
@@ -1,259 +1,128 @@
-<<<<<<< HEAD
-import numpy as np
-import os
-import pprint
-import random
-from typing import Any, Mapping, Optional
-
-from ray.rllib.policy.sample_batch import SampleBatch, MultiAgentBatch
-from ray.rllib.utils.framework import try_import_tf, try_import_torch
-
-_printer = pprint.PrettyPrinter(indent=2, width=60)
-
-
-def summarize(obj: Any) -> Any:
-    """Return a pretty-formatted string for an object.
-
-    This has special handling for pretty-formatting of commonly used data types
-    in RLlib, such as SampleBatch, numpy arrays, etc.
-
-    Args:
-        obj: The object to format.
-
-    Returns:
-        The summarized object.
-    """
-
-    return _printer.pformat(_summarize(obj))
-
-
-def _summarize(obj):
-    if isinstance(obj, Mapping):
-        return {k: _summarize(v) for k, v in obj.items()}
-    elif hasattr(obj, "_asdict"):
-        return {
-            "type": obj.__class__.__name__,
-            "data": _summarize(obj._asdict()),
-        }
-    elif isinstance(obj, list):
-        return [_summarize(x) for x in obj]
-    elif isinstance(obj, tuple):
-        return tuple(_summarize(x) for x in obj)
-    elif isinstance(obj, np.ndarray):
-        if obj.size == 0:
-            return _StringValue("np.ndarray({}, dtype={})".format(obj.shape, obj.dtype))
-        elif obj.dtype == np.object or obj.dtype.type is np.str_:
-            return _StringValue(
-                "np.ndarray({}, dtype={}, head={})".format(
-                    obj.shape, obj.dtype, _summarize(obj[0])
-                )
-            )
-        else:
-            return _StringValue(
-                "np.ndarray({}, dtype={}, min={}, max={}, mean={})".format(
-                    obj.shape,
-                    obj.dtype,
-                    round(float(np.min(obj)), 3),
-                    round(float(np.max(obj)), 3),
-                    round(float(np.mean(obj)), 3),
-                )
-            )
-    elif isinstance(obj, MultiAgentBatch):
-        return {
-            "type": "MultiAgentBatch",
-            "policy_batches": _summarize(obj.policy_batches),
-            "count": obj.count,
-        }
-    elif isinstance(obj, SampleBatch):
-        return {
-            "type": "SampleBatch",
-            "data": {k: _summarize(v) for k, v in obj.items()},
-        }
-    else:
-        return obj
-
-
-class _StringValue:
-    def __init__(self, value):
-        self.value = value
-
-    def __repr__(self):
-        return self.value
-
-
-def update_global_seed_if_necessary(
-    framework: Optional[str] = None, seed: Optional[int] = None
-) -> None:
-    """Seed global modules such as random, numpy, torch, or tf.
-
-    This is useful for debugging and testing.
-
-    Args:
-        framework: The framework specifier (may be None).
-        seed: An optional int seed. If None, will not do
-            anything.
-    """
-    if seed is None:
-        return
-
-    # Python random module.
-    random.seed(seed)
-    # Numpy.
-    np.random.seed(seed)
-
-    # Torch.
-    if framework == "torch":
-        torch, _ = try_import_torch()
-        torch.manual_seed(seed)
-        # See https://github.com/pytorch/pytorch/issues/47672.
-        cuda_version = torch.version.cuda
-        if cuda_version is not None and float(torch.version.cuda) >= 10.2:
-            os.environ["CUBLAS_WORKSPACE_CONFIG"] = "4096:8"
-        else:
-            from distutils.version import LooseVersion
-
-            if LooseVersion(torch.__version__) >= LooseVersion("1.8.0"):
-                # Not all Operations support this.
-                torch.use_deterministic_algorithms(True)
-            else:
-                torch.set_deterministic(True)
-        # This is only for Convolution no problem.
-        torch.backends.cudnn.deterministic = True
-    elif framework == "tf2" or framework == "tfe":
-        tf1, tf, _ = try_import_tf()
-        # Tf2.x.
-        if framework == "tf2":
-            tf.random.set_seed(seed)
-        # Tf-eager.
-        elif framework == "tfe":
-            tf1.set_random_seed(seed)
-=======
-import numpy as np
-import os
-import pprint
-import random
-from typing import Any, Mapping, Optional
-
-from ray.rllib.policy.sample_batch import SampleBatch, MultiAgentBatch
-from ray.rllib.utils.framework import try_import_tf, try_import_torch
-
-_printer = pprint.PrettyPrinter(indent=2, width=60)
-
-
-def summarize(obj: Any) -> Any:
-    """Return a pretty-formatted string for an object.
-
-    This has special handling for pretty-formatting of commonly used data types
-    in RLlib, such as SampleBatch, numpy arrays, etc.
-
-    Args:
-        obj: The object to format.
-
-    Returns:
-        The summarized object.
-    """
-
-    return _printer.pformat(_summarize(obj))
-
-
-def _summarize(obj):
-    if isinstance(obj, Mapping):
-        return {k: _summarize(v) for k, v in obj.items()}
-    elif hasattr(obj, "_asdict"):
-        return {
-            "type": obj.__class__.__name__,
-            "data": _summarize(obj._asdict()),
-        }
-    elif isinstance(obj, list):
-        return [_summarize(x) for x in obj]
-    elif isinstance(obj, tuple):
-        return tuple(_summarize(x) for x in obj)
-    elif isinstance(obj, np.ndarray):
-        if obj.size == 0:
-            return _StringValue("np.ndarray({}, dtype={})".format(obj.shape, obj.dtype))
-        elif obj.dtype == object or obj.dtype.type is np.str_:
-            return _StringValue(
-                "np.ndarray({}, dtype={}, head={})".format(
-                    obj.shape, obj.dtype, _summarize(obj[0])
-                )
-            )
-        else:
-            return _StringValue(
-                "np.ndarray({}, dtype={}, min={}, max={}, mean={})".format(
-                    obj.shape,
-                    obj.dtype,
-                    round(float(np.min(obj)), 3),
-                    round(float(np.max(obj)), 3),
-                    round(float(np.mean(obj)), 3),
-                )
-            )
-    elif isinstance(obj, MultiAgentBatch):
-        return {
-            "type": "MultiAgentBatch",
-            "policy_batches": _summarize(obj.policy_batches),
-            "count": obj.count,
-        }
-    elif isinstance(obj, SampleBatch):
-        return {
-            "type": "SampleBatch",
-            "data": {k: _summarize(v) for k, v in obj.items()},
-        }
-    else:
-        return obj
-
-
-class _StringValue:
-    def __init__(self, value):
-        self.value = value
-
-    def __repr__(self):
-        return self.value
-
-
-def update_global_seed_if_necessary(
-    framework: Optional[str] = None, seed: Optional[int] = None
-) -> None:
-    """Seed global modules such as random, numpy, torch, or tf.
-
-    This is useful for debugging and testing.
-
-    Args:
-        framework: The framework specifier (may be None).
-        seed: An optional int seed. If None, will not do
-            anything.
-    """
-    if seed is None:
-        return
-
-    # Python random module.
-    random.seed(seed)
-    # Numpy.
-    np.random.seed(seed)
-
-    # Torch.
-    if framework == "torch":
-        torch, _ = try_import_torch()
-        torch.manual_seed(seed)
-        # See https://github.com/pytorch/pytorch/issues/47672.
-        cuda_version = torch.version.cuda
-        if cuda_version is not None and float(torch.version.cuda) >= 10.2:
-            os.environ["CUBLAS_WORKSPACE_CONFIG"] = "4096:8"
-        else:
-            from distutils.version import LooseVersion
-
-            if LooseVersion(torch.__version__) >= LooseVersion("1.8.0"):
-                # Not all Operations support this.
-                torch.use_deterministic_algorithms(True)
-            else:
-                torch.set_deterministic(True)
-        # This is only for Convolution no problem.
-        torch.backends.cudnn.deterministic = True
-    elif framework == "tf2" or framework == "tfe":
-        tf1, tf, _ = try_import_tf()
-        # Tf2.x.
-        if framework == "tf2":
-            tf.random.set_seed(seed)
-        # Tf-eager.
-        elif framework == "tfe":
-            tf1.set_random_seed(seed)
->>>>>>> 19672688
+import numpy as np
+import os
+import pprint
+import random
+from typing import Any, Mapping, Optional
+
+from ray.rllib.policy.sample_batch import SampleBatch, MultiAgentBatch
+from ray.rllib.utils.framework import try_import_tf, try_import_torch
+
+_printer = pprint.PrettyPrinter(indent=2, width=60)
+
+
+def summarize(obj: Any) -> Any:
+    """Return a pretty-formatted string for an object.
+
+    This has special handling for pretty-formatting of commonly used data types
+    in RLlib, such as SampleBatch, numpy arrays, etc.
+
+    Args:
+        obj: The object to format.
+
+    Returns:
+        The summarized object.
+    """
+
+    return _printer.pformat(_summarize(obj))
+
+
+def _summarize(obj):
+    if isinstance(obj, Mapping):
+        return {k: _summarize(v) for k, v in obj.items()}
+    elif hasattr(obj, "_asdict"):
+        return {
+            "type": obj.__class__.__name__,
+            "data": _summarize(obj._asdict()),
+        }
+    elif isinstance(obj, list):
+        return [_summarize(x) for x in obj]
+    elif isinstance(obj, tuple):
+        return tuple(_summarize(x) for x in obj)
+    elif isinstance(obj, np.ndarray):
+        if obj.size == 0:
+            return _StringValue("np.ndarray({}, dtype={})".format(obj.shape, obj.dtype))
+        elif obj.dtype == object or obj.dtype.type is np.str_:
+            return _StringValue(
+                "np.ndarray({}, dtype={}, head={})".format(
+                    obj.shape, obj.dtype, _summarize(obj[0])
+                )
+            )
+        else:
+            return _StringValue(
+                "np.ndarray({}, dtype={}, min={}, max={}, mean={})".format(
+                    obj.shape,
+                    obj.dtype,
+                    round(float(np.min(obj)), 3),
+                    round(float(np.max(obj)), 3),
+                    round(float(np.mean(obj)), 3),
+                )
+            )
+    elif isinstance(obj, MultiAgentBatch):
+        return {
+            "type": "MultiAgentBatch",
+            "policy_batches": _summarize(obj.policy_batches),
+            "count": obj.count,
+        }
+    elif isinstance(obj, SampleBatch):
+        return {
+            "type": "SampleBatch",
+            "data": {k: _summarize(v) for k, v in obj.items()},
+        }
+    else:
+        return obj
+
+
+class _StringValue:
+    def __init__(self, value):
+        self.value = value
+
+    def __repr__(self):
+        return self.value
+
+
+def update_global_seed_if_necessary(
+    framework: Optional[str] = None, seed: Optional[int] = None
+) -> None:
+    """Seed global modules such as random, numpy, torch, or tf.
+
+    This is useful for debugging and testing.
+
+    Args:
+        framework: The framework specifier (may be None).
+        seed: An optional int seed. If None, will not do
+            anything.
+    """
+    if seed is None:
+        return
+
+    # Python random module.
+    random.seed(seed)
+    # Numpy.
+    np.random.seed(seed)
+
+    # Torch.
+    if framework == "torch":
+        torch, _ = try_import_torch()
+        torch.manual_seed(seed)
+        # See https://github.com/pytorch/pytorch/issues/47672.
+        cuda_version = torch.version.cuda
+        if cuda_version is not None and float(torch.version.cuda) >= 10.2:
+            os.environ["CUBLAS_WORKSPACE_CONFIG"] = "4096:8"
+        else:
+            from distutils.version import LooseVersion
+
+            if LooseVersion(torch.__version__) >= LooseVersion("1.8.0"):
+                # Not all Operations support this.
+                torch.use_deterministic_algorithms(True)
+            else:
+                torch.set_deterministic(True)
+        # This is only for Convolution no problem.
+        torch.backends.cudnn.deterministic = True
+    elif framework == "tf2" or framework == "tfe":
+        tf1, tf, _ = try_import_tf()
+        # Tf2.x.
+        if framework == "tf2":
+            tf.random.set_seed(seed)
+        # Tf-eager.
+        elif framework == "tfe":
+            tf1.set_random_seed(seed)