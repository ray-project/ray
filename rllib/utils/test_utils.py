--- conflicted
+++ resolved
@@ -576,12 +576,7 @@
     # Loop through all collected files and gather experiments.
     # Augment all by `torch` framework.
     for yaml_file in yaml_files:
-<<<<<<< HEAD
-        tf_experiments = yaml.load(
-            open(yaml_file).read(), Loader=yaml.FullLoader)
-=======
         tf_experiments = yaml.safe_load(open(yaml_file).read())
->>>>>>> bb38c5cb
 
         # Add torch version of all experiments to the list.
         for k, e in tf_experiments.items():
