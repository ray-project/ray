from collections import Counter
import copy
from gym.spaces import Box
import logging
import numpy as np
import random
import re
import time
import tree  # pip install dm_tree
from typing import Any, Dict, List, Optional, Sequence, Tuple, Union
import yaml

import ray
from ray.rllib.utils.framework import try_import_jax, try_import_tf, try_import_torch
from ray.rllib.utils.typing import PartialTrainerConfigDict
from ray.tune import CLIReporter, run_experiments

jax, _ = try_import_jax()
tf1, tf, tfv = try_import_tf()
if tf1:
    eager_mode = None
    try:
        from tensorflow.python.eager.context import eager_mode
    except (ImportError, ModuleNotFoundError):
        pass

torch, _ = try_import_torch()

logger = logging.getLogger(__name__)


def framework_iterator(
    config: Optional[PartialTrainerConfigDict] = None,
    frameworks: Sequence[str] = ("tf2", "tf", "tfe", "torch"),
    session: bool = False,
    with_eager_tracing: bool = False,
    time_iterations: Optional[dict] = None,
) -> Union[str, Tuple[str, Optional["tf1.Session"]]]:
    """An generator that allows for looping through n frameworks for testing.

    Provides the correct config entries ("framework") as well
    as the correct eager/non-eager contexts for tfe/tf.

    Args:
        config: An optional config dict to alter in place depending on the
            iteration.
        frameworks: A list/tuple of the frameworks to be tested.
            Allowed are: "tf2", "tf", "tfe", "torch", and None.
        session: If True and only in the tf-case: Enter a tf.Session()
            and yield that as second return value (otherwise yield (fw, None)).
            Also sets a seed (42) on the session to make the test
            deterministic.
        with_eager_tracing: Include `eager_tracing=True` in the returned
            configs, when framework=[tfe|tf2].
        time_iterations: If provided, will write to the given dict (by
            framework key) the times in seconds that each (framework's)
            iteration takes.

    Yields:
        If `session` is False: The current framework [tf2|tf|tfe|torch] used.
        If `session` is True: A tuple consisting of the current framework
        string and the tf1.Session (if fw="tf", otherwise None).
    """
    config = config or {}
    frameworks = [frameworks] if isinstance(frameworks, str) else list(frameworks)

    # Both tf2 and tfe present -> remove "tfe" or "tf2" depending on version.
    if "tf2" in frameworks and "tfe" in frameworks:
        frameworks.remove("tfe" if tfv == 2 else "tf2")

    for fw in frameworks:
        # Skip non-installed frameworks.
        if fw == "torch" and not torch:
            logger.warning("framework_iterator skipping torch (not installed)!")
            continue
        if fw != "torch" and not tf:
            logger.warning(
                "framework_iterator skipping {} (tf not " "installed)!".format(fw)
            )
            continue
        elif fw == "tfe" and not eager_mode:
            logger.warning(
                "framework_iterator skipping tf-eager (could not "
                "import `eager_mode` from tensorflow.python)!"
            )
            continue
        elif fw == "tf2" and tfv != 2:
            logger.warning("framework_iterator skipping tf2.x (tf version is < 2.0)!")
            continue
        elif fw == "jax" and not jax:
            logger.warning("framework_iterator skipping JAX (not installed)!")
            continue
        assert fw in ["tf2", "tf", "tfe", "torch", "jax", None]

        # Do we need a test session?
        sess = None
        if fw == "tf" and session is True:
            sess = tf1.Session()
            sess.__enter__()
            tf1.set_random_seed(42)

        config["framework"] = fw

        eager_ctx = None
        # Enable eager mode for tf2 and tfe.
        if fw in ["tf2", "tfe"]:
            eager_ctx = eager_mode()
            eager_ctx.__enter__()
            assert tf1.executing_eagerly()
        # Make sure, eager mode is off.
        elif fw == "tf":
            assert not tf1.executing_eagerly()

        # Additionally loop through eager_tracing=True + False, if necessary.
        if fw in ["tf2", "tfe"] and with_eager_tracing:
            for tracing in [True, False]:
                config["eager_tracing"] = tracing
                print(f"framework={fw} (eager-tracing={tracing})")
                time_started = time.time()
                yield fw if session is False else (fw, sess)
                if time_iterations is not None:
                    time_total = time.time() - time_started
                    time_iterations[fw + ("+tracing" if tracing else "")] = time_total
                    print(f".. took {time_total}sec")
                config["eager_tracing"] = False
        # Yield current framework + tf-session (if necessary).
        else:
            print(f"framework={fw}")
            time_started = time.time()
            yield fw if session is False else (fw, sess)
            if time_iterations is not None:
                time_total = time.time() - time_started
                time_iterations[fw + ("+tracing" if tracing else "")] = time_total
                print(f".. took {time_total}sec")

        # Exit any context we may have entered.
        if eager_ctx:
            eager_ctx.__exit__(None, None, None)
        elif sess:
            sess.__exit__(None, None, None)


def check(x, y, decimals=5, atol=None, rtol=None, false=False):
    """
    Checks two structures (dict, tuple, list,
    np.array, float, int, etc..) for (almost) numeric identity.
    All numbers in the two structures have to match up to `decimal` digits
    after the floating point. Uses assertions.

    Args:
        x (any): The value to be compared (to the expectation: `y`). This
            may be a Tensor.
        y (any): The expected value to be compared to `x`. This must not
            be a tf-Tensor, but may be a tfe/torch-Tensor.
        decimals (int): The number of digits after the floating point up to
            which all numeric values have to match.
        atol (float): Absolute tolerance of the difference between x and y
            (overrides `decimals` if given).
        rtol (float): Relative tolerance of the difference between x and y
            (overrides `decimals` if given).
        false (bool): Whether to check that x and y are NOT the same.
    """
    # A dict type.
    if isinstance(x, dict):
        assert isinstance(y, dict), "ERROR: If x is dict, y needs to be a dict as well!"
        y_keys = set(x.keys())
        for key, value in x.items():
            assert key in y, "ERROR: y does not have x's key='{}'! y={}".format(key, y)
            check(value, y[key], decimals=decimals, atol=atol, rtol=rtol, false=false)
            y_keys.remove(key)
        assert not y_keys, "ERROR: y contains keys ({}) that are not in x! y={}".format(
            list(y_keys), y
        )
    # A tuple type.
    elif isinstance(x, (tuple, list)):
        assert isinstance(
            y, (tuple, list)
        ), "ERROR: If x is tuple, y needs to be a tuple as well!"
        assert len(y) == len(
            x
        ), "ERROR: y does not have the same length as x ({} vs {})!".format(
            len(y), len(x)
        )
        for i, value in enumerate(x):
            check(value, y[i], decimals=decimals, atol=atol, rtol=rtol, false=false)
    # Boolean comparison.
    elif isinstance(x, (np.bool_, bool)):
        if false is True:
            assert bool(x) is not bool(y), "ERROR: x ({}) is y ({})!".format(x, y)
        else:
            assert bool(x) is bool(y), "ERROR: x ({}) is not y ({})!".format(x, y)
    # Nones or primitives.
    elif x is None or y is None or isinstance(x, (str, int)):
        if false is True:
            assert x != y, "ERROR: x ({}) is the same as y ({})!".format(x, y)
        else:
            assert x == y, "ERROR: x ({}) is not the same as y ({})!".format(x, y)
    # String/byte comparisons.
    elif hasattr(x, "dtype") and (x.dtype == object or str(x.dtype).startswith("<U")):
        try:
            np.testing.assert_array_equal(x, y)
            if false is True:
                assert False, "ERROR: x ({}) is the same as y ({})!".format(x, y)
        except AssertionError as e:
            if false is False:
                raise e
    # Everything else (assume numeric or tf/torch.Tensor).
    else:
        if tf1 is not None:
            # y should never be a Tensor (y=expected value).
            if isinstance(y, (tf1.Tensor, tf1.Variable)):
                # In eager mode, numpyize tensors.
                if tf.executing_eagerly():
                    y = y.numpy()
                else:
                    raise ValueError(
                        "`y` (expected value) must not be a Tensor. "
                        "Use numpy.ndarray instead"
                    )
            if isinstance(x, (tf1.Tensor, tf1.Variable)):
                # In eager mode, numpyize tensors.
                if tf1.executing_eagerly():
                    x = x.numpy()
                # Otherwise, use a new tf-session.
                else:
                    with tf1.Session() as sess:
                        x = sess.run(x)
                        return check(
                            x, y, decimals=decimals, atol=atol, rtol=rtol, false=false
                        )
        if torch is not None:
            if isinstance(x, torch.Tensor):
                x = x.detach().cpu().numpy()
            if isinstance(y, torch.Tensor):
                y = y.detach().cpu().numpy()

        # Using decimals.
        if atol is None and rtol is None:
            # Assert equality of both values.
            try:
                np.testing.assert_almost_equal(x, y, decimal=decimals)
            # Both values are not equal.
            except AssertionError as e:
                # Raise error in normal case.
                if false is False:
                    raise e
            # Both values are equal.
            else:
                # If false is set -> raise error (not expected to be equal).
                if false is True:
                    assert False, "ERROR: x ({}) is the same as y ({})!".format(x, y)

        # Using atol/rtol.
        else:
            # Provide defaults for either one of atol/rtol.
            if atol is None:
                atol = 0
            if rtol is None:
                rtol = 1e-7
            try:
                np.testing.assert_allclose(x, y, atol=atol, rtol=rtol)
            except AssertionError as e:
                if false is False:
                    raise e
            else:
                if false is True:
                    assert False, "ERROR: x ({}) is the same as y ({})!".format(x, y)


def check_compute_single_action(
    trainer, include_state=False, include_prev_action_reward=False
):
    """Tests different combinations of args for trainer.compute_single_action.

    Args:
        trainer: The Trainer object to test.
        include_state: Whether to include the initial state of the Policy's
            Model in the `compute_single_action` call.
        include_prev_action_reward: Whether to include the prev-action and
            -reward in the `compute_single_action` call.

    Raises:
        ValueError: If anything unexpected happens.
    """
    # Have to import this here to avoid circular dependency.
    from ray.rllib.policy.sample_batch import DEFAULT_POLICY_ID, SampleBatch

    # Some Trainers may not abide to the standard API.
    pid = DEFAULT_POLICY_ID
    try:
        # Multi-agent: Pick any learnable policy (or DEFAULT_POLICY if it's the only
        # one).
        pid = next(iter(trainer.workers.local_worker().get_policies_to_train()))
        pol = trainer.get_policy(pid)
    except AttributeError:
        pol = trainer.policy
    # Get the policy's model.
    model = pol.model

    action_space = pol.action_space

    def _test(
        what, method_to_test, obs_space, full_fetch, explore, timestep, unsquash, clip
    ):
        call_kwargs = {}
        if what is trainer:
            call_kwargs["full_fetch"] = full_fetch
            call_kwargs["policy_id"] = pid

        obs = obs_space.sample()
        if isinstance(obs_space, Box):
            obs = np.clip(obs, -1.0, 1.0)
        state_in = None
        if include_state:
            state_in = model.get_initial_state()
            if not state_in:
                state_in = []
                i = 0
                while f"state_in_{i}" in model.view_requirements:
                    state_in.append(
                        model.view_requirements[f"state_in_{i}"].space.sample()
                    )
                    i += 1
        action_in = action_space.sample() if include_prev_action_reward else None
        reward_in = 1.0 if include_prev_action_reward else None

        if method_to_test == "input_dict":
            assert what is pol

            input_dict = {SampleBatch.OBS: obs}
            if include_prev_action_reward:
                input_dict[SampleBatch.PREV_ACTIONS] = action_in
                input_dict[SampleBatch.PREV_REWARDS] = reward_in
            if state_in:
                for i, s in enumerate(state_in):
                    input_dict[f"state_in_{i}"] = s
            input_dict_batched = SampleBatch(
                tree.map_structure(lambda s: np.expand_dims(s, 0), input_dict)
            )
            action = pol.compute_actions_from_input_dict(
                input_dict=input_dict_batched,
                explore=explore,
                timestep=timestep,
                **call_kwargs,
            )
            # Unbatch everything to be able to compare against single
            # action below.
            # ARS and ES return action batches as lists.
            if isinstance(action[0], list):
                action = (np.array(action[0]), action[1], action[2])
            action = tree.map_structure(lambda s: s[0], action)

            try:
                action2 = pol.compute_single_action(
                    input_dict=input_dict,
                    explore=explore,
                    timestep=timestep,
                    **call_kwargs,
                )
                # Make sure these are the same, unless we have exploration
                # switched on (or noisy layers).
                if not explore and not pol.config.get("noisy"):
                    check(action, action2)
            except TypeError:
                pass
        else:
            action = what.compute_single_action(
                obs,
                state_in,
                prev_action=action_in,
                prev_reward=reward_in,
                explore=explore,
                timestep=timestep,
                unsquash_action=unsquash,
                clip_action=clip,
                **call_kwargs,
            )

        state_out = None
        if state_in or full_fetch or what is pol:
            action, state_out, _ = action
        if state_out:
            for si, so in zip(state_in, state_out):
                check(list(si.shape), so.shape)

        if unsquash is None:
            unsquash = what.config["normalize_actions"]
        if clip is None:
            clip = what.config["clip_actions"]

        # Test whether unsquash/clipping works on the Trainer's
        # compute_single_action method: Both flags should force the action
        # to be within the space's bounds.
        if method_to_test == "single" and what == trainer:
            if not action_space.contains(action) and (
                clip or unsquash or not isinstance(action_space, Box)
            ):
                raise ValueError(
                    f"Returned action ({action}) of trainer/policy {what} "
                    f"not in Env's action_space {action_space}"
                )
            # We are operating in normalized space: Expect only smaller action
            # values.
            if (
                isinstance(action_space, Box)
                and not unsquash
                and what.config.get("normalize_actions")
                and np.any(np.abs(action) > 15.0)
            ):
                raise ValueError(
                    f"Returned action ({action}) of trainer/policy {what} "
                    "should be in normalized space, but seems too large/small "
                    "for that!"
                )

    # Loop through: Policy vs Trainer; Different API methods to calculate
    # actions; unsquash option; clip option; full fetch or not.
    for what in [pol, trainer]:
        if what is trainer:
            # Get the obs-space from Workers.env (not Policy) due to possible
            # pre-processor up front.
            worker_set = getattr(trainer, "workers", None)
            assert worker_set
            if isinstance(worker_set, list):
                obs_space = trainer.get_policy(pid).observation_space
            else:
                obs_space = worker_set.local_worker().for_policy(
                    lambda p: p.observation_space, policy_id=pid
                )
            obs_space = getattr(obs_space, "original_space", obs_space)
        else:
            obs_space = pol.observation_space

        for method_to_test in ["single"] + (["input_dict"] if what is pol else []):
            for explore in [True, False]:
                for full_fetch in [False, True] if what is trainer else [False]:
                    timestep = random.randint(0, 100000)
                    for unsquash in [True, False, None]:
                        for clip in [False] if unsquash else [True, False, None]:
                            _test(
                                what,
                                method_to_test,
                                obs_space,
                                full_fetch,
                                explore,
                                timestep,
                                unsquash,
                                clip,
                            )


def check_learning_achieved(tune_results, min_reward, evaluation=False):
    """Throws an error if `min_reward` is not reached within tune_results.

    Checks the last iteration found in tune_results for its
    "episode_reward_mean" value and compares it to `min_reward`.

    Args:
        tune_results: The tune.run returned results object.
        min_reward (float): The min reward that must be reached.

    Raises:
        ValueError: If `min_reward` not reached.
    """
    # Get maximum reward of all trials
    # (check if at least one trial achieved some learning)
    avg_rewards = [
        (
            trial.last_result["episode_reward_mean"]
            if not evaluation
            else trial.last_result["evaluation"]["episode_reward_mean"]
        )
        for trial in tune_results.trials
    ]
    best_avg_reward = max(avg_rewards)
    if best_avg_reward < min_reward:
        raise ValueError("`stop-reward` of {} not reached!".format(min_reward))
    print("ok")


def check_train_results(train_results):
    """Checks proper structure of a Trainer.train() returned dict.

    Args:
        train_results: The train results dict to check.

    Raises:
        AssertionError: If `train_results` doesn't have the proper structure or
            data in it.
    """
    # Import these here to avoid circular dependencies.
    from ray.rllib.policy.sample_batch import DEFAULT_POLICY_ID
    from ray.rllib.utils.metrics.learner_info import LEARNER_INFO, LEARNER_STATS_KEY
    from ray.rllib.utils.pre_checks.multi_agent import check_multi_agent

    # Assert that some keys are where we would expect them.
    for key in [
        "agent_timesteps_total",
        "config",
        "custom_metrics",
        "episode_len_mean",
        "episode_reward_max",
        "episode_reward_mean",
        "episode_reward_min",
        "episodes_total",
        "hist_stats",
        "info",
        "iterations_since_restore",
        "num_healthy_workers",
        "perf",
        "policy_reward_max",
        "policy_reward_mean",
        "policy_reward_min",
        "sampler_perf",
        "time_since_restore",
        "time_this_iter_s",
        "timesteps_since_restore",
        "timesteps_total",
        "timers",
        "time_total_s",
        "training_iteration",
    ]:
        assert (
            key in train_results
        ), f"'{key}' not found in `train_results` ({train_results})!"

    _, is_multi_agent = check_multi_agent(train_results["config"])

    # Check in particular the "info" dict.
    info = train_results["info"]
    assert LEARNER_INFO in info, f"'learner' not in train_results['infos'] ({info})!"
    assert (
        "num_steps_trained" in info or "num_env_steps_trained" in info
    ), f"'num_(env_)?steps_trained' not in train_results['infos'] ({info})!"

    learner_info = info[LEARNER_INFO]

    # Make sure we have a default_policy key if we are not in a
    # multi-agent setup.
    if not is_multi_agent:
        # APEX algos sometimes have an empty learner info dict (no metrics
        # collected yet).
        assert len(learner_info) == 0 or DEFAULT_POLICY_ID in learner_info, (
            f"'{DEFAULT_POLICY_ID}' not found in "
            f"train_results['infos']['learner'] ({learner_info})!"
        )

    for pid, policy_stats in learner_info.items():
        if pid == "batch_count":
            continue
        # Expect td-errors to be per batch-item.
        if "td_error" in policy_stats:
            configured_b = train_results["config"]["train_batch_size"]
            actual_b = policy_stats["td_error"].shape[0]
            # R2D2 case.
            if (configured_b - actual_b) / actual_b > 0.1:
                assert (
                    configured_b
                    / (
                        train_results["config"]["model"]["max_seq_len"]
                        + train_results["config"].get(
                            "burn_in",
                            train_results["config"]["replay_buffer_config"]["burn_in"],
                        )
                    )
                    == actual_b
                )

        # Make sure each policy has the LEARNER_STATS_KEY under it.
        assert LEARNER_STATS_KEY in policy_stats
        learner_stats = policy_stats[LEARNER_STATS_KEY]
        for key, value in learner_stats.items():
            # Min- and max-stats should be single values.
            if key.startswith("min_") or key.startswith("max_"):
                assert np.isscalar(value), f"'key' value not a scalar ({value})!"

    return train_results


def run_learning_tests_from_yaml(
    yaml_files: List[str],
    *,
    max_num_repeats: int = 2,
    smoke_test: bool = False,
) -> Dict[str, Any]:
    """Runs the given experiments in yaml_files and returns results dict.

    Args:
        yaml_files (List[str]): List of yaml file names.
        max_num_repeats (int): How many times should we repeat a failed
            experiment?
        smoke_test (bool): Whether this is just a smoke-test. If True,
            set time_total_s to 5min and don't early out due to rewards
            or timesteps reached.
    """
    print("Will run the following yaml files:")
    for yaml_file in yaml_files:
        print("->", yaml_file)

    # All trials we'll ever run in this test script.
    all_trials = []
    # The experiments (by name) we'll run up to `max_num_repeats` times.
    experiments = {}
    # The results per experiment.
    checks = {}
    # Metrics per experiment.
    stats = {}

    start_time = time.monotonic()

    def should_check_eval(experiment):
        # If we have evaluation workers, use their rewards.
        # This is useful for offline learning tests, where
        # we evaluate against an actual environment.
        return experiment["config"].get("evaluation_interval", None) is not None

    # Loop through all collected files and gather experiments.
    # Augment all by `torch` framework.
    for yaml_file in yaml_files:
        tf_experiments = yaml.safe_load(open(yaml_file).read())

        # Add torch version of all experiments to the list.
        for k, e in tf_experiments.items():
            # If framework explicitly given, only test for that framework.
            # Some algos do not have both versions available.
            if "frameworks" in e:
                frameworks = e["frameworks"]
            else:
                # By default we don't run tf2, because tf2's multi-gpu support
                # isn't complete yet.
                frameworks = ["tf", "torch"]
            # Pop frameworks key to not confuse Tune.
            e.pop("frameworks", None)

            e["stop"] = e["stop"] if "stop" in e else {}
            e["pass_criteria"] = e["pass_criteria"] if "pass_criteria" in e else {}

            # For smoke-tests, we just run for n min.
            if smoke_test:
                # 0sec for each(!) experiment/trial.
                # This is such that if there are many experiments/trials
                # in a test (e.g. rllib_learning_test), each one can at least
                # create its trainer and run a first iteration.
                e["stop"]["time_total_s"] = 0
            else:
                check_eval = should_check_eval(e)
                episode_reward_key = (
                    "episode_reward_mean"
                    if not check_eval
                    else "evaluation/episode_reward_mean"
                )
                # We also stop early, once we reach the desired reward.
                min_reward = e.get("pass_criteria", {}).get(episode_reward_key)
                if min_reward is not None:
                    e["stop"][episode_reward_key] = min_reward

            # Generate `checks` dict for all experiments
            # (tf, tf2 and/or torch).
            for framework in frameworks:
                k_ = k + "-" + framework
                ec = copy.deepcopy(e)
                ec["config"]["framework"] = framework
                if framework == "tf2":
                    ec["config"]["eager_tracing"] = True

                checks[k_] = {
                    "min_reward": ec["pass_criteria"].get("episode_reward_mean", 0.0),
                    "min_throughput": ec["pass_criteria"].get("timesteps_total", 0.0)
                    / (ec["stop"].get("time_total_s", 1.0) or 1.0),
                    "time_total_s": ec["stop"].get("time_total_s"),
                    "failures": 0,
                    "passed": False,
                }
                # This key would break tune.
                ec.pop("pass_criteria", None)

                # One experiment to run.
                experiments[k_] = ec

    # Print out the actual config.
    print("== Test config ==")
    print(yaml.dump(experiments))

    # Keep track of those experiments we still have to run.
    # If an experiment passes, we'll remove it from this dict.
    experiments_to_run = experiments.copy()

    try:
        ray.init(address="auto")
    except ConnectionError:
        ray.init()

    for i in range(max_num_repeats):
        # We are done.
        if len(experiments_to_run) == 0:
            print("All experiments finished.")
            break

        print(f"Starting learning test iteration {i}...")

        # Run remaining experiments.
        trials = run_experiments(
            experiments_to_run,
            resume=False,
            verbose=2,
            progress_reporter=CLIReporter(
                metric_columns={
                    "training_iteration": "iter",
                    "time_total_s": "time_total_s",
                    "timesteps_total": "ts",
                    "episodes_this_iter": "train_episodes",
                    "episode_reward_mean": "reward_mean",
                    "evaluation/episode_reward_mean": "eval_reward_mean",
                },
                sort_by_metric=True,
                max_report_frequency=30,
            ),
        )

        all_trials.extend(trials)

        # Check each experiment for whether it passed.
        # Criteria is to a) reach reward AND b) to have reached the throughput
        # defined by `timesteps_total` / `time_total_s`.
        for experiment in experiments_to_run.copy():
            print(f"Analyzing experiment {experiment} ...")
            # Collect all trials within this experiment (some experiments may
            # have num_samples or grid_searches defined).
            trials_for_experiment = []
            for t in trials:
                trial_exp = re.sub(".+/([^/]+)$", "\\1", t.local_dir)
                if trial_exp == experiment:
                    trials_for_experiment.append(t)
            print(f" ... Trials: {trials_for_experiment}.")

            check_eval = should_check_eval(experiments[experiment])

            # Error: Increase failure count and repeat.
            if any(t.status == "ERROR" for t in trials_for_experiment):
                print(" ... ERROR.")
                checks[experiment]["failures"] += 1
            # Smoke-tests always succeed.
            elif smoke_test:
                print(" ... SMOKE TEST (mark ok).")
                checks[experiment]["passed"] = True
                del experiments_to_run[experiment]
            # Experiment finished: Check reward achieved and timesteps done
            # (throughput).
            else:
                if check_eval:
                    episode_reward_mean = np.mean(
                        [
                            t.last_result["evaluation"]["episode_reward_mean"]
                            for t in trials_for_experiment
                        ]
                    )
                else:
                    episode_reward_mean = np.mean(
                        [
                            t.last_result["episode_reward_mean"]
                            for t in trials_for_experiment
                        ]
                    )
                desired_reward = checks[experiment]["min_reward"]

                timesteps_total = np.mean(
                    [t.last_result["timesteps_total"] for t in trials_for_experiment]
                )
                total_time_s = np.mean(
                    [t.last_result["time_total_s"] for t in trials_for_experiment]
                )

                # TODO(jungong) : track trainer and env throughput separately.
                throughput = timesteps_total / (total_time_s or 1.0)
                # TODO(jungong) : enable throughput check again after
                #   TD3_HalfCheetahBulletEnv is fixed and verified.
                # desired_throughput = checks[experiment]["min_throughput"]
                desired_throughput = None

                # Record performance.
                stats[experiment] = {
                    "episode_reward_mean": float(episode_reward_mean),
                    "throughput": (
                        float(throughput) if throughput is not None else 0.0
                    ),
                }

                print(
                    f" ... Desired reward={desired_reward}; "
                    f"desired throughput={desired_throughput}"
                )

                # We failed to reach desired reward or the desired throughput.
                if (desired_reward and episode_reward_mean < desired_reward) or (
                    desired_throughput and throughput < desired_throughput
                ):
                    print(
                        " ... Not successful: Actual "
                        f"reward={episode_reward_mean}; "
                        f"actual throughput={throughput}"
                    )
                    checks[experiment]["failures"] += 1
                # We succeeded!
                else:
                    print(" ... Successful: (mark ok).")
                    checks[experiment]["passed"] = True
                    del experiments_to_run[experiment]

    ray.shutdown()

    time_taken = time.monotonic() - start_time

    # Create results dict and write it to disk.
    result = {
        "time_taken": float(time_taken),
        "trial_states": dict(Counter([trial.status for trial in all_trials])),
        "last_update": float(time.time()),
        "stats": stats,
        "passed": [k for k, exp in checks.items() if exp["passed"]],
        "failures": {
            k: exp["failures"] for k, exp in checks.items() if exp["failures"] > 0
        },
    }

    return result


def check_same_batch(batch1, batch2) -> None:
    """Check if both batches are (almost) identical.

    For MultiAgentBatches, the step count and individual policy's
    SampleBatches are checked for identity. For SampleBatches, identity is
    checked as the almost numerical key-value-pair identity between batches
<<<<<<< HEAD
    with ray.rllib.utils.test_utils.check().
=======
    with ray.rllib.utils.test_utils.check(). unroll_id is compared only if
    both batches have an unroll_id.
>>>>>>> 4b28bc3f

    Args:
        batch1: Batch to compare against batch2
        batch2: Batch to compare against batch1
    """
    # Avoids circular import
    from ray.rllib.policy.sample_batch import SampleBatch, MultiAgentBatch

    assert type(batch1) == type(
        batch2
    ), "Input batches are of different " "types {} and {}".format(
        str(type(batch1)), str(type(batch2))
    )

    def check_sample_batches(_batch1, _batch2, _policy_id=None):
<<<<<<< HEAD
        # unroll IDs only have to fit if both batches have them
        unroll_id_1 = _batch1.pop("unroll_id", None)
        unroll_id_2 = _batch2.pop("unroll_id", None)
=======
        unroll_id_1 = _batch1.get("unroll_id", None)
        unroll_id_2 = _batch2.get("unroll_id", None)
        # unroll IDs only have to fit if both batches have them
>>>>>>> 4b28bc3f
        if unroll_id_1 is not None and unroll_id_2 is not None:
            assert unroll_id_1 == unroll_id_2

        batch1_keys = set()
        for k, v in _batch1.items():
<<<<<<< HEAD
            check(v, _batch2[k])
            batch1_keys.add(k)

        # Case where one batch has info and the other has not
        batch2_keys = set(_batch2.keys())
        _difference = batch1_keys.symmetric_difference(batch2_keys)
=======
            # unroll_id is compared above already
            if k == "unroll_id":
                continue
            check(v, _batch2[k])
            batch1_keys.add(k)

        batch2_keys = set(_batch2.keys())
        # unroll_id is compared above already
        batch2_keys.discard("unroll_id")
        _difference = batch1_keys.symmetric_difference(batch2_keys)

        # Cases where one batch has info and the other has not
>>>>>>> 4b28bc3f
        if _policy_id:
            assert not _difference, (
                "SampleBatches for policy with ID {} "
                "don't share information on the "
                "following information: \n{}"
                "".format(_policy_id, _difference)
            )
        else:
            assert not _difference, (
                "SampleBatches don't share information "
                "on the following information: \n{}"
                "".format(_difference)
            )

    if type(batch1) == SampleBatch:
        check_sample_batches(batch1, batch2)
    elif type(batch1) == MultiAgentBatch:
        assert batch1.count == batch2.count
        batch1_ids = set()
        for policy_id, policy_batch in batch1.policy_batches.items():
            check_sample_batches(
                policy_batch, batch2.policy_batches[policy_id], policy_id
            )
            batch1_ids.add(policy_id)

        # Case where one ma batch has info on a policy the other has not
        batch2_ids = set(batch2.policy_batches.keys())
        difference = batch1_ids.symmetric_difference(batch2_ids)
        assert (
            not difference
        ), "MultiAgentBatches don't share the following" "information: \n{}.".format(
            difference
        )
    else:
        raise ValueError("Unsupported batch type " + str(type(batch1)))<|MERGE_RESOLUTION|>--- conflicted
+++ resolved
@@ -831,12 +831,8 @@
     For MultiAgentBatches, the step count and individual policy's
     SampleBatches are checked for identity. For SampleBatches, identity is
     checked as the almost numerical key-value-pair identity between batches
-<<<<<<< HEAD
-    with ray.rllib.utils.test_utils.check().
-=======
     with ray.rllib.utils.test_utils.check(). unroll_id is compared only if
     both batches have an unroll_id.
->>>>>>> 4b28bc3f
 
     Args:
         batch1: Batch to compare against batch2
@@ -852,28 +848,14 @@
     )
 
     def check_sample_batches(_batch1, _batch2, _policy_id=None):
-<<<<<<< HEAD
-        # unroll IDs only have to fit if both batches have them
-        unroll_id_1 = _batch1.pop("unroll_id", None)
-        unroll_id_2 = _batch2.pop("unroll_id", None)
-=======
         unroll_id_1 = _batch1.get("unroll_id", None)
         unroll_id_2 = _batch2.get("unroll_id", None)
         # unroll IDs only have to fit if both batches have them
->>>>>>> 4b28bc3f
         if unroll_id_1 is not None and unroll_id_2 is not None:
             assert unroll_id_1 == unroll_id_2
 
         batch1_keys = set()
         for k, v in _batch1.items():
-<<<<<<< HEAD
-            check(v, _batch2[k])
-            batch1_keys.add(k)
-
-        # Case where one batch has info and the other has not
-        batch2_keys = set(_batch2.keys())
-        _difference = batch1_keys.symmetric_difference(batch2_keys)
-=======
             # unroll_id is compared above already
             if k == "unroll_id":
                 continue
@@ -886,7 +868,6 @@
         _difference = batch1_keys.symmetric_difference(batch2_keys)
 
         # Cases where one batch has info and the other has not
->>>>>>> 4b28bc3f
         if _policy_id:
             assert not _difference, (
                 "SampleBatches for policy with ID {} "
