import logging
import os
import pprint
import random
import time
from typing import (
    TYPE_CHECKING,
    Any,
    Dict,
    Optional,
    Tuple,
    Type,
)

import gymnasium as gym
import numpy as np
import tree  # pip install dm_tree
from gymnasium.spaces import (
    Box,
    Dict as GymDict,
    Discrete,
    MultiBinary,
    MultiDiscrete,
    Tuple as GymTuple,
)

import ray
from ray import tune
from ray._common.deprecation import Deprecated
from ray.rllib.core import DEFAULT_MODULE_ID, Columns
from ray.rllib.env.wrappers.atari_wrappers import is_atari, wrap_deepmind
from ray.rllib.utils.annotations import OldAPIStack
from ray.rllib.utils.error import UnsupportedSpaceException
from ray.rllib.utils.framework import try_import_jax, try_import_tf, try_import_torch
from ray.rllib.utils.metrics import (
    DIFF_NUM_GRAD_UPDATES_VS_SAMPLER_POLICY,
    ENV_RUNNER_RESULTS,
    EVALUATION_RESULTS,
    NUM_ENV_STEPS_TRAINED,
)
from ray.rllib.utils.typing import ResultDict
from ray.tune.result import TRAINING_ITERATION

if TYPE_CHECKING:
    from ray.rllib.algorithms import Algorithm, AlgorithmConfig
    from ray.rllib.offline.dataset_reader import DatasetReader

jax, _ = try_import_jax()
tf1, tf, tfv = try_import_tf()
torch, _ = try_import_torch()

logger = logging.getLogger(__name__)


<<<<<<< HEAD
def add_rllib_example_script_args(
    parser: Optional[argparse.ArgumentParser] = None,
    default_reward: Optional[float] = None,
    default_iters: Optional[int] = None,
    default_timesteps: Optional[int] = None,
) -> argparse.ArgumentParser:
    """Adds RLlib-typical (and common) examples scripts command line args to a parser.

    TODO (sven): This function should be used by most of our examples scripts, which
     already mostly have this logic in them (but written out).

    Args:
        parser: The parser to add the arguments to. If None, create a new one.
        default_reward: The default value for the --stop-reward option. If None,
            no reward-based stopping criterion will be used unless explicitly
            specified via --stop-reward.
        default_iters: The default value for the --stop-iters option. If None,
            no iteration-based stopping criterion will be used unless explicitly
            specified via --stop-iters.
        default_timesteps: The default value for the --stop-timesteps option. If None,
            no timestep-based stopping criterion will be used unless explicitly
            specified via --stop-timesteps.

    Returns:
        The altered (or newly created) parser object.
    """
    if parser is None:
        parser = argparse.ArgumentParser()

    # Algo and Algo config options.
    parser.add_argument(
        "--algo", type=str, default="PPO", help="The RLlib-registered algorithm to use."
    )
    parser.add_argument(
        "--framework",
        choices=["tf", "tf2", "torch"],
        default="torch",
        help="The DL framework specifier.",
    )
    parser.add_argument(
        "--env",
        type=str,
        default=None,
        help="The gym.Env identifier to run the experiment with.",
    )
    parser.add_argument(
        "--num-env-runners",
        type=int,
        default=None,
        help="The number of (remote) EnvRunners to use for the experiment.",
    )
    parser.add_argument(
        "--num-envs-per-env-runner",
        type=int,
        default=None,
        help="The number of (vectorized) environments per EnvRunner. Note that "
        "this is identical to the batch size for (inference) action computations.",
    )
    parser.add_argument(
        "--num-agents",
        type=int,
        default=0,
        help="If 0 (default), will run as single-agent. If > 0, will run as "
        "multi-agent with the environment simply cloned n times and each agent acting "
        "independently at every single timestep. The overall reward for this "
        "experiment is then the sum over all individual agents' rewards.",
    )

    # Evaluation options.
    parser.add_argument(
        "--evaluation-num-env-runners",
        type=int,
        default=0,
        help="The number of evaluation (remote) EnvRunners to use for the experiment.",
    )
    parser.add_argument(
        "--evaluation-interval",
        type=int,
        default=0,
        help="Every how many iterations to run one round of evaluation. "
        "Use 0 (default) to disable evaluation.",
    )
    parser.add_argument(
        "--evaluation-duration",
        type=lambda v: v if v == "auto" else int(v),
        default=10,
        help="The number of evaluation units to run each evaluation round. "
        "Use `--evaluation-duration-unit` to count either in 'episodes' "
        "or 'timesteps'. If 'auto', will run as many as possible during train pass ("
        "`--evaluation-parallel-to-training` must be set then).",
    )
    parser.add_argument(
        "--evaluation-duration-unit",
        type=str,
        default="episodes",
        choices=["episodes", "timesteps"],
        help="The evaluation duration unit to count by. One of 'episodes' or "
        "'timesteps'. This unit will be run `--evaluation-duration` times in each "
        "evaluation round. If `--evaluation-duration=auto`, this setting does not "
        "matter.",
    )
    parser.add_argument(
        "--evaluation-parallel-to-training",
        action="store_true",
        help="Whether to run evaluation parallel to training. This might help speed up "
        "your overall iteration time. Be aware that when using this option, your "
        "reported evaluation results are referring to one iteration before the current "
        "one.",
    )

    # RLlib logging options.
    parser.add_argument(
        "--output",
        type=str,
        default=None,
        help="The output directory to write trajectories to, which are collected by "
        "the algo's EnvRunners.",
    )
    parser.add_argument(
        "--log-level",
        type=str,
        default=None,  # None -> use default
        choices=["INFO", "DEBUG", "WARN", "ERROR"],
        help="The log-level to be used by the RLlib logger.",
    )

    # tune.Tuner options.
    parser.add_argument(
        "--no-tune",
        action="store_true",
        help="Whether to NOT use tune.Tuner(), but rather a simple for-loop calling "
        "`algo.train()` repeatedly until one of the stop criteria is met.",
    )
    parser.add_argument(
        "--num-samples",
        type=int,
        default=1,
        help="How many (tune.Tuner.fit()) experiments to execute - if possible in "
        "parallel.",
    )
    parser.add_argument(
        "--max-concurrent-trials",
        type=int,
        default=None,
        help="How many (tune.Tuner) trials to run concurrently.",
    )
    parser.add_argument(
        "--verbose",
        type=int,
        default=2,
        help="The verbosity level for the `tune.Tuner()` running the experiment.",
    )
    parser.add_argument(
        "--checkpoint-freq",
        type=int,
        default=0,
        help=(
            "The frequency (in training iterations) with which to create checkpoints. "
            "Note that if --wandb-key is provided, all checkpoints will "
            "automatically be uploaded to WandB."
        ),
    )
    parser.add_argument(
        "--checkpoint-at-end",
        action="store_true",
        help=(
            "Whether to create a checkpoint at the very end of the experiment. "
            "Note that if --wandb-key is provided, all checkpoints will "
            "automatically be uploaded to WandB."
        ),
    )
=======
@Deprecated(
    old="ray.rllib.utils.test_utils.add_rllib_example_script_args",
    new="ray.rllib.examples.utils.add_rllib_example_script_args",
    error=False,
)
def add_rllib_example_script_args(*args, **kwargs):
    from ray.rllib.utils.test_utils import add_rllib_example_script_args
>>>>>>> 59f2a6d1

    return add_rllib_example_script_args(*args, **kwargs)


@Deprecated(
    old="ray.rllib.utils.test_utils.should_stop",
    new="ray.rllib.examples.utils.should_stop",
    error=False,
)
def should_stop(*args, **kwargs):
    from ray.rllib.utils.test_utils import should_stop

    return should_stop(*args, **kwargs)


@Deprecated(
    old="ray.rllib.utils.test_utils.run_rllib_example_script_experiment",
    new="ray.rllib.examples.utils.run_rllib_example_script_experiment",
    error=False,
)
def run_rllib_example_script_experiment(*args, **kwargs):
    from ray.rllib.utils.test_utils import run_rllib_example_script_experiment

    return run_rllib_example_script_experiment(*args, **kwargs)


def check(x, y, decimals=5, atol=None, rtol=None, false=False):
    """
    Checks two structures (dict, tuple, list,
    np.array, float, int, etc..) for (almost) numeric identity.
    All numbers in the two structures have to match up to `decimal` digits
    after the floating point. Uses assertions.

    Args:
        x: The value to be compared (to the expectation: `y`). This
            may be a Tensor.
        y: The expected value to be compared to `x`. This must not
            be a tf-Tensor, but may be a tf/torch-Tensor.
        decimals: The number of digits after the floating point up to
            which all numeric values have to match.
        atol: Absolute tolerance of the difference between x and y
            (overrides `decimals` if given).
        rtol: Relative tolerance of the difference between x and y
            (overrides `decimals` if given).
        false: Whether to check that x and y are NOT the same.
    """
    # A dict type.
    if isinstance(x, dict):
        assert isinstance(y, dict), "ERROR: If x is dict, y needs to be a dict as well!"
        y_keys = set(x.keys())
        for key, value in x.items():
            assert key in y, f"ERROR: y does not have x's key='{key}'! y={y}"
            check(value, y[key], decimals=decimals, atol=atol, rtol=rtol, false=false)
            y_keys.remove(key)
        assert not y_keys, "ERROR: y contains keys ({}) that are not in x! y={}".format(
            list(y_keys), y
        )
    # A tuple type.
    elif isinstance(x, (tuple, list)):
        assert isinstance(
            y, (tuple, list)
        ), "ERROR: If x is tuple/list, y needs to be a tuple/list as well!"
        assert len(y) == len(
            x
        ), "ERROR: y does not have the same length as x ({} vs {})!".format(
            len(y), len(x)
        )
        for i, value in enumerate(x):
            check(value, y[i], decimals=decimals, atol=atol, rtol=rtol, false=false)
    # Boolean comparison.
    elif isinstance(x, (np.bool_, bool)):
        if false is True:
            assert bool(x) is not bool(y), f"ERROR: x ({x}) is y ({y})!"
        else:
            assert bool(x) is bool(y), f"ERROR: x ({x}) is not y ({y})!"
    # Nones or primitives (excluding int vs float, which should be compared with
    # tolerance/decimals as well).
    elif (
        x is None
        or y is None
        or isinstance(x, str)
        or (isinstance(x, int) and isinstance(y, int))
    ):
        if false is True:
            assert x != y, f"ERROR: x ({x}) is the same as y ({y})!"
        else:
            assert x == y, f"ERROR: x ({x}) is not the same as y ({y})!"
    # String/byte comparisons.
    elif (
        hasattr(x, "dtype") and (x.dtype == object or str(x.dtype).startswith("<U"))
    ) or isinstance(x, bytes):
        try:
            np.testing.assert_array_equal(x, y)
            if false is True:
                assert False, f"ERROR: x ({x}) is the same as y ({y})!"
        except AssertionError as e:
            if false is False:
                raise e
    # Everything else (assume numeric or tf/torch.Tensor).
    # Also includes int vs float comparison, which is performed with tolerance/decimals.
    else:
        if tf1 is not None:
            # y should never be a Tensor (y=expected value).
            if isinstance(y, (tf1.Tensor, tf1.Variable)):
                # In eager mode, numpyize tensors.
                if tf.executing_eagerly():
                    y = y.numpy()
                else:
                    raise ValueError(
                        "`y` (expected value) must not be a Tensor. "
                        "Use numpy.ndarray instead"
                    )
            if isinstance(x, (tf1.Tensor, tf1.Variable)):
                # In eager mode, numpyize tensors.
                if tf1.executing_eagerly():
                    x = x.numpy()
                # Otherwise, use a new tf-session.
                else:
                    with tf1.Session() as sess:
                        x = sess.run(x)
                        return check(
                            x, y, decimals=decimals, atol=atol, rtol=rtol, false=false
                        )
        if torch is not None:
            if isinstance(x, torch.Tensor):
                x = x.detach().cpu().numpy()
            if isinstance(y, torch.Tensor):
                y = y.detach().cpu().numpy()

        # Stats objects.
        from ray.rllib.utils.metrics.stats import StatsBase

        if isinstance(x, StatsBase):
            x = x.peek()
        if isinstance(y, StatsBase):
            y = y.peek()

        # Using decimals.
        if atol is None and rtol is None:
            # Assert equality of both values.
            try:
                np.testing.assert_almost_equal(x, y, decimal=decimals)
            # Both values are not equal.
            except AssertionError as e:
                # Raise error in normal case.
                if false is False:
                    raise e
            # Both values are equal.
            else:
                # If false is set -> raise error (not expected to be equal).
                if false is True:
                    assert False, f"ERROR: x ({x}) is the same as y ({y})!"

        # Using atol/rtol.
        else:
            # Provide defaults for either one of atol/rtol.
            if atol is None:
                atol = 0
            if rtol is None:
                rtol = 1e-7
            try:
                np.testing.assert_allclose(x, y, atol=atol, rtol=rtol)
            except AssertionError as e:
                if false is False:
                    raise e
            else:
                if false is True:
                    assert False, f"ERROR: x ({x}) is the same as y ({y})!"


def check_compute_single_action(
    algorithm, include_state=False, include_prev_action_reward=False
):
    """Tests different combinations of args for algorithm.compute_single_action.

    Args:
        algorithm: The Algorithm object to test.
        include_state: Whether to include the initial state of the Policy's
            Model in the `compute_single_action` call.
        include_prev_action_reward: Whether to include the prev-action and
            -reward in the `compute_single_action` call.

    Raises:
        ValueError: If anything unexpected happens.
    """
    # Have to import this here to avoid circular dependency.
    from ray.rllib.policy.sample_batch import DEFAULT_POLICY_ID, SampleBatch

    # Some Algorithms may not abide to the standard API.
    pid = DEFAULT_POLICY_ID
    try:
        # Multi-agent: Pick any learnable policy (or DEFAULT_POLICY if it's the only
        # one).
        pid = next(iter(algorithm.env_runner.get_policies_to_train()))
        pol = algorithm.get_policy(pid)
    except AttributeError:
        pol = algorithm.policy
    # Get the policy's model.
    model = pol.model

    action_space = pol.action_space

    def _test(
        what, method_to_test, obs_space, full_fetch, explore, timestep, unsquash, clip
    ):
        call_kwargs = {}
        if what is algorithm:
            call_kwargs["full_fetch"] = full_fetch
            call_kwargs["policy_id"] = pid

        obs = obs_space.sample()
        if isinstance(obs_space, Box):
            obs = np.clip(obs, -1.0, 1.0)
        state_in = None
        if include_state:
            state_in = model.get_initial_state()
            if not state_in:
                state_in = []
                i = 0
                while f"state_in_{i}" in model.view_requirements:
                    state_in.append(
                        model.view_requirements[f"state_in_{i}"].space.sample()
                    )
                    i += 1
        action_in = action_space.sample() if include_prev_action_reward else None
        reward_in = 1.0 if include_prev_action_reward else None

        if method_to_test == "input_dict":
            assert what is pol

            input_dict = {SampleBatch.OBS: obs}
            if include_prev_action_reward:
                input_dict[SampleBatch.PREV_ACTIONS] = action_in
                input_dict[SampleBatch.PREV_REWARDS] = reward_in
            if state_in:
                if what.config.get("enable_rl_module_and_learner", False):
                    input_dict["state_in"] = state_in
                else:
                    for i, s in enumerate(state_in):
                        input_dict[f"state_in_{i}"] = s
            input_dict_batched = SampleBatch(
                tree.map_structure(lambda s: np.expand_dims(s, 0), input_dict)
            )
            action = pol.compute_actions_from_input_dict(
                input_dict=input_dict_batched,
                explore=explore,
                timestep=timestep,
                **call_kwargs,
            )
            # Unbatch everything to be able to compare against single
            # action below.
            # ARS and ES return action batches as lists.
            if isinstance(action[0], list):
                action = (np.array(action[0]), action[1], action[2])
            action = tree.map_structure(lambda s: s[0], action)

            try:
                action2 = pol.compute_single_action(
                    input_dict=input_dict,
                    explore=explore,
                    timestep=timestep,
                    **call_kwargs,
                )
                # Make sure these are the same, unless we have exploration
                # switched on (or noisy layers).
                if not explore and not pol.config.get("noisy"):
                    check(action, action2)
            except TypeError:
                pass
        else:
            action = what.compute_single_action(
                obs,
                state_in,
                prev_action=action_in,
                prev_reward=reward_in,
                explore=explore,
                timestep=timestep,
                unsquash_action=unsquash,
                clip_action=clip,
                **call_kwargs,
            )

        state_out = None
        if state_in or full_fetch or what is pol:
            action, state_out, _ = action
        if state_out:
            for si, so in zip(tree.flatten(state_in), tree.flatten(state_out)):
                if tf.is_tensor(si):
                    # If si is a tensor of Dimensions, we need to convert it
                    # We expect this to be the case for TF RLModules who's initial
                    # states are Tf Tensors.
                    si_shape = si.shape.as_list()
                else:
                    si_shape = list(si.shape)
                check(si_shape, so.shape)

        if unsquash is None:
            unsquash = what.config["normalize_actions"]
        if clip is None:
            clip = what.config["clip_actions"]

        # Test whether unsquash/clipping works on the Algorithm's
        # compute_single_action method: Both flags should force the action
        # to be within the space's bounds.
        if method_to_test == "single" and what == algorithm:
            if not action_space.contains(action) and (
                clip or unsquash or not isinstance(action_space, Box)
            ):
                raise ValueError(
                    f"Returned action ({action}) of algorithm/policy {what} "
                    f"not in Env's action_space {action_space}"
                )
            # We are operating in normalized space: Expect only smaller action
            # values.
            if (
                isinstance(action_space, Box)
                and not unsquash
                and what.config.get("normalize_actions")
                and np.any(np.abs(action) > 15.0)
            ):
                raise ValueError(
                    f"Returned action ({action}) of algorithm/policy {what} "
                    "should be in normalized space, but seems too large/small "
                    "for that!"
                )

    # Loop through: Policy vs Algorithm; Different API methods to calculate
    # actions; unsquash option; clip option; full fetch or not.
    for what in [pol, algorithm]:
        if what is algorithm:
            # Get the obs-space from Workers.env (not Policy) due to possible
            # pre-processor up front.
            worker_set = getattr(algorithm, "env_runner_group", None)
            assert worker_set
            if not worker_set.local_env_runner:
                obs_space = algorithm.get_policy(pid).observation_space
            else:
                obs_space = worker_set.local_env_runner.for_policy(
                    lambda p: p.observation_space, policy_id=pid
                )
            obs_space = getattr(obs_space, "original_space", obs_space)
        else:
            obs_space = pol.observation_space

        for method_to_test in ["single"] + (["input_dict"] if what is pol else []):
            for explore in [True, False]:
                for full_fetch in [False, True] if what is algorithm else [False]:
                    timestep = random.randint(0, 100000)
                    for unsquash in [True, False, None]:
                        for clip in [False] if unsquash else [True, False, None]:
                            print("-" * 80)
                            print(f"what={what}")
                            print(f"method_to_test={method_to_test}")
                            print(f"explore={explore}")
                            print(f"full_fetch={full_fetch}")
                            print(f"unsquash={unsquash}")
                            print(f"clip={clip}")
                            _test(
                                what,
                                method_to_test,
                                obs_space,
                                full_fetch,
                                explore,
                                timestep,
                                unsquash,
                                clip,
                            )


def check_inference_w_connectors(policy, env_name, max_steps: int = 100):
    """Checks whether the given policy can infer actions from an env with connectors.

    Args:
        policy: The policy to check.
        env_name: Name of the environment to check
        max_steps: The maximum number of steps to run the environment for.

    Raises:
        ValueError: If the policy cannot infer actions from the environment.
    """
    # Avoids circular import
    from ray.rllib.utils.policy import local_policy_inference

    env = gym.make(env_name)

    # Potentially wrap the env like we do in RolloutWorker
    if is_atari(env):
        env = wrap_deepmind(
            env,
            dim=policy.config["model"]["dim"],
            framestack=policy.config["model"].get("framestack"),
        )

    obs, info = env.reset()
    reward, terminated, truncated = 0.0, False, False
    ts = 0
    while not terminated and not truncated and ts < max_steps:
        action_out = local_policy_inference(
            policy,
            env_id=0,
            agent_id=0,
            obs=obs,
            reward=reward,
            terminated=terminated,
            truncated=truncated,
            info=info,
        )
        obs, reward, terminated, truncated, info = env.step(action_out[0][0])

        ts += 1


def check_learning_achieved(
    tune_results: "tune.ResultGrid",
    min_value: float,
    evaluation: Optional[bool] = None,
    metric: str = f"{ENV_RUNNER_RESULTS}/episode_return_mean",
):
    """Throws an error if `min_reward` is not reached within tune_results.

    Checks the last iteration found in tune_results for its
    "episode_return_mean" value and compares it to `min_reward`.

    Args:
        tune_results: The tune.Tuner().fit() returned results object.
        min_reward: The min reward that must be reached.
        evaluation: If True, use `evaluation/env_runners/[metric]`, if False, use
            `env_runners/[metric]`, if None, use evaluation sampler results if
            available otherwise, use train sampler results.

    Raises:
        ValueError: If `min_reward` not reached.
    """
    # Get maximum value of `metrics` over all trials
    # (check if at least one trial achieved some learning, not just the final one).
    recorded_values = []
    for _, row in tune_results.get_dataframe().iterrows():
        if evaluation or (
            evaluation is None and f"{EVALUATION_RESULTS}/{metric}" in row
        ):
            recorded_values.append(row[f"{EVALUATION_RESULTS}/{metric}"])
        else:
            recorded_values.append(row[metric])
    best_value = max(recorded_values)
    if best_value < min_value:
        raise ValueError(f"`{metric}` of {min_value} not reached!")
    print(f"`{metric}` of {min_value} reached! ok")


def check_off_policyness(
    results: ResultDict,
    upper_limit: float,
    lower_limit: float = 0.0,
) -> Optional[float]:
    """Verifies that the off-policy'ness of some update is within some range.

    Off-policy'ness is defined as the average (across n workers) diff
    between the number of gradient updates performed on the policy used
    for sampling vs the number of gradient updates that have been performed
    on the trained policy (usually the one on the local worker).

    Uses the published DIFF_NUM_GRAD_UPDATES_VS_SAMPLER_POLICY metric inside
    a training results dict and compares to the given bounds.

    Note: Only works with single-agent results thus far.

    Args:
        results: The training results dict.
        upper_limit: The upper limit to for the off_policy_ness value.
        lower_limit: The lower limit to for the off_policy_ness value.

    Returns:
        The off-policy'ness value (described above).

    Raises:
        AssertionError: If the value is out of bounds.
    """

    # Have to import this here to avoid circular dependency.
    from ray.rllib.policy.sample_batch import DEFAULT_POLICY_ID
    from ray.rllib.utils.metrics.learner_info import LEARNER_INFO

    # Assert that the off-policy'ness is within the given bounds.
    learner_info = results["info"][LEARNER_INFO]
    if DEFAULT_POLICY_ID not in learner_info:
        return None
    off_policy_ness = learner_info[DEFAULT_POLICY_ID][
        DIFF_NUM_GRAD_UPDATES_VS_SAMPLER_POLICY
    ]
    # Roughly: Reaches up to 0.4 for 2 rollout workers and up to 0.2 for
    # 1 rollout worker.
    if not (lower_limit <= off_policy_ness <= upper_limit):
        raise AssertionError(
            f"`off_policy_ness` ({off_policy_ness}) is outside the given bounds "
            f"({lower_limit} - {upper_limit})!"
        )

    return off_policy_ness


def check_train_results_new_api_stack(train_results: ResultDict) -> None:
    """Checks proper structure of a Algorithm.train() returned dict.

    Args:
        train_results: The train results dict to check.

    Raises:
        AssertionError: If `train_results` doesn't have the proper structure or
            data in it.
    """
    # Import these here to avoid circular dependencies.
    from ray.rllib.utils.metrics import (
        ENV_RUNNER_RESULTS,
        FAULT_TOLERANCE_STATS,
        LEARNER_RESULTS,
        TIMERS,
    )

    # Assert that some keys are where we would expect them.
    for key in [
        ENV_RUNNER_RESULTS,
        FAULT_TOLERANCE_STATS,
        LEARNER_RESULTS,
        TIMERS,
        TRAINING_ITERATION,
        "config",
    ]:
        assert (
            key in train_results
        ), f"'{key}' not found in `train_results` ({train_results})!"

    # Make sure, `config` is an actual dict, not an AlgorithmConfig object.
    assert isinstance(
        train_results["config"], dict
    ), "`config` in results not a python dict!"

    from ray.rllib.algorithms.algorithm_config import AlgorithmConfig

    is_multi_agent = (
        AlgorithmConfig()
        .update_from_dict({"policies": train_results["config"]["policies"]})
        .is_multi_agent
    )

    # Check in particular the "info" dict.
    learner_results = train_results[LEARNER_RESULTS]

    # Make sure we have a `DEFAULT_MODULE_ID key if we are not in a
    # multi-agent setup.
    if not is_multi_agent:
        assert len(learner_results) == 0 or DEFAULT_MODULE_ID in learner_results, (
            f"'{DEFAULT_MODULE_ID}' not found in "
            f"train_results['{LEARNER_RESULTS}']!"
        )

    for module_id, module_metrics in learner_results.items():
        # The ModuleID can be __all_modules__ in multi-agent case when the new learner
        # stack is enabled.
        if module_id == "__all_modules__":
            continue

        # On the new API stack, policy has no LEARNER_STATS_KEY under it anymore.
        for key, value in module_metrics.items():
            # Min- and max-stats should be single values.
            if key.endswith("_min") or key.endswith("_max"):
                assert np.isscalar(value), f"'key' value not a scalar ({value})!"

    return train_results


@OldAPIStack
def check_train_results(train_results: ResultDict):
    """Checks proper structure of a Algorithm.train() returned dict.

    Args:
        train_results: The train results dict to check.

    Raises:
        AssertionError: If `train_results` doesn't have the proper structure or
            data in it.
    """
    # Import these here to avoid circular dependencies.
    from ray.rllib.policy.sample_batch import DEFAULT_POLICY_ID
    from ray.rllib.utils.metrics.learner_info import LEARNER_INFO, LEARNER_STATS_KEY

    # Assert that some keys are where we would expect them.
    for key in [
        "config",
        "custom_metrics",
        ENV_RUNNER_RESULTS,
        "info",
        "iterations_since_restore",
        "num_healthy_workers",
        "perf",
        "time_since_restore",
        "time_this_iter_s",
        "timers",
        "time_total_s",
        TRAINING_ITERATION,
    ]:
        assert (
            key in train_results
        ), f"'{key}' not found in `train_results` ({train_results})!"

    for key in [
        "episode_len_mean",
        "episode_reward_max",
        "episode_reward_mean",
        "episode_reward_min",
        "hist_stats",
        "policy_reward_max",
        "policy_reward_mean",
        "policy_reward_min",
        "sampler_perf",
    ]:
        assert key in train_results[ENV_RUNNER_RESULTS], (
            f"'{key}' not found in `train_results[ENV_RUNNER_RESULTS]` "
            f"({train_results[ENV_RUNNER_RESULTS]})!"
        )

    # Make sure, `config` is an actual dict, not an AlgorithmConfig object.
    assert isinstance(
        train_results["config"], dict
    ), "`config` in results not a python dict!"

    from ray.rllib.algorithms.algorithm_config import AlgorithmConfig

    is_multi_agent = (
        AlgorithmConfig()
        .update_from_dict({"policies": train_results["config"]["policies"]})
        .is_multi_agent
    )

    # Check in particular the "info" dict.
    info = train_results["info"]
    assert LEARNER_INFO in info, f"'learner' not in train_results['infos'] ({info})!"
    assert (
        "num_steps_trained" in info or NUM_ENV_STEPS_TRAINED in info
    ), f"'num_(env_)?steps_trained' not in train_results['infos'] ({info})!"

    learner_info = info[LEARNER_INFO]

    # Make sure we have a default_policy key if we are not in a
    # multi-agent setup.
    if not is_multi_agent:
        # APEX algos sometimes have an empty learner info dict (no metrics
        # collected yet).
        assert len(learner_info) == 0 or DEFAULT_POLICY_ID in learner_info, (
            f"'{DEFAULT_POLICY_ID}' not found in "
            f"train_results['infos']['learner'] ({learner_info})!"
        )

    for pid, policy_stats in learner_info.items():
        if pid == "batch_count":
            continue

        # the pid can be __all__ in multi-agent case when the new learner stack is
        # enabled.
        if pid == "__all__":
            continue

        # On the new API stack, policy has no LEARNER_STATS_KEY under it anymore.
        if LEARNER_STATS_KEY in policy_stats:
            learner_stats = policy_stats[LEARNER_STATS_KEY]
        else:
            learner_stats = policy_stats
        for key, value in learner_stats.items():
            # Min- and max-stats should be single values.
            if key.startswith("min_") or key.startswith("max_"):
                assert np.isscalar(value), f"'key' value not a scalar ({value})!"

    return train_results


<<<<<<< HEAD
# TODO (simon): Use this function in the `run_rllib_example_experiment` when
# `no_tune` is `True`.
def should_stop(
    stop: Dict[str, Any], results: ResultDict, keep_ray_up: bool = False
) -> bool:
    """Checks stopping criteria on `ResultDict`

    Args:
        stop: Dictionary of stopping criteria. Each criterium is a mapping of
            a metric in the `ResultDict` of the algorithm to a certain criterium.
        results: An RLlib `ResultDict` containing all results from a training step.
        keep_ray_up: Optionally shutting down the runnin Ray instance.

    Returns: True, if any stopping criterium is fulfilled. Otherwise, False.
    """
    for key, threshold in stop.items():
        val = results
        for k in key.split("/"):
            k = k.strip()
            # If k exists in the current level, continue down;
            # otherwise, set val to None and break out of this inner loop.
            if isinstance(val, dict) and k in val:
                val = val[k]
            else:
                val = None
                break

        # If the key was not found, simply skip to the next criterion.
        if val is None:
            continue

        try:
            # Check that val is numeric and meets the threshold.
            if not np.isnan(val) and val >= threshold:
                print(f"Stop criterion ({key}={threshold}) fulfilled!")
                if not keep_ray_up:
                    ray.shutdown()
                return True
        except TypeError:
            # If val isn't numeric, skip this criterion.
            continue

    # If none of the criteria are fulfilled, return False.
    return False


# TODO (sven): Make this the de-facto, well documented, and unified utility for most of
#  our tests:
#  - CI (label: "learning_tests")
#  - release tests (benchmarks)
#  - example scripts
def run_rllib_example_script_experiment(
    base_config: "AlgorithmConfig",
    args: Optional[argparse.Namespace] = None,
    *,
    stop: Optional[Dict] = None,
    success_metric: Optional[Dict] = None,
    trainable: Optional[Type] = None,
    tune_callbacks: Optional[List] = None,
    keep_config: bool = False,
    keep_ray_up: bool = False,
    scheduler=None,
    progress_reporter=None,
) -> Union[ResultDict, tune.result_grid.ResultGrid]:
    """Given an algorithm config and some command line args, runs an experiment.

    There are some constraints on what properties must be defined in `args`.
    It should ideally be generated via calling
    `args = add_rllib_example_script_args()`, which can be found in this very module
    here.

    The function sets up an Algorithm object from the given config (altered by the
    contents of `args`), then runs the Algorithm via Tune (or manually, if
    `args.no_tune` is set to True) using the stopping criteria in `stop`.

    At the end of the experiment, if `args.as_test` is True, checks, whether the
    Algorithm reached the `success_metric` (if None, use `env_runners/
    episode_return_mean` with a minimum value of `args.stop_reward`).

    See https://github.com/ray-project/ray/tree/master/rllib/examples for an overview
    of all supported command line options.

    Args:
        base_config: The AlgorithmConfig object to use for this experiment. This base
            config will be automatically "extended" based on some of the provided
            `args`. For example, `args.num_env_runners` is used to set
            `config.num_env_runners`, etc..
        args: A argparse.Namespace object, ideally returned by calling
            `args = add_rllib_example_script_args()`. It must have the following
            properties defined: `stop_iters`, `stop_reward`, `stop_timesteps`,
            `no_tune`, `verbose`, `checkpoint_freq`, `as_test`. Optionally, for WandB
            logging: `wandb_key`, `wandb_project`, `wandb_run_name`.
        stop: An optional dict mapping ResultDict key strings (using "/" in case of
            nesting, e.g. "env_runners/episode_return_mean" for referring to
            `result_dict['env_runners']['episode_return_mean']` to minimum
            values, reaching of which will stop the experiment). Default is:
            {
            "env_runners/episode_return_mean": args.stop_reward,
            "training_iteration": args.stop_iters,
            "num_env_steps_sampled_lifetime": args.stop_timesteps,
            }
        success_metric: Only relevant if `args.as_test` is True.
            A dict mapping a single(!) ResultDict key string (using "/" in
            case of nesting, e.g. "env_runners/episode_return_mean" for referring
            to `result_dict['env_runners']['episode_return_mean']` to a single(!)
            minimum value to be reached in order for the experiment to count as
            successful. If `args.as_test` is True AND this `success_metric` is not
            reached with the bounds defined by `stop`, will raise an Exception.
        trainable: The Trainable sub-class to run in the tune.Tuner. If None (default),
            use the registered RLlib Algorithm class specified by args.algo.
        tune_callbacks: A list of Tune callbacks to configure with the tune.Tuner.
            In case `args.wandb_key` is provided, appends a WandB logger to this
            list.
        keep_config: Set this to True, if you don't want this utility to change the
            given `base_config` in any way and leave it as-is. This is helpful
            for those example scripts which demonstrate how to set config settings
            that are otherwise taken care of automatically in this function (e.g.
            `num_env_runners`).

    Returns:
        The last ResultDict from a --no-tune run OR the tune.Tuner.fit()
        results.
    """
    if args is None:
        parser = add_rllib_example_script_args()
        args = parser.parse_args()

    # Deprecated args.
    if args.enable_new_api_stack:
        raise ValueError(
            "`--enable-new-api-stack` flag no longer supported (it's the default "
            "behavior now)! To switch back to the old API stack on your scripts, use "
            "the `--old-api-stack` flag."
        )

    # If run --as-release-test, --as-test must also be set.
    if args.as_release_test:
        args.as_test = True

    # Initialize Ray.
    ray.init(
        num_cpus=args.num_cpus or None,
        local_mode=args.local_mode,
        ignore_reinit_error=True,
    )

    # Define one or more stopping criteria.
    if stop is None:
        stop = {}
        # Only add stop criteria if explicitly specified.
        if args.stop_timesteps is not None:
            stop[
                f"{ENV_RUNNER_RESULTS}/{NUM_ENV_STEPS_SAMPLED_LIFETIME}"
            ] = args.stop_timesteps
        if args.stop_iters is not None:
            stop[TRAINING_ITERATION] = args.stop_iters
        if args.stop_reward is not None:
            stop[f"{ENV_RUNNER_RESULTS}/{EPISODE_RETURN_MEAN}"] = args.stop_reward

    config = base_config

    # Enhance the `base_config`, based on provided `args`.
    if not keep_config:
        # Set the framework.
        config.framework(args.framework)

        # Add an env specifier (only if not already set in config)?
        if args.env is not None and config.env is None:
            config.environment(args.env)

        # Disable the new API stack?
        if args.old_api_stack:
            config.api_stack(
                enable_rl_module_and_learner=False,
                enable_env_runner_and_connector_v2=False,
            )

        # Define EnvRunner scaling and behavior.
        if args.num_env_runners is not None:
            config.env_runners(num_env_runners=args.num_env_runners)
        if args.num_envs_per_env_runner is not None:
            config.env_runners(num_envs_per_env_runner=args.num_envs_per_env_runner)

        # Define compute resources used automatically (only using the --num-learners
        # and --num-gpus-per-learner args).
        # New stack.
        if config.enable_rl_module_and_learner:
            if args.num_gpus is not None and args.num_gpus > 0:
                raise ValueError(
                    "--num-gpus is not supported on the new API stack! To train on "
                    "GPUs, use the command line options `--num-gpus-per-learner=1` and "
                    "`--num-learners=[your number of available GPUs]`, instead."
                )

            # Do we have GPUs available in the cluster?
            num_gpus_available = ray.cluster_resources().get("GPU", 0)
            # Number of actual Learner instances (including the local Learner if
            # `num_learners=0`).
            num_actual_learners = (
                args.num_learners
                if args.num_learners is not None
                else config.num_learners
            ) or 1  # 1: There is always a local Learner, if num_learners=0.
            # How many were hard-requested by the user
            # (through explicit `--num-gpus-per-learner >= 1`).
            num_gpus_requested = (args.num_gpus_per_learner or 0) * num_actual_learners
            # Number of GPUs needed, if `num_gpus_per_learner=None` (auto).
            num_gpus_needed_if_available = (
                args.num_gpus_per_learner
                if args.num_gpus_per_learner is not None
                else 1
            ) * num_actual_learners
            # Define compute resources used.
            config.resources(num_gpus=0)  # old API stack setting
            if args.num_learners is not None:
                config.learners(num_learners=args.num_learners)

            # User wants to use aggregator actors per Learner.
            if args.num_aggregator_actors_per_learner is not None:
                config.learners(
                    num_aggregator_actors_per_learner=(
                        args.num_aggregator_actors_per_learner
                    )
                )

            # User wants to use GPUs if available, but doesn't hard-require them.
            if args.num_gpus_per_learner is None:
                if num_gpus_available >= num_gpus_needed_if_available:
                    config.learners(num_gpus_per_learner=1)
                else:
                    config.learners(num_gpus_per_learner=0)
            # User hard-requires n GPUs, but they are not available -> Error.
            elif num_gpus_available < num_gpus_requested:
                raise ValueError(
                    "You are running your script with --num-learners="
                    f"{args.num_learners} and --num-gpus-per-learner="
                    f"{args.num_gpus_per_learner}, but your cluster only has "
                    f"{num_gpus_available} GPUs!"
                )

            # All required GPUs are available -> Use them.
            else:
                config.learners(num_gpus_per_learner=args.num_gpus_per_learner)

            # Set CPUs per Learner.
            if args.num_cpus_per_learner is not None:
                config.learners(num_cpus_per_learner=args.num_cpus_per_learner)

        # Old stack (override only if arg was provided by user).
        elif args.num_gpus is not None:
            config.resources(num_gpus=args.num_gpus)

        # Evaluation setup.
        if args.evaluation_interval > 0:
            config.evaluation(
                evaluation_num_env_runners=args.evaluation_num_env_runners,
                evaluation_interval=args.evaluation_interval,
                evaluation_duration=args.evaluation_duration,
                evaluation_duration_unit=args.evaluation_duration_unit,
                evaluation_parallel_to_training=args.evaluation_parallel_to_training,
            )

        # Set the log-level (if applicable).
        if args.log_level is not None:
            config.debugging(log_level=args.log_level)

        # Set the output dir (if applicable).
        if args.output is not None:
            config.offline_data(output=args.output)

    # Run the experiment w/o Tune (directly operate on the RLlib Algorithm object).
    if args.no_tune:
        assert not args.as_test and not args.as_release_test
        algo = config.build()
        for i in range(stop.get(TRAINING_ITERATION, args.stop_iters)):
            results = algo.train()
            if ENV_RUNNER_RESULTS in results:
                mean_return = results[ENV_RUNNER_RESULTS].get(
                    EPISODE_RETURN_MEAN, np.nan
                )
                print(f"iter={i} R={mean_return}", end="")
            if (
                EVALUATION_RESULTS in results
                and ENV_RUNNER_RESULTS in results[EVALUATION_RESULTS]
            ):
                Reval = results[EVALUATION_RESULTS][ENV_RUNNER_RESULTS][
                    EPISODE_RETURN_MEAN
                ]
                print(f" R(eval)={Reval}", end="")
            print()
            for key, threshold in stop.items():
                val = results
                for k in key.split("/"):
                    try:
                        val = val[k]
                    except KeyError:
                        val = None
                        break
                if val is not None and not np.isnan(val) and val >= threshold:
                    print(f"Stop criterium ({key}={threshold}) fulfilled!")
                    if not keep_ray_up:
                        ray.shutdown()
                    return results

        if not keep_ray_up:
            ray.shutdown()
        return results

    # Run the experiment using Ray Tune.

    # Log results using WandB.
    tune_callbacks = tune_callbacks or []
    if hasattr(args, "wandb_key") and (
        args.wandb_key is not None or WANDB_ENV_VAR in os.environ
    ):
        wandb_key = args.wandb_key or os.environ[WANDB_ENV_VAR]
        project = args.wandb_project or (
            args.algo.lower() + "-" + re.sub("\\W+", "-", str(config.env).lower())
        )
        tune_callbacks.append(
            WandbLoggerCallback(
                api_key=wandb_key,
                project=project,
                upload_checkpoints=True,
                **({"name": args.wandb_run_name} if args.wandb_run_name else {}),
            )
        )
    # Auto-configure a CLIReporter (to log the results to the console).
    # Use better ProgressReporter for multi-agent cases: List individual policy rewards.
    if progress_reporter is None and args.num_agents > 0:
        progress_reporter = CLIReporter(
            metric_columns={
                **{
                    TRAINING_ITERATION: "iter",
                    "time_total_s": "total time (s)",
                    NUM_ENV_STEPS_SAMPLED_LIFETIME: "ts",
                    f"{ENV_RUNNER_RESULTS}/{EPISODE_RETURN_MEAN}": "combined return",
                },
                **{
                    (
                        f"{ENV_RUNNER_RESULTS}/module_episode_returns_mean/" f"{pid}"
                    ): f"return {pid}"
                    for pid in config.policies
                },
            },
        )

    # Force Tuner to use old progress output as the new one silently ignores our custom
    # `CLIReporter`.
    os.environ["RAY_AIR_NEW_OUTPUT"] = "0"

    # Run the actual experiment (using Tune).
    start_time = time.time()
    results = tune.Tuner(
        trainable or config.algo_class,
        param_space=config,
        run_config=tune.RunConfig(
            stop=stop,
            verbose=args.verbose,
            callbacks=tune_callbacks,
            checkpoint_config=tune.CheckpointConfig(
                checkpoint_frequency=args.checkpoint_freq,
                checkpoint_at_end=args.checkpoint_at_end,
            ),
            progress_reporter=progress_reporter,
        ),
        tune_config=tune.TuneConfig(
            num_samples=args.num_samples,
            max_concurrent_trials=args.max_concurrent_trials,
            scheduler=scheduler,
        ),
    ).fit()
    time_taken = time.time() - start_time

    if not keep_ray_up:
        ray.shutdown()

    # Error out, if Tuner.fit() failed to run. Otherwise, erroneous examples might pass
    # the CI tests w/o us knowing that they are broken (b/c some examples do not have
    # a --as-test flag and/or any passing criteria).
    if results.errors:
        # Might cause an IndexError if the tuple is not long enough; in that case, use repr(e).
        errors = [
            e.args[0].args[2]
            if e.args and hasattr(e.args[0], "args") and len(e.args[0].args) > 2
            else repr(e)
            for e in results.errors
        ]
        raise RuntimeError(
            f"Running the example script resulted in one or more errors! {errors}"
        )

    # If run as a test, check whether we reached the specified success criteria.
    test_passed = False
    if args.as_test:
        # Success metric not provided, try extracting it from `stop`.
        if success_metric is None:
            for try_it in [
                f"{EVALUATION_RESULTS}/{ENV_RUNNER_RESULTS}/{EPISODE_RETURN_MEAN}",
                f"{ENV_RUNNER_RESULTS}/{EPISODE_RETURN_MEAN}",
            ]:
                if try_it in stop:
                    success_metric = {try_it: stop[try_it]}
                    break
            if success_metric is None:
                success_metric = {
                    f"{ENV_RUNNER_RESULTS}/{EPISODE_RETURN_MEAN}": args.stop_reward,
                }
        # TODO (sven): Make this work for more than one metric (AND-logic?).
        # Get maximum value of `metric` over all trials
        # (check if at least one trial achieved some learning, not just the final one).
        success_metric_key, success_metric_value = next(iter(success_metric.items()))
        best_value = max(
            row[success_metric_key] for _, row in results.get_dataframe().iterrows()
        )
        if best_value >= success_metric_value:
            test_passed = True
            print(f"`{success_metric_key}` of {success_metric_value} reached! ok")

        if args.as_release_test:
            trial = results._experiment_analysis.trials[0]
            stats = trial.last_result
            stats.pop("config", None)
            json_summary = {
                "time_taken": float(time_taken),
                "trial_states": [trial.status],
                "last_update": float(time.time()),
                "stats": stats,
                "passed": [test_passed],
                "not_passed": [not test_passed],
                "failures": {str(trial): 1} if not test_passed else {},
            }
            with open(
                os.environ.get("TEST_OUTPUT_JSON", "/tmp/learning_test.json"),
                "wt",
            ) as f:
                try:
                    json.dump(json_summary, f)
                # Something went wrong writing json. Try again w/ simplified stats.
                except Exception:
                    from ray.rllib.algorithms.algorithm import Algorithm

                    simplified_stats = {
                        k: stats[k] for k in Algorithm._progress_metrics if k in stats
                    }
                    json_summary["stats"] = simplified_stats
                    json.dump(json_summary, f)

        if not test_passed:
            raise ValueError(
                f"`{success_metric_key}` of {success_metric_value} not reached!"
            )

    return results


=======
>>>>>>> 59f2a6d1
def check_same_batch(batch1, batch2) -> None:
    """Check if both batches are (almost) identical.

    For MultiAgentBatches, the step count and individual policy's
    SampleBatches are checked for identity. For SampleBatches, identity is
    checked as the almost numerical key-value-pair identity between batches
    with ray.rllib.utils.test_utils.check(). unroll_id is compared only if
    both batches have an unroll_id.

    Args:
        batch1: Batch to compare against batch2
        batch2: Batch to compare against batch1
    """
    # Avoids circular import
    from ray.rllib.policy.sample_batch import MultiAgentBatch, SampleBatch

    assert type(batch1) is type(
        batch2
    ), "Input batches are of different types {} and {}".format(
        str(type(batch1)), str(type(batch2))
    )

    def check_sample_batches(_batch1, _batch2, _policy_id=None):
        unroll_id_1 = _batch1.get("unroll_id", None)
        unroll_id_2 = _batch2.get("unroll_id", None)
        # unroll IDs only have to fit if both batches have them
        if unroll_id_1 is not None and unroll_id_2 is not None:
            assert unroll_id_1 == unroll_id_2

        batch1_keys = set()
        for k, v in _batch1.items():
            # unroll_id is compared above already
            if k == "unroll_id":
                continue
            check(v, _batch2[k])
            batch1_keys.add(k)

        batch2_keys = set(_batch2.keys())
        # unroll_id is compared above already
        batch2_keys.discard("unroll_id")
        _difference = batch1_keys.symmetric_difference(batch2_keys)

        # Cases where one batch has info and the other has not
        if _policy_id:
            assert not _difference, (
                "SampleBatches for policy with ID {} "
                "don't share information on the "
                "following information: \n{}"
                "".format(_policy_id, _difference)
            )
        else:
            assert not _difference, (
                "SampleBatches don't share information "
                "on the following information: \n{}"
                "".format(_difference)
            )

    if type(batch1) is SampleBatch:
        check_sample_batches(batch1, batch2)
    elif type(batch1) is MultiAgentBatch:
        assert batch1.count == batch2.count
        batch1_ids = set()
        for policy_id, policy_batch in batch1.policy_batches.items():
            check_sample_batches(
                policy_batch, batch2.policy_batches[policy_id], policy_id
            )
            batch1_ids.add(policy_id)

        # Case where one ma batch has info on a policy the other has not
        batch2_ids = set(batch2.policy_batches.keys())
        difference = batch1_ids.symmetric_difference(batch2_ids)
        assert (
            not difference
        ), f"MultiAgentBatches don't share the following information: \n{difference}."
    else:
        raise ValueError("Unsupported batch type " + str(type(batch1)))


def check_reproducibilty(
    algo_class: Type["Algorithm"],
    algo_config: "AlgorithmConfig",
    *,
    fw_kwargs: Dict[str, Any],
    training_iteration: int = 1,
) -> None:
    # TODO @kourosh: we can get rid of examples/deterministic_training.py once
    # this is added to all algorithms
    """Check if the algorithm is reproducible across different testing conditions:

        frameworks: all input frameworks
        num_gpus: int(os.environ.get("RLLIB_NUM_GPUS", "0"))
        num_workers: 0 (only local workers) or
                     4 ((1) local workers + (4) remote workers)
        num_envs_per_env_runner: 2

    Args:
        algo_class: Algorithm class to test.
        algo_config: Base config to use for the algorithm.
        fw_kwargs: Framework iterator keyword arguments.
        training_iteration: Number of training iterations to run.

    Returns:
        None

    Raises:
        It raises an AssertionError if the algorithm is not reproducible.
    """
    from ray.rllib.policy.sample_batch import DEFAULT_POLICY_ID
    from ray.rllib.utils.metrics.learner_info import LEARNER_INFO

    stop_dict = {TRAINING_ITERATION: training_iteration}
    # use 0 and 2 workers (for more that 4 workers we have to make sure the instance
    # type in ci build has enough resources)
    for num_workers in [0, 2]:
        algo_config = (
            algo_config.debugging(seed=42).env_runners(
                num_env_runners=num_workers, num_envs_per_env_runner=2
            )
            # new API
            .learners(
                num_gpus_per_learner=int(os.environ.get("RLLIB_NUM_GPUS", "0")),
            )
            # old API
            .resources(
                num_gpus=int(os.environ.get("RLLIB_NUM_GPUS", "0")),
            )
        )

        print(
            f"Testing reproducibility of {algo_class.__name__}"
            f" with {num_workers} workers"
        )
        print("/// config")
        pprint.pprint(algo_config.to_dict())
        # test tune.Tuner().fit() reproducibility
        results1 = tune.Tuner(
            algo_class,
            param_space=algo_config.to_dict(),
            run_config=tune.RunConfig(stop=stop_dict, verbose=1),
        ).fit()
        results1 = results1.get_best_result().metrics

        results2 = tune.Tuner(
            algo_class,
            param_space=algo_config.to_dict(),
            run_config=tune.RunConfig(stop=stop_dict, verbose=1),
        ).fit()
        results2 = results2.get_best_result().metrics

        # Test rollout behavior.
        check(
            results1[ENV_RUNNER_RESULTS]["hist_stats"],
            results2[ENV_RUNNER_RESULTS]["hist_stats"],
        )
        # As well as training behavior (minibatch sequence during SGD
        # iterations).
        # As well as training behavior (minibatch sequence during SGD
        # iterations).
        if algo_config.enable_rl_module_and_learner:
            check(
                results1["info"][LEARNER_INFO][DEFAULT_POLICY_ID],
                results2["info"][LEARNER_INFO][DEFAULT_POLICY_ID],
            )
        else:
            check(
                results1["info"][LEARNER_INFO][DEFAULT_POLICY_ID]["learner_stats"],
                results2["info"][LEARNER_INFO][DEFAULT_POLICY_ID]["learner_stats"],
            )


def get_cartpole_dataset_reader(batch_size: int = 1) -> "DatasetReader":
    """Returns a DatasetReader for the cartpole dataset.
    Args:
        batch_size: The batch size to use for the reader.
    Returns:
        A rllib DatasetReader for the cartpole dataset.
    """
    from ray.rllib.algorithms import AlgorithmConfig
    from ray.rllib.offline import IOContext
    from ray.rllib.offline.dataset_reader import (
        DatasetReader,
        get_dataset_and_shards,
    )

    path = "offline/tests/data/cartpole/large.json"
    input_config = {"format": "json", "paths": path}
    dataset, _ = get_dataset_and_shards(
        AlgorithmConfig().offline_data(input_="dataset", input_config=input_config)
    )
    ioctx = IOContext(
        config=(
            AlgorithmConfig()
            .training(train_batch_size=batch_size)
            .offline_data(actions_in_input_normalized=True)
        ),
        worker_index=0,
    )
    reader = DatasetReader(dataset, ioctx)
    return reader


class ModelChecker:
    """Helper class to compare architecturally identical Models across frameworks.

    Holds a ModelConfig, such that individual models can be added simply via their
    framework string (by building them with config.build(framework=...).
    A call to `check()` forces all added models to be compared in terms of their
    number of trainable and non-trainable parameters, as well as, their
    computation results given a common weights structure and values and identical
    inputs to the models.
    """

    def __init__(self, config):
        self.config = config

        # To compare number of params between frameworks.
        self.param_counts = {}
        # To compare computed outputs from fixed-weights-nets between frameworks.
        self.output_values = {}

        # We will pass an observation filled with this one random value through
        # all DL networks (after they have been set to fixed-weights) to compare
        # the computed outputs.
        self.random_fill_input_value = np.random.uniform(-0.01, 0.01)

        # Dict of models to check against each other.
        self.models = {}

    def add(self, framework: str = "torch", obs=True, state=False) -> Any:
        """Builds a new Model for the given framework."""
        model = self.models[framework] = self.config.build(framework=framework)

        # Pass a B=1 observation through the model.
        inputs = np.full(
            [1] + ([1] if state else []) + list(self.config.input_dims),
            self.random_fill_input_value,
        )
        if obs:
            inputs = {Columns.OBS: inputs}
        if state:
            inputs[Columns.STATE_IN] = tree.map_structure(
                lambda s: np.zeros(shape=[1] + list(s)), state
            )
        if framework == "torch":
            from ray.rllib.utils.torch_utils import convert_to_torch_tensor

            inputs = convert_to_torch_tensor(inputs)
        # w/ old specs: inputs = model.input_specs.fill(self.random_fill_input_value)

        outputs = model(inputs)

        # Bring model into a reproducible, comparable state (so we can compare
        # computations across frameworks). Use only a value-sequence of len=1 here
        # as it could possibly be that the layers are stored in different order
        # across the different frameworks.
        model._set_to_dummy_weights(value_sequence=(self.random_fill_input_value,))

        # Perform another forward pass.
        comparable_outputs = model(inputs)

        # Store the number of parameters for this framework's net.
        self.param_counts[framework] = model.get_num_parameters()
        # Store the fixed-weights-net outputs for this framework's net.
        if framework == "torch":
            self.output_values[framework] = tree.map_structure(
                lambda s: s.detach().numpy() if s is not None else None,
                comparable_outputs,
            )
        else:
            self.output_values[framework] = tree.map_structure(
                lambda s: s.numpy() if s is not None else None, comparable_outputs
            )
        return outputs

    def check(self):
        """Compares all added Models with each other and possibly raises errors."""

        main_key = next(iter(self.models.keys()))
        # Compare number of trainable and non-trainable params between all
        # frameworks.
        for c in self.param_counts.values():
            check(c, self.param_counts[main_key])

        # Compare dummy outputs by exact values given that all nets received the
        # same input and all nets have the same (dummy) weight values.
        for v in self.output_values.values():
            check(v, self.output_values[main_key], atol=0.0005)


def _get_mean_action_from_algorithm(alg: "Algorithm", obs: np.ndarray) -> np.ndarray:
    """Returns the mean action computed by the given algorithm.

    Note: This makes calls to `Algorithm.compute_single_action`

    Args:
        alg: The constructed algorithm to run inference on.
        obs: The observation to compute the action for.

    Returns:
        The mean action computed by the algorithm over 5000 samples.

    """
    out = []
    for _ in range(5000):
        out.append(float(alg.compute_single_action(obs)))
    return np.mean(out)


def check_supported_spaces(
    alg: str,
    config: "AlgorithmConfig",
    train: bool = True,
    check_bounds: bool = False,
    frameworks: Optional[Tuple[str, ...]] = None,
    use_gpu: bool = False,
):
    """Checks whether the given algorithm supports different action and obs spaces.

        Performs the checks by constructing an rllib algorithm from the config and
        checking to see that the model inside the policy is the correct one given
        the action and obs spaces. For example if the action space is discrete and
        the obs space is an image, then the model should be a vision network with
        a categorical action distribution.

    Args:
        alg: The name of the algorithm to test.
        config: The config to use for the algorithm.
        train: Whether to train the algorithm for a few iterations.
        check_bounds: Whether to check the bounds of the action space.
        frameworks: The frameworks to test the algorithm with.
        use_gpu: Whether to check support for training on a gpu.


    """
    # Do these imports here because otherwise we have circular imports.
    from ray.rllib.examples.envs.classes.random_env import RandomEnv
    from ray.rllib.models.torch.complex_input_net import (
        ComplexInputNetwork as TorchComplexNet,
    )
    from ray.rllib.models.torch.fcnet import FullyConnectedNetwork as TorchFCNet
    from ray.rllib.models.torch.visionnet import VisionNetwork as TorchVisionNet

    action_spaces_to_test = {
        # Test discrete twice here until we support multi_binary action spaces
        "discrete": Discrete(5),
        "continuous": Box(-1.0, 1.0, (5,), dtype=np.float32),
        "int_actions": Box(0, 3, (2, 3), dtype=np.int32),
        "multidiscrete": MultiDiscrete([1, 2, 3, 4]),
        "tuple": GymTuple(
            [Discrete(2), Discrete(3), Box(-1.0, 1.0, (5,), dtype=np.float32)]
        ),
        "dict": GymDict(
            {
                "action_choice": Discrete(3),
                "parameters": Box(-1.0, 1.0, (1,), dtype=np.float32),
                "yet_another_nested_dict": GymDict(
                    {"a": GymTuple([Discrete(2), Discrete(3)])}
                ),
            }
        ),
    }

    observation_spaces_to_test = {
        "multi_binary": MultiBinary([3, 10, 10]),
        "discrete": Discrete(5),
        "continuous": Box(-1.0, 1.0, (5,), dtype=np.float32),
        "vector2d": Box(-1.0, 1.0, (5, 5), dtype=np.float32),
        "image": Box(-1.0, 1.0, (84, 84, 1), dtype=np.float32),
        "tuple": GymTuple([Discrete(10), Box(-1.0, 1.0, (5,), dtype=np.float32)]),
        "dict": GymDict(
            {
                "task": Discrete(10),
                "position": Box(-1.0, 1.0, (5,), dtype=np.float32),
            }
        ),
    }

    # The observation spaces that we test RLModules with
    rlmodule_supported_observation_spaces = [
        "multi_binary",
        "discrete",
        "continuous",
        "image",
        "tuple",
        "dict",
    ]

    # The action spaces that we test RLModules with
    rlmodule_supported_action_spaces = ["discrete", "continuous"]

    default_observation_space = default_action_space = "discrete"

    config["log_level"] = "ERROR"
    config["env"] = RandomEnv

    def _do_check(alg, config, a_name, o_name):
        # We need to copy here so that this validation does not affect the actual
        # validation method call further down the line.
        config_copy = config.copy()
        config_copy.validate()
        # If RLModules are enabled, we need to skip a few tests for now:
        if config_copy.enable_rl_module_and_learner:
            # Skip PPO cases in which RLModules don't support the given spaces yet.
            if o_name not in rlmodule_supported_observation_spaces:
                logger.warning(
                    "Skipping PPO test with RLModules for obs space {}".format(o_name)
                )
                return
            if a_name not in rlmodule_supported_action_spaces:
                logger.warning(
                    "Skipping PPO test with RLModules for action space {}".format(
                        a_name
                    )
                )
                return

        fw = config["framework"]
        action_space = action_spaces_to_test[a_name]
        obs_space = observation_spaces_to_test[o_name]
        print(
            "=== Testing {} (fw={}) action_space={} obs_space={} ===".format(
                alg, fw, action_space, obs_space
            )
        )
        t0 = time.time()
        config.update_from_dict(
            dict(
                env_config=dict(
                    action_space=action_space,
                    observation_space=obs_space,
                    reward_space=Box(1.0, 1.0, shape=(), dtype=np.float32),
                    p_terminated=1.0,
                    check_action_bounds=check_bounds,
                )
            )
        )
        stat = "ok"

        try:
            algo = config.build()
        except ray.exceptions.RayActorError as e:
            if len(e.args) >= 2 and isinstance(e.args[2], UnsupportedSpaceException):
                stat = "unsupported"
            elif isinstance(e.args[0].args[2], UnsupportedSpaceException):
                stat = "unsupported"
            else:
                raise
        except UnsupportedSpaceException:
            stat = "unsupported"
        else:
            if alg not in ["SAC", "PPO"]:
                # 2D (image) input: Expect VisionNet.
                if o_name in ["atari", "image"]:
                    assert isinstance(algo.get_policy().model, TorchVisionNet)
                # 1D input: Expect FCNet.
                elif o_name == "continuous":
                    assert isinstance(algo.get_policy().model, TorchFCNet)
                # Could be either one: ComplexNet (if disabled Preprocessor)
                # or FCNet (w/ Preprocessor).
                elif o_name == "vector2d":
                    assert isinstance(
                        algo.get_policy().model, (TorchComplexNet, TorchFCNet)
                    )
            if train:
                algo.train()
            algo.stop()
        print("Test: {}, ran in {}s".format(stat, time.time() - t0))

    if not frameworks:
        frameworks = ("tf2", "tf", "torch")

    _do_check_remote = ray.remote(_do_check)
    _do_check_remote = _do_check_remote.options(num_gpus=1 if use_gpu else 0)
    # Test all action spaces first.
    for a_name in action_spaces_to_test.keys():
        o_name = default_observation_space
        ray.get(_do_check_remote.remote(alg, config, a_name, o_name))

    # Now test all observation spaces.
    for o_name in observation_spaces_to_test.keys():
        a_name = default_action_space
        ray.get(_do_check_remote.remote(alg, config, a_name, o_name))<|MERGE_RESOLUTION|>--- conflicted
+++ resolved
@@ -52,179 +52,6 @@
 logger = logging.getLogger(__name__)
 
 
-<<<<<<< HEAD
-def add_rllib_example_script_args(
-    parser: Optional[argparse.ArgumentParser] = None,
-    default_reward: Optional[float] = None,
-    default_iters: Optional[int] = None,
-    default_timesteps: Optional[int] = None,
-) -> argparse.ArgumentParser:
-    """Adds RLlib-typical (and common) examples scripts command line args to a parser.
-
-    TODO (sven): This function should be used by most of our examples scripts, which
-     already mostly have this logic in them (but written out).
-
-    Args:
-        parser: The parser to add the arguments to. If None, create a new one.
-        default_reward: The default value for the --stop-reward option. If None,
-            no reward-based stopping criterion will be used unless explicitly
-            specified via --stop-reward.
-        default_iters: The default value for the --stop-iters option. If None,
-            no iteration-based stopping criterion will be used unless explicitly
-            specified via --stop-iters.
-        default_timesteps: The default value for the --stop-timesteps option. If None,
-            no timestep-based stopping criterion will be used unless explicitly
-            specified via --stop-timesteps.
-
-    Returns:
-        The altered (or newly created) parser object.
-    """
-    if parser is None:
-        parser = argparse.ArgumentParser()
-
-    # Algo and Algo config options.
-    parser.add_argument(
-        "--algo", type=str, default="PPO", help="The RLlib-registered algorithm to use."
-    )
-    parser.add_argument(
-        "--framework",
-        choices=["tf", "tf2", "torch"],
-        default="torch",
-        help="The DL framework specifier.",
-    )
-    parser.add_argument(
-        "--env",
-        type=str,
-        default=None,
-        help="The gym.Env identifier to run the experiment with.",
-    )
-    parser.add_argument(
-        "--num-env-runners",
-        type=int,
-        default=None,
-        help="The number of (remote) EnvRunners to use for the experiment.",
-    )
-    parser.add_argument(
-        "--num-envs-per-env-runner",
-        type=int,
-        default=None,
-        help="The number of (vectorized) environments per EnvRunner. Note that "
-        "this is identical to the batch size for (inference) action computations.",
-    )
-    parser.add_argument(
-        "--num-agents",
-        type=int,
-        default=0,
-        help="If 0 (default), will run as single-agent. If > 0, will run as "
-        "multi-agent with the environment simply cloned n times and each agent acting "
-        "independently at every single timestep. The overall reward for this "
-        "experiment is then the sum over all individual agents' rewards.",
-    )
-
-    # Evaluation options.
-    parser.add_argument(
-        "--evaluation-num-env-runners",
-        type=int,
-        default=0,
-        help="The number of evaluation (remote) EnvRunners to use for the experiment.",
-    )
-    parser.add_argument(
-        "--evaluation-interval",
-        type=int,
-        default=0,
-        help="Every how many iterations to run one round of evaluation. "
-        "Use 0 (default) to disable evaluation.",
-    )
-    parser.add_argument(
-        "--evaluation-duration",
-        type=lambda v: v if v == "auto" else int(v),
-        default=10,
-        help="The number of evaluation units to run each evaluation round. "
-        "Use `--evaluation-duration-unit` to count either in 'episodes' "
-        "or 'timesteps'. If 'auto', will run as many as possible during train pass ("
-        "`--evaluation-parallel-to-training` must be set then).",
-    )
-    parser.add_argument(
-        "--evaluation-duration-unit",
-        type=str,
-        default="episodes",
-        choices=["episodes", "timesteps"],
-        help="The evaluation duration unit to count by. One of 'episodes' or "
-        "'timesteps'. This unit will be run `--evaluation-duration` times in each "
-        "evaluation round. If `--evaluation-duration=auto`, this setting does not "
-        "matter.",
-    )
-    parser.add_argument(
-        "--evaluation-parallel-to-training",
-        action="store_true",
-        help="Whether to run evaluation parallel to training. This might help speed up "
-        "your overall iteration time. Be aware that when using this option, your "
-        "reported evaluation results are referring to one iteration before the current "
-        "one.",
-    )
-
-    # RLlib logging options.
-    parser.add_argument(
-        "--output",
-        type=str,
-        default=None,
-        help="The output directory to write trajectories to, which are collected by "
-        "the algo's EnvRunners.",
-    )
-    parser.add_argument(
-        "--log-level",
-        type=str,
-        default=None,  # None -> use default
-        choices=["INFO", "DEBUG", "WARN", "ERROR"],
-        help="The log-level to be used by the RLlib logger.",
-    )
-
-    # tune.Tuner options.
-    parser.add_argument(
-        "--no-tune",
-        action="store_true",
-        help="Whether to NOT use tune.Tuner(), but rather a simple for-loop calling "
-        "`algo.train()` repeatedly until one of the stop criteria is met.",
-    )
-    parser.add_argument(
-        "--num-samples",
-        type=int,
-        default=1,
-        help="How many (tune.Tuner.fit()) experiments to execute - if possible in "
-        "parallel.",
-    )
-    parser.add_argument(
-        "--max-concurrent-trials",
-        type=int,
-        default=None,
-        help="How many (tune.Tuner) trials to run concurrently.",
-    )
-    parser.add_argument(
-        "--verbose",
-        type=int,
-        default=2,
-        help="The verbosity level for the `tune.Tuner()` running the experiment.",
-    )
-    parser.add_argument(
-        "--checkpoint-freq",
-        type=int,
-        default=0,
-        help=(
-            "The frequency (in training iterations) with which to create checkpoints. "
-            "Note that if --wandb-key is provided, all checkpoints will "
-            "automatically be uploaded to WandB."
-        ),
-    )
-    parser.add_argument(
-        "--checkpoint-at-end",
-        action="store_true",
-        help=(
-            "Whether to create a checkpoint at the very end of the experiment. "
-            "Note that if --wandb-key is provided, all checkpoints will "
-            "automatically be uploaded to WandB."
-        ),
-    )
-=======
 @Deprecated(
     old="ray.rllib.utils.test_utils.add_rllib_example_script_args",
     new="ray.rllib.examples.utils.add_rllib_example_script_args",
@@ -232,7 +59,6 @@
 )
 def add_rllib_example_script_args(*args, **kwargs):
     from ray.rllib.utils.test_utils import add_rllib_example_script_args
->>>>>>> 59f2a6d1
 
     return add_rllib_example_script_args(*args, **kwargs)
 
@@ -907,465 +733,6 @@
     return train_results
 
 
-<<<<<<< HEAD
-# TODO (simon): Use this function in the `run_rllib_example_experiment` when
-# `no_tune` is `True`.
-def should_stop(
-    stop: Dict[str, Any], results: ResultDict, keep_ray_up: bool = False
-) -> bool:
-    """Checks stopping criteria on `ResultDict`
-
-    Args:
-        stop: Dictionary of stopping criteria. Each criterium is a mapping of
-            a metric in the `ResultDict` of the algorithm to a certain criterium.
-        results: An RLlib `ResultDict` containing all results from a training step.
-        keep_ray_up: Optionally shutting down the runnin Ray instance.
-
-    Returns: True, if any stopping criterium is fulfilled. Otherwise, False.
-    """
-    for key, threshold in stop.items():
-        val = results
-        for k in key.split("/"):
-            k = k.strip()
-            # If k exists in the current level, continue down;
-            # otherwise, set val to None and break out of this inner loop.
-            if isinstance(val, dict) and k in val:
-                val = val[k]
-            else:
-                val = None
-                break
-
-        # If the key was not found, simply skip to the next criterion.
-        if val is None:
-            continue
-
-        try:
-            # Check that val is numeric and meets the threshold.
-            if not np.isnan(val) and val >= threshold:
-                print(f"Stop criterion ({key}={threshold}) fulfilled!")
-                if not keep_ray_up:
-                    ray.shutdown()
-                return True
-        except TypeError:
-            # If val isn't numeric, skip this criterion.
-            continue
-
-    # If none of the criteria are fulfilled, return False.
-    return False
-
-
-# TODO (sven): Make this the de-facto, well documented, and unified utility for most of
-#  our tests:
-#  - CI (label: "learning_tests")
-#  - release tests (benchmarks)
-#  - example scripts
-def run_rllib_example_script_experiment(
-    base_config: "AlgorithmConfig",
-    args: Optional[argparse.Namespace] = None,
-    *,
-    stop: Optional[Dict] = None,
-    success_metric: Optional[Dict] = None,
-    trainable: Optional[Type] = None,
-    tune_callbacks: Optional[List] = None,
-    keep_config: bool = False,
-    keep_ray_up: bool = False,
-    scheduler=None,
-    progress_reporter=None,
-) -> Union[ResultDict, tune.result_grid.ResultGrid]:
-    """Given an algorithm config and some command line args, runs an experiment.
-
-    There are some constraints on what properties must be defined in `args`.
-    It should ideally be generated via calling
-    `args = add_rllib_example_script_args()`, which can be found in this very module
-    here.
-
-    The function sets up an Algorithm object from the given config (altered by the
-    contents of `args`), then runs the Algorithm via Tune (or manually, if
-    `args.no_tune` is set to True) using the stopping criteria in `stop`.
-
-    At the end of the experiment, if `args.as_test` is True, checks, whether the
-    Algorithm reached the `success_metric` (if None, use `env_runners/
-    episode_return_mean` with a minimum value of `args.stop_reward`).
-
-    See https://github.com/ray-project/ray/tree/master/rllib/examples for an overview
-    of all supported command line options.
-
-    Args:
-        base_config: The AlgorithmConfig object to use for this experiment. This base
-            config will be automatically "extended" based on some of the provided
-            `args`. For example, `args.num_env_runners` is used to set
-            `config.num_env_runners`, etc..
-        args: A argparse.Namespace object, ideally returned by calling
-            `args = add_rllib_example_script_args()`. It must have the following
-            properties defined: `stop_iters`, `stop_reward`, `stop_timesteps`,
-            `no_tune`, `verbose`, `checkpoint_freq`, `as_test`. Optionally, for WandB
-            logging: `wandb_key`, `wandb_project`, `wandb_run_name`.
-        stop: An optional dict mapping ResultDict key strings (using "/" in case of
-            nesting, e.g. "env_runners/episode_return_mean" for referring to
-            `result_dict['env_runners']['episode_return_mean']` to minimum
-            values, reaching of which will stop the experiment). Default is:
-            {
-            "env_runners/episode_return_mean": args.stop_reward,
-            "training_iteration": args.stop_iters,
-            "num_env_steps_sampled_lifetime": args.stop_timesteps,
-            }
-        success_metric: Only relevant if `args.as_test` is True.
-            A dict mapping a single(!) ResultDict key string (using "/" in
-            case of nesting, e.g. "env_runners/episode_return_mean" for referring
-            to `result_dict['env_runners']['episode_return_mean']` to a single(!)
-            minimum value to be reached in order for the experiment to count as
-            successful. If `args.as_test` is True AND this `success_metric` is not
-            reached with the bounds defined by `stop`, will raise an Exception.
-        trainable: The Trainable sub-class to run in the tune.Tuner. If None (default),
-            use the registered RLlib Algorithm class specified by args.algo.
-        tune_callbacks: A list of Tune callbacks to configure with the tune.Tuner.
-            In case `args.wandb_key` is provided, appends a WandB logger to this
-            list.
-        keep_config: Set this to True, if you don't want this utility to change the
-            given `base_config` in any way and leave it as-is. This is helpful
-            for those example scripts which demonstrate how to set config settings
-            that are otherwise taken care of automatically in this function (e.g.
-            `num_env_runners`).
-
-    Returns:
-        The last ResultDict from a --no-tune run OR the tune.Tuner.fit()
-        results.
-    """
-    if args is None:
-        parser = add_rllib_example_script_args()
-        args = parser.parse_args()
-
-    # Deprecated args.
-    if args.enable_new_api_stack:
-        raise ValueError(
-            "`--enable-new-api-stack` flag no longer supported (it's the default "
-            "behavior now)! To switch back to the old API stack on your scripts, use "
-            "the `--old-api-stack` flag."
-        )
-
-    # If run --as-release-test, --as-test must also be set.
-    if args.as_release_test:
-        args.as_test = True
-
-    # Initialize Ray.
-    ray.init(
-        num_cpus=args.num_cpus or None,
-        local_mode=args.local_mode,
-        ignore_reinit_error=True,
-    )
-
-    # Define one or more stopping criteria.
-    if stop is None:
-        stop = {}
-        # Only add stop criteria if explicitly specified.
-        if args.stop_timesteps is not None:
-            stop[
-                f"{ENV_RUNNER_RESULTS}/{NUM_ENV_STEPS_SAMPLED_LIFETIME}"
-            ] = args.stop_timesteps
-        if args.stop_iters is not None:
-            stop[TRAINING_ITERATION] = args.stop_iters
-        if args.stop_reward is not None:
-            stop[f"{ENV_RUNNER_RESULTS}/{EPISODE_RETURN_MEAN}"] = args.stop_reward
-
-    config = base_config
-
-    # Enhance the `base_config`, based on provided `args`.
-    if not keep_config:
-        # Set the framework.
-        config.framework(args.framework)
-
-        # Add an env specifier (only if not already set in config)?
-        if args.env is not None and config.env is None:
-            config.environment(args.env)
-
-        # Disable the new API stack?
-        if args.old_api_stack:
-            config.api_stack(
-                enable_rl_module_and_learner=False,
-                enable_env_runner_and_connector_v2=False,
-            )
-
-        # Define EnvRunner scaling and behavior.
-        if args.num_env_runners is not None:
-            config.env_runners(num_env_runners=args.num_env_runners)
-        if args.num_envs_per_env_runner is not None:
-            config.env_runners(num_envs_per_env_runner=args.num_envs_per_env_runner)
-
-        # Define compute resources used automatically (only using the --num-learners
-        # and --num-gpus-per-learner args).
-        # New stack.
-        if config.enable_rl_module_and_learner:
-            if args.num_gpus is not None and args.num_gpus > 0:
-                raise ValueError(
-                    "--num-gpus is not supported on the new API stack! To train on "
-                    "GPUs, use the command line options `--num-gpus-per-learner=1` and "
-                    "`--num-learners=[your number of available GPUs]`, instead."
-                )
-
-            # Do we have GPUs available in the cluster?
-            num_gpus_available = ray.cluster_resources().get("GPU", 0)
-            # Number of actual Learner instances (including the local Learner if
-            # `num_learners=0`).
-            num_actual_learners = (
-                args.num_learners
-                if args.num_learners is not None
-                else config.num_learners
-            ) or 1  # 1: There is always a local Learner, if num_learners=0.
-            # How many were hard-requested by the user
-            # (through explicit `--num-gpus-per-learner >= 1`).
-            num_gpus_requested = (args.num_gpus_per_learner or 0) * num_actual_learners
-            # Number of GPUs needed, if `num_gpus_per_learner=None` (auto).
-            num_gpus_needed_if_available = (
-                args.num_gpus_per_learner
-                if args.num_gpus_per_learner is not None
-                else 1
-            ) * num_actual_learners
-            # Define compute resources used.
-            config.resources(num_gpus=0)  # old API stack setting
-            if args.num_learners is not None:
-                config.learners(num_learners=args.num_learners)
-
-            # User wants to use aggregator actors per Learner.
-            if args.num_aggregator_actors_per_learner is not None:
-                config.learners(
-                    num_aggregator_actors_per_learner=(
-                        args.num_aggregator_actors_per_learner
-                    )
-                )
-
-            # User wants to use GPUs if available, but doesn't hard-require them.
-            if args.num_gpus_per_learner is None:
-                if num_gpus_available >= num_gpus_needed_if_available:
-                    config.learners(num_gpus_per_learner=1)
-                else:
-                    config.learners(num_gpus_per_learner=0)
-            # User hard-requires n GPUs, but they are not available -> Error.
-            elif num_gpus_available < num_gpus_requested:
-                raise ValueError(
-                    "You are running your script with --num-learners="
-                    f"{args.num_learners} and --num-gpus-per-learner="
-                    f"{args.num_gpus_per_learner}, but your cluster only has "
-                    f"{num_gpus_available} GPUs!"
-                )
-
-            # All required GPUs are available -> Use them.
-            else:
-                config.learners(num_gpus_per_learner=args.num_gpus_per_learner)
-
-            # Set CPUs per Learner.
-            if args.num_cpus_per_learner is not None:
-                config.learners(num_cpus_per_learner=args.num_cpus_per_learner)
-
-        # Old stack (override only if arg was provided by user).
-        elif args.num_gpus is not None:
-            config.resources(num_gpus=args.num_gpus)
-
-        # Evaluation setup.
-        if args.evaluation_interval > 0:
-            config.evaluation(
-                evaluation_num_env_runners=args.evaluation_num_env_runners,
-                evaluation_interval=args.evaluation_interval,
-                evaluation_duration=args.evaluation_duration,
-                evaluation_duration_unit=args.evaluation_duration_unit,
-                evaluation_parallel_to_training=args.evaluation_parallel_to_training,
-            )
-
-        # Set the log-level (if applicable).
-        if args.log_level is not None:
-            config.debugging(log_level=args.log_level)
-
-        # Set the output dir (if applicable).
-        if args.output is not None:
-            config.offline_data(output=args.output)
-
-    # Run the experiment w/o Tune (directly operate on the RLlib Algorithm object).
-    if args.no_tune:
-        assert not args.as_test and not args.as_release_test
-        algo = config.build()
-        for i in range(stop.get(TRAINING_ITERATION, args.stop_iters)):
-            results = algo.train()
-            if ENV_RUNNER_RESULTS in results:
-                mean_return = results[ENV_RUNNER_RESULTS].get(
-                    EPISODE_RETURN_MEAN, np.nan
-                )
-                print(f"iter={i} R={mean_return}", end="")
-            if (
-                EVALUATION_RESULTS in results
-                and ENV_RUNNER_RESULTS in results[EVALUATION_RESULTS]
-            ):
-                Reval = results[EVALUATION_RESULTS][ENV_RUNNER_RESULTS][
-                    EPISODE_RETURN_MEAN
-                ]
-                print(f" R(eval)={Reval}", end="")
-            print()
-            for key, threshold in stop.items():
-                val = results
-                for k in key.split("/"):
-                    try:
-                        val = val[k]
-                    except KeyError:
-                        val = None
-                        break
-                if val is not None and not np.isnan(val) and val >= threshold:
-                    print(f"Stop criterium ({key}={threshold}) fulfilled!")
-                    if not keep_ray_up:
-                        ray.shutdown()
-                    return results
-
-        if not keep_ray_up:
-            ray.shutdown()
-        return results
-
-    # Run the experiment using Ray Tune.
-
-    # Log results using WandB.
-    tune_callbacks = tune_callbacks or []
-    if hasattr(args, "wandb_key") and (
-        args.wandb_key is not None or WANDB_ENV_VAR in os.environ
-    ):
-        wandb_key = args.wandb_key or os.environ[WANDB_ENV_VAR]
-        project = args.wandb_project or (
-            args.algo.lower() + "-" + re.sub("\\W+", "-", str(config.env).lower())
-        )
-        tune_callbacks.append(
-            WandbLoggerCallback(
-                api_key=wandb_key,
-                project=project,
-                upload_checkpoints=True,
-                **({"name": args.wandb_run_name} if args.wandb_run_name else {}),
-            )
-        )
-    # Auto-configure a CLIReporter (to log the results to the console).
-    # Use better ProgressReporter for multi-agent cases: List individual policy rewards.
-    if progress_reporter is None and args.num_agents > 0:
-        progress_reporter = CLIReporter(
-            metric_columns={
-                **{
-                    TRAINING_ITERATION: "iter",
-                    "time_total_s": "total time (s)",
-                    NUM_ENV_STEPS_SAMPLED_LIFETIME: "ts",
-                    f"{ENV_RUNNER_RESULTS}/{EPISODE_RETURN_MEAN}": "combined return",
-                },
-                **{
-                    (
-                        f"{ENV_RUNNER_RESULTS}/module_episode_returns_mean/" f"{pid}"
-                    ): f"return {pid}"
-                    for pid in config.policies
-                },
-            },
-        )
-
-    # Force Tuner to use old progress output as the new one silently ignores our custom
-    # `CLIReporter`.
-    os.environ["RAY_AIR_NEW_OUTPUT"] = "0"
-
-    # Run the actual experiment (using Tune).
-    start_time = time.time()
-    results = tune.Tuner(
-        trainable or config.algo_class,
-        param_space=config,
-        run_config=tune.RunConfig(
-            stop=stop,
-            verbose=args.verbose,
-            callbacks=tune_callbacks,
-            checkpoint_config=tune.CheckpointConfig(
-                checkpoint_frequency=args.checkpoint_freq,
-                checkpoint_at_end=args.checkpoint_at_end,
-            ),
-            progress_reporter=progress_reporter,
-        ),
-        tune_config=tune.TuneConfig(
-            num_samples=args.num_samples,
-            max_concurrent_trials=args.max_concurrent_trials,
-            scheduler=scheduler,
-        ),
-    ).fit()
-    time_taken = time.time() - start_time
-
-    if not keep_ray_up:
-        ray.shutdown()
-
-    # Error out, if Tuner.fit() failed to run. Otherwise, erroneous examples might pass
-    # the CI tests w/o us knowing that they are broken (b/c some examples do not have
-    # a --as-test flag and/or any passing criteria).
-    if results.errors:
-        # Might cause an IndexError if the tuple is not long enough; in that case, use repr(e).
-        errors = [
-            e.args[0].args[2]
-            if e.args and hasattr(e.args[0], "args") and len(e.args[0].args) > 2
-            else repr(e)
-            for e in results.errors
-        ]
-        raise RuntimeError(
-            f"Running the example script resulted in one or more errors! {errors}"
-        )
-
-    # If run as a test, check whether we reached the specified success criteria.
-    test_passed = False
-    if args.as_test:
-        # Success metric not provided, try extracting it from `stop`.
-        if success_metric is None:
-            for try_it in [
-                f"{EVALUATION_RESULTS}/{ENV_RUNNER_RESULTS}/{EPISODE_RETURN_MEAN}",
-                f"{ENV_RUNNER_RESULTS}/{EPISODE_RETURN_MEAN}",
-            ]:
-                if try_it in stop:
-                    success_metric = {try_it: stop[try_it]}
-                    break
-            if success_metric is None:
-                success_metric = {
-                    f"{ENV_RUNNER_RESULTS}/{EPISODE_RETURN_MEAN}": args.stop_reward,
-                }
-        # TODO (sven): Make this work for more than one metric (AND-logic?).
-        # Get maximum value of `metric` over all trials
-        # (check if at least one trial achieved some learning, not just the final one).
-        success_metric_key, success_metric_value = next(iter(success_metric.items()))
-        best_value = max(
-            row[success_metric_key] for _, row in results.get_dataframe().iterrows()
-        )
-        if best_value >= success_metric_value:
-            test_passed = True
-            print(f"`{success_metric_key}` of {success_metric_value} reached! ok")
-
-        if args.as_release_test:
-            trial = results._experiment_analysis.trials[0]
-            stats = trial.last_result
-            stats.pop("config", None)
-            json_summary = {
-                "time_taken": float(time_taken),
-                "trial_states": [trial.status],
-                "last_update": float(time.time()),
-                "stats": stats,
-                "passed": [test_passed],
-                "not_passed": [not test_passed],
-                "failures": {str(trial): 1} if not test_passed else {},
-            }
-            with open(
-                os.environ.get("TEST_OUTPUT_JSON", "/tmp/learning_test.json"),
-                "wt",
-            ) as f:
-                try:
-                    json.dump(json_summary, f)
-                # Something went wrong writing json. Try again w/ simplified stats.
-                except Exception:
-                    from ray.rllib.algorithms.algorithm import Algorithm
-
-                    simplified_stats = {
-                        k: stats[k] for k in Algorithm._progress_metrics if k in stats
-                    }
-                    json_summary["stats"] = simplified_stats
-                    json.dump(json_summary, f)
-
-        if not test_passed:
-            raise ValueError(
-                f"`{success_metric_key}` of {success_metric_value} not reached!"
-            )
-
-    return results
-
-
-=======
->>>>>>> 59f2a6d1
 def check_same_batch(batch1, batch2) -> None:
     """Check if both batches are (almost) identical.
 
