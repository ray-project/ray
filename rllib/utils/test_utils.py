--- conflicted
+++ resolved
@@ -323,12 +323,6 @@
 
     action_space = pol.action_space
 
-<<<<<<< HEAD
-=======
-    policy_with_connectors_times = []
-    algo_times = []
-
->>>>>>> 4335f9f6
     def _test_compute_actions(
         what, method_to_test, full_fetch, explore, timestep, unsquash, clip
     ):
@@ -336,18 +330,7 @@
         if what is algorithm:
             # Get the obs-space from Workers.env (not Policy) due to possible
             # pre-processor up front.
-<<<<<<< HEAD
-            worker_set = getattr(algorithm, "workers", None)
-            assert worker_set
-            if isinstance(worker_set, list):
-                obs_space = algorithm.get_policy(pid).observation_space
-            else:
-                obs_space = worker_set.local_worker().for_policy(
-                    lambda p: p.observation_space, policy_id=pid
-                )
-=======
             obs_space = algorithm.get_policy(pid).observation_space
->>>>>>> 4335f9f6
             obs_space = getattr(obs_space, "original_space", obs_space)
             call_kwargs["full_fetch"] = full_fetch
             call_kwargs["policy_id"] = pid
@@ -411,7 +394,6 @@
             except TypeError:
                 pass
         else:
-            t0 = time.time_ns()
             action = what.compute_single_action(
                 obs,
                 state_in,
@@ -423,8 +405,6 @@
                 clip_action=clip,
                 **call_kwargs,
             )
-            if what is algorithm:
-                algo_times.append(time.time_ns() - t0)
 
         state_out = None
         print((state_in, full_fetch, what))
@@ -497,10 +477,6 @@
             action = tree.map_structure(lambda s: s[0], action)
             assert action_space.contains(action)
         else:
-<<<<<<< HEAD
-=======
-            t0 = time.time_ns()
->>>>>>> 4335f9f6
             action = what.compute_actions_from_raw_input(
                 next_obs_batch=[obs],
                 reward_batch=[0],
@@ -512,10 +488,6 @@
                 clip_action=clip,
                 clip=clip,
             )[0][0]
-<<<<<<< HEAD
-=======
-            policy_with_connectors_times.append(time.time_ns() - t0)
->>>>>>> 4335f9f6
             assert action_space.contains(action)
 
     # Loop through: Policy vs Algorithm; Different API methods to calculate
@@ -546,17 +518,6 @@
                             unsquash,
                             clip,
                         )
-<<<<<<< HEAD
-=======
-    print(
-        f"Average t/ns to compute action (Algorithm: {algorithm}):"
-        f" {np.average(algo_times)}"
-    )
-    print(
-        f"AAverage t/ns to compute action ({pol} + connectors):"
-        f" {np.average(policy_with_connectors_times)}"
-    )
->>>>>>> 4335f9f6
 
 
 def check_inference_w_connectors(policy, env_name, max_steps: int = 100):
