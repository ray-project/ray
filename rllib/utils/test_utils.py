--- conflicted
+++ resolved
@@ -330,18 +330,7 @@
         if what is algorithm:
             # Get the obs-space from Workers.env (not Policy) due to possible
             # pre-processor up front.
-<<<<<<< HEAD
-            worker_set = getattr(algorithm, "workers", None)
-            assert worker_set
-            if isinstance(worker_set, list):
-                obs_space = algorithm.get_policy(pid).observation_space
-            else:
-                obs_space = worker_set.local_worker().for_policy(
-                    lambda p: p.observation_space, policy_id=pid
-                )
-=======
             obs_space = algorithm.get_policy(pid).observation_space
->>>>>>> 1a1c0f25
             obs_space = getattr(obs_space, "original_space", obs_space)
             call_kwargs["full_fetch"] = full_fetch
             call_kwargs["policy_id"] = pid
@@ -458,7 +447,6 @@
     def _test_compute_actions_from_raw_data(
         what, method_to_test, explore, timestep, unsquash, clip
     ):
-<<<<<<< HEAD
         if what is algorithm:
             return True
 
@@ -505,54 +493,6 @@
     # Loop through: Policy vs Algorithm; Different API methods to calculate
     # actions; unsquash option; clip option; full fetch or not.
     for what in [pol, algorithm]:
-=======
->>>>>>> 1a1c0f25
-        if what is algorithm:
-            return True
-
-        obs_space = getattr(
-            pol.observation_space, "original_space", pol.observation_space
-        )
-        obs = obs_space.sample()
-        if isinstance(obs_space, Box):
-            obs = np.clip(obs, -1.0, 1.0)
-
-        if method_to_test == "input_dict":
-            action, _, _ = pol.compute_actions_from_raw_input_dict(
-                input_dict={
-                    SampleBatch.NEXT_OBS: [obs],
-                    SampleBatch.REWARDS: [0],
-                    SampleBatch.DONES: [False],
-                    SampleBatch.INFOS: [{}],
-                },
-                explore=explore,
-                timestep=timestep,
-                clip=clip,
-            )
-            # Unbatch everything to be able to compare against single
-            # action below.
-            # ARS and ES return action batches as lists.
-            if isinstance(action, list):
-                action = np.array(action)
-            action = tree.map_structure(lambda s: s[0], action)
-            assert action_space.contains(action)
-        else:
-            action = what.compute_actions_from_raw_input(
-                next_obs_batch=[obs],
-                reward_batch=[0],
-                dones_batch=[False],
-                info_batch=[{}],
-                explore=explore,
-                timestep=timestep,
-                unsquash_action=unsquash,
-                clip_action=clip,
-                clip=clip,
-            )[0][0]
-            assert action_space.contains(action)
-
-    # Loop through: Policy vs Algorithm; Different API methods to calculate
-    # actions; unsquash option; clip option; full fetch or not.
-    for what in [pol, algorithm]:
         for method_to_test in ["single"] + (["input_dict"] if what is pol else []):
             for explore in [True, False]:
                 timestep = random.randint(0, 100000)
