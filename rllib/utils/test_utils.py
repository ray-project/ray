--- conflicted
+++ resolved
@@ -1384,69 +1384,42 @@
             TRAINING_ITERATION: args.stop_iters,
         }
 
+    config = base_config
+
     # Enhance the `base_config`, based on provided `args`.
-<<<<<<< HEAD
-    if keep_config:
-        config = base_config
-    else:
-        config = (
-            # Set the framework.
-            base_config.framework(args.framework)
-            # Enable the new API stack?
-            .api_stack(
-                enable_rl_module_and_learner=args.enable_new_api_stack,
-                enable_env_runner_and_connector_v2=args.enable_new_api_stack,
-            )
-            # Define EnvRunner/RolloutWorker scaling and behavior.
-            .env_runners(num_env_runners=args.num_env_runners)
-            # Define Learner scaling and behavior.
-            # New stack.
-            .learners(
+    if not keep_config:
+        # Set the framework.
+        config.framework(args.framework)
+
+        # Add an env specifier?
+        if args.env is not None:
+            config.environment(args.env)
+
+        # Enable the new API stack?
+        if args.enable_new_api_stack:
+            config.api_stack(
+                enable_rl_module_and_learner=True,
+                enable_env_runner_and_connector_v2=True,
+            )
+
+        # Define EnvRunner/RolloutWorker scaling and behavior.
+        if args.num_env_runners is not None:
+            config.env_runners(num_env_runners=args.num_env_runners)
+
+        # Define compute resources used automatically (only using the --num-gpus arg).
+        # New stack.
+        if config.enable_rl_module_and_learner:
+            # Define compute resources used.
+            config.learners(
                 num_learners=args.num_gpus,
                 num_gpus_per_learner=1 if torch.cuda.is_available() else 0,
             )
-            # Old stack.
-            .resources(
-                num_gpus=0 if args.enable_new_api_stack else args.num_gpus,
+        # Old stack.
+        else:
+            config.resources(
+                num_gpus=args.num_gpus,
                 num_cpus_for_main_process=1,
             )
-        )
-=======
-    # Set the framework.
-    config = base_config.framework(args.framework)
-    # Add an env specifier?
-    if args.env is not None:
-        config.environment(args.env)
-    # Enable the new API stack?
-    if args.enable_new_api_stack:
-        config.api_stack(
-            enable_rl_module_and_learner=True,
-            enable_env_runner_and_connector_v2=True,
-        )
-
-    # Define EnvRunner/RolloutWorker scaling and behavior.
-    if args.num_env_runners is not None:
-        config.env_runners(num_env_runners=args.num_env_runners)
-
-    # Define compute resources used automatically (only using the --num-gpus arg).
-    # New stack.
-    if config.enable_rl_module_and_learner:
-        # Define compute resources used.
-        config.learners(
-            num_learners=args.num_gpus,
-            num_gpus_per_learner=1 if torch.cuda.is_available() else 0,
-        )
-    # Old stack.
-    else:
-        config.resources(
-            num_gpus=args.num_gpus,
-            num_cpus_for_main_process=1,
-        )
-
-    # Define EnvRunner/RolloutWorker scaling and behavior.
-    if args.num_env_runners is not None:
-        config.env_runners(num_env_runners=args.num_env_runners)
->>>>>>> 467b0921
 
     # Run the experiment w/o Tune (directly operate on the RLlib Algorithm object).
     if args.no_tune:
