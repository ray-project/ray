import argparse
from collections import Counter
import copy
import gymnasium as gym
from gymnasium.spaces import Box, Discrete, MultiDiscrete, MultiBinary
from gymnasium.spaces import Dict as GymDict
from gymnasium.spaces import Tuple as GymTuple
import inspect
import logging
import numpy as np
import os
import pprint
import random
import re
import sys
import time
import tree  # pip install dm_tree
from typing import (
    TYPE_CHECKING,
    Any,
    Dict,
    List,
    Optional,
    Sequence,
    Tuple,
    Type,
    Union,
)
import yaml

import ray
from ray import air, tune
from ray.air.constants import TRAINING_ITERATION
from ray.air.integrations.wandb import WandbLoggerCallback
from ray.rllib.common import SupportedFileType
from ray.rllib.env.wrappers.atari_wrappers import is_atari, wrap_deepmind
from ray.rllib.train import load_experiments_from_file
from ray.rllib.utils.annotations import OldAPIStack
from ray.rllib.utils.deprecation import Deprecated
from ray.rllib.utils.framework import try_import_jax, try_import_tf, try_import_torch
from ray.rllib.utils.metrics import (
    DIFF_NUM_GRAD_UPDATES_VS_SAMPLER_POLICY,
    ENV_RUNNER_RESULTS,
    EPISODE_RETURN_MEAN,
    EVALUATION_RESULTS,
    NUM_ENV_STEPS_TRAINED,
    NUM_ENV_STEPS_TRAINED_LIFETIME,
    NUM_ENV_STEPS_SAMPLED_LIFETIME,
    NUM_EPISODES_LIFETIME,
)
from ray.rllib.utils.nested_dict import NestedDict
from ray.rllib.utils.typing import ResultDict
from ray.rllib.utils.error import UnsupportedSpaceException


from ray.tune import CLIReporter, run_experiments


if TYPE_CHECKING:
    from ray.rllib.algorithms import Algorithm, AlgorithmConfig
    from ray.rllib.offline.dataset_reader import DatasetReader

jax, _ = try_import_jax()
tf1, tf, tfv = try_import_tf()
if tf1:
    eager_mode = None
    try:
        from tensorflow.python.eager.context import eager_mode
    except (ImportError, ModuleNotFoundError):
        pass

torch, _ = try_import_torch()

logger = logging.getLogger(__name__)


def add_rllib_example_script_args(
    parser: Optional[argparse.ArgumentParser] = None,
    default_reward: float = 100.0,
    default_iters: int = 200,
    default_timesteps: int = 100000,
) -> argparse.ArgumentParser:
    """Adds RLlib-typical (and common) examples scripts command line args to a parser.

    TODO (sven): This function should be used by most of our examples scripts, which
     already mostly have this logic in them (but written out).

    Args:
        parser: The parser to add the arguments to. If None, create a new one.
        default_reward: The default value for the --stop-reward option.
        default_iters: The default value for the --stop-iters option.
        default_timesteps: The default value for the --stop-timesteps option.

    Returns:
        The altered (or newly created) parser object.
    """
    if parser is None:
        parser = argparse.ArgumentParser()

    # Algo and Algo config options.
    parser.add_argument(
        "--algo", type=str, default="PPO", help="The RLlib-registered algorithm to use."
    )
    parser.add_argument(
        "--enable-new-api-stack",
        action="store_true",
        help="Whether to use the `enable_rl_module_and_learner` config setting.",
    )
    parser.add_argument(
        "--framework",
        choices=["tf", "tf2", "torch"],
        default="torch",
        help="The DL framework specifier.",
    )
    parser.add_argument(
        "--env",
        type=str,
        default=None,
        help="The gym.Env identifier to run the experiment with.",
    )
    parser.add_argument(
        "--num-env-runners",
        type=int,
        default=None,
        help="The number of (remote) EnvRunners to use for the experiment.",
    )
    parser.add_argument(
        "--num-agents",
        type=int,
        default=0,
        help="If 0 (default), will run as single-agent. If > 0, will run as "
        "multi-agent with the environment simply cloned n times and each agent acting "
        "independently at every single timestep. The overall reward for this "
        "experiment is then the sum over all individual agents' rewards.",
    )

    # tune.Tuner options.
    parser.add_argument(
        "--no-tune",
        action="store_true",
        help="Whether to NOT use tune.Tuner(), but rather a simple for-loop calling "
        "`algo.train()` repeatedly until one of the stop criteria is met.",
    )
    parser.add_argument(
        "--num-samples",
        type=int,
        default=1,
        help="How many (tune.Tuner.fit()) experiments to execute - if possible in "
        "parallel.",
    )
    parser.add_argument(
        "--verbose",
        type=int,
        default=2,
        help="The verbosity level for the `tune.Tuner()` running the experiment.",
    )
    parser.add_argument(
        "--checkpoint-freq",
        type=int,
        default=0,
        help=(
            "The frequency (in training iterations) with which to create checkpoints. "
            "Note that if --wandb-key is provided, all checkpoints will "
            "automatically be uploaded to WandB."
        ),
    )
    parser.add_argument(
        "--checkpoint-at-end",
        action="store_true",
        help=(
            "Whether to create a checkpoint at the very end of the experiment. "
            "Note that if --wandb-key is provided, all checkpoints will "
            "automatically be uploaded to WandB."
        ),
    )

    # WandB logging options.
    parser.add_argument(
        "--wandb-key",
        type=str,
        default=None,
        help="The WandB API key to use for uploading results.",
    )
    parser.add_argument(
        "--wandb-project",
        type=str,
        default=None,
        help="The WandB project name to use.",
    )
    parser.add_argument(
        "--wandb-run-name",
        type=str,
        default=None,
        help="The WandB run name to use.",
    )

    # Experiment stopping and testing criteria.
    parser.add_argument(
        "--stop-reward",
        type=float,
        default=default_reward,
        help="Reward at which the script should stop training.",
    )
    parser.add_argument(
        "--stop-iters",
        type=int,
        default=default_iters,
        help="The number of iterations to train.",
    )
    parser.add_argument(
        "--stop-timesteps",
        type=int,
        default=default_timesteps,
        help="The number of (environment sampling) timesteps to train.",
    )
    parser.add_argument(
        "--as-test",
        action="store_true",
        help="Whether this script should be run as a test. If set, --stop-reward must "
        "be achieved within --stop-timesteps AND --stop-iters, otherwise this "
        "script will throw an exception at the end.",
    )

    # Learner scaling options.
    # Old API stack: config.num_gpus.
<<<<<<< HEAD
    # New API stack: config.num_learner_workers (w/ num_gpus_per_learner=1).
=======
    # New API stack: config.num_learners (w/ num_gpus_per_learner=1).
>>>>>>> 86ae5e81
    parser.add_argument("--num-gpus", type=int, default=0)

    # Ray init options.
    parser.add_argument("--num-cpus", type=int, default=0)
    parser.add_argument(
        "--local-mode",
        action="store_true",
        help="Init Ray in local mode for easier debugging.",
    )
    return parser


def check(x, y, decimals=5, atol=None, rtol=None, false=False):
    """
    Checks two structures (dict, tuple, list,
    np.array, float, int, etc..) for (almost) numeric identity.
    All numbers in the two structures have to match up to `decimal` digits
    after the floating point. Uses assertions.

    Args:
        x: The value to be compared (to the expectation: `y`). This
            may be a Tensor.
        y: The expected value to be compared to `x`. This must not
            be a tf-Tensor, but may be a tf/torch-Tensor.
        decimals: The number of digits after the floating point up to
            which all numeric values have to match.
        atol: Absolute tolerance of the difference between x and y
            (overrides `decimals` if given).
        rtol: Relative tolerance of the difference between x and y
            (overrides `decimals` if given).
        false: Whether to check that x and y are NOT the same.
    """
    # A dict type.
    if isinstance(x, (dict, NestedDict)):
        assert isinstance(
            y, (dict, NestedDict)
        ), "ERROR: If x is dict, y needs to be a dict as well!"
        y_keys = set(x.keys())
        for key, value in x.items():
            assert key in y, f"ERROR: y does not have x's key='{key}'! y={y}"
            check(value, y[key], decimals=decimals, atol=atol, rtol=rtol, false=false)
            y_keys.remove(key)
        assert not y_keys, "ERROR: y contains keys ({}) that are not in x! y={}".format(
            list(y_keys), y
        )
    # A tuple type.
    elif isinstance(x, (tuple, list)):
        assert isinstance(
            y, (tuple, list)
        ), "ERROR: If x is tuple/list, y needs to be a tuple/list as well!"
        assert len(y) == len(
            x
        ), "ERROR: y does not have the same length as x ({} vs {})!".format(
            len(y), len(x)
        )
        for i, value in enumerate(x):
            check(value, y[i], decimals=decimals, atol=atol, rtol=rtol, false=false)
    # Boolean comparison.
    elif isinstance(x, (np.bool_, bool)):
        if false is True:
            assert bool(x) is not bool(y), f"ERROR: x ({x}) is y ({y})!"
        else:
            assert bool(x) is bool(y), f"ERROR: x ({x}) is not y ({y})!"
    # Nones or primitives.
    elif x is None or y is None or isinstance(x, (str, int)):
        if false is True:
            assert x != y, f"ERROR: x ({x}) is the same as y ({y})!"
        else:
            assert x == y, f"ERROR: x ({x}) is not the same as y ({y})!"
    # String/byte comparisons.
    elif (
        hasattr(x, "dtype") and (x.dtype == object or str(x.dtype).startswith("<U"))
    ) or isinstance(x, bytes):
        try:
            np.testing.assert_array_equal(x, y)
            if false is True:
                assert False, f"ERROR: x ({x}) is the same as y ({y})!"
        except AssertionError as e:
            if false is False:
                raise e
    # Everything else (assume numeric or tf/torch.Tensor).
    else:
        if tf1 is not None:
            # y should never be a Tensor (y=expected value).
            if isinstance(y, (tf1.Tensor, tf1.Variable)):
                # In eager mode, numpyize tensors.
                if tf.executing_eagerly():
                    y = y.numpy()
                else:
                    raise ValueError(
                        "`y` (expected value) must not be a Tensor. "
                        "Use numpy.ndarray instead"
                    )
            if isinstance(x, (tf1.Tensor, tf1.Variable)):
                # In eager mode, numpyize tensors.
                if tf1.executing_eagerly():
                    x = x.numpy()
                # Otherwise, use a new tf-session.
                else:
                    with tf1.Session() as sess:
                        x = sess.run(x)
                        return check(
                            x, y, decimals=decimals, atol=atol, rtol=rtol, false=false
                        )
        if torch is not None:
            if isinstance(x, torch.Tensor):
                x = x.detach().cpu().numpy()
            if isinstance(y, torch.Tensor):
                y = y.detach().cpu().numpy()

        # Using decimals.
        if atol is None and rtol is None:
            # Assert equality of both values.
            try:
                np.testing.assert_almost_equal(x, y, decimal=decimals)
            # Both values are not equal.
            except AssertionError as e:
                # Raise error in normal case.
                if false is False:
                    raise e
            # Both values are equal.
            else:
                # If false is set -> raise error (not expected to be equal).
                if false is True:
                    assert False, f"ERROR: x ({x}) is the same as y ({y})!"

        # Using atol/rtol.
        else:
            # Provide defaults for either one of atol/rtol.
            if atol is None:
                atol = 0
            if rtol is None:
                rtol = 1e-7
            try:
                np.testing.assert_allclose(x, y, atol=atol, rtol=rtol)
            except AssertionError as e:
                if false is False:
                    raise e
            else:
                if false is True:
                    assert False, f"ERROR: x ({x}) is the same as y ({y})!"


def check_compute_single_action(
    algorithm, include_state=False, include_prev_action_reward=False
):
    """Tests different combinations of args for algorithm.compute_single_action.

    Args:
        algorithm: The Algorithm object to test.
        include_state: Whether to include the initial state of the Policy's
            Model in the `compute_single_action` call.
        include_prev_action_reward: Whether to include the prev-action and
            -reward in the `compute_single_action` call.

    Raises:
        ValueError: If anything unexpected happens.
    """
    # Have to import this here to avoid circular dependency.
    from ray.rllib.policy.sample_batch import DEFAULT_POLICY_ID, SampleBatch

    # Some Algorithms may not abide to the standard API.
    pid = DEFAULT_POLICY_ID
    try:
        # Multi-agent: Pick any learnable policy (or DEFAULT_POLICY if it's the only
        # one).
        pid = next(iter(algorithm.workers.local_worker().get_policies_to_train()))
        pol = algorithm.get_policy(pid)
    except AttributeError:
        pol = algorithm.policy
    # Get the policy's model.
    model = pol.model

    action_space = pol.action_space

    def _test(
        what, method_to_test, obs_space, full_fetch, explore, timestep, unsquash, clip
    ):
        call_kwargs = {}
        if what is algorithm:
            call_kwargs["full_fetch"] = full_fetch
            call_kwargs["policy_id"] = pid

        obs = obs_space.sample()
        if isinstance(obs_space, Box):
            obs = np.clip(obs, -1.0, 1.0)
        state_in = None
        if include_state:
            state_in = model.get_initial_state()
            if not state_in:
                state_in = []
                i = 0
                while f"state_in_{i}" in model.view_requirements:
                    state_in.append(
                        model.view_requirements[f"state_in_{i}"].space.sample()
                    )
                    i += 1
        action_in = action_space.sample() if include_prev_action_reward else None
        reward_in = 1.0 if include_prev_action_reward else None

        if method_to_test == "input_dict":
            assert what is pol

            input_dict = {SampleBatch.OBS: obs}
            if include_prev_action_reward:
                input_dict[SampleBatch.PREV_ACTIONS] = action_in
                input_dict[SampleBatch.PREV_REWARDS] = reward_in
            if state_in:
                if what.config.get("enable_rl_module_and_learner", False):
                    input_dict["state_in"] = state_in
                else:
                    for i, s in enumerate(state_in):
                        input_dict[f"state_in_{i}"] = s
            input_dict_batched = SampleBatch(
                tree.map_structure(lambda s: np.expand_dims(s, 0), input_dict)
            )
            action = pol.compute_actions_from_input_dict(
                input_dict=input_dict_batched,
                explore=explore,
                timestep=timestep,
                **call_kwargs,
            )
            # Unbatch everything to be able to compare against single
            # action below.
            # ARS and ES return action batches as lists.
            if isinstance(action[0], list):
                action = (np.array(action[0]), action[1], action[2])
            action = tree.map_structure(lambda s: s[0], action)

            try:
                action2 = pol.compute_single_action(
                    input_dict=input_dict,
                    explore=explore,
                    timestep=timestep,
                    **call_kwargs,
                )
                # Make sure these are the same, unless we have exploration
                # switched on (or noisy layers).
                if not explore and not pol.config.get("noisy"):
                    check(action, action2)
            except TypeError:
                pass
        else:
            action = what.compute_single_action(
                obs,
                state_in,
                prev_action=action_in,
                prev_reward=reward_in,
                explore=explore,
                timestep=timestep,
                unsquash_action=unsquash,
                clip_action=clip,
                **call_kwargs,
            )

        state_out = None
        if state_in or full_fetch or what is pol:
            action, state_out, _ = action
        if state_out:
            for si, so in zip(tree.flatten(state_in), tree.flatten(state_out)):
                if tf.is_tensor(si):
                    # If si is a tensor of Dimensions, we need to convert it
                    # We expect this to be the case for TF RLModules who's initial
                    # states are Tf Tensors.
                    si_shape = si.shape.as_list()
                else:
                    si_shape = list(si.shape)
                check(si_shape, so.shape)

        if unsquash is None:
            unsquash = what.config["normalize_actions"]
        if clip is None:
            clip = what.config["clip_actions"]

        # Test whether unsquash/clipping works on the Algorithm's
        # compute_single_action method: Both flags should force the action
        # to be within the space's bounds.
        if method_to_test == "single" and what == algorithm:
            if not action_space.contains(action) and (
                clip or unsquash or not isinstance(action_space, Box)
            ):
                raise ValueError(
                    f"Returned action ({action}) of algorithm/policy {what} "
                    f"not in Env's action_space {action_space}"
                )
            # We are operating in normalized space: Expect only smaller action
            # values.
            if (
                isinstance(action_space, Box)
                and not unsquash
                and what.config.get("normalize_actions")
                and np.any(np.abs(action) > 15.0)
            ):
                raise ValueError(
                    f"Returned action ({action}) of algorithm/policy {what} "
                    "should be in normalized space, but seems too large/small "
                    "for that!"
                )

    # Loop through: Policy vs Algorithm; Different API methods to calculate
    # actions; unsquash option; clip option; full fetch or not.
    for what in [pol, algorithm]:
        if what is algorithm:
            # Get the obs-space from Workers.env (not Policy) due to possible
            # pre-processor up front.
            worker_set = getattr(algorithm, "workers", None)
            assert worker_set
            if not worker_set.local_worker():
                obs_space = algorithm.get_policy(pid).observation_space
            else:
                obs_space = worker_set.local_worker().for_policy(
                    lambda p: p.observation_space, policy_id=pid
                )
            obs_space = getattr(obs_space, "original_space", obs_space)
        else:
            obs_space = pol.observation_space

        for method_to_test in ["single"] + (["input_dict"] if what is pol else []):
            for explore in [True, False]:
                for full_fetch in [False, True] if what is algorithm else [False]:
                    timestep = random.randint(0, 100000)
                    for unsquash in [True, False, None]:
                        for clip in [False] if unsquash else [True, False, None]:
                            print("-" * 80)
                            print(f"what={what}")
                            print(f"method_to_test={method_to_test}")
                            print(f"explore={explore}")
                            print(f"full_fetch={full_fetch}")
                            print(f"unsquash={unsquash}")
                            print(f"clip={clip}")
                            _test(
                                what,
                                method_to_test,
                                obs_space,
                                full_fetch,
                                explore,
                                timestep,
                                unsquash,
                                clip,
                            )


def check_inference_w_connectors(policy, env_name, max_steps: int = 100):
    """Checks whether the given policy can infer actions from an env with connectors.

    Args:
        policy: The policy to check.
        env_name: Name of the environment to check
        max_steps: The maximum number of steps to run the environment for.

    Raises:
        ValueError: If the policy cannot infer actions from the environment.
    """
    # Avoids circular import
    from ray.rllib.utils.policy import local_policy_inference

    env = gym.make(env_name)

    # Potentially wrap the env like we do in RolloutWorker
    if is_atari(env):
        env = wrap_deepmind(
            env,
            dim=policy.config["model"]["dim"],
            framestack=policy.config["model"].get("framestack"),
        )

    obs, info = env.reset()
    reward, terminated, truncated = 0.0, False, False
    ts = 0
    while not terminated and not truncated and ts < max_steps:
        action_out = local_policy_inference(
            policy,
            env_id=0,
            agent_id=0,
            obs=obs,
            reward=reward,
            terminated=terminated,
            truncated=truncated,
            info=info,
        )
        obs, reward, terminated, truncated, info = env.step(action_out[0][0])

        ts += 1


def check_learning_achieved(
    tune_results: "tune.ResultGrid",
    min_value: float,
    evaluation: Optional[bool] = None,
    metric: str = f"{ENV_RUNNER_RESULTS}/episode_return_mean",
):
    """Throws an error if `min_reward` is not reached within tune_results.

    Checks the last iteration found in tune_results for its
    "episode_return_mean" value and compares it to `min_reward`.

    Args:
        tune_results: The tune.Tuner().fit() returned results object.
        min_reward: The min reward that must be reached.
        evaluation: If True, use `evaluation/env_runners/[metric]`, if False, use
            `env_runners/[metric]`, if None, use evaluation sampler results if
            available otherwise, use train sampler results.

    Raises:
        ValueError: If `min_reward` not reached.
    """
    # Get maximum reward of all trials
    # (check if at least one trial achieved some learning)
    recorded_values = []
    for _, row in tune_results.get_dataframe().iterrows():
        if evaluation or (
            evaluation is None and f"{EVALUATION_RESULTS}/{metric}" in row
        ):
            recorded_values.append(row[f"{EVALUATION_RESULTS}/{metric}"])
        else:
            recorded_values.append(row[metric])
    best_value = max(recorded_values)
    if best_value < min_value:
        raise ValueError(f"`{metric}` of {min_value} not reached!")
    print(f"`{metric}` of {min_value} reached! ok")


def check_off_policyness(
    results: ResultDict,
    upper_limit: float,
    lower_limit: float = 0.0,
) -> Optional[float]:
    """Verifies that the off-policy'ness of some update is within some range.

    Off-policy'ness is defined as the average (across n workers) diff
    between the number of gradient updates performed on the policy used
    for sampling vs the number of gradient updates that have been performed
    on the trained policy (usually the one on the local worker).

    Uses the published DIFF_NUM_GRAD_UPDATES_VS_SAMPLER_POLICY metric inside
    a training results dict and compares to the given bounds.

    Note: Only works with single-agent results thus far.

    Args:
        results: The training results dict.
        upper_limit: The upper limit to for the off_policy_ness value.
        lower_limit: The lower limit to for the off_policy_ness value.

    Returns:
        The off-policy'ness value (described above).

    Raises:
        AssertionError: If the value is out of bounds.
    """

    # Have to import this here to avoid circular dependency.
    from ray.rllib.policy.sample_batch import DEFAULT_POLICY_ID
    from ray.rllib.utils.metrics.learner_info import LEARNER_INFO

    # Assert that the off-policy'ness is within the given bounds.
    learner_info = results["info"][LEARNER_INFO]
    if DEFAULT_POLICY_ID not in learner_info:
        return None
    off_policy_ness = learner_info[DEFAULT_POLICY_ID][
        DIFF_NUM_GRAD_UPDATES_VS_SAMPLER_POLICY
    ]
    # Roughly: Reaches up to 0.4 for 2 rollout workers and up to 0.2 for
    # 1 rollout worker.
    if not (lower_limit <= off_policy_ness <= upper_limit):
        raise AssertionError(
            f"`off_policy_ness` ({off_policy_ness}) is outside the given bounds "
            f"({lower_limit} - {upper_limit})!"
        )

    return off_policy_ness


def check_train_results_new_api_stack(train_results: ResultDict) -> None:
    """Checks proper structure of a Algorithm.train() returned dict.

    Args:
        train_results: The train results dict to check.

    Raises:
        AssertionError: If `train_results` doesn't have the proper structure or
            data in it.
    """
    # Import these here to avoid circular dependencies.
    from ray.rllib.core import DEFAULT_MODULE_ID
    from ray.rllib.utils.metrics import (
        ENV_RUNNER_RESULTS,
        FAULT_TOLERANCE_STATS,
        LEARNER_RESULTS,
        NUM_AGENT_STEPS_SAMPLED_LIFETIME,
        NUM_ENV_STEPS_SAMPLED_LIFETIME,
        TIMERS,
    )

    # Assert that some keys are where we would expect them.
    for key in [
        ENV_RUNNER_RESULTS,
        FAULT_TOLERANCE_STATS,
        LEARNER_RESULTS,
        NUM_AGENT_STEPS_SAMPLED_LIFETIME,
        NUM_ENV_STEPS_SAMPLED_LIFETIME,
        TIMERS,
        TRAINING_ITERATION,
        "config",
    ]:
        assert (
            key in train_results
        ), f"'{key}' not found in `train_results` ({train_results})!"

    # Make sure, `config` is an actual dict, not an AlgorithmConfig object.
    assert isinstance(
        train_results["config"], dict
    ), "`config` in results not a python dict!"

    from ray.rllib.algorithms.algorithm_config import AlgorithmConfig

    is_multi_agent = (
        AlgorithmConfig()
        .update_from_dict({"policies": train_results["config"]["policies"]})
        .is_multi_agent()
    )

    # Check in particular the "info" dict.
    learner_results = train_results[LEARNER_RESULTS]

    # Make sure we have a `DEFAULT_MODULE_ID key if we are not in a
    # multi-agent setup.
    if not is_multi_agent:
        assert len(learner_results) == 0 or DEFAULT_MODULE_ID in learner_results, (
            f"'{DEFAULT_MODULE_ID}' not found in "
            f"train_results['{LEARNER_RESULTS}']!"
        )

    for module_id, module_metrics in learner_results.items():
        # The ModuleID can be __all_modules__ in multi-agent case when the new learner
        # stack is enabled.
        if module_id == "__all_modules__":
            continue

        # On the new API stack, policy has no LEARNER_STATS_KEY under it anymore.
        for key, value in module_metrics.items():
            # Min- and max-stats should be single values.
            if key.endswith("_min") or key.endswith("_max"):
                assert np.isscalar(value), f"'key' value not a scalar ({value})!"

    return train_results


@OldAPIStack
def check_train_results(train_results: ResultDict):
    """Checks proper structure of a Algorithm.train() returned dict.

    Args:
        train_results: The train results dict to check.

    Raises:
        AssertionError: If `train_results` doesn't have the proper structure or
            data in it.
    """
    # Import these here to avoid circular dependencies.
    from ray.rllib.policy.sample_batch import DEFAULT_POLICY_ID
    from ray.rllib.utils.metrics.learner_info import LEARNER_INFO, LEARNER_STATS_KEY

    # Assert that some keys are where we would expect them.
    for key in [
        "config",
        "custom_metrics",
        ENV_RUNNER_RESULTS,
        "info",
        "iterations_since_restore",
        "num_healthy_workers",
        "perf",
        "time_since_restore",
        "time_this_iter_s",
        "timers",
        "time_total_s",
        TRAINING_ITERATION,
    ]:
        assert (
            key in train_results
        ), f"'{key}' not found in `train_results` ({train_results})!"

    for key in [
        "episode_len_mean",
        "episode_reward_max",
        "episode_reward_mean",
        "episode_reward_min",
        "hist_stats",
        "policy_reward_max",
        "policy_reward_mean",
        "policy_reward_min",
        "sampler_perf",
    ]:
        assert key in train_results[ENV_RUNNER_RESULTS], (
            f"'{key}' not found in `train_results[ENV_RUNNER_RESULTS]` "
            f"({train_results[ENV_RUNNER_RESULTS]})!"
        )

    # Make sure, `config` is an actual dict, not an AlgorithmConfig object.
    assert isinstance(
        train_results["config"], dict
    ), "`config` in results not a python dict!"

    from ray.rllib.algorithms.algorithm_config import AlgorithmConfig

    is_multi_agent = (
        AlgorithmConfig()
        .update_from_dict({"policies": train_results["config"]["policies"]})
        .is_multi_agent()
    )

    # Check in particular the "info" dict.
    info = train_results["info"]
    assert LEARNER_INFO in info, f"'learner' not in train_results['infos'] ({info})!"
    assert (
        "num_steps_trained" in info or NUM_ENV_STEPS_TRAINED in info
    ), f"'num_(env_)?steps_trained' not in train_results['infos'] ({info})!"

    learner_info = info[LEARNER_INFO]

    # Make sure we have a default_policy key if we are not in a
    # multi-agent setup.
    if not is_multi_agent:
        # APEX algos sometimes have an empty learner info dict (no metrics
        # collected yet).
        assert len(learner_info) == 0 or DEFAULT_POLICY_ID in learner_info, (
            f"'{DEFAULT_POLICY_ID}' not found in "
            f"train_results['infos']['learner'] ({learner_info})!"
        )

    for pid, policy_stats in learner_info.items():
        if pid == "batch_count":
            continue

        # the pid can be __all__ in multi-agent case when the new learner stack is
        # enabled.
        if pid == "__all__":
            continue

        # On the new API stack, policy has no LEARNER_STATS_KEY under it anymore.
        if LEARNER_STATS_KEY in policy_stats:
            learner_stats = policy_stats[LEARNER_STATS_KEY]
        else:
            learner_stats = policy_stats
        for key, value in learner_stats.items():
            # Min- and max-stats should be single values.
            if key.startswith("min_") or key.startswith("max_"):
                assert np.isscalar(value), f"'key' value not a scalar ({value})!"

    return train_results


def framework_iterator(
    config: Optional["AlgorithmConfig"] = None,
    frameworks: Sequence[str] = ("tf2", "tf", "torch"),
    session: bool = False,
    time_iterations: Optional[dict] = None,
) -> Union[str, Tuple[str, Optional["tf1.Session"]]]:
    """An generator that allows for looping through n frameworks for testing.

    Provides the correct config entries ("framework") as well
    as the correct eager/non-eager contexts for tf/tf2.

    Args:
        config: An optional config dict or AlgorithmConfig object. This will be modified
            (value for "framework" changed) depending on the iteration.
        frameworks: A list/tuple of the frameworks to be tested.
            Allowed are: "tf2", "tf", "torch", and None.
        session: If True and only in the tf-case: Enter a tf.Session()
            and yield that as second return value (otherwise yield (fw, None)).
            Also sets a seed (42) on the session to make the test
            deterministic.
        time_iterations: If provided, will write to the given dict (by
            framework key) the times in seconds that each (framework's)
            iteration takes.

    Yields:
        If `session` is False: The current framework [tf2|tf|torch] used.
        If `session` is True: A tuple consisting of the current framework
        string and the tf1.Session (if fw="tf", otherwise None).
    """
    config = config or {}
    frameworks = [frameworks] if isinstance(frameworks, str) else list(frameworks)

    for fw in frameworks:
        # Skip tf if on new API stack.
        if fw == "tf" and config.get("enable_rl_module_and_learner", False):
            logger.warning("Skipping `framework=tf` (new API stack configured)!")
            continue
        # Skip if tf/tf2 and py >= 3.11.
        elif fw in ["tf", "tf2"] and (
            sys.version_info.major == 3 and sys.version_info.minor >= 9
        ):
            logger.warning("Skipping `framework=tf/tf2` (python >= 3.9)!")
            continue

        # Skip non-installed frameworks.
        if fw == "torch" and not torch:
            logger.warning("framework_iterator skipping torch (not installed)!")
            continue
        if fw != "torch" and not tf:
            logger.warning(
                "framework_iterator skipping {} (tf not installed)!".format(fw)
            )
            continue
        elif fw == "tf2" and tfv != 2:
            logger.warning("framework_iterator skipping tf2.x (tf version is < 2.0)!")
            continue
        elif fw == "jax" and not jax:
            logger.warning("framework_iterator skipping JAX (not installed)!")
            continue
        assert fw in ["tf2", "tf", "torch", "jax", None]

        # Do we need a test session?
        sess = None
        if fw == "tf" and session is True:
            sess = tf1.Session()
            sess.__enter__()
            tf1.set_random_seed(42)

        if isinstance(config, dict):
            config["framework"] = fw
        else:
            config.framework(fw)

        eager_ctx = None
        # Enable eager mode for tf2.
        if fw == "tf2":
            eager_ctx = eager_mode()
            eager_ctx.__enter__()
            assert tf1.executing_eagerly()
        # Make sure, eager mode is off.
        elif fw == "tf":
            assert not tf1.executing_eagerly()

        # Yield current framework + tf-session (if necessary).
        print(f"framework={fw}")
        time_started = time.time()
        yield fw if session is False else (fw, sess)
        if time_iterations is not None:
            time_total = time.time() - time_started
            time_iterations[fw] = time_total
            print(f".. took {time_total}sec")

        # Exit any context we may have entered.
        if eager_ctx:
            eager_ctx.__exit__(None, None, None)
        elif sess:
            sess.__exit__(None, None, None)


@Deprecated(new="run_learning_tests_from_yaml_or_py(config_files=...)", error=False)
def run_learning_tests_from_yaml(
    yaml_files: List[str],
    *,
    framework: Optional[str] = None,
    max_num_repeats: int = 2,
    use_pass_criteria_as_stop: bool = True,
    smoke_test: bool = False,
):
    return run_learning_tests_from_yaml_or_py(
        yaml_files,
        framework=framework,
        max_num_repeats=max_num_repeats,
        use_pass_criteria_as_stop=use_pass_criteria_as_stop,
        smoke_test=smoke_test,
    )


def run_learning_tests_from_yaml_or_py(
    config_files: List[str],
    *,
    framework: Optional[str] = None,
    max_num_repeats: int = 2,
    use_pass_criteria_as_stop: bool = True,
    smoke_test: bool = False,
) -> Dict[str, Any]:
    """Runs the given experiments in config_files and returns results dict.

    Args:
        framework: The framework to use for running this test. If None,
            run the test on all frameworks.
        config_files: List of yaml or py config file names.
        max_num_repeats: How many times should we repeat a failed
            experiment?
        use_pass_criteria_as_stop: Configure the Trial so that it stops
            as soon as pass criterias are met.
        smoke_test: Whether this is just a smoke-test. If True,
            set time_total_s to 5min and don't early out due to rewards
            or timesteps reached.

    Returns:
        A results dict mapping strings (e.g. "time_taken", "stats", "passed") to
            the respective stats/values.
    """
    print("Will run the following config files:")
    for config_file in config_files:
        print("->", config_file)

    # All trials we'll ever run in this test script.
    all_trials = []
    # The experiments (by name) we'll run up to `max_num_repeats` times.
    experiments = {}
    # The results per experiment.
    checks = {}
    # Metrics per experiment.
    stats = {}

    start_time = time.monotonic()

    def should_check_eval(experiment):
        # If we have evaluation workers, use their rewards.
        # This is useful for offline learning tests, where
        # we evaluate against an actual environment.
        return bool(experiment["config"].get("evaluation_interval"))

    # Loop through all collected files and gather experiments.
    # Set correct framework(s).
    for config_file in config_files:
        # For python files, need to make sure, we only deliver the module name into the
        # `load_experiments_from_file` function (everything from "/ray/rllib" on).
        if config_file.endswith(".py"):
            if config_file.endswith(
                "__init__.py"
            ):  # weird CI learning test (BAZEL) case
                continue
            tf_experiments = load_experiments_from_file(
                config_file, SupportedFileType.python
            )
        else:
            tf_experiments = load_experiments_from_file(
                config_file, SupportedFileType.yaml
            )

        # Add torch version of all experiments to the list.
        for k, e in tf_experiments.items():
            # If framework given as arg, use that framework.
            if framework is not None:
                frameworks = [framework]
            # If framework given in config, only test for that framework.
            # Some algos do not have both versions available.
            elif "frameworks" in e:
                frameworks = e["frameworks"]
            else:
                # By default we don't run tf2, because tf2's multi-gpu support
                # isn't complete yet.
                frameworks = ["tf", "torch"]
            # Pop frameworks key to not confuse Tune.
            e.pop("frameworks", None)

            e["stop"] = e["stop"] if "stop" in e else {}
            e["pass_criteria"] = e["pass_criteria"] if "pass_criteria" in e else {}

            check_eval = should_check_eval(e)
            episode_reward_key = (
                f"{ENV_RUNNER_RESULTS}/{EPISODE_RETURN_MEAN}"
                if not check_eval
                else f"{EVALUATION_RESULTS}/{ENV_RUNNER_RESULTS}/{EPISODE_RETURN_MEAN}"
            )

            # For smoke-tests, we just run for n min.
            if smoke_test:
                # 0sec for each(!) experiment/trial.
                # This is such that if there are many experiments/trials
                # in a test (e.g. rllib_learning_test), each one can at least
                # create its Algorithm and run a first iteration.
                e["stop"]["time_total_s"] = 0
            else:
                if use_pass_criteria_as_stop:
                    # We also stop early, once we reach the desired reward.
                    min_reward = e.get("pass_criteria", {}).get(episode_reward_key)
                    if min_reward is not None:
                        e["stop"][episode_reward_key] = min_reward

            # Generate `checks` dict for all experiments
            # (tf, tf2 and/or torch).
            for framework in frameworks:
                k_ = k + "-" + framework
                ec = copy.deepcopy(e)
                ec["config"]["framework"] = framework
                if framework == "tf2":
                    ec["config"]["eager_tracing"] = True

                checks[k_] = {
                    "min_reward": ec["pass_criteria"].get(episode_reward_key, 0.0),
                    "min_throughput": ec["pass_criteria"].get("timesteps_total", 0.0)
                    / (ec["stop"].get("time_total_s", 1.0) or 1.0),
                    "time_total_s": ec["stop"].get("time_total_s"),
                    "failures": 0,
                    "passed": False,
                }
                # This key would break tune.
                ec.pop("pass_criteria", None)

                # One experiment to run.
                experiments[k_] = ec

    # Keep track of those experiments we still have to run.
    # If an experiment passes, we'll remove it from this dict.
    experiments_to_run = experiments.copy()

    # When running as a release test, use `/mnt/cluster_storage` as the storage path.
    release_test_storage_path = "/mnt/cluster_storage"
    if os.path.exists(release_test_storage_path):
        for k, e in experiments_to_run.items():
            e["storage_path"] = release_test_storage_path

    try:
        ray.init(address="auto")
    except ConnectionError:
        ray.init()

    for i in range(max_num_repeats):
        # We are done.
        if len(experiments_to_run) == 0:
            print("All experiments finished.")
            break

        print(f"Starting learning test iteration {i}...")

        # Print out the actual config.
        print("== Test config ==")
        print(yaml.dump(experiments_to_run))

        # Run remaining experiments.
        trials = run_experiments(
            experiments_to_run,
            resume=False,
            verbose=2,
            progress_reporter=CLIReporter(
                metric_columns={
                    TRAINING_ITERATION: "iter",
                    "time_total_s": "time_total_s",
                    NUM_ENV_STEPS_SAMPLED_LIFETIME: "ts (sampled)",
                    NUM_ENV_STEPS_TRAINED_LIFETIME: "ts (trained)",
                    NUM_EPISODES_LIFETIME: "train_episodes",
                    f"{ENV_RUNNER_RESULTS}/{EPISODE_RETURN_MEAN}": "reward_mean",
                    (
                        f"{EVALUATION_RESULTS}/{ENV_RUNNER_RESULTS}/"
                        f"{EPISODE_RETURN_MEAN}"
                    ): "eval_reward_mean",
                },
                parameter_columns=["framework"],
                sort_by_metric=True,
                max_report_frequency=30,
            ),
        )

        all_trials.extend(trials)

        # Check each experiment for whether it passed.
        # Criteria is to a) reach reward AND b) to have reached the throughput
        # defined by `NUM_ENV_STEPS_(SAMPLED|TRAINED)` / `time_total_s`.
        for experiment in experiments_to_run.copy():
            print(f"Analyzing experiment {experiment} ...")
            # Collect all trials within this experiment (some experiments may
            # have num_samples or grid_searches defined).
            trials_for_experiment = []
            for t in trials:
                trial_exp = re.sub(".+/([^/]+)$", "\\1", t.local_dir)
                if trial_exp == experiment:
                    trials_for_experiment.append(t)
            print(f" ... Trials: {trials_for_experiment}.")

            check_eval = should_check_eval(experiments[experiment])

            # Error: Increase failure count and repeat.
            if any(t.status == "ERROR" for t in trials_for_experiment):
                print(" ... ERROR.")
                checks[experiment]["failures"] += 1
            # Smoke-tests always succeed.
            elif smoke_test:
                print(" ... SMOKE TEST (mark ok).")
                checks[experiment]["passed"] = True
                del experiments_to_run[experiment]
            # Experiment finished: Check reward achieved and timesteps done
            # (throughput).
            else:
                # Use best_result's reward to check min_reward.
                if check_eval:
                    episode_return_mean = np.mean(
                        [
                            t.metric_analysis[
                                f"{EVALUATION_RESULTS}/{ENV_RUNNER_RESULTS}/"
                                f"{EPISODE_RETURN_MEAN}"
                            ]["max"]
                            for t in trials_for_experiment
                        ]
                    )
                else:
                    episode_return_mean = np.mean(
                        [
                            t.metric_analysis[
                                f"{ENV_RUNNER_RESULTS}/{EPISODE_RETURN_MEAN}"
                            ]["max"]
                            for t in trials_for_experiment
                        ]
                    )
                desired_reward = checks[experiment]["min_reward"]

                # Use last_result["timesteps_total"] to check throughput.
                timesteps_total = np.mean(
                    [t.last_result["timesteps_total"] for t in trials_for_experiment]
                )
                total_time_s = np.mean(
                    [t.last_result["time_total_s"] for t in trials_for_experiment]
                )

                # TODO(jungong) : track training- and env throughput separately.
                throughput = timesteps_total / (total_time_s or 1.0)
                # Throughput verification is not working. Many algorithm, e.g. TD3,
                # achieves the learning goal, but fails the throughput check
                # miserably.
                # TODO(jungong): Figure out why.
                #
                # desired_throughput = checks[experiment]["min_throughput"]
                desired_throughput = None

                # Record performance.
                stats[experiment] = {
                    "episode_reward_mean": float(episode_return_mean),
                    "throughput": (
                        float(throughput) if throughput is not None else 0.0
                    ),
                }

                print(
                    f" ... Desired reward={desired_reward}; "
                    f"desired throughput={desired_throughput}"
                )

                # We failed to reach desired reward or the desired throughput.
                if (desired_reward and episode_return_mean < desired_reward) or (
                    desired_throughput and throughput < desired_throughput
                ):
                    print(
                        " ... Not successful: Actual "
                        f"return={episode_return_mean}; "
                        f"actual throughput={throughput}"
                    )
                    checks[experiment]["failures"] += 1
                # We succeeded!
                else:
                    print(
                        " ... Successful: (mark ok). Actual "
                        f"return={episode_return_mean}; "
                        f"actual throughput={throughput}"
                    )
                    checks[experiment]["passed"] = True
                    del experiments_to_run[experiment]

    ray.shutdown()

    time_taken = time.monotonic() - start_time

    # Create results dict and write it to disk.
    result = {
        "time_taken": float(time_taken),
        "trial_states": dict(Counter([trial.status for trial in all_trials])),
        "last_update": float(time.time()),
        "stats": stats,
        "passed": [k for k, exp in checks.items() if exp["passed"]],
        "not_passed": [k for k, exp in checks.items() if not exp["passed"]],
        "failures": {
            k: exp["failures"] for k, exp in checks.items() if exp["failures"] > 0
        },
    }

    return result


# TODO (sven): Make this the de-facto, well documented, and unified utility for most of
#  our tests:
#  - CI (label: "learning_tests")
#  - release tests (benchmarks)
#  - example scripts
def run_rllib_example_script_experiment(
    base_config: "AlgorithmConfig",
    args: Optional[argparse.Namespace] = None,
    *,
    stop: Optional[Dict] = None,
    success_metric: Optional[Dict] = None,
    trainable: Optional[Type] = None,
    tune_callbacks: Optional[List] = None,
    keep_config: bool = False,
) -> Union[ResultDict, tune.result_grid.ResultGrid]:
    """Given an algorithm config and some command line args, runs an experiment.

    There are some constraints on what properties must be defined in `args`.
    It should ideally be generated via calling
    `args = add_rllib_example_script_args()`, which can be found in this very module
    here.

    The function sets up an Algorithm object from the given config (altered by the
    contents of `args`), then runs the Algorithm via Tune (or manually, if
    `args.no_tune` is set to True) using the stopping criteria in `stop`.

    At the end of the experiment, if `args.as_test` is True, checks, whether the
    Algorithm reached the `success_metric` (if None, use `env_runners/
    episode_return_mean` with a minimum value of `args.stop_reward`).

    See https://github.com/ray-project/ray/tree/master/rllib/examples for an overview
    of all supported command line options.

    Args:
        base_config: The AlgorithmConfig object to use for this experiment. This base
            config will be automatically "extended" based on some of the provided
            `args`. For example, `args.num_env_runners` is used to set
            `config.num_env_runners`, etc..
        args: A argparse.Namespace object, ideally returned by calling
            `args = add_rllib_example_script_args()`. It must have the following
            properties defined: `stop_iters`, `stop_reward`, `stop_timesteps`,
            `no_tune`, `verbose`, `checkpoint_freq`, `as_test`. Optionally, for WandB
            logging: `wandb_key`, `wandb_project`, `wandb_run_name`.
        stop: An optional dict mapping ResultDict key strings (using "/" in case of
            nesting, e.g. "env_runners/episode_return_mean" for referring to
            `result_dict['env_runners']['episode_return_mean']` to minimum
            values, reaching of which will stop the experiment). Default is:
            {
            "env_runners/episode_return_mean": args.stop_reward,
            "training_iteration": args.stop_iters,
            "num_env_steps_sampled_lifetime": args.stop_timesteps,
            }
        success_metric: Only relevant if `args.as_test` is True.
            A dict mapping a single(!) ResultDict key string (using "/" in
            case of nesting, e.g. "env_runners/episode_return_mean" for referring
            to `result_dict['env_runners']['episode_return_mean']` to a single(!)
            minimum value to be reached in order for the experiment to count as
            successful. If `args.as_test` is True AND this `success_metric` is not
            reached with the bounds defined by `stop`, will raise an Exception.
        trainable: The Trainable sub-class to run in the tune.Tuner. If None (default),
            use the registered RLlib Algorithm class specified by args.algo.
        tune_callbacks: A list of Tune callbacks to configure with the tune.Tuner.
            In case `args.wandb_key` is provided, will append a WandB logger to this
            list.
        keep_config: Set this to True, if you don't want this utility to change the
            given `base_config` in any way and leave it as-is. This is helpful
<<<<<<< HEAD
            for example script that want to demonstrate how to set those settings
            that are usually taken care of automatically in this function (e.g.
=======
            for those example scripts which demonstrate how to set config settings
            that are taken care of automatically in this function otherwise (e.g.
>>>>>>> 86ae5e81
            `num_env_runners`).

    Returns:
        The last ResultDict from a --no-tune run OR the tune.Tuner.fit()
        results.
    """
    if args is None:
        parser = add_rllib_example_script_args()
        args = parser.parse_args()

    # Initialize Ray.
    ray.init(num_cpus=args.num_cpus or None, local_mode=args.local_mode)

    # Define one or more stopping criteria.
    if not stop:
        stop = {
            f"{ENV_RUNNER_RESULTS}/episode_return_mean": args.stop_reward,
            f"{NUM_ENV_STEPS_SAMPLED_LIFETIME}": args.stop_timesteps,
            TRAINING_ITERATION: args.stop_iters,
        }

    config = base_config

    # Enhance the `base_config`, based on provided `args`.
<<<<<<< HEAD
    if keep_config:
        config = base_config
    else:
        config = (
            # Set the framework.
            base_config.framework(args.framework)
            # Enable the new API stack?
            .api_stack(
                enable_rl_module_and_learner=args.enable_new_api_stack,
                enable_env_runner_and_connector_v2=args.enable_new_api_stack,
            )
            # Define EnvRunner/RolloutWorker scaling and behavior.
            .env_runners(num_env_runners=args.num_env_runners)
            # Define Learner scaling and behavior.
            # New stack.
            .learners(
                num_learners=args.num_gpus,
                num_gpus_per_learner=1 if torch.cuda.is_available() else 0,
            )
            # Old stack.
            .resources(
                num_gpus=0 if args.enable_new_api_stack else args.num_gpus,
                num_cpus_for_main_process=1,
            )
        )
=======
    if not keep_config:
        # Set the framework.
        config.framework(args.framework)

        # Add an env specifier?
        if args.env is not None:
            config.environment(args.env)

        # Enable the new API stack?
        if args.enable_new_api_stack:
            config.api_stack(
                enable_rl_module_and_learner=True,
                enable_env_runner_and_connector_v2=True,
            )

        # Define EnvRunner/RolloutWorker scaling and behavior.
        if args.num_env_runners is not None:
            config.env_runners(num_env_runners=args.num_env_runners)

        # Define compute resources used automatically (only using the --num-gpus arg).
        # New stack.
        if config.enable_rl_module_and_learner:
            # Define compute resources used.
            config.learners(
                num_learners=args.num_gpus,
                num_gpus_per_learner=1 if torch.cuda.is_available() else 0,
            )
        # Old stack.
        else:
            config.resources(
                num_gpus=args.num_gpus,
                num_cpus_for_main_process=1,
            )
>>>>>>> 86ae5e81

    # Run the experiment w/o Tune (directly operate on the RLlib Algorithm object).
    if args.no_tune:
        algo = config.build()
        for _ in range(stop.get(TRAINING_ITERATION, args.stop_iters)):
            results = algo.train()
            print(f"R={results[ENV_RUNNER_RESULTS][EPISODE_RETURN_MEAN]}", end="")
            if EVALUATION_RESULTS in results:
                Reval = results[EVALUATION_RESULTS][ENV_RUNNER_RESULTS][
                    EPISODE_RETURN_MEAN
                ]
                print(f" R(eval)={Reval}", end="")
            print()
            for key, threshold in stop.items():
                val = results
                for k in key.split("/"):
                    try:
                        val = val[k]
                    except KeyError:
                        val = None
                        break
                if val is not None and not np.isnan(val) and val >= threshold:
                    print(f"Stop criterium ({key}={threshold}) fulfilled!")
                    return results
        ray.shutdown()
        return results

    # Run the experiment using Ray Tune.

    # Log results using WandB.
    tune_callbacks = tune_callbacks or []
    if hasattr(args, "wandb_key") and args.wandb_key is not None:
        project = args.wandb_project or (
            args.algo.lower() + "-" + re.sub("\\W+", "-", str(config.env).lower())
        )
        tune_callbacks.append(
            WandbLoggerCallback(
                api_key=args.wandb_key,
                project=project,
                upload_checkpoints=True,
                **({"name": args.wandb_run_name} if args.wandb_run_name else {}),
            )
        )

    # Auto-configure a CLIReporter (to log the results to the console).
    # Use better ProgressReporter for multi-agent cases: List individual policy rewards.
    progress_reporter = None
    if args.num_agents > 0:
        progress_reporter = CLIReporter(
            metric_columns={
                **{
                    TRAINING_ITERATION: "iter",
                    "time_total_s": "total time (s)",
                    NUM_ENV_STEPS_SAMPLED_LIFETIME: "ts",
                    f"{ENV_RUNNER_RESULTS}/{EPISODE_RETURN_MEAN}": "combined return",
                },
                **{
                    (
                        f"{ENV_RUNNER_RESULTS}/module_episode_returns_mean/" f"{pid}"
                    ): f"return {pid}"
                    for pid in config.policies
                },
            },
        )

    # Force Tuner to use old progress output as the new one silently ignores our custom
    # `CLIReporter`.
    os.environ["RAY_AIR_NEW_OUTPUT"] = "0"

    # Run the actual experiment (using Tune).
    results = tune.Tuner(
        trainable or config.algo_class,
        param_space=config,
        run_config=air.RunConfig(
            stop=stop,
            verbose=args.verbose,
            callbacks=tune_callbacks,
            checkpoint_config=air.CheckpointConfig(
                checkpoint_frequency=args.checkpoint_freq,
                checkpoint_at_end=args.checkpoint_at_end,
            ),
            progress_reporter=progress_reporter,
        ),
        tune_config=tune.TuneConfig(num_samples=args.num_samples),
    ).fit()

    # If run as a test, check whether we reached the specified success criteria.
    if args.as_test:
        # Success metric not provided, try extracting it from `stop`.
        if success_metric is None:
            for try_it in [
                f"{EVALUATION_RESULTS}/{ENV_RUNNER_RESULTS}/episode_return_mean",
                f"{ENV_RUNNER_RESULTS}/episode_return_mean",
            ]:
                if try_it in stop:
                    success_metric = {try_it: stop[try_it]}
                    break
            if success_metric is None:
                success_metric = {
                    f"{ENV_RUNNER_RESULTS}/episode_return_mean": args.stop_reward,
                }
        # TODO (sven): Make this work for more than one metric (AND-logic?).
        metric = next(iter(success_metric.keys()))
        check_learning_achieved(
            tune_results=results,
            metric=metric,
            min_value=success_metric[metric],
        )
    ray.shutdown()
    return results


def check_same_batch(batch1, batch2) -> None:
    """Check if both batches are (almost) identical.

    For MultiAgentBatches, the step count and individual policy's
    SampleBatches are checked for identity. For SampleBatches, identity is
    checked as the almost numerical key-value-pair identity between batches
    with ray.rllib.utils.test_utils.check(). unroll_id is compared only if
    both batches have an unroll_id.

    Args:
        batch1: Batch to compare against batch2
        batch2: Batch to compare against batch1
    """
    # Avoids circular import
    from ray.rllib.policy.sample_batch import MultiAgentBatch, SampleBatch

    assert type(batch1) is type(
        batch2
    ), "Input batches are of different types {} and {}".format(
        str(type(batch1)), str(type(batch2))
    )

    def check_sample_batches(_batch1, _batch2, _policy_id=None):
        unroll_id_1 = _batch1.get("unroll_id", None)
        unroll_id_2 = _batch2.get("unroll_id", None)
        # unroll IDs only have to fit if both batches have them
        if unroll_id_1 is not None and unroll_id_2 is not None:
            assert unroll_id_1 == unroll_id_2

        batch1_keys = set()
        for k, v in _batch1.items():
            # unroll_id is compared above already
            if k == "unroll_id":
                continue
            check(v, _batch2[k])
            batch1_keys.add(k)

        batch2_keys = set(_batch2.keys())
        # unroll_id is compared above already
        batch2_keys.discard("unroll_id")
        _difference = batch1_keys.symmetric_difference(batch2_keys)

        # Cases where one batch has info and the other has not
        if _policy_id:
            assert not _difference, (
                "SampleBatches for policy with ID {} "
                "don't share information on the "
                "following information: \n{}"
                "".format(_policy_id, _difference)
            )
        else:
            assert not _difference, (
                "SampleBatches don't share information "
                "on the following information: \n{}"
                "".format(_difference)
            )

    if type(batch1) is SampleBatch:
        check_sample_batches(batch1, batch2)
    elif type(batch1) is MultiAgentBatch:
        assert batch1.count == batch2.count
        batch1_ids = set()
        for policy_id, policy_batch in batch1.policy_batches.items():
            check_sample_batches(
                policy_batch, batch2.policy_batches[policy_id], policy_id
            )
            batch1_ids.add(policy_id)

        # Case where one ma batch has info on a policy the other has not
        batch2_ids = set(batch2.policy_batches.keys())
        difference = batch1_ids.symmetric_difference(batch2_ids)
        assert (
            not difference
        ), f"MultiAgentBatches don't share the following information: \n{difference}."
    else:
        raise ValueError("Unsupported batch type " + str(type(batch1)))


def check_reproducibilty(
    algo_class: Type["Algorithm"],
    algo_config: "AlgorithmConfig",
    *,
    fw_kwargs: Dict[str, Any],
    training_iteration: int = 1,
) -> None:
    # TODO @kourosh: we can get rid of examples/deterministic_training.py once
    # this is added to all algorithms
    """Check if the algorithm is reproducible across different testing conditions:

        frameworks: all input frameworks
        num_gpus: int(os.environ.get("RLLIB_NUM_GPUS", "0"))
        num_workers: 0 (only local workers) or
                     4 ((1) local workers + (4) remote workers)
        num_envs_per_env_runner: 2

    Args:
        algo_class: Algorithm class to test.
        algo_config: Base config to use for the algorithm.
        fw_kwargs: Framework iterator keyword arguments.
        training_iteration: Number of training iterations to run.

    Returns:
        None

    Raises:
        It raises an AssertionError if the algorithm is not reproducible.
    """
    from ray.rllib.policy.sample_batch import DEFAULT_POLICY_ID
    from ray.rllib.utils.metrics.learner_info import LEARNER_INFO

    stop_dict = {TRAINING_ITERATION: training_iteration}
    # use 0 and 2 workers (for more that 4 workers we have to make sure the instance
    # type in ci build has enough resources)
    for num_workers in [0, 2]:
        algo_config = (
            algo_config.debugging(seed=42).env_runners(
                num_env_runners=num_workers, num_envs_per_env_runner=2
            )
            # new API
            .learners(
                num_gpus_per_learner=int(os.environ.get("RLLIB_NUM_GPUS", "0")),
            )
            # old API
            .resources(
                num_gpus=int(os.environ.get("RLLIB_NUM_GPUS", "0")),
            )
        )

        for fw in framework_iterator(algo_config, **fw_kwargs):
            print(
                f"Testing reproducibility of {algo_class.__name__}"
                f" with {num_workers} workers on fw = {fw}"
            )
            print("/// config")
            pprint.pprint(algo_config.to_dict())
            # test tune.Tuner().fit() reproducibility
            results1 = tune.Tuner(
                algo_class,
                param_space=algo_config.to_dict(),
                run_config=air.RunConfig(stop=stop_dict, verbose=1),
            ).fit()
            results1 = results1.get_best_result().metrics

            results2 = tune.Tuner(
                algo_class,
                param_space=algo_config.to_dict(),
                run_config=air.RunConfig(stop=stop_dict, verbose=1),
            ).fit()
            results2 = results2.get_best_result().metrics

            # Test rollout behavior.
            check(
                results1[ENV_RUNNER_RESULTS]["hist_stats"],
                results2[ENV_RUNNER_RESULTS]["hist_stats"],
            )
            # As well as training behavior (minibatch sequence during SGD
            # iterations).
            # As well as training behavior (minibatch sequence during SGD
            # iterations).
            if algo_config.enable_rl_module_and_learner:
                check(
                    results1["info"][LEARNER_INFO][DEFAULT_POLICY_ID],
                    results2["info"][LEARNER_INFO][DEFAULT_POLICY_ID],
                )
            else:
                check(
                    results1["info"][LEARNER_INFO][DEFAULT_POLICY_ID]["learner_stats"],
                    results2["info"][LEARNER_INFO][DEFAULT_POLICY_ID]["learner_stats"],
                )


def get_cartpole_dataset_reader(batch_size: int = 1) -> "DatasetReader":
    """Returns a DatasetReader for the cartpole dataset.
    Args:
        batch_size: The batch size to use for the reader.
    Returns:
        A rllib DatasetReader for the cartpole dataset.
    """
    from ray.rllib.algorithms import AlgorithmConfig
    from ray.rllib.offline import IOContext
    from ray.rllib.offline.dataset_reader import (
        DatasetReader,
        get_dataset_and_shards,
    )

    path = "tests/data/cartpole/large.json"
    input_config = {"format": "json", "paths": path}
    dataset, _ = get_dataset_and_shards(
        AlgorithmConfig().offline_data(input_="dataset", input_config=input_config)
    )
    ioctx = IOContext(
        config=(
            AlgorithmConfig()
            .training(train_batch_size=batch_size)
            .offline_data(actions_in_input_normalized=True)
        ),
        worker_index=0,
    )
    reader = DatasetReader(dataset, ioctx)
    return reader


class ModelChecker:
    """Helper class to compare architecturally identical Models across frameworks.

    Holds a ModelConfig, such that individual models can be added simply via their
    framework string (by building them with config.build(framework=...).
    A call to `check()` forces all added models to be compared in terms of their
    number of trainable and non-trainable parameters, as well as, their
    computation results given a common weights structure and values and identical
    inputs to the models.
    """

    def __init__(self, config):
        self.config = config

        # To compare number of params between frameworks.
        self.param_counts = {}
        # To compare computed outputs from fixed-weights-nets between frameworks.
        self.output_values = {}

        # We will pass an observation filled with this one random value through
        # all DL networks (after they have been set to fixed-weights) to compare
        # the computed outputs.
        self.random_fill_input_value = np.random.uniform(-0.01, 0.01)

        # Dict of models to check against each other.
        self.models = {}

    def add(self, framework: str = "torch") -> Any:
        """Builds a new Model for the given framework."""
        model = self.models[framework] = self.config.build(framework=framework)

        # Pass a B=1 observation through the model.
        from ray.rllib.core.models.specs.specs_dict import SpecDict

        if isinstance(model.input_specs, SpecDict):
            inputs = {}
            for key, spec in model.input_specs.items():
                dict_ = inputs
                for i, sub_key in enumerate(key):
                    if sub_key not in dict_:
                        dict_[sub_key] = {}
                    if i < len(key) - 1:
                        dict_ = dict_[sub_key]
                if spec is not None:
                    dict_[sub_key] = spec.fill(self.random_fill_input_value)
                else:
                    dict_[sub_key] = None
        else:
            inputs = model.input_specs.fill(self.random_fill_input_value)

        outputs = model(inputs)

        # Bring model into a reproducible, comparable state (so we can compare
        # computations across frameworks). Use only a value-sequence of len=1 here
        # as it could possibly be that the layers are stored in different order
        # across the different frameworks.
        model._set_to_dummy_weights(value_sequence=(self.random_fill_input_value,))

        # Perform another forward pass.
        comparable_outputs = model(inputs)

        # Store the number of parameters for this framework's net.
        self.param_counts[framework] = model.get_num_parameters()
        # Store the fixed-weights-net outputs for this framework's net.
        if framework == "torch":
            self.output_values[framework] = tree.map_structure(
                lambda s: s.detach().numpy() if s is not None else None,
                comparable_outputs,
            )
        else:
            self.output_values[framework] = tree.map_structure(
                lambda s: s.numpy() if s is not None else None, comparable_outputs
            )
        return outputs

    def check(self):
        """Compares all added Models with each other and possibly raises errors."""

        main_key = next(iter(self.models.keys()))
        # Compare number of trainable and non-trainable params between all
        # frameworks.
        for c in self.param_counts.values():
            check(c, self.param_counts[main_key])

        # Compare dummy outputs by exact values given that all nets received the
        # same input and all nets have the same (dummy) weight values.
        for v in self.output_values.values():
            check(v, self.output_values[main_key], atol=0.0005)


def _get_mean_action_from_algorithm(alg: "Algorithm", obs: np.ndarray) -> np.ndarray:
    """Returns the mean action computed by the given algorithm.

    Note: This makes calls to `Algorithm.compute_single_action`

    Args:
        alg: The constructed algorithm to run inference on.
        obs: The observation to compute the action for.

    Returns:
        The mean action computed by the algorithm over 5000 samples.

    """
    out = []
    for _ in range(5000):
        out.append(float(alg.compute_single_action(obs)))
    return np.mean(out)


def test_ckpt_restore(
    config: "AlgorithmConfig",
    env_name: str,
    tf2=False,
    replay_buffer=False,
    run_restored_algorithm=True,
    eval_env_runner_group=False,
):
    """Test that after an algorithm is trained, its checkpoint can be restored.

    Check the replay buffers of the algorithm to see if they have identical data.
    Check the optimizer weights of the policy on the algorithm to see if they're
    identical.

    Args:
        config: The config of the algorithm to be trained.
        env_name: The name of the gymansium environment to be trained on.
        tf2: Whether to test the algorithm with the tf2 framework or not.
        object_store: Whether to test checkpointing with objects from the object store.
        replay_buffer: Whether to test checkpointing with replay buffers.
        run_restored_algorithm: Whether to run the restored algorithm after restoring.
        eval_env_runner_group: Whether to also inspect the eval EnvRunnerGroup of the
            Algorithm.

    """
    # config = algorithms_and_configs[algo_name].to_dict()
    # If required, store replay buffer data in checkpoints as well.
    if replay_buffer:
        config["store_buffer_in_checkpoints"] = True

    frameworks = (["tf2"] if tf2 else []) + ["torch", "tf"]
    for fw in framework_iterator(config, frameworks=frameworks):
        env = gym.make(env_name)
        alg1 = config.environment(env_name).framework(fw).build()
        alg2 = config.environment(env_name).build()

        policy1 = alg1.get_policy()

        res = alg1.train()
        print("current status: " + str(res))

        # Check optimizer state as well.
        optim_state = policy1.get_state().get("_optimizer_variables")

        checkpoint = alg1.save()

        # Test if we can restore multiple times (at least twice, assuming failure
        # would mainly stem from improperly reused variables)
        for num_restores in range(2):
            # Sync the models
            alg2.restore(checkpoint)

        # Compare optimizer state with re-loaded one.
        if optim_state:
            s2 = alg2.get_policy().get_state().get("_optimizer_variables")
            # Tf -> Compare states 1:1.
            if fw in ["tf2", "tf"]:
                check(s2, optim_state)
            # For torch, optimizers have state_dicts with keys=params,
            # which are different for the two models (ignore these
            # different keys, but compare all values nevertheless).
            else:
                for i, s2_ in enumerate(s2):
                    check(
                        list(s2_["state"].values()),
                        list(optim_state[i]["state"].values()),
                    )

        # Compare buffer content with restored one.
        if replay_buffer:
            data = alg1.local_replay_buffer.replay_buffers["default_policy"]._storage[
                42 : 42 + 42
            ]
            new_data = alg2.local_replay_buffer.replay_buffers[
                "default_policy"
            ]._storage[42 : 42 + 42]
            check(data, new_data)

        # Check, whether the eval EnvRunnerGroup has the same policies and
        # `policy_mapping_fn`.
        if eval_env_runner_group:
            eval_mapping_src = inspect.getsource(
                alg1.evaluation_workers.local_worker().policy_mapping_fn
            )
            check(
                eval_mapping_src,
                inspect.getsource(
                    alg2.evaluation_workers.local_worker().policy_mapping_fn
                ),
            )
            check(
                eval_mapping_src,
                inspect.getsource(alg2.workers.local_worker().policy_mapping_fn),
                false=True,
            )

        for _ in range(1):
            obs = env.observation_space.sample()
            a1 = _get_mean_action_from_algorithm(alg1, obs)
            a2 = _get_mean_action_from_algorithm(alg2, obs)
            print("Checking computed actions", alg1, obs, a1, a2)
            if abs(a1 - a2) > 0.1:
                raise AssertionError(
                    "algo={} [a1={} a2={}]".format(str(alg1.__class__), a1, a2)
                )
        # Stop algo 1.
        alg1.stop()

        if run_restored_algorithm:
            # Check that algo 2 can still run.
            print("Starting second run on Algo 2...")
            alg2.train()
        alg2.stop()


def check_supported_spaces(
    alg: str,
    config: "AlgorithmConfig",
    train: bool = True,
    check_bounds: bool = False,
    frameworks: Optional[Tuple[str]] = None,
    use_gpu: bool = False,
):
    """Checks whether the given algorithm supports different action and obs spaces.

        Performs the checks by constructing an rllib algorithm from the config and
        checking to see that the model inside the policy is the correct one given
        the action and obs spaces. For example if the action space is discrete and
        the obs space is an image, then the model should be a vision network with
        a categorical action distribution.

    Args:
        alg: The name of the algorithm to test.
        config: The config to use for the algorithm.
        train: Whether to train the algorithm for a few iterations.
        check_bounds: Whether to check the bounds of the action space.
        frameworks: The frameworks to test the algorithm with.
        use_gpu: Whether to check support for training on a gpu.


    """
    # do these imports here because otherwise we have circular imports
    from ray.rllib.examples.envs.classes.random_env import RandomEnv
    from ray.rllib.models.tf.complex_input_net import ComplexInputNetwork as ComplexNet
    from ray.rllib.models.tf.fcnet import FullyConnectedNetwork as FCNet
    from ray.rllib.models.tf.visionnet import VisionNetwork as VisionNet
    from ray.rllib.models.torch.complex_input_net import (
        ComplexInputNetwork as TorchComplexNet,
    )
    from ray.rllib.models.torch.fcnet import FullyConnectedNetwork as TorchFCNet
    from ray.rllib.models.torch.visionnet import VisionNetwork as TorchVisionNet

    action_spaces_to_test = {
        # Test discrete twice here until we support multi_binary action spaces
        "discrete": Discrete(5),
        "continuous": Box(-1.0, 1.0, (5,), dtype=np.float32),
        "int_actions": Box(0, 3, (2, 3), dtype=np.int32),
        "multidiscrete": MultiDiscrete([1, 2, 3, 4]),
        "tuple": GymTuple(
            [Discrete(2), Discrete(3), Box(-1.0, 1.0, (5,), dtype=np.float32)]
        ),
        "dict": GymDict(
            {
                "action_choice": Discrete(3),
                "parameters": Box(-1.0, 1.0, (1,), dtype=np.float32),
                "yet_another_nested_dict": GymDict(
                    {"a": GymTuple([Discrete(2), Discrete(3)])}
                ),
            }
        ),
    }

    observation_spaces_to_test = {
        "multi_binary": MultiBinary([3, 10, 10]),
        "discrete": Discrete(5),
        "continuous": Box(-1.0, 1.0, (5,), dtype=np.float32),
        "vector2d": Box(-1.0, 1.0, (5, 5), dtype=np.float32),
        "image": Box(-1.0, 1.0, (84, 84, 1), dtype=np.float32),
        "tuple": GymTuple([Discrete(10), Box(-1.0, 1.0, (5,), dtype=np.float32)]),
        "dict": GymDict(
            {
                "task": Discrete(10),
                "position": Box(-1.0, 1.0, (5,), dtype=np.float32),
            }
        ),
    }

    # The observation spaces that we test RLModules with
    rlmodule_supported_observation_spaces = [
        "multi_binary",
        "discrete",
        "continuous",
        "image",
        "tuple",
        "dict",
    ]

    rlmodule_supported_frameworks = ("torch", "tf2")

    # The action spaces that we test RLModules with
    rlmodule_supported_action_spaces = ["discrete", "continuous"]

    default_observation_space = default_action_space = "discrete"

    config["log_level"] = "ERROR"
    config["env"] = RandomEnv

    def _do_check(alg, config, a_name, o_name):
        # We need to copy here so that this validation does not affect the actual
        # validation method call further down the line.
        config_copy = config.copy()
        config_copy.validate()
        # If RLModules are enabled, we need to skip a few tests for now:
        if config_copy.enable_rl_module_and_learner:
            # Skip PPO cases in which RLModules don't support the given spaces yet.
            if o_name not in rlmodule_supported_observation_spaces:
                logger.warning(
                    "Skipping PPO test with RLModules for obs space {}".format(o_name)
                )
                return
            if a_name not in rlmodule_supported_action_spaces:
                logger.warning(
                    "Skipping PPO test with RLModules for action space {}".format(
                        a_name
                    )
                )
                return

        fw = config["framework"]
        action_space = action_spaces_to_test[a_name]
        obs_space = observation_spaces_to_test[o_name]
        print(
            "=== Testing {} (fw={}) action_space={} obs_space={} ===".format(
                alg, fw, action_space, obs_space
            )
        )
        t0 = time.time()
        config.update_from_dict(
            dict(
                env_config=dict(
                    action_space=action_space,
                    observation_space=obs_space,
                    reward_space=Box(1.0, 1.0, shape=(), dtype=np.float32),
                    p_terminated=1.0,
                    check_action_bounds=check_bounds,
                )
            )
        )
        stat = "ok"

        try:
            algo = config.build()
        except ray.exceptions.RayActorError as e:
            if len(e.args) >= 2 and isinstance(e.args[2], UnsupportedSpaceException):
                stat = "unsupported"
            elif isinstance(e.args[0].args[2], UnsupportedSpaceException):
                stat = "unsupported"
            else:
                raise
        except UnsupportedSpaceException:
            stat = "unsupported"
        else:
            if alg not in ["SAC", "PPO"]:
                # 2D (image) input: Expect VisionNet.
                if o_name in ["atari", "image"]:
                    if fw == "torch":
                        assert isinstance(algo.get_policy().model, TorchVisionNet)
                    else:
                        assert isinstance(algo.get_policy().model, VisionNet)
                # 1D input: Expect FCNet.
                elif o_name == "continuous":
                    if fw == "torch":
                        assert isinstance(algo.get_policy().model, TorchFCNet)
                    else:
                        assert isinstance(algo.get_policy().model, FCNet)
                # Could be either one: ComplexNet (if disabled Preprocessor)
                # or FCNet (w/ Preprocessor).
                elif o_name == "vector2d":
                    if fw == "torch":
                        assert isinstance(
                            algo.get_policy().model, (TorchComplexNet, TorchFCNet)
                        )
                    else:
                        assert isinstance(algo.get_policy().model, (ComplexNet, FCNet))
            if train:
                algo.train()
            algo.stop()
        print("Test: {}, ran in {}s".format(stat, time.time() - t0))

    if not frameworks:
        frameworks = ("tf2", "tf", "torch")

    if config.enable_rl_module_and_learner:
        # Only test the frameworks that are supported by RLModules.
        frameworks = tuple(
            fw for fw in frameworks if fw in rlmodule_supported_frameworks
        )

    _do_check_remote = ray.remote(_do_check)
    _do_check_remote = _do_check_remote.options(num_gpus=1 if use_gpu else 0)
    for _ in framework_iterator(config, frameworks=frameworks):
        # Test all action spaces first.
        for a_name in action_spaces_to_test.keys():
            o_name = default_observation_space
            ray.get(_do_check_remote.remote(alg, config, a_name, o_name))

        # Now test all observation spaces.
        for o_name in observation_spaces_to_test.keys():
            a_name = default_action_space
            ray.get(_do_check_remote.remote(alg, config, a_name, o_name))<|MERGE_RESOLUTION|>--- conflicted
+++ resolved
@@ -223,11 +223,7 @@
 
     # Learner scaling options.
     # Old API stack: config.num_gpus.
-<<<<<<< HEAD
-    # New API stack: config.num_learner_workers (w/ num_gpus_per_learner=1).
-=======
     # New API stack: config.num_learners (w/ num_gpus_per_learner=1).
->>>>>>> 86ae5e81
     parser.add_argument("--num-gpus", type=int, default=0)
 
     # Ray init options.
@@ -1365,13 +1361,8 @@
             list.
         keep_config: Set this to True, if you don't want this utility to change the
             given `base_config` in any way and leave it as-is. This is helpful
-<<<<<<< HEAD
-            for example script that want to demonstrate how to set those settings
-            that are usually taken care of automatically in this function (e.g.
-=======
             for those example scripts which demonstrate how to set config settings
-            that are taken care of automatically in this function otherwise (e.g.
->>>>>>> 86ae5e81
+            that are otherwise taken care of automatically in this function (e.g.
             `num_env_runners`).
 
     Returns:
@@ -1396,33 +1387,6 @@
     config = base_config
 
     # Enhance the `base_config`, based on provided `args`.
-<<<<<<< HEAD
-    if keep_config:
-        config = base_config
-    else:
-        config = (
-            # Set the framework.
-            base_config.framework(args.framework)
-            # Enable the new API stack?
-            .api_stack(
-                enable_rl_module_and_learner=args.enable_new_api_stack,
-                enable_env_runner_and_connector_v2=args.enable_new_api_stack,
-            )
-            # Define EnvRunner/RolloutWorker scaling and behavior.
-            .env_runners(num_env_runners=args.num_env_runners)
-            # Define Learner scaling and behavior.
-            # New stack.
-            .learners(
-                num_learners=args.num_gpus,
-                num_gpus_per_learner=1 if torch.cuda.is_available() else 0,
-            )
-            # Old stack.
-            .resources(
-                num_gpus=0 if args.enable_new_api_stack else args.num_gpus,
-                num_cpus_for_main_process=1,
-            )
-        )
-=======
     if not keep_config:
         # Set the framework.
         config.framework(args.framework)
@@ -1442,7 +1406,7 @@
         if args.num_env_runners is not None:
             config.env_runners(num_env_runners=args.num_env_runners)
 
-        # Define compute resources used automatically (only using the --num-gpus arg).
+        # Define Learner scaling and behavior.
         # New stack.
         if config.enable_rl_module_and_learner:
             # Define compute resources used.
@@ -1456,7 +1420,6 @@
                 num_gpus=args.num_gpus,
                 num_cpus_for_main_process=1,
             )
->>>>>>> 86ae5e81
 
     # Run the experiment w/o Tune (directly operate on the RLlib Algorithm object).
     if args.no_tune:
