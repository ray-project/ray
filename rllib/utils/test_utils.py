import argparse
from collections import Counter
import copy
import gymnasium as gym
from gymnasium.spaces import Box, Discrete, MultiDiscrete, MultiBinary
from gymnasium.spaces import Dict as GymDict
from gymnasium.spaces import Tuple as GymTuple
import inspect
import logging
import numpy as np
import os
import pprint
import random
import re
import sys
import time
import tree  # pip install dm_tree
from typing import (
    TYPE_CHECKING,
    Any,
    Dict,
    List,
    Optional,
    Sequence,
    Tuple,
    Type,
    Union,
)
import yaml

import ray
from ray import air, tune
from ray.air.integrations.wandb import WandbLoggerCallback
from ray.rllib.common import SupportedFileType
from ray.rllib.env.wrappers.atari_wrappers import is_atari, wrap_deepmind
from ray.rllib.train import load_experiments_from_file
from ray.rllib.utils.annotations import OldAPIStack
from ray.rllib.utils.deprecation import Deprecated
from ray.rllib.utils.framework import try_import_jax, try_import_tf, try_import_torch
from ray.rllib.utils.metrics import (
    DIFF_NUM_GRAD_UPDATES_VS_SAMPLER_POLICY,
    ENV_RUNNER_RESULTS,
    EVALUATION_RESULTS,
    NUM_ENV_STEPS_SAMPLED,
    NUM_ENV_STEPS_SAMPLED_LIFETIME,
    NUM_ENV_STEPS_TRAINED,
)
from ray.rllib.utils.nested_dict import NestedDict
from ray.rllib.utils.typing import ResultDict
from ray.rllib.utils.error import UnsupportedSpaceException


from ray.tune import CLIReporter, run_experiments


if TYPE_CHECKING:
    from ray.rllib.algorithms import Algorithm, AlgorithmConfig
    from ray.rllib.offline.dataset_reader import DatasetReader

jax, _ = try_import_jax()
tf1, tf, tfv = try_import_tf()
if tf1:
    eager_mode = None
    try:
        from tensorflow.python.eager.context import eager_mode
    except (ImportError, ModuleNotFoundError):
        pass

torch, _ = try_import_torch()

logger = logging.getLogger(__name__)


def add_rllib_example_script_args(
    parser: Optional[argparse.ArgumentParser] = None,
    default_reward: float = 100.0,
    default_iters: int = 200,
    default_timesteps: int = 100000,
) -> argparse.ArgumentParser:
    """Adds RLlib-typical (and common) examples scripts command line args to a parser.

    TODO (sven): This function should be used by most of our examples scripts, which
     already mostly have this logic in them (but written out).

    Args:
        parser: The parser to add the arguments to. If None, create a new one.
        default_reward: The default value for the --stop-reward option.
        default_iters: The default value for the --stop-iters option.
        default_timesteps: The default value for the --stop-timesteps option.

    Returns:
        The altered (or newly created) parser object.
    """
    if parser is None:
        parser = argparse.ArgumentParser()

    # Algo and Algo config options.
    parser.add_argument(
        "--algo", type=str, default="PPO", help="The RLlib-registered algorithm to use."
    )
    parser.add_argument(
        "--enable-new-api-stack",
        action="store_true",
        help="Whether to use the _enable_new_api_stack config setting.",
    )
    parser.add_argument(
        "--framework",
        choices=["tf", "tf2", "torch"],
        default="torch",
        help="The DL framework specifier.",
    )
    parser.add_argument(
        "--num-env-runners",
        type=int,
        default=2,
        help="The number of (remote) EnvRunners to use for the experiment.",
    )
    parser.add_argument(
        "--num-agents",
        type=int,
        default=0,
        help="If 0 (default), will run as single-agent. If > 0, will run as "
        "multi-agent with the environment simply cloned n times and each agent acting "
        "independently at every single timestep. The overall reward for this "
        "experiment is then the sum over all individual agents' rewards.",
    )

    # tune.Tuner options.
    parser.add_argument(
        "--no-tune",
        action="store_true",
        help="Whether to NOT use tune.Tuner(), but rather a simple for-loop calling "
        "`algo.train()` repeatedly until one of the stop criteria is met.",
    )
    parser.add_argument(
        "--num-samples",
        type=int,
        default=1,
        help="How many (tune.Tuner.fit()) experiments to execute - if possible in "
        "parallel.",
    )
    parser.add_argument(
        "--verbose",
        type=int,
        default=2,
        help="The verbosity level for the `tune.Tuner()` running the experiment.",
    )
    parser.add_argument(
        "--checkpoint-freq",
        type=int,
        default=0,
        help=(
            "The frequency (in training iterations) with which to create checkpoints. "
            "Note that if --wandb-key is provided, all checkpoints will "
            "automatically be uploaded to WandB."
        ),
    )
    parser.add_argument(
        "--checkpoint-at-end",
        action="store_true",
        help=(
            "Whether to create a checkpoint at the very end of the experiment. "
            "Note that if --wandb-key is provided, all checkpoints will "
            "automatically be uploaded to WandB."
        ),
    )

    # WandB logging options.
    parser.add_argument(
        "--wandb-key",
        type=str,
        default=None,
        help="The WandB API key to use for uploading results.",
    )
    parser.add_argument(
        "--wandb-project",
        type=str,
        default=None,
        help="The WandB project name to use.",
    )
    parser.add_argument(
        "--wandb-run-name",
        type=str,
        default=None,
        help="The WandB run name to use.",
    )

    # Experiment stopping and testing criteria.
    parser.add_argument(
        "--stop-reward",
        type=float,
        default=default_reward,
        help="Reward at which the script should stop training.",
    )
    parser.add_argument(
        "--stop-iters",
        type=int,
        default=default_iters,
        help="The number of iterations to train.",
    )
    parser.add_argument(
        "--stop-timesteps",
        type=int,
        default=default_timesteps,
        help="The number of (environment sampling) timesteps to train.",
    )
    parser.add_argument(
        "--as-test",
        action="store_true",
        help="Whether this script should be run as a test. If set, --stop-reward must "
        "be achieved within --stop-timesteps AND --stop-iters, otherwise this "
        "script will throw an exception at the end.",
    )

    # Learner scaling options.
    # Old API stack: config.num_gpus.
    # New API stack: config.num_learner_workers (w/ num_gpus_per_learner_worker=1).
    parser.add_argument("--num-gpus", type=int, default=0)

    # Ray init options.
    parser.add_argument("--num-cpus", type=int, default=0)
    parser.add_argument(
        "--local-mode",
        action="store_true",
        help="Init Ray in local mode for easier debugging.",
    )
    return parser


def check(x, y, decimals=5, atol=None, rtol=None, false=False):
    """
    Checks two structures (dict, tuple, list,
    np.array, float, int, etc..) for (almost) numeric identity.
    All numbers in the two structures have to match up to `decimal` digits
    after the floating point. Uses assertions.

    Args:
        x: The value to be compared (to the expectation: `y`). This
            may be a Tensor.
        y: The expected value to be compared to `x`. This must not
            be a tf-Tensor, but may be a tf/torch-Tensor.
        decimals: The number of digits after the floating point up to
            which all numeric values have to match.
        atol: Absolute tolerance of the difference between x and y
            (overrides `decimals` if given).
        rtol: Relative tolerance of the difference between x and y
            (overrides `decimals` if given).
        false: Whether to check that x and y are NOT the same.
    """
    # A dict type.
    if isinstance(x, (dict, NestedDict)):
        assert isinstance(
            y, (dict, NestedDict)
        ), "ERROR: If x is dict, y needs to be a dict as well!"
        y_keys = set(x.keys())
        for key, value in x.items():
            assert key in y, f"ERROR: y does not have x's key='{key}'! y={y}"
            check(value, y[key], decimals=decimals, atol=atol, rtol=rtol, false=false)
            y_keys.remove(key)
        assert not y_keys, "ERROR: y contains keys ({}) that are not in x! y={}".format(
            list(y_keys), y
        )
    # A tuple type.
    elif isinstance(x, (tuple, list)):
        assert isinstance(
            y, (tuple, list)
        ), "ERROR: If x is tuple/list, y needs to be a tuple/list as well!"
        assert len(y) == len(
            x
        ), "ERROR: y does not have the same length as x ({} vs {})!".format(
            len(y), len(x)
        )
        for i, value in enumerate(x):
            check(value, y[i], decimals=decimals, atol=atol, rtol=rtol, false=false)
    # Boolean comparison.
    elif isinstance(x, (np.bool_, bool)):
        if false is True:
            assert bool(x) is not bool(y), f"ERROR: x ({x}) is y ({y})!"
        else:
            assert bool(x) is bool(y), f"ERROR: x ({x}) is not y ({y})!"
    # Nones or primitives.
    elif x is None or y is None or isinstance(x, (str, int)):
        if false is True:
            assert x != y, f"ERROR: x ({x}) is the same as y ({y})!"
        else:
            assert x == y, f"ERROR: x ({x}) is not the same as y ({y})!"
    # String/byte comparisons.
    elif (
        hasattr(x, "dtype") and (x.dtype == object or str(x.dtype).startswith("<U"))
    ) or isinstance(x, bytes):
        try:
            np.testing.assert_array_equal(x, y)
            if false is True:
                assert False, f"ERROR: x ({x}) is the same as y ({y})!"
        except AssertionError as e:
            if false is False:
                raise e
    # Everything else (assume numeric or tf/torch.Tensor).
    else:
        if tf1 is not None:
            # y should never be a Tensor (y=expected value).
            if isinstance(y, (tf1.Tensor, tf1.Variable)):
                # In eager mode, numpyize tensors.
                if tf.executing_eagerly():
                    y = y.numpy()
                else:
                    raise ValueError(
                        "`y` (expected value) must not be a Tensor. "
                        "Use numpy.ndarray instead"
                    )
            if isinstance(x, (tf1.Tensor, tf1.Variable)):
                # In eager mode, numpyize tensors.
                if tf1.executing_eagerly():
                    x = x.numpy()
                # Otherwise, use a new tf-session.
                else:
                    with tf1.Session() as sess:
                        x = sess.run(x)
                        return check(
                            x, y, decimals=decimals, atol=atol, rtol=rtol, false=false
                        )
        if torch is not None:
            if isinstance(x, torch.Tensor):
                x = x.detach().cpu().numpy()
            if isinstance(y, torch.Tensor):
                y = y.detach().cpu().numpy()

        # Using decimals.
        if atol is None and rtol is None:
            # Assert equality of both values.
            try:
                np.testing.assert_almost_equal(x, y, decimal=decimals)
            # Both values are not equal.
            except AssertionError as e:
                # Raise error in normal case.
                if false is False:
                    raise e
            # Both values are equal.
            else:
                # If false is set -> raise error (not expected to be equal).
                if false is True:
                    assert False, f"ERROR: x ({x}) is the same as y ({y})!"

        # Using atol/rtol.
        else:
            # Provide defaults for either one of atol/rtol.
            if atol is None:
                atol = 0
            if rtol is None:
                rtol = 1e-7
            try:
                np.testing.assert_allclose(x, y, atol=atol, rtol=rtol)
            except AssertionError as e:
                if false is False:
                    raise e
            else:
                if false is True:
                    assert False, f"ERROR: x ({x}) is the same as y ({y})!"


def check_compute_single_action(
    algorithm, include_state=False, include_prev_action_reward=False
):
    """Tests different combinations of args for algorithm.compute_single_action.

    Args:
        algorithm: The Algorithm object to test.
        include_state: Whether to include the initial state of the Policy's
            Model in the `compute_single_action` call.
        include_prev_action_reward: Whether to include the prev-action and
            -reward in the `compute_single_action` call.

    Raises:
        ValueError: If anything unexpected happens.
    """
    # Have to import this here to avoid circular dependency.
    from ray.rllib.policy.sample_batch import DEFAULT_POLICY_ID, SampleBatch

    # Some Algorithms may not abide to the standard API.
    pid = DEFAULT_POLICY_ID
    try:
        # Multi-agent: Pick any learnable policy (or DEFAULT_POLICY if it's the only
        # one).
        pid = next(iter(algorithm.workers.local_worker().get_policies_to_train()))
        pol = algorithm.get_policy(pid)
    except AttributeError:
        pol = algorithm.policy
    # Get the policy's model.
    model = pol.model

    action_space = pol.action_space

    def _test(
        what, method_to_test, obs_space, full_fetch, explore, timestep, unsquash, clip
    ):
        call_kwargs = {}
        if what is algorithm:
            call_kwargs["full_fetch"] = full_fetch
            call_kwargs["policy_id"] = pid

        obs = obs_space.sample()
        if isinstance(obs_space, Box):
            obs = np.clip(obs, -1.0, 1.0)
        state_in = None
        if include_state:
            state_in = model.get_initial_state()
            if not state_in:
                state_in = []
                i = 0
                while f"state_in_{i}" in model.view_requirements:
                    state_in.append(
                        model.view_requirements[f"state_in_{i}"].space.sample()
                    )
                    i += 1
        action_in = action_space.sample() if include_prev_action_reward else None
        reward_in = 1.0 if include_prev_action_reward else None

        if method_to_test == "input_dict":
            assert what is pol

            input_dict = {SampleBatch.OBS: obs}
            if include_prev_action_reward:
                input_dict[SampleBatch.PREV_ACTIONS] = action_in
                input_dict[SampleBatch.PREV_REWARDS] = reward_in
            if state_in:
                if what.config.get("_enable_new_api_stack", False):
                    input_dict["state_in"] = state_in
                else:
                    for i, s in enumerate(state_in):
                        input_dict[f"state_in_{i}"] = s
            input_dict_batched = SampleBatch(
                tree.map_structure(lambda s: np.expand_dims(s, 0), input_dict)
            )
            action = pol.compute_actions_from_input_dict(
                input_dict=input_dict_batched,
                explore=explore,
                timestep=timestep,
                **call_kwargs,
            )
            # Unbatch everything to be able to compare against single
            # action below.
            # ARS and ES return action batches as lists.
            if isinstance(action[0], list):
                action = (np.array(action[0]), action[1], action[2])
            action = tree.map_structure(lambda s: s[0], action)

            try:
                action2 = pol.compute_single_action(
                    input_dict=input_dict,
                    explore=explore,
                    timestep=timestep,
                    **call_kwargs,
                )
                # Make sure these are the same, unless we have exploration
                # switched on (or noisy layers).
                if not explore and not pol.config.get("noisy"):
                    check(action, action2)
            except TypeError:
                pass
        else:
            action = what.compute_single_action(
                obs,
                state_in,
                prev_action=action_in,
                prev_reward=reward_in,
                explore=explore,
                timestep=timestep,
                unsquash_action=unsquash,
                clip_action=clip,
                **call_kwargs,
            )

        state_out = None
        if state_in or full_fetch or what is pol:
            action, state_out, _ = action
        if state_out:
            for si, so in zip(tree.flatten(state_in), tree.flatten(state_out)):
                if tf.is_tensor(si):
                    # If si is a tensor of Dimensions, we need to convert it
                    # We expect this to be the case for TF RLModules who's initial
                    # states are Tf Tensors.
                    si_shape = si.shape.as_list()
                else:
                    si_shape = list(si.shape)
                check(si_shape, so.shape)

        if unsquash is None:
            unsquash = what.config["normalize_actions"]
        if clip is None:
            clip = what.config["clip_actions"]

        # Test whether unsquash/clipping works on the Algorithm's
        # compute_single_action method: Both flags should force the action
        # to be within the space's bounds.
        if method_to_test == "single" and what == algorithm:
            if not action_space.contains(action) and (
                clip or unsquash or not isinstance(action_space, Box)
            ):
                raise ValueError(
                    f"Returned action ({action}) of algorithm/policy {what} "
                    f"not in Env's action_space {action_space}"
                )
            # We are operating in normalized space: Expect only smaller action
            # values.
            if (
                isinstance(action_space, Box)
                and not unsquash
                and what.config.get("normalize_actions")
                and np.any(np.abs(action) > 15.0)
            ):
                raise ValueError(
                    f"Returned action ({action}) of algorithm/policy {what} "
                    "should be in normalized space, but seems too large/small "
                    "for that!"
                )

    # Loop through: Policy vs Algorithm; Different API methods to calculate
    # actions; unsquash option; clip option; full fetch or not.
    for what in [pol, algorithm]:
        if what is algorithm:
            # Get the obs-space from Workers.env (not Policy) due to possible
            # pre-processor up front.
            worker_set = getattr(algorithm, "workers", None)
            assert worker_set
            if not worker_set.local_worker():
                obs_space = algorithm.get_policy(pid).observation_space
            else:
                obs_space = worker_set.local_worker().for_policy(
                    lambda p: p.observation_space, policy_id=pid
                )
            obs_space = getattr(obs_space, "original_space", obs_space)
        else:
            obs_space = pol.observation_space

        for method_to_test in ["single"] + (["input_dict"] if what is pol else []):
            for explore in [True, False]:
                for full_fetch in [False, True] if what is algorithm else [False]:
                    timestep = random.randint(0, 100000)
                    for unsquash in [True, False, None]:
                        for clip in [False] if unsquash else [True, False, None]:
                            print("-" * 80)
                            print(f"what={what}")
                            print(f"method_to_test={method_to_test}")
                            print(f"explore={explore}")
                            print(f"full_fetch={full_fetch}")
                            print(f"unsquash={unsquash}")
                            print(f"clip={clip}")
                            _test(
                                what,
                                method_to_test,
                                obs_space,
                                full_fetch,
                                explore,
                                timestep,
                                unsquash,
                                clip,
                            )


def check_inference_w_connectors(policy, env_name, max_steps: int = 100):
    """Checks whether the given policy can infer actions from an env with connectors.

    Args:
        policy: The policy to check.
        env_name: Name of the environment to check
        max_steps: The maximum number of steps to run the environment for.

    Raises:
        ValueError: If the policy cannot infer actions from the environment.
    """
    # Avoids circular import
    from ray.rllib.utils.policy import local_policy_inference

    env = gym.make(env_name)

    # Potentially wrap the env like we do in RolloutWorker
    if is_atari(env):
        env = wrap_deepmind(
            env,
            dim=policy.config["model"]["dim"],
            framestack=policy.config["model"].get("framestack"),
        )

    obs, info = env.reset()
    reward, terminated, truncated = 0.0, False, False
    ts = 0
    while not terminated and not truncated and ts < max_steps:
        action_out = local_policy_inference(
            policy,
            env_id=0,
            agent_id=0,
            obs=obs,
            reward=reward,
            terminated=terminated,
            truncated=truncated,
            info=info,
        )
        obs, reward, terminated, truncated, info = env.step(action_out[0][0])

        ts += 1


def check_learning_achieved(
    tune_results: "tune.ResultGrid",
    min_value: float,
    evaluation: Optional[bool] = None,
    metric: str = f"{ENV_RUNNER_RESULTS}/episode_return_mean",
):
    """Throws an error if `min_reward` is not reached within tune_results.

    Checks the last iteration found in tune_results for its
    "episode_return_mean" value and compares it to `min_reward`.

    Args:
        tune_results: The tune.Tuner().fit() returned results object.
        min_reward: The min reward that must be reached.
        evaluation: If True, use `evaluation/sampler_results/[metric]`, if False, use
            `sampler_results/[metric]`, if None, use evaluation sampler results if
            available otherwise, use train sampler results.

    Raises:
        ValueError: If `min_reward` not reached.
    """
    # Get maximum reward of all trials
    # (check if at least one trial achieved some learning)
    recorded_values = []
    for _, row in tune_results.get_dataframe().iterrows():
        if evaluation or (
            evaluation is None and f"{EVALUATION_RESULTS}/{metric}" in row
        ):
            recorded_values.append(row[f"{EVALUATION_RESULTS}/{metric}"])
        else:
            recorded_values.append(row[metric])
    best_value = max(recorded_values)
    if best_value < min_value:
        raise ValueError(f"`{metric}` of {min_value} not reached!")
    print(f"`{metric}` of {min_value} reached! ok")


def check_off_policyness(
    results: ResultDict,
    upper_limit: float,
    lower_limit: float = 0.0,
) -> Optional[float]:
    """Verifies that the off-policy'ness of some update is within some range.

    Off-policy'ness is defined as the average (across n workers) diff
    between the number of gradient updates performed on the policy used
    for sampling vs the number of gradient updates that have been performed
    on the trained policy (usually the one on the local worker).

    Uses the published DIFF_NUM_GRAD_UPDATES_VS_SAMPLER_POLICY metric inside
    a training results dict and compares to the given bounds.

    Note: Only works with single-agent results thus far.

    Args:
        results: The training results dict.
        upper_limit: The upper limit to for the off_policy_ness value.
        lower_limit: The lower limit to for the off_policy_ness value.

    Returns:
        The off-policy'ness value (described above).

    Raises:
        AssertionError: If the value is out of bounds.
    """

    # Have to import this here to avoid circular dependency.
    from ray.rllib.policy.sample_batch import DEFAULT_POLICY_ID
    from ray.rllib.utils.metrics.learner_info import LEARNER_INFO

    # Assert that the off-policy'ness is within the given bounds.
    learner_info = results["info"][LEARNER_INFO]
    if DEFAULT_POLICY_ID not in learner_info:
        return None
    off_policy_ness = learner_info[DEFAULT_POLICY_ID][
        DIFF_NUM_GRAD_UPDATES_VS_SAMPLER_POLICY
    ]
    # Roughly: Reaches up to 0.4 for 2 rollout workers and up to 0.2 for
    # 1 rollout worker.
    if not (lower_limit <= off_policy_ness <= upper_limit):
        raise AssertionError(
            f"`off_policy_ness` ({off_policy_ness}) is outside the given bounds "
            f"({lower_limit} - {upper_limit})!"
        )

    return off_policy_ness


def check_train_results_new_api_stack(train_results: ResultDict) -> None:
    """Checks proper structure of a Algorithm.train() returned dict.

    Args:
        train_results: The train results dict to check.

    Raises:
        AssertionError: If `train_results` doesn't have the proper structure or
            data in it.
    """
    # Import these here to avoid circular dependencies.
    from ray.rllib.core.rl_module.rl_module import DEFAULT_POLICY_ID
    from ray.rllib.utils.metrics import (
        ENV_RUNNER_RESULTS,
        FAULT_TOLERANCE_STATS,
        LEARNER_RESULTS,
        NUM_AGENT_STEPS_SAMPLED_LIFETIME,
        NUM_ENV_STEPS_SAMPLED_LIFETIME,
        TIMERS,
    )

    # Assert that some keys are where we would expect them.
    for key in [
        ENV_RUNNER_RESULTS,
        FAULT_TOLERANCE_STATS,
        LEARNER_RESULTS,
        NUM_AGENT_STEPS_SAMPLED_LIFETIME,
        NUM_ENV_STEPS_SAMPLED_LIFETIME,
        TIMERS,
        "training_iteration",
        "config",
    ]:
        assert (
            key in train_results
        ), f"'{key}' not found in `train_results` ({train_results})!"

    # Make sure, `config` is an actual dict, not an AlgorithmConfig object.
    assert isinstance(
        train_results["config"], dict
    ), "`config` in results not a python dict!"

    from ray.rllib.algorithms.algorithm_config import AlgorithmConfig

    is_multi_agent = (
        AlgorithmConfig()
        .update_from_dict({"policies": train_results["config"]["policies"]})
        .is_multi_agent()
    )

    # Check in particular the "info" dict.
    learner_results = train_results[LEARNER_RESULTS]

    # Make sure we have a default_policy key if we are not in a
    # multi-agent setup.
    if not is_multi_agent:
        assert len(learner_results) == 0 or DEFAULT_POLICY_ID in learner_results, (
            f"'{DEFAULT_POLICY_ID}' not found in "
            f"train_results['{LEARNER_RESULTS}']!"
        )

    for module_id, module_metrics in learner_results.items():
        # The ModuleID can be __all_modules__ in multi-agent case when the new learner
        # stack is enabled.
        if module_id == "__all_modules__":
            continue

        # On the new API stack, policy has no LEARNER_STATS_KEY under it anymore.
        for key, value in module_metrics.items():
            # Min- and max-stats should be single values.
            if key.endswith("_min") or key.endswith("_max"):
                assert np.isscalar(value), f"'key' value not a scalar ({value})!"

    return train_results


@OldAPIStack
def check_train_results(train_results: ResultDict):
    """Checks proper structure of a Algorithm.train() returned dict.

    Args:
        train_results: The train results dict to check.

    Raises:
        AssertionError: If `train_results` doesn't have the proper structure or
            data in it.
    """
    # Import these here to avoid circular dependencies.
    from ray.rllib.policy.sample_batch import DEFAULT_POLICY_ID
    from ray.rllib.utils.metrics.learner_info import LEARNER_INFO, LEARNER_STATS_KEY

    # Assert that some keys are where we would expect them.
    for key in [
        "agent_timesteps_total",
        "config",
        "custom_metrics",
        "episode_len_mean",
        "episode_reward_max",
        "episode_reward_mean",
        "episode_reward_min",
        "hist_stats",
        "info",
        "iterations_since_restore",
        "num_healthy_workers",
        "perf",
        "policy_reward_max",
        "policy_reward_mean",
        "policy_reward_min",
        "sampler_perf",
        "time_since_restore",
        "time_this_iter_s",
        "timesteps_total",
        "timers",
        "time_total_s",
        "training_iteration",
    ]:
        assert (
            key in train_results
        ), f"'{key}' not found in `train_results` ({train_results})!"

    # Make sure, `config` is an actual dict, not an AlgorithmConfig object.
    assert isinstance(
        train_results["config"], dict
    ), "`config` in results not a python dict!"

    from ray.rllib.algorithms.algorithm_config import AlgorithmConfig

    is_multi_agent = (
        AlgorithmConfig()
        .update_from_dict({"policies": train_results["config"]["policies"]})
        .is_multi_agent()
    )

    # Check in particular the "info" dict.
    info = train_results["info"]
    assert LEARNER_INFO in info, f"'learner' not in train_results['infos'] ({info})!"
    assert (
        "num_steps_trained" in info or NUM_ENV_STEPS_TRAINED in info
    ), f"'num_(env_)?steps_trained' not in train_results['infos'] ({info})!"

    learner_info = info[LEARNER_INFO]

    # Make sure we have a default_policy key if we are not in a
    # multi-agent setup.
    if not is_multi_agent:
        # APEX algos sometimes have an empty learner info dict (no metrics
        # collected yet).
        assert len(learner_info) == 0 or DEFAULT_POLICY_ID in learner_info, (
            f"'{DEFAULT_POLICY_ID}' not found in "
            f"train_results['infos']['learner'] ({learner_info})!"
        )

    for pid, policy_stats in learner_info.items():
        if pid == "batch_count":
            continue

        # the pid can be __all__ in multi-agent case when the new learner stack is
        # enabled.
        if pid == "__all__":
            continue

        # On the new API stack, policy has no LEARNER_STATS_KEY under it anymore.
        if LEARNER_STATS_KEY in policy_stats:
            learner_stats = policy_stats[LEARNER_STATS_KEY]
        else:
            learner_stats = policy_stats
        for key, value in learner_stats.items():
            # Min- and max-stats should be single values.
            if key.startswith("min_") or key.startswith("max_"):
                assert np.isscalar(value), f"'key' value not a scalar ({value})!"

    return train_results


def framework_iterator(
    config: Optional["AlgorithmConfig"] = None,
    frameworks: Sequence[str] = ("tf2", "tf", "torch"),
    session: bool = False,
    time_iterations: Optional[dict] = None,
) -> Union[str, Tuple[str, Optional["tf1.Session"]]]:
    """An generator that allows for looping through n frameworks for testing.

    Provides the correct config entries ("framework") as well
    as the correct eager/non-eager contexts for tf/tf2.

    Args:
        config: An optional config dict or AlgorithmConfig object. This will be modified
            (value for "framework" changed) depending on the iteration.
        frameworks: A list/tuple of the frameworks to be tested.
            Allowed are: "tf2", "tf", "torch", and None.
        session: If True and only in the tf-case: Enter a tf.Session()
            and yield that as second return value (otherwise yield (fw, None)).
            Also sets a seed (42) on the session to make the test
            deterministic.
        time_iterations: If provided, will write to the given dict (by
            framework key) the times in seconds that each (framework's)
            iteration takes.

    Yields:
        If `session` is False: The current framework [tf2|tf|torch] used.
        If `session` is True: A tuple consisting of the current framework
        string and the tf1.Session (if fw="tf", otherwise None).
    """
    config = config or {}
    frameworks = [frameworks] if isinstance(frameworks, str) else list(frameworks)

    for fw in frameworks:
        # Skip tf if on new API stack.
        if fw == "tf" and config.get("_enable_new_api_stack", False):
            logger.warning("Skipping `framework=tf` (new API stack configured)!")
            continue
        # Skip if tf/tf2 and py >= 3.11.
        elif fw in ["tf", "tf2"] and (
            sys.version_info.major == 3 and sys.version_info.minor >= 9
        ):
            logger.warning("Skipping `framework=tf/tf2` (python >= 3.9)!")
            continue

        # Skip non-installed frameworks.
        if fw == "torch" and not torch:
            logger.warning("framework_iterator skipping torch (not installed)!")
            continue
        if fw != "torch" and not tf:
            logger.warning(
                "framework_iterator skipping {} (tf not installed)!".format(fw)
            )
            continue
        elif fw == "tf2" and tfv != 2:
            logger.warning("framework_iterator skipping tf2.x (tf version is < 2.0)!")
            continue
        elif fw == "jax" and not jax:
            logger.warning("framework_iterator skipping JAX (not installed)!")
            continue
        assert fw in ["tf2", "tf", "torch", "jax", None]

        # Do we need a test session?
        sess = None
        if fw == "tf" and session is True:
            sess = tf1.Session()
            sess.__enter__()
            tf1.set_random_seed(42)

        if isinstance(config, dict):
            config["framework"] = fw
        else:
            config.framework(fw)

        eager_ctx = None
        # Enable eager mode for tf2.
        if fw == "tf2":
            eager_ctx = eager_mode()
            eager_ctx.__enter__()
            assert tf1.executing_eagerly()
        # Make sure, eager mode is off.
        elif fw == "tf":
            assert not tf1.executing_eagerly()

        # Yield current framework + tf-session (if necessary).
        print(f"framework={fw}")
        time_started = time.time()
        yield fw if session is False else (fw, sess)
        if time_iterations is not None:
            time_total = time.time() - time_started
            time_iterations[fw] = time_total
            print(f".. took {time_total}sec")

        # Exit any context we may have entered.
        if eager_ctx:
            eager_ctx.__exit__(None, None, None)
        elif sess:
            sess.__exit__(None, None, None)


@Deprecated(new="run_learning_tests_from_yaml_or_py(config_files=...)", error=False)
def run_learning_tests_from_yaml(
    yaml_files: List[str],
    *,
    framework: Optional[str] = None,
    max_num_repeats: int = 2,
    use_pass_criteria_as_stop: bool = True,
    smoke_test: bool = False,
):
    return run_learning_tests_from_yaml_or_py(
        yaml_files,
        framework=framework,
        max_num_repeats=max_num_repeats,
        use_pass_criteria_as_stop=use_pass_criteria_as_stop,
        smoke_test=smoke_test,
    )


def run_learning_tests_from_yaml_or_py(
    config_files: List[str],
    *,
    framework: Optional[str] = None,
    max_num_repeats: int = 2,
    use_pass_criteria_as_stop: bool = True,
    smoke_test: bool = False,
) -> Dict[str, Any]:
    """Runs the given experiments in config_files and returns results dict.

    Args:
        framework: The framework to use for running this test. If None,
            run the test on all frameworks.
        config_files: List of yaml or py config file names.
        max_num_repeats: How many times should we repeat a failed
            experiment?
        use_pass_criteria_as_stop: Configure the Trial so that it stops
            as soon as pass criterias are met.
        smoke_test: Whether this is just a smoke-test. If True,
            set time_total_s to 5min and don't early out due to rewards
            or timesteps reached.

    Returns:
        A results dict mapping strings (e.g. "time_taken", "stats", "passed") to
            the respective stats/values.
    """
    print("Will run the following config files:")
    for config_file in config_files:
        print("->", config_file)

    # All trials we'll ever run in this test script.
    all_trials = []
    # The experiments (by name) we'll run up to `max_num_repeats` times.
    experiments = {}
    # The results per experiment.
    checks = {}
    # Metrics per experiment.
    stats = {}

    start_time = time.monotonic()

    def should_check_eval(experiment):
        # If we have evaluation workers, use their rewards.
        # This is useful for offline learning tests, where
        # we evaluate against an actual environment.
        return bool(experiment["config"].get("evaluation_interval"))

    # Loop through all collected files and gather experiments.
    # Set correct framework(s).
    for config_file in config_files:
        # For python files, need to make sure, we only deliver the module name into the
        # `load_experiments_from_file` function (everything from "/ray/rllib" on).
        if config_file.endswith(".py"):
            if config_file.endswith(
                "__init__.py"
            ):  # weird CI learning test (BAZEL) case
                continue
            tf_experiments = load_experiments_from_file(
                config_file, SupportedFileType.python
            )
        else:
            tf_experiments = load_experiments_from_file(
                config_file, SupportedFileType.yaml
            )

        # Add torch version of all experiments to the list.
        for k, e in tf_experiments.items():
            # If framework given as arg, use that framework.
            if framework is not None:
                frameworks = [framework]
            # If framework given in config, only test for that framework.
            # Some algos do not have both versions available.
            elif "frameworks" in e:
                frameworks = e["frameworks"]
            else:
                # By default we don't run tf2, because tf2's multi-gpu support
                # isn't complete yet.
                frameworks = ["tf", "torch"]
            # Pop frameworks key to not confuse Tune.
            e.pop("frameworks", None)

            e["stop"] = e["stop"] if "stop" in e else {}
            e["pass_criteria"] = e["pass_criteria"] if "pass_criteria" in e else {}

            check_eval = should_check_eval(e)
            episode_reward_key = (
                "sampler_results/episode_reward_mean"
                if not check_eval
                else "evaluation/sampler_results/episode_reward_mean"
            )

            # For smoke-tests, we just run for n min.
            if smoke_test:
                # 0sec for each(!) experiment/trial.
                # This is such that if there are many experiments/trials
                # in a test (e.g. rllib_learning_test), each one can at least
                # create its Algorithm and run a first iteration.
                e["stop"]["time_total_s"] = 0
            else:
                if use_pass_criteria_as_stop:
                    # We also stop early, once we reach the desired reward.
                    min_reward = e.get("pass_criteria", {}).get(episode_reward_key)
                    if min_reward is not None:
                        e["stop"][episode_reward_key] = min_reward

            # Generate `checks` dict for all experiments
            # (tf, tf2 and/or torch).
            for framework in frameworks:
                k_ = k + "-" + framework
                ec = copy.deepcopy(e)
                ec["config"]["framework"] = framework
                if framework == "tf2":
                    ec["config"]["eager_tracing"] = True

                checks[k_] = {
                    "min_reward": ec["pass_criteria"].get(episode_reward_key, 0.0),
                    "min_throughput": ec["pass_criteria"].get("timesteps_total", 0.0)
                    / (ec["stop"].get("time_total_s", 1.0) or 1.0),
                    "time_total_s": ec["stop"].get("time_total_s"),
                    "failures": 0,
                    "passed": False,
                }
                # This key would break tune.
                ec.pop("pass_criteria", None)

                # One experiment to run.
                experiments[k_] = ec

    # Keep track of those experiments we still have to run.
    # If an experiment passes, we'll remove it from this dict.
    experiments_to_run = experiments.copy()

    # When running as a release test, use `/mnt/cluster_storage` as the storage path.
    release_test_storage_path = "/mnt/cluster_storage"
    if os.path.exists(release_test_storage_path):
        for k, e in experiments_to_run.items():
            e["storage_path"] = release_test_storage_path

    try:
        ray.init(address="auto")
    except ConnectionError:
        ray.init()

    for i in range(max_num_repeats):
        # We are done.
        if len(experiments_to_run) == 0:
            print("All experiments finished.")
            break

        print(f"Starting learning test iteration {i}...")

        # Print out the actual config.
        print("== Test config ==")
        print(yaml.dump(experiments_to_run))

        # Run remaining experiments.
        trials = run_experiments(
            experiments_to_run,
            resume=False,
            verbose=2,
            progress_reporter=CLIReporter(
                metric_columns={
                    "training_iteration": "iter",
                    "time_total_s": "time_total_s",
                    NUM_ENV_STEPS_SAMPLED: "ts (sampled)",
                    NUM_ENV_STEPS_TRAINED: "ts (trained)",
                    "episodes_this_iter": "train_episodes",
                    "episode_reward_mean": "reward_mean",
                    "evaluation/episode_reward_mean": "eval_reward_mean",
                },
                parameter_columns=["framework"],
                sort_by_metric=True,
                max_report_frequency=30,
            ),
        )

        all_trials.extend(trials)

        # Check each experiment for whether it passed.
        # Criteria is to a) reach reward AND b) to have reached the throughput
        # defined by `NUM_ENV_STEPS_(SAMPLED|TRAINED)` / `time_total_s`.
        for experiment in experiments_to_run.copy():
            print(f"Analyzing experiment {experiment} ...")
            # Collect all trials within this experiment (some experiments may
            # have num_samples or grid_searches defined).
            trials_for_experiment = []
            for t in trials:
                trial_exp = re.sub(".+/([^/]+)$", "\\1", t.local_dir)
                if trial_exp == experiment:
                    trials_for_experiment.append(t)
            print(f" ... Trials: {trials_for_experiment}.")

            check_eval = should_check_eval(experiments[experiment])

            # Error: Increase failure count and repeat.
            if any(t.status == "ERROR" for t in trials_for_experiment):
                print(" ... ERROR.")
                checks[experiment]["failures"] += 1
            # Smoke-tests always succeed.
            elif smoke_test:
                print(" ... SMOKE TEST (mark ok).")
                checks[experiment]["passed"] = True
                del experiments_to_run[experiment]
            # Experiment finished: Check reward achieved and timesteps done
            # (throughput).
            else:
                # Use best_result's reward to check min_reward.
                if check_eval:
                    episode_reward_mean = np.mean(
                        [
                            t.metric_analysis[
                                "evaluation/sampler_results/episode_reward_mean"
                            ]["max"]
                            for t in trials_for_experiment
                        ]
                    )
                else:
                    episode_reward_mean = np.mean(
                        [
                            t.metric_analysis["sampler_results/episode_reward_mean"][
                                "max"
                            ]
                            for t in trials_for_experiment
                        ]
                    )
                desired_reward = checks[experiment]["min_reward"]

                # Use last_result["timesteps_total"] to check throughput.
                timesteps_total = np.mean(
                    [t.last_result["timesteps_total"] for t in trials_for_experiment]
                )
                total_time_s = np.mean(
                    [t.last_result["time_total_s"] for t in trials_for_experiment]
                )

                # TODO(jungong) : track training- and env throughput separately.
                throughput = timesteps_total / (total_time_s or 1.0)
                # Throughput verification is not working. Many algorithm, e.g. TD3,
                # achieves the learning goal, but fails the throughput check
                # miserably.
                # TODO(jungong): Figure out why.
                #
                # desired_throughput = checks[experiment]["min_throughput"]
                desired_throughput = None

                # Record performance.
                stats[experiment] = {
                    "episode_reward_mean": float(episode_reward_mean),
                    "throughput": (
                        float(throughput) if throughput is not None else 0.0
                    ),
                }

                print(
                    f" ... Desired reward={desired_reward}; "
                    f"desired throughput={desired_throughput}"
                )

                # We failed to reach desired reward or the desired throughput.
                if (desired_reward and episode_reward_mean < desired_reward) or (
                    desired_throughput and throughput < desired_throughput
                ):
                    print(
                        " ... Not successful: Actual "
                        f"reward={episode_reward_mean}; "
                        f"actual throughput={throughput}"
                    )
                    checks[experiment]["failures"] += 1
                # We succeeded!
                else:
                    print(
                        " ... Successful: (mark ok). Actual "
                        f"reward={episode_reward_mean}; "
                        f"actual throughput={throughput}"
                    )
                    checks[experiment]["passed"] = True
                    del experiments_to_run[experiment]

    ray.shutdown()

    time_taken = time.monotonic() - start_time

    # Create results dict and write it to disk.
    result = {
        "time_taken": float(time_taken),
        "trial_states": dict(Counter([trial.status for trial in all_trials])),
        "last_update": float(time.time()),
        "stats": stats,
        "passed": [k for k, exp in checks.items() if exp["passed"]],
        "not_passed": [k for k, exp in checks.items() if not exp["passed"]],
        "failures": {
            k: exp["failures"] for k, exp in checks.items() if exp["failures"] > 0
        },
    }

    return result


# TODO (sven): Make this the de-facto, well documented, and unified utility for most of
#  our tests:
#  - CI (label: "learning_tests")
#  - release tests (benchmarks)
#  - example scripts
def run_rllib_example_script_experiment(
    base_config: "AlgorithmConfig",
    args: argparse.Namespace,
    *,
    stop: Optional[Dict] = None,
    success_metric: Optional[Dict] = None,
    trainable: Optional[Type] = None,
    tune_callbacks: Optional[List] = None,
) -> Union[ResultDict, tune.result_grid.ResultGrid]:
    """Given an algorithm config and some command line args, runs an experiment.

    There are some constraints on what properties must be defined in `args`.
    It should ideally be generated via calling
    `args = add_rllib_example_script_args()`, which can be found in this very module
    here.

    The function sets up an Algorithm object from the given config (altered by the
    contents of `args`), then runs the Algorithm via Tune (or manually, if
    `args.no_tune` is set to True) using the stopping criteria in `stop`.

    At the end of the experiment, if `args.as_test` is True, checks, whether the
    Algorithm reached the `success_metric` (if None, use `env_runner_results/
    episode_return_mean` with a minimum value of `args.stop_reward`).

    See https://github.com/ray-project/ray/tree/master/rllib/examples for an overview
    of all supported command line options.

    Args:
        base_config: The AlgorithmConfig object to use for this experiment. This base
            config will be automatically "extended" based on some of the provided
            `args`. For example, `args.num_env_runners` is used to set
            `config.num_rollout_workers`, etc..
        args: A argparse.Namespace object, ideally returned by calling
            `args = add_rllib_example_script_args()`. It must have the following
            properties defined: `stop_iters`, `stop_reward`, `stop_timesteps`,
            `no_tune`, `verbose`, `checkpoint_freq`, `as_test`. Optionally, for WandB
            logging: `wandb_key`, `wandb_project`, `wandb_run_name`.
        stop: An optional dict mapping ResultDict key strings (using "/" in case of
            nesting, e.g. "env_runner_results/episode_return_mean" for referring to
            `result_dict['env_runner_results']['episode_return_mean']` to minimum
            values, reaching of which will stop the experiment). Default is:
            {
            "env_runner_results/episode_return_mean": args.stop_reward,
            "training_iteration": args.stop_iters,
            "timesteps_total": args.stop_timesteps,
            }
        success_metric: Only relevant if `args.as_test` is True.
            A dict mapping a single(!) ResultDict key string (using "/" in
            case of nesting, e.g. "env_runner_results/episode_return_mean" for referring
            to `result_dict['env_runner_results']['episode_return_mean']` to a single(!)
            minimum value to be reached in order for the experiment to count as
            successful. If `args.as_test` is True AND this `success_metric` is not
            reached with the bounds defined by `stop`, will raise an Exception.
        trainable: The Trainable sub-class to run in the tune.Tuner. If None (default),
            use the registered RLlib Algorithm class specified by args.algo.
        tune_callbacks: A list of Tune callbacks to configure with the tune.Tuner.
            In case `args.wandb_key` is provided, will append a WandB logger to this
            list.

    Returns:
        The last ResultDict from a --no-tune run OR the tune.Tuner.fit()
        results.
    """
    # Initialize Ray.
    ray.init(num_cpus=args.num_cpus or None, local_mode=args.local_mode)

    # Define one or more stopping criteria.
    if not stop:
<<<<<<< HEAD
        if args.enable_new_api_stack:
            stop = {
                "env_runner_results/episode_return_mean": args.stop_reward,
                "num_env_steps_sampled_lifetime": args.stop_timesteps,
            }
        else:
            stop = {
                "sampler_results/episode_reward_mean": args.stop_reward,
                "timesteps_total": args.stop_timesteps,
            }
        stop.update({"training_iteration": args.stop_iters})
=======
        stop = {
            f"{ENV_RUNNER_RESULTS}/episode_return_mean": args.stop_reward,
            f"{NUM_ENV_STEPS_SAMPLED_LIFETIME}": args.stop_timesteps,
            "training_iteration": args.stop_iters,
        }
>>>>>>> 76fe68b0

    from ray.rllib.env.multi_agent_env_runner import MultiAgentEnvRunner
    from ray.rllib.env.single_agent_env_runner import SingleAgentEnvRunner

    # Enhance the `base_config`, based on provided `args`.
    config = (
        # Set the framework.
        base_config.framework(args.framework)
        # Enable the new API stack?
        .experimental(_enable_new_api_stack=args.enable_new_api_stack)
        # Define EnvRunner/RolloutWorker scaling and behavior.
        .rollouts(
            num_rollout_workers=args.num_env_runners,
            # Set up the correct env-runner to use depending on
            # old-stack/new-stack and multi-agent settings.
            env_runner_cls=(
                None
                if not args.enable_new_api_stack
                else (
                    SingleAgentEnvRunner
                    if args.num_agents == 0
                    else MultiAgentEnvRunner
                )
            ),
        )
        # Define compute resources used.
        .resources(
            # Old stack.
            num_gpus=0 if args.enable_new_api_stack else args.num_gpus,
            # New stack.
            num_learner_workers=args.num_gpus,
            num_gpus_per_learner_worker=1 if torch.cuda.is_available() else 0,
            num_cpus_for_local_worker=1,
        )
    )

    # Run the experiment w/o Tune (directly operate on the RLlib Algorithm object).
    if args.no_tune:
        algo = config.build()
        for _ in range(args.stop_iters):
            results = algo.train()
<<<<<<< HEAD
            print(f"R={results['env_runner_results']['episode_return_mean']}", end="")
            if "evaluation" in results:
                Reval = (
                    results["evaluation_results"]["env_runner_results"]["episode_return_mean"]
                )
=======
            print(f"R={results[ENV_RUNNER_RESULTS]['episode_return_mean']}", end="")
            if EVALUATION_RESULTS in results:
                Reval = results[EVALUATION_RESULTS][ENV_RUNNER_RESULTS][
                    "episode_return_mean"
                ]
>>>>>>> 76fe68b0
                print(f" R(eval)={Reval}", end="")
            print()
            for key, value in stop.items():
                val = results
                for k in key.split("/"):
                    try:
                        val = val[k]
                    except KeyError:
                        val = None
                        break
                if val is not None and val >= value:
                    print(f"Stop criterium ({key}={value}) fulfilled!")
                    return results
        ray.shutdown()
        return results

    # Run the experiment using Ray Tune.

    # Log results using WandB.
    tune_callbacks = tune_callbacks or []
    if hasattr(args, "wandb_key") and args.wandb_key is not None:
        project = args.wandb_project or (
            args.algo.lower() + "-" + re.sub("\\W+", "-", str(config.env).lower())
        )
        tune_callbacks.append(
            WandbLoggerCallback(
                api_key=args.wandb_key,
                project=project,
                upload_checkpoints=True,
                **({"name": args.wandb_run_name} if args.wandb_run_name else {}),
            )
        )

    # Auto-configure a CLIReporter (to log the results to the console).
    # Use better ProgressReporter for multi-agent cases: List individual policy rewards.
    progress_reporter = None
    if args.num_agents > 0:
        progress_reporter = CLIReporter(
            metric_columns={
                **{
                    "training_iteration": "iter",
                    "time_total_s": "total time (s)",
                    "num_env_steps_sampled_lifetime": "ts",
                    f"{ENV_RUNNER_RESULTS}/episode_return_mean": "combined return",
                },
                **{
                    (
                        f"{ENV_RUNNER_RESULTS}/module_episode_returns_mean/" f"{pid}"
                    ): f"return {pid}"
                    for pid in config.policies
                },
            },
        )

    # Force Tuner to use old progress output as the new one silently ignores our custom
    # `CLIReporter`.
    os.environ["RAY_AIR_NEW_OUTPUT"] = "0"

    # Run the actual experiment (using Tune).
    results = tune.Tuner(
        trainable or config.algo_class,
        param_space=config,
        run_config=air.RunConfig(
            stop=stop,
            verbose=args.verbose,
            callbacks=tune_callbacks,
            checkpoint_config=air.CheckpointConfig(
                checkpoint_frequency=args.checkpoint_freq,
                checkpoint_at_end=args.checkpoint_at_end,
            ),
            progress_reporter=progress_reporter,
        ),
        tune_config=tune.TuneConfig(num_samples=args.num_samples),
    ).fit()

    # If run as a test, check whether we reached the specified success criteria.
    if args.as_test:
        if success_metric is None:
            success_metric = {
                f"{ENV_RUNNER_RESULTS}/episode_return_mean": args.stop_reward,
            }
        # TODO (sven): Make this work for more than one metric (AND-logic?).
        metric = next(iter(success_metric.keys()))
        check_learning_achieved(
            tune_results=results,
            min_value=success_metric[metric],
            metric=metric,
        )
    ray.shutdown()
    return results


def check_same_batch(batch1, batch2) -> None:
    """Check if both batches are (almost) identical.

    For MultiAgentBatches, the step count and individual policy's
    SampleBatches are checked for identity. For SampleBatches, identity is
    checked as the almost numerical key-value-pair identity between batches
    with ray.rllib.utils.test_utils.check(). unroll_id is compared only if
    both batches have an unroll_id.

    Args:
        batch1: Batch to compare against batch2
        batch2: Batch to compare against batch1
    """
    # Avoids circular import
    from ray.rllib.policy.sample_batch import MultiAgentBatch, SampleBatch

    assert type(batch1) is type(
        batch2
    ), "Input batches are of different types {} and {}".format(
        str(type(batch1)), str(type(batch2))
    )

    def check_sample_batches(_batch1, _batch2, _policy_id=None):
        unroll_id_1 = _batch1.get("unroll_id", None)
        unroll_id_2 = _batch2.get("unroll_id", None)
        # unroll IDs only have to fit if both batches have them
        if unroll_id_1 is not None and unroll_id_2 is not None:
            assert unroll_id_1 == unroll_id_2

        batch1_keys = set()
        for k, v in _batch1.items():
            # unroll_id is compared above already
            if k == "unroll_id":
                continue
            check(v, _batch2[k])
            batch1_keys.add(k)

        batch2_keys = set(_batch2.keys())
        # unroll_id is compared above already
        batch2_keys.discard("unroll_id")
        _difference = batch1_keys.symmetric_difference(batch2_keys)

        # Cases where one batch has info and the other has not
        if _policy_id:
            assert not _difference, (
                "SampleBatches for policy with ID {} "
                "don't share information on the "
                "following information: \n{}"
                "".format(_policy_id, _difference)
            )
        else:
            assert not _difference, (
                "SampleBatches don't share information "
                "on the following information: \n{}"
                "".format(_difference)
            )

    if type(batch1) is SampleBatch:
        check_sample_batches(batch1, batch2)
    elif type(batch1) is MultiAgentBatch:
        assert batch1.count == batch2.count
        batch1_ids = set()
        for policy_id, policy_batch in batch1.policy_batches.items():
            check_sample_batches(
                policy_batch, batch2.policy_batches[policy_id], policy_id
            )
            batch1_ids.add(policy_id)

        # Case where one ma batch has info on a policy the other has not
        batch2_ids = set(batch2.policy_batches.keys())
        difference = batch1_ids.symmetric_difference(batch2_ids)
        assert (
            not difference
        ), f"MultiAgentBatches don't share the following information: \n{difference}."
    else:
        raise ValueError("Unsupported batch type " + str(type(batch1)))


def check_reproducibilty(
    algo_class: Type["Algorithm"],
    algo_config: "AlgorithmConfig",
    *,
    fw_kwargs: Dict[str, Any],
    training_iteration: int = 1,
) -> None:
    # TODO @kourosh: we can get rid of examples/deterministic_training.py once
    # this is added to all algorithms
    """Check if the algorithm is reproducible across different testing conditions:

        frameworks: all input frameworks
        num_gpus: int(os.environ.get("RLLIB_NUM_GPUS", "0"))
        num_workers: 0 (only local workers) or
                     4 ((1) local workers + (4) remote workers)
        num_envs_per_worker: 2

    Args:
        algo_class: Algorithm class to test.
        algo_config: Base config to use for the algorithm.
        fw_kwargs: Framework iterator keyword arguments.
        training_iteration: Number of training iterations to run.

    Returns:
        None

    Raises:
        It raises an AssertionError if the algorithm is not reproducible.
    """
    from ray.rllib.policy.sample_batch import DEFAULT_POLICY_ID
    from ray.rllib.utils.metrics.learner_info import LEARNER_INFO

    stop_dict = {
        "training_iteration": training_iteration,
    }
    # use 0 and 2 workers (for more that 4 workers we have to make sure the instance
    # type in ci build has enough resources)
    for num_workers in [0, 2]:
        algo_config = (
            algo_config.debugging(seed=42)
            .resources(
                # old API
                num_gpus=int(os.environ.get("RLLIB_NUM_GPUS", "0")),
                # new API
                num_gpus_per_learner_worker=int(os.environ.get("RLLIB_NUM_GPUS", "0")),
            )
            .rollouts(num_rollout_workers=num_workers, num_envs_per_worker=2)
        )

        for fw in framework_iterator(algo_config, **fw_kwargs):
            print(
                f"Testing reproducibility of {algo_class.__name__}"
                f" with {num_workers} workers on fw = {fw}"
            )
            print("/// config")
            pprint.pprint(algo_config.to_dict())
            # test tune.Tuner().fit() reproducibility
            results1 = tune.Tuner(
                algo_class,
                param_space=algo_config.to_dict(),
                run_config=air.RunConfig(stop=stop_dict, verbose=1),
            ).fit()
            results1 = results1.get_best_result().metrics

            results2 = tune.Tuner(
                algo_class,
                param_space=algo_config.to_dict(),
                run_config=air.RunConfig(stop=stop_dict, verbose=1),
            ).fit()
            results2 = results2.get_best_result().metrics

            # Test rollout behavior.
            check(results1["hist_stats"], results2["hist_stats"])
            # As well as training behavior (minibatch sequence during SGD
            # iterations).
            # As well as training behavior (minibatch sequence during SGD
            # iterations).
            if algo_config._enable_new_api_stack:
                check(
                    results1["info"][LEARNER_INFO][DEFAULT_POLICY_ID],
                    results2["info"][LEARNER_INFO][DEFAULT_POLICY_ID],
                )
            else:
                check(
                    results1["info"][LEARNER_INFO][DEFAULT_POLICY_ID]["learner_stats"],
                    results2["info"][LEARNER_INFO][DEFAULT_POLICY_ID]["learner_stats"],
                )


def get_cartpole_dataset_reader(batch_size: int = 1) -> "DatasetReader":
    """Returns a DatasetReader for the cartpole dataset.
    Args:
        batch_size: The batch size to use for the reader.
    Returns:
        A rllib DatasetReader for the cartpole dataset.
    """
    from ray.rllib.algorithms import AlgorithmConfig
    from ray.rllib.offline import IOContext
    from ray.rllib.offline.dataset_reader import (
        DatasetReader,
        get_dataset_and_shards,
    )

    path = "tests/data/cartpole/large.json"
    input_config = {"format": "json", "paths": path}
    dataset, _ = get_dataset_and_shards(
        AlgorithmConfig().offline_data(input_="dataset", input_config=input_config)
    )
    ioctx = IOContext(
        config=(
            AlgorithmConfig()
            .training(train_batch_size=batch_size)
            .offline_data(actions_in_input_normalized=True)
        ),
        worker_index=0,
    )
    reader = DatasetReader(dataset, ioctx)
    return reader


class ModelChecker:
    """Helper class to compare architecturally identical Models across frameworks.

    Holds a ModelConfig, such that individual models can be added simply via their
    framework string (by building them with config.build(framework=...).
    A call to `check()` forces all added models to be compared in terms of their
    number of trainable and non-trainable parameters, as well as, their
    computation results given a common weights structure and values and identical
    inputs to the models.
    """

    def __init__(self, config):
        self.config = config

        # To compare number of params between frameworks.
        self.param_counts = {}
        # To compare computed outputs from fixed-weights-nets between frameworks.
        self.output_values = {}

        # We will pass an observation filled with this one random value through
        # all DL networks (after they have been set to fixed-weights) to compare
        # the computed outputs.
        self.random_fill_input_value = np.random.uniform(-0.01, 0.01)

        # Dict of models to check against each other.
        self.models = {}

    def add(self, framework: str = "torch") -> Any:
        """Builds a new Model for the given framework."""
        model = self.models[framework] = self.config.build(framework=framework)

        # Pass a B=1 observation through the model.
        from ray.rllib.core.models.specs.specs_dict import SpecDict

        if isinstance(model.input_specs, SpecDict):
            inputs = {}
            for key, spec in model.input_specs.items():
                dict_ = inputs
                for i, sub_key in enumerate(key):
                    if sub_key not in dict_:
                        dict_[sub_key] = {}
                    if i < len(key) - 1:
                        dict_ = dict_[sub_key]
                if spec is not None:
                    dict_[sub_key] = spec.fill(self.random_fill_input_value)
                else:
                    dict_[sub_key] = None
        else:
            inputs = model.input_specs.fill(self.random_fill_input_value)

        outputs = model(inputs)

        # Bring model into a reproducible, comparable state (so we can compare
        # computations across frameworks). Use only a value-sequence of len=1 here
        # as it could possibly be that the layers are stored in different order
        # across the different frameworks.
        model._set_to_dummy_weights(value_sequence=(self.random_fill_input_value,))

        # Perform another forward pass.
        comparable_outputs = model(inputs)

        # Store the number of parameters for this framework's net.
        self.param_counts[framework] = model.get_num_parameters()
        # Store the fixed-weights-net outputs for this framework's net.
        if framework == "torch":
            self.output_values[framework] = tree.map_structure(
                lambda s: s.detach().numpy() if s is not None else None,
                comparable_outputs,
            )
        else:
            self.output_values[framework] = tree.map_structure(
                lambda s: s.numpy() if s is not None else None, comparable_outputs
            )
        return outputs

    def check(self):
        """Compares all added Models with each other and possibly raises errors."""

        main_key = next(iter(self.models.keys()))
        # Compare number of trainable and non-trainable params between all
        # frameworks.
        for c in self.param_counts.values():
            check(c, self.param_counts[main_key])

        # Compare dummy outputs by exact values given that all nets received the
        # same input and all nets have the same (dummy) weight values.
        for v in self.output_values.values():
            check(v, self.output_values[main_key], atol=0.0005)


def _get_mean_action_from_algorithm(alg: "Algorithm", obs: np.ndarray) -> np.ndarray:
    """Returns the mean action computed by the given algorithm.

    Note: This makes calls to `Algorithm.compute_single_action`

    Args:
        alg: The constructed algorithm to run inference on.
        obs: The observation to compute the action for.

    Returns:
        The mean action computed by the algorithm over 5000 samples.

    """
    out = []
    for _ in range(5000):
        out.append(float(alg.compute_single_action(obs)))
    return np.mean(out)


def test_ckpt_restore(
    config: "AlgorithmConfig",
    env_name: str,
    tf2=False,
    replay_buffer=False,
    run_restored_algorithm=True,
    eval_workerset=False,
):
    """Test that after an algorithm is trained, its checkpoint can be restored.

    Check the replay buffers of the algorithm to see if they have identical data.
    Check the optimizer weights of the policy on the algorithm to see if they're
    identical.

    Args:
        config: The config of the algorithm to be trained.
        env_name: The name of the gymansium environment to be trained on.
        tf2: Whether to test the algorithm with the tf2 framework or not.
        object_store: Whether to test checkpointing with objects from the object store.
        replay_buffer: Whether to test checkpointing with replay buffers.
        run_restored_algorithm: Whether to run the restored algorithm after restoring.

    """
    # config = algorithms_and_configs[algo_name].to_dict()
    # If required, store replay buffer data in checkpoints as well.
    if replay_buffer:
        config["store_buffer_in_checkpoints"] = True

    frameworks = (["tf2"] if tf2 else []) + ["torch", "tf"]
    for fw in framework_iterator(config, frameworks=frameworks):
        env = gym.make(env_name)
        alg1 = config.environment(env_name).framework(fw).build()
        alg2 = config.environment(env_name).build()

        policy1 = alg1.get_policy()

        res = alg1.train()
        print("current status: " + str(res))

        # Check optimizer state as well.
        optim_state = policy1.get_state().get("_optimizer_variables")

        checkpoint = alg1.save()

        # Test if we can restore multiple times (at least twice, assuming failure
        # would mainly stem from improperly reused variables)
        for num_restores in range(2):
            # Sync the models
            alg2.restore(checkpoint)

        # Compare optimizer state with re-loaded one.
        if optim_state:
            s2 = alg2.get_policy().get_state().get("_optimizer_variables")
            # Tf -> Compare states 1:1.
            if fw in ["tf2", "tf"]:
                check(s2, optim_state)
            # For torch, optimizers have state_dicts with keys=params,
            # which are different for the two models (ignore these
            # different keys, but compare all values nevertheless).
            else:
                for i, s2_ in enumerate(s2):
                    check(
                        list(s2_["state"].values()),
                        list(optim_state[i]["state"].values()),
                    )

        # Compare buffer content with restored one.
        if replay_buffer:
            data = alg1.local_replay_buffer.replay_buffers["default_policy"]._storage[
                42 : 42 + 42
            ]
            new_data = alg2.local_replay_buffer.replay_buffers[
                "default_policy"
            ]._storage[42 : 42 + 42]
            check(data, new_data)

        # Check, whether the eval worker sets have the same policies and
        # `policy_mapping_fn`.
        if eval_workerset:
            eval_mapping_src = inspect.getsource(
                alg1.evaluation_workers.local_worker().policy_mapping_fn
            )
            check(
                eval_mapping_src,
                inspect.getsource(
                    alg2.evaluation_workers.local_worker().policy_mapping_fn
                ),
            )
            check(
                eval_mapping_src,
                inspect.getsource(alg2.workers.local_worker().policy_mapping_fn),
                false=True,
            )

        for _ in range(1):
            obs = env.observation_space.sample()
            a1 = _get_mean_action_from_algorithm(alg1, obs)
            a2 = _get_mean_action_from_algorithm(alg2, obs)
            print("Checking computed actions", alg1, obs, a1, a2)
            if abs(a1 - a2) > 0.1:
                raise AssertionError(
                    "algo={} [a1={} a2={}]".format(str(alg1.__class__), a1, a2)
                )
        # Stop algo 1.
        alg1.stop()

        if run_restored_algorithm:
            # Check that algo 2 can still run.
            print("Starting second run on Algo 2...")
            alg2.train()
        alg2.stop()


def check_supported_spaces(
    alg: str,
    config: "AlgorithmConfig",
    train: bool = True,
    check_bounds: bool = False,
    frameworks: Optional[Tuple[str]] = None,
    use_gpu: bool = False,
):
    """Checks whether the given algorithm supports different action and obs spaces.

        Performs the checks by constructing an rllib algorithm from the config and
        checking to see that the model inside the policy is the correct one given
        the action and obs spaces. For example if the action space is discrete and
        the obs space is an image, then the model should be a vision network with
        a categorical action distribution.

    Args:
        alg: The name of the algorithm to test.
        config: The config to use for the algorithm.
        train: Whether to train the algorithm for a few iterations.
        check_bounds: Whether to check the bounds of the action space.
        frameworks: The frameworks to test the algorithm with.
        use_gpu: Whether to check support for training on a gpu.


    """
    # do these imports here because otherwise we have circular imports
    from ray.rllib.examples.envs.classes.random_env import RandomEnv
    from ray.rllib.models.tf.complex_input_net import ComplexInputNetwork as ComplexNet
    from ray.rllib.models.tf.fcnet import FullyConnectedNetwork as FCNet
    from ray.rllib.models.tf.visionnet import VisionNetwork as VisionNet
    from ray.rllib.models.torch.complex_input_net import (
        ComplexInputNetwork as TorchComplexNet,
    )
    from ray.rllib.models.torch.fcnet import FullyConnectedNetwork as TorchFCNet
    from ray.rllib.models.torch.visionnet import VisionNetwork as TorchVisionNet

    action_spaces_to_test = {
        # Test discrete twice here until we support multi_binary action spaces
        "discrete": Discrete(5),
        "continuous": Box(-1.0, 1.0, (5,), dtype=np.float32),
        "int_actions": Box(0, 3, (2, 3), dtype=np.int32),
        "multidiscrete": MultiDiscrete([1, 2, 3, 4]),
        "tuple": GymTuple(
            [Discrete(2), Discrete(3), Box(-1.0, 1.0, (5,), dtype=np.float32)]
        ),
        "dict": GymDict(
            {
                "action_choice": Discrete(3),
                "parameters": Box(-1.0, 1.0, (1,), dtype=np.float32),
                "yet_another_nested_dict": GymDict(
                    {"a": GymTuple([Discrete(2), Discrete(3)])}
                ),
            }
        ),
    }

    observation_spaces_to_test = {
        "multi_binary": MultiBinary([3, 10, 10]),
        "discrete": Discrete(5),
        "continuous": Box(-1.0, 1.0, (5,), dtype=np.float32),
        "vector2d": Box(-1.0, 1.0, (5, 5), dtype=np.float32),
        "image": Box(-1.0, 1.0, (84, 84, 1), dtype=np.float32),
        "tuple": GymTuple([Discrete(10), Box(-1.0, 1.0, (5,), dtype=np.float32)]),
        "dict": GymDict(
            {
                "task": Discrete(10),
                "position": Box(-1.0, 1.0, (5,), dtype=np.float32),
            }
        ),
    }

    # The observation spaces that we test RLModules with
    rlmodule_supported_observation_spaces = [
        "multi_binary",
        "discrete",
        "continuous",
        "image",
        "tuple",
        "dict",
    ]

    rlmodule_supported_frameworks = ("torch", "tf2")

    # The action spaces that we test RLModules with
    rlmodule_supported_action_spaces = ["discrete", "continuous"]

    default_observation_space = default_action_space = "discrete"

    config["log_level"] = "ERROR"
    config["env"] = RandomEnv

    def _do_check(alg, config, a_name, o_name):
        # We need to copy here so that this validation does not affect the actual
        # validation method call further down the line.
        config_copy = config.copy()
        config_copy.validate()
        # If RLModules are enabled, we need to skip a few tests for now:
        if config_copy._enable_new_api_stack:
            # Skip PPO cases in which RLModules don't support the given spaces yet.
            if o_name not in rlmodule_supported_observation_spaces:
                logger.warning(
                    "Skipping PPO test with RLModules for obs space {}".format(o_name)
                )
                return
            if a_name not in rlmodule_supported_action_spaces:
                logger.warning(
                    "Skipping PPO test with RLModules for action space {}".format(
                        a_name
                    )
                )
                return

        fw = config["framework"]
        action_space = action_spaces_to_test[a_name]
        obs_space = observation_spaces_to_test[o_name]
        print(
            "=== Testing {} (fw={}) action_space={} obs_space={} ===".format(
                alg, fw, action_space, obs_space
            )
        )
        t0 = time.time()
        config.update_from_dict(
            dict(
                env_config=dict(
                    action_space=action_space,
                    observation_space=obs_space,
                    reward_space=Box(1.0, 1.0, shape=(), dtype=np.float32),
                    p_terminated=1.0,
                    check_action_bounds=check_bounds,
                )
            )
        )
        stat = "ok"

        try:
            algo = config.build()
        except ray.exceptions.RayActorError as e:
            if len(e.args) >= 2 and isinstance(e.args[2], UnsupportedSpaceException):
                stat = "unsupported"
            elif isinstance(e.args[0].args[2], UnsupportedSpaceException):
                stat = "unsupported"
            else:
                raise
        except UnsupportedSpaceException:
            stat = "unsupported"
        else:
            if alg not in ["SAC", "PPO"]:
                # 2D (image) input: Expect VisionNet.
                if o_name in ["atari", "image"]:
                    if fw == "torch":
                        assert isinstance(algo.get_policy().model, TorchVisionNet)
                    else:
                        assert isinstance(algo.get_policy().model, VisionNet)
                # 1D input: Expect FCNet.
                elif o_name == "continuous":
                    if fw == "torch":
                        assert isinstance(algo.get_policy().model, TorchFCNet)
                    else:
                        assert isinstance(algo.get_policy().model, FCNet)
                # Could be either one: ComplexNet (if disabled Preprocessor)
                # or FCNet (w/ Preprocessor).
                elif o_name == "vector2d":
                    if fw == "torch":
                        assert isinstance(
                            algo.get_policy().model, (TorchComplexNet, TorchFCNet)
                        )
                    else:
                        assert isinstance(algo.get_policy().model, (ComplexNet, FCNet))
            if train:
                algo.train()
            algo.stop()
        print("Test: {}, ran in {}s".format(stat, time.time() - t0))

    if not frameworks:
        frameworks = ("tf2", "tf", "torch")

    if config._enable_new_api_stack:
        # Only test the frameworks that are supported by RLModules.
        frameworks = tuple(
            fw for fw in frameworks if fw in rlmodule_supported_frameworks
        )

    _do_check_remote = ray.remote(_do_check)
    _do_check_remote = _do_check_remote.options(num_gpus=1 if use_gpu else 0)
    for _ in framework_iterator(config, frameworks=frameworks):
        # Test all action spaces first.
        for a_name in action_spaces_to_test.keys():
            o_name = default_observation_space
            ray.get(_do_check_remote.remote(alg, config, a_name, o_name))

        # Now test all observation spaces.
        for o_name in observation_spaces_to_test.keys():
            a_name = default_action_space
            ray.get(_do_check_remote.remote(alg, config, a_name, o_name))<|MERGE_RESOLUTION|>--- conflicted
+++ resolved
@@ -1349,25 +1349,11 @@
 
     # Define one or more stopping criteria.
     if not stop:
-<<<<<<< HEAD
-        if args.enable_new_api_stack:
-            stop = {
-                "env_runner_results/episode_return_mean": args.stop_reward,
-                "num_env_steps_sampled_lifetime": args.stop_timesteps,
-            }
-        else:
-            stop = {
-                "sampler_results/episode_reward_mean": args.stop_reward,
-                "timesteps_total": args.stop_timesteps,
-            }
-        stop.update({"training_iteration": args.stop_iters})
-=======
         stop = {
             f"{ENV_RUNNER_RESULTS}/episode_return_mean": args.stop_reward,
             f"{NUM_ENV_STEPS_SAMPLED_LIFETIME}": args.stop_timesteps,
             "training_iteration": args.stop_iters,
         }
->>>>>>> 76fe68b0
 
     from ray.rllib.env.multi_agent_env_runner import MultiAgentEnvRunner
     from ray.rllib.env.single_agent_env_runner import SingleAgentEnvRunner
@@ -1409,19 +1395,11 @@
         algo = config.build()
         for _ in range(args.stop_iters):
             results = algo.train()
-<<<<<<< HEAD
-            print(f"R={results['env_runner_results']['episode_return_mean']}", end="")
-            if "evaluation" in results:
-                Reval = (
-                    results["evaluation_results"]["env_runner_results"]["episode_return_mean"]
-                )
-=======
             print(f"R={results[ENV_RUNNER_RESULTS]['episode_return_mean']}", end="")
             if EVALUATION_RESULTS in results:
                 Reval = results[EVALUATION_RESULTS][ENV_RUNNER_RESULTS][
                     "episode_return_mean"
                 ]
->>>>>>> 76fe68b0
                 print(f" R(eval)={Reval}", end="")
             print()
             for key, value in stop.items():
