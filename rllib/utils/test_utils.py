--- conflicted
+++ resolved
@@ -471,19 +471,12 @@
 
         if method_to_test == "input_dict":
             action, _, _ = pol.compute_actions_from_raw_input_dict(
-<<<<<<< HEAD
-                input_dict={SampleBatch.NEXT_OBS: [obs],
-                            SampleBatch.REWARDS: [0],
-                            SampleBatch.DONES: [False],
-                            SampleBatch.INFOS: [{}]},
-=======
                 input_dict={
                     SampleBatch.NEXT_OBS: [obs],
                     SampleBatch.REWARDS: [0],
                     SampleBatch.DONES: [False],
                     SampleBatch.INFOS: [{}],
                 },
->>>>>>> 04e4bad5
                 explore=explore,
                 timestep=timestep,
                 clip=clip,
