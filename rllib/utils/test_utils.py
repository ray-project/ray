import logging
import numpy as np

from ray.rllib.utils.framework import try_import_tf, try_import_torch

tf = try_import_tf()
if tf:
    eager_mode = None
    try:
        from tensorflow.python.eager.context import eager_mode
    except (ImportError, ModuleNotFoundError):
        pass

torch, _ = try_import_torch()

logger = logging.getLogger(__name__)


def framework_iterator(config=None,
                       frameworks=("tf", "eager", "torch"),
                       session=False):
    """An generator that allows for looping through n frameworks for testing.

    Provides the correct config entries ("use_pytorch" and "eager") as well
    as the correct eager/non-eager contexts for tf.

    Args:
        config (Optional[dict]): An optional config dict to alter in place
            depending on the iteration.
        frameworks (Tuple[str]): A list/tuple of the frameworks to be tested.
            Allowed are: "tf", "eager", and "torch".
        session (bool): If True, enter a tf.Session() and yield that as
            well in the tf-case (otherwise, yield (fw, None)).

    Yields:
        str: If enter_session is False:
            The current framework ("tf", "eager", "torch") used.
        Tuple(str, Union[None,tf.Session]: If enter_session is True:
            A tuple of the current fw and the tf.Session if fw="tf".
    """
    config = config or {}
    frameworks = [frameworks] if isinstance(frameworks, str) else frameworks

    for fw in frameworks:
        # Skip non-installed frameworks.
        if fw == "torch" and not torch:
            logger.warning(
                "framework_iterator skipping torch (not installed)!")
            continue
        if fw != "torch" and not tf:
            logger.warning("framework_iterator skipping {} (tf not "
                           "installed)!".format(fw))
            continue
        elif fw == "eager" and not eager_mode:
            logger.warning("framework_iterator skipping eager (could not "
                           "import `eager_mode` from tensorflow.python)!")
            continue
        assert fw in ["tf", "eager", "torch", None]

        # Do we need a test session?
        sess = None
        if fw == "tf" and session is True:
            sess = tf.Session()
            sess.__enter__()

        print("framework={}".format(fw))

        config["eager"] = fw == "eager"
        config["use_pytorch"] = fw == "torch"

        eager_ctx = None
        if fw == "eager":
            eager_ctx = eager_mode()
            eager_ctx.__enter__()
            assert tf.executing_eagerly()
        elif fw == "tf":
            assert not tf.executing_eagerly()

        yield fw if session is False else (fw, sess)

        # Exit any context we may have entered.
        if eager_ctx:
            eager_ctx.__exit__(None, None, None)
        elif sess:
            sess.__exit__(None, None, None)


def check(x, y, decimals=5, atol=None, rtol=None, false=False):
    """
    Checks two structures (dict, tuple, list,
    np.array, float, int, etc..) for (almost) numeric identity.
    All numbers in the two structures have to match up to `decimal` digits
    after the floating point. Uses assertions.

    Args:
        x (any): The value to be compared (to the expectation: `y`). This
            may be a Tensor.
        y (any): The expected value to be compared to `x`. This must not
            be a Tensor.
        decimals (int): The number of digits after the floating point up to
            which all numeric values have to match.
        atol (float): Absolute tolerance of the difference between x and y
            (overrides `decimals` if given).
        rtol (float): Relative tolerance of the difference between x and y
            (overrides `decimals` if given).
        false (bool): Whether to check that x and y are NOT the same.
    """
    # A dict type.
    if isinstance(x, dict):
        assert isinstance(y, dict), \
            "ERROR: If x is dict, y needs to be a dict as well!"
        y_keys = set(x.keys())
        for key, value in x.items():
            assert key in y, \
                "ERROR: y does not have x's key='{}'! y={}".format(key, y)
            check(
                value,
                y[key],
                decimals=decimals,
                atol=atol,
                rtol=rtol,
                false=false)
            y_keys.remove(key)
        assert not y_keys, \
            "ERROR: y contains keys ({}) that are not in x! y={}".\
            format(list(y_keys), y)
    # A tuple type.
    elif isinstance(x, (tuple, list)):
        assert isinstance(y, (tuple, list)),\
            "ERROR: If x is tuple, y needs to be a tuple as well!"
        assert len(y) == len(x),\
            "ERROR: y does not have the same length as x ({} vs {})!".\
            format(len(y), len(x))
        for i, value in enumerate(x):
            check(
                value,
                y[i],
                decimals=decimals,
                atol=atol,
                rtol=rtol,
                false=false)
    # Boolean comparison.
    elif isinstance(x, (np.bool_, bool)):
        if false is True:
            assert bool(x) is not bool(y), \
                "ERROR: x ({}) is y ({})!".format(x, y)
        else:
            assert bool(x) is bool(y), \
                "ERROR: x ({}) is not y ({})!".format(x, y)
    # Nones or primitives.
    elif x is None or y is None or isinstance(x, (str, int)):
        if false is True:
            assert x != y, "ERROR: x ({}) is the same as y ({})!".format(x, y)
        else:
            assert x == y, \
                "ERROR: x ({}) is not the same as y ({})!".format(x, y)
    # String comparison.
    elif hasattr(x, "dtype") and x.dtype == np.object:
        try:
            np.testing.assert_array_equal(x, y)
            if false is True:
                assert False, \
                    "ERROR: x ({}) is the same as y ({})!".format(x, y)
        except AssertionError as e:
            if false is False:
                raise e
    # Everything else (assume numeric or tf/torch.Tensor).
    else:
        if tf is not None:
            # y should never be a Tensor (y=expected value).
            if isinstance(y, tf.Tensor):
                raise ValueError("`y` (expected value) must not be a Tensor. "
                                 "Use numpy.ndarray instead")
            if isinstance(x, tf.Tensor):
                # In eager mode, numpyize tensors.
                if tf.executing_eagerly():
                    x = x.numpy()
                # Otherwise, use a quick tf-session.
                else:
                    with tf.Session() as sess:
                        x = sess.run(x)
                        return check(
                            x,
                            y,
                            decimals=decimals,
                            atol=atol,
                            rtol=rtol,
                            false=false)
        if torch is not None:
            if isinstance(x, torch.Tensor):
                x = x.detach().numpy()
            if isinstance(y, torch.Tensor):
                y = y.detach().numpy()

        # Using decimals.
        if atol is None and rtol is None:
            # Assert equality of both values.
            try:
                np.testing.assert_almost_equal(x, y, decimal=decimals)
            # Both values are not equal.
            except AssertionError as e:
                # Raise error in normal case.
                if false is False:
                    raise e
            # Both values are equal.
            else:
                # If false is set -> raise error (not expected to be equal).
                if false is True:
                    assert False, \
                        "ERROR: x ({}) is the same as y ({})!".format(x, y)

        # Using atol/rtol.
        else:
            # Provide defaults for either one of atol/rtol.
            if atol is None:
                atol = 0
            if rtol is None:
                rtol = 1e-7
            try:
                np.testing.assert_allclose(x, y, atol=atol, rtol=rtol)
            except AssertionError as e:
                if false is False:
                    raise e
            else:
                if false is True:
                    assert False, \
                        "ERROR: x ({}) is the same as y ({})!".format(x, y)


<<<<<<< HEAD
def check_compute_action(trainer):
    """Tests different combinations of arguments for trainer.compute_action.

    Args:
        trainer (Trainer): The trainer object to test.

    Throws:
        ValueError: If anything unexpected happens.
    """
    try:
        pol = trainer.get_policy()
    except AttributeError:
        pol = trainer.policy

    obs_space = pol.observation_space
    action_space = pol.action_space
    for explore in [True, False]:
        for full_fetch in [True, False]:
            extra_fetches = None
            obs = np.clip(obs_space.sample(), -1.0, 1.0)
            action = trainer.compute_action(
                obs, explore=explore, full_fetch=full_fetch)
            if full_fetch:
                action, _, extra_fetches = action
            if not action_space.contains(action):
                raise ValueError(
                    "Returned action ({}) of trainer {} not in Env's "
                    "action_space ({})!".format(action, trainer, action_space))
=======
def check_learning_achieved(tune_results, min_reward):
    """Throws an error if `min_reward` is not reached within tune_results.

    Checks the last iteration found in tune_results for its
    "episode_reward_mean" value and compares it to `min_reward`.

    Args:
        tune_results: The tune.run returned results object.
        min_reward (float): The min reward that must be reached.

    Throws:
        ValueError: If `min_reward` not reached.
    """
    if tune_results.trials[0].last_result["episode_reward_mean"] < min_reward:
        raise ValueError("`stop-reward` of {} not reached!".format(min_reward))
    print("ok")
>>>>>>> d7eaacb5
<|MERGE_RESOLUTION|>--- conflicted
+++ resolved
@@ -227,7 +227,24 @@
                         "ERROR: x ({}) is the same as y ({})!".format(x, y)
 
 
-<<<<<<< HEAD
+def check_learning_achieved(tune_results, min_reward):
+    """Throws an error if `min_reward` is not reached within tune_results.
+
+    Checks the last iteration found in tune_results for its
+    "episode_reward_mean" value and compares it to `min_reward`.
+
+    Args:
+        tune_results: The tune.run returned results object.
+        min_reward (float): The min reward that must be reached.
+
+    Throws:
+        ValueError: If `min_reward` not reached.
+    """
+    if tune_results.trials[0].last_result["episode_reward_mean"] < min_reward:
+        raise ValueError("`stop-reward` of {} not reached!".format(min_reward))
+    print("ok")
+
+
 def check_compute_action(trainer):
     """Tests different combinations of arguments for trainer.compute_action.
 
@@ -246,31 +263,12 @@
     action_space = pol.action_space
     for explore in [True, False]:
         for full_fetch in [True, False]:
-            extra_fetches = None
             obs = np.clip(obs_space.sample(), -1.0, 1.0)
             action = trainer.compute_action(
                 obs, explore=explore, full_fetch=full_fetch)
             if full_fetch:
-                action, _, extra_fetches = action
+                action, _, _ = action
             if not action_space.contains(action):
                 raise ValueError(
                     "Returned action ({}) of trainer {} not in Env's "
-                    "action_space ({})!".format(action, trainer, action_space))
-=======
-def check_learning_achieved(tune_results, min_reward):
-    """Throws an error if `min_reward` is not reached within tune_results.
-
-    Checks the last iteration found in tune_results for its
-    "episode_reward_mean" value and compares it to `min_reward`.
-
-    Args:
-        tune_results: The tune.run returned results object.
-        min_reward (float): The min reward that must be reached.
-
-    Throws:
-        ValueError: If `min_reward` not reached.
-    """
-    if tune_results.trials[0].last_result["episode_reward_mean"] < min_reward:
-        raise ValueError("`stop-reward` of {} not reached!".format(min_reward))
-    print("ok")
->>>>>>> d7eaacb5
+                    "action_space ({})!".format(action, trainer, action_space))