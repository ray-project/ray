--- conflicted
+++ resolved
@@ -1,1641 +1,826 @@
-<<<<<<< HEAD
-from collections import Counter
-import copy
-from gym.spaces import Box
-import logging
-import numpy as np
-import random
-import re
-import time
-import tree  # pip install dm_tree
-from typing import Any, Dict, List, Optional, Sequence, Tuple, Union
-import yaml
-
-import ray
-from ray.rllib.utils.framework import try_import_jax, try_import_tf, try_import_torch
-from ray.rllib.utils.typing import PartialTrainerConfigDict
-from ray.tune import CLIReporter, run_experiments
-
-jax, _ = try_import_jax()
-tf1, tf, tfv = try_import_tf()
-if tf1:
-    eager_mode = None
-    try:
-        from tensorflow.python.eager.context import eager_mode
-    except (ImportError, ModuleNotFoundError):
-        pass
-
-torch, _ = try_import_torch()
-
-logger = logging.getLogger(__name__)
-
-
-def framework_iterator(
-    config: Optional[PartialTrainerConfigDict] = None,
-    frameworks: Sequence[str] = ("tf2", "tf", "tfe", "torch"),
-    session: bool = False,
-    with_eager_tracing: bool = False,
-    time_iterations: Optional[dict] = None,
-) -> Union[str, Tuple[str, Optional["tf1.Session"]]]:
-    """An generator that allows for looping through n frameworks for testing.
-
-    Provides the correct config entries ("framework") as well
-    as the correct eager/non-eager contexts for tfe/tf.
-
-    Args:
-        config: An optional config dict to alter in place depending on the
-            iteration.
-        frameworks: A list/tuple of the frameworks to be tested.
-            Allowed are: "tf2", "tf", "tfe", "torch", and None.
-        session: If True and only in the tf-case: Enter a tf.Session()
-            and yield that as second return value (otherwise yield (fw, None)).
-            Also sets a seed (42) on the session to make the test
-            deterministic.
-        with_eager_tracing: Include `eager_tracing=True` in the returned
-            configs, when framework=[tfe|tf2].
-        time_iterations: If provided, will write to the given dict (by
-            framework key) the times in seconds that each (framework's)
-            iteration takes.
-
-    Yields:
-        If `session` is False: The current framework [tf2|tf|tfe|torch] used.
-        If `session` is True: A tuple consisting of the current framework
-        string and the tf1.Session (if fw="tf", otherwise None).
-    """
-    config = config or {}
-    frameworks = [frameworks] if isinstance(frameworks, str) else list(frameworks)
-
-    # Both tf2 and tfe present -> remove "tfe" or "tf2" depending on version.
-    if "tf2" in frameworks and "tfe" in frameworks:
-        frameworks.remove("tfe" if tfv == 2 else "tf2")
-
-    for fw in frameworks:
-        # Skip non-installed frameworks.
-        if fw == "torch" and not torch:
-            logger.warning("framework_iterator skipping torch (not installed)!")
-            continue
-        if fw != "torch" and not tf:
-            logger.warning(
-                "framework_iterator skipping {} (tf not " "installed)!".format(fw)
-            )
-            continue
-        elif fw == "tfe" and not eager_mode:
-            logger.warning(
-                "framework_iterator skipping tf-eager (could not "
-                "import `eager_mode` from tensorflow.python)!"
-            )
-            continue
-        elif fw == "tf2" and tfv != 2:
-            logger.warning("framework_iterator skipping tf2.x (tf version is < 2.0)!")
-            continue
-        elif fw == "jax" and not jax:
-            logger.warning("framework_iterator skipping JAX (not installed)!")
-            continue
-        assert fw in ["tf2", "tf", "tfe", "torch", "jax", None]
-
-        # Do we need a test session?
-        sess = None
-        if fw == "tf" and session is True:
-            sess = tf1.Session()
-            sess.__enter__()
-            tf1.set_random_seed(42)
-
-        config["framework"] = fw
-
-        eager_ctx = None
-        # Enable eager mode for tf2 and tfe.
-        if fw in ["tf2", "tfe"]:
-            eager_ctx = eager_mode()
-            eager_ctx.__enter__()
-            assert tf1.executing_eagerly()
-        # Make sure, eager mode is off.
-        elif fw == "tf":
-            assert not tf1.executing_eagerly()
-
-        # Additionally loop through eager_tracing=True + False, if necessary.
-        if fw in ["tf2", "tfe"] and with_eager_tracing:
-            for tracing in [True, False]:
-                config["eager_tracing"] = tracing
-                print(f"framework={fw} (eager-tracing={tracing})")
-                time_started = time.time()
-                yield fw if session is False else (fw, sess)
-                if time_iterations is not None:
-                    time_total = time.time() - time_started
-                    time_iterations[fw + ("+tracing" if tracing else "")] = time_total
-                    print(f".. took {time_total}sec")
-                config["eager_tracing"] = False
-        # Yield current framework + tf-session (if necessary).
-        else:
-            print(f"framework={fw}")
-            time_started = time.time()
-            yield fw if session is False else (fw, sess)
-            if time_iterations is not None:
-                time_total = time.time() - time_started
-                time_iterations[fw + ("+tracing" if tracing else "")] = time_total
-                print(f".. took {time_total}sec")
-
-        # Exit any context we may have entered.
-        if eager_ctx:
-            eager_ctx.__exit__(None, None, None)
-        elif sess:
-            sess.__exit__(None, None, None)
-
-
-def check(x, y, decimals=5, atol=None, rtol=None, false=False):
-    """
-    Checks two structures (dict, tuple, list,
-    np.array, float, int, etc..) for (almost) numeric identity.
-    All numbers in the two structures have to match up to `decimal` digits
-    after the floating point. Uses assertions.
-
-    Args:
-        x (any): The value to be compared (to the expectation: `y`). This
-            may be a Tensor.
-        y (any): The expected value to be compared to `x`. This must not
-            be a tf-Tensor, but may be a tfe/torch-Tensor.
-        decimals (int): The number of digits after the floating point up to
-            which all numeric values have to match.
-        atol (float): Absolute tolerance of the difference between x and y
-            (overrides `decimals` if given).
-        rtol (float): Relative tolerance of the difference between x and y
-            (overrides `decimals` if given).
-        false (bool): Whether to check that x and y are NOT the same.
-    """
-    # A dict type.
-    if isinstance(x, dict):
-        assert isinstance(y, dict), "ERROR: If x is dict, y needs to be a dict as well!"
-        y_keys = set(x.keys())
-        for key, value in x.items():
-            assert key in y, "ERROR: y does not have x's key='{}'! y={}".format(key, y)
-            check(value, y[key], decimals=decimals, atol=atol, rtol=rtol, false=false)
-            y_keys.remove(key)
-        assert not y_keys, "ERROR: y contains keys ({}) that are not in x! y={}".format(
-            list(y_keys), y
-        )
-    # A tuple type.
-    elif isinstance(x, (tuple, list)):
-        assert isinstance(
-            y, (tuple, list)
-        ), "ERROR: If x is tuple, y needs to be a tuple as well!"
-        assert len(y) == len(
-            x
-        ), "ERROR: y does not have the same length as x ({} vs {})!".format(
-            len(y), len(x)
-        )
-        for i, value in enumerate(x):
-            check(value, y[i], decimals=decimals, atol=atol, rtol=rtol, false=false)
-    # Boolean comparison.
-    elif isinstance(x, (np.bool_, bool)):
-        if false is True:
-            assert bool(x) is not bool(y), "ERROR: x ({}) is y ({})!".format(x, y)
-        else:
-            assert bool(x) is bool(y), "ERROR: x ({}) is not y ({})!".format(x, y)
-    # Nones or primitives.
-    elif x is None or y is None or isinstance(x, (str, int)):
-        if false is True:
-            assert x != y, "ERROR: x ({}) is the same as y ({})!".format(x, y)
-        else:
-            assert x == y, "ERROR: x ({}) is not the same as y ({})!".format(x, y)
-    # String/byte comparisons.
-    elif hasattr(x, "dtype") and (
-        x.dtype == np.object or str(x.dtype).startswith("<U")
-    ):
-        try:
-            np.testing.assert_array_equal(x, y)
-            if false is True:
-                assert False, "ERROR: x ({}) is the same as y ({})!".format(x, y)
-        except AssertionError as e:
-            if false is False:
-                raise e
-    # Everything else (assume numeric or tf/torch.Tensor).
-    else:
-        if tf1 is not None:
-            # y should never be a Tensor (y=expected value).
-            if isinstance(y, (tf1.Tensor, tf1.Variable)):
-                # In eager mode, numpyize tensors.
-                if tf.executing_eagerly():
-                    y = y.numpy()
-                else:
-                    raise ValueError(
-                        "`y` (expected value) must not be a Tensor. "
-                        "Use numpy.ndarray instead"
-                    )
-            if isinstance(x, (tf1.Tensor, tf1.Variable)):
-                # In eager mode, numpyize tensors.
-                if tf1.executing_eagerly():
-                    x = x.numpy()
-                # Otherwise, use a new tf-session.
-                else:
-                    with tf1.Session() as sess:
-                        x = sess.run(x)
-                        return check(
-                            x, y, decimals=decimals, atol=atol, rtol=rtol, false=false
-                        )
-        if torch is not None:
-            if isinstance(x, torch.Tensor):
-                x = x.detach().cpu().numpy()
-            if isinstance(y, torch.Tensor):
-                y = y.detach().cpu().numpy()
-
-        # Using decimals.
-        if atol is None and rtol is None:
-            # Assert equality of both values.
-            try:
-                np.testing.assert_almost_equal(x, y, decimal=decimals)
-            # Both values are not equal.
-            except AssertionError as e:
-                # Raise error in normal case.
-                if false is False:
-                    raise e
-            # Both values are equal.
-            else:
-                # If false is set -> raise error (not expected to be equal).
-                if false is True:
-                    assert False, "ERROR: x ({}) is the same as y ({})!".format(x, y)
-
-        # Using atol/rtol.
-        else:
-            # Provide defaults for either one of atol/rtol.
-            if atol is None:
-                atol = 0
-            if rtol is None:
-                rtol = 1e-7
-            try:
-                np.testing.assert_allclose(x, y, atol=atol, rtol=rtol)
-            except AssertionError as e:
-                if false is False:
-                    raise e
-            else:
-                if false is True:
-                    assert False, "ERROR: x ({}) is the same as y ({})!".format(x, y)
-
-
-def check_compute_single_action(
-    trainer, include_state=False, include_prev_action_reward=False
-):
-    """Tests different combinations of args for trainer.compute_single_action.
-
-    Args:
-        trainer: The Trainer object to test.
-        include_state: Whether to include the initial state of the Policy's
-            Model in the `compute_single_action` call.
-        include_prev_action_reward: Whether to include the prev-action and
-            -reward in the `compute_single_action` call.
-
-    Raises:
-        ValueError: If anything unexpected happens.
-    """
-    # Have to import this here to avoid circular dependency.
-    from ray.rllib.policy.sample_batch import SampleBatch
-
-    # Some Trainers may not abide to the standard API.
-    try:
-        pol = trainer.get_policy()
-    except AttributeError:
-        pol = trainer.policy
-    # Get the policy's model.
-    model = pol.model
-
-    action_space = pol.action_space
-
-    def _test(
-        what, method_to_test, obs_space, full_fetch, explore, timestep, unsquash, clip
-    ):
-        call_kwargs = {}
-        if what is trainer:
-            call_kwargs["full_fetch"] = full_fetch
-
-        obs = obs_space.sample()
-        if isinstance(obs_space, Box):
-            obs = np.clip(obs, -1.0, 1.0)
-        state_in = None
-        if include_state:
-            state_in = model.get_initial_state()
-            if not state_in:
-                state_in = []
-                i = 0
-                while f"state_in_{i}" in model.view_requirements:
-                    state_in.append(
-                        model.view_requirements[f"state_in_{i}"].space.sample()
-                    )
-                    i += 1
-        action_in = action_space.sample() if include_prev_action_reward else None
-        reward_in = 1.0 if include_prev_action_reward else None
-
-        if method_to_test == "input_dict":
-            assert what is pol
-
-            input_dict = {SampleBatch.OBS: obs}
-            if include_prev_action_reward:
-                input_dict[SampleBatch.PREV_ACTIONS] = action_in
-                input_dict[SampleBatch.PREV_REWARDS] = reward_in
-            if state_in:
-                for i, s in enumerate(state_in):
-                    input_dict[f"state_in_{i}"] = s
-            input_dict_batched = SampleBatch(
-                tree.map_structure(lambda s: np.expand_dims(s, 0), input_dict)
-            )
-            action = pol.compute_actions_from_input_dict(
-                input_dict=input_dict_batched,
-                explore=explore,
-                timestep=timestep,
-                **call_kwargs,
-            )
-            # Unbatch everything to be able to compare against single
-            # action below.
-            # ARS and ES return action batches as lists.
-            if isinstance(action[0], list):
-                action = (np.array(action[0]), action[1], action[2])
-            action = tree.map_structure(lambda s: s[0], action)
-
-            try:
-                action2 = pol.compute_single_action(
-                    input_dict=input_dict,
-                    explore=explore,
-                    timestep=timestep,
-                    **call_kwargs,
-                )
-                # Make sure these are the same, unless we have exploration
-                # switched on (or noisy layers).
-                if not explore and not pol.config.get("noisy"):
-                    check(action, action2)
-            except TypeError:
-                pass
-        else:
-            action = what.compute_single_action(
-                obs,
-                state_in,
-                prev_action=action_in,
-                prev_reward=reward_in,
-                explore=explore,
-                timestep=timestep,
-                unsquash_action=unsquash,
-                clip_action=clip,
-                **call_kwargs,
-            )
-
-        state_out = None
-        if state_in or full_fetch or what is pol:
-            action, state_out, _ = action
-        if state_out:
-            for si, so in zip(state_in, state_out):
-                check(list(si.shape), so.shape)
-
-        # Test whether unsquash/clipping works on the Trainer's
-        # compute_single_action method: Both flags should force the action
-        # to be within the space's bounds.
-        if method_to_test == "single" and what == trainer:
-            if not action_space.contains(action) and (
-                clip or unsquash or not isinstance(action_space, Box)
-            ):
-                raise ValueError(
-                    f"Returned action ({action}) of trainer/policy {what} "
-                    f"not in Env's action_space {action_space}"
-                )
-            # We are operating in normalized space: Expect only smaller action
-            # values.
-            if (
-                isinstance(action_space, Box)
-                and not unsquash
-                and what.config.get("normalize_actions")
-                and np.any(np.abs(action) > 3.0)
-            ):
-                raise ValueError(
-                    f"Returned action ({action}) of trainer/policy {what} "
-                    "should be in normalized space, but seems too large/small "
-                    "for that!"
-                )
-
-    # Loop through: Policy vs Trainer; Different API methods to calculate
-    # actions; unsquash option; clip option; full fetch or not.
-    for what in [pol, trainer]:
-        if what is trainer:
-            # Get the obs-space from Workers.env (not Policy) due to possible
-            # pre-processor up front.
-            worker_set = getattr(trainer, "workers")
-            # TODO: ES and ARS use `self._workers` instead of `self.workers` to
-            #  store their rollout worker set. Change to `self.workers`.
-            if worker_set is None:
-                worker_set = getattr(trainer, "_workers", None)
-            assert worker_set
-            if isinstance(worker_set, list):
-                obs_space = trainer.get_policy().observation_space
-            else:
-                obs_space = worker_set.local_worker().for_policy(
-                    lambda p: p.observation_space
-                )
-            obs_space = getattr(obs_space, "original_space", obs_space)
-        else:
-            obs_space = pol.observation_space
-
-        for method_to_test in ["single"] + (["input_dict"] if what is pol else []):
-            for explore in [True, False]:
-                for full_fetch in [False, True] if what is trainer else [False]:
-                    timestep = random.randint(0, 100000)
-                    for unsquash in [True, False]:
-                        for clip in [False] if unsquash else [True, False]:
-                            _test(
-                                what,
-                                method_to_test,
-                                obs_space,
-                                full_fetch,
-                                explore,
-                                timestep,
-                                unsquash,
-                                clip,
-                            )
-
-
-def check_learning_achieved(tune_results, min_reward, evaluation=False):
-    """Throws an error if `min_reward` is not reached within tune_results.
-
-    Checks the last iteration found in tune_results for its
-    "episode_reward_mean" value and compares it to `min_reward`.
-
-    Args:
-        tune_results: The tune.run returned results object.
-        min_reward (float): The min reward that must be reached.
-
-    Raises:
-        ValueError: If `min_reward` not reached.
-    """
-    # Get maximum reward of all trials
-    # (check if at least one trial achieved some learning)
-    avg_rewards = [
-        (
-            trial.last_result["episode_reward_mean"]
-            if not evaluation
-            else trial.last_result["evaluation"]["episode_reward_mean"]
-        )
-        for trial in tune_results.trials
-    ]
-    best_avg_reward = max(avg_rewards)
-    if best_avg_reward < min_reward:
-        raise ValueError("`stop-reward` of {} not reached!".format(min_reward))
-    print("ok")
-
-
-def check_train_results(train_results):
-    """Checks proper structure of a Trainer.train() returned dict.
-
-    Args:
-        train_results: The train results dict to check.
-
-    Raises:
-        AssertionError: If `train_results` doesn't have the proper structure or
-            data in it.
-    """
-    # Import these here to avoid circular dependencies.
-    from ray.rllib.policy.sample_batch import DEFAULT_POLICY_ID
-    from ray.rllib.utils.metrics.learner_info import LEARNER_INFO, LEARNER_STATS_KEY
-    from ray.rllib.utils.multi_agent import check_multi_agent
-
-    # Assert that some keys are where we would expect them.
-    for key in [
-        "agent_timesteps_total",
-        "config",
-        "custom_metrics",
-        "episode_len_mean",
-        "episode_reward_max",
-        "episode_reward_mean",
-        "episode_reward_min",
-        "episodes_total",
-        "hist_stats",
-        "info",
-        "iterations_since_restore",
-        "num_healthy_workers",
-        "perf",
-        "policy_reward_max",
-        "policy_reward_mean",
-        "policy_reward_min",
-        "sampler_perf",
-        "time_since_restore",
-        "time_this_iter_s",
-        "timesteps_since_restore",
-        "timesteps_total",
-        "timers",
-        "time_total_s",
-        "training_iteration",
-    ]:
-        assert (
-            key in train_results
-        ), f"'{key}' not found in `train_results` ({train_results})!"
-
-    _, is_multi_agent = check_multi_agent(train_results["config"])
-
-    # Check in particular the "info" dict.
-    info = train_results["info"]
-    assert LEARNER_INFO in info, f"'learner' not in train_results['infos'] ({info})!"
-    assert (
-        "num_steps_trained" in info
-    ), f"'num_steps_trained' not in train_results['infos'] ({info})!"
-
-    learner_info = info[LEARNER_INFO]
-
-    # Make sure we have a default_policy key if we are not in a
-    # multi-agent setup.
-    if not is_multi_agent:
-        # APEX algos sometimes have an empty learner info dict (no metrics
-        # collected yet).
-        assert len(learner_info) == 0 or DEFAULT_POLICY_ID in learner_info, (
-            f"'{DEFAULT_POLICY_ID}' not found in "
-            f"train_results['infos']['learner'] ({learner_info})!"
-        )
-
-    for pid, policy_stats in learner_info.items():
-        if pid == "batch_count":
-            continue
-        # Expect td-errors to be per batch-item.
-        if "td_error" in policy_stats:
-            configured_b = train_results["config"]["train_batch_size"]
-            actual_b = policy_stats["td_error"].shape[0]
-            # R2D2 case.
-            if (configured_b - actual_b) / actual_b > 0.1:
-                assert (
-                    configured_b
-                    / (
-                        train_results["config"]["model"]["max_seq_len"]
-                        + train_results["config"]["burn_in"]
-                    )
-                    == actual_b
-                )
-
-        # Make sure each policy has the LEARNER_STATS_KEY under it.
-        assert LEARNER_STATS_KEY in policy_stats
-        learner_stats = policy_stats[LEARNER_STATS_KEY]
-        for key, value in learner_stats.items():
-            # Min- and max-stats should be single values.
-            if key.startswith("min_") or key.startswith("max_"):
-                assert np.isscalar(value), f"'key' value not a scalar ({value})!"
-
-    return train_results
-
-
-def run_learning_tests_from_yaml(
-    yaml_files: List[str],
-    *,
-    max_num_repeats: int = 2,
-    smoke_test: bool = False,
-) -> Dict[str, Any]:
-    """Runs the given experiments in yaml_files and returns results dict.
-
-    Args:
-        yaml_files (List[str]): List of yaml file names.
-        max_num_repeats (int): How many times should we repeat a failed
-            experiment?
-        smoke_test (bool): Whether this is just a smoke-test. If True,
-            set time_total_s to 5min and don't early out due to rewards
-            or timesteps reached.
-    """
-    print("Will run the following yaml files:")
-    for yaml_file in yaml_files:
-        print("->", yaml_file)
-
-    # All trials we'll ever run in this test script.
-    all_trials = []
-    # The experiments (by name) we'll run up to `max_num_repeats` times.
-    experiments = {}
-    # The results per experiment.
-    checks = {}
-    # Metrics per experiment.
-    stats = {}
-
-    start_time = time.monotonic()
-
-    # Loop through all collected files and gather experiments.
-    # Augment all by `torch` framework.
-    for yaml_file in yaml_files:
-        tf_experiments = yaml.safe_load(open(yaml_file).read())
-
-        # Add torch version of all experiments to the list.
-        for k, e in tf_experiments.items():
-            # If framework explicitly given, only test for that framework.
-            # Some algos do not have both versions available.
-            if "frameworks" in e:
-                frameworks = e["frameworks"]
-            else:
-                # By default we don't run tf2, because tf2's multi-gpu support
-                # isn't complete yet.
-                frameworks = ["tf", "torch"]
-            # Pop frameworks key to not confuse Tune.
-            e.pop("frameworks", None)
-
-            e["stop"] = e["stop"] if "stop" in e else {}
-            e["pass_criteria"] = e["pass_criteria"] if "pass_criteria" in e else {}
-
-            # For smoke-tests, we just run for n min.
-            if smoke_test:
-                # 0sec for each(!) experiment/trial.
-                # This is such that if there are many experiments/trials
-                # in a test (e.g. rllib_learning_test), each one can at least
-                # create its trainer and run a first iteration.
-                e["stop"]["time_total_s"] = 0
-            else:
-                # We also stop early, once we reach the desired reward.
-                min_reward = e.get("pass_criteria", {}).get("episode_reward_mean")
-                if min_reward is not None:
-                    e["stop"]["episode_reward_mean"] = min_reward
-
-            # Generate `checks` dict for all experiments
-            # (tf, tf2 and/or torch).
-            for framework in frameworks:
-                k_ = k + "-" + framework
-                ec = copy.deepcopy(e)
-                ec["config"]["framework"] = framework
-                if framework == "tf2":
-                    ec["config"]["eager_tracing"] = True
-
-                checks[k_] = {
-                    "min_reward": ec["pass_criteria"].get("episode_reward_mean", 0.0),
-                    "min_throughput": ec["pass_criteria"].get("timesteps_total", 0.0)
-                    / (ec["stop"].get("time_total_s", 1.0) or 1.0),
-                    "time_total_s": ec["stop"].get("time_total_s"),
-                    "failures": 0,
-                    "passed": False,
-                }
-                # This key would break tune.
-                ec.pop("pass_criteria", None)
-
-                # One experiment to run.
-                experiments[k_] = ec
-
-    # Print out the actual config.
-    print("== Test config ==")
-    print(yaml.dump(experiments))
-
-    # Keep track of those experiments we still have to run.
-    # If an experiment passes, we'll remove it from this dict.
-    experiments_to_run = experiments.copy()
-
-    try:
-        ray.init(address="auto")
-    except ConnectionError:
-        ray.init()
-
-    for i in range(max_num_repeats):
-        # We are done.
-        if len(experiments_to_run) == 0:
-            print("All experiments finished.")
-            break
-
-        print(f"Starting learning test iteration {i}...")
-
-        # Run remaining experiments.
-        trials = run_experiments(
-            experiments_to_run,
-            resume=False,
-            verbose=2,
-            progress_reporter=CLIReporter(
-                metric_columns={
-                    "training_iteration": "iter",
-                    "time_total_s": "time_total_s",
-                    "timesteps_total": "ts",
-                    "episodes_this_iter": "train_episodes",
-                    "episode_reward_mean": "reward_mean",
-                    "evaluation/episode_reward_mean": "eval_reward_mean",
-                },
-                sort_by_metric=True,
-                max_report_frequency=30,
-            ),
-        )
-
-        all_trials.extend(trials)
-
-        # Check each experiment for whether it passed.
-        # Criteria is to a) reach reward AND b) to have reached the throughput
-        # defined by `timesteps_total` / `time_total_s`.
-        for experiment in experiments_to_run.copy():
-            print(f"Analyzing experiment {experiment} ...")
-            # Collect all trials within this experiment (some experiments may
-            # have num_samples or grid_searches defined).
-            trials_for_experiment = []
-            for t in trials:
-                trial_exp = re.sub(".+/([^/]+)$", "\\1", t.local_dir)
-                if trial_exp == experiment:
-                    trials_for_experiment.append(t)
-            print(f" ... Trials: {trials_for_experiment}.")
-
-            # If we have evaluation workers, use their rewards.
-            # This is useful for offline learning tests, where
-            # we evaluate against an actual environment.
-            check_eval = (
-                experiments[experiment]["config"].get("evaluation_interval", None)
-                is not None
-            )
-
-            # Error: Increase failure count and repeat.
-            if any(t.status == "ERROR" for t in trials_for_experiment):
-                print(" ... ERROR.")
-                checks[experiment]["failures"] += 1
-            # Smoke-tests always succeed.
-            elif smoke_test:
-                print(" ... SMOKE TEST (mark ok).")
-                checks[experiment]["passed"] = True
-                del experiments_to_run[experiment]
-            # Experiment finished: Check reward achieved and timesteps done
-            # (throughput).
-            else:
-                if check_eval:
-                    episode_reward_mean = np.mean(
-                        [
-                            t.last_result["evaluation"]["episode_reward_mean"]
-                            for t in trials_for_experiment
-                        ]
-                    )
-                else:
-                    episode_reward_mean = np.mean(
-                        [
-                            t.last_result["episode_reward_mean"]
-                            for t in trials_for_experiment
-                        ]
-                    )
-                desired_reward = checks[experiment]["min_reward"]
-
-                timesteps_total = np.mean(
-                    [t.last_result["timesteps_total"] for t in trials_for_experiment]
-                )
-                total_time_s = np.mean(
-                    [t.last_result["time_total_s"] for t in trials_for_experiment]
-                )
-
-                # TODO(jungong) : track trainer and env throughput separately.
-                throughput = timesteps_total / (total_time_s or 1.0)
-                # TODO(jungong) : enable throughput check again after
-                #   TD3_HalfCheetahBulletEnv is fixed and verified.
-                # desired_throughput = checks[experiment]["min_throughput"]
-                desired_throughput = None
-
-                # Record performance.
-                stats[experiment] = {
-                    "episode_reward_mean": float(episode_reward_mean),
-                    "throughput": (
-                        float(throughput) if throughput is not None else 0.0
-                    ),
-                }
-
-                print(
-                    f" ... Desired reward={desired_reward}; "
-                    f"desired throughput={desired_throughput}"
-                )
-
-                # We failed to reach desired reward or the desired throughput.
-                if (desired_reward and episode_reward_mean < desired_reward) or (
-                    desired_throughput and throughput < desired_throughput
-                ):
-                    print(
-                        " ... Not successful: Actual "
-                        f"reward={episode_reward_mean}; "
-                        f"actual throughput={throughput}"
-                    )
-                    checks[experiment]["failures"] += 1
-                # We succeeded!
-                else:
-                    print(" ... Successful: (mark ok).")
-                    checks[experiment]["passed"] = True
-                    del experiments_to_run[experiment]
-
-    ray.shutdown()
-
-    time_taken = time.monotonic() - start_time
-
-    # Create results dict and write it to disk.
-    result = {
-        "time_taken": float(time_taken),
-        "trial_states": dict(Counter([trial.status for trial in all_trials])),
-        "last_update": float(time.time()),
-        "stats": stats,
-        "passed": [k for k, exp in checks.items() if exp["passed"]],
-        "failures": {
-            k: exp["failures"] for k, exp in checks.items() if exp["failures"] > 0
-        },
-    }
-
-    return result
-=======
-from collections import Counter
-import copy
-from gym.spaces import Box
-import logging
-import numpy as np
-import random
-import re
-import time
-import tree  # pip install dm_tree
-from typing import Any, Dict, List, Optional, Sequence, Tuple, Union
-import yaml
-
-import ray
-from ray.rllib.utils.framework import try_import_jax, try_import_tf, try_import_torch
-from ray.rllib.utils.typing import PartialTrainerConfigDict
-from ray.tune import CLIReporter, run_experiments
-
-jax, _ = try_import_jax()
-tf1, tf, tfv = try_import_tf()
-if tf1:
-    eager_mode = None
-    try:
-        from tensorflow.python.eager.context import eager_mode
-    except (ImportError, ModuleNotFoundError):
-        pass
-
-torch, _ = try_import_torch()
-
-logger = logging.getLogger(__name__)
-
-
-def framework_iterator(
-    config: Optional[PartialTrainerConfigDict] = None,
-    frameworks: Sequence[str] = ("tf2", "tf", "tfe", "torch"),
-    session: bool = False,
-    with_eager_tracing: bool = False,
-    time_iterations: Optional[dict] = None,
-) -> Union[str, Tuple[str, Optional["tf1.Session"]]]:
-    """An generator that allows for looping through n frameworks for testing.
-
-    Provides the correct config entries ("framework") as well
-    as the correct eager/non-eager contexts for tfe/tf.
-
-    Args:
-        config: An optional config dict to alter in place depending on the
-            iteration.
-        frameworks: A list/tuple of the frameworks to be tested.
-            Allowed are: "tf2", "tf", "tfe", "torch", and None.
-        session: If True and only in the tf-case: Enter a tf.Session()
-            and yield that as second return value (otherwise yield (fw, None)).
-            Also sets a seed (42) on the session to make the test
-            deterministic.
-        with_eager_tracing: Include `eager_tracing=True` in the returned
-            configs, when framework=[tfe|tf2].
-        time_iterations: If provided, will write to the given dict (by
-            framework key) the times in seconds that each (framework's)
-            iteration takes.
-
-    Yields:
-        If `session` is False: The current framework [tf2|tf|tfe|torch] used.
-        If `session` is True: A tuple consisting of the current framework
-        string and the tf1.Session (if fw="tf", otherwise None).
-    """
-    config = config or {}
-    frameworks = [frameworks] if isinstance(frameworks, str) else list(frameworks)
-
-    # Both tf2 and tfe present -> remove "tfe" or "tf2" depending on version.
-    if "tf2" in frameworks and "tfe" in frameworks:
-        frameworks.remove("tfe" if tfv == 2 else "tf2")
-
-    for fw in frameworks:
-        # Skip non-installed frameworks.
-        if fw == "torch" and not torch:
-            logger.warning("framework_iterator skipping torch (not installed)!")
-            continue
-        if fw != "torch" and not tf:
-            logger.warning(
-                "framework_iterator skipping {} (tf not " "installed)!".format(fw)
-            )
-            continue
-        elif fw == "tfe" and not eager_mode:
-            logger.warning(
-                "framework_iterator skipping tf-eager (could not "
-                "import `eager_mode` from tensorflow.python)!"
-            )
-            continue
-        elif fw == "tf2" and tfv != 2:
-            logger.warning("framework_iterator skipping tf2.x (tf version is < 2.0)!")
-            continue
-        elif fw == "jax" and not jax:
-            logger.warning("framework_iterator skipping JAX (not installed)!")
-            continue
-        assert fw in ["tf2", "tf", "tfe", "torch", "jax", None]
-
-        # Do we need a test session?
-        sess = None
-        if fw == "tf" and session is True:
-            sess = tf1.Session()
-            sess.__enter__()
-            tf1.set_random_seed(42)
-
-        config["framework"] = fw
-
-        eager_ctx = None
-        # Enable eager mode for tf2 and tfe.
-        if fw in ["tf2", "tfe"]:
-            eager_ctx = eager_mode()
-            eager_ctx.__enter__()
-            assert tf1.executing_eagerly()
-        # Make sure, eager mode is off.
-        elif fw == "tf":
-            assert not tf1.executing_eagerly()
-
-        # Additionally loop through eager_tracing=True + False, if necessary.
-        if fw in ["tf2", "tfe"] and with_eager_tracing:
-            for tracing in [True, False]:
-                config["eager_tracing"] = tracing
-                print(f"framework={fw} (eager-tracing={tracing})")
-                time_started = time.time()
-                yield fw if session is False else (fw, sess)
-                if time_iterations is not None:
-                    time_total = time.time() - time_started
-                    time_iterations[fw + ("+tracing" if tracing else "")] = time_total
-                    print(f".. took {time_total}sec")
-                config["eager_tracing"] = False
-        # Yield current framework + tf-session (if necessary).
-        else:
-            print(f"framework={fw}")
-            time_started = time.time()
-            yield fw if session is False else (fw, sess)
-            if time_iterations is not None:
-                time_total = time.time() - time_started
-                time_iterations[fw + ("+tracing" if tracing else "")] = time_total
-                print(f".. took {time_total}sec")
-
-        # Exit any context we may have entered.
-        if eager_ctx:
-            eager_ctx.__exit__(None, None, None)
-        elif sess:
-            sess.__exit__(None, None, None)
-
-
-def check(x, y, decimals=5, atol=None, rtol=None, false=False):
-    """
-    Checks two structures (dict, tuple, list,
-    np.array, float, int, etc..) for (almost) numeric identity.
-    All numbers in the two structures have to match up to `decimal` digits
-    after the floating point. Uses assertions.
-
-    Args:
-        x (any): The value to be compared (to the expectation: `y`). This
-            may be a Tensor.
-        y (any): The expected value to be compared to `x`. This must not
-            be a tf-Tensor, but may be a tfe/torch-Tensor.
-        decimals (int): The number of digits after the floating point up to
-            which all numeric values have to match.
-        atol (float): Absolute tolerance of the difference between x and y
-            (overrides `decimals` if given).
-        rtol (float): Relative tolerance of the difference between x and y
-            (overrides `decimals` if given).
-        false (bool): Whether to check that x and y are NOT the same.
-    """
-    # A dict type.
-    if isinstance(x, dict):
-        assert isinstance(y, dict), "ERROR: If x is dict, y needs to be a dict as well!"
-        y_keys = set(x.keys())
-        for key, value in x.items():
-            assert key in y, "ERROR: y does not have x's key='{}'! y={}".format(key, y)
-            check(value, y[key], decimals=decimals, atol=atol, rtol=rtol, false=false)
-            y_keys.remove(key)
-        assert not y_keys, "ERROR: y contains keys ({}) that are not in x! y={}".format(
-            list(y_keys), y
-        )
-    # A tuple type.
-    elif isinstance(x, (tuple, list)):
-        assert isinstance(
-            y, (tuple, list)
-        ), "ERROR: If x is tuple, y needs to be a tuple as well!"
-        assert len(y) == len(
-            x
-        ), "ERROR: y does not have the same length as x ({} vs {})!".format(
-            len(y), len(x)
-        )
-        for i, value in enumerate(x):
-            check(value, y[i], decimals=decimals, atol=atol, rtol=rtol, false=false)
-    # Boolean comparison.
-    elif isinstance(x, (np.bool_, bool)):
-        if false is True:
-            assert bool(x) is not bool(y), "ERROR: x ({}) is y ({})!".format(x, y)
-        else:
-            assert bool(x) is bool(y), "ERROR: x ({}) is not y ({})!".format(x, y)
-    # Nones or primitives.
-    elif x is None or y is None or isinstance(x, (str, int)):
-        if false is True:
-            assert x != y, "ERROR: x ({}) is the same as y ({})!".format(x, y)
-        else:
-            assert x == y, "ERROR: x ({}) is not the same as y ({})!".format(x, y)
-    # String/byte comparisons.
-    elif hasattr(x, "dtype") and (x.dtype == object or str(x.dtype).startswith("<U")):
-        try:
-            np.testing.assert_array_equal(x, y)
-            if false is True:
-                assert False, "ERROR: x ({}) is the same as y ({})!".format(x, y)
-        except AssertionError as e:
-            if false is False:
-                raise e
-    # Everything else (assume numeric or tf/torch.Tensor).
-    else:
-        if tf1 is not None:
-            # y should never be a Tensor (y=expected value).
-            if isinstance(y, (tf1.Tensor, tf1.Variable)):
-                # In eager mode, numpyize tensors.
-                if tf.executing_eagerly():
-                    y = y.numpy()
-                else:
-                    raise ValueError(
-                        "`y` (expected value) must not be a Tensor. "
-                        "Use numpy.ndarray instead"
-                    )
-            if isinstance(x, (tf1.Tensor, tf1.Variable)):
-                # In eager mode, numpyize tensors.
-                if tf1.executing_eagerly():
-                    x = x.numpy()
-                # Otherwise, use a new tf-session.
-                else:
-                    with tf1.Session() as sess:
-                        x = sess.run(x)
-                        return check(
-                            x, y, decimals=decimals, atol=atol, rtol=rtol, false=false
-                        )
-        if torch is not None:
-            if isinstance(x, torch.Tensor):
-                x = x.detach().cpu().numpy()
-            if isinstance(y, torch.Tensor):
-                y = y.detach().cpu().numpy()
-
-        # Using decimals.
-        if atol is None and rtol is None:
-            # Assert equality of both values.
-            try:
-                np.testing.assert_almost_equal(x, y, decimal=decimals)
-            # Both values are not equal.
-            except AssertionError as e:
-                # Raise error in normal case.
-                if false is False:
-                    raise e
-            # Both values are equal.
-            else:
-                # If false is set -> raise error (not expected to be equal).
-                if false is True:
-                    assert False, "ERROR: x ({}) is the same as y ({})!".format(x, y)
-
-        # Using atol/rtol.
-        else:
-            # Provide defaults for either one of atol/rtol.
-            if atol is None:
-                atol = 0
-            if rtol is None:
-                rtol = 1e-7
-            try:
-                np.testing.assert_allclose(x, y, atol=atol, rtol=rtol)
-            except AssertionError as e:
-                if false is False:
-                    raise e
-            else:
-                if false is True:
-                    assert False, "ERROR: x ({}) is the same as y ({})!".format(x, y)
-
-
-def check_compute_single_action(
-    trainer, include_state=False, include_prev_action_reward=False
-):
-    """Tests different combinations of args for trainer.compute_single_action.
-
-    Args:
-        trainer: The Trainer object to test.
-        include_state: Whether to include the initial state of the Policy's
-            Model in the `compute_single_action` call.
-        include_prev_action_reward: Whether to include the prev-action and
-            -reward in the `compute_single_action` call.
-
-    Raises:
-        ValueError: If anything unexpected happens.
-    """
-    # Have to import this here to avoid circular dependency.
-    from ray.rllib.policy.sample_batch import DEFAULT_POLICY_ID, SampleBatch
-
-    # Some Trainers may not abide to the standard API.
-    pid = DEFAULT_POLICY_ID
-    try:
-        # Multi-agent: Pick any policy (or DEFAULT_POLICY if it's the only
-        # one).
-        pid = next(iter(trainer.workers.local_worker().policy_map))
-        pol = trainer.get_policy(pid)
-    except AttributeError:
-        pol = trainer.policy
-    # Get the policy's model.
-    model = pol.model
-
-    action_space = pol.action_space
-
-    def _test(
-        what, method_to_test, obs_space, full_fetch, explore, timestep, unsquash, clip
-    ):
-        call_kwargs = {}
-        if what is trainer:
-            call_kwargs["full_fetch"] = full_fetch
-            call_kwargs["policy_id"] = pid
-
-        obs = obs_space.sample()
-        if isinstance(obs_space, Box):
-            obs = np.clip(obs, -1.0, 1.0)
-        state_in = None
-        if include_state:
-            state_in = model.get_initial_state()
-            if not state_in:
-                state_in = []
-                i = 0
-                while f"state_in_{i}" in model.view_requirements:
-                    state_in.append(
-                        model.view_requirements[f"state_in_{i}"].space.sample()
-                    )
-                    i += 1
-        action_in = action_space.sample() if include_prev_action_reward else None
-        reward_in = 1.0 if include_prev_action_reward else None
-
-        if method_to_test == "input_dict":
-            assert what is pol
-
-            input_dict = {SampleBatch.OBS: obs}
-            if include_prev_action_reward:
-                input_dict[SampleBatch.PREV_ACTIONS] = action_in
-                input_dict[SampleBatch.PREV_REWARDS] = reward_in
-            if state_in:
-                for i, s in enumerate(state_in):
-                    input_dict[f"state_in_{i}"] = s
-            input_dict_batched = SampleBatch(
-                tree.map_structure(lambda s: np.expand_dims(s, 0), input_dict)
-            )
-            action = pol.compute_actions_from_input_dict(
-                input_dict=input_dict_batched,
-                explore=explore,
-                timestep=timestep,
-                **call_kwargs,
-            )
-            # Unbatch everything to be able to compare against single
-            # action below.
-            # ARS and ES return action batches as lists.
-            if isinstance(action[0], list):
-                action = (np.array(action[0]), action[1], action[2])
-            action = tree.map_structure(lambda s: s[0], action)
-
-            try:
-                action2 = pol.compute_single_action(
-                    input_dict=input_dict,
-                    explore=explore,
-                    timestep=timestep,
-                    **call_kwargs,
-                )
-                # Make sure these are the same, unless we have exploration
-                # switched on (or noisy layers).
-                if not explore and not pol.config.get("noisy"):
-                    check(action, action2)
-            except TypeError:
-                pass
-        else:
-            action = what.compute_single_action(
-                obs,
-                state_in,
-                prev_action=action_in,
-                prev_reward=reward_in,
-                explore=explore,
-                timestep=timestep,
-                unsquash_action=unsquash,
-                clip_action=clip,
-                **call_kwargs,
-            )
-
-        state_out = None
-        if state_in or full_fetch or what is pol:
-            action, state_out, _ = action
-        if state_out:
-            for si, so in zip(state_in, state_out):
-                check(list(si.shape), so.shape)
-
-        if unsquash is None:
-            unsquash = what.config["normalize_actions"]
-        if clip is None:
-            clip = what.config["clip_actions"]
-
-        # Test whether unsquash/clipping works on the Trainer's
-        # compute_single_action method: Both flags should force the action
-        # to be within the space's bounds.
-        if method_to_test == "single" and what == trainer:
-            if not action_space.contains(action) and (
-                clip or unsquash or not isinstance(action_space, Box)
-            ):
-                raise ValueError(
-                    f"Returned action ({action}) of trainer/policy {what} "
-                    f"not in Env's action_space {action_space}"
-                )
-            # We are operating in normalized space: Expect only smaller action
-            # values.
-            if (
-                isinstance(action_space, Box)
-                and not unsquash
-                and what.config.get("normalize_actions")
-                and np.any(np.abs(action) > 3.0)
-            ):
-                raise ValueError(
-                    f"Returned action ({action}) of trainer/policy {what} "
-                    "should be in normalized space, but seems too large/small "
-                    "for that!"
-                )
-
-    # Loop through: Policy vs Trainer; Different API methods to calculate
-    # actions; unsquash option; clip option; full fetch or not.
-    for what in [pol, trainer]:
-        if what is trainer:
-            # Get the obs-space from Workers.env (not Policy) due to possible
-            # pre-processor up front.
-            worker_set = getattr(trainer, "workers")
-            # TODO: ES and ARS use `self._workers` instead of `self.workers` to
-            #  store their rollout worker set. Change to `self.workers`.
-            if worker_set is None:
-                worker_set = getattr(trainer, "_workers", None)
-            assert worker_set
-            if isinstance(worker_set, list):
-                obs_space = trainer.get_policy(pid).observation_space
-            else:
-                obs_space = worker_set.local_worker().for_policy(
-                    lambda p: p.observation_space, policy_id=pid
-                )
-            obs_space = getattr(obs_space, "original_space", obs_space)
-        else:
-            obs_space = pol.observation_space
-
-        for method_to_test in ["single"] + (["input_dict"] if what is pol else []):
-            for explore in [True, False]:
-                for full_fetch in [False, True] if what is trainer else [False]:
-                    timestep = random.randint(0, 100000)
-                    for unsquash in [True, False, None]:
-                        for clip in [False] if unsquash else [True, False, None]:
-                            _test(
-                                what,
-                                method_to_test,
-                                obs_space,
-                                full_fetch,
-                                explore,
-                                timestep,
-                                unsquash,
-                                clip,
-                            )
-
-
-def check_learning_achieved(tune_results, min_reward, evaluation=False):
-    """Throws an error if `min_reward` is not reached within tune_results.
-
-    Checks the last iteration found in tune_results for its
-    "episode_reward_mean" value and compares it to `min_reward`.
-
-    Args:
-        tune_results: The tune.run returned results object.
-        min_reward (float): The min reward that must be reached.
-
-    Raises:
-        ValueError: If `min_reward` not reached.
-    """
-    # Get maximum reward of all trials
-    # (check if at least one trial achieved some learning)
-    avg_rewards = [
-        (
-            trial.last_result["episode_reward_mean"]
-            if not evaluation
-            else trial.last_result["evaluation"]["episode_reward_mean"]
-        )
-        for trial in tune_results.trials
-    ]
-    best_avg_reward = max(avg_rewards)
-    if best_avg_reward < min_reward:
-        raise ValueError("`stop-reward` of {} not reached!".format(min_reward))
-    print("ok")
-
-
-def check_train_results(train_results):
-    """Checks proper structure of a Trainer.train() returned dict.
-
-    Args:
-        train_results: The train results dict to check.
-
-    Raises:
-        AssertionError: If `train_results` doesn't have the proper structure or
-            data in it.
-    """
-    # Import these here to avoid circular dependencies.
-    from ray.rllib.policy.sample_batch import DEFAULT_POLICY_ID
-    from ray.rllib.utils.metrics.learner_info import LEARNER_INFO, LEARNER_STATS_KEY
-    from ray.rllib.utils.pre_checks.multi_agent import check_multi_agent
-
-    # Assert that some keys are where we would expect them.
-    for key in [
-        "agent_timesteps_total",
-        "config",
-        "custom_metrics",
-        "episode_len_mean",
-        "episode_reward_max",
-        "episode_reward_mean",
-        "episode_reward_min",
-        "episodes_total",
-        "hist_stats",
-        "info",
-        "iterations_since_restore",
-        "num_healthy_workers",
-        "perf",
-        "policy_reward_max",
-        "policy_reward_mean",
-        "policy_reward_min",
-        "sampler_perf",
-        "time_since_restore",
-        "time_this_iter_s",
-        "timesteps_since_restore",
-        "timesteps_total",
-        "timers",
-        "time_total_s",
-        "training_iteration",
-    ]:
-        assert (
-            key in train_results
-        ), f"'{key}' not found in `train_results` ({train_results})!"
-
-    _, is_multi_agent = check_multi_agent(train_results["config"])
-
-    # Check in particular the "info" dict.
-    info = train_results["info"]
-    assert LEARNER_INFO in info, f"'learner' not in train_results['infos'] ({info})!"
-    assert (
-        "num_steps_trained" in info or "num_env_steps_trained" in info
-    ), f"'num_(env_)?steps_trained' not in train_results['infos'] ({info})!"
-
-    learner_info = info[LEARNER_INFO]
-
-    # Make sure we have a default_policy key if we are not in a
-    # multi-agent setup.
-    if not is_multi_agent:
-        # APEX algos sometimes have an empty learner info dict (no metrics
-        # collected yet).
-        assert len(learner_info) == 0 or DEFAULT_POLICY_ID in learner_info, (
-            f"'{DEFAULT_POLICY_ID}' not found in "
-            f"train_results['infos']['learner'] ({learner_info})!"
-        )
-
-    for pid, policy_stats in learner_info.items():
-        if pid == "batch_count":
-            continue
-        # Expect td-errors to be per batch-item.
-        if "td_error" in policy_stats:
-            configured_b = train_results["config"]["train_batch_size"]
-            actual_b = policy_stats["td_error"].shape[0]
-            # R2D2 case.
-            if (configured_b - actual_b) / actual_b > 0.1:
-                assert (
-                    configured_b
-                    / (
-                        train_results["config"]["model"]["max_seq_len"]
-                        + train_results["config"]["burn_in"]
-                    )
-                    == actual_b
-                )
-
-        # Make sure each policy has the LEARNER_STATS_KEY under it.
-        assert LEARNER_STATS_KEY in policy_stats
-        learner_stats = policy_stats[LEARNER_STATS_KEY]
-        for key, value in learner_stats.items():
-            # Min- and max-stats should be single values.
-            if key.startswith("min_") or key.startswith("max_"):
-                assert np.isscalar(value), f"'key' value not a scalar ({value})!"
-
-    return train_results
-
-
-def run_learning_tests_from_yaml(
-    yaml_files: List[str],
-    *,
-    max_num_repeats: int = 2,
-    smoke_test: bool = False,
-) -> Dict[str, Any]:
-    """Runs the given experiments in yaml_files and returns results dict.
-
-    Args:
-        yaml_files (List[str]): List of yaml file names.
-        max_num_repeats (int): How many times should we repeat a failed
-            experiment?
-        smoke_test (bool): Whether this is just a smoke-test. If True,
-            set time_total_s to 5min and don't early out due to rewards
-            or timesteps reached.
-    """
-    print("Will run the following yaml files:")
-    for yaml_file in yaml_files:
-        print("->", yaml_file)
-
-    # All trials we'll ever run in this test script.
-    all_trials = []
-    # The experiments (by name) we'll run up to `max_num_repeats` times.
-    experiments = {}
-    # The results per experiment.
-    checks = {}
-    # Metrics per experiment.
-    stats = {}
-
-    start_time = time.monotonic()
-
-    def should_check_eval(experiment):
-        # If we have evaluation workers, use their rewards.
-        # This is useful for offline learning tests, where
-        # we evaluate against an actual environment.
-        return experiment["config"].get("evaluation_interval", None) is not None
-
-    # Loop through all collected files and gather experiments.
-    # Augment all by `torch` framework.
-    for yaml_file in yaml_files:
-        tf_experiments = yaml.safe_load(open(yaml_file).read())
-
-        # Add torch version of all experiments to the list.
-        for k, e in tf_experiments.items():
-            # If framework explicitly given, only test for that framework.
-            # Some algos do not have both versions available.
-            if "frameworks" in e:
-                frameworks = e["frameworks"]
-            else:
-                # By default we don't run tf2, because tf2's multi-gpu support
-                # isn't complete yet.
-                frameworks = ["tf", "torch"]
-            # Pop frameworks key to not confuse Tune.
-            e.pop("frameworks", None)
-
-            e["stop"] = e["stop"] if "stop" in e else {}
-            e["pass_criteria"] = e["pass_criteria"] if "pass_criteria" in e else {}
-
-            # For smoke-tests, we just run for n min.
-            if smoke_test:
-                # 0sec for each(!) experiment/trial.
-                # This is such that if there are many experiments/trials
-                # in a test (e.g. rllib_learning_test), each one can at least
-                # create its trainer and run a first iteration.
-                e["stop"]["time_total_s"] = 0
-            else:
-                check_eval = should_check_eval(e)
-                episode_reward_key = (
-                    "episode_reward_mean"
-                    if not check_eval
-                    else "evaluation/episode_reward_mean"
-                )
-                # We also stop early, once we reach the desired reward.
-                min_reward = e.get("pass_criteria", {}).get(episode_reward_key)
-                if min_reward is not None:
-                    e["stop"][episode_reward_key] = min_reward
-
-            # Generate `checks` dict for all experiments
-            # (tf, tf2 and/or torch).
-            for framework in frameworks:
-                k_ = k + "-" + framework
-                ec = copy.deepcopy(e)
-                ec["config"]["framework"] = framework
-                if framework == "tf2":
-                    ec["config"]["eager_tracing"] = True
-
-                checks[k_] = {
-                    "min_reward": ec["pass_criteria"].get("episode_reward_mean", 0.0),
-                    "min_throughput": ec["pass_criteria"].get("timesteps_total", 0.0)
-                    / (ec["stop"].get("time_total_s", 1.0) or 1.0),
-                    "time_total_s": ec["stop"].get("time_total_s"),
-                    "failures": 0,
-                    "passed": False,
-                }
-                # This key would break tune.
-                ec.pop("pass_criteria", None)
-
-                # One experiment to run.
-                experiments[k_] = ec
-
-    # Print out the actual config.
-    print("== Test config ==")
-    print(yaml.dump(experiments))
-
-    # Keep track of those experiments we still have to run.
-    # If an experiment passes, we'll remove it from this dict.
-    experiments_to_run = experiments.copy()
-
-    try:
-        ray.init(address="auto")
-    except ConnectionError:
-        ray.init()
-
-    for i in range(max_num_repeats):
-        # We are done.
-        if len(experiments_to_run) == 0:
-            print("All experiments finished.")
-            break
-
-        print(f"Starting learning test iteration {i}...")
-
-        # Run remaining experiments.
-        trials = run_experiments(
-            experiments_to_run,
-            resume=False,
-            verbose=2,
-            progress_reporter=CLIReporter(
-                metric_columns={
-                    "training_iteration": "iter",
-                    "time_total_s": "time_total_s",
-                    "timesteps_total": "ts",
-                    "episodes_this_iter": "train_episodes",
-                    "episode_reward_mean": "reward_mean",
-                    "evaluation/episode_reward_mean": "eval_reward_mean",
-                },
-                sort_by_metric=True,
-                max_report_frequency=30,
-            ),
-        )
-
-        all_trials.extend(trials)
-
-        # Check each experiment for whether it passed.
-        # Criteria is to a) reach reward AND b) to have reached the throughput
-        # defined by `timesteps_total` / `time_total_s`.
-        for experiment in experiments_to_run.copy():
-            print(f"Analyzing experiment {experiment} ...")
-            # Collect all trials within this experiment (some experiments may
-            # have num_samples or grid_searches defined).
-            trials_for_experiment = []
-            for t in trials:
-                trial_exp = re.sub(".+/([^/]+)$", "\\1", t.local_dir)
-                if trial_exp == experiment:
-                    trials_for_experiment.append(t)
-            print(f" ... Trials: {trials_for_experiment}.")
-
-            check_eval = should_check_eval(experiments[experiment])
-
-            # Error: Increase failure count and repeat.
-            if any(t.status == "ERROR" for t in trials_for_experiment):
-                print(" ... ERROR.")
-                checks[experiment]["failures"] += 1
-            # Smoke-tests always succeed.
-            elif smoke_test:
-                print(" ... SMOKE TEST (mark ok).")
-                checks[experiment]["passed"] = True
-                del experiments_to_run[experiment]
-            # Experiment finished: Check reward achieved and timesteps done
-            # (throughput).
-            else:
-                if check_eval:
-                    episode_reward_mean = np.mean(
-                        [
-                            t.last_result["evaluation"]["episode_reward_mean"]
-                            for t in trials_for_experiment
-                        ]
-                    )
-                else:
-                    episode_reward_mean = np.mean(
-                        [
-                            t.last_result["episode_reward_mean"]
-                            for t in trials_for_experiment
-                        ]
-                    )
-                desired_reward = checks[experiment]["min_reward"]
-
-                timesteps_total = np.mean(
-                    [t.last_result["timesteps_total"] for t in trials_for_experiment]
-                )
-                total_time_s = np.mean(
-                    [t.last_result["time_total_s"] for t in trials_for_experiment]
-                )
-
-                # TODO(jungong) : track trainer and env throughput separately.
-                throughput = timesteps_total / (total_time_s or 1.0)
-                # TODO(jungong) : enable throughput check again after
-                #   TD3_HalfCheetahBulletEnv is fixed and verified.
-                # desired_throughput = checks[experiment]["min_throughput"]
-                desired_throughput = None
-
-                # Record performance.
-                stats[experiment] = {
-                    "episode_reward_mean": float(episode_reward_mean),
-                    "throughput": (
-                        float(throughput) if throughput is not None else 0.0
-                    ),
-                }
-
-                print(
-                    f" ... Desired reward={desired_reward}; "
-                    f"desired throughput={desired_throughput}"
-                )
-
-                # We failed to reach desired reward or the desired throughput.
-                if (desired_reward and episode_reward_mean < desired_reward) or (
-                    desired_throughput and throughput < desired_throughput
-                ):
-                    print(
-                        " ... Not successful: Actual "
-                        f"reward={episode_reward_mean}; "
-                        f"actual throughput={throughput}"
-                    )
-                    checks[experiment]["failures"] += 1
-                # We succeeded!
-                else:
-                    print(" ... Successful: (mark ok).")
-                    checks[experiment]["passed"] = True
-                    del experiments_to_run[experiment]
-
-    ray.shutdown()
-
-    time_taken = time.monotonic() - start_time
-
-    # Create results dict and write it to disk.
-    result = {
-        "time_taken": float(time_taken),
-        "trial_states": dict(Counter([trial.status for trial in all_trials])),
-        "last_update": float(time.time()),
-        "stats": stats,
-        "passed": [k for k, exp in checks.items() if exp["passed"]],
-        "failures": {
-            k: exp["failures"] for k, exp in checks.items() if exp["failures"] > 0
-        },
-    }
-
-    return result
->>>>>>> 19672688
+from collections import Counter
+import copy
+from gym.spaces import Box
+import logging
+import numpy as np
+import random
+import re
+import time
+import tree  # pip install dm_tree
+from typing import Any, Dict, List, Optional, Sequence, Tuple, Union
+import yaml
+
+import ray
+from ray.rllib.utils.framework import try_import_jax, try_import_tf, try_import_torch
+from ray.rllib.utils.typing import PartialTrainerConfigDict
+from ray.tune import CLIReporter, run_experiments
+
+jax, _ = try_import_jax()
+tf1, tf, tfv = try_import_tf()
+if tf1:
+    eager_mode = None
+    try:
+        from tensorflow.python.eager.context import eager_mode
+    except (ImportError, ModuleNotFoundError):
+        pass
+
+torch, _ = try_import_torch()
+
+logger = logging.getLogger(__name__)
+
+
+def framework_iterator(
+    config: Optional[PartialTrainerConfigDict] = None,
+    frameworks: Sequence[str] = ("tf2", "tf", "tfe", "torch"),
+    session: bool = False,
+    with_eager_tracing: bool = False,
+    time_iterations: Optional[dict] = None,
+) -> Union[str, Tuple[str, Optional["tf1.Session"]]]:
+    """An generator that allows for looping through n frameworks for testing.
+
+    Provides the correct config entries ("framework") as well
+    as the correct eager/non-eager contexts for tfe/tf.
+
+    Args:
+        config: An optional config dict to alter in place depending on the
+            iteration.
+        frameworks: A list/tuple of the frameworks to be tested.
+            Allowed are: "tf2", "tf", "tfe", "torch", and None.
+        session: If True and only in the tf-case: Enter a tf.Session()
+            and yield that as second return value (otherwise yield (fw, None)).
+            Also sets a seed (42) on the session to make the test
+            deterministic.
+        with_eager_tracing: Include `eager_tracing=True` in the returned
+            configs, when framework=[tfe|tf2].
+        time_iterations: If provided, will write to the given dict (by
+            framework key) the times in seconds that each (framework's)
+            iteration takes.
+
+    Yields:
+        If `session` is False: The current framework [tf2|tf|tfe|torch] used.
+        If `session` is True: A tuple consisting of the current framework
+        string and the tf1.Session (if fw="tf", otherwise None).
+    """
+    config = config or {}
+    frameworks = [frameworks] if isinstance(frameworks, str) else list(frameworks)
+
+    # Both tf2 and tfe present -> remove "tfe" or "tf2" depending on version.
+    if "tf2" in frameworks and "tfe" in frameworks:
+        frameworks.remove("tfe" if tfv == 2 else "tf2")
+
+    for fw in frameworks:
+        # Skip non-installed frameworks.
+        if fw == "torch" and not torch:
+            logger.warning("framework_iterator skipping torch (not installed)!")
+            continue
+        if fw != "torch" and not tf:
+            logger.warning(
+                "framework_iterator skipping {} (tf not " "installed)!".format(fw)
+            )
+            continue
+        elif fw == "tfe" and not eager_mode:
+            logger.warning(
+                "framework_iterator skipping tf-eager (could not "
+                "import `eager_mode` from tensorflow.python)!"
+            )
+            continue
+        elif fw == "tf2" and tfv != 2:
+            logger.warning("framework_iterator skipping tf2.x (tf version is < 2.0)!")
+            continue
+        elif fw == "jax" and not jax:
+            logger.warning("framework_iterator skipping JAX (not installed)!")
+            continue
+        assert fw in ["tf2", "tf", "tfe", "torch", "jax", None]
+
+        # Do we need a test session?
+        sess = None
+        if fw == "tf" and session is True:
+            sess = tf1.Session()
+            sess.__enter__()
+            tf1.set_random_seed(42)
+
+        config["framework"] = fw
+
+        eager_ctx = None
+        # Enable eager mode for tf2 and tfe.
+        if fw in ["tf2", "tfe"]:
+            eager_ctx = eager_mode()
+            eager_ctx.__enter__()
+            assert tf1.executing_eagerly()
+        # Make sure, eager mode is off.
+        elif fw == "tf":
+            assert not tf1.executing_eagerly()
+
+        # Additionally loop through eager_tracing=True + False, if necessary.
+        if fw in ["tf2", "tfe"] and with_eager_tracing:
+            for tracing in [True, False]:
+                config["eager_tracing"] = tracing
+                print(f"framework={fw} (eager-tracing={tracing})")
+                time_started = time.time()
+                yield fw if session is False else (fw, sess)
+                if time_iterations is not None:
+                    time_total = time.time() - time_started
+                    time_iterations[fw + ("+tracing" if tracing else "")] = time_total
+                    print(f".. took {time_total}sec")
+                config["eager_tracing"] = False
+        # Yield current framework + tf-session (if necessary).
+        else:
+            print(f"framework={fw}")
+            time_started = time.time()
+            yield fw if session is False else (fw, sess)
+            if time_iterations is not None:
+                time_total = time.time() - time_started
+                time_iterations[fw + ("+tracing" if tracing else "")] = time_total
+                print(f".. took {time_total}sec")
+
+        # Exit any context we may have entered.
+        if eager_ctx:
+            eager_ctx.__exit__(None, None, None)
+        elif sess:
+            sess.__exit__(None, None, None)
+
+
+def check(x, y, decimals=5, atol=None, rtol=None, false=False):
+    """
+    Checks two structures (dict, tuple, list,
+    np.array, float, int, etc..) for (almost) numeric identity.
+    All numbers in the two structures have to match up to `decimal` digits
+    after the floating point. Uses assertions.
+
+    Args:
+        x (any): The value to be compared (to the expectation: `y`). This
+            may be a Tensor.
+        y (any): The expected value to be compared to `x`. This must not
+            be a tf-Tensor, but may be a tfe/torch-Tensor.
+        decimals (int): The number of digits after the floating point up to
+            which all numeric values have to match.
+        atol (float): Absolute tolerance of the difference between x and y
+            (overrides `decimals` if given).
+        rtol (float): Relative tolerance of the difference between x and y
+            (overrides `decimals` if given).
+        false (bool): Whether to check that x and y are NOT the same.
+    """
+    # A dict type.
+    if isinstance(x, dict):
+        assert isinstance(y, dict), "ERROR: If x is dict, y needs to be a dict as well!"
+        y_keys = set(x.keys())
+        for key, value in x.items():
+            assert key in y, "ERROR: y does not have x's key='{}'! y={}".format(key, y)
+            check(value, y[key], decimals=decimals, atol=atol, rtol=rtol, false=false)
+            y_keys.remove(key)
+        assert not y_keys, "ERROR: y contains keys ({}) that are not in x! y={}".format(
+            list(y_keys), y
+        )
+    # A tuple type.
+    elif isinstance(x, (tuple, list)):
+        assert isinstance(
+            y, (tuple, list)
+        ), "ERROR: If x is tuple, y needs to be a tuple as well!"
+        assert len(y) == len(
+            x
+        ), "ERROR: y does not have the same length as x ({} vs {})!".format(
+            len(y), len(x)
+        )
+        for i, value in enumerate(x):
+            check(value, y[i], decimals=decimals, atol=atol, rtol=rtol, false=false)
+    # Boolean comparison.
+    elif isinstance(x, (np.bool_, bool)):
+        if false is True:
+            assert bool(x) is not bool(y), "ERROR: x ({}) is y ({})!".format(x, y)
+        else:
+            assert bool(x) is bool(y), "ERROR: x ({}) is not y ({})!".format(x, y)
+    # Nones or primitives.
+    elif x is None or y is None or isinstance(x, (str, int)):
+        if false is True:
+            assert x != y, "ERROR: x ({}) is the same as y ({})!".format(x, y)
+        else:
+            assert x == y, "ERROR: x ({}) is not the same as y ({})!".format(x, y)
+    # String/byte comparisons.
+    elif hasattr(x, "dtype") and (x.dtype == object or str(x.dtype).startswith("<U")):
+        try:
+            np.testing.assert_array_equal(x, y)
+            if false is True:
+                assert False, "ERROR: x ({}) is the same as y ({})!".format(x, y)
+        except AssertionError as e:
+            if false is False:
+                raise e
+    # Everything else (assume numeric or tf/torch.Tensor).
+    else:
+        if tf1 is not None:
+            # y should never be a Tensor (y=expected value).
+            if isinstance(y, (tf1.Tensor, tf1.Variable)):
+                # In eager mode, numpyize tensors.
+                if tf.executing_eagerly():
+                    y = y.numpy()
+                else:
+                    raise ValueError(
+                        "`y` (expected value) must not be a Tensor. "
+                        "Use numpy.ndarray instead"
+                    )
+            if isinstance(x, (tf1.Tensor, tf1.Variable)):
+                # In eager mode, numpyize tensors.
+                if tf1.executing_eagerly():
+                    x = x.numpy()
+                # Otherwise, use a new tf-session.
+                else:
+                    with tf1.Session() as sess:
+                        x = sess.run(x)
+                        return check(
+                            x, y, decimals=decimals, atol=atol, rtol=rtol, false=false
+                        )
+        if torch is not None:
+            if isinstance(x, torch.Tensor):
+                x = x.detach().cpu().numpy()
+            if isinstance(y, torch.Tensor):
+                y = y.detach().cpu().numpy()
+
+        # Using decimals.
+        if atol is None and rtol is None:
+            # Assert equality of both values.
+            try:
+                np.testing.assert_almost_equal(x, y, decimal=decimals)
+            # Both values are not equal.
+            except AssertionError as e:
+                # Raise error in normal case.
+                if false is False:
+                    raise e
+            # Both values are equal.
+            else:
+                # If false is set -> raise error (not expected to be equal).
+                if false is True:
+                    assert False, "ERROR: x ({}) is the same as y ({})!".format(x, y)
+
+        # Using atol/rtol.
+        else:
+            # Provide defaults for either one of atol/rtol.
+            if atol is None:
+                atol = 0
+            if rtol is None:
+                rtol = 1e-7
+            try:
+                np.testing.assert_allclose(x, y, atol=atol, rtol=rtol)
+            except AssertionError as e:
+                if false is False:
+                    raise e
+            else:
+                if false is True:
+                    assert False, "ERROR: x ({}) is the same as y ({})!".format(x, y)
+
+
+def check_compute_single_action(
+    trainer, include_state=False, include_prev_action_reward=False
+):
+    """Tests different combinations of args for trainer.compute_single_action.
+
+    Args:
+        trainer: The Trainer object to test.
+        include_state: Whether to include the initial state of the Policy's
+            Model in the `compute_single_action` call.
+        include_prev_action_reward: Whether to include the prev-action and
+            -reward in the `compute_single_action` call.
+
+    Raises:
+        ValueError: If anything unexpected happens.
+    """
+    # Have to import this here to avoid circular dependency.
+    from ray.rllib.policy.sample_batch import DEFAULT_POLICY_ID, SampleBatch
+
+    # Some Trainers may not abide to the standard API.
+    pid = DEFAULT_POLICY_ID
+    try:
+        # Multi-agent: Pick any policy (or DEFAULT_POLICY if it's the only
+        # one).
+        pid = next(iter(trainer.workers.local_worker().policy_map))
+        pol = trainer.get_policy(pid)
+    except AttributeError:
+        pol = trainer.policy
+    # Get the policy's model.
+    model = pol.model
+
+    action_space = pol.action_space
+
+    def _test(
+        what, method_to_test, obs_space, full_fetch, explore, timestep, unsquash, clip
+    ):
+        call_kwargs = {}
+        if what is trainer:
+            call_kwargs["full_fetch"] = full_fetch
+            call_kwargs["policy_id"] = pid
+
+        obs = obs_space.sample()
+        if isinstance(obs_space, Box):
+            obs = np.clip(obs, -1.0, 1.0)
+        state_in = None
+        if include_state:
+            state_in = model.get_initial_state()
+            if not state_in:
+                state_in = []
+                i = 0
+                while f"state_in_{i}" in model.view_requirements:
+                    state_in.append(
+                        model.view_requirements[f"state_in_{i}"].space.sample()
+                    )
+                    i += 1
+        action_in = action_space.sample() if include_prev_action_reward else None
+        reward_in = 1.0 if include_prev_action_reward else None
+
+        if method_to_test == "input_dict":
+            assert what is pol
+
+            input_dict = {SampleBatch.OBS: obs}
+            if include_prev_action_reward:
+                input_dict[SampleBatch.PREV_ACTIONS] = action_in
+                input_dict[SampleBatch.PREV_REWARDS] = reward_in
+            if state_in:
+                for i, s in enumerate(state_in):
+                    input_dict[f"state_in_{i}"] = s
+            input_dict_batched = SampleBatch(
+                tree.map_structure(lambda s: np.expand_dims(s, 0), input_dict)
+            )
+            action = pol.compute_actions_from_input_dict(
+                input_dict=input_dict_batched,
+                explore=explore,
+                timestep=timestep,
+                **call_kwargs,
+            )
+            # Unbatch everything to be able to compare against single
+            # action below.
+            # ARS and ES return action batches as lists.
+            if isinstance(action[0], list):
+                action = (np.array(action[0]), action[1], action[2])
+            action = tree.map_structure(lambda s: s[0], action)
+
+            try:
+                action2 = pol.compute_single_action(
+                    input_dict=input_dict,
+                    explore=explore,
+                    timestep=timestep,
+                    **call_kwargs,
+                )
+                # Make sure these are the same, unless we have exploration
+                # switched on (or noisy layers).
+                if not explore and not pol.config.get("noisy"):
+                    check(action, action2)
+            except TypeError:
+                pass
+        else:
+            action = what.compute_single_action(
+                obs,
+                state_in,
+                prev_action=action_in,
+                prev_reward=reward_in,
+                explore=explore,
+                timestep=timestep,
+                unsquash_action=unsquash,
+                clip_action=clip,
+                **call_kwargs,
+            )
+
+        state_out = None
+        if state_in or full_fetch or what is pol:
+            action, state_out, _ = action
+        if state_out:
+            for si, so in zip(state_in, state_out):
+                check(list(si.shape), so.shape)
+
+        if unsquash is None:
+            unsquash = what.config["normalize_actions"]
+        if clip is None:
+            clip = what.config["clip_actions"]
+
+        # Test whether unsquash/clipping works on the Trainer's
+        # compute_single_action method: Both flags should force the action
+        # to be within the space's bounds.
+        if method_to_test == "single" and what == trainer:
+            if not action_space.contains(action) and (
+                clip or unsquash or not isinstance(action_space, Box)
+            ):
+                raise ValueError(
+                    f"Returned action ({action}) of trainer/policy {what} "
+                    f"not in Env's action_space {action_space}"
+                )
+            # We are operating in normalized space: Expect only smaller action
+            # values.
+            if (
+                isinstance(action_space, Box)
+                and not unsquash
+                and what.config.get("normalize_actions")
+                and np.any(np.abs(action) > 3.0)
+            ):
+                raise ValueError(
+                    f"Returned action ({action}) of trainer/policy {what} "
+                    "should be in normalized space, but seems too large/small "
+                    "for that!"
+                )
+
+    # Loop through: Policy vs Trainer; Different API methods to calculate
+    # actions; unsquash option; clip option; full fetch or not.
+    for what in [pol, trainer]:
+        if what is trainer:
+            # Get the obs-space from Workers.env (not Policy) due to possible
+            # pre-processor up front.
+            worker_set = getattr(trainer, "workers")
+            # TODO: ES and ARS use `self._workers` instead of `self.workers` to
+            #  store their rollout worker set. Change to `self.workers`.
+            if worker_set is None:
+                worker_set = getattr(trainer, "_workers", None)
+            assert worker_set
+            if isinstance(worker_set, list):
+                obs_space = trainer.get_policy(pid).observation_space
+            else:
+                obs_space = worker_set.local_worker().for_policy(
+                    lambda p: p.observation_space, policy_id=pid
+                )
+            obs_space = getattr(obs_space, "original_space", obs_space)
+        else:
+            obs_space = pol.observation_space
+
+        for method_to_test in ["single"] + (["input_dict"] if what is pol else []):
+            for explore in [True, False]:
+                for full_fetch in [False, True] if what is trainer else [False]:
+                    timestep = random.randint(0, 100000)
+                    for unsquash in [True, False, None]:
+                        for clip in [False] if unsquash else [True, False, None]:
+                            _test(
+                                what,
+                                method_to_test,
+                                obs_space,
+                                full_fetch,
+                                explore,
+                                timestep,
+                                unsquash,
+                                clip,
+                            )
+
+
+def check_learning_achieved(tune_results, min_reward, evaluation=False):
+    """Throws an error if `min_reward` is not reached within tune_results.
+
+    Checks the last iteration found in tune_results for its
+    "episode_reward_mean" value and compares it to `min_reward`.
+
+    Args:
+        tune_results: The tune.run returned results object.
+        min_reward (float): The min reward that must be reached.
+
+    Raises:
+        ValueError: If `min_reward` not reached.
+    """
+    # Get maximum reward of all trials
+    # (check if at least one trial achieved some learning)
+    avg_rewards = [
+        (
+            trial.last_result["episode_reward_mean"]
+            if not evaluation
+            else trial.last_result["evaluation"]["episode_reward_mean"]
+        )
+        for trial in tune_results.trials
+    ]
+    best_avg_reward = max(avg_rewards)
+    if best_avg_reward < min_reward:
+        raise ValueError("`stop-reward` of {} not reached!".format(min_reward))
+    print("ok")
+
+
+def check_train_results(train_results):
+    """Checks proper structure of a Trainer.train() returned dict.
+
+    Args:
+        train_results: The train results dict to check.
+
+    Raises:
+        AssertionError: If `train_results` doesn't have the proper structure or
+            data in it.
+    """
+    # Import these here to avoid circular dependencies.
+    from ray.rllib.policy.sample_batch import DEFAULT_POLICY_ID
+    from ray.rllib.utils.metrics.learner_info import LEARNER_INFO, LEARNER_STATS_KEY
+    from ray.rllib.utils.pre_checks.multi_agent import check_multi_agent
+
+    # Assert that some keys are where we would expect them.
+    for key in [
+        "agent_timesteps_total",
+        "config",
+        "custom_metrics",
+        "episode_len_mean",
+        "episode_reward_max",
+        "episode_reward_mean",
+        "episode_reward_min",
+        "episodes_total",
+        "hist_stats",
+        "info",
+        "iterations_since_restore",
+        "num_healthy_workers",
+        "perf",
+        "policy_reward_max",
+        "policy_reward_mean",
+        "policy_reward_min",
+        "sampler_perf",
+        "time_since_restore",
+        "time_this_iter_s",
+        "timesteps_since_restore",
+        "timesteps_total",
+        "timers",
+        "time_total_s",
+        "training_iteration",
+    ]:
+        assert (
+            key in train_results
+        ), f"'{key}' not found in `train_results` ({train_results})!"
+
+    _, is_multi_agent = check_multi_agent(train_results["config"])
+
+    # Check in particular the "info" dict.
+    info = train_results["info"]
+    assert LEARNER_INFO in info, f"'learner' not in train_results['infos'] ({info})!"
+    assert (
+        "num_steps_trained" in info or "num_env_steps_trained" in info
+    ), f"'num_(env_)?steps_trained' not in train_results['infos'] ({info})!"
+
+    learner_info = info[LEARNER_INFO]
+
+    # Make sure we have a default_policy key if we are not in a
+    # multi-agent setup.
+    if not is_multi_agent:
+        # APEX algos sometimes have an empty learner info dict (no metrics
+        # collected yet).
+        assert len(learner_info) == 0 or DEFAULT_POLICY_ID in learner_info, (
+            f"'{DEFAULT_POLICY_ID}' not found in "
+            f"train_results['infos']['learner'] ({learner_info})!"
+        )
+
+    for pid, policy_stats in learner_info.items():
+        if pid == "batch_count":
+            continue
+        # Expect td-errors to be per batch-item.
+        if "td_error" in policy_stats:
+            configured_b = train_results["config"]["train_batch_size"]
+            actual_b = policy_stats["td_error"].shape[0]
+            # R2D2 case.
+            if (configured_b - actual_b) / actual_b > 0.1:
+                assert (
+                    configured_b
+                    / (
+                        train_results["config"]["model"]["max_seq_len"]
+                        + train_results["config"]["burn_in"]
+                    )
+                    == actual_b
+                )
+
+        # Make sure each policy has the LEARNER_STATS_KEY under it.
+        assert LEARNER_STATS_KEY in policy_stats
+        learner_stats = policy_stats[LEARNER_STATS_KEY]
+        for key, value in learner_stats.items():
+            # Min- and max-stats should be single values.
+            if key.startswith("min_") or key.startswith("max_"):
+                assert np.isscalar(value), f"'key' value not a scalar ({value})!"
+
+    return train_results
+
+
+def run_learning_tests_from_yaml(
+    yaml_files: List[str],
+    *,
+    max_num_repeats: int = 2,
+    smoke_test: bool = False,
+) -> Dict[str, Any]:
+    """Runs the given experiments in yaml_files and returns results dict.
+
+    Args:
+        yaml_files (List[str]): List of yaml file names.
+        max_num_repeats (int): How many times should we repeat a failed
+            experiment?
+        smoke_test (bool): Whether this is just a smoke-test. If True,
+            set time_total_s to 5min and don't early out due to rewards
+            or timesteps reached.
+    """
+    print("Will run the following yaml files:")
+    for yaml_file in yaml_files:
+        print("->", yaml_file)
+
+    # All trials we'll ever run in this test script.
+    all_trials = []
+    # The experiments (by name) we'll run up to `max_num_repeats` times.
+    experiments = {}
+    # The results per experiment.
+    checks = {}
+    # Metrics per experiment.
+    stats = {}
+
+    start_time = time.monotonic()
+
+    def should_check_eval(experiment):
+        # If we have evaluation workers, use their rewards.
+        # This is useful for offline learning tests, where
+        # we evaluate against an actual environment.
+        return experiment["config"].get("evaluation_interval", None) is not None
+
+    # Loop through all collected files and gather experiments.
+    # Augment all by `torch` framework.
+    for yaml_file in yaml_files:
+        tf_experiments = yaml.safe_load(open(yaml_file).read())
+
+        # Add torch version of all experiments to the list.
+        for k, e in tf_experiments.items():
+            # If framework explicitly given, only test for that framework.
+            # Some algos do not have both versions available.
+            if "frameworks" in e:
+                frameworks = e["frameworks"]
+            else:
+                # By default we don't run tf2, because tf2's multi-gpu support
+                # isn't complete yet.
+                frameworks = ["tf", "torch"]
+            # Pop frameworks key to not confuse Tune.
+            e.pop("frameworks", None)
+
+            e["stop"] = e["stop"] if "stop" in e else {}
+            e["pass_criteria"] = e["pass_criteria"] if "pass_criteria" in e else {}
+
+            # For smoke-tests, we just run for n min.
+            if smoke_test:
+                # 0sec for each(!) experiment/trial.
+                # This is such that if there are many experiments/trials
+                # in a test (e.g. rllib_learning_test), each one can at least
+                # create its trainer and run a first iteration.
+                e["stop"]["time_total_s"] = 0
+            else:
+                check_eval = should_check_eval(e)
+                episode_reward_key = (
+                    "episode_reward_mean"
+                    if not check_eval
+                    else "evaluation/episode_reward_mean"
+                )
+                # We also stop early, once we reach the desired reward.
+                min_reward = e.get("pass_criteria", {}).get(episode_reward_key)
+                if min_reward is not None:
+                    e["stop"][episode_reward_key] = min_reward
+
+            # Generate `checks` dict for all experiments
+            # (tf, tf2 and/or torch).
+            for framework in frameworks:
+                k_ = k + "-" + framework
+                ec = copy.deepcopy(e)
+                ec["config"]["framework"] = framework
+                if framework == "tf2":
+                    ec["config"]["eager_tracing"] = True
+
+                checks[k_] = {
+                    "min_reward": ec["pass_criteria"].get("episode_reward_mean", 0.0),
+                    "min_throughput": ec["pass_criteria"].get("timesteps_total", 0.0)
+                    / (ec["stop"].get("time_total_s", 1.0) or 1.0),
+                    "time_total_s": ec["stop"].get("time_total_s"),
+                    "failures": 0,
+                    "passed": False,
+                }
+                # This key would break tune.
+                ec.pop("pass_criteria", None)
+
+                # One experiment to run.
+                experiments[k_] = ec
+
+    # Print out the actual config.
+    print("== Test config ==")
+    print(yaml.dump(experiments))
+
+    # Keep track of those experiments we still have to run.
+    # If an experiment passes, we'll remove it from this dict.
+    experiments_to_run = experiments.copy()
+
+    try:
+        ray.init(address="auto")
+    except ConnectionError:
+        ray.init()
+
+    for i in range(max_num_repeats):
+        # We are done.
+        if len(experiments_to_run) == 0:
+            print("All experiments finished.")
+            break
+
+        print(f"Starting learning test iteration {i}...")
+
+        # Run remaining experiments.
+        trials = run_experiments(
+            experiments_to_run,
+            resume=False,
+            verbose=2,
+            progress_reporter=CLIReporter(
+                metric_columns={
+                    "training_iteration": "iter",
+                    "time_total_s": "time_total_s",
+                    "timesteps_total": "ts",
+                    "episodes_this_iter": "train_episodes",
+                    "episode_reward_mean": "reward_mean",
+                    "evaluation/episode_reward_mean": "eval_reward_mean",
+                },
+                sort_by_metric=True,
+                max_report_frequency=30,
+            ),
+        )
+
+        all_trials.extend(trials)
+
+        # Check each experiment for whether it passed.
+        # Criteria is to a) reach reward AND b) to have reached the throughput
+        # defined by `timesteps_total` / `time_total_s`.
+        for experiment in experiments_to_run.copy():
+            print(f"Analyzing experiment {experiment} ...")
+            # Collect all trials within this experiment (some experiments may
+            # have num_samples or grid_searches defined).
+            trials_for_experiment = []
+            for t in trials:
+                trial_exp = re.sub(".+/([^/]+)$", "\\1", t.local_dir)
+                if trial_exp == experiment:
+                    trials_for_experiment.append(t)
+            print(f" ... Trials: {trials_for_experiment}.")
+
+            check_eval = should_check_eval(experiments[experiment])
+
+            # Error: Increase failure count and repeat.
+            if any(t.status == "ERROR" for t in trials_for_experiment):
+                print(" ... ERROR.")
+                checks[experiment]["failures"] += 1
+            # Smoke-tests always succeed.
+            elif smoke_test:
+                print(" ... SMOKE TEST (mark ok).")
+                checks[experiment]["passed"] = True
+                del experiments_to_run[experiment]
+            # Experiment finished: Check reward achieved and timesteps done
+            # (throughput).
+            else:
+                if check_eval:
+                    episode_reward_mean = np.mean(
+                        [
+                            t.last_result["evaluation"]["episode_reward_mean"]
+                            for t in trials_for_experiment
+                        ]
+                    )
+                else:
+                    episode_reward_mean = np.mean(
+                        [
+                            t.last_result["episode_reward_mean"]
+                            for t in trials_for_experiment
+                        ]
+                    )
+                desired_reward = checks[experiment]["min_reward"]
+
+                timesteps_total = np.mean(
+                    [t.last_result["timesteps_total"] for t in trials_for_experiment]
+                )
+                total_time_s = np.mean(
+                    [t.last_result["time_total_s"] for t in trials_for_experiment]
+                )
+
+                # TODO(jungong) : track trainer and env throughput separately.
+                throughput = timesteps_total / (total_time_s or 1.0)
+                # TODO(jungong) : enable throughput check again after
+                #   TD3_HalfCheetahBulletEnv is fixed and verified.
+                # desired_throughput = checks[experiment]["min_throughput"]
+                desired_throughput = None
+
+                # Record performance.
+                stats[experiment] = {
+                    "episode_reward_mean": float(episode_reward_mean),
+                    "throughput": (
+                        float(throughput) if throughput is not None else 0.0
+                    ),
+                }
+
+                print(
+                    f" ... Desired reward={desired_reward}; "
+                    f"desired throughput={desired_throughput}"
+                )
+
+                # We failed to reach desired reward or the desired throughput.
+                if (desired_reward and episode_reward_mean < desired_reward) or (
+                    desired_throughput and throughput < desired_throughput
+                ):
+                    print(
+                        " ... Not successful: Actual "
+                        f"reward={episode_reward_mean}; "
+                        f"actual throughput={throughput}"
+                    )
+                    checks[experiment]["failures"] += 1
+                # We succeeded!
+                else:
+                    print(" ... Successful: (mark ok).")
+                    checks[experiment]["passed"] = True
+                    del experiments_to_run[experiment]
+
+    ray.shutdown()
+
+    time_taken = time.monotonic() - start_time
+
+    # Create results dict and write it to disk.
+    result = {
+        "time_taken": float(time_taken),
+        "trial_states": dict(Counter([trial.status for trial in all_trials])),
+        "last_update": float(time.time()),
+        "stats": stats,
+        "passed": [k for k, exp in checks.items() if exp["passed"]],
+        "failures": {
+            k: exp["failures"] for k, exp in checks.items() if exp["failures"] > 0
+        },
+    }
+
+    return result