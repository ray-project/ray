import argparse
import json
import logging
import os
import pprint
import random
import re
import time
from typing import (
    TYPE_CHECKING,
    Any,
    Dict,
    List,
    Optional,
    Tuple,
    Type,
    Union,
)

import gymnasium as gym
from gymnasium.spaces import Box, Discrete, MultiDiscrete, MultiBinary
from gymnasium.spaces import Dict as GymDict
from gymnasium.spaces import Tuple as GymTuple
import numpy as np
import tree  # pip install dm_tree

import ray
from ray import air, tune
from ray.air.constants import TRAINING_ITERATION
from ray.air.integrations.wandb import WandbLoggerCallback, WANDB_ENV_VAR
from ray.rllib.core import DEFAULT_MODULE_ID, Columns
from ray.rllib.env.wrappers.atari_wrappers import is_atari, wrap_deepmind
from ray.rllib.utils.annotations import OldAPIStack
from ray.rllib.utils.framework import try_import_jax, try_import_tf, try_import_torch
from ray.rllib.utils.metrics import (
    DIFF_NUM_GRAD_UPDATES_VS_SAMPLER_POLICY,
    ENV_RUNNER_RESULTS,
    EPISODE_RETURN_MEAN,
    EVALUATION_RESULTS,
    NUM_ENV_STEPS_TRAINED,
    NUM_ENV_STEPS_SAMPLED_LIFETIME,
)
from ray.rllib.utils.typing import ResultDict
from ray.rllib.utils.error import UnsupportedSpaceException


from ray.tune import CLIReporter


if TYPE_CHECKING:
    from ray.rllib.algorithms import Algorithm, AlgorithmConfig
    from ray.rllib.offline.dataset_reader import DatasetReader

jax, _ = try_import_jax()
tf1, tf, tfv = try_import_tf()
torch, _ = try_import_torch()

logger = logging.getLogger(__name__)


def add_rllib_example_script_args(
    parser: Optional[argparse.ArgumentParser] = None,
    default_reward: float = 100.0,
    default_iters: int = 200,
    default_timesteps: int = 100000,
) -> argparse.ArgumentParser:
    """Adds RLlib-typical (and common) examples scripts command line args to a parser.

    TODO (sven): This function should be used by most of our examples scripts, which
     already mostly have this logic in them (but written out).

    Args:
        parser: The parser to add the arguments to. If None, create a new one.
        default_reward: The default value for the --stop-reward option.
        default_iters: The default value for the --stop-iters option.
        default_timesteps: The default value for the --stop-timesteps option.

    Returns:
        The altered (or newly created) parser object.
    """
    if parser is None:
        parser = argparse.ArgumentParser()

    # Algo and Algo config options.
    parser.add_argument(
        "--algo", type=str, default="PPO", help="The RLlib-registered algorithm to use."
    )
    parser.add_argument(
        "--enable-new-api-stack",
        action="store_true",
        help="Whether to use the `enable_rl_module_and_learner` config setting.",
    )
    parser.add_argument(
        "--framework",
        choices=["tf", "tf2", "torch"],
        default="torch",
        help="The DL framework specifier.",
    )
    parser.add_argument(
        "--env",
        type=str,
        default=None,
        help="The gym.Env identifier to run the experiment with.",
    )
    parser.add_argument(
        "--num-env-runners",
        type=int,
        default=None,
        help="The number of (remote) EnvRunners to use for the experiment.",
    )
    parser.add_argument(
        "--num-envs-per-env-runner",
        type=int,
        default=None,
        help="The number of (vectorized) environments per EnvRunner. Note that "
        "this is identical to the batch size for (inference) action computations.",
    )
    parser.add_argument(
        "--num-agents",
        type=int,
        default=0,
        help="If 0 (default), will run as single-agent. If > 0, will run as "
        "multi-agent with the environment simply cloned n times and each agent acting "
        "independently at every single timestep. The overall reward for this "
        "experiment is then the sum over all individual agents' rewards.",
    )

    # Evaluation options.
    parser.add_argument(
        "--evaluation-num-env-runners",
        type=int,
        default=0,
        help="The number of evaluation (remote) EnvRunners to use for the experiment.",
    )
    parser.add_argument(
        "--evaluation-interval",
        type=int,
        default=0,
        help="Every how many iterations to run one round of evaluation. "
        "Use 0 (default) to disable evaluation.",
    )
    parser.add_argument(
        "--evaluation-duration",
        type=lambda v: v if v == "auto" else int(v),
        default=10,
        help="The number of evaluation units to run each evaluation round. "
        "Use `--evaluation-duration-unit` to count either in 'episodes' "
        "or 'timesteps'. If 'auto', will run as many as possible during train pass ("
        "`--evaluation-parallel-to-training` must be set then).",
    )
    parser.add_argument(
        "--evaluation-duration-unit",
        type=str,
        default="episodes",
        choices=["episodes", "timesteps"],
        help="The evaluation duration unit to count by. One of 'episodes' or "
        "'timesteps'. This unit will be run `--evaluation-duration` times in each "
        "evaluation round. If `--evaluation-duration=auto`, this setting does not "
        "matter.",
    )
    parser.add_argument(
        "--evaluation-parallel-to-training",
        action="store_true",
        help="Whether to run evaluation parallel to training. This might help speed up "
        "your overall iteration time. Be aware that when using this option, your "
        "reported evaluation results are referring to one iteration before the current "
        "one.",
    )

    # RLlib logging options.
    parser.add_argument(
        "--output",
        type=str,
        default=None,
        help="The output directory to write trajectories to, which are collected by "
        "the algo's EnvRunners.",
    )
    parser.add_argument(
        "--log-level",
        type=str,
        default=None,  # None -> use default
        choices=["INFO", "DEBUG", "WARN", "ERROR"],
        help="The log-level to be used by the RLlib logger.",
    )

    # tune.Tuner options.
    parser.add_argument(
        "--no-tune",
        action="store_true",
        help="Whether to NOT use tune.Tuner(), but rather a simple for-loop calling "
        "`algo.train()` repeatedly until one of the stop criteria is met.",
    )
    parser.add_argument(
        "--num-samples",
        type=int,
        default=1,
        help="How many (tune.Tuner.fit()) experiments to execute - if possible in "
        "parallel.",
    )
    parser.add_argument(
        "--max-concurrent-trials",
        type=int,
        default=None,
        help="How many (tune.Tuner) trials to run concurrently.",
    )
    parser.add_argument(
        "--verbose",
        type=int,
        default=2,
        help="The verbosity level for the `tune.Tuner()` running the experiment.",
    )
    parser.add_argument(
        "--checkpoint-freq",
        type=int,
        default=0,
        help=(
            "The frequency (in training iterations) with which to create checkpoints. "
            "Note that if --wandb-key is provided, all checkpoints will "
            "automatically be uploaded to WandB."
        ),
    )
    parser.add_argument(
        "--checkpoint-at-end",
        action="store_true",
        help=(
            "Whether to create a checkpoint at the very end of the experiment. "
            "Note that if --wandb-key is provided, all checkpoints will "
            "automatically be uploaded to WandB."
        ),
    )

    # WandB logging options.
    parser.add_argument(
        "--wandb-key",
        type=str,
        default=None,
        help="The WandB API key to use for uploading results.",
    )
    parser.add_argument(
        "--wandb-project",
        type=str,
        default=None,
        help="The WandB project name to use.",
    )
    parser.add_argument(
        "--wandb-run-name",
        type=str,
        default=None,
        help="The WandB run name to use.",
    )

    # Experiment stopping and testing criteria.
    parser.add_argument(
        "--stop-reward",
        type=float,
        default=default_reward,
        help="Reward at which the script should stop training.",
    )
    parser.add_argument(
        "--stop-iters",
        type=int,
        default=default_iters,
        help="The number of iterations to train.",
    )
    parser.add_argument(
        "--stop-timesteps",
        type=int,
        default=default_timesteps,
        help="The number of (environment sampling) timesteps to train.",
    )
    parser.add_argument(
        "--as-test",
        action="store_true",
        help="Whether this script should be run as a test. If set, --stop-reward must "
        "be achieved within --stop-timesteps AND --stop-iters, otherwise this "
        "script will throw an exception at the end.",
    )
    parser.add_argument(
        "--as-release-test",
        action="store_true",
        help="Whether this script should be run as a release test. If set, "
        "all that applies to the --as-test option is true, plus, a short JSON summary "
        "will be written into a results file whose location is given by the ENV "
        "variable `TEST_OUTPUT_JSON`.",
    )

    # Learner scaling options.
    parser.add_argument(
        "--num-learners",
        type=int,
        default=None,
        help="The number of Learners to use. If none, use the algorithm's default "
        "value.",
    )
    parser.add_argument(
        "--num-gpus-per-learner",
        type=float,
        default=None,
        help="The number of GPUs per Learner to use. If none and there are enough GPUs "
        "for all required Learners (--num-learners), use a value of 1, otherwise 0.",
    )

    # Ray init options.
    parser.add_argument("--num-cpus", type=int, default=0)
    parser.add_argument(
        "--local-mode",
        action="store_true",
        help="Init Ray in local mode for easier debugging.",
    )

    # Old API stack: config.num_gpus.
    parser.add_argument(
        "--num-gpus",
        type=int,
        default=0,
        help="The number of GPUs to use (if on the old API stack).",
    )

    return parser


def check(x, y, decimals=5, atol=None, rtol=None, false=False):
    """
    Checks two structures (dict, tuple, list,
    np.array, float, int, etc..) for (almost) numeric identity.
    All numbers in the two structures have to match up to `decimal` digits
    after the floating point. Uses assertions.

    Args:
        x: The value to be compared (to the expectation: `y`). This
            may be a Tensor.
        y: The expected value to be compared to `x`. This must not
            be a tf-Tensor, but may be a tf/torch-Tensor.
        decimals: The number of digits after the floating point up to
            which all numeric values have to match.
        atol: Absolute tolerance of the difference between x and y
            (overrides `decimals` if given).
        rtol: Relative tolerance of the difference between x and y
            (overrides `decimals` if given).
        false: Whether to check that x and y are NOT the same.
    """
    # A dict type.
    if isinstance(x, dict):
        assert isinstance(y, dict), "ERROR: If x is dict, y needs to be a dict as well!"
        y_keys = set(x.keys())
        for key, value in x.items():
            assert key in y, f"ERROR: y does not have x's key='{key}'! y={y}"
            check(value, y[key], decimals=decimals, atol=atol, rtol=rtol, false=false)
            y_keys.remove(key)
        assert not y_keys, "ERROR: y contains keys ({}) that are not in x! y={}".format(
            list(y_keys), y
        )
    # A tuple type.
    elif isinstance(x, (tuple, list)):
        assert isinstance(
            y, (tuple, list)
        ), "ERROR: If x is tuple/list, y needs to be a tuple/list as well!"
        assert len(y) == len(
            x
        ), "ERROR: y does not have the same length as x ({} vs {})!".format(
            len(y), len(x)
        )
        for i, value in enumerate(x):
            check(value, y[i], decimals=decimals, atol=atol, rtol=rtol, false=false)
    # Boolean comparison.
    elif isinstance(x, (np.bool_, bool)):
        if false is True:
            assert bool(x) is not bool(y), f"ERROR: x ({x}) is y ({y})!"
        else:
            assert bool(x) is bool(y), f"ERROR: x ({x}) is not y ({y})!"
    # Nones or primitives (excluding int vs float, which should be compared with
    # tolerance/decimals as well).
    elif (
        x is None
        or y is None
        or isinstance(x, str)
        or (isinstance(x, int) and isinstance(y, int))
    ):
        if false is True:
            assert x != y, f"ERROR: x ({x}) is the same as y ({y})!"
        else:
            assert x == y, f"ERROR: x ({x}) is not the same as y ({y})!"
    # String/byte comparisons.
    elif (
        hasattr(x, "dtype") and (x.dtype == object or str(x.dtype).startswith("<U"))
    ) or isinstance(x, bytes):
        try:
            np.testing.assert_array_equal(x, y)
            if false is True:
                assert False, f"ERROR: x ({x}) is the same as y ({y})!"
        except AssertionError as e:
            if false is False:
                raise e
    # Everything else (assume numeric or tf/torch.Tensor).
    # Also includes int vs float comparison, which is performed with tolerance/decimals.
    else:
        if tf1 is not None:
            # y should never be a Tensor (y=expected value).
            if isinstance(y, (tf1.Tensor, tf1.Variable)):
                # In eager mode, numpyize tensors.
                if tf.executing_eagerly():
                    y = y.numpy()
                else:
                    raise ValueError(
                        "`y` (expected value) must not be a Tensor. "
                        "Use numpy.ndarray instead"
                    )
            if isinstance(x, (tf1.Tensor, tf1.Variable)):
                # In eager mode, numpyize tensors.
                if tf1.executing_eagerly():
                    x = x.numpy()
                # Otherwise, use a new tf-session.
                else:
                    with tf1.Session() as sess:
                        x = sess.run(x)
                        return check(
                            x, y, decimals=decimals, atol=atol, rtol=rtol, false=false
                        )
        if torch is not None:
            if isinstance(x, torch.Tensor):
                x = x.detach().cpu().numpy()
            if isinstance(y, torch.Tensor):
                y = y.detach().cpu().numpy()

        # Stats objects.
        from ray.rllib.utils.metrics.stats import Stats

        if isinstance(x, Stats):
            x = x.peek()
        if isinstance(y, Stats):
            y = y.peek()

        # Using decimals.
        if atol is None and rtol is None:
            # Assert equality of both values.
            try:
                np.testing.assert_almost_equal(x, y, decimal=decimals)
            # Both values are not equal.
            except AssertionError as e:
                # Raise error in normal case.
                if false is False:
                    raise e
            # Both values are equal.
            else:
                # If false is set -> raise error (not expected to be equal).
                if false is True:
                    assert False, f"ERROR: x ({x}) is the same as y ({y})!"

        # Using atol/rtol.
        else:
            # Provide defaults for either one of atol/rtol.
            if atol is None:
                atol = 0
            if rtol is None:
                rtol = 1e-7
            try:
                np.testing.assert_allclose(x, y, atol=atol, rtol=rtol)
            except AssertionError as e:
                if false is False:
                    raise e
            else:
                if false is True:
                    assert False, f"ERROR: x ({x}) is the same as y ({y})!"


def check_compute_single_action(
    algorithm, include_state=False, include_prev_action_reward=False
):
    """Tests different combinations of args for algorithm.compute_single_action.

    Args:
        algorithm: The Algorithm object to test.
        include_state: Whether to include the initial state of the Policy's
            Model in the `compute_single_action` call.
        include_prev_action_reward: Whether to include the prev-action and
            -reward in the `compute_single_action` call.

    Raises:
        ValueError: If anything unexpected happens.
    """
    # Have to import this here to avoid circular dependency.
    from ray.rllib.policy.sample_batch import DEFAULT_POLICY_ID, SampleBatch

    # Some Algorithms may not abide to the standard API.
    pid = DEFAULT_POLICY_ID
    try:
        # Multi-agent: Pick any learnable policy (or DEFAULT_POLICY if it's the only
        # one).
        pid = next(iter(algorithm.env_runner.get_policies_to_train()))
        pol = algorithm.get_policy(pid)
    except AttributeError:
        pol = algorithm.policy
    # Get the policy's model.
    model = pol.model

    action_space = pol.action_space

    def _test(
        what, method_to_test, obs_space, full_fetch, explore, timestep, unsquash, clip
    ):
        call_kwargs = {}
        if what is algorithm:
            call_kwargs["full_fetch"] = full_fetch
            call_kwargs["policy_id"] = pid

        obs = obs_space.sample()
        if isinstance(obs_space, Box):
            obs = np.clip(obs, -1.0, 1.0)
        state_in = None
        if include_state:
            state_in = model.get_initial_state()
            if not state_in:
                state_in = []
                i = 0
                while f"state_in_{i}" in model.view_requirements:
                    state_in.append(
                        model.view_requirements[f"state_in_{i}"].space.sample()
                    )
                    i += 1
        action_in = action_space.sample() if include_prev_action_reward else None
        reward_in = 1.0 if include_prev_action_reward else None

        if method_to_test == "input_dict":
            assert what is pol

            input_dict = {SampleBatch.OBS: obs}
            if include_prev_action_reward:
                input_dict[SampleBatch.PREV_ACTIONS] = action_in
                input_dict[SampleBatch.PREV_REWARDS] = reward_in
            if state_in:
                if what.config.get("enable_rl_module_and_learner", False):
                    input_dict["state_in"] = state_in
                else:
                    for i, s in enumerate(state_in):
                        input_dict[f"state_in_{i}"] = s
            input_dict_batched = SampleBatch(
                tree.map_structure(lambda s: np.expand_dims(s, 0), input_dict)
            )
            action = pol.compute_actions_from_input_dict(
                input_dict=input_dict_batched,
                explore=explore,
                timestep=timestep,
                **call_kwargs,
            )
            # Unbatch everything to be able to compare against single
            # action below.
            # ARS and ES return action batches as lists.
            if isinstance(action[0], list):
                action = (np.array(action[0]), action[1], action[2])
            action = tree.map_structure(lambda s: s[0], action)

            try:
                action2 = pol.compute_single_action(
                    input_dict=input_dict,
                    explore=explore,
                    timestep=timestep,
                    **call_kwargs,
                )
                # Make sure these are the same, unless we have exploration
                # switched on (or noisy layers).
                if not explore and not pol.config.get("noisy"):
                    check(action, action2)
            except TypeError:
                pass
        else:
            action = what.compute_single_action(
                obs,
                state_in,
                prev_action=action_in,
                prev_reward=reward_in,
                explore=explore,
                timestep=timestep,
                unsquash_action=unsquash,
                clip_action=clip,
                **call_kwargs,
            )

        state_out = None
        if state_in or full_fetch or what is pol:
            action, state_out, _ = action
        if state_out:
            for si, so in zip(tree.flatten(state_in), tree.flatten(state_out)):
                if tf.is_tensor(si):
                    # If si is a tensor of Dimensions, we need to convert it
                    # We expect this to be the case for TF RLModules who's initial
                    # states are Tf Tensors.
                    si_shape = si.shape.as_list()
                else:
                    si_shape = list(si.shape)
                check(si_shape, so.shape)

        if unsquash is None:
            unsquash = what.config["normalize_actions"]
        if clip is None:
            clip = what.config["clip_actions"]

        # Test whether unsquash/clipping works on the Algorithm's
        # compute_single_action method: Both flags should force the action
        # to be within the space's bounds.
        if method_to_test == "single" and what == algorithm:
            if not action_space.contains(action) and (
                clip or unsquash or not isinstance(action_space, Box)
            ):
                raise ValueError(
                    f"Returned action ({action}) of algorithm/policy {what} "
                    f"not in Env's action_space {action_space}"
                )
            # We are operating in normalized space: Expect only smaller action
            # values.
            if (
                isinstance(action_space, Box)
                and not unsquash
                and what.config.get("normalize_actions")
                and np.any(np.abs(action) > 15.0)
            ):
                raise ValueError(
                    f"Returned action ({action}) of algorithm/policy {what} "
                    "should be in normalized space, but seems too large/small "
                    "for that!"
                )

    # Loop through: Policy vs Algorithm; Different API methods to calculate
    # actions; unsquash option; clip option; full fetch or not.
    for what in [pol, algorithm]:
        if what is algorithm:
            # Get the obs-space from Workers.env (not Policy) due to possible
            # pre-processor up front.
            worker_set = getattr(algorithm, "env_runner_group", None)
            assert worker_set
            if not worker_set.local_env_runner:
                obs_space = algorithm.get_policy(pid).observation_space
            else:
                obs_space = worker_set.local_env_runner.for_policy(
                    lambda p: p.observation_space, policy_id=pid
                )
            obs_space = getattr(obs_space, "original_space", obs_space)
        else:
            obs_space = pol.observation_space

        for method_to_test in ["single"] + (["input_dict"] if what is pol else []):
            for explore in [True, False]:
                for full_fetch in [False, True] if what is algorithm else [False]:
                    timestep = random.randint(0, 100000)
                    for unsquash in [True, False, None]:
                        for clip in [False] if unsquash else [True, False, None]:
                            print("-" * 80)
                            print(f"what={what}")
                            print(f"method_to_test={method_to_test}")
                            print(f"explore={explore}")
                            print(f"full_fetch={full_fetch}")
                            print(f"unsquash={unsquash}")
                            print(f"clip={clip}")
                            _test(
                                what,
                                method_to_test,
                                obs_space,
                                full_fetch,
                                explore,
                                timestep,
                                unsquash,
                                clip,
                            )


def check_inference_w_connectors(policy, env_name, max_steps: int = 100):
    """Checks whether the given policy can infer actions from an env with connectors.

    Args:
        policy: The policy to check.
        env_name: Name of the environment to check
        max_steps: The maximum number of steps to run the environment for.

    Raises:
        ValueError: If the policy cannot infer actions from the environment.
    """
    # Avoids circular import
    from ray.rllib.utils.policy import local_policy_inference

    env = gym.make(env_name)

    # Potentially wrap the env like we do in RolloutWorker
    if is_atari(env):
        env = wrap_deepmind(
            env,
            dim=policy.config["model"]["dim"],
            framestack=policy.config["model"].get("framestack"),
        )

    obs, info = env.reset()
    reward, terminated, truncated = 0.0, False, False
    ts = 0
    while not terminated and not truncated and ts < max_steps:
        action_out = local_policy_inference(
            policy,
            env_id=0,
            agent_id=0,
            obs=obs,
            reward=reward,
            terminated=terminated,
            truncated=truncated,
            info=info,
        )
        obs, reward, terminated, truncated, info = env.step(action_out[0][0])

        ts += 1


def check_learning_achieved(
    tune_results: "tune.ResultGrid",
    min_value: float,
    evaluation: Optional[bool] = None,
    metric: str = f"{ENV_RUNNER_RESULTS}/episode_return_mean",
):
    """Throws an error if `min_reward` is not reached within tune_results.

    Checks the last iteration found in tune_results for its
    "episode_return_mean" value and compares it to `min_reward`.

    Args:
        tune_results: The tune.Tuner().fit() returned results object.
        min_reward: The min reward that must be reached.
        evaluation: If True, use `evaluation/env_runners/[metric]`, if False, use
            `env_runners/[metric]`, if None, use evaluation sampler results if
            available otherwise, use train sampler results.

    Raises:
        ValueError: If `min_reward` not reached.
    """
    # Get maximum value of `metrics` over all trials
    # (check if at least one trial achieved some learning, not just the final one).
    recorded_values = []
    for _, row in tune_results.get_dataframe().iterrows():
        if evaluation or (
            evaluation is None and f"{EVALUATION_RESULTS}/{metric}" in row
        ):
            recorded_values.append(row[f"{EVALUATION_RESULTS}/{metric}"])
        else:
            recorded_values.append(row[metric])
    best_value = max(recorded_values)
    if best_value < min_value:
        raise ValueError(f"`{metric}` of {min_value} not reached!")
    print(f"`{metric}` of {min_value} reached! ok")


def check_off_policyness(
    results: ResultDict,
    upper_limit: float,
    lower_limit: float = 0.0,
) -> Optional[float]:
    """Verifies that the off-policy'ness of some update is within some range.

    Off-policy'ness is defined as the average (across n workers) diff
    between the number of gradient updates performed on the policy used
    for sampling vs the number of gradient updates that have been performed
    on the trained policy (usually the one on the local worker).

    Uses the published DIFF_NUM_GRAD_UPDATES_VS_SAMPLER_POLICY metric inside
    a training results dict and compares to the given bounds.

    Note: Only works with single-agent results thus far.

    Args:
        results: The training results dict.
        upper_limit: The upper limit to for the off_policy_ness value.
        lower_limit: The lower limit to for the off_policy_ness value.

    Returns:
        The off-policy'ness value (described above).

    Raises:
        AssertionError: If the value is out of bounds.
    """

    # Have to import this here to avoid circular dependency.
    from ray.rllib.policy.sample_batch import DEFAULT_POLICY_ID
    from ray.rllib.utils.metrics.learner_info import LEARNER_INFO

    # Assert that the off-policy'ness is within the given bounds.
    learner_info = results["info"][LEARNER_INFO]
    if DEFAULT_POLICY_ID not in learner_info:
        return None
    off_policy_ness = learner_info[DEFAULT_POLICY_ID][
        DIFF_NUM_GRAD_UPDATES_VS_SAMPLER_POLICY
    ]
    # Roughly: Reaches up to 0.4 for 2 rollout workers and up to 0.2 for
    # 1 rollout worker.
    if not (lower_limit <= off_policy_ness <= upper_limit):
        raise AssertionError(
            f"`off_policy_ness` ({off_policy_ness}) is outside the given bounds "
            f"({lower_limit} - {upper_limit})!"
        )

    return off_policy_ness


def check_train_results_new_api_stack(train_results: ResultDict) -> None:
    """Checks proper structure of a Algorithm.train() returned dict.

    Args:
        train_results: The train results dict to check.

    Raises:
        AssertionError: If `train_results` doesn't have the proper structure or
            data in it.
    """
    # Import these here to avoid circular dependencies.
    from ray.rllib.utils.metrics import (
        ENV_RUNNER_RESULTS,
        FAULT_TOLERANCE_STATS,
        LEARNER_RESULTS,
        TIMERS,
    )

    # Assert that some keys are where we would expect them.
    for key in [
        ENV_RUNNER_RESULTS,
        FAULT_TOLERANCE_STATS,
        LEARNER_RESULTS,
        TIMERS,
        TRAINING_ITERATION,
        "config",
    ]:
        assert (
            key in train_results
        ), f"'{key}' not found in `train_results` ({train_results})!"

    # Make sure, `config` is an actual dict, not an AlgorithmConfig object.
    assert isinstance(
        train_results["config"], dict
    ), "`config` in results not a python dict!"

    from ray.rllib.algorithms.algorithm_config import AlgorithmConfig

    is_multi_agent = (
        AlgorithmConfig()
        .update_from_dict({"policies": train_results["config"]["policies"]})
        .is_multi_agent()
    )

    # Check in particular the "info" dict.
    learner_results = train_results[LEARNER_RESULTS]

    # Make sure we have a `DEFAULT_MODULE_ID key if we are not in a
    # multi-agent setup.
    if not is_multi_agent:
        assert len(learner_results) == 0 or DEFAULT_MODULE_ID in learner_results, (
            f"'{DEFAULT_MODULE_ID}' not found in "
            f"train_results['{LEARNER_RESULTS}']!"
        )

    for module_id, module_metrics in learner_results.items():
        # The ModuleID can be __all_modules__ in multi-agent case when the new learner
        # stack is enabled.
        if module_id == "__all_modules__":
            continue

        # On the new API stack, policy has no LEARNER_STATS_KEY under it anymore.
        for key, value in module_metrics.items():
            # Min- and max-stats should be single values.
            if key.endswith("_min") or key.endswith("_max"):
                assert np.isscalar(value), f"'key' value not a scalar ({value})!"

    return train_results


@OldAPIStack
def check_train_results(train_results: ResultDict):
    """Checks proper structure of a Algorithm.train() returned dict.

    Args:
        train_results: The train results dict to check.

    Raises:
        AssertionError: If `train_results` doesn't have the proper structure or
            data in it.
    """
    # Import these here to avoid circular dependencies.
    from ray.rllib.policy.sample_batch import DEFAULT_POLICY_ID
    from ray.rllib.utils.metrics.learner_info import LEARNER_INFO, LEARNER_STATS_KEY

    # Assert that some keys are where we would expect them.
    for key in [
        "config",
        "custom_metrics",
        ENV_RUNNER_RESULTS,
        "info",
        "iterations_since_restore",
        "num_healthy_workers",
        "perf",
        "time_since_restore",
        "time_this_iter_s",
        "timers",
        "time_total_s",
        TRAINING_ITERATION,
    ]:
        assert (
            key in train_results
        ), f"'{key}' not found in `train_results` ({train_results})!"

    for key in [
        "episode_len_mean",
        "episode_reward_max",
        "episode_reward_mean",
        "episode_reward_min",
        "hist_stats",
        "policy_reward_max",
        "policy_reward_mean",
        "policy_reward_min",
        "sampler_perf",
    ]:
        assert key in train_results[ENV_RUNNER_RESULTS], (
            f"'{key}' not found in `train_results[ENV_RUNNER_RESULTS]` "
            f"({train_results[ENV_RUNNER_RESULTS]})!"
        )

    # Make sure, `config` is an actual dict, not an AlgorithmConfig object.
    assert isinstance(
        train_results["config"], dict
    ), "`config` in results not a python dict!"

    from ray.rllib.algorithms.algorithm_config import AlgorithmConfig

    is_multi_agent = (
        AlgorithmConfig()
        .update_from_dict({"policies": train_results["config"]["policies"]})
        .is_multi_agent()
    )

    # Check in particular the "info" dict.
    info = train_results["info"]
    assert LEARNER_INFO in info, f"'learner' not in train_results['infos'] ({info})!"
    assert (
        "num_steps_trained" in info or NUM_ENV_STEPS_TRAINED in info
    ), f"'num_(env_)?steps_trained' not in train_results['infos'] ({info})!"

    learner_info = info[LEARNER_INFO]

    # Make sure we have a default_policy key if we are not in a
    # multi-agent setup.
    if not is_multi_agent:
        # APEX algos sometimes have an empty learner info dict (no metrics
        # collected yet).
        assert len(learner_info) == 0 or DEFAULT_POLICY_ID in learner_info, (
            f"'{DEFAULT_POLICY_ID}' not found in "
            f"train_results['infos']['learner'] ({learner_info})!"
        )

    for pid, policy_stats in learner_info.items():
        if pid == "batch_count":
            continue

        # the pid can be __all__ in multi-agent case when the new learner stack is
        # enabled.
        if pid == "__all__":
            continue

        # On the new API stack, policy has no LEARNER_STATS_KEY under it anymore.
        if LEARNER_STATS_KEY in policy_stats:
            learner_stats = policy_stats[LEARNER_STATS_KEY]
        else:
            learner_stats = policy_stats
        for key, value in learner_stats.items():
            # Min- and max-stats should be single values.
            if key.startswith("min_") or key.startswith("max_"):
                assert np.isscalar(value), f"'key' value not a scalar ({value})!"

    return train_results


# TODO (sven): Make this the de-facto, well documented, and unified utility for most of
#  our tests:
#  - CI (label: "learning_tests")
#  - release tests (benchmarks)
#  - example scripts
def run_rllib_example_script_experiment(
    base_config: "AlgorithmConfig",
    args: Optional[argparse.Namespace] = None,
    *,
    stop: Optional[Dict] = None,
    success_metric: Optional[Dict] = None,
    trainable: Optional[Type] = None,
    tune_callbacks: Optional[List] = None,
    keep_config: bool = False,
    scheduler=None,
    progress_reporter=None,
) -> Union[ResultDict, tune.result_grid.ResultGrid]:
    """Given an algorithm config and some command line args, runs an experiment.

    There are some constraints on what properties must be defined in `args`.
    It should ideally be generated via calling
    `args = add_rllib_example_script_args()`, which can be found in this very module
    here.

    The function sets up an Algorithm object from the given config (altered by the
    contents of `args`), then runs the Algorithm via Tune (or manually, if
    `args.no_tune` is set to True) using the stopping criteria in `stop`.

    At the end of the experiment, if `args.as_test` is True, checks, whether the
    Algorithm reached the `success_metric` (if None, use `env_runners/
    episode_return_mean` with a minimum value of `args.stop_reward`).

    See https://github.com/ray-project/ray/tree/master/rllib/examples for an overview
    of all supported command line options.

    Args:
        base_config: The AlgorithmConfig object to use for this experiment. This base
            config will be automatically "extended" based on some of the provided
            `args`. For example, `args.num_env_runners` is used to set
            `config.num_env_runners`, etc..
        args: A argparse.Namespace object, ideally returned by calling
            `args = add_rllib_example_script_args()`. It must have the following
            properties defined: `stop_iters`, `stop_reward`, `stop_timesteps`,
            `no_tune`, `verbose`, `checkpoint_freq`, `as_test`. Optionally, for WandB
            logging: `wandb_key`, `wandb_project`, `wandb_run_name`.
        stop: An optional dict mapping ResultDict key strings (using "/" in case of
            nesting, e.g. "env_runners/episode_return_mean" for referring to
            `result_dict['env_runners']['episode_return_mean']` to minimum
            values, reaching of which will stop the experiment). Default is:
            {
            "env_runners/episode_return_mean": args.stop_reward,
            "training_iteration": args.stop_iters,
            "num_env_steps_sampled_lifetime": args.stop_timesteps,
            }
        success_metric: Only relevant if `args.as_test` is True.
            A dict mapping a single(!) ResultDict key string (using "/" in
            case of nesting, e.g. "env_runners/episode_return_mean" for referring
            to `result_dict['env_runners']['episode_return_mean']` to a single(!)
            minimum value to be reached in order for the experiment to count as
            successful. If `args.as_test` is True AND this `success_metric` is not
            reached with the bounds defined by `stop`, will raise an Exception.
        trainable: The Trainable sub-class to run in the tune.Tuner. If None (default),
            use the registered RLlib Algorithm class specified by args.algo.
        tune_callbacks: A list of Tune callbacks to configure with the tune.Tuner.
            In case `args.wandb_key` is provided, appends a WandB logger to this
            list.
        keep_config: Set this to True, if you don't want this utility to change the
            given `base_config` in any way and leave it as-is. This is helpful
            for those example scripts which demonstrate how to set config settings
            that are otherwise taken care of automatically in this function (e.g.
            `num_env_runners`).

    Returns:
        The last ResultDict from a --no-tune run OR the tune.Tuner.fit()
        results.
    """
    if args is None:
        parser = add_rllib_example_script_args()
        args = parser.parse_args()

    # If run --as-release-test, --as-test must also be set.
    if args.as_release_test:
        args.as_test = True

    # Initialize Ray.
    ray.init(
        num_cpus=args.num_cpus or None,
        local_mode=args.local_mode,
        ignore_reinit_error=True,
    )

    # Define one or more stopping criteria.
    if stop is None:
        stop = {
            f"{ENV_RUNNER_RESULTS}/{EPISODE_RETURN_MEAN}": args.stop_reward,
            f"{ENV_RUNNER_RESULTS}/{NUM_ENV_STEPS_SAMPLED_LIFETIME}": (
                args.stop_timesteps
            ),
            TRAINING_ITERATION: args.stop_iters,
        }

    config = base_config

    # Enhance the `base_config`, based on provided `args`.
    if not keep_config:
        # Set the framework.
        config.framework(args.framework)

        # Add an env specifier (only if not already set in config)?
        if args.env is not None and config.env is None:
            config.environment(args.env)

        # Enable the new API stack?
        if args.enable_new_api_stack:
            config.api_stack(
                enable_rl_module_and_learner=True,
                enable_env_runner_and_connector_v2=True,
            )

        # Define EnvRunner/RolloutWorker scaling and behavior.
        if args.num_env_runners is not None:
            config.env_runners(num_env_runners=args.num_env_runners)

<<<<<<< HEAD
        # Define Learner scaling and behavior.
=======
        # Define compute resources used automatically (only using the --num-learners
        # and --num-gpus-per-learner args).
>>>>>>> 7b476ea4
        # New stack.
        if config.enable_rl_module_and_learner:
            if args.num_gpus > 0:
                raise ValueError(
                    "--num-gpus is not supported on the new API stack! To train on "
                    "GPUs, use the command line options `--num-gpus-per-learner=1` and "
                    "`--num-learners=[your number of available GPUs]`, instead."
                )

            # Do we have GPUs available in the cluster?
            num_gpus_available = ray.cluster_resources().get("GPU", 0)
            # Number of actual Learner instances (including the local Learner if
            # `num_learners=0`).
            num_actual_learners = (
                args.num_learners
                if args.num_learners is not None
                else config.num_learners
            ) or 1  # 1: There is always a local Learner, if num_learners=0.
            # How many were hard-requested by the user
            # (through explicit `--num-gpus-per-learner >= 1`).
            num_gpus_requested = (args.num_gpus_per_learner or 0) * num_actual_learners
            # Number of GPUs needed, if `num_gpus_per_learner=None` (auto).
            num_gpus_needed_if_available = (
                args.num_gpus_per_learner
                if args.num_gpus_per_learner is not None
                else 1
            ) * num_actual_learners
            # Define compute resources used.
            config.resources(num_gpus=0)  # old API stack setting
            if args.num_learners is not None:
                config.learners(num_learners=args.num_learners)

            # User wants to use GPUs if available, but doesn't hard-require them.
            if args.num_gpus_per_learner is None:
                if num_gpus_available >= num_gpus_needed_if_available:
                    config.learners(num_gpus_per_learner=1)
                else:
                    config.learners(num_gpus_per_learner=0, num_cpus_per_learner=1)

            # User hard-requires n GPUs, but they are not available -> Error.
            elif num_gpus_available < num_gpus_requested:
                raise ValueError(
                    "You are running your script with --num-learners="
                    f"{args.num_learners} and --num-gpus-per-learner="
                    f"{args.num_gpus_per_learner}, but your cluster only has "
                    f"{num_gpus_available} GPUs! Will run "
                    f"with {num_gpus_available} CPU Learners instead."
                )

            # All required GPUs are available -> Use them.
            else:
                config.learners(num_gpus_per_learner=args.num_gpus_per_learner)

        # Old stack.
        else:
            config.resources(num_gpus=args.num_gpus)

        # Evaluation setup.
        if args.evaluation_interval > 0:
            config.evaluation(
                evaluation_num_env_runners=args.evaluation_num_env_runners,
                evaluation_interval=args.evaluation_interval,
                evaluation_duration=args.evaluation_duration,
                evaluation_duration_unit=args.evaluation_duration_unit,
                evaluation_parallel_to_training=args.evaluation_parallel_to_training,
            )

        # Set the log-level (if applicable).
        if args.log_level is not None:
            config.debugging(log_level=args.log_level)

        # Set the output dir (if applicable).
        if args.output is not None:
            config.offline_data(output=args.output)

    # Run the experiment w/o Tune (directly operate on the RLlib Algorithm object).
    if args.no_tune:
        assert not args.as_test and not args.as_release_test
        algo = config.build()
        for i in range(stop.get(TRAINING_ITERATION, args.stop_iters)):
            results = algo.train()
            if ENV_RUNNER_RESULTS in results:
                mean_return = results[ENV_RUNNER_RESULTS].get(
                    EPISODE_RETURN_MEAN, np.nan
                )
                print(f"iter={i} R={mean_return}", end="")
            if EVALUATION_RESULTS in results:
                Reval = results[EVALUATION_RESULTS][ENV_RUNNER_RESULTS][
                    EPISODE_RETURN_MEAN
                ]
                print(f" R(eval)={Reval}", end="")
            print()
            for key, threshold in stop.items():
                val = results
                for k in key.split("/"):
                    try:
                        val = val[k]
                    except KeyError:
                        val = None
                        break
                if val is not None and not np.isnan(val) and val >= threshold:
                    print(f"Stop criterium ({key}={threshold}) fulfilled!")
                    ray.shutdown()
                    return results

        ray.shutdown()
        return results

    # Run the experiment using Ray Tune.

    # Log results using WandB.
    tune_callbacks = tune_callbacks or []
    if hasattr(args, "wandb_key") and (
        args.wandb_key is not None or WANDB_ENV_VAR in os.environ
    ):
        wandb_key = args.wandb_key or os.environ[WANDB_ENV_VAR]
        project = args.wandb_project or (
            args.algo.lower() + "-" + re.sub("\\W+", "-", str(config.env).lower())
        )
        tune_callbacks.append(
            WandbLoggerCallback(
                api_key=wandb_key,
                project=project,
                upload_checkpoints=True,
                **({"name": args.wandb_run_name} if args.wandb_run_name else {}),
            )
        )

    # Auto-configure a CLIReporter (to log the results to the console).
    # Use better ProgressReporter for multi-agent cases: List individual policy rewards.
    if progress_reporter is None and args.num_agents > 0:
        progress_reporter = CLIReporter(
            metric_columns={
                **{
                    TRAINING_ITERATION: "iter",
                    "time_total_s": "total time (s)",
                    NUM_ENV_STEPS_SAMPLED_LIFETIME: "ts",
                    f"{ENV_RUNNER_RESULTS}/{EPISODE_RETURN_MEAN}": "combined return",
                },
                **{
                    (
                        f"{ENV_RUNNER_RESULTS}/module_episode_returns_mean/" f"{pid}"
                    ): f"return {pid}"
                    for pid in config.policies
                },
            },
        )

    # Force Tuner to use old progress output as the new one silently ignores our custom
    # `CLIReporter`.
    os.environ["RAY_AIR_NEW_OUTPUT"] = "0"

    # Run the actual experiment (using Tune).
    start_time = time.time()
    results = tune.Tuner(
        trainable or config.algo_class,
        param_space=config,
        run_config=air.RunConfig(
            stop=stop,
            verbose=args.verbose,
            callbacks=tune_callbacks,
            checkpoint_config=air.CheckpointConfig(
                checkpoint_frequency=args.checkpoint_freq,
                checkpoint_at_end=args.checkpoint_at_end,
            ),
            progress_reporter=progress_reporter,
        ),
        tune_config=tune.TuneConfig(
            num_samples=args.num_samples,
            max_concurrent_trials=args.max_concurrent_trials,
            scheduler=scheduler,
        ),
    ).fit()
    time_taken = time.time() - start_time

    ray.shutdown()

    # Error out, if Tuner.fit() failed to run. Otherwise, erroneous examples might pass
    # the CI tests w/o us knowing that they are broken (b/c some examples do not have
    # a --as-test flag and/or any passing criteris).
    if results.errors:
        raise RuntimeError(
            "Running the example script resulted in one or more errors! "
            f"{[e.args[0].args[2] for e in results.errors]}"
        )

    # If run as a test, check whether we reached the specified success criteria.
    test_passed = False
    if args.as_test:
        # Success metric not provided, try extracting it from `stop`.
        if success_metric is None:
            for try_it in [
                f"{EVALUATION_RESULTS}/{ENV_RUNNER_RESULTS}/{EPISODE_RETURN_MEAN}",
                f"{ENV_RUNNER_RESULTS}/{EPISODE_RETURN_MEAN}",
            ]:
                if try_it in stop:
                    success_metric = {try_it: stop[try_it]}
                    break
            if success_metric is None:
                success_metric = {
                    f"{ENV_RUNNER_RESULTS}/{EPISODE_RETURN_MEAN}": args.stop_reward,
                }
        # TODO (sven): Make this work for more than one metric (AND-logic?).
        # Get maximum value of `metric` over all trials
        # (check if at least one trial achieved some learning, not just the final one).
        success_metric_key, success_metric_value = next(iter(success_metric.items()))
        best_value = max(
            row[success_metric_key] for _, row in results.get_dataframe().iterrows()
        )
        if best_value >= success_metric_value:
            test_passed = True
            print(f"`{success_metric_key}` of {success_metric_value} reached! ok")

        if args.as_release_test:
            trial = results._experiment_analysis.trials[0]
            stats = trial.last_result
            stats.pop("config", None)
            json_summary = {
                "time_taken": float(time_taken),
                "trial_states": [trial.status],
                "last_update": float(time.time()),
                "stats": stats,
                "passed": [test_passed],
                "not_passed": [not test_passed],
                "failures": {str(trial): 1} if not test_passed else {},
            }
            with open(
                os.environ.get("TEST_OUTPUT_JSON", "/tmp/learning_test.json"),
                "wt",
            ) as f:
                try:
                    json.dump(json_summary, f)
                # Something went wrong writing json. Try again w/ simplified stats.
                except Exception:
                    from ray.rllib.algorithms.algorithm import Algorithm

                    simplified_stats = {
                        k: stats[k] for k in Algorithm._progress_metrics if k in stats
                    }
                    json_summary["stats"] = simplified_stats
                    json.dump(json_summary, f)

        if not test_passed:
            raise ValueError(
                f"`{success_metric_key}` of {success_metric_value} not reached!"
            )

    return results


def check_same_batch(batch1, batch2) -> None:
    """Check if both batches are (almost) identical.

    For MultiAgentBatches, the step count and individual policy's
    SampleBatches are checked for identity. For SampleBatches, identity is
    checked as the almost numerical key-value-pair identity between batches
    with ray.rllib.utils.test_utils.check(). unroll_id is compared only if
    both batches have an unroll_id.

    Args:
        batch1: Batch to compare against batch2
        batch2: Batch to compare against batch1
    """
    # Avoids circular import
    from ray.rllib.policy.sample_batch import MultiAgentBatch, SampleBatch

    assert type(batch1) is type(
        batch2
    ), "Input batches are of different types {} and {}".format(
        str(type(batch1)), str(type(batch2))
    )

    def check_sample_batches(_batch1, _batch2, _policy_id=None):
        unroll_id_1 = _batch1.get("unroll_id", None)
        unroll_id_2 = _batch2.get("unroll_id", None)
        # unroll IDs only have to fit if both batches have them
        if unroll_id_1 is not None and unroll_id_2 is not None:
            assert unroll_id_1 == unroll_id_2

        batch1_keys = set()
        for k, v in _batch1.items():
            # unroll_id is compared above already
            if k == "unroll_id":
                continue
            check(v, _batch2[k])
            batch1_keys.add(k)

        batch2_keys = set(_batch2.keys())
        # unroll_id is compared above already
        batch2_keys.discard("unroll_id")
        _difference = batch1_keys.symmetric_difference(batch2_keys)

        # Cases where one batch has info and the other has not
        if _policy_id:
            assert not _difference, (
                "SampleBatches for policy with ID {} "
                "don't share information on the "
                "following information: \n{}"
                "".format(_policy_id, _difference)
            )
        else:
            assert not _difference, (
                "SampleBatches don't share information "
                "on the following information: \n{}"
                "".format(_difference)
            )

    if type(batch1) is SampleBatch:
        check_sample_batches(batch1, batch2)
    elif type(batch1) is MultiAgentBatch:
        assert batch1.count == batch2.count
        batch1_ids = set()
        for policy_id, policy_batch in batch1.policy_batches.items():
            check_sample_batches(
                policy_batch, batch2.policy_batches[policy_id], policy_id
            )
            batch1_ids.add(policy_id)

        # Case where one ma batch has info on a policy the other has not
        batch2_ids = set(batch2.policy_batches.keys())
        difference = batch1_ids.symmetric_difference(batch2_ids)
        assert (
            not difference
        ), f"MultiAgentBatches don't share the following information: \n{difference}."
    else:
        raise ValueError("Unsupported batch type " + str(type(batch1)))


def check_reproducibilty(
    algo_class: Type["Algorithm"],
    algo_config: "AlgorithmConfig",
    *,
    fw_kwargs: Dict[str, Any],
    training_iteration: int = 1,
) -> None:
    # TODO @kourosh: we can get rid of examples/deterministic_training.py once
    # this is added to all algorithms
    """Check if the algorithm is reproducible across different testing conditions:

        frameworks: all input frameworks
        num_gpus: int(os.environ.get("RLLIB_NUM_GPUS", "0"))
        num_workers: 0 (only local workers) or
                     4 ((1) local workers + (4) remote workers)
        num_envs_per_env_runner: 2

    Args:
        algo_class: Algorithm class to test.
        algo_config: Base config to use for the algorithm.
        fw_kwargs: Framework iterator keyword arguments.
        training_iteration: Number of training iterations to run.

    Returns:
        None

    Raises:
        It raises an AssertionError if the algorithm is not reproducible.
    """
    from ray.rllib.policy.sample_batch import DEFAULT_POLICY_ID
    from ray.rllib.utils.metrics.learner_info import LEARNER_INFO

    stop_dict = {TRAINING_ITERATION: training_iteration}
    # use 0 and 2 workers (for more that 4 workers we have to make sure the instance
    # type in ci build has enough resources)
    for num_workers in [0, 2]:
        algo_config = (
            algo_config.debugging(seed=42).env_runners(
                num_env_runners=num_workers, num_envs_per_env_runner=2
            )
            # new API
            .learners(
                num_gpus_per_learner=int(os.environ.get("RLLIB_NUM_GPUS", "0")),
            )
            # old API
            .resources(
                num_gpus=int(os.environ.get("RLLIB_NUM_GPUS", "0")),
            )
        )

        print(
            f"Testing reproducibility of {algo_class.__name__}"
            f" with {num_workers} workers"
        )
        print("/// config")
        pprint.pprint(algo_config.to_dict())
        # test tune.Tuner().fit() reproducibility
        results1 = tune.Tuner(
            algo_class,
            param_space=algo_config.to_dict(),
            run_config=air.RunConfig(stop=stop_dict, verbose=1),
        ).fit()
        results1 = results1.get_best_result().metrics

        results2 = tune.Tuner(
            algo_class,
            param_space=algo_config.to_dict(),
            run_config=air.RunConfig(stop=stop_dict, verbose=1),
        ).fit()
        results2 = results2.get_best_result().metrics

        # Test rollout behavior.
        check(
            results1[ENV_RUNNER_RESULTS]["hist_stats"],
            results2[ENV_RUNNER_RESULTS]["hist_stats"],
        )
        # As well as training behavior (minibatch sequence during SGD
        # iterations).
        # As well as training behavior (minibatch sequence during SGD
        # iterations).
        if algo_config.enable_rl_module_and_learner:
            check(
                results1["info"][LEARNER_INFO][DEFAULT_POLICY_ID],
                results2["info"][LEARNER_INFO][DEFAULT_POLICY_ID],
            )
        else:
            check(
                results1["info"][LEARNER_INFO][DEFAULT_POLICY_ID]["learner_stats"],
                results2["info"][LEARNER_INFO][DEFAULT_POLICY_ID]["learner_stats"],
            )


def get_cartpole_dataset_reader(batch_size: int = 1) -> "DatasetReader":
    """Returns a DatasetReader for the cartpole dataset.
    Args:
        batch_size: The batch size to use for the reader.
    Returns:
        A rllib DatasetReader for the cartpole dataset.
    """
    from ray.rllib.algorithms import AlgorithmConfig
    from ray.rllib.offline import IOContext
    from ray.rllib.offline.dataset_reader import (
        DatasetReader,
        get_dataset_and_shards,
    )

    path = "tests/data/cartpole/large.json"
    input_config = {"format": "json", "paths": path}
    dataset, _ = get_dataset_and_shards(
        AlgorithmConfig().offline_data(input_="dataset", input_config=input_config)
    )
    ioctx = IOContext(
        config=(
            AlgorithmConfig()
            .training(train_batch_size=batch_size)
            .offline_data(actions_in_input_normalized=True)
        ),
        worker_index=0,
    )
    reader = DatasetReader(dataset, ioctx)
    return reader


class ModelChecker:
    """Helper class to compare architecturally identical Models across frameworks.

    Holds a ModelConfig, such that individual models can be added simply via their
    framework string (by building them with config.build(framework=...).
    A call to `check()` forces all added models to be compared in terms of their
    number of trainable and non-trainable parameters, as well as, their
    computation results given a common weights structure and values and identical
    inputs to the models.
    """

    def __init__(self, config):
        self.config = config

        # To compare number of params between frameworks.
        self.param_counts = {}
        # To compare computed outputs from fixed-weights-nets between frameworks.
        self.output_values = {}

        # We will pass an observation filled with this one random value through
        # all DL networks (after they have been set to fixed-weights) to compare
        # the computed outputs.
        self.random_fill_input_value = np.random.uniform(-0.01, 0.01)

        # Dict of models to check against each other.
        self.models = {}

    def add(self, framework: str = "torch", obs=True, state=False) -> Any:
        """Builds a new Model for the given framework."""
        model = self.models[framework] = self.config.build(framework=framework)

        # Pass a B=1 observation through the model.
        inputs = np.full(
            [1] + ([1] if state else []) + list(self.config.input_dims),
            self.random_fill_input_value,
        )
        if obs:
            inputs = {Columns.OBS: inputs}
        if state:
            inputs[Columns.STATE_IN] = tree.map_structure(
                lambda s: np.zeros(shape=[1] + list(s)), state
            )
        if framework == "torch":
            from ray.rllib.utils.torch_utils import convert_to_torch_tensor

            inputs = convert_to_torch_tensor(inputs)
        # w/ old specs: inputs = model.input_specs.fill(self.random_fill_input_value)

        outputs = model(inputs)

        # Bring model into a reproducible, comparable state (so we can compare
        # computations across frameworks). Use only a value-sequence of len=1 here
        # as it could possibly be that the layers are stored in different order
        # across the different frameworks.
        model._set_to_dummy_weights(value_sequence=(self.random_fill_input_value,))

        # Perform another forward pass.
        comparable_outputs = model(inputs)

        # Store the number of parameters for this framework's net.
        self.param_counts[framework] = model.get_num_parameters()
        # Store the fixed-weights-net outputs for this framework's net.
        if framework == "torch":
            self.output_values[framework] = tree.map_structure(
                lambda s: s.detach().numpy() if s is not None else None,
                comparable_outputs,
            )
        else:
            self.output_values[framework] = tree.map_structure(
                lambda s: s.numpy() if s is not None else None, comparable_outputs
            )
        return outputs

    def check(self):
        """Compares all added Models with each other and possibly raises errors."""

        main_key = next(iter(self.models.keys()))
        # Compare number of trainable and non-trainable params between all
        # frameworks.
        for c in self.param_counts.values():
            check(c, self.param_counts[main_key])

        # Compare dummy outputs by exact values given that all nets received the
        # same input and all nets have the same (dummy) weight values.
        for v in self.output_values.values():
            check(v, self.output_values[main_key], atol=0.0005)


def _get_mean_action_from_algorithm(alg: "Algorithm", obs: np.ndarray) -> np.ndarray:
    """Returns the mean action computed by the given algorithm.

    Note: This makes calls to `Algorithm.compute_single_action`

    Args:
        alg: The constructed algorithm to run inference on.
        obs: The observation to compute the action for.

    Returns:
        The mean action computed by the algorithm over 5000 samples.

    """
    out = []
    for _ in range(5000):
        out.append(float(alg.compute_single_action(obs)))
    return np.mean(out)


def check_supported_spaces(
    alg: str,
    config: "AlgorithmConfig",
    train: bool = True,
    check_bounds: bool = False,
    frameworks: Optional[Tuple[str]] = None,
    use_gpu: bool = False,
):
    """Checks whether the given algorithm supports different action and obs spaces.

        Performs the checks by constructing an rllib algorithm from the config and
        checking to see that the model inside the policy is the correct one given
        the action and obs spaces. For example if the action space is discrete and
        the obs space is an image, then the model should be a vision network with
        a categorical action distribution.

    Args:
        alg: The name of the algorithm to test.
        config: The config to use for the algorithm.
        train: Whether to train the algorithm for a few iterations.
        check_bounds: Whether to check the bounds of the action space.
        frameworks: The frameworks to test the algorithm with.
        use_gpu: Whether to check support for training on a gpu.


    """
    # Do these imports here because otherwise we have circular imports.
    from ray.rllib.examples.envs.classes.random_env import RandomEnv
    from ray.rllib.models.torch.complex_input_net import (
        ComplexInputNetwork as TorchComplexNet,
    )
    from ray.rllib.models.torch.fcnet import FullyConnectedNetwork as TorchFCNet
    from ray.rllib.models.torch.visionnet import VisionNetwork as TorchVisionNet

    action_spaces_to_test = {
        # Test discrete twice here until we support multi_binary action spaces
        "discrete": Discrete(5),
        "continuous": Box(-1.0, 1.0, (5,), dtype=np.float32),
        "int_actions": Box(0, 3, (2, 3), dtype=np.int32),
        "multidiscrete": MultiDiscrete([1, 2, 3, 4]),
        "tuple": GymTuple(
            [Discrete(2), Discrete(3), Box(-1.0, 1.0, (5,), dtype=np.float32)]
        ),
        "dict": GymDict(
            {
                "action_choice": Discrete(3),
                "parameters": Box(-1.0, 1.0, (1,), dtype=np.float32),
                "yet_another_nested_dict": GymDict(
                    {"a": GymTuple([Discrete(2), Discrete(3)])}
                ),
            }
        ),
    }

    observation_spaces_to_test = {
        "multi_binary": MultiBinary([3, 10, 10]),
        "discrete": Discrete(5),
        "continuous": Box(-1.0, 1.0, (5,), dtype=np.float32),
        "vector2d": Box(-1.0, 1.0, (5, 5), dtype=np.float32),
        "image": Box(-1.0, 1.0, (84, 84, 1), dtype=np.float32),
        "tuple": GymTuple([Discrete(10), Box(-1.0, 1.0, (5,), dtype=np.float32)]),
        "dict": GymDict(
            {
                "task": Discrete(10),
                "position": Box(-1.0, 1.0, (5,), dtype=np.float32),
            }
        ),
    }

    # The observation spaces that we test RLModules with
    rlmodule_supported_observation_spaces = [
        "multi_binary",
        "discrete",
        "continuous",
        "image",
        "tuple",
        "dict",
    ]

    # The action spaces that we test RLModules with
    rlmodule_supported_action_spaces = ["discrete", "continuous"]

    default_observation_space = default_action_space = "discrete"

    config["log_level"] = "ERROR"
    config["env"] = RandomEnv

    def _do_check(alg, config, a_name, o_name):
        # We need to copy here so that this validation does not affect the actual
        # validation method call further down the line.
        config_copy = config.copy()
        config_copy.validate()
        # If RLModules are enabled, we need to skip a few tests for now:
        if config_copy.enable_rl_module_and_learner:
            # Skip PPO cases in which RLModules don't support the given spaces yet.
            if o_name not in rlmodule_supported_observation_spaces:
                logger.warning(
                    "Skipping PPO test with RLModules for obs space {}".format(o_name)
                )
                return
            if a_name not in rlmodule_supported_action_spaces:
                logger.warning(
                    "Skipping PPO test with RLModules for action space {}".format(
                        a_name
                    )
                )
                return

        fw = config["framework"]
        action_space = action_spaces_to_test[a_name]
        obs_space = observation_spaces_to_test[o_name]
        print(
            "=== Testing {} (fw={}) action_space={} obs_space={} ===".format(
                alg, fw, action_space, obs_space
            )
        )
        t0 = time.time()
        config.update_from_dict(
            dict(
                env_config=dict(
                    action_space=action_space,
                    observation_space=obs_space,
                    reward_space=Box(1.0, 1.0, shape=(), dtype=np.float32),
                    p_terminated=1.0,
                    check_action_bounds=check_bounds,
                )
            )
        )
        stat = "ok"

        try:
            algo = config.build()
        except ray.exceptions.RayActorError as e:
            if len(e.args) >= 2 and isinstance(e.args[2], UnsupportedSpaceException):
                stat = "unsupported"
            elif isinstance(e.args[0].args[2], UnsupportedSpaceException):
                stat = "unsupported"
            else:
                raise
        except UnsupportedSpaceException:
            stat = "unsupported"
        else:
            if alg not in ["SAC", "PPO"]:
                # 2D (image) input: Expect VisionNet.
                if o_name in ["atari", "image"]:
                    assert isinstance(algo.get_policy().model, TorchVisionNet)
                # 1D input: Expect FCNet.
                elif o_name == "continuous":
                    assert isinstance(algo.get_policy().model, TorchFCNet)
                # Could be either one: ComplexNet (if disabled Preprocessor)
                # or FCNet (w/ Preprocessor).
                elif o_name == "vector2d":
                    assert isinstance(
                        algo.get_policy().model, (TorchComplexNet, TorchFCNet)
                    )
            if train:
                algo.train()
            algo.stop()
        print("Test: {}, ran in {}s".format(stat, time.time() - t0))

    if not frameworks:
        frameworks = ("tf2", "tf", "torch")

    _do_check_remote = ray.remote(_do_check)
    _do_check_remote = _do_check_remote.options(num_gpus=1 if use_gpu else 0)
    # Test all action spaces first.
    for a_name in action_spaces_to_test.keys():
        o_name = default_observation_space
        ray.get(_do_check_remote.remote(alg, config, a_name, o_name))

    # Now test all observation spaces.
    for o_name in observation_spaces_to_test.keys():
        a_name = default_action_space
        ray.get(_do_check_remote.remote(alg, config, a_name, o_name))<|MERGE_RESOLUTION|>--- conflicted
+++ resolved
@@ -1090,12 +1090,8 @@
         if args.num_env_runners is not None:
             config.env_runners(num_env_runners=args.num_env_runners)
 
-<<<<<<< HEAD
-        # Define Learner scaling and behavior.
-=======
         # Define compute resources used automatically (only using the --num-learners
         # and --num-gpus-per-learner args).
->>>>>>> 7b476ea4
         # New stack.
         if config.enable_rl_module_and_learner:
             if args.num_gpus > 0:
