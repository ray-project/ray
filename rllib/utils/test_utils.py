import gym
import logging
import numpy as np

from ray.rllib.utils.framework import try_import_tf, try_import_torch

tf, tf2, tfv = try_import_tf()
if tf:
    eager_mode = None
    try:
        from tensorflow.python.eager.context import eager_mode
    except (ImportError, ModuleNotFoundError):
        pass

torch, _ = try_import_torch()

logger = logging.getLogger(__name__)


def framework_iterator(config=None,
                       frameworks=("tf", "tfe", "torch"),
                       session=False):
    """An generator that allows for looping through n frameworks for testing.

    Provides the correct config entries ("framework") as well
    as the correct eager/non-eager contexts for tfe/tf.

    Args:
        config (Optional[dict]): An optional config dict to alter in place
            depending on the iteration.
        frameworks (Tuple[str]): A list/tuple of the frameworks to be tested.
            Allowed are: "tf", "tfe", "torch", and None.
        session (bool): If True and only in the tf-case: Enter a tf.Session()
            and yield that as second return value (otherwise yield (fw, None)).

    Yields:
        str: If enter_session is False:
            The current framework ("tf", "tfe", "torch") used.
        Tuple(str, Union[None,tf.Session]: If enter_session is True:
            A tuple of the current fw and the tf.Session if fw="tf".
    """
    config = config or {}
    frameworks = [frameworks] if isinstance(frameworks, str) else frameworks

    for fw in frameworks:
        # Skip non-installed frameworks.
        if fw == "torch" and not torch:
            logger.warning(
                "framework_iterator skipping torch (not installed)!")
            continue
        if fw != "torch" and not tf:
            logger.warning("framework_iterator skipping {} (tf not "
                           "installed)!".format(fw))
            continue
        elif fw == "tfe" and not eager_mode:
            logger.warning("framework_iterator skipping eager (could not "
                           "import `eager_mode` from tensorflow.python)!")
            continue
        assert fw in ["tf", "tfe", "torch", None]

        # Do we need a test session?
        sess = None
        if fw == "tf" and session is True:
            sess = tf.Session()
            sess.__enter__()

        print("framework={}".format(fw))

        config["framework"] = fw

        eager_ctx = None
        if fw == "tfe":
            eager_ctx = eager_mode()
            eager_ctx.__enter__()
            assert tf.executing_eagerly()
        elif fw == "tf":
            assert not tf.executing_eagerly()

        yield fw if session is False else (fw, sess)

        # Exit any context we may have entered.
        if eager_ctx:
            eager_ctx.__exit__(None, None, None)
        elif sess:
            sess.__exit__(None, None, None)


def check(x, y, decimals=5, atol=None, rtol=None, false=False):
    """
    Checks two structures (dict, tuple, list,
    np.array, float, int, etc..) for (almost) numeric identity.
    All numbers in the two structures have to match up to `decimal` digits
    after the floating point. Uses assertions.

    Args:
        x (any): The value to be compared (to the expectation: `y`). This
            may be a Tensor.
        y (any): The expected value to be compared to `x`. This must not
            be a tf-Tensor, but may be a tfe/torch-Tensor.
        decimals (int): The number of digits after the floating point up to
            which all numeric values have to match.
        atol (float): Absolute tolerance of the difference between x and y
            (overrides `decimals` if given).
        rtol (float): Relative tolerance of the difference between x and y
            (overrides `decimals` if given).
        false (bool): Whether to check that x and y are NOT the same.
    """
    # A dict type.
    if isinstance(x, dict):
        assert isinstance(y, dict), \
            "ERROR: If x is dict, y needs to be a dict as well!"
        y_keys = set(x.keys())
        for key, value in x.items():
            assert key in y, \
                "ERROR: y does not have x's key='{}'! y={}".format(key, y)
            check(
                value,
                y[key],
                decimals=decimals,
                atol=atol,
                rtol=rtol,
                false=false)
            y_keys.remove(key)
        assert not y_keys, \
            "ERROR: y contains keys ({}) that are not in x! y={}".\
            format(list(y_keys), y)
    # A tuple type.
    elif isinstance(x, (tuple, list)):
        assert isinstance(y, (tuple, list)),\
            "ERROR: If x is tuple, y needs to be a tuple as well!"
        assert len(y) == len(x),\
            "ERROR: y does not have the same length as x ({} vs {})!".\
            format(len(y), len(x))
        for i, value in enumerate(x):
            check(
                value,
                y[i],
                decimals=decimals,
                atol=atol,
                rtol=rtol,
                false=false)
    # Boolean comparison.
    elif isinstance(x, (np.bool_, bool)):
        if false is True:
            assert bool(x) is not bool(y), \
                "ERROR: x ({}) is y ({})!".format(x, y)
        else:
            assert bool(x) is bool(y), \
                "ERROR: x ({}) is not y ({})!".format(x, y)
    # Nones or primitives.
    elif x is None or y is None or isinstance(x, (str, int)):
        if false is True:
            assert x != y, "ERROR: x ({}) is the same as y ({})!".format(x, y)
        else:
            assert x == y, \
                "ERROR: x ({}) is not the same as y ({})!".format(x, y)
    # String comparison.
    elif hasattr(x, "dtype") and x.dtype == np.object:
        try:
            np.testing.assert_array_equal(x, y)
            if false is True:
                assert False, \
                    "ERROR: x ({}) is the same as y ({})!".format(x, y)
        except AssertionError as e:
            if false is False:
                raise e
    # Everything else (assume numeric or tf/torch.Tensor).
    else:
        if tf is not None:
            # y should never be a Tensor (y=expected value).
            if isinstance(y, tf.Tensor):
                raise ValueError("`y` (expected value) must not be a Tensor. "
                                 "Use numpy.ndarray instead")
            if isinstance(x, tf.Tensor):
                # In eager mode, numpyize tensors.
                if tf.executing_eagerly():
                    x = x.numpy()
                # Otherwise, use a quick tf-session.
                else:
                    with tf.Session() as sess:
                        x = sess.run(x)
                        return check(
                            x,
                            y,
                            decimals=decimals,
                            atol=atol,
                            rtol=rtol,
                            false=false)
        if torch is not None:
            if isinstance(x, torch.Tensor):
                x = x.detach().numpy()
            if isinstance(y, torch.Tensor):
                y = y.detach().numpy()

        # Using decimals.
        if atol is None and rtol is None:
            # Assert equality of both values.
            try:
                np.testing.assert_almost_equal(x, y, decimal=decimals)
            # Both values are not equal.
            except AssertionError as e:
                # Raise error in normal case.
                if false is False:
                    raise e
            # Both values are equal.
            else:
                # If false is set -> raise error (not expected to be equal).
                if false is True:
                    assert False, \
                        "ERROR: x ({}) is the same as y ({})!".format(x, y)

        # Using atol/rtol.
        else:
            # Provide defaults for either one of atol/rtol.
            if atol is None:
                atol = 0
            if rtol is None:
                rtol = 1e-7
            try:
                np.testing.assert_allclose(x, y, atol=atol, rtol=rtol)
            except AssertionError as e:
                if false is False:
                    raise e
            else:
                if false is True:
                    assert False, \
                        "ERROR: x ({}) is the same as y ({})!".format(x, y)


def check_learning_achieved(tune_results, min_reward):
    """Throws an error if `min_reward` is not reached within tune_results.

    Checks the last iteration found in tune_results for its
    "episode_reward_mean" value and compares it to `min_reward`.

    Args:
        tune_results: The tune.run returned results object.
        min_reward (float): The min reward that must be reached.

    Throws:
        ValueError: If `min_reward` not reached.
    """
    if tune_results.trials[0].last_result["episode_reward_mean"] < min_reward:
        raise ValueError("`stop-reward` of {} not reached!".format(min_reward))
    print("ok")


def check_compute_single_action(trainer,
                                include_state=False,
                                include_prev_action_reward=False):
    """Tests different combinations of arguments for trainer.compute_action.

    Args:
        trainer (Trainer): The Trainer object to test.
        include_state (bool): Whether to include the initial state of the
            Policy's Model in the `compute_action` call.
        include_prev_action_reward (bool): Whether to include the prev-action
            and -reward in the `compute_action` call.

    Throws:
        ValueError: If anything unexpected happens.
    """
    try:
        pol = trainer.get_policy()
    except AttributeError:
        pol = trainer.policy

    action_space = pol.action_space

    for what in [pol, trainer]:
<<<<<<< HEAD
        if what is trainer:
            method_to_test = trainer.compute_action
            # Get the obs-space from Workers.env (not Policy) due to possible
            # pre-processor up front.
            if isinstance(trainer.workers, list):
                obs_space = trainer.workers[0].env.observation_space
            else:
                obs_space = \
                    trainer.workers.local_worker().env.observation_space
        else:
            method_to_test = pol.compute_single_action
            obs_space = pol.observation_space
=======
        method_to_test = trainer.compute_action if what is trainer else \
            pol.compute_single_action
>>>>>>> 8f72a9fd

        for explore in [True, False]:
            for full_fetch in ([False, True] if what is trainer else [False]):
                call_kwargs = {}
                if what is trainer:
                    call_kwargs["full_fetch"] = full_fetch
                else:
                    call_kwargs["clip_actions"] = True

                obs = obs_space.sample()
                if isinstance(obs_space, gym.spaces.Box):
                    obs = np.clip(obs, -1.0, 1.0)
                state_in = None
                if include_state:
                    state_in = pol.model.get_initial_state()
                action_in = action_space.sample() \
                    if include_prev_action_reward else None
                reward_in = 1.0 if include_prev_action_reward else None
                action = method_to_test(
                    obs,
                    state_in,
                    prev_action=action_in,
                    prev_reward=reward_in,
                    explore=explore,
                    **call_kwargs)

                state_out = None
                if state_in or full_fetch or what is pol:
                    action, state_out, _ = action
                if state_out:
                    for si, so in zip(state_in, state_out):
                        check(list(si.shape), so.shape)

                if not action_space.contains(action):
                    raise ValueError(
                        "Returned action ({}) of trainer/policy {} not in "
                        "Env's action_space "
                        "({})!".format(action, what, action_space))<|MERGE_RESOLUTION|>--- conflicted
+++ resolved
@@ -268,7 +268,6 @@
     action_space = pol.action_space
 
     for what in [pol, trainer]:
-<<<<<<< HEAD
         if what is trainer:
             method_to_test = trainer.compute_action
             # Get the obs-space from Workers.env (not Policy) due to possible
@@ -281,10 +280,6 @@
         else:
             method_to_test = pol.compute_single_action
             obs_space = pol.observation_space
-=======
-        method_to_test = trainer.compute_action if what is trainer else \
-            pol.compute_single_action
->>>>>>> 8f72a9fd
 
         for explore in [True, False]:
             for full_fetch in ([False, True] if what is trainer else [False]):
