--- conflicted
+++ resolved
@@ -244,19 +244,15 @@
     print("ok")
 
 
-<<<<<<< HEAD
-def check_compute_action(trainer,
-                         include_state=False,
-                         include_prev_action_reward=False):
-=======
 def check_compute_single_action(trainer,
                                 include_state=False,
                                 include_prev_action_reward=False):
->>>>>>> 19cc1ae7
     """Tests different combinations of arguments for trainer.compute_action.
 
     Args:
         trainer (Trainer): The Trainer object to test.
+        include_state (bool): Whether to include the initial state of the
+            Policy's Model in the `compute_action` call.
         include_prev_action_reward (bool): Whether to include the prev-action
             and -reward in the `compute_action` call.
 
@@ -270,36 +266,6 @@
 
     obs_space = pol.observation_space
     action_space = pol.action_space
-<<<<<<< HEAD
-    for explore in [True, False]:
-        for full_fetch in [True, False]:
-            obs = np.clip(obs_space.sample(), -1.0, 1.0)
-            state_in = None
-            if include_state:
-                state_in = pol.model.get_initial_state()
-            action_in = action_space.sample() \
-                if include_prev_action_reward else None
-            reward_in = 1.0 if include_prev_action_reward else None
-            out = trainer.compute_action(
-                obs,
-                state=state_in,
-                prev_action=action_in,
-                prev_reward=reward_in,
-                explore=explore,
-                full_fetch=full_fetch)
-
-            state_out = None
-            if state_in or full_fetch:
-                action, state_out, _ = out
-            if state_out:
-                for si, so in zip(state_in, state_out):
-                    check(list(si.shape), so.shape)
-
-            if not action_space.contains(action):
-                raise ValueError(
-                    "Returned action ({}) of trainer {} not in Env's "
-                    "action_space ({})!".format(action, trainer, action_space))
-=======
 
     for what in [pol, trainer]:
         print("what={}".format(what))
@@ -340,5 +306,4 @@
                     raise ValueError(
                         "Returned action ({}) of trainer/policy {} not in "
                         "Env's action_space "
-                        "({})!".format(action, what, action_space))
->>>>>>> 19cc1ae7
+                        "({})!".format(action, what, action_space))