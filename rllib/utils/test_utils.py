--- conflicted
+++ resolved
@@ -1382,13 +1382,10 @@
         parser = add_rllib_example_script_args()
         args = parser.parse_args()
 
-<<<<<<< HEAD
-=======
     # If run --as-release-test, --as-test must also be set.
     if args.as_release_test:
         args.as_test = True
 
->>>>>>> 4adb78b2
     # Initialize Ray.
     ray.init(num_cpus=args.num_cpus or None, local_mode=args.local_mode)
 
@@ -1403,34 +1400,6 @@
     config = base_config
 
     # Enhance the `base_config`, based on provided `args`.
-<<<<<<< HEAD
-    # Set the framework.
-    config = base_config.framework(args.framework)
-    # Add an env specifier?
-    if args.env is not None:
-        config.environment(args.env)
-    # Enable the new API stack?
-    if args.enable_new_api_stack:
-        config.api_stack(
-            enable_rl_module_and_learner=True,
-            enable_env_runner_and_connector_v2=True,
-        )
-    # Define compute resources used automatically (only using the --num-gpus arg).
-    if config.enable_rl_module_and_learner:
-        config.resources(
-            num_gpus=0,
-            num_learner_workers=args.num_gpus,
-            num_gpus_per_learner_worker=(
-                1 if torch and torch.cuda.is_available() and args.num_gpus > 0 else 0
-            ),
-            num_cpus_for_local_worker=1,
-        )
-    else:
-        config.resources(num_gpus=args.num_gpus, num_cpus_for_local_worker=1)
-    # Define EnvRunner/RolloutWorker scaling and behavior.
-    if args.num_env_runners is not None:
-        config.env_runners(num_env_runners=args.num_env_runners)
-=======
     if not keep_config:
         # Set the framework.
         config.framework(args.framework)
@@ -1456,7 +1425,9 @@
             # Define compute resources used.
             config.learners(
                 num_learners=args.num_gpus,
-                num_gpus_per_learner=1 if torch.cuda.is_available() else 0,
+                num_gpus_per_learner=(
+                    1 if torch and torch.cuda.is_available() and args.num_gpus > 0 else 0
+                ),
             )
         # Old stack.
         else:
@@ -1464,25 +1435,18 @@
                 num_gpus=args.num_gpus,
                 num_cpus_for_main_process=1,
             )
->>>>>>> 4adb78b2
 
     # Run the experiment w/o Tune (directly operate on the RLlib Algorithm object).
     if args.no_tune:
         assert not args.as_test and not args.as_release_test
         algo = config.build()
-<<<<<<< HEAD
-        for i in range(stop.get("training_iteration", args.stop_iters)):
+        for i in range(stop.get(TRAINING_ITERATION, args.stop_iters)):
             results = algo.train()
             if ENV_RUNNER_RESULTS in results:
                 print(
-                    f"iter={i} R={results[ENV_RUNNER_RESULTS]['episode_return_mean']}",
+                    f"iter={i} R={results[ENV_RUNNER_RESULTS][EPISODE_RETURN_MEAN]}",
                     end="",
                 )
-=======
-        for _ in range(stop.get(TRAINING_ITERATION, args.stop_iters)):
-            results = algo.train()
-            print(f"R={results[ENV_RUNNER_RESULTS][EPISODE_RETURN_MEAN]}", end="")
->>>>>>> 4adb78b2
             if EVALUATION_RESULTS in results:
                 Reval = results[EVALUATION_RESULTS][ENV_RUNNER_RESULTS][
                     EPISODE_RETURN_MEAN
@@ -1574,29 +1538,14 @@
         # Success metric not provided, try extracting it from `stop`.
         if success_metric is None:
             for try_it in [
-<<<<<<< HEAD
-                f"{EVALUATION_RESULTS}/{ENV_RUNNER_RESULTS}/episode_return_mean",
-                f"{ENV_RUNNER_RESULTS}/episode_return_mean",
-=======
                 f"{EVALUATION_RESULTS}/{ENV_RUNNER_RESULTS}/{EPISODE_RETURN_MEAN}",
                 f"{ENV_RUNNER_RESULTS}/{EPISODE_RETURN_MEAN}",
->>>>>>> 4adb78b2
             ]:
                 if try_it in stop:
                     success_metric = {try_it: stop[try_it]}
                     break
             if success_metric is None:
                 success_metric = {
-<<<<<<< HEAD
-                    f"{ENV_RUNNER_RESULTS}/episode_return_mean": args.stop_reward,
-                }
-        # TODO (sven): Make this work for more than one metric (AND-logic?).
-        metric = next(iter(success_metric.keys()))
-        check_learning_achieved(
-            tune_results=results,
-            metric=metric,
-            min_value=success_metric[metric],
-=======
                     f"{ENV_RUNNER_RESULTS}/{EPISODE_RETURN_MEAN}": args.stop_reward,
                 }
         # TODO (sven): Make this work for more than one metric (AND-logic?).
@@ -1605,7 +1554,6 @@
         success_metric_key, success_metric_value = next(iter(success_metric.items()))
         best_value = max(
             row[success_metric_key] for _, row in results.get_dataframe().iterrows()
->>>>>>> 4adb78b2
         )
         if best_value >= success_metric_value:
             test_passed = True
