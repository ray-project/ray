--- conflicted
+++ resolved
@@ -232,11 +232,7 @@
 
     # Learner scaling options.
     # Old API stack: config.num_gpus.
-<<<<<<< HEAD
-    # New API stack: config.num_learner_workers (w/ num_gpus_per_learner=1).
-=======
     # New API stack: config.num_learners (w/ num_gpus_per_learner=1).
->>>>>>> 18acf026
     parser.add_argument("--num-gpus", type=int, default=0)
 
     # Ray init options.
@@ -1374,13 +1370,8 @@
             list.
         keep_config: Set this to True, if you don't want this utility to change the
             given `base_config` in any way and leave it as-is. This is helpful
-<<<<<<< HEAD
-            for example script that want to demonstrate how to set those settings
-            that are usually taken care of automatically in this function (e.g.
-=======
             for those example scripts which demonstrate how to set config settings
             that are taken care of automatically in this function otherwise (e.g.
->>>>>>> 18acf026
             `num_env_runners`).
 
     Returns:
@@ -1409,33 +1400,6 @@
     config = base_config
 
     # Enhance the `base_config`, based on provided `args`.
-<<<<<<< HEAD
-    if keep_config:
-        config = base_config
-    else:
-        config = (
-            # Set the framework.
-            base_config.framework(args.framework)
-            # Enable the new API stack?
-            .api_stack(
-                enable_rl_module_and_learner=args.enable_new_api_stack,
-                enable_env_runner_and_connector_v2=args.enable_new_api_stack,
-            )
-            # Define EnvRunner/RolloutWorker scaling and behavior.
-            .env_runners(num_env_runners=args.num_env_runners)
-            # Define Learner scaling and behavior.
-            # New stack.
-            .learners(
-                num_learners=args.num_gpus,
-                num_gpus_per_learner=1 if torch.cuda.is_available() else 0,
-            )
-            # Old stack.
-            .resources(
-                num_gpus=0 if args.enable_new_api_stack else args.num_gpus,
-                num_cpus_for_main_process=1,
-            )
-        )
-=======
     if not keep_config:
         # Set the framework.
         config.framework(args.framework)
@@ -1469,7 +1433,6 @@
                 num_gpus=args.num_gpus,
                 num_cpus_for_main_process=1,
             )
->>>>>>> 18acf026
 
     # Run the experiment w/o Tune (directly operate on the RLlib Algorithm object).
     if args.no_tune:
