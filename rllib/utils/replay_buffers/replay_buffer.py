import logging
import platform
from typing import Any, Dict, List, Optional, Callable

import numpy as np
import random
from enum import Enum

# Import ray before psutil will make sure we use psutil's bundled version
import ray  # noqa F401
import psutil  # noqa E402

from ray.util.debug import log_once
from ray.rllib.policy.sample_batch import SampleBatch, MultiAgentBatch
from ray.rllib.utils.deprecation import Deprecated
from ray.rllib.utils.metrics.window_stat import WindowStat
from ray.rllib.utils.typing import SampleBatchType, T
from ray.util.annotations import DeveloperAPI
from ray.util.iter import ParallelIteratorWorker

# Constant that represents all policies in lockstep replay mode.
_ALL_POLICIES = "__all__"

logger = logging.getLogger(__name__)


@DeveloperAPI
class StorageUnit(Enum):
    TIMESTEPS = "timesteps"
    SEQUENCES = "sequences"
    EPISODES = "episodes"
    FRAGMENTS = "fragments"


<<<<<<< HEAD
@ExperimentalAPI
class ReplayBuffer:
    """The lowest-level replay buffer interface used by RLlib.

    This class implements a basic ring-type of buffer with random sampling.

    Examples:
        >>> from ray.rllib.utils.replay_buffers import ReplayBuffer
        >>> buffer = ReplayBuffer(capacity=10, storage_unit=StorageUnit.TIMESTEPS)
        >>> env = MyBaseEnv() # doctest: +SK
        >>> obs, rewards, dones, infos, off_policy_actions = env.poll() # doctest: +SKIP
        >>> print(obs) # doctest: +SKIP
        {
            "env_0": {
                "car_0": [2.4, 1.6],
                "car_1": [3.4, -3.2],
            },
            "env_1": {
                "car_0": [8.0, 4.1],
            },
            "env_2": {
                "car_0": [2.3, 3.3],
                "car_1": [1.4, -0.2],
                "car_3": [1.2, 0.1],
            },
        }
        >>> env.send_actions({ # doctest: +SKIP
        ...   "env_0": { # doctest: +SKIP
        ...     "car_0": 0, # doctest: +SKIP
        ...     "car_1": 1, # doctest: +SKIP
        ...   }, ... # doctest: +SKIP
        ... }) # doctest: +SKIP
        >>> obs, rewards, dones, infos, off_policy_actions = env.poll() # doctest: +SKIP
        >>> print(obs) # doctest: +SKIP
        {
            "env_0": {
                "car_0": [4.1, 1.7],
                "car_1": [3.2, -4.2],
            }, ...
        }
        >>> print(dones) # doctest: +SKIP
        {
            "env_0": {
                "__all__": False,
                "car_0": False,
                "car_1": True,
            }, ...
        }
    """

=======
@DeveloperAPI
def warn_replay_capacity(*, item: SampleBatchType, num_items: int) -> None:
    """Warn if the configured replay buffer capacity is too large."""
    if log_once("replay_capacity"):
        item_size = item.size_bytes()
        psutil_mem = psutil.virtual_memory()
        total_gb = psutil_mem.total / 1e9
        mem_size = num_items * item_size / 1e9
        msg = (
            "Estimated max memory usage for replay buffer is {} GB "
            "({} batches of size {}, {} bytes each), "
            "available system memory is {} GB".format(
                mem_size, num_items, item.count, item_size, total_gb
            )
        )
        if mem_size > total_gb:
            raise ValueError(msg)
        elif mem_size > 0.2 * total_gb:
            logger.warning(msg)
        else:
            logger.info(msg)


@DeveloperAPI
class ReplayBuffer(ParallelIteratorWorker):
>>>>>>> 37799751
    def __init__(
        self, capacity: int = 10000, storage_unit: StorageUnit =
        StorageUnit.TIMESTEPS, **kwargs
    ):
        """Initializes a (FIFO) ReplayBuffer instance.

        Args:
            capacity: Max number of timesteps to store in this FIFO
                buffer. After reaching this number, older samples will be
                dropped to make space for new ones.
            storage_unit: Either 'timesteps', `sequences` or
                `episodes`. Specifies how experiences are stored.
            **kwargs: Forward compatibility kwargs.
        """

        if storage_unit in ["timesteps", StorageUnit.TIMESTEPS]:
            self._storage_unit = StorageUnit.TIMESTEPS
        elif storage_unit in ["sequences", StorageUnit.SEQUENCES]:
            self._storage_unit = StorageUnit.SEQUENCES
        elif storage_unit in ["episodes", StorageUnit.EPISODES]:
            self._storage_unit = StorageUnit.EPISODES
        elif storage_unit in ["fragments", StorageUnit.FRAGMENTS]:
            self._storage_unit = StorageUnit.FRAGMENTS
        else:
            raise ValueError(
                "storage_unit must be either 'timesteps', `sequences` or `episodes` "
                "or `fragments`."
            )

        # The actual storage (list of SampleBatches or MultiAgentBatches).
        self._storage = []

        # Caps the number of timesteps stored in this buffer
        if capacity <= 0:
            raise ValueError(
                "Capacity of replay buffer has to be greater than zero "
                "but was set to {}.".format(capacity)
            )
        self.capacity = capacity
        # The next index to override in the buffer.
        self._next_idx = 0
        # len(self._hit_count) must always be less than len(capacity)
        self._hit_count = np.zeros(self.capacity)

        # Whether we have already hit our capacity (and have therefore
        # started to evict older samples).
        self._eviction_started = False

        # Number of (single) timesteps that have been added to the buffer
        # over its lifetime. Note that each added item (batch) may contain
        # more than one timestep.
        self._num_timesteps_added = 0
        self._num_timesteps_added_wrap = 0

        # Number of (single) timesteps that have been sampled from the buffer
        # over its lifetime.
        self._num_timesteps_sampled = 0

        self._evicted_hit_stats = WindowStat("evicted_hit", 1000)
        self._est_size_bytes = 0

        self.batch_size = None

        def gen_replay():
            while True:
                yield self.replay()

        ParallelIteratorWorker.__init__(self, gen_replay, False)

    def __len__(self) -> int:
        """Returns the number of items currently stored in this buffer."""
        return len(self._storage)

    @DeveloperAPI
    def add(self, batch: SampleBatchType, **kwargs) -> None:
        """Adds a batch of experiences to this buffer.

        Also splits experiences into chunks of timesteps, sequences
        or episodes, depending on self._storage_unit. Calls
        self._add_single_batch.

        Args:
            batch: Batch to add to this buffer's storage.
            **kwargs: Forward compatibility kwargs.
        """
        assert batch.count > 0, batch
        warn_replay_capacity(item=batch, num_items=self.capacity / batch.count)

        if (
            type(batch) == MultiAgentBatch
            and self._storage_unit != StorageUnit.TIMESTEPS
        ):
            raise ValueError(
                "Can not add MultiAgentBatch to ReplayBuffer "
                "with storage_unit {}"
                "".format(str(self._storage_unit))
            )

        if self._storage_unit == StorageUnit.TIMESTEPS:
            self._add_single_batch(batch, **kwargs)

        elif self._storage_unit == StorageUnit.SEQUENCES:
            timestep_count = 0
            for seq_len in batch.get(SampleBatch.SEQ_LENS):
                start_seq = timestep_count
                end_seq = timestep_count + seq_len
                self._add_single_batch(batch[start_seq:end_seq], **kwargs)
                timestep_count = end_seq

        elif self._storage_unit == StorageUnit.EPISODES:
            for eps in batch.split_by_episode():
                if (
                    eps.get(SampleBatch.T)[0] == 0
                    and eps.get(SampleBatch.DONES)[-1] == True  # noqa E712
                ):
                    # Only add full episodes to the buffer
                    self._add_single_batch(eps, **kwargs)
                else:
                    if log_once("only_full_episodes"):
                        logger.info(
                            "This buffer uses episodes as a storage "
                            "unit and thus allows only full episodes "
                            "to be added to it. Some samples may be "
                            "dropped."
                        )
        elif self._storage_unit == StorageUnit.FRAGMENTS:
            self._add_single_batch(batch, **kwargs)

    @DeveloperAPI
    def _add_single_batch(self, item: SampleBatchType, **kwargs) -> None:
        """Add a SampleBatch of experiences to self._storage.

        An item consists of either one or more timesteps, a sequence or an
        episode. Differs from add() in that it does not consider the storage
        unit or type of batch and simply stores it.

        Args:
            item: The batch to be added.
            **kwargs: Forward compatibility kwargs.
        """
        self._num_timesteps_added += item.count
        self._num_timesteps_added_wrap += item.count

        if self._next_idx >= len(self._storage):
            self._storage.append(item)
            self._est_size_bytes += item.size_bytes()
        else:
            item_to_be_removed = self._storage[self._next_idx]
            self._est_size_bytes -= item_to_be_removed.size_bytes()
            self._storage[self._next_idx] = item
            self._est_size_bytes += item.size_bytes()

        # Eviction of older samples has already started (buffer is "full").
        if self._eviction_started:
            self._evicted_hit_stats.push(self._hit_count[self._next_idx])
            self._hit_count[self._next_idx] = 0

        # Wrap around storage as a circular buffer once we hit capacity.
        if self._num_timesteps_added_wrap >= self.capacity:
            self._eviction_started = True
            self._num_timesteps_added_wrap = 0
            self._next_idx = 0
        else:
            self._next_idx += 1

    @DeveloperAPI
    def sample(self, num_items: int, **kwargs) -> Optional[SampleBatchType]:
        """Samples `num_items` items from this buffer.

        Samples in the results may be repeated.

        Examples for storage of SamplesBatches:
        - If storage unit `timesteps` has been chosen and batches of
        size 5 have been added, sample(5) will yield a concatenated batch of
        15 timesteps.
        - If storage unit 'sequences' has been chosen and sequences of
        different lengths have been added, sample(5) will yield a concatenated
        batch with a number of timesteps equal to the sum of timesteps in
        the 5 sampled sequences.
        - If storage unit 'episodes' has been chosen and episodes of
        different lengths have been added, sample(5) will yield a concatenated
        batch with a number of timesteps equal to the sum of timesteps in
        the 5 sampled episodes.

        Args:
            num_items: Number of items to sample from this buffer.
            **kwargs: Forward compatibility kwargs.

        Returns:
            Concatenated batch of items.
        """
        idxes = [random.randint(0, len(self) - 1) for _ in range(num_items)]
        sample = self._encode_sample(idxes)
        self._num_timesteps_sampled += sample.count
        return sample

    @DeveloperAPI
    def stats(self, debug: bool = False) -> dict:
        """Returns the stats of this buffer.

        Args:
            debug: If True, adds sample eviction statistics to the returned
                stats dict.

        Returns:
            A dictionary of stats about this buffer.
        """
        data = {
            "added_count": self._num_timesteps_added,
            "added_count_wrapped": self._num_timesteps_added_wrap,
            "eviction_started": self._eviction_started,
            "sampled_count": self._num_timesteps_sampled,
            "est_size_bytes": self._est_size_bytes,
            "num_entries": len(self._storage),
        }
        if debug:
            data.update(self._evicted_hit_stats.stats())
        return data

    @DeveloperAPI
    def get_state(self) -> Dict[str, Any]:
        """Returns all local state.

        Returns:
            The serializable local state.
        """
        state = {"_storage": self._storage, "_next_idx": self._next_idx}
        state.update(self.stats(debug=False))
        return state

    @DeveloperAPI
    def set_state(self, state: Dict[str, Any]) -> None:
        """Restores all local state to the provided `state`.

        Args:
            state: The new state to set this buffer. Can be
                obtained by calling `self.get_state()`.
        """
        # The actual storage.
        self._storage = state["_storage"]
        self._next_idx = state["_next_idx"]
        # Stats and counts.
        self._num_timesteps_added = state["added_count"]
        self._num_timesteps_added_wrap = state["added_count_wrapped"]
        self._eviction_started = state["eviction_started"]
        self._num_timesteps_sampled = state["sampled_count"]
        self._est_size_bytes = state["est_size_bytes"]

    @DeveloperAPI
    def _encode_sample(self, idxes: List[int]) -> SampleBatchType:
        """Fetches concatenated samples at given indeces from the storage."""
        samples = []
        for i in idxes:
            self._hit_count[i] += 1
            samples.append(self._storage[i])

        if samples:
            # We assume all samples are of same type
            sample_type = type(samples[0])
            out = sample_type.concat_samples(samples)
        else:
            out = SampleBatch()
        out.decompress_if_needed()
        return out

    @DeveloperAPI
    def get_host(self) -> str:
        """Returns the computer's network name.

        Returns:
            The computer's networks name or an empty string, if the network
            name could not be determined.
        """
        return platform.node()

    @DeveloperAPI
    def apply(
        self,
        func: Callable[["ReplayBuffer", Optional[Any], Optional[Any]], T],
        *_args,
        **kwargs,
    ) -> T:
        """Calls the given function with this ReplayBuffer instance.

        This is useful if we want to apply a function to a set of remote actors.

        Args:
            func: A callable that accepts the replay buffer itself, args and kwargs
            *_arkgs: Any args to pass to func
            **kwargs: Any kwargs to pass to func

        Returns:
            Return value of the induced function call
        """
        return func(self, *_args, **kwargs)

    @Deprecated(old="ReplayBuffer.add_batch()", new="RepayBuffer.add()", error=False)
    def add_batch(self, *args, **kwargs):
        return self.add(*args, **kwargs)

    @Deprecated(
        old="RepayBuffer.replay(num_items)",
        new="RepayBuffer.sample(" "num_items)",
        error=False,
    )
    def replay(self, num_items):
        return self.sample(num_items)<|MERGE_RESOLUTION|>--- conflicted
+++ resolved
@@ -32,9 +32,31 @@
     FRAGMENTS = "fragments"
 
 
-<<<<<<< HEAD
-@ExperimentalAPI
-class ReplayBuffer:
+@DeveloperAPI
+def warn_replay_capacity(*, item: SampleBatchType, num_items: int) -> None:
+    """Warn if the configured replay buffer capacity is too large."""
+    if log_once("replay_capacity"):
+        item_size = item.size_bytes()
+        psutil_mem = psutil.virtual_memory()
+        total_gb = psutil_mem.total / 1e9
+        mem_size = num_items * item_size / 1e9
+        msg = (
+            "Estimated max memory usage for replay buffer is {} GB "
+            "({} batches of size {}, {} bytes each), "
+            "available system memory is {} GB".format(
+                mem_size, num_items, item.count, item_size, total_gb
+            )
+        )
+        if mem_size > total_gb:
+            raise ValueError(msg)
+        elif mem_size > 0.2 * total_gb:
+            logger.warning(msg)
+        else:
+            logger.info(msg)
+
+
+@DeveloperAPI
+class ReplayBuffer(ParallelIteratorWorker):
     """The lowest-level replay buffer interface used by RLlib.
 
     This class implements a basic ring-type of buffer with random sampling.
@@ -83,33 +105,6 @@
         }
     """
 
-=======
-@DeveloperAPI
-def warn_replay_capacity(*, item: SampleBatchType, num_items: int) -> None:
-    """Warn if the configured replay buffer capacity is too large."""
-    if log_once("replay_capacity"):
-        item_size = item.size_bytes()
-        psutil_mem = psutil.virtual_memory()
-        total_gb = psutil_mem.total / 1e9
-        mem_size = num_items * item_size / 1e9
-        msg = (
-            "Estimated max memory usage for replay buffer is {} GB "
-            "({} batches of size {}, {} bytes each), "
-            "available system memory is {} GB".format(
-                mem_size, num_items, item.count, item_size, total_gb
-            )
-        )
-        if mem_size > total_gb:
-            raise ValueError(msg)
-        elif mem_size > 0.2 * total_gb:
-            logger.warning(msg)
-        else:
-            logger.info(msg)
-
-
-@DeveloperAPI
-class ReplayBuffer(ParallelIteratorWorker):
->>>>>>> 37799751
     def __init__(
         self, capacity: int = 10000, storage_unit: StorageUnit =
         StorageUnit.TIMESTEPS, **kwargs
