import logging
import platform
from typing import Any, Dict, List, Optional, Callable, Union

import numpy as np
import random
from enum import Enum

# Import ray before psutil will make sure we use psutil's bundled version
import ray  # noqa F401
import psutil  # noqa E402

from ray.util.debug import log_once
from ray.rllib.policy.sample_batch import SampleBatch
from ray.rllib.utils.deprecation import Deprecated
from ray.rllib.utils.metrics.window_stat import WindowStat
from ray.rllib.utils.typing import SampleBatchType, T
from ray.util.annotations import DeveloperAPI
from ray.util.iter import ParallelIteratorWorker

# Constant that represents all policies in lockstep replay mode.
_ALL_POLICIES = "__all__"

logger = logging.getLogger(__name__)


@DeveloperAPI
class StorageUnit(Enum):
    TIMESTEPS = "timesteps"
    SEQUENCES = "sequences"
    EPISODES = "episodes"
    FRAGMENTS = "fragments"


@DeveloperAPI
def warn_replay_capacity(*, item: SampleBatchType, num_items: int) -> None:
    """Warn if the configured replay buffer capacity is too large."""
    if log_once("replay_capacity"):
        item_size = item.size_bytes()
        psutil_mem = psutil.virtual_memory()
        total_gb = psutil_mem.total / 1e9
        mem_size = num_items * item_size / 1e9
        msg = (
            "Estimated max memory usage for replay buffer is {} GB "
            "({} batches of size {}, {} bytes each), "
            "available system memory is {} GB".format(
                mem_size, num_items, item.count, item_size, total_gb
            )
        )
        if mem_size > total_gb:
            raise ValueError(msg)
        elif mem_size > 0.2 * total_gb:
            logger.warning(msg)
        else:
            logger.info(msg)


@DeveloperAPI
class ReplayBuffer(ParallelIteratorWorker):
    """The lowest-level replay buffer interface used by RLlib.

    This class implements a basic ring-type of buffer with random sampling.

    Examples:
        >>> from ray.rllib.utils.replay_buffers import ReplayBuffer
        >>> buffer = ReplayBuffer(capacity=10, storage_unit=StorageUnit.TIMESTEPS)
        >>> env = MyBaseEnv() # doctest: +SK
        >>> obs, rewards, dones, infos, off_policy_actions = env.poll() # doctest: +SKIP
        >>> print(obs) # doctest: +SKIP
        {
            "env_0": {
                "car_0": [2.4, 1.6],
                "car_1": [3.4, -3.2],
            },
            "env_1": {
                "car_0": [8.0, 4.1],
            },
            "env_2": {
                "car_0": [2.3, 3.3],
                "car_1": [1.4, -0.2],
                "car_3": [1.2, 0.1],
            },
        }
        >>> env.send_actions({ # doctest: +SKIP
        ...   "env_0": { # doctest: +SKIP
        ...     "car_0": 0, # doctest: +SKIP
        ...     "car_1": 1, # doctest: +SKIP
        ...   }, ... # doctest: +SKIP
        ... }) # doctest: +SKIP
        >>> obs, rewards, dones, infos, off_policy_actions = env.poll() # doctest: +SKIP
        >>> print(obs) # doctest: +SKIP
        {
            "env_0": {
                "car_0": [4.1, 1.7],
                "car_1": [3.2, -4.2],
            }, ...
        }
        >>> print(dones) # doctest: +SKIP
        {
            "env_0": {
                "__all__": False,
                "car_0": False,
                "car_1": True,
            }, ...
        }
    """

    def __init__(
<<<<<<< HEAD
        self, capacity: int = 10000, storage_unit: StorageUnit =
        StorageUnit.TIMESTEPS, **kwargs
=======
        self,
        capacity: int = 10000,
        storage_unit: Union[str, StorageUnit] = "timesteps",
        **kwargs,
>>>>>>> 96d346d9
    ):
        """Initializes a (FIFO) ReplayBuffer instance.

        Args:
            capacity: Max number of timesteps to store in this FIFO
                buffer. After reaching this number, older samples will be
                dropped to make space for new ones.
            storage_unit: Either 'timesteps', `sequences` or
                `episodes`. Specifies how experiences are stored.
            **kwargs: Forward compatibility kwargs.
        """

        if storage_unit in ["timesteps", StorageUnit.TIMESTEPS]:
            self._storage_unit = StorageUnit.TIMESTEPS
        elif storage_unit in ["sequences", StorageUnit.SEQUENCES]:
            self._storage_unit = StorageUnit.SEQUENCES
        elif storage_unit in ["episodes", StorageUnit.EPISODES]:
            self._storage_unit = StorageUnit.EPISODES
        elif storage_unit in ["fragments", StorageUnit.FRAGMENTS]:
            self._storage_unit = StorageUnit.FRAGMENTS
        else:
            raise ValueError(
                "storage_unit must be either 'timesteps', `sequences` or `episodes` "
                "or `fragments`, but is {}".format(storage_unit)
            )

        # The actual storage (list of SampleBatches or MultiAgentBatches).
        self._storage = []

        # Caps the number of timesteps stored in this buffer
        if capacity <= 0:
            raise ValueError(
                "Capacity of replay buffer has to be greater than zero "
                "but was set to {}.".format(capacity)
            )
        self.capacity = capacity
        # The next index to override in the buffer.
        self._next_idx = 0
        # len(self._hit_count) must always be less than len(capacity)
        self._hit_count = np.zeros(self.capacity)

        # Whether we have already hit our capacity (and have therefore
        # started to evict older samples).
        self._eviction_started = False

        # Number of (single) timesteps that have been added to the buffer
        # over its lifetime. Note that each added item (batch) may contain
        # more than one timestep.
        self._num_timesteps_added = 0
        self._num_timesteps_added_wrap = 0

        # Number of (single) timesteps that have been sampled from the buffer
        # over its lifetime.
        self._num_timesteps_sampled = 0

        self._evicted_hit_stats = WindowStat("evicted_hit", 1000)
        self._est_size_bytes = 0

        self.batch_size = None

    def __len__(self) -> int:
        """Returns the number of items currently stored in this buffer."""
        return len(self._storage)

    @DeveloperAPI
    def add(self, batch: SampleBatchType, **kwargs) -> None:
        """Adds a batch of experiences to this buffer.

        Also splits experiences into chunks of timesteps, sequences
        or episodes, depending on self._storage_unit. Calls
        self._add_single_batch.

        Args:
            batch: Batch to add to this buffer's storage.
            **kwargs: Forward compatibility kwargs.
        """
        if not batch.count > 0:
            return

        warn_replay_capacity(item=batch, num_items=self.capacity / batch.count)

        if self._storage_unit == StorageUnit.TIMESTEPS:
            self._add_single_batch(batch, **kwargs)

        elif self._storage_unit == StorageUnit.SEQUENCES:
            timestep_count = 0
            for seq_len in batch.get(SampleBatch.SEQ_LENS):
                start_seq = timestep_count
                end_seq = timestep_count + seq_len
                self._add_single_batch(batch[start_seq:end_seq], **kwargs)
                timestep_count = end_seq

        elif self._storage_unit == StorageUnit.EPISODES:
            for eps in batch.split_by_episode():
                if (
                    eps.get(SampleBatch.T)[0] == 0
                    and eps.get(SampleBatch.DONES)[-1] == True  # noqa E712
                ):
                    # Only add full episodes to the buffer
                    self._add_single_batch(eps, **kwargs)
                else:
                    if log_once("only_full_episodes"):
                        logger.info(
                            "This buffer uses episodes as a storage "
                            "unit and thus allows only full episodes "
                            "to be added to it. Some samples may be "
                            "dropped."
                        )
        elif self._storage_unit == StorageUnit.FRAGMENTS:
            self._add_single_batch(batch, **kwargs)

    @DeveloperAPI
    def _add_single_batch(self, item: SampleBatchType, **kwargs) -> None:
        """Add a SampleBatch of experiences to self._storage.

        An item consists of either one or more timesteps, a sequence or an
        episode. Differs from add() in that it does not consider the storage
        unit or type of batch and simply stores it.

        Args:
            item: The batch to be added.
            **kwargs: Forward compatibility kwargs.
        """
        self._num_timesteps_added += item.count
        self._num_timesteps_added_wrap += item.count

        if self._next_idx >= len(self._storage):
            self._storage.append(item)
            self._est_size_bytes += item.size_bytes()
        else:
            item_to_be_removed = self._storage[self._next_idx]
            self._est_size_bytes -= item_to_be_removed.size_bytes()
            self._storage[self._next_idx] = item
            self._est_size_bytes += item.size_bytes()

        # Eviction of older samples has already started (buffer is "full").
        if self._eviction_started:
            self._evicted_hit_stats.push(self._hit_count[self._next_idx])
            self._hit_count[self._next_idx] = 0

        # Wrap around storage as a circular buffer once we hit capacity.
        if self._num_timesteps_added_wrap >= self.capacity:
            self._eviction_started = True
            self._num_timesteps_added_wrap = 0
            self._next_idx = 0
        else:
            self._next_idx += 1

    @DeveloperAPI
    def sample(self, num_items: int, **kwargs) -> Optional[SampleBatchType]:
        """Samples `num_items` items from this buffer.

        Samples in the results may be repeated.

        Examples for storage of SamplesBatches:
        - If storage unit `timesteps` has been chosen and batches of
        size 5 have been added, sample(5) will yield a concatenated batch of
        15 timesteps.
        - If storage unit 'sequences' has been chosen and sequences of
        different lengths have been added, sample(5) will yield a concatenated
        batch with a number of timesteps equal to the sum of timesteps in
        the 5 sampled sequences.
        - If storage unit 'episodes' has been chosen and episodes of
        different lengths have been added, sample(5) will yield a concatenated
        batch with a number of timesteps equal to the sum of timesteps in
        the 5 sampled episodes.

        Args:
            num_items: Number of items to sample from this buffer.
            **kwargs: Forward compatibility kwargs.

        Returns:
            Concatenated batch of items.
        """
        idxes = [random.randint(0, len(self) - 1) for _ in range(num_items)]
        sample = self._encode_sample(idxes)
        self._num_timesteps_sampled += sample.count
        return sample

    @DeveloperAPI
    def stats(self, debug: bool = False) -> dict:
        """Returns the stats of this buffer.

        Args:
            debug: If True, adds sample eviction statistics to the returned
                stats dict.

        Returns:
            A dictionary of stats about this buffer.
        """
        data = {
            "added_count": self._num_timesteps_added,
            "added_count_wrapped": self._num_timesteps_added_wrap,
            "eviction_started": self._eviction_started,
            "sampled_count": self._num_timesteps_sampled,
            "est_size_bytes": self._est_size_bytes,
            "num_entries": len(self._storage),
        }
        if debug:
            data.update(self._evicted_hit_stats.stats())
        return data

    @DeveloperAPI
    def get_state(self) -> Dict[str, Any]:
        """Returns all local state.

        Returns:
            The serializable local state.
        """
        state = {"_storage": self._storage, "_next_idx": self._next_idx}
        state.update(self.stats(debug=False))
        return state

    @DeveloperAPI
    def set_state(self, state: Dict[str, Any]) -> None:
        """Restores all local state to the provided `state`.

        Args:
            state: The new state to set this buffer. Can be
                obtained by calling `self.get_state()`.
        """
        # The actual storage.
        self._storage = state["_storage"]
        self._next_idx = state["_next_idx"]
        # Stats and counts.
        self._num_timesteps_added = state["added_count"]
        self._num_timesteps_added_wrap = state["added_count_wrapped"]
        self._eviction_started = state["eviction_started"]
        self._num_timesteps_sampled = state["sampled_count"]
        self._est_size_bytes = state["est_size_bytes"]

    @DeveloperAPI
    def _encode_sample(self, idxes: List[int]) -> SampleBatchType:
        """Fetches concatenated samples at given indeces from the storage."""
        samples = []
        for i in idxes:
            self._hit_count[i] += 1
            samples.append(self._storage[i])

        if samples:
            # We assume all samples are of same type
            sample_type = type(samples[0])
            out = sample_type.concat_samples(samples)
        else:
            out = SampleBatch()
        out.decompress_if_needed()
        return out

    @DeveloperAPI
    def get_host(self) -> str:
        """Returns the computer's network name.

        Returns:
            The computer's networks name or an empty string, if the network
            name could not be determined.
        """
        return platform.node()

    @DeveloperAPI
    def apply(
        self,
        func: Callable[["ReplayBuffer", Optional[Any], Optional[Any]], T],
        *_args,
        **kwargs,
    ) -> T:
        """Calls the given function with this ReplayBuffer instance.

        This is useful if we want to apply a function to a set of remote actors.

        Args:
            func: A callable that accepts the replay buffer itself, args and kwargs
            *_arkgs: Any args to pass to func
            **kwargs: Any kwargs to pass to func

        Returns:
            Return value of the induced function call
        """
        return func(self, *_args, **kwargs)

    @Deprecated(old="ReplayBuffer.add_batch()", new="ReplayBuffer.add()", error=False)
    def add_batch(self, *args, **kwargs):
        return self.add(*args, **kwargs)

    @Deprecated(
        old="ReplayBuffer.replay(num_items)",
        new="ReplayBuffer.sample(num_items)",
        error=False,
    )
    def replay(self, num_items):
        return self.sample(num_items)

    @Deprecated(
        help="ReplayBuffers could be iterated over by default before. "
        "Making a buffer an iterator will soon "
        "be deprecated altogether. Consider switching to the training "
        "iteration API to resolve this.",
        error=False,
    )
    def make_iterator(self, num_items_to_replay: int):
        """Make this buffer a ParallelIteratorWorker to retain compatibility.

        Execution plans have made heavy use of buffers as ParallelIteratorWorkers.
        This method provides an easy way to support this for now.
        """

        def gen_replay():
            while True:
                yield self.sample(num_items_to_replay)

        ParallelIteratorWorker.__init__(self, gen_replay, False)<|MERGE_RESOLUTION|>--- conflicted
+++ resolved
@@ -106,15 +106,10 @@
     """
 
     def __init__(
-<<<<<<< HEAD
-        self, capacity: int = 10000, storage_unit: StorageUnit =
-        StorageUnit.TIMESTEPS, **kwargs
-=======
         self,
         capacity: int = 10000,
         storage_unit: Union[str, StorageUnit] = "timesteps",
         **kwargs,
->>>>>>> 96d346d9
     ):
         """Initializes a (FIFO) ReplayBuffer instance.
 
