--- conflicted
+++ resolved
@@ -97,21 +97,6 @@
         return len(self._storage)
 
     @ExperimentalAPI
-<<<<<<< HEAD
-    @Deprecated(old="add_batch", new="add", error=True)
-    def add_batch(self, batch: SampleBatchType, **kwargs) -> None:
-        """Deprecated in favor of new ReplayBuffer API."""
-        return self.add(batch, **kwargs)
-
-    @ExperimentalAPI
-    @Deprecated(old="replay", new="sample", error=True)
-    def replay(self, num_items: int = 1, **kwargs) -> Optional[SampleBatchType]:
-        """Deprecated in favor of new ReplayBuffer API."""
-        return self.sample(num_items, **kwargs)
-
-    @ExperimentalAPI
-=======
->>>>>>> 627b9f2e
     def add(self, batch: SampleBatchType, **kwargs) -> None:
         """Adds a batch of experiences to this buffer.
 
@@ -306,10 +291,10 @@
         """
         return platform.node()
 
-    @Deprecated(old="ReplayBuffer.add_batch()", new="RepayBuffer.add()", error=False)
+    @Deprecated(old="ReplayBuffer.add_batch()", new="RepayBuffer.add()", error=True)
     def add_batch(self, *args, **kwargs):
         return self.add(*args, **kwargs)
 
-    @Deprecated(old="RepayBuffer.replay()", new="RepayBuffer.sample()", error=False)
+    @Deprecated(old="RepayBuffer.replay()", new="RepayBuffer.sample()", error=True)
     def replay(self, *args, **kwargs):
         return self.sample(*args, **kwargs)