import collections
import logging
from enum import Enum
from typing import Any, Dict, Optional

from ray.util.timer import _Timer
from ray.rllib.policy.rnn_sequencing import timeslice_along_seq_lens_with_overlap
from ray.rllib.policy.sample_batch import MultiAgentBatch, SampleBatch
from ray.rllib.utils.annotations import override
from ray.rllib.utils.deprecation import Deprecated
from ray.rllib.utils.from_config import from_config
from ray.rllib.utils.replay_buffers.replay_buffer import (
    _ALL_POLICIES,
    ReplayBuffer,
    StorageUnit,
)
from ray.rllib.utils.typing import PolicyID, SampleBatchType
from ray.util.annotations import DeveloperAPI
from ray.util.debug import log_once

logger = logging.getLogger(__name__)


@DeveloperAPI
class ReplayMode(Enum):
    LOCKSTEP = "lockstep"
    INDEPENDENT = "independent"


@DeveloperAPI
def merge_dicts_with_warning(args_on_init, args_on_call):
    """Merge argument dicts, overwriting args_on_call with warning.

    The MultiAgentReplayBuffer supports setting standard arguments for calls
    of methods of the underlying buffers. These arguments can be
    overwritten. Such overwrites trigger a warning to the user.
    """
    for arg_name, arg_value in args_on_call.items():
        if arg_name in args_on_init:
            if log_once("overwrite_argument_{}".format((str(arg_name)))):
                logger.warning(
                    "Replay Buffer was initialized to have "
                    "underlying buffers methods called with "
                    "argument `{}={}`, but was subsequently called "
                    "with `{}={}`.".format(
                        arg_name,
                        args_on_init[arg_name],
                        arg_name,
                        arg_value,
                    )
                )
    return {**args_on_init, **args_on_call}


@DeveloperAPI
class MultiAgentReplayBuffer(ReplayBuffer):
    """A replay buffer shard for multiagent setups.

    This buffer is meant to be run in parallel to distribute experiences
    across `num_shards` shards. Unlike simpler buffers, it holds a set of
    buffers - one for each policy ID.
    """

    def __init__(
        self,
        capacity: int = 10000,
        storage_unit: str = "timesteps",
        num_shards: int = 1,
        min_size: int = 1000,
        replay_mode: str = "independent",
        replay_sequence_override: bool = True,
        replay_sequence_length: int = 1,
        replay_burn_in: int = 0,
        replay_zero_init_states: bool = True,
        underlying_buffer_config: dict = None,
        **kwargs
    ):
        """Initializes a MultiAgentReplayBuffer instance.

        Args:
            capacity: The capacity of the buffer, measured in `storage_unit`.
            storage_unit: Either 'timesteps', 'sequences' or
                'episodes'. Specifies how experiences are stored. If they
                are stored in episodes, replay_sequence_length is ignored.
<<<<<<< HEAD
            min_size: Number of timesteps after which a call
                to `sample()` will yield samples (before that, `sample()` will
=======
            num_shards: The number of buffer shards that exist in total
                (including this one).
            learning_starts: Number of timesteps after which a call to
                `sample()` will yield samples (before that, `sample()` will
>>>>>>> 1b2b526a
                return None).
            replay_mode: One of "independent" or "lockstep". Determines,
                whether batches are sampled independently or to an equal
                amount.
            replay_sequence_override: If True, ignore sequences found in incoming
                batches, slicing them into sequences as specified by
                `replay_sequence_length` and `replay_sequence_burn_in`. This only has
                an effect if storage_unit is `sequences`.
            replay_sequence_length: The sequence length (T) of a single
                sample. If > 1, we will sample B x T from this buffer. This
                only has an effect if storage_unit is 'timesteps'.
            replay_burn_in: This is the number of timesteps
                each sequence overlaps with the previous one to generate a
                better internal state (=state after the burn-in), instead of
                starting from 0.0 each RNN rollout. This only has an effect
                if storage_unit is `sequences`.
            replay_zero_init_states: Whether the initial states in the
                buffer (if replay_sequence_length > 0) are alwayas 0.0 or
                should be updated with the previous train_batch state outputs.
            underlying_buffer_config: A config that contains all necessary
                constructor arguments and arguments for methods to call on
                the underlying buffers.
            ``**kwargs``: Forward compatibility kwargs.
        """
        shard_capacity = capacity // num_shards
        ReplayBuffer.__init__(self, capacity, storage_unit)

        # If the user provides an underlying buffer config, we use to
        # instantiate and interact with underlying buffers
        self.underlying_buffer_config = underlying_buffer_config
        if self.underlying_buffer_config is not None:
            self.underlying_buffer_call_args = self.underlying_buffer_config
        else:
            self.underlying_buffer_call_args = {}
        self.replay_sequence_override = replay_sequence_override
        self.replay_starts = min_size // num_shards
        self.replay_mode = replay_mode
        self.replay_sequence_length = replay_sequence_length
        self.replay_burn_in = replay_burn_in
        self.replay_zero_init_states = replay_zero_init_states
        self.replay_sequence_override = replay_sequence_override

        if (
            replay_sequence_length > 1
            and self.storage_unit is not StorageUnit.SEQUENCES
        ):
            logger.warning(
                "MultiAgentReplayBuffer configured with "
                "`replay_sequence_length={}`, but `storage_unit={}`. "
                "replay_sequence_length will be ignored and set to 1.".format(
                    replay_sequence_length, storage_unit
                )
            )
            self.replay_sequence_length = 1

        if replay_sequence_length == 1 and self.storage_unit is StorageUnit.SEQUENCES:
            logger.warning(
                "MultiAgentReplayBuffer configured with "
                "`replay_sequence_length={}`, but `storage_unit={}`. "
                "This will result in sequences equal to timesteps.".format(
                    replay_sequence_length, storage_unit
                )
            )

        if replay_mode in ["lockstep", ReplayMode.LOCKSTEP]:
            self.replay_mode = ReplayMode.LOCKSTEP
            if self.storage_unit in [StorageUnit.EPISODES, StorageUnit.SEQUENCES]:
                raise ValueError(
                    "MultiAgentReplayBuffer does not support "
                    "lockstep mode with storage unit `episodes`"
                    "or `sequences`."
                )
        elif replay_mode in ["independent", ReplayMode.INDEPENDENT]:
            self.replay_mode = ReplayMode.INDEPENDENT
        else:
            raise ValueError("Unsupported replay mode: {}".format(replay_mode))

        if self.underlying_buffer_config:
            ctor_args = {
                **{"capacity": shard_capacity, "storage_unit": StorageUnit.FRAGMENTS},
                **self.underlying_buffer_config,
            }

            def new_buffer():
                return from_config(self.underlying_buffer_config["type"], ctor_args)

        else:
            # Default case
            def new_buffer():
                self.underlying_buffer_call_args = {}
                return ReplayBuffer(
                    self.capacity,
                    storage_unit=StorageUnit.FRAGMENTS,
                )

        self.replay_buffers = collections.defaultdict(new_buffer)

        # Metrics.
        self.add_batch_timer = _Timer()
        self.replay_timer = _Timer()
        self._num_added = 0

    def __len__(self) -> int:
        """Returns the number of items currently stored in this buffer."""
        return sum(len(buffer._storage) for buffer in self.replay_buffers.values())

    @DeveloperAPI
    @Deprecated(
        old="ReplayBuffer.replay()",
        new="ReplayBuffer.sample(num_items)",
        error=True,
    )
    def replay(self, num_items: int = None, **kwargs) -> Optional[SampleBatchType]:
        """Deprecated in favor of new ReplayBuffer API."""
        pass

    @DeveloperAPI
    @override(ReplayBuffer)
    def add(self, batch: SampleBatchType, **kwargs) -> None:
        """Adds a batch to the appropriate policy's replay buffer.

        Turns the batch into a MultiAgentBatch of the DEFAULT_POLICY_ID if
        it is not a MultiAgentBatch. Subsequently, adds the individual policy
        batches to the storage.

        Args:
            batch : The batch to be added.
            ``**kwargs``: Forward compatibility kwargs.
        """
        if batch is None:
            if log_once("empty_batch_added_to_buffer"):
                logger.info(
                    "A batch that is `None` was added to {}. This can be "
                    "normal at the beginning of execution but might "
                    "indicate an issue.".format(type(self).__name__)
                )
            return
        # Make a copy so the replay buffer doesn't pin plasma memory.
        batch = batch.copy()
        # Handle everything as if multi-agent.
        batch = batch.as_multi_agent()

        with self.add_batch_timer:
            pids_and_batches = self._maybe_split_into_policy_batches(batch)
            for policy_id, sample_batch in pids_and_batches.items():
                self._add_to_underlying_buffer(policy_id, sample_batch, **kwargs)

        self._num_added += batch.count

    @DeveloperAPI
    def _add_to_underlying_buffer(
        self, policy_id: PolicyID, batch: SampleBatchType, **kwargs
    ) -> None:
        """Add a batch of experiences to the underlying buffer of a policy.

        If the storage unit is `timesteps`, cut the batch into timeslices
        before adding them to the appropriate buffer. Otherwise, let the
        underlying buffer decide how slice batches.

        Args:
            policy_id: ID of the policy that corresponds to the underlying
            buffer
            batch: SampleBatch to add to the underlying buffer
            ``**kwargs``: Forward compatibility kwargs.
        """
        # Merge kwargs, overwriting standard call arguments
        kwargs = merge_dicts_with_warning(self.underlying_buffer_call_args, kwargs)

        # For the storage unit `timesteps`, the underlying buffer will
        # simply store the samples how they arrive. For sequences and
        # episodes, the underlying buffer may split them itself.
        if self.storage_unit is StorageUnit.TIMESTEPS:
            timeslices = batch.timeslices(1)
        elif self.storage_unit is StorageUnit.SEQUENCES:
            timeslices = timeslice_along_seq_lens_with_overlap(
                sample_batch=batch,
                seq_lens=batch.get(SampleBatch.SEQ_LENS)
                if self.replay_sequence_override
                else None,
                zero_pad_max_seq_len=self.replay_sequence_length,
                pre_overlap=self.replay_burn_in,
                zero_init_states=self.replay_zero_init_states,
            )
        elif self.storage_unit == StorageUnit.EPISODES:
            timeslices = []
            for eps in batch.split_by_episode():
                if (
                    eps.get(SampleBatch.T)[0] == 0
                    and eps.get(SampleBatch.DONES)[-1] == True  # noqa E712
                ):
                    # Only add full episodes to the buffer
                    timeslices.append(eps)
                else:
                    if log_once("only_full_episodes"):
                        logger.info(
                            "This buffer uses episodes as a storage "
                            "unit and thus allows only full episodes "
                            "to be added to it. Some samples may be "
                            "dropped."
                        )
        elif self.storage_unit == StorageUnit.FRAGMENTS:
            timeslices = [batch]
        else:
            raise ValueError("Unknown `storage_unit={}`".format(self.storage_unit))

        for slice in timeslices:
            self.replay_buffers[policy_id].add(slice, **kwargs)

    @DeveloperAPI
    @override(ReplayBuffer)
    def sample(
        self, num_items: int, policy_id: Optional[PolicyID] = None, **kwargs
    ) -> Optional[SampleBatchType]:
        """Samples a MultiAgentBatch of `num_items` per one policy's buffer.

        If less than `num_items` records are in the policy's buffer,
        some samples in the results may be repeated to fulfil the batch size
        `num_items` request. Returns an empty batch if there are no items in
        the buffer.

        Args:
            num_items: Number of items to sample from a policy's buffer.
            policy_id: ID of the policy that created the experiences we sample. If
            none is given, sample from all policies.

        Returns:
            Concatenated MultiAgentBatch of items.
            ``**kwargs``: Forward compatibility kwargs.
        """
        # Merge kwargs, overwriting standard call arguments
        kwargs = merge_dicts_with_warning(self.underlying_buffer_call_args, kwargs)

        if self._num_added < self.replay_starts:
            return MultiAgentBatch({}, 0)
        with self.replay_timer:
            # Lockstep mode: Sample from all policies at the same time an
            # equal amount of steps.
            if self.replay_mode == ReplayMode.LOCKSTEP:
                assert (
                    policy_id is None
                ), "`policy_id` specifier not allowed in `lockstep` mode!"
                # In lockstep mode we sample MultiAgentBatches
                return self.replay_buffers[_ALL_POLICIES].sample(num_items, **kwargs)
            elif policy_id is not None:
                sample = self.replay_buffers[policy_id].sample(num_items, **kwargs)
                return MultiAgentBatch({policy_id: sample}, sample.count)
            else:
                samples = {}
                for policy_id, replay_buffer in self.replay_buffers.items():
                    samples[policy_id] = replay_buffer.sample(num_items, **kwargs)
                return MultiAgentBatch(samples, sum(s.count for s in samples.values()))

    @DeveloperAPI
    @override(ReplayBuffer)
    def stats(self, debug: bool = False) -> Dict:
        """Returns the stats of this buffer and all underlying buffers.

        Args:
            debug: If True, stats of underlying replay buffers will
            be fetched with debug=True.

        Returns:
            stat: Dictionary of buffer stats.
        """
        stat = {
            "add_batch_time_ms": round(1000 * self.add_batch_timer.mean, 3),
            "replay_time_ms": round(1000 * self.replay_timer.mean, 3),
        }
        for policy_id, replay_buffer in self.replay_buffers.items():
            stat.update(
                {"policy_{}".format(policy_id): replay_buffer.stats(debug=debug)}
            )
        return stat

    @DeveloperAPI
    @override(ReplayBuffer)
    def get_state(self) -> Dict[str, Any]:
        """Returns all local state.

        Returns:
            The serializable local state.
        """
        state = {"num_added": self._num_added, "replay_buffers": {}}
        for policy_id, replay_buffer in self.replay_buffers.items():
            state["replay_buffers"][policy_id] = replay_buffer.get_state()
        return state

    @DeveloperAPI
    @override(ReplayBuffer)
    def set_state(self, state: Dict[str, Any]) -> None:
        """Restores all local state to the provided `state`.

        Args:
            state: The new state to set this buffer. Can be obtained by
                calling `self.get_state()`.
        """
        self._num_added = state["num_added"]
        buffer_states = state["replay_buffers"]
        for policy_id in buffer_states.keys():
            self.replay_buffers[policy_id].set_state(buffer_states[policy_id])

    def _maybe_split_into_policy_batches(self, batch: SampleBatchType):
        """Returns a dict of policy IDs and batches, depending on our replay mode.

        This method helps with splitting up MultiAgentBatches only if the
        self.replay_mode requires it.
        """
        if self.replay_mode == ReplayMode.LOCKSTEP:
            return {_ALL_POLICIES: batch}
        else:
            return batch.policy_batches<|MERGE_RESOLUTION|>--- conflicted
+++ resolved
@@ -82,15 +82,10 @@
             storage_unit: Either 'timesteps', 'sequences' or
                 'episodes'. Specifies how experiences are stored. If they
                 are stored in episodes, replay_sequence_length is ignored.
-<<<<<<< HEAD
+            num_shards: The number of buffer shards that exist in total
+                (including this one).
             min_size: Number of timesteps after which a call
                 to `sample()` will yield samples (before that, `sample()` will
-=======
-            num_shards: The number of buffer shards that exist in total
-                (including this one).
-            learning_starts: Number of timesteps after which a call to
-                `sample()` will yield samples (before that, `sample()` will
->>>>>>> 1b2b526a
                 return None).
             replay_mode: One of "independent" or "lockstep". Determines,
                 whether batches are sampled independently or to an equal
