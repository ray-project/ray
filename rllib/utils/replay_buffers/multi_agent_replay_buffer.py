--- conflicted
+++ resolved
@@ -68,13 +68,8 @@
         capacity: int = 10000,
         storage_unit: Union[StorageUnit, str] = StorageUnit.TIMESTEPS,
         num_shards: int = 1,
-<<<<<<< HEAD
-        learning_starts: int = 1000,
+        min_size: int = 1000,
         replay_mode: Union[ReplayMode, str] = ReplayMode.INDEPENDENT,
-=======
-        min_size: int = 1000,
-        replay_mode: str = "independent",
->>>>>>> 0f52df3c
         replay_sequence_override: bool = True,
         replay_sequence_length: int = 1,
         replay_burn_in: int = 0,
@@ -91,23 +86,14 @@
                 are stored in episodes, replay_sequence_length is ignored.
             num_shards: The number of buffer shards that exist in total
                 (including this one).
-<<<<<<< HEAD
-            learning_starts: Number of timesteps after which a call to
-                `sample()` will yield samples (before that, `sample()` will
+            min_size: Number of timesteps after which a call
+                to `sample()` will yield samples (before that, `sample()` will
                 return None).
             replay_mode: Either 'independent' or 'lockstep'. Defines whether to split up
                 MultiAgentBatches by 'policy_id' ('independent') or store the whole
                 batch under the special 'policy_id' '_ALL_POLICIES',
                 which will have to be specified when calling sample() on this
                 buffer ('lockstep').
-=======
-            min_size: Number of timesteps after which a call
-                to `sample()` will yield samples (before that, `sample()` will
-                return None).
-            replay_mode: One of "independent" or "lockstep". Determines,
-                whether batches are sampled independently or to an equal
-                amount.
->>>>>>> 0f52df3c
             replay_sequence_override: If True, ignore sequences found in incoming
                 batches, slicing them into sequences as specified by
                 `replay_sequence_length` and `replay_sequence_burn_in`. This only has
@@ -139,12 +125,8 @@
         else:
             self.underlying_buffer_call_args = {}
         self.replay_sequence_override = replay_sequence_override
-<<<<<<< HEAD
-        self.replay_starts = learning_starts // num_shards
-=======
         self.replay_starts = min_size // num_shards
         self.replay_mode = replay_mode
->>>>>>> 0f52df3c
         self.replay_sequence_length = replay_sequence_length
         self.replay_burn_in = replay_burn_in
         self.replay_zero_init_states = replay_zero_init_states
