from collections import deque
import copy
import hashlib
from typing import Any, Dict, List, Optional, Tuple, Union

import numpy as np
import scipy

<<<<<<< HEAD
from ray.rllib.core import DEFAULT_AGENT_ID, DEFAULT_MODULE_ID
=======
from ray.rllib.core import DEFAULT_AGENT_ID
>>>>>>> 243927c3
from ray.rllib.env.single_agent_episode import SingleAgentEpisode
from ray.rllib.env.utils.infinite_lookback_buffer import InfiniteLookbackBuffer
from ray.rllib.utils import force_list
from ray.rllib.utils.annotations import (
    override,
    OverrideToImplementCustomLogic_CallToSuperRecommended,
)
from ray.rllib.utils.metrics import (
    ACTUAL_N_STEP,
    AGENT_ACTUAL_N_STEP,
    AGENT_STEP_UTILIZATION,
    ENV_STEP_UTILIZATION,
<<<<<<< HEAD
    MODULE_STEP_UTILIZATION,
    MODULE_ACTUAL_N_STEP,
=======
>>>>>>> 243927c3
    NUM_AGENT_EPISODES_STORED,
    NUM_AGENT_EPISODES_ADDED,
    NUM_AGENT_EPISODES_ADDED_LIFETIME,
    NUM_AGENT_EPISODES_EVICTED,
    NUM_AGENT_EPISODES_EVICTED_LIFETIME,
    NUM_AGENT_EPISODES_PER_SAMPLE,
<<<<<<< HEAD
    NUM_AGENT_RESAMPLES,
=======
>>>>>>> 243927c3
    NUM_AGENT_STEPS_STORED,
    NUM_AGENT_STEPS_ADDED,
    NUM_AGENT_STEPS_ADDED_LIFETIME,
    NUM_AGENT_STEPS_EVICTED,
    NUM_AGENT_STEPS_EVICTED_LIFETIME,
    NUM_AGENT_STEPS_PER_SAMPLE,
    NUM_AGENT_STEPS_PER_SAMPLE_LIFETIME,
    NUM_AGENT_STEPS_SAMPLED,
    NUM_AGENT_STEPS_SAMPLED_LIFETIME,
    NUM_ENV_STEPS_STORED,
    NUM_ENV_STEPS_ADDED,
    NUM_ENV_STEPS_ADDED_LIFETIME,
    NUM_ENV_STEPS_EVICTED,
    NUM_ENV_STEPS_EVICTED_LIFETIME,
    NUM_ENV_STEPS_PER_SAMPLE,
    NUM_ENV_STEPS_PER_SAMPLE_LIFETIME,
    NUM_ENV_STEPS_SAMPLED,
    NUM_ENV_STEPS_SAMPLED_LIFETIME,
    NUM_EPISODES_STORED,
    NUM_EPISODES_ADDED,
    NUM_EPISODES_ADDED_LIFETIME,
    NUM_EPISODES_EVICTED,
    NUM_EPISODES_EVICTED_LIFETIME,
    NUM_EPISODES_PER_SAMPLE,
<<<<<<< HEAD
    NUM_MODULE_EPISODES_STORED,
    NUM_MODULE_EPISODES_ADDED,
    NUM_MODULE_EPISODES_ADDED_LIFETIME,
    NUM_MODULE_EPISODES_EVICTED,
    NUM_MODULE_EPISODES_EVICTED_LIFETIME,
    NUM_MODULE_EPISODES_PER_SAMPLE,
    NUM_MODULE_RESAMPLES,
    NUM_MODULE_STEPS_STORED,
    NUM_MODULE_STEPS_ADDED,
    NUM_MODULE_STEPS_ADDED_LIFETIME,
    NUM_MODULE_STEPS_EVICTED,
    NUM_MODULE_STEPS_EVICTED_LIFETIME,
    NUM_MODULE_STEPS_PER_SAMPLE,
    NUM_MODULE_STEPS_PER_SAMPLE_LIFETIME,
    NUM_MODULE_STEPS_SAMPLED,
    NUM_MODULE_STEPS_SAMPLED_LIFETIME,
    NUM_RESAMPLES,
)
from ray.rllib.utils.metrics.metrics_logger import MetricsLogger
from ray.rllib.utils.replay_buffers.base import ReplayBufferInterface
from ray.rllib.utils.typing import AgentID, ModuleID, SampleBatchType, ResultDict
=======
)
from ray.rllib.utils.metrics.metrics_logger import MetricsLogger
from ray.rllib.utils.replay_buffers.base import ReplayBufferInterface
from ray.rllib.utils.typing import SampleBatchType, ResultDict
>>>>>>> 243927c3


class EpisodeReplayBuffer(ReplayBufferInterface):
    """Buffer that stores (completed or truncated) episodes by their ID.

    Each "row" (a slot in a deque) in the buffer is occupied by one episode. If an
    incomplete episode is added to the buffer and then another chunk of that episode is
    added at a later time, the buffer will automatically concatenate the new fragment to
    the original episode. This way, episodes can be completed via subsequent `add`
    calls.

    Sampling returns batches of size B (number of "rows"), where each row is a
    trajectory of length T. Each trajectory contains consecutive timesteps from an
    episode, but might not start at the beginning of that episode. Should an episode end
    within such a trajectory, a random next episode (starting from its t0) will be
    concatenated to that "row". Example: `sample(B=2, T=4)` ->

       0 .. 1 .. 2 .. 3  <- T-axis
    0 e5   e6   e7   e8
    1 f2   f3   h0   h2
    ^ B-axis

    .. where e, f, and h are different (randomly picked) episodes, the 0-index (e.g. h0)
    indicates the start of an episode, and `f3` is an episode end (gym environment
    returned terminated=True or truncated=True).

    0-indexed returned timesteps contain the reset observation, a dummy 0.0 reward, as
    well as the first action taken in the episode (action picked after observing
    obs(0)).
    The last index in an episode (e.g. f3 in the example above) contains the final
    observation of the episode, the final reward received, a dummy action
    (repeat the previous action), as well as either terminated=True or truncated=True.
    """

    __slots__ = (
        "capacity",
        "batch_size_B",
        "batch_length_T",
        "episodes",
        "episode_id_to_index",
        "num_episodes_evicted",
        "_indices",
        "_num_timesteps",
        "_num_timesteps_added",
        "sampled_timesteps",
        "rng",
    )

    def __init__(
        self,
        capacity: int = 10000,
        *,
        batch_size_B: int = 16,
        batch_length_T: int = 64,
        metrics_num_episodes_for_smoothing: int = 100,
    ):
        """Initializes an EpisodeReplayBuffer instance.

        Args:
            capacity: The total number of timesteps to be storable in this buffer.
                Will start ejecting old episodes once this limit is reached.
            batch_size_B: The number of rows in a SampleBatch returned from `sample()`.
            batch_length_T: The length of each row in a SampleBatch returned from
                `sample()`.
        """
        self.capacity = capacity
        self.batch_size_B = batch_size_B
        self.batch_length_T = batch_length_T

        # The actual episode buffer. We are using a deque here for faster insertion
        # (left side) and eviction (right side) of data.
        self.episodes = deque()
        # Maps (unique) episode IDs to the index under which to find this episode
        # within our `self.episodes` deque.
        # Note that even after eviction started, the indices in here will NOT be
        # changed. We will therefore need to offset all indices in
        # `self.episode_id_to_index` by the number of episodes that have already been
        # evicted (self._num_episodes_evicted) in order to get the actual index to use
        # on `self.episodes`.
        self.episode_id_to_index = {}
        # The number of episodes that have already been evicted from the buffer
        # due to reaching capacity.
        self._num_episodes_evicted = 0

        # List storing all index tuples: (eps_idx, ts_in_eps_idx), where ...
        # `eps_idx - self._num_episodes_evicted' is the index into self.episodes.
        # `ts_in_eps_idx` is the timestep index within that episode
        #  (0 = 1st timestep, etc..).
        # We sample uniformly from the set of these indices in a `sample()`
        # call.
        self._indices = []

        # The size of the buffer in timesteps.
        self._num_timesteps = 0
        # The number of timesteps added thus far.
        self._num_timesteps_added = 0

        # How many timesteps have been sampled from the buffer in total?
        self.sampled_timesteps = 0

        self.rng = np.random.default_rng(seed=None)

        # Initialize the metrics.
        self.metrics = MetricsLogger()
        self._metrics_num_episodes_for_smoothing = metrics_num_episodes_for_smoothing

    @override(ReplayBufferInterface)
    def __len__(self) -> int:
        return self.get_num_timesteps()

    @override(ReplayBufferInterface)
    def add(self, episodes: Union[List["SingleAgentEpisode"], "SingleAgentEpisode"]):
        """Converts incoming SampleBatch into a number of SingleAgentEpisode objects.

        Then adds these episodes to the internal deque.
        """
        episodes = force_list(episodes)

        # Set up some counters for metrics.
        num_env_steps_added = 0
<<<<<<< HEAD
        agent_to_num_steps_added = {DEFAULT_AGENT_ID: 0}
        module_to_num_steps_added = {DEFAULT_MODULE_ID: 0}
        num_episodes_added = 0
        agent_to_num_episodes_added = {DEFAULT_AGENT_ID: 0}
        module_to_num_episodes_added = {DEFAULT_MODULE_ID: 0}
        num_episodes_evicted = 0
        agent_to_num_episodes_evicted = {DEFAULT_AGENT_ID: 0}
        module_to_num_episodes_evicted = {DEFAULT_MODULE_ID: 0}
        num_env_steps_evicted = 0
        agent_to_num_steps_evicted = {DEFAULT_AGENT_ID: 0}
        module_to_num_steps_evicted = {DEFAULT_MODULE_ID: 0}
=======
        num_episodes_added = 0
        num_episodes_evicted = 0
        num_env_steps_evicted = 0
>>>>>>> 243927c3

        for eps in episodes:
            # Make sure we don't change what's coming in from the user.
            # TODO (sven): It'd probably be better to make sure in the EnvRunner to not
            #  hold on to episodes (for metrics purposes only) that we are returning
            #  back to the user from `EnvRunner.sample()`. Then we wouldn't have to
            #  do any copying. Instead, either compile the metrics right away on the
            #  EnvRunner OR compile metrics entirely on the Algorithm side (this is
            #  actually preferred).
            eps = copy.deepcopy(eps)

            eps_len = len(eps)
            # TODO (simon): Check, if we can deprecate these two
            # variables and instead peek into the metrics.
            self._num_timesteps += eps_len
            self._num_timesteps_added += eps_len
            num_env_steps_added += eps_len
<<<<<<< HEAD
            agent_to_num_steps_added[DEFAULT_AGENT_ID] += eps_len
            module_to_num_steps_added[DEFAULT_MODULE_ID] += eps_len
=======
>>>>>>> 243927c3

            # Ongoing episode, concat to existing record.
            if eps.id_ in self.episode_id_to_index:
                eps_idx = self.episode_id_to_index[eps.id_]
                existing_eps = self.episodes[eps_idx - self._num_episodes_evicted]
                old_len = len(existing_eps)
                self._indices.extend([(eps_idx, old_len + i) for i in range(len(eps))])
                existing_eps.concat_episode(eps)
            # New episode. Add to end of our episodes deque.
            else:
                num_episodes_added += 1
<<<<<<< HEAD
                agent_to_num_episodes_added[DEFAULT_AGENT_ID] += 1
                module_to_num_episodes_added[DEFAULT_MODULE_ID] += 1
=======
>>>>>>> 243927c3
                self.episodes.append(eps)
                eps_idx = len(self.episodes) - 1 + self._num_episodes_evicted
                self.episode_id_to_index[eps.id_] = eps_idx
                self._indices.extend([(eps_idx, i) for i in range(len(eps))])

            # Eject old records from front of deque (only if we have more than 1 episode
            # in the buffer).
            while self._num_timesteps > self.capacity and self.get_num_episodes() > 1:
                # Eject oldest episode.
                evicted_eps = self.episodes.popleft()
                evicted_eps_len = len(evicted_eps)
                num_episodes_evicted += 1
                num_env_steps_evicted += evicted_eps_len
<<<<<<< HEAD
                agent_to_num_episodes_evicted[DEFAULT_AGENT_ID] += 1
                module_to_num_episodes_evicted[DEFAULT_MODULE_ID] += 1
                agent_to_num_steps_evicted[
                    DEFAULT_AGENT_ID
                ] += evicted_eps.agent_steps()
                module_to_num_steps_evicted[
                    DEFAULT_MODULE_ID
                ] += evicted_eps.agent_steps()
=======
>>>>>>> 243927c3
                # Correct our size.
                self._num_timesteps -= evicted_eps_len

                # Erase episode from all our indices:
                # 1) Main episode index.
                evicted_idx = self.episode_id_to_index[evicted_eps.id_]
                del self.episode_id_to_index[evicted_eps.id_]
                # 2) All timestep indices that this episode owned.
                new_indices = []  # New indices that will replace self._indices.
                idx_cursor = 0
                # Loop through all (eps_idx, ts_in_eps_idx)-tuples.
                for i, idx_tuple in enumerate(self._indices):
                    # This tuple is part of the evicted episode -> Add everything
                    # up until here to `new_indices` (excluding this very index, b/c
                    # it's already part of the evicted episode).
                    if idx_cursor is not None and idx_tuple[0] == evicted_idx:
                        new_indices.extend(self._indices[idx_cursor:i])
                        # Set to None to indicate we are in the eviction zone.
                        idx_cursor = None
                    # We are/have been in the eviction zone (i pointing/pointed to the
                    # evicted episode) ..
                    elif idx_cursor is None:
                        # ... but are now not anymore (i is now an index into a
                        # non-evicted episode) -> Set cursor to valid int again.
                        if idx_tuple[0] != evicted_idx:
                            idx_cursor = i
                            # But early-out if evicted episode was only 1 single
                            # timestep long.
                            if evicted_eps_len == 1:
                                break
                        # Early-out: We reached the end of the to-be-evicted episode.
                        # We can stop searching further here (all following tuples
                        # will NOT be in the evicted episode).
                        elif idx_tuple[1] == evicted_eps_len - 1:
                            assert self._indices[i + 1][0] != idx_tuple[0]
                            idx_cursor = i + 1
                            break

                # Jump over (splice-out) the evicted episode if we are still in the
                # eviction zone.
                if idx_cursor is not None:
                    new_indices.extend(self._indices[idx_cursor:])

                # Reset our `self._indices` to the newly compiled list.
                self._indices = new_indices

                # Increase episode evicted counter.
                self._num_episodes_evicted += 1

        self._update_add_metrics(
<<<<<<< HEAD
            num_episodes_added,
            num_env_steps_added,
            num_episodes_evicted,
            num_env_steps_evicted,
            agent_to_num_episodes_added,
            agent_to_num_steps_added,
            agent_to_num_episodes_evicted,
            agent_to_num_steps_evicted,
            module_to_num_steps_added,
            module_to_num_episodes_added,
            module_to_num_episodes_evicted,
            module_to_num_steps_evicted,
=======
            num_env_steps_added,
            num_episodes_added,
            num_episodes_evicted,
            num_env_steps_evicted,
>>>>>>> 243927c3
        )

    @OverrideToImplementCustomLogic_CallToSuperRecommended
    def _update_add_metrics(
        self,
<<<<<<< HEAD
        num_episodes_added: int,
        num_env_steps_added: int,
        num_episodes_evicted: int,
        num_env_steps_evicted: int,
        agent_to_num_episodes_added: Dict[AgentID, int],
        agent_to_num_steps_added: Dict[AgentID, int],
        agent_to_num_episodes_evicted: Dict[AgentID, int],
        agent_to_num_steps_evicted: Dict[AgentID, int],
        module_to_num_steps_added: Dict[ModuleID, int],
        module_to_num_episodes_added: Dict[ModuleID, int],
        module_to_num_episodes_evicted: Dict[ModuleID, int],
        module_to_num_steps_evicted: Dict[ModuleID, int],
=======
        num_timesteps_added: int,
        num_episodes_added: int,
        num_episodes_evicted: int,
        num_env_steps_evicted: int,
>>>>>>> 243927c3
        **kwargs,
    ) -> None:
        """Updates the replay buffer's adding metrics.

        Args:
<<<<<<< HEAD
            num_episodes_added: The total number of episodes added to the
                buffer in the `EpisodeReplayBuffer.add` call.
            num_timesteps_added: The total number of environment steps added to the
                buffer in the `EpisodeReplayBuffer.add` call.
=======
            num_timesteps_added: The total number of environment steps added to the
                buffer in the `EpisodeReplayBuffer.add` call.
            num_episodes_added: The total number of episodes added to the
                buffer in the `EpisodeReplayBuffer.add` call.
>>>>>>> 243927c3
            num_episodes_evicted: The total number of environment steps evicted from
                the buffer in the `EpisodeReplayBuffer.add` call. Note, this
                does not include the number of episodes evicted before ever
                added to the buffer (i.e. can happen in case a lot of episodes
                were added and the buffer's capacity is not large enough).
            num_env_steps_evicted: he total number of environment steps evicted from
                the buffer in the `EpisodeReplayBuffer.add` call. Note, this
                does not include the number of steps evicted before ever
                added to the buffer (i.e. can happen in case a lot of episodes
                were added and the buffer's capacity is not large enough).
<<<<<<< HEAD
            agent_to_num_episodes_added: A dictionary with the number of episodes per
                agent ID added to the buffer during the `EpisodeReplayBuffer.add` call.
            agent_to_num_steps_added: A dictionary with the number of agent steps per
                agent ID added to the buffer during the `EpisodeReplayBuffer.add` call.
            agent_to_num_episodes_evicted: A dictionary with the number of episodes per
                agent ID evicted to the buffer during the `EpisodeReplayBuffer.add` call.
            agent_to_num_steps_evicted: A dictionary with the number of agent steps per
                agent ID evicted to the buffer during the `EpisodeReplayBuffer.add` call.
            module_to_num_episodes_added: A dictionary with the number of episodes per
                module ID added to the buffer during the `EpisodeReplayBuffer.add` call.
            module_to_num_steps_added: A dictionary with the number of agent steps per
                module ID added to the buffer during the `EpisodeReplayBuffer.add` call.
            module_to_num_episodes_evicted: A dictionary with the number of episodes per
                module ID evicted to the buffer during the `EpisodeReplayBuffer.add` call.
            module_to_num_steps_evicted: A dictionary with the number of agent steps per
                module ID evicted to the buffer during the `EpisodeReplayBuffer.add` call.
        """
        # Whole buffer episode metrics.
        self.metrics.log_value(
            NUM_EPISODES_STORED,
            self.get_num_episodes(),
            reduce="mean",
            window=self._metrics_num_episodes_for_smoothing,
        )
        # Number of new episodes added. Note, this metric could
        # be zero when ongoing episodes were logged.
        self.metrics.log_value(
            NUM_EPISODES_ADDED,
            num_episodes_added,
=======
        """
        # Get the actual number of agent steps residing in the buffer.
        # TODO (simon): Write the same counters and getters as for the
        # multi-agent buffers.
        self.metrics.log_value(
            (NUM_AGENT_STEPS_STORED, DEFAULT_AGENT_ID),
            self.get_num_timesteps(),
            reduce="mean",
            window=self._metrics_num_episodes_for_smoothing,
        )
        # Number of timesteps added.
        self.metrics.log_value(
            (NUM_AGENT_STEPS_ADDED, DEFAULT_AGENT_ID),
            num_timesteps_added,
>>>>>>> 243927c3
            reduce="sum",
            clear_on_reduce=True,
        )
        self.metrics.log_value(
<<<<<<< HEAD
            NUM_EPISODES_ADDED_LIFETIME,
            num_episodes_added,
            reduce="sum",
        )
        self.metrics.log_value(
            NUM_EPISODES_EVICTED,
            num_episodes_evicted,
=======
            (NUM_AGENT_STEPS_ADDED_LIFETIME, DEFAULT_AGENT_ID),
            num_timesteps_added,
            reduce="sum",
        )
        self.metrics.log_value(
            (NUM_AGENT_STEPS_EVICTED, DEFAULT_AGENT_ID),
            num_env_steps_evicted,
>>>>>>> 243927c3
            reduce="sum",
            clear_on_reduce=True,
        )
        self.metrics.log_value(
<<<<<<< HEAD
            NUM_EPISODES_EVICTED_LIFETIME,
            num_episodes_evicted,
=======
            (NUM_AGENT_STEPS_EVICTED_LIFETIME, DEFAULT_AGENT_ID),
            num_env_steps_evicted,
>>>>>>> 243927c3
            reduce="sum",
        )
        # Whole buffer step metrics.
        self.metrics.log_value(
            NUM_ENV_STEPS_STORED,
            self.get_num_timesteps(),
            reduce="mean",
            window=self._metrics_num_episodes_for_smoothing,
        )
        self.metrics.log_value(
            NUM_ENV_STEPS_ADDED,
<<<<<<< HEAD
            num_env_steps_added,
=======
            num_timesteps_added,
>>>>>>> 243927c3
            reduce="sum",
            clear_on_reduce=True,
        )
        self.metrics.log_value(
            NUM_ENV_STEPS_ADDED_LIFETIME,
<<<<<<< HEAD
            num_env_steps_added,
=======
            num_timesteps_added,
>>>>>>> 243927c3
            reduce="sum",
        )
        self.metrics.log_value(
            NUM_ENV_STEPS_EVICTED,
            num_env_steps_evicted,
            reduce="sum",
            clear_on_reduce=True,
        )
        self.metrics.log_value(
            NUM_ENV_STEPS_EVICTED_LIFETIME,
            num_env_steps_evicted,
            reduce="sum",
        )

<<<<<<< HEAD
        # Log per-agent metrics.
        for aid in agent_to_num_episodes_added:
            # Number of new episodes added. Note, this metric could
            # be zero.
            self.metrics.log_value(
                (NUM_AGENT_EPISODES_ADDED, aid),
                agent_to_num_episodes_added[aid],
                reduce="sum",
                clear_on_reduce=True,
            )
            self.metrics.log_value(
                (NUM_AGENT_EPISODES_ADDED_LIFETIME, aid),
                agent_to_num_episodes_added[aid],
                reduce="sum",
            )
            # Number of new agent steps added. Note, this metric could
            # be zero, too.
            self.metrics.log_value(
                (NUM_AGENT_STEPS_ADDED, aid),
                agent_to_num_steps_added[aid],
                reduce="sum",
                clear_on_reduce=True,
            )
            self.metrics.log_value(
                (NUM_AGENT_STEPS_ADDED_LIFETIME, aid),
                agent_to_num_steps_added[aid],
                reduce="sum",
            )
        for aid in agent_to_num_episodes_evicted:
            # Number of agent episodes evicted. Note, values could be zero.
            self.metrics.log_value(
                (NUM_AGENT_EPISODES_EVICTED, aid),
                agent_to_num_episodes_evicted[aid],
                reduce="sum",
                clear_on_reduce=True,
            )
            self.metrics.log_value(
                (NUM_AGENT_EPISODES_EVICTED_LIFETIME, aid),
                agent_to_num_episodes_evicted[aid],
                reduce="sum",
            )
            # Number of agent steps evicted. Note, values could be zero.
            self.metrics.log_value(
                (NUM_AGENT_STEPS_EVICTED, aid),
                agent_to_num_steps_evicted[aid],
                reduce="sum",
                clear_on_reduce=True,
            )
            self.metrics.log_value(
                (NUM_AGENT_STEPS_EVICTED_LIFETIME, aid),
                agent_to_num_steps_evicted[aid],
                reduce="sum",
            )
        # Note, we need to loop through the metrics here to receive
        # metrics for all agents (not only the ones that steps).
        for aid in self.metrics.stats[NUM_AGENT_STEPS_ADDED_LIFETIME]:
            # Add default metrics for evicted episodes if not existent.
            if aid not in agent_to_num_episodes_evicted:
                self.metrics.log_value(
                    (NUM_AGENT_EPISODES_EVICTED, aid),
                    0,
                    reduce="sum",
                    clear_on_reduce=True,
                )
                self.metrics.log_value(
                    (NUM_AGENT_EPISODES_EVICTED_LIFETIME, aid),
                    0,
                    reduce="sum",
                )
                self.metrics.log_value(
                    (NUM_AGENT_STEPS_EVICTED, aid),
                    0,
                    reduce="sum",
                    clear_on_reduce=True,
                )
                self.metrics.log_value(
                    (NUM_AGENT_STEPS_EVICTED_LIFETIME, aid),
                    0,
                    reduce="sum",
                )
            # Number of episodes in the buffer.
            agent_episodes_stored = self.metrics.peek(
                (NUM_AGENT_EPISODES_ADDED_LIFETIME, aid)
            ) - self.metrics.peek((NUM_AGENT_EPISODES_EVICTED_LIFETIME, aid))
            self.metrics.log_value(
                (NUM_AGENT_EPISODES_STORED, aid),
                agent_episodes_stored,
                reduce="mean",
                window=self._metrics_num_episodes_for_smoothing,
            )
            # Number of agent steps in the buffer.
            agent_steps_stored = self.metrics.peek(
                (NUM_AGENT_STEPS_ADDED_LIFETIME, aid)
            ) - self.metrics.peek((NUM_AGENT_EPISODES_EVICTED_LIFETIME, aid))

            self.metrics.log_value(
                (NUM_AGENT_STEPS_STORED, aid),
                agent_steps_stored,
                reduce="mean",
                window=self._metrics_num_episodes_for_smoothing,
            )

        # Log per-module metrics.
        for mid in module_to_num_episodes_added:
            # Number of new episodes added. Note, this metric could
            # be zero.
            self.metrics.log_value(
                (NUM_MODULE_EPISODES_ADDED, mid),
                module_to_num_episodes_added[mid],
                reduce="sum",
                clear_on_reduce=True,
            )
            self.metrics.log_value(
                (NUM_MODULE_EPISODES_ADDED_LIFETIME, mid),
                module_to_num_episodes_added[mid],
                reduce="sum",
            )
            # Number of new module steps added. Note, this metric could
            # be zero, too.
            self.metrics.log_value(
                (NUM_MODULE_STEPS_ADDED, mid),
                module_to_num_steps_added[mid],
                reduce="sum",
                clear_on_reduce=True,
            )
            self.metrics.log_value(
                (NUM_MODULE_STEPS_ADDED_LIFETIME, mid),
                module_to_num_steps_added[mid],
                reduce="sum",
            )
        for mid in module_to_num_episodes_evicted:
            # Number of module episodes evicted. Note, values could be zero.
            self.metrics.log_value(
                (NUM_MODULE_EPISODES_EVICTED, mid),
                module_to_num_episodes_evicted[mid],
                reduce="sum",
                clear_on_reduce=True,
            )
            self.metrics.log_value(
                (NUM_MODULE_EPISODES_EVICTED_LIFETIME, mid),
                module_to_num_episodes_evicted[mid],
                reduce="sum",
            )
            # Number of module steps evicted. Note, values could be zero.
            self.metrics.log_value(
                (NUM_MODULE_STEPS_EVICTED, mid),
                module_to_num_steps_evicted[mid],
                reduce="sum",
                clear_on_reduce=True,
            )
            self.metrics.log_value(
                (NUM_MODULE_STEPS_EVICTED_LIFETIME, mid),
                module_to_num_steps_evicted[mid],
                reduce="sum",
            )
        # Note, we need to loop through the metrics here to receive
        # metrics for all agents (not only the ones that steps).
        for mid in self.metrics.stats[NUM_MODULE_STEPS_ADDED_LIFETIME]:
            # Number of episodes in the buffer.
            if mid not in module_to_num_episodes_evicted:
                self.metrics.log_value(
                    (NUM_MODULE_EPISODES_EVICTED, mid),
                    0,
                    reduce="sum",
                    clear_on_reduce=True,
                )
                self.metrics.log_value(
                    (NUM_MODULE_EPISODES_EVICTED_LIFETIME, mid),
                    0,
                    reduce="sum",
                )
                self.metrics.log_value(
                    (NUM_MODULE_STEPS_EVICTED, mid),
                    0,
                    reduce="sum",
                    clear_on_reduce=True,
                )
                self.metrics.log_value(
                    (NUM_MODULE_STEPS_EVICTED_LIFETIME, mid),
                    0,
                    reduce="sum",
                )
            module_episodes_stored = self.metrics.peek(
                (NUM_MODULE_EPISODES_ADDED_LIFETIME, mid)
            ) - self.metrics.peek((NUM_MODULE_EPISODES_EVICTED_LIFETIME, mid))
            self.metrics.log_value(
                (NUM_MODULE_EPISODES_STORED, mid),
                module_episodes_stored,
                reduce="mean",
                window=self._metrics_num_episodes_for_smoothing,
            )
            # Number of module steps in the buffer.
            module_steps_stored = self.metrics.peek(
                (NUM_MODULE_STEPS_ADDED_LIFETIME, mid)
            ) - self.metrics.peek((NUM_MODULE_EPISODES_EVICTED_LIFETIME, mid))
            self.metrics.log_value(
                (NUM_MODULE_STEPS_STORED, mid),
                module_steps_stored,
                reduce="mean",
                window=self._metrics_num_episodes_for_smoothing,
            )
=======
        # Episode metrics.

        # Number of episodes in the buffer.
        self.metrics.log_value(
            (NUM_AGENT_EPISODES_STORED, DEFAULT_AGENT_ID),
            self.get_num_episodes(),
            reduce="mean",
            window=self._metrics_num_episodes_for_smoothing,
        )
        # Number of new episodes added. Note, this metric could
        # be zero.
        self.metrics.log_value(
            (NUM_AGENT_EPISODES_ADDED, DEFAULT_AGENT_ID),
            num_episodes_added,
            reduce="sum",
            clear_on_reduce=True,
        )
        self.metrics.log_value(
            (NUM_AGENT_EPISODES_ADDED_LIFETIME, DEFAULT_AGENT_ID),
            num_episodes_added,
            reduce="sum",
        )
        self.metrics.log_value(
            (NUM_AGENT_EPISODES_EVICTED, DEFAULT_AGENT_ID),
            num_episodes_evicted,
            reduce="sum",
            clear_on_reduce=True,
        )
        self.metrics.log_value(
            (NUM_AGENT_EPISODES_EVICTED_LIFETIME, DEFAULT_AGENT_ID),
            num_episodes_evicted,
            reduce="sum",
        )

        # Whole buffer episode metrics.
        self.metrics.log_value(
            NUM_EPISODES_STORED,
            self.get_num_episodes(),
            reduce="mean",
            window=self._metrics_num_episodes_for_smoothing,
        )
        # Number of new episodes added. Note, this metric could
        # be zero.
        self.metrics.log_value(
            NUM_EPISODES_ADDED,
            num_episodes_added,
            reduce="sum",
            clear_on_reduce=True,
        )
        self.metrics.log_value(
            NUM_EPISODES_ADDED_LIFETIME,
            num_episodes_added,
            reduce="sum",
        )
        self.metrics.log_value(
            NUM_EPISODES_EVICTED,
            num_episodes_evicted,
            reduce="sum",
            clear_on_reduce=True,
        )
        self.metrics.log_value(
            NUM_EPISODES_EVICTED_LIFETIME,
            num_episodes_evicted,
            reduce="sum",
        )
>>>>>>> 243927c3

    @override(ReplayBufferInterface)
    def sample(
        self,
        num_items: Optional[int] = None,
        *,
        batch_size_B: Optional[int] = None,
        batch_length_T: Optional[int] = None,
        n_step: Optional[Union[int, Tuple]] = None,
        beta: float = 0.0,
        gamma: float = 0.99,
        include_infos: bool = False,
        include_extra_model_outputs: bool = False,
        sample_episodes: Optional[bool] = False,
        to_numpy: bool = False,
        # TODO (simon): Check, if we need here 1 as default.
        lookback: int = 0,
        min_batch_length_T: int = 0,
        **kwargs,
    ) -> Union[SampleBatchType, SingleAgentEpisode]:
        """Samples from a buffer in a randomized way.

        Each sampled item defines a transition of the form:

        `(o_t, a_t, sum(r_(t+1:t+n+1)), o_(t+n), terminated_(t+n), truncated_(t+n))`

        where `o_t` is drawn by randomized sampling.`n` is defined by the `n_step`
        applied.

        If requested, `info`s of a transitions last timestep `t+n` and respective
        extra model outputs (e.g. action log-probabilities) are added to
        the batch.

        Args:
            num_items: Number of items (transitions) to sample from this
                buffer.
            batch_size_B: The number of rows (transitions) to return in the
                batch
            batch_length_T: THe sequence length to sample. At this point in time
                only sequences of length 1 are possible.
            n_step: The n-step to apply. For the default the batch contains in
                `"new_obs"` the observation and in `"obs"` the observation `n`
                time steps before. The reward will be the sum of rewards
                collected in between these two observations and the action will
                be the one executed n steps before such that we always have the
                state-action pair that triggered the rewards.
                If `n_step` is a tuple, it is considered as a range to sample
                from. If `None`, we use `n_step=1`.
            gamma: The discount factor to be used when applying n-step calculations.
                The default of `0.99` should be replaced by the `Algorithm`s
                discount factor.
            include_infos: A boolean indicating, if `info`s should be included in
                the batch. This could be of advantage, if the `info` contains
                values from the environment important for loss computation. If
                `True`, the info at the `"new_obs"` in the batch is included.
            include_extra_model_outputs: A boolean indicating, if
                `extra_model_outputs` should be included in the batch. This could be
                of advantage, if the `extra_mdoel_outputs`  contain outputs from the
                model important for loss computation and only able to compute with the
                actual state of model e.g. action log-probabilities, etc.). If `True`,
                the extra model outputs at the `"obs"` in the batch is included (the
                timestep at which the action is computed).
            to_numpy: If episodes should be numpy'ized.
            lookback: A desired lookback. Any non-negative integer is valid.
            min_batch_length_T: An optional minimal length when sampling sequences. It
                ensures that sampled sequences are at least `min_batch_length_T` time
                steps long. This can be used to prevent empty sequences during
                learning, when using a burn-in period for stateful `RLModule`s. In rare
                cases, such as when episodes are very short early in training, this may
                result in longer sampling times.

        Returns:
            Either a batch with transitions in each row or (if `return_episodes=True`)
            a list of 1-step long episodes containing all basic episode data and if
            requested infos and extra model outputs.
        """

        if sample_episodes:
            return self._sample_episodes(
                num_items=num_items,
                batch_size_B=batch_size_B,
                batch_length_T=batch_length_T,
                n_step=n_step,
                beta=beta,
                gamma=gamma,
                include_infos=include_infos,
                include_extra_model_outputs=include_extra_model_outputs,
                to_numpy=to_numpy,
                lookback=lookback,
                min_batch_length_T=min_batch_length_T,
            )
        else:
            return self._sample_batch(
                num_items=num_items,
                batch_size_B=batch_size_B,
                batch_length_T=batch_length_T,
            )

    def _sample_batch(
        self,
        num_items: Optional[int] = None,
        *,
        batch_size_B: Optional[int] = None,
        batch_length_T: Optional[int] = None,
    ) -> SampleBatchType:
        """Returns a batch of size B (number of "rows"), where each row has length T.

        Each row contains consecutive timesteps from an episode, but might not start
        at the beginning of that episode. Should an episode end within such a
        row (trajectory), a random next episode (starting from its t0) will be
        concatenated to that row. For more details, see the docstring of the
        EpisodeReplayBuffer class.

        Args:
            num_items: See `batch_size_B`. For compatibility with the
                `ReplayBufferInterface` abstract base class.
            batch_size_B: The number of rows (trajectories) to return in the batch.
            batch_length_T: The length of each row (in timesteps) to return in the
                batch.

        Returns:
            The sampled batch (observations, actions, rewards, terminateds, truncateds)
                of dimensions [B, T, ...].
        """
        if num_items is not None:
            assert batch_size_B is None, (
                "Cannot call `sample()` with both `num_items` and `batch_size_B` "
                "provided! Use either one."
            )
            batch_size_B = num_items

        # Use our default values if no sizes/lengths provided.
        batch_size_B = batch_size_B or self.batch_size_B
        batch_length_T = batch_length_T or self.batch_length_T

        # Rows to return.
        observations = [[] for _ in range(batch_size_B)]
        actions = [[] for _ in range(batch_size_B)]
        rewards = [[] for _ in range(batch_size_B)]
        is_first = [[False] * batch_length_T for _ in range(batch_size_B)]
        is_last = [[False] * batch_length_T for _ in range(batch_size_B)]
        is_terminated = [[False] * batch_length_T for _ in range(batch_size_B)]
        is_truncated = [[False] * batch_length_T for _ in range(batch_size_B)]

<<<<<<< HEAD
        # Store the unique episode buffer indices to determine sample variation.
        sampled_episode_idxs = set()
        # Store the unique env step buffer indices to determine sample variation
        sampled_env_step_idxs = set()
=======
        # Record all the env step buffer indices that are contained in the sample.
        sampled_env_step_idxs = set()
        # Record all the episode buffer indices that are contained in the sample.
        sampled_episode_idxs = set()
>>>>>>> 243927c3

        B = 0
        T = 0
        while B < batch_size_B:
            # Pull a new uniform random index tuple: (eps_idx, ts_in_eps_idx).
            index_tuple = self._indices[self.rng.integers(len(self._indices))]

            # Compute the actual episode index (offset by the number of
            # already evicted episodes).
            episode_idx, episode_ts = (
                index_tuple[0] - self._num_episodes_evicted,
                index_tuple[1],
            )
            episode = self.episodes[episode_idx]

            # Starting a new chunk, set is_first to True.
            is_first[B][T] = True

            # Begin of new batch item (row).
            if len(rewards[B]) == 0:
                # And we are at the start of an episode: Set reward to 0.0.
                if episode_ts == 0:
                    rewards[B].append(0.0)
                # We are in the middle of an episode: Set reward to the previous
                # timestep's values.
                else:
                    rewards[B].append(episode.rewards[episode_ts - 1])
            # We are in the middle of a batch item (row). Concat next episode to this
            # row from the next episode's beginning. In other words, we never concat
            # a middle of an episode to another truncated one.
            else:
                episode_ts = 0
                rewards[B].append(0.0)

            observations[B].extend(episode.observations[episode_ts:])
            # Repeat last action to have the same number of actions than observations.
            actions[B].extend(episode.actions[episode_ts:])
            actions[B].append(episode.actions[-1])
            # Number of rewards are also the same as observations b/c we have the
            # initial 0.0 one.
            rewards[B].extend(episode.rewards[episode_ts:])
            assert len(observations[B]) == len(actions[B]) == len(rewards[B])

            T = min(len(observations[B]), batch_length_T)

            # Set is_last=True.
            is_last[B][T - 1] = True
            # If episode is terminated and we have reached the end of it, set
            # is_terminated=True.
            if episode.is_terminated and T == len(observations[B]):
                is_terminated[B][T - 1] = True
            # If episode is truncated and we have reached the end of it, set
            # is_truncated=True.
            elif episode.is_truncated and T == len(observations[B]):
                is_truncated[B][T - 1] = True

            # We are done with this batch row.
            if T == batch_length_T:
                # We may have overfilled this row: Clip trajectory at the end.
                observations[B] = observations[B][:batch_length_T]
                actions[B] = actions[B][:batch_length_T]
                rewards[B] = rewards[B][:batch_length_T]
                # Start filling the next row.
                B += 1
                T = 0
            # Add the episode buffer index to the set of episode indexes.
            sampled_episode_idxs.add(episode_idx)
<<<<<<< HEAD
            # Add the unique hashcode for the timestep.
=======
            # Record a has for the episode ID and timestep inside of the episode.
>>>>>>> 243927c3
            sampled_env_step_idxs.add(
                hashlib.sha256(f"{episode.id_}-{episode_ts}".encode()).hexdigest()
            )

        # Update our sampled counter.
        self.sampled_timesteps += batch_size_B * batch_length_T

        # Update the sample metrics.
<<<<<<< HEAD
        num_env_steps_sampled = batch_size_B * batch_length_T
        num_episodes_per_sample = len(sampled_episode_idxs)
        num_env_steps_per_sample = len(sampled_env_step_idxs)
        num_resamples = 0
        agent_to_sample_size = {DEFAULT_AGENT_ID: num_env_steps_sampled}
        agent_to_num_episodes_per_sample = {DEFAULT_AGENT_ID: num_episodes_per_sample}
        agent_to_num_steps_per_sample = {DEFAULT_AGENT_ID: num_env_steps_per_sample}
        agent_to_num_resamples = {DEFAULT_AGENT_ID: num_resamples}
        module_to_num_steps_sampled = {DEFAULT_MODULE_ID: num_env_steps_sampled}
        module_to_num_episodes_per_sample = {DEFAULT_MODULE_ID: num_episodes_per_sample}
        module_to_num_steps_per_sample = {DEFAULT_MODULE_ID: num_env_steps_per_sample}
        module_to_num_resamples = {DEFAULT_MODULE_ID: num_resamples}

        self._update_sample_metrics(
            num_env_steps_sampled=num_env_steps_sampled,
            num_episodes_per_sample=num_episodes_per_sample,
            num_env_steps_per_sample=num_env_steps_per_sample,
            num_resamples=num_resamples,
            agent_to_num_steps_sampled=agent_to_sample_size,
            agent_to_num_episodes_per_sample=agent_to_num_episodes_per_sample,
            agent_to_num_steps_per_sample=agent_to_num_steps_per_sample,
            agent_to_num_resamples=agent_to_num_resamples,
            module_to_num_steps_sampled=module_to_num_steps_sampled,
            module_to_num_episodes_per_sample=module_to_num_episodes_per_sample,
            module_to_num_steps_per_sample=module_to_num_steps_per_sample,
            module_to_num_resamples=module_to_num_resamples,
=======
        self._update_sample_metrics(
            num_env_steps_sampled=batch_size_B * batch_length_T,
            num_episodes_per_sample=len(sampled_episode_idxs),
            num_env_steps_per_sample=len(sampled_env_step_idxs),
            sampled_n_step=None,
>>>>>>> 243927c3
        )

        # TODO: Return SampleBatch instead of this simpler dict.
        ret = {
            "obs": np.array(observations),
            "actions": np.array(actions),
            "rewards": np.array(rewards),
            "is_first": np.array(is_first),
            "is_last": np.array(is_last),
            "is_terminated": np.array(is_terminated),
            "is_truncated": np.array(is_truncated),
        }

        return ret

    def _sample_episodes(
        self,
        num_items: Optional[int] = None,
        *,
        batch_size_B: Optional[int] = None,
        batch_length_T: Optional[int] = None,
        n_step: Optional[Union[int, Tuple]] = None,
        gamma: float = 0.99,
        include_infos: bool = False,
        include_extra_model_outputs: bool = False,
        to_numpy: bool = False,
        lookback: int = 1,
        min_batch_length_T: int = 0,
        **kwargs,
    ) -> List[SingleAgentEpisode]:
        """Samples episodes from a buffer in a randomized way.

        Each sampled item defines a transition of the form:

        `(o_t, a_t, sum(r_(t+1:t+n+1)), o_(t+n), terminated_(t+n), truncated_(t+n))`

        where `o_t` is drawn by randomized sampling.`n` is defined by the `n_step`
        applied.

        If requested, `info`s of a transitions last timestep `t+n` and respective
        extra model outputs (e.g. action log-probabilities) are added to
        the batch.

        Args:
            num_items: Number of items (transitions) to sample from this
                buffer.
            batch_size_B: The number of rows (transitions) to return in the
                batch
            batch_length_T: The sequence length to sample. Can be either `None`
                (the default) or any positive integer.
            n_step: The n-step to apply. For the default the batch contains in
                `"new_obs"` the observation and in `"obs"` the observation `n`
                time steps before. The reward will be the sum of rewards
                collected in between these two observations and the action will
                be the one executed n steps before such that we always have the
                state-action pair that triggered the rewards.
                If `n_step` is a tuple, it is considered as a range to sample
                from. If `None`, we use `n_step=1`.
            gamma: The discount factor to be used when applying n-step calculations.
                The default of `0.99` should be replaced by the `Algorithm`s
                discount factor.
            include_infos: A boolean indicating, if `info`s should be included in
                the batch. This could be of advantage, if the `info` contains
                values from the environment important for loss computation. If
                `True`, the info at the `"new_obs"` in the batch is included.
            include_extra_model_outputs: A boolean indicating, if
                `extra_model_outputs` should be included in the batch. This could be
                of advantage, if the `extra_mdoel_outputs`  contain outputs from the
                model important for loss computation and only able to compute with the
                actual state of model e.g. action log-probabilities, etc.). If `True`,
                the extra model outputs at the `"obs"` in the batch is included (the
                timestep at which the action is computed).
            to_numpy: If episodes should be numpy'ized.
            lookback: A desired lookback. Any non-negative integer is valid.
            min_batch_length_T: An optional minimal length when sampling sequences. It
                ensures that sampled sequences are at least `min_batch_length_T` time
                steps long. This can be used to prevent empty sequences during
                learning, when using a burn-in period for stateful `RLModule`s. In rare
                cases, such as when episodes are very short early in training, this may
                result in longer sampling times.

        Returns:
            A list of 1-step long episodes containing all basic episode data and if
            requested infos and extra model outputs.
        """
        if num_items is not None:
            assert batch_size_B is None, (
                "Cannot call `sample()` with both `num_items` and `batch_size_B` "
                "provided! Use either one."
            )
            batch_size_B = num_items

        # Use our default values if no sizes/lengths provided.
        batch_size_B = batch_size_B or self.batch_size_B

        assert n_step is not None, (
            "When sampling episodes, `n_step` must be "
            "provided, but `n_step` is `None`."
        )
        # If no sequence should be sampled, we sample n-steps.
        if not batch_length_T:
            # Sample the `n_step`` itself, if necessary.
            actual_n_step = n_step
            random_n_step = isinstance(n_step, tuple)
        # Otherwise we use an n-step of 1.
        else:
            assert (
                not isinstance(n_step, tuple) and n_step == 1
            ), "When sampling sequences n-step must be 1."
            actual_n_step = n_step

        # Keep track of the indices that were sampled last for updating the
        # weights later (see `ray.rllib.utils.replay_buffer.utils.
        # update_priorities_in_episode_replay_buffer`).
        self._last_sampled_indices = []

        sampled_episodes = []
        # Record all the env step buffer indices that are contained in the sample.
        sampled_env_step_idxs = set()
        # Record all the episode buffer indices that are contained in the sample.
        sampled_episode_idxs = set()
        # Record all n-steps that have been used.
        sampled_n_steps = []

        B = 0
        while B < batch_size_B:
            # Pull a new uniform random index tuple: (eps_idx, ts_in_eps_idx).
            index_tuple = self._indices[self.rng.integers(len(self._indices))]

            # Compute the actual episode index (offset by the number of
            # already evicted episodes).
            episode_idx, episode_ts = (
                index_tuple[0] - self._num_episodes_evicted,
                index_tuple[1],
            )
            episode = self.episodes[episode_idx]

            # If we use random n-step sampling, draw the n-step for this item.
            if not batch_length_T and random_n_step:
                actual_n_step = int(self.rng.integers(n_step[0], n_step[1]))

            # Skip, if we are too far to the end and `episode_ts` + n_step would go
            # beyond the episode's end.
            if min_batch_length_T > 0 and episode_ts + min_batch_length_T >= len(
                episode
            ):
                continue
            if episode_ts + (batch_length_T or 0) + (actual_n_step - 1) > len(episode):
                actual_length = len(episode)
            else:
                actual_length = episode_ts + (batch_length_T or 0) + (actual_n_step - 1)

            # If no sequence should be sampled, we sample here the n-step.
            if not batch_length_T:
                sampled_episode = episode.slice(
                    slice(
                        episode_ts,
                        episode_ts + actual_n_step,
                    )
                )
                # Note, this will be the reward after executing action
                # `a_(episode_ts-n_step+1)`. For `n_step>1` this will be the discounted
                # sum of all discounted rewards that were collected over the last n
                # steps.
                raw_rewards = sampled_episode.get_rewards()

                rewards = scipy.signal.lfilter(
                    [1], [1, -gamma], raw_rewards[::-1], axis=0
                )[-1]

                sampled_episode = SingleAgentEpisode(
                    id_=sampled_episode.id_,
                    agent_id=sampled_episode.agent_id,
                    module_id=sampled_episode.module_id,
                    observation_space=sampled_episode.observation_space,
                    action_space=sampled_episode.action_space,
                    observations=[
                        sampled_episode.get_observations(0),
                        sampled_episode.get_observations(-1),
                    ],
                    actions=[sampled_episode.get_actions(0)],
                    rewards=[rewards],
                    infos=[
                        sampled_episode.get_infos(0),
                        sampled_episode.get_infos(-1),
                    ],
                    terminated=sampled_episode.is_terminated,
                    truncated=sampled_episode.is_truncated,
                    extra_model_outputs={
                        **(
                            {
                                k: [episode.get_extra_model_outputs(k, 0)]
                                for k in episode.extra_model_outputs.keys()
                            }
                            if include_extra_model_outputs
                            else {}
                        ),
                    },
                    t_started=episode_ts,
                    len_lookback_buffer=0,
                )
            # Otherwise we simply slice the episode.
            else:
                sampled_episode = episode.slice(
                    slice(
                        episode_ts,
                        actual_length,
                    ),
                    len_lookback_buffer=lookback,
                )
            # Record a has for the episode ID and timestep inside of the episode.
            sampled_env_step_idxs.add(
                hashlib.sha256(f"{episode.id_}-{episode_ts}".encode()).hexdigest()
            )
            # Remove reference to sampled episode.
            del episode

            # Add the actually chosen n-step in this episode.
            sampled_episode.extra_model_outputs["n_step"] = InfiniteLookbackBuffer(
                np.full((len(sampled_episode) + lookback,), actual_n_step),
                lookback=lookback,
            )
            # Some loss functions need `weights` - which are only relevant when
            # prioritizing.
            sampled_episode.extra_model_outputs["weights"] = InfiniteLookbackBuffer(
                np.ones((len(sampled_episode) + lookback,)), lookback=lookback
            )

            # Append the sampled episode.
            sampled_episodes.append(sampled_episode)
            sampled_episode_idxs.add(episode_idx)
            sampled_n_steps.append(actual_n_step)

            # Increment counter.
            B += (actual_length - episode_ts - (actual_n_step - 1) + 1) or 1

        # Update the metric.
        self.sampled_timesteps += batch_size_B

        # Update the sample metrics.
<<<<<<< HEAD
        num_env_steps_sampled = batch_size_B
        num_episodes_per_sample = len(sampled_episode_idxs)
        num_env_steps_per_sample = len(sampled_env_step_idxs)
        sampled_n_step = (sum(sampled_n_steps) / batch_size_B,)
        num_resamples = 0
        agent_to_num_steps_sampled = {DEFAULT_AGENT_ID: num_env_steps_sampled}
        agent_to_num_episodes_per_sample = {DEFAULT_AGENT_ID: num_episodes_per_sample}
        agent_to_num_steps_per_sample = {DEFAULT_AGENT_ID: num_env_steps_per_sample}
        agent_to_sampled_n_step = {DEFAULT_AGENT_ID: sampled_n_step}
        agent_to_num_resamples = {DEFAULT_AGENT_ID: num_resamples}
        module_to_num_steps_sampled = {DEFAULT_MODULE_ID: num_env_steps_sampled}
        module_to_num_episodes_per_sample = {DEFAULT_MODULE_ID: num_episodes_per_sample}
        module_to_num_steps_per_sample = {DEFAULT_MODULE_ID: num_env_steps_per_sample}
        module_to_sampled_n_step = {DEFAULT_MODULE_ID: sampled_n_step}
        module_to_num_resamples = {DEFAULT_MODULE_ID: num_resamples}
        self._update_sample_metrics(
            num_env_steps_sampled=num_env_steps_sampled,
            num_episodes_per_sample=num_episodes_per_sample,
            num_env_steps_per_sample=num_env_steps_per_sample,
            sampled_n_step=sampled_n_step,
            num_resamples=num_resamples,
            agent_to_num_steps_sampled=agent_to_num_steps_sampled,
            agent_to_num_episodes_per_sample=agent_to_num_episodes_per_sample,
            agent_to_num_steps_per_sample=agent_to_num_steps_per_sample,
            agent_to_sampled_n_step=agent_to_sampled_n_step,
            agent_to_num_resamples=agent_to_num_resamples,
            module_to_num_steps_sampled=module_to_num_steps_sampled,
            module_to_num_episodes_per_sample=module_to_num_episodes_per_sample,
            module_to_num_steps_per_sample=module_to_num_steps_per_sample,
            module_to_sampled_n_step=module_to_sampled_n_step,
            module_to_num_resamples=module_to_num_resamples,
=======
        self._update_sample_metrics(
            batch_size_B,
            len(sampled_episode_idxs),
            len(sampled_env_step_idxs),
            sum(sampled_n_steps) / batch_size_B,
>>>>>>> 243927c3
        )

        return sampled_episodes

    @OverrideToImplementCustomLogic_CallToSuperRecommended
    def _update_sample_metrics(
        self,
        num_env_steps_sampled: int,
        num_episodes_per_sample: int,
        num_env_steps_per_sample: int,
        sampled_n_step: Optional[float],
<<<<<<< HEAD
        num_resamples: int,
        agent_to_num_steps_sampled: Dict[AgentID, int],
        agent_to_num_episodes_per_sample: Dict[AgentID, int],
        agent_to_num_steps_per_sample: Dict[AgentID, int],
        agent_to_sampled_n_step: Dict[AgentID, float],
        agent_to_num_resamples: Dict[AgentID, int],
        module_to_num_steps_sampled: Dict[ModuleID, int],
        module_to_num_episodes_per_sample: Dict[ModuleID, int],
        module_to_num_steps_per_sample: Dict[ModuleID, int],
        module_to_sampled_n_step: Dict[ModuleID, float],
        module_to_num_resamples: Dict[ModuleID, int],
=======
>>>>>>> 243927c3
        **kwargs: Dict[str, Any],
    ) -> None:
        """Updates the replay buffer's sample metrics.

        Args:
            num_env_steps_sampled: The number of environment steps sampled
                this iteration in the `sample` method.
            num_episodes_per_sample: The number of unique episodes in the
                sample.
            num_env_steps_per_sample: The number of unique environment steps
                in the sample.
            sampled_n_step: The mean n-step used in the sample. Note, this
                is constant, if the n-step is not sampled.
<<<<<<< HEAD
            num_resamples: The number of resamples in a single call to
                `PrioritizedEpisodeReplayBuffer.sample`. A resampling is triggered
                when the sampled timestep is to near to the episode end to cover the
                required n-step.
            agent_to_num_steps_sampled: A dictionary with the number of agent
                steps per agent ID sampled during the `EpisodeReplayBuffer.sample`
                call.
            agent_to_num_episodes_per_sample: A dictionary with the number of
                unique episodes per agent ID contained in the sample returned by
                the `EpisodeReplayBuffer.sample` call.
            agent_to_num_steps_per_sample: A dictionary with the number of
                unique agent steps per agent ID contained in the sample returned by
                the `EpisodeReplayBuffer.sample` call.
            agent_to_sampled_n_step: A dictionary with the mean n-step per agent ID
                used in the sample returned by the `EpisodeReplayBuffer.sample` call.
            agent_to_num_resamples: A dictionary with the number of resamples per
                agent ID in a single call to `PrioritizedEpisodeReplayBuffer.sample`.
                A resampling is triggered when the sampled timestep is to near to the
                episode end to cover the required n-step.
            module_to_num_steps_sampled: A dictionary with the number of module
                steps per module ID sampled during the `EpisodeReplayBuffer.sample`
                call.
            module_to_num_episodes_per_sample: A dictionary with the number of
                unique episodes per module ID contained in the sample returned by
                the `EpisodeReplayBuffer.sample` call.
            module_to_num_steps_per_sample: A dictionary with the number of
                unique module steps per module ID contained in the sample returned by
                the `EpisodeReplayBuffer.sample` call.
            module_to_sampled_n_step: A dictionary with the mean n-step per module ID
                used in the sample returned by the `EpisodeReplayBuffer.sample` call.
            module_to_num_resamples: A dictionary with the number of resamples per
                module ID in a single call to `PrioritizedEpisodeReplayBuffer.sample`.
                A resampling is triggered when the sampled timestep is to near to the
                episode end to cover the required n-step.
        """
=======
        """
        if sampled_n_step:
            self.metrics.log_value(
                ACTUAL_N_STEP,
                sampled_n_step,
                reduce="mean",
                window=self._metrics_num_episodes_for_smoothing,
            )
            self.metrics.log_value(
                (AGENT_ACTUAL_N_STEP, DEFAULT_AGENT_ID),
                sampled_n_step,
                reduce="mean",
                window=self._metrics_num_episodes_for_smoothing,
            )
        self.metrics.log_value(
            (NUM_AGENT_EPISODES_PER_SAMPLE, DEFAULT_AGENT_ID),
            num_episodes_per_sample,
            reduce="sum",
            clear_on_reduce=True,
        )
        self.metrics.log_value(
            (NUM_AGENT_STEPS_PER_SAMPLE, DEFAULT_AGENT_ID),
            num_env_steps_per_sample,
            reduce="sum",
            clear_on_reduce=True,
        )
        self.metrics.log_value(
            (NUM_AGENT_STEPS_PER_SAMPLE_LIFETIME, DEFAULT_AGENT_ID),
            num_env_steps_per_sample,
            reduce="sum",
        )
        self.metrics.log_value(
            (NUM_AGENT_STEPS_SAMPLED, DEFAULT_AGENT_ID),
            num_env_steps_sampled,
            reduce="sum",
            clear_on_reduce=True,
        )
        # TODO (simon): Check, if we can then deprecate
        # self.sampled_timesteps.
        self.metrics.log_value(
            (NUM_AGENT_STEPS_SAMPLED_LIFETIME, DEFAULT_AGENT_ID),
            num_env_steps_sampled,
            reduce="sum",
        )
        self.metrics.log_value(
            (AGENT_STEP_UTILIZATION, DEFAULT_AGENT_ID),
            self.metrics.peek((NUM_AGENT_STEPS_PER_SAMPLE_LIFETIME, DEFAULT_AGENT_ID))
            / self.metrics.peek((NUM_AGENT_STEPS_SAMPLED_LIFETIME, DEFAULT_AGENT_ID)),
            reduce="mean",
            window=self._metrics_num_episodes_for_smoothing,
        )
>>>>>>> 243927c3
        # Whole buffer sampled env steps metrics.
        self.metrics.log_value(
            NUM_EPISODES_PER_SAMPLE,
            num_episodes_per_sample,
            reduce="sum",
            clear_on_reduce=True,
        )
        self.metrics.log_value(
            NUM_ENV_STEPS_PER_SAMPLE,
            num_env_steps_per_sample,
            reduce="sum",
            clear_on_reduce=True,
        )
        self.metrics.log_value(
            NUM_ENV_STEPS_PER_SAMPLE_LIFETIME,
            num_env_steps_per_sample,
            reduce="sum",
        )
        self.metrics.log_value(
            NUM_ENV_STEPS_SAMPLED,
            num_env_steps_sampled,
            reduce="sum",
            clear_on_reduce=True,
        )
        self.metrics.log_value(
            NUM_ENV_STEPS_SAMPLED_LIFETIME,
            num_env_steps_sampled,
            reduce="sum",
        )
        self.metrics.log_value(
            ENV_STEP_UTILIZATION,
            self.metrics.peek(NUM_ENV_STEPS_PER_SAMPLE_LIFETIME)
            / self.metrics.peek(NUM_ENV_STEPS_SAMPLED_LIFETIME),
            reduce="mean",
            window=self._metrics_num_episodes_for_smoothing,
        )
<<<<<<< HEAD
        if sampled_n_step:
            self.metrics.log_value(
                ACTUAL_N_STEP,
                sampled_n_step,
                reduce="mean",
                window=self._metrics_num_episodes_for_smoothing,
            )
            for aid in agent_to_sampled_n_step:
                self.metrics.log_value(
                    (AGENT_ACTUAL_N_STEP, aid),
                    agent_to_sampled_n_step[aid],
                    reduce="mean",
                    window=self._metrics_num_episodes_for_smoothing,
                )
            for mid in module_to_sampled_n_step:
                self.metrics.log_value(
                    (MODULE_ACTUAL_N_STEP, mid),
                    module_to_sampled_n_step[mid],
                    reduce="mean",
                    window=self._metrics_num_episodes_for_smoothing,
                )

        self.metrics.log_value(
            NUM_RESAMPLES,
            num_resamples,
            reduce="sum",
            clear_on_reduce=True,
        )

        # Add per-agent metrics.
        for aid in agent_to_num_steps_sampled:
            self.metrics.log_value(
                (NUM_AGENT_STEPS_SAMPLED, aid),
                agent_to_num_steps_sampled[aid],
                reduce="sum",
                clear_on_reduce=True,
            )
            # TODO (simon): Check, if we can then deprecate
            # self.sampled_timesteps.
            self.metrics.log_value(
                (NUM_AGENT_STEPS_SAMPLED_LIFETIME, aid),
                agent_to_num_steps_sampled[aid],
                reduce="sum",
            )
            self.metrics.log_value(
                (NUM_AGENT_EPISODES_PER_SAMPLE, aid),
                agent_to_num_episodes_per_sample[aid],
                reduce="sum",
                clear_on_reduce=True,
            )
            self.metrics.log_value(
                (NUM_AGENT_STEPS_PER_SAMPLE, aid),
                agent_to_num_steps_per_sample[aid],
                reduce="sum",
                clear_on_reduce=True,
            )
            self.metrics.log_value(
                (NUM_AGENT_STEPS_PER_SAMPLE_LIFETIME, aid),
                agent_to_num_steps_per_sample[aid],
                reduce="sum",
            )
            self.metrics.log_value(
                (AGENT_STEP_UTILIZATION, aid),
                self.metrics.peek((NUM_AGENT_STEPS_PER_SAMPLE_LIFETIME, aid))
                / self.metrics.peek((NUM_AGENT_STEPS_SAMPLED_LIFETIME, aid)),
                reduce="mean",
                window=self._metrics_num_episodes_for_smoothing,
            )
            self.metrics.log_value(
                (NUM_AGENT_RESAMPLES, aid),
                agent_to_num_resamples[aid],
                reduce="sum",
                clear_on_reduce=True,
            )
        # Add per-module metrics.
        for aid in module_to_num_steps_sampled:
            self.metrics.log_value(
                (NUM_MODULE_STEPS_SAMPLED, aid),
                module_to_num_steps_sampled[aid],
                reduce="sum",
                clear_on_reduce=True,
            )
            # TODO (simon): Check, if we can then deprecate
            # self.sampled_timesteps.
            self.metrics.log_value(
                (NUM_MODULE_STEPS_SAMPLED_LIFETIME, aid),
                module_to_num_steps_sampled[aid],
                reduce="sum",
            )
            self.metrics.log_value(
                (NUM_MODULE_EPISODES_PER_SAMPLE, aid),
                module_to_num_episodes_per_sample[aid],
                reduce="sum",
                clear_on_reduce=True,
            )
            self.metrics.log_value(
                (NUM_MODULE_STEPS_PER_SAMPLE, aid),
                module_to_num_steps_per_sample[aid],
                reduce="sum",
                clear_on_reduce=True,
            )
            self.metrics.log_value(
                (NUM_MODULE_STEPS_PER_SAMPLE_LIFETIME, aid),
                module_to_num_steps_per_sample[aid],
                reduce="sum",
            )
            self.metrics.log_value(
                (MODULE_STEP_UTILIZATION, aid),
                self.metrics.peek((NUM_MODULE_STEPS_PER_SAMPLE_LIFETIME, aid))
                / self.metrics.peek((NUM_MODULE_STEPS_SAMPLED_LIFETIME, aid)),
                reduce="mean",
                window=self._metrics_num_episodes_for_smoothing,
            )
            self.metrics.log_value(
                (NUM_MODULE_RESAMPLES, mid),
                module_to_num_resamples[mid],
                reduce="sum",
                clear_on_reduce=True,
            )

    # TODO (simon): Check, if we can instead peek into the metrics
    # and deprecate all variables.
    def get_num_episodes(self, module_id: Optional[ModuleID] = None) -> int:
=======

    # TODO (simon): Check, if we can instead peek into the metrics
    # and deprecate all variables.
    def get_num_episodes(self) -> int:
>>>>>>> 243927c3
        """Returns number of episodes (completed or truncated) stored in the buffer."""
        return len(self.episodes)

    def get_num_episodes_evicted(self, module_id: Optional[ModuleID] = None) -> int:
        """Returns number of episodes that have been evicted from the buffer."""
        return self._num_episodes_evicted

    def get_num_timesteps(self, module_id: Optional[ModuleID] = None) -> int:
        """Returns number of individual timesteps stored in the buffer."""
        return len(self._indices)

    def get_sampled_timesteps(self, module_id: Optional[ModuleID] = None) -> int:
        """Returns number of timesteps that have been sampled in buffer's lifetime."""
        return self.sampled_timesteps

    def get_added_timesteps(self, module_id: Optional[ModuleID] = None) -> int:
        """Returns number of timesteps that have been added in buffer's lifetime."""
        return self._num_timesteps_added

    def get_metrics(self) -> ResultDict:
        """Returns the metrics of the buffer and reduces them."""
        return self.metrics.reduce()

    @override(ReplayBufferInterface)
    def get_state(self) -> Dict[str, Any]:
        """Gets a pickable state of the buffer.

        This is used for checkpointing the buffer's state. It is specifically helpful,
        for example, when a trial is paused and resumed later on. The buffer's state
        can be saved to disk and reloaded when the trial is resumed.

        Returns:
            A dict containing all necessary information to restore the buffer's state.
        """
        return {
            "episodes": [eps.get_state() for eps in self.episodes],
            "episode_id_to_index": list(self.episode_id_to_index.items()),
            "_num_episodes_evicted": self._num_episodes_evicted,
            "_indices": self._indices,
            "_num_timesteps": self._num_timesteps,
            "_num_timesteps_added": self._num_timesteps_added,
            "sampled_timesteps": self.sampled_timesteps,
        }

    @override(ReplayBufferInterface)
    def set_state(self, state) -> None:
        """Sets the state of a buffer from a previously stored state.

        See `get_state()` for more information on what is stored in the state. This
        method is used to restore the buffer's state from a previously stored state.
        It is specifically helpful, for example, when a trial is paused and resumed
        later on. The buffer's state can be saved to disk and reloaded when the trial
        is resumed.

        Args:
            state: The state to restore the buffer from.
        """
        self._set_episodes(state)
        self.episode_id_to_index = dict(state["episode_id_to_index"])
        self._num_episodes_evicted = state["_num_episodes_evicted"]
        self._indices = state["_indices"]
        self._num_timesteps = state["_num_timesteps"]
        self._num_timesteps_added = state["_num_timesteps_added"]
        self.sampled_timesteps = state["sampled_timesteps"]

    def _set_episodes(self, state) -> None:
        """Sets the episodes from the state.

        Note, this method is used for class inheritance purposes. It is specifically
        helpful when a subclass of this class wants to override the behavior of how
        episodes are set from the state. By default, it sets `SingleAgentEpuisode`s,
        but subclasses can override this method to set episodes of a different type.
        """
        if not self.episodes:
            self.episodes = deque(
                [
                    SingleAgentEpisode.from_state(eps_data)
                    for eps_data in state["episodes"]
                ]
            )<|MERGE_RESOLUTION|>--- conflicted
+++ resolved
@@ -1,16 +1,13 @@
 from collections import deque
 import copy
 import hashlib
+import hashlib
 from typing import Any, Dict, List, Optional, Tuple, Union
 
 import numpy as np
 import scipy
 
-<<<<<<< HEAD
 from ray.rllib.core import DEFAULT_AGENT_ID, DEFAULT_MODULE_ID
-=======
-from ray.rllib.core import DEFAULT_AGENT_ID
->>>>>>> 243927c3
 from ray.rllib.env.single_agent_episode import SingleAgentEpisode
 from ray.rllib.env.utils.infinite_lookback_buffer import InfiniteLookbackBuffer
 from ray.rllib.utils import force_list
@@ -23,21 +20,15 @@
     AGENT_ACTUAL_N_STEP,
     AGENT_STEP_UTILIZATION,
     ENV_STEP_UTILIZATION,
-<<<<<<< HEAD
     MODULE_STEP_UTILIZATION,
     MODULE_ACTUAL_N_STEP,
-=======
->>>>>>> 243927c3
     NUM_AGENT_EPISODES_STORED,
     NUM_AGENT_EPISODES_ADDED,
     NUM_AGENT_EPISODES_ADDED_LIFETIME,
     NUM_AGENT_EPISODES_EVICTED,
     NUM_AGENT_EPISODES_EVICTED_LIFETIME,
     NUM_AGENT_EPISODES_PER_SAMPLE,
-<<<<<<< HEAD
     NUM_AGENT_RESAMPLES,
-=======
->>>>>>> 243927c3
     NUM_AGENT_STEPS_STORED,
     NUM_AGENT_STEPS_ADDED,
     NUM_AGENT_STEPS_ADDED_LIFETIME,
@@ -62,7 +53,6 @@
     NUM_EPISODES_EVICTED,
     NUM_EPISODES_EVICTED_LIFETIME,
     NUM_EPISODES_PER_SAMPLE,
-<<<<<<< HEAD
     NUM_MODULE_EPISODES_STORED,
     NUM_MODULE_EPISODES_ADDED,
     NUM_MODULE_EPISODES_ADDED_LIFETIME,
@@ -84,12 +74,6 @@
 from ray.rllib.utils.metrics.metrics_logger import MetricsLogger
 from ray.rllib.utils.replay_buffers.base import ReplayBufferInterface
 from ray.rllib.utils.typing import AgentID, ModuleID, SampleBatchType, ResultDict
-=======
-)
-from ray.rllib.utils.metrics.metrics_logger import MetricsLogger
-from ray.rllib.utils.replay_buffers.base import ReplayBufferInterface
-from ray.rllib.utils.typing import SampleBatchType, ResultDict
->>>>>>> 243927c3
 
 
 class EpisodeReplayBuffer(ReplayBufferInterface):
@@ -144,6 +128,7 @@
         *,
         batch_size_B: int = 16,
         batch_length_T: int = 64,
+        metrics_num_episodes_for_smoothing: int = 100,
         metrics_num_episodes_for_smoothing: int = 100,
     ):
         """Initializes an EpisodeReplayBuffer instance.
@@ -196,6 +181,10 @@
         self.metrics = MetricsLogger()
         self._metrics_num_episodes_for_smoothing = metrics_num_episodes_for_smoothing
 
+        # Initialize the metrics.
+        self.metrics = MetricsLogger()
+        self._metrics_num_episodes_for_smoothing = metrics_num_episodes_for_smoothing
+
     @override(ReplayBufferInterface)
     def __len__(self) -> int:
         return self.get_num_timesteps()
@@ -210,7 +199,6 @@
 
         # Set up some counters for metrics.
         num_env_steps_added = 0
-<<<<<<< HEAD
         agent_to_num_steps_added = {DEFAULT_AGENT_ID: 0}
         module_to_num_steps_added = {DEFAULT_MODULE_ID: 0}
         num_episodes_added = 0
@@ -222,11 +210,6 @@
         num_env_steps_evicted = 0
         agent_to_num_steps_evicted = {DEFAULT_AGENT_ID: 0}
         module_to_num_steps_evicted = {DEFAULT_MODULE_ID: 0}
-=======
-        num_episodes_added = 0
-        num_episodes_evicted = 0
-        num_env_steps_evicted = 0
->>>>>>> 243927c3
 
         for eps in episodes:
             # Make sure we don't change what's coming in from the user.
@@ -244,11 +227,8 @@
             self._num_timesteps += eps_len
             self._num_timesteps_added += eps_len
             num_env_steps_added += eps_len
-<<<<<<< HEAD
             agent_to_num_steps_added[DEFAULT_AGENT_ID] += eps_len
             module_to_num_steps_added[DEFAULT_MODULE_ID] += eps_len
-=======
->>>>>>> 243927c3
 
             # Ongoing episode, concat to existing record.
             if eps.id_ in self.episode_id_to_index:
@@ -260,11 +240,8 @@
             # New episode. Add to end of our episodes deque.
             else:
                 num_episodes_added += 1
-<<<<<<< HEAD
                 agent_to_num_episodes_added[DEFAULT_AGENT_ID] += 1
                 module_to_num_episodes_added[DEFAULT_MODULE_ID] += 1
-=======
->>>>>>> 243927c3
                 self.episodes.append(eps)
                 eps_idx = len(self.episodes) - 1 + self._num_episodes_evicted
                 self.episode_id_to_index[eps.id_] = eps_idx
@@ -278,7 +255,6 @@
                 evicted_eps_len = len(evicted_eps)
                 num_episodes_evicted += 1
                 num_env_steps_evicted += evicted_eps_len
-<<<<<<< HEAD
                 agent_to_num_episodes_evicted[DEFAULT_AGENT_ID] += 1
                 module_to_num_episodes_evicted[DEFAULT_MODULE_ID] += 1
                 agent_to_num_steps_evicted[
@@ -287,8 +263,6 @@
                 module_to_num_steps_evicted[
                     DEFAULT_MODULE_ID
                 ] += evicted_eps.agent_steps()
-=======
->>>>>>> 243927c3
                 # Correct our size.
                 self._num_timesteps -= evicted_eps_len
 
@@ -339,7 +313,6 @@
                 self._num_episodes_evicted += 1
 
         self._update_add_metrics(
-<<<<<<< HEAD
             num_episodes_added,
             num_env_steps_added,
             num_episodes_evicted,
@@ -352,18 +325,11 @@
             module_to_num_episodes_added,
             module_to_num_episodes_evicted,
             module_to_num_steps_evicted,
-=======
-            num_env_steps_added,
-            num_episodes_added,
-            num_episodes_evicted,
-            num_env_steps_evicted,
->>>>>>> 243927c3
         )
 
     @OverrideToImplementCustomLogic_CallToSuperRecommended
     def _update_add_metrics(
         self,
-<<<<<<< HEAD
         num_episodes_added: int,
         num_env_steps_added: int,
         num_episodes_evicted: int,
@@ -376,28 +342,15 @@
         module_to_num_episodes_added: Dict[ModuleID, int],
         module_to_num_episodes_evicted: Dict[ModuleID, int],
         module_to_num_steps_evicted: Dict[ModuleID, int],
-=======
-        num_timesteps_added: int,
-        num_episodes_added: int,
-        num_episodes_evicted: int,
-        num_env_steps_evicted: int,
->>>>>>> 243927c3
         **kwargs,
     ) -> None:
         """Updates the replay buffer's adding metrics.
 
         Args:
-<<<<<<< HEAD
             num_episodes_added: The total number of episodes added to the
                 buffer in the `EpisodeReplayBuffer.add` call.
             num_timesteps_added: The total number of environment steps added to the
                 buffer in the `EpisodeReplayBuffer.add` call.
-=======
-            num_timesteps_added: The total number of environment steps added to the
-                buffer in the `EpisodeReplayBuffer.add` call.
-            num_episodes_added: The total number of episodes added to the
-                buffer in the `EpisodeReplayBuffer.add` call.
->>>>>>> 243927c3
             num_episodes_evicted: The total number of environment steps evicted from
                 the buffer in the `EpisodeReplayBuffer.add` call. Note, this
                 does not include the number of episodes evicted before ever
@@ -408,7 +361,6 @@
                 does not include the number of steps evicted before ever
                 added to the buffer (i.e. can happen in case a lot of episodes
                 were added and the buffer's capacity is not large enough).
-<<<<<<< HEAD
             agent_to_num_episodes_added: A dictionary with the number of episodes per
                 agent ID added to the buffer during the `EpisodeReplayBuffer.add` call.
             agent_to_num_steps_added: A dictionary with the number of agent steps per
@@ -438,27 +390,10 @@
         self.metrics.log_value(
             NUM_EPISODES_ADDED,
             num_episodes_added,
-=======
-        """
-        # Get the actual number of agent steps residing in the buffer.
-        # TODO (simon): Write the same counters and getters as for the
-        # multi-agent buffers.
-        self.metrics.log_value(
-            (NUM_AGENT_STEPS_STORED, DEFAULT_AGENT_ID),
-            self.get_num_timesteps(),
-            reduce="mean",
-            window=self._metrics_num_episodes_for_smoothing,
-        )
-        # Number of timesteps added.
-        self.metrics.log_value(
-            (NUM_AGENT_STEPS_ADDED, DEFAULT_AGENT_ID),
-            num_timesteps_added,
->>>>>>> 243927c3
             reduce="sum",
             clear_on_reduce=True,
         )
         self.metrics.log_value(
-<<<<<<< HEAD
             NUM_EPISODES_ADDED_LIFETIME,
             num_episodes_added,
             reduce="sum",
@@ -466,26 +401,12 @@
         self.metrics.log_value(
             NUM_EPISODES_EVICTED,
             num_episodes_evicted,
-=======
-            (NUM_AGENT_STEPS_ADDED_LIFETIME, DEFAULT_AGENT_ID),
-            num_timesteps_added,
-            reduce="sum",
-        )
-        self.metrics.log_value(
-            (NUM_AGENT_STEPS_EVICTED, DEFAULT_AGENT_ID),
-            num_env_steps_evicted,
->>>>>>> 243927c3
             reduce="sum",
             clear_on_reduce=True,
         )
         self.metrics.log_value(
-<<<<<<< HEAD
             NUM_EPISODES_EVICTED_LIFETIME,
             num_episodes_evicted,
-=======
-            (NUM_AGENT_STEPS_EVICTED_LIFETIME, DEFAULT_AGENT_ID),
-            num_env_steps_evicted,
->>>>>>> 243927c3
             reduce="sum",
         )
         # Whole buffer step metrics.
@@ -497,21 +418,13 @@
         )
         self.metrics.log_value(
             NUM_ENV_STEPS_ADDED,
-<<<<<<< HEAD
             num_env_steps_added,
-=======
-            num_timesteps_added,
->>>>>>> 243927c3
             reduce="sum",
             clear_on_reduce=True,
         )
         self.metrics.log_value(
             NUM_ENV_STEPS_ADDED_LIFETIME,
-<<<<<<< HEAD
             num_env_steps_added,
-=======
-            num_timesteps_added,
->>>>>>> 243927c3
             reduce="sum",
         )
         self.metrics.log_value(
@@ -526,7 +439,6 @@
             reduce="sum",
         )
 
-<<<<<<< HEAD
         # Log per-agent metrics.
         for aid in agent_to_num_episodes_added:
             # Number of new episodes added. Note, this metric could
@@ -728,73 +640,6 @@
                 reduce="mean",
                 window=self._metrics_num_episodes_for_smoothing,
             )
-=======
-        # Episode metrics.
-
-        # Number of episodes in the buffer.
-        self.metrics.log_value(
-            (NUM_AGENT_EPISODES_STORED, DEFAULT_AGENT_ID),
-            self.get_num_episodes(),
-            reduce="mean",
-            window=self._metrics_num_episodes_for_smoothing,
-        )
-        # Number of new episodes added. Note, this metric could
-        # be zero.
-        self.metrics.log_value(
-            (NUM_AGENT_EPISODES_ADDED, DEFAULT_AGENT_ID),
-            num_episodes_added,
-            reduce="sum",
-            clear_on_reduce=True,
-        )
-        self.metrics.log_value(
-            (NUM_AGENT_EPISODES_ADDED_LIFETIME, DEFAULT_AGENT_ID),
-            num_episodes_added,
-            reduce="sum",
-        )
-        self.metrics.log_value(
-            (NUM_AGENT_EPISODES_EVICTED, DEFAULT_AGENT_ID),
-            num_episodes_evicted,
-            reduce="sum",
-            clear_on_reduce=True,
-        )
-        self.metrics.log_value(
-            (NUM_AGENT_EPISODES_EVICTED_LIFETIME, DEFAULT_AGENT_ID),
-            num_episodes_evicted,
-            reduce="sum",
-        )
-
-        # Whole buffer episode metrics.
-        self.metrics.log_value(
-            NUM_EPISODES_STORED,
-            self.get_num_episodes(),
-            reduce="mean",
-            window=self._metrics_num_episodes_for_smoothing,
-        )
-        # Number of new episodes added. Note, this metric could
-        # be zero.
-        self.metrics.log_value(
-            NUM_EPISODES_ADDED,
-            num_episodes_added,
-            reduce="sum",
-            clear_on_reduce=True,
-        )
-        self.metrics.log_value(
-            NUM_EPISODES_ADDED_LIFETIME,
-            num_episodes_added,
-            reduce="sum",
-        )
-        self.metrics.log_value(
-            NUM_EPISODES_EVICTED,
-            num_episodes_evicted,
-            reduce="sum",
-            clear_on_reduce=True,
-        )
-        self.metrics.log_value(
-            NUM_EPISODES_EVICTED_LIFETIME,
-            num_episodes_evicted,
-            reduce="sum",
-        )
->>>>>>> 243927c3
 
     @override(ReplayBufferInterface)
     def sample(
@@ -939,17 +784,10 @@
         is_terminated = [[False] * batch_length_T for _ in range(batch_size_B)]
         is_truncated = [[False] * batch_length_T for _ in range(batch_size_B)]
 
-<<<<<<< HEAD
         # Store the unique episode buffer indices to determine sample variation.
         sampled_episode_idxs = set()
         # Store the unique env step buffer indices to determine sample variation
         sampled_env_step_idxs = set()
-=======
-        # Record all the env step buffer indices that are contained in the sample.
-        sampled_env_step_idxs = set()
-        # Record all the episode buffer indices that are contained in the sample.
-        sampled_episode_idxs = set()
->>>>>>> 243927c3
 
         B = 0
         T = 0
@@ -1017,11 +855,7 @@
                 T = 0
             # Add the episode buffer index to the set of episode indexes.
             sampled_episode_idxs.add(episode_idx)
-<<<<<<< HEAD
             # Add the unique hashcode for the timestep.
-=======
-            # Record a has for the episode ID and timestep inside of the episode.
->>>>>>> 243927c3
             sampled_env_step_idxs.add(
                 hashlib.sha256(f"{episode.id_}-{episode_ts}".encode()).hexdigest()
             )
@@ -1030,7 +864,6 @@
         self.sampled_timesteps += batch_size_B * batch_length_T
 
         # Update the sample metrics.
-<<<<<<< HEAD
         num_env_steps_sampled = batch_size_B * batch_length_T
         num_episodes_per_sample = len(sampled_episode_idxs)
         num_env_steps_per_sample = len(sampled_env_step_idxs)
@@ -1057,13 +890,6 @@
             module_to_num_episodes_per_sample=module_to_num_episodes_per_sample,
             module_to_num_steps_per_sample=module_to_num_steps_per_sample,
             module_to_num_resamples=module_to_num_resamples,
-=======
-        self._update_sample_metrics(
-            num_env_steps_sampled=batch_size_B * batch_length_T,
-            num_episodes_per_sample=len(sampled_episode_idxs),
-            num_env_steps_per_sample=len(sampled_env_step_idxs),
-            sampled_n_step=None,
->>>>>>> 243927c3
         )
 
         # TODO: Return SampleBatch instead of this simpler dict.
@@ -1181,6 +1007,12 @@
         self._last_sampled_indices = []
 
         sampled_episodes = []
+        # Record all the env step buffer indices that are contained in the sample.
+        sampled_env_step_idxs = set()
+        # Record all the episode buffer indices that are contained in the sample.
+        sampled_episode_idxs = set()
+        # Record all n-steps that have been used.
+        sampled_n_steps = []
         # Record all the env step buffer indices that are contained in the sample.
         sampled_env_step_idxs = set()
         # Record all the episode buffer indices that are contained in the sample.
@@ -1278,6 +1110,10 @@
             sampled_env_step_idxs.add(
                 hashlib.sha256(f"{episode.id_}-{episode_ts}".encode()).hexdigest()
             )
+            # Record a has for the episode ID and timestep inside of the episode.
+            sampled_env_step_idxs.add(
+                hashlib.sha256(f"{episode.id_}-{episode_ts}".encode()).hexdigest()
+            )
             # Remove reference to sampled episode.
             del episode
 
@@ -1296,15 +1132,17 @@
             sampled_episodes.append(sampled_episode)
             sampled_episode_idxs.add(episode_idx)
             sampled_n_steps.append(actual_n_step)
+            sampled_episode_idxs.add(episode_idx)
+            sampled_n_steps.append(actual_n_step)
 
             # Increment counter.
             B += (actual_length - episode_ts - (actual_n_step - 1) + 1) or 1
+            B += (actual_length - episode_ts - (actual_n_step - 1) + 1) or 1
 
         # Update the metric.
         self.sampled_timesteps += batch_size_B
 
         # Update the sample metrics.
-<<<<<<< HEAD
         num_env_steps_sampled = batch_size_B
         num_episodes_per_sample = len(sampled_episode_idxs)
         num_env_steps_per_sample = len(sampled_env_step_idxs)
@@ -1336,13 +1174,6 @@
             module_to_num_steps_per_sample=module_to_num_steps_per_sample,
             module_to_sampled_n_step=module_to_sampled_n_step,
             module_to_num_resamples=module_to_num_resamples,
-=======
-        self._update_sample_metrics(
-            batch_size_B,
-            len(sampled_episode_idxs),
-            len(sampled_env_step_idxs),
-            sum(sampled_n_steps) / batch_size_B,
->>>>>>> 243927c3
         )
 
         return sampled_episodes
@@ -1354,7 +1185,6 @@
         num_episodes_per_sample: int,
         num_env_steps_per_sample: int,
         sampled_n_step: Optional[float],
-<<<<<<< HEAD
         num_resamples: int,
         agent_to_num_steps_sampled: Dict[AgentID, int],
         agent_to_num_episodes_per_sample: Dict[AgentID, int],
@@ -1366,8 +1196,6 @@
         module_to_num_steps_per_sample: Dict[ModuleID, int],
         module_to_sampled_n_step: Dict[ModuleID, float],
         module_to_num_resamples: Dict[ModuleID, int],
-=======
->>>>>>> 243927c3
         **kwargs: Dict[str, Any],
     ) -> None:
         """Updates the replay buffer's sample metrics.
@@ -1381,7 +1209,6 @@
                 in the sample.
             sampled_n_step: The mean n-step used in the sample. Note, this
                 is constant, if the n-step is not sampled.
-<<<<<<< HEAD
             num_resamples: The number of resamples in a single call to
                 `PrioritizedEpisodeReplayBuffer.sample`. A resampling is triggered
                 when the sampled timestep is to near to the episode end to cover the
@@ -1417,59 +1244,6 @@
                 A resampling is triggered when the sampled timestep is to near to the
                 episode end to cover the required n-step.
         """
-=======
-        """
-        if sampled_n_step:
-            self.metrics.log_value(
-                ACTUAL_N_STEP,
-                sampled_n_step,
-                reduce="mean",
-                window=self._metrics_num_episodes_for_smoothing,
-            )
-            self.metrics.log_value(
-                (AGENT_ACTUAL_N_STEP, DEFAULT_AGENT_ID),
-                sampled_n_step,
-                reduce="mean",
-                window=self._metrics_num_episodes_for_smoothing,
-            )
-        self.metrics.log_value(
-            (NUM_AGENT_EPISODES_PER_SAMPLE, DEFAULT_AGENT_ID),
-            num_episodes_per_sample,
-            reduce="sum",
-            clear_on_reduce=True,
-        )
-        self.metrics.log_value(
-            (NUM_AGENT_STEPS_PER_SAMPLE, DEFAULT_AGENT_ID),
-            num_env_steps_per_sample,
-            reduce="sum",
-            clear_on_reduce=True,
-        )
-        self.metrics.log_value(
-            (NUM_AGENT_STEPS_PER_SAMPLE_LIFETIME, DEFAULT_AGENT_ID),
-            num_env_steps_per_sample,
-            reduce="sum",
-        )
-        self.metrics.log_value(
-            (NUM_AGENT_STEPS_SAMPLED, DEFAULT_AGENT_ID),
-            num_env_steps_sampled,
-            reduce="sum",
-            clear_on_reduce=True,
-        )
-        # TODO (simon): Check, if we can then deprecate
-        # self.sampled_timesteps.
-        self.metrics.log_value(
-            (NUM_AGENT_STEPS_SAMPLED_LIFETIME, DEFAULT_AGENT_ID),
-            num_env_steps_sampled,
-            reduce="sum",
-        )
-        self.metrics.log_value(
-            (AGENT_STEP_UTILIZATION, DEFAULT_AGENT_ID),
-            self.metrics.peek((NUM_AGENT_STEPS_PER_SAMPLE_LIFETIME, DEFAULT_AGENT_ID))
-            / self.metrics.peek((NUM_AGENT_STEPS_SAMPLED_LIFETIME, DEFAULT_AGENT_ID)),
-            reduce="mean",
-            window=self._metrics_num_episodes_for_smoothing,
-        )
->>>>>>> 243927c3
         # Whole buffer sampled env steps metrics.
         self.metrics.log_value(
             NUM_EPISODES_PER_SAMPLE,
@@ -1506,7 +1280,6 @@
             reduce="mean",
             window=self._metrics_num_episodes_for_smoothing,
         )
-<<<<<<< HEAD
         if sampled_n_step:
             self.metrics.log_value(
                 ACTUAL_N_STEP,
@@ -1630,12 +1403,6 @@
     # TODO (simon): Check, if we can instead peek into the metrics
     # and deprecate all variables.
     def get_num_episodes(self, module_id: Optional[ModuleID] = None) -> int:
-=======
-
-    # TODO (simon): Check, if we can instead peek into the metrics
-    # and deprecate all variables.
-    def get_num_episodes(self) -> int:
->>>>>>> 243927c3
         """Returns number of episodes (completed or truncated) stored in the buffer."""
         return len(self.episodes)
 
@@ -1654,6 +1421,10 @@
     def get_added_timesteps(self, module_id: Optional[ModuleID] = None) -> int:
         """Returns number of timesteps that have been added in buffer's lifetime."""
         return self._num_timesteps_added
+
+    def get_metrics(self) -> ResultDict:
+        """Returns the metrics of the buffer and reduces them."""
+        return self.metrics.reduce()
 
     def get_metrics(self) -> ResultDict:
         """Returns the metrics of the buffer and reduces them."""
