--- conflicted
+++ resolved
@@ -440,14 +440,9 @@
         gamma: float = 0.99,
         include_infos: bool = False,
         include_extra_model_outputs: bool = False,
-<<<<<<< HEAD
         to_numpy: bool = False,
-        lookback: Optional[int] = 1,
-=======
-        finalize: bool = False,
         lookback: int = 1,
         min_batch_length_T: int = 0,
->>>>>>> f0a296ca
         **kwargs,
     ) -> List[SingleAgentEpisode]:
         """Samples episodes from a buffer in a randomized way.
