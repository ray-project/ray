--- conflicted
+++ resolved
@@ -26,12 +26,9 @@
 from ray.rllib.utils.replay_buffers import utils
 
 __all__ = [
-<<<<<<< HEAD
+    "FifoReplayBuffer",
     "InMemoryStorage",
     "LocalStorage",
-=======
-    "FifoReplayBuffer",
->>>>>>> b7f0346d
     "MultiAgentMixInReplayBuffer",
     "MultiAgentPrioritizedReplayBuffer",
     "MultiAgentReplayBuffer",
