--- conflicted
+++ resolved
@@ -1,14 +1,9 @@
-<<<<<<< HEAD
-from ray.rllib.utils.replay_buffers.storage import LocalStorage, InMemoryStorage, OnDiskStorage
-from ray.rllib.utils.replay_buffers.replay_buffer import ReplayBuffer, StorageUnit, StorageLocation
-=======
 from ray.rllib.utils.replay_buffers.multi_agent_mixin_replay_buffer import (
     MultiAgentMixInReplayBuffer,
 )
 from ray.rllib.utils.replay_buffers.multi_agent_prioritized_replay_buffer import (
     MultiAgentPrioritizedReplayBuffer,
 )
->>>>>>> fbbc9c33
 from ray.rllib.utils.replay_buffers.multi_agent_replay_buffer import (
     MultiAgentReplayBuffer,
     ReplayMode,
@@ -16,27 +11,27 @@
 from ray.rllib.utils.replay_buffers.prioritized_replay_buffer import (
     PrioritizedReplayBuffer,
 )
-from ray.rllib.utils.replay_buffers.replay_buffer import ReplayBuffer, StorageUnit
+from ray.rllib.utils.replay_buffers.replay_buffer import (
+    ReplayBuffer, StorageLocation, StorageUnit
+)
 from ray.rllib.utils.replay_buffers.reservoir_buffer import ReservoirBuffer
 from ray.rllib.utils.replay_buffers.simple_replay_buffer import SimpleReplayBuffer
+from ray.rllib.utils.replay_buffers.storage import (
+    InMemoryStorage, LocalStorage, OnDiskStorage
+)
 
 __all__ = [
-<<<<<<< HEAD
+    "InMemoryStorage",
     "LocalStorage",
-    "InMemoryStorage",
-    "OnDiskStorage",
-    "ReplayBuffer",
-    "StorageUnit",
-    "StorageLocation",
-=======
     "MultiAgentMixInReplayBuffer",
     "MultiAgentPrioritizedReplayBuffer",
->>>>>>> fbbc9c33
     "MultiAgentReplayBuffer",
+    "OnDiskStorage",
     "PrioritizedReplayBuffer",
     "ReplayMode",
     "ReplayBuffer",
     "ReservoirBuffer",
     "SimpleReplayBuffer",
+    "StorageLocation",
     "StorageUnit",
 ]