import copy
import hashlib
import numpy as np
import scipy

from collections import deque
from numpy.typing import NDArray
from typing import Any, Dict, List, Optional, Tuple, Union

<<<<<<< HEAD
from ray.rllib.core import DEFAULT_AGENT_ID, DEFAULT_MODULE_ID
=======
from ray.rllib.core import DEFAULT_AGENT_ID
>>>>>>> 243927c3
from ray.rllib.env.single_agent_episode import SingleAgentEpisode
from ray.rllib.execution.segment_tree import MinSegmentTree, SumSegmentTree
from ray.rllib.utils import force_list
from ray.rllib.utils.annotations import (
    override,
<<<<<<< HEAD
=======
    OverrideToImplementCustomLogic_CallToSuperRecommended,
)
from ray.rllib.utils.metrics import (
    NUM_AGENT_RESAMPLES,
    NUM_RESAMPLES,
>>>>>>> 243927c3
)
from ray.rllib.utils.replay_buffers.episode_replay_buffer import EpisodeReplayBuffer
from ray.rllib.utils.typing import ModuleID, SampleBatchType


class PrioritizedEpisodeReplayBuffer(EpisodeReplayBuffer):
    """Prioritized Replay Buffer that stores episodes by their ID.

    This replay buffer stores episode data (more specifically `SingleAgentEpisode`
    objects) and implements prioritized experience replay first proposed
    in the paper by Schaul et al. (2016, https://arxiv.org/abs/1511.05952).

    Implementation is based on segment trees as suggested by the authors of
    the cited paper, i.e. we use proportional prioritization with an order
    of O(log N) in updating and sampling.

    Each "row" (a slot in a deque) in the buffer is occupied by one episode. If an
    incomplete episode is added to the buffer and then another chunk of that episode is
    added at a later time, the buffer will automatically concatenate the new fragment to
    the original episode. This way, episodes can be completed via subsequent `add`
    calls.

    Sampling returns a size `B` episode list (number of 'rows'), where each episode
    holds a tuple tuple of the form

    `(o_t, a_t, sum(r_t+1:t+n), o_t+n)`

    where `o_t` is the observation in `t`, `a_t` the action chosen at observation `o_t`,
    `o_t+n` is the observation `n` timesteps later and `sum(r_t+1:t+n)` is the sum of
    all rewards collected over the time steps between `t+1` and `t+n`. The `n`-step can
    be chosen freely when sampling and defaults to `1`. If `n_step` is a tuple it is
    sampled uniformly across the interval defined by the tuple (for each row in the
    batch).

    Each episode contains - in addition to the data tuples presented above - two further
    elements in its ` extra_model_outputs`, namely `n_steps` and `weights`. The former
    holds the `n_step` used for the sampled timesteps in the episode and the latter the
    corresponding (importance sampling) weight for the transition.

    After sampling priorities can be updated (for the last sampled episode list) with
    `self.update_priorities`. This method assigns the new priorities automatically to
    the last sampled timesteps. Note, this implies that sampling timesteps and updating
    their corresponding priorities needs to alternate (e.g. sampling several times and
    then updating the priorities would not work because the buffer caches the last
    sampled timestep indices).

    .. testcode::

        import gymnasium as gym

        from ray.rllib.env.single_agent_episode import SingleAgentEpisode
        from ray.rllib.utils.replay_buffers import (
            PrioritizedEpisodeReplayBuffer
        )

        # Create the environment.
        env = gym.make("CartPole-v1")

        # Set up the loop variables
        terminated = False
        truncated = False
        num_timesteps = 10000
        episodes = []

        # Initialize the first episode entries.
        eps = SingleAgentEpisode()
        obs, info = env.reset()
        eps.add_env_reset(obs, info)

        # Sample 10,000 timesteps.
        for i in range(num_timesteps):
            # If terminated we create a new episode.
            if terminated:
                episodes.append(eps.to_numpy())
                eps = SingleAgentEpisode()
                obs, info = env.reset()
                eps.add_env_reset(obs, info)

            action = env.action_space.sample()
            obs, reward, terminated, truncated, info = env.step(action)
            eps.add_env_step(
                obs,
                action,
                reward,
                info,
                terminated=terminated,
                truncated=truncated
            )

        # Add the last (truncated) episode to the list of episodes.
        if not terminated or truncated:
            episodes.append(eps)

        # Create the buffer.
        buffer = PrioritizedEpisodeReplayBuffer()
        # Add the list of episodes sampled.
        buffer.add(episodes)

        # Pull a sample from the buffer using an `n-step` of 3.
        sample = buffer.sample(num_items=256, gamma=0.95, n_step=3)
    """

    def __init__(
        self,
        capacity: int = 10000,
        *,
        batch_size_B: int = 16,
        batch_length_T: int = 1,
        alpha: float = 1.0,
        metrics_num_episodes_for_smoothing: int = 100,
        **kwargs,
    ):
        """Initializes a `PrioritizedEpisodeReplayBuffer` object

        Args:
            capacity: The total number of timesteps to be storable in this buffer.
                Will start ejecting old episodes once this limit is reached.
            batch_size_B: The number of episodes returned from `sample()`.
            batch_length_T: The length of each episode in the episode list returned from
                `sample()`.
            alpha: The amount of prioritization to be used: `alpha=1.0` means full
                prioritization, `alpha=0.0` means no prioritization.
        """
        super().__init__(
            capacity=capacity,
            batch_size_B=batch_size_B,
            batch_length_T=batch_length_T,
            metrics_num_episodes_for_smoothing=metrics_num_episodes_for_smoothing,
        )

        # `alpha` should be non-negative.
        assert alpha >= 0
        self._alpha = alpha

        # Initialize segment trees for the priority weights. Note, b/c the trees
        # are binary we need for them a capacity that is an exponential of 2.
        # Double it to enable temporary buffer overflow (we need then free nodes
        # in the trees).
        tree_capacity = int(2 ** np.ceil(np.log2(self.capacity)))

        self._max_priority = 1.0
        self._sum_segment = SumSegmentTree(2 * tree_capacity)
        self._min_segment = MinSegmentTree(2 * tree_capacity)
        # At initialization all nodes are free.
        self._free_nodes = deque(
            list(range(2 * tree_capacity)), maxlen=2 * tree_capacity
        )
        # Keep track of the maximum index used from the trees. This helps
        # to not traverse the complete trees.
        self._max_idx = 0
        # Map from tree indices to sample indices (i.e. `self._indices`).
        self._tree_idx_to_sample_idx = {}
        # Keep track of the indices that were sampled last for updating the
        # weights later.
        self._last_sampled_indices = []

    @override(EpisodeReplayBuffer)
    def add(
        self,
        episodes: Union[List["SingleAgentEpisode"], "SingleAgentEpisode"],
        weight: Optional[float] = None,
    ) -> None:
        """Adds incoming episodes to the replay buffer.

        Note, if the incoming episodes' time steps cause the buffer to overflow,
        older episodes are evicted. Because episodes usually come in chunks and
        not complete, this could lead to edge cases (e.g. with very small capacity
        or very long episode length) where the first part of an episode is evicted
        while the next part just comes in.
        To defend against such case, the complete episode is evicted, including
        the new chunk, unless the episode is the only one in the buffer. In the
        latter case the buffer will be allowed to overflow in a temporary fashion,
        i.e. during the next addition of samples to the buffer an attempt is made
        to fall below capacity again.

        The user is advised to select a large enough buffer with regard to the maximum
        expected episode length.

        Args:
            episodes: A list of `SingleAgentEpisode`s that contain the episode data.
            weight: A starting priority for the time steps in `episodes`. If `None`
                the maximum priority is used, i.e. 1.0 (as suggested in the original
                paper we scale weights to the interval [0.0, 1.0])..
        """

        # TODO (sven, simon): Eventually allow here an array?
        if weight is None:
            weight = self._max_priority

        episodes = force_list(episodes)

        # Set up some counters for metrics.
        num_env_steps_added = 0
<<<<<<< HEAD
        agent_to_num_steps_added = {DEFAULT_AGENT_ID: 0}
        module_to_num_steps_added = {DEFAULT_MODULE_ID: 0}
        num_episodes_added = 0
        agent_to_num_episodes_added = {DEFAULT_AGENT_ID: 0}
        module_to_num_episodes_added = {DEFAULT_MODULE_ID: 0}
        num_episodes_evicted = 0
        agent_to_num_episodes_evicted = {DEFAULT_AGENT_ID: 0}
        module_to_num_episodes_evicted = {DEFAULT_MODULE_ID: 0}
        num_env_steps_evicted = 0
        agent_to_num_steps_evicted = {DEFAULT_AGENT_ID: 0}
        module_to_num_steps_evicted = {DEFAULT_MODULE_ID: 0}
=======
        num_episodes_added = 0
        num_episodes_evicted = 0
        num_env_steps_evicted = 0
>>>>>>> 243927c3

        # Add first the timesteps of new episodes to have info about how many
        # episodes should be evicted to stay below capacity.
        new_episode_ids = []
        for eps in episodes:
            new_episode_ids.append(eps.id_)
            self._num_timesteps += len(eps)
            self._num_timesteps_added += len(eps)

        eps_evicted = []
        eps_evicted_ids = []
        eps_evicted_idxs = []
        while (
            self._num_timesteps > self.capacity
            and self._num_remaining_episodes(new_episode_ids, eps_evicted_ids) != 1
        ):
            # Evict episode
            eps_evicted.append(self.episodes.popleft())
            eps_evicted_ids.append(eps_evicted[-1].id_)
            eps_evicted_idxs.append(self.episode_id_to_index.pop(eps_evicted_ids[-1]))
            num_episodes_evicted += 1
            num_env_steps_evicted += len(eps_evicted[-1])
<<<<<<< HEAD
            agent_to_num_episodes_evicted[DEFAULT_AGENT_ID] += 1
            agent_to_num_steps_evicted[DEFAULT_AGENT_ID] += eps_evicted[
                -1
            ].agent_steps()
            module_to_num_episodes_evicted[DEFAULT_MODULE_ID] += 1
            module_to_num_steps_evicted[DEFAULT_MODULE_ID] += eps_evicted[
                -1
            ].agent_steps()
=======
>>>>>>> 243927c3
            # If this episode has a new chunk in the new episodes added,
            # we subtract it again.
            # TODO (sven, simon): Should we just treat such an episode chunk
            # as a new episode?
            if eps_evicted_ids[-1] in new_episode_ids:
                # TODO (simon): Apply the same logic as in the MA-case.
                len_to_subtract = len(
                    episodes[new_episode_ids.index(eps_evicted_idxs[-1])]
                )
                self._num_timesteps -= len_to_subtract
                self._num_timesteps_added -= len_to_subtract
            # Remove the timesteps of the evicted episode from the counter.
            self._num_timesteps -= len(eps_evicted[-1])
            self._num_episodes_evicted += 1

        # Remove corresponding indices, if episodes were evicted.
        # TODO (simon): Refactor into method such that MultiAgent
        # version can inherit.
        if eps_evicted_idxs:
            new_indices = []
            i = 0
            for idx_triple in self._indices:
                # If the index comes from an evicted episode free the nodes.
                if idx_triple[0] in eps_evicted_idxs:
                    # Here we need the index of a sample in the segment tree.
                    self._free_nodes.appendleft(idx_triple[2])
                    # Also remove the potentially maximum index.
                    self._max_idx -= 1 if self._max_idx == idx_triple[2] else 0
                    self._sum_segment[idx_triple[2]] = 0.0
                    self._min_segment[idx_triple[2]] = float("inf")
                    self._tree_idx_to_sample_idx.pop(idx_triple[2])
                # Otherwise update the index in the index mapping.
                else:
                    new_indices.append(idx_triple)
                    self._tree_idx_to_sample_idx[idx_triple[2]] = i
                    i += 1
            # Assign the new list of indices.
            self._indices = new_indices

        # Now append the indices for the new episodes.
        j = len(self._indices)
        for eps in episodes:
            # If the episode chunk is part of an evicted episode continue.
            if eps.id_ in eps_evicted_ids:
                continue
            # Otherwise, add the episode data to the buffer.
            else:
                eps = copy.deepcopy(eps)
                # If the episode is part of an already existing episode, concatenate.
                if eps.id_ in self.episode_id_to_index:
                    eps_idx = self.episode_id_to_index[eps.id_]
                    existing_eps = self.episodes[eps_idx - self._num_episodes_evicted]
                    old_len = len(existing_eps)
                    self._indices.extend(
                        [
                            (
                                eps_idx,
                                old_len + i,
                                # Get the index in the segment trees.
                                self._get_free_node_and_assign(j + i, weight),
                            )
                            for i in range(len(eps))
                        ]
                    )
                    existing_eps.concat_episode(eps)
                # Otherwise, create a new entry.
                else:
                    num_episodes_added += 1
<<<<<<< HEAD
                    agent_to_num_episodes_added[DEFAULT_AGENT_ID] += 1
                    module_to_num_episodes_added[DEFAULT_MODULE_ID] += 1
=======
>>>>>>> 243927c3
                    self.episodes.append(eps)
                    eps_idx = len(self.episodes) - 1 + self._num_episodes_evicted
                    self.episode_id_to_index[eps.id_] = eps_idx
                    self._indices.extend(
                        [
                            (
                                eps_idx,
                                i,
                                self._get_free_node_and_assign(j + i, weight),
                            )
                            for i in range(len(eps))
                        ]
                    )
                num_env_steps_added += len(eps)
<<<<<<< HEAD
                agent_to_num_steps_added[DEFAULT_AGENT_ID] += eps.agent_steps()
                module_to_num_steps_added[DEFAULT_MODULE_ID] += eps.agent_steps()
=======
>>>>>>> 243927c3
                # Increase index to the new length of `self._indices`.
                j = len(self._indices)

        # Increase metrics.
        self._update_add_metrics(
<<<<<<< HEAD
            num_episodes_added,
            num_env_steps_added,
            num_episodes_evicted,
            num_env_steps_evicted,
            agent_to_num_episodes_added,
            agent_to_num_steps_added,
            agent_to_num_episodes_evicted,
            agent_to_num_steps_evicted,
            module_to_num_steps_added,
            module_to_num_episodes_added,
            module_to_num_episodes_evicted,
            module_to_num_steps_evicted,
=======
            num_env_steps_added,
            num_episodes_added,
            num_episodes_evicted,
            num_env_steps_evicted,
>>>>>>> 243927c3
        )

    @override(EpisodeReplayBuffer)
    def sample(
        self,
        num_items: Optional[int] = None,
        *,
        batch_size_B: Optional[int] = None,
        batch_length_T: Optional[int] = None,
        n_step: Optional[Union[int, Tuple]] = None,
        beta: float = 0.0,
        gamma: float = 0.99,
        include_infos: bool = False,
        include_extra_model_outputs: bool = False,
        to_numpy: bool = False,
        **kwargs,
    ) -> SampleBatchType:
        """Samples from a buffer in a prioritized way.

        This sampling method also adds (importance sampling) weights to
        the returned batch. See for prioritized sampling Schaul et al.
        (2016).

        Each sampled item defines a transition of the form:

        `(o_t, a_t, sum(r_(t+1:t+n+1)), o_(t+n), terminated_(t+n), truncated_(t+n))`

        where `o_(t+n)` is drawn by prioritized sampling, i.e. the priority
        of `o_(t+n)` led to the sample and defines the importance weight that
        is returned in the sample batch. `n` is defined by the `n_step` applied.

        If requested, `info`s of a transitions last timestep `t+n` are added to
        the batch.

        Args:
            num_items: Number of items (transitions) to sample from this
                buffer.
            batch_size_B: The number of rows (transitions) to return in the
                batch
            batch_length_T: THe sequence length to sample. At this point in time
                only sequences of length 1 are possible.
            n_step: The n-step to apply. For the default the batch contains in
                `"new_obs"` the observation and in `"obs"` the observation `n`
                time steps before. The reward will be the sum of rewards
                collected in between these two observations and the action will
                be the one executed n steps before such that we always have the
                state-action pair that triggered the rewards.
                If `n_step` is a tuple, it is considered as a range to sample
                from. If `None`, we use `n_step=1`.
            beta: The exponent of the importance sampling weight (see Schaul et
                al. (2016)). A `beta=0.0` does not correct for the bias introduced
                by prioritized replay and `beta=1.0` fully corrects for it.
            gamma: The discount factor to be used when applying n-step calculations.
                The default of `0.99` should be replaced by the `Algorithm`s
                discount factor.
            include_infos: A boolean indicating, if `info`s should be included in
                the batch. This could be of advantage, if the `info` contains
                values from the environment important for loss computation. If
                `True`, the info at the `"new_obs"` in the batch is included.
            include_extra_model_outputs: A boolean indicating, if
                `extra_model_outputs` should be included in the batch. This could be
                of advantage, if the `extra_mdoel_outputs`  contain outputs from the
                model important for loss computation and only able to compute with the
                actual state of model e.g. action log-probabilities, etc.). If `True`,
                the extra model outputs at the `"obs"` in the batch is included (the
                timestep at which the action is computed).

        Returns:
            A list of 1-step long episodes containing all basic episode data and if
            requested infos and extra model outputs.
        """
        assert beta >= 0.0

        if num_items is not None:
            assert batch_size_B is None, (
                "Cannot call `sample()` with both `num_items` and `batch_size_B` "
                "provided! Use either one."
            )
            batch_size_B = num_items

        # Use our default values if no sizes/lengths provided.
        batch_size_B = batch_size_B or self.batch_size_B
        # TODO (simon): Implement trajectory sampling for RNNs.
        batch_length_T = batch_length_T or self.batch_length_T

        # Sample the n-step if necessary.
        actual_n_step = n_step or 1
        random_n_step = isinstance(n_step, tuple)

        # Keep track of the indices that were sampled last for updating the
        # weights later (see `ray.rllib.utils.replay_buffer.utils.
        # update_priorities_in_episode_replay_buffer`).
        self._last_sampled_indices = []

        sampled_episodes = []
<<<<<<< HEAD
        # Record all the env step buffer indices that are contained in the sample.
        sampled_env_step_idxs = set()
        # Record all the episode buffer indices that are contained in the sample.
        sampled_episode_idxs = set()
        # Record all n-steps that have been used.
        sampled_n_steps = []
        # Record the number of times it needs to be resampled.
        num_resamples = 0
=======
        # Record the sampled episode buffer indices to check the number of
        # episodes per sample.
        sampled_episode_idxs = set()
        # Record sampled env step hashes to check the number of different
        # env steps per sample.
        sampled_env_steps_idxs = set()
        num_resamples = 0
        sampled_n_steps = []
>>>>>>> 243927c3

        # Sample proportionally from replay buffer's segments using the weights.
        total_segment_sum = self._sum_segment.sum()
        p_min = self._min_segment.min() / total_segment_sum
        max_weight = (p_min * self.get_num_timesteps()) ** (-beta)
        B = 0
        while B < batch_size_B:
            # First, draw a random sample from Uniform(0, sum over all weights).
            # Note, transitions with higher weight get sampled more often (as
            # more random draws fall into larger intervals).
            random_sum = self.rng.random() * self._sum_segment.sum()
            # Get the highest index in the sum-tree for which the sum is
            # smaller or equal the random sum sample.
            # Note, in contrast to Schaul et al. (2018) (who sample `o_(t + n_step)`,
            # Algorithm 1) we sample `o_t`.
            idx = self._sum_segment.find_prefixsum_idx(random_sum)
            # Get the theoretical probability mass for drawing this sample.
            p_sample = self._sum_segment[idx] / total_segment_sum
            # Compute the importance sampling weight.
            weight = (p_sample * self.get_num_timesteps()) ** (-beta)
            # Now, get the transition stored at this index.
            index_triple = self._indices[self._tree_idx_to_sample_idx[idx]]

            # Compute the actual episode index (offset by the number of
            # already evicted episodes)
            episode_idx, episode_ts = (
                index_triple[0] - self._num_episodes_evicted,
                index_triple[1],
            )
            episode = self.episodes[episode_idx]

            # If we use random n-step sampling, draw the n-step for this item.
            if random_n_step:
                actual_n_step = int(self.rng.integers(n_step[0], n_step[1]))

            # Skip, if we are too far to the end and `episode_ts` + n_step would go
            # beyond the episode's end.
            if episode_ts + actual_n_step > len(episode):
                num_resamples += 1
                continue

            # Note, this will be the reward after executing action
            # `a_(episode_ts-n_step+1)`. For `n_step>1` this will be the discounted
            # sum of all discounted rewards that were collected over the last n steps.
            raw_rewards = episode.get_rewards(
                slice(episode_ts, episode_ts + actual_n_step)
            )
            rewards = scipy.signal.lfilter([1], [1, -gamma], raw_rewards[::-1], axis=0)[
                -1
            ]

            # Generate the episode to be returned.
            sampled_episode = SingleAgentEpisode(
                # Ensure that each episode contains a tuple of the form:
                #   (o_t, a_t, sum(r_(t:t+n_step)), o_(t+n_step))
                # Two observations (t and t+n).
                observations=[
                    episode.get_observations(episode_ts),
                    episode.get_observations(episode_ts + actual_n_step),
                ],
                observation_space=episode.observation_space,
                infos=(
                    [
                        episode.get_infos(episode_ts),
                        episode.get_infos(episode_ts + actual_n_step),
                    ]
                    if include_infos
                    else None
                ),
                actions=[episode.get_actions(episode_ts)],
                action_space=episode.action_space,
                rewards=[rewards],
                # If the sampled time step is the episode's last time step check, if
                # the episode is terminated or truncated.
                terminated=(
                    False
                    if episode_ts + actual_n_step < len(episode)
                    else episode.is_terminated
                ),
                truncated=(
                    False
                    if episode_ts + actual_n_step < len(episode)
                    else episode.is_truncated
                ),
                extra_model_outputs={
                    # TODO (simon): Check, if we have to correct here for sequences
                    #  later.
                    "weights": [weight / max_weight * 1],  # actual_size=1
                    "n_step": [actual_n_step],
                    **(
                        {
                            k: [episode.get_extra_model_outputs(k, episode_ts)]
                            for k in episode.extra_model_outputs.keys()
                        }
                        if include_extra_model_outputs
                        else {}
                    ),
                },
                # TODO (sven): Support lookback buffers.
                len_lookback_buffer=0,
                t_started=episode_ts,
            )
            # Record here the episode time step via a hash code.
<<<<<<< HEAD
            sampled_env_step_idxs.add(
=======
            sampled_env_steps_idxs.add(
>>>>>>> 243927c3
                hashlib.sha256(f"{episode.id_}-{episode_ts}".encode()).hexdigest()
            )
            # Convert to numpy arrays, if required.
            if to_numpy:
                sampled_episode.to_numpy()
            sampled_episodes.append(sampled_episode)

            # Add the episode buffer index to the sampled indices.
            sampled_episode_idxs.add(episode_idx)
            # Record the actual n-step for this sample.
            sampled_n_steps.append(actual_n_step)

            # Increment counter.
            B += 1

            # Keep track of sampled indices for updating priorities later.
            self._last_sampled_indices.append(idx)

        # Add to the sampled timesteps counter of the buffer.
        self.sampled_timesteps += batch_size_B

        # Update the sample metrics.
<<<<<<< HEAD
        num_env_steps_sampled = batch_size_B
        num_episodes_per_sample = len(sampled_episode_idxs)
        num_env_steps_per_sample = len(sampled_env_step_idxs)
        sampled_n_step = sum(sampled_n_steps) / batch_size_B
        agent_to_num_steps_sampled = {DEFAULT_AGENT_ID: num_env_steps_sampled}
        agent_to_num_episodes_per_sample = {DEFAULT_AGENT_ID: num_episodes_per_sample}
        agent_to_num_steps_per_sample = {DEFAULT_AGENT_ID: num_env_steps_per_sample}
        agent_to_sampled_n_step = {DEFAULT_AGENT_ID: sampled_n_step}
        agent_to_num_resamples = {DEFAULT_AGENT_ID: num_resamples}
        module_to_num_steps_sampled = {DEFAULT_MODULE_ID: num_env_steps_sampled}
        module_to_num_episodes_per_sample = {DEFAULT_MODULE_ID: num_episodes_per_sample}
        module_to_num_steps_per_sample = {DEFAULT_MODULE_ID: num_env_steps_per_sample}
        module_to_sampled_n_step = {DEFAULT_MODULE_ID: sampled_n_step}
        module_to_num_resamples = {DEFAULT_MODULE_ID: num_resamples}
        self._update_sample_metrics(
            num_env_steps_sampled=num_env_steps_sampled,
            num_episodes_per_sample=num_episodes_per_sample,
            num_env_steps_per_sample=num_env_steps_per_sample,
            sampled_n_step=sampled_n_step,
            num_resamples=num_resamples,
            agent_to_num_steps_sampled=agent_to_num_steps_sampled,
            agent_to_num_episodes_per_sample=agent_to_num_episodes_per_sample,
            agent_to_num_steps_per_sample=agent_to_num_steps_per_sample,
            agent_to_sampled_n_step=agent_to_sampled_n_step,
            agent_to_num_resamples=agent_to_num_resamples,
            module_to_num_steps_sampled=module_to_num_steps_sampled,
            module_to_num_episodes_per_sample=module_to_num_episodes_per_sample,
            module_to_num_steps_per_sample=module_to_num_steps_per_sample,
            module_to_sampled_n_step=module_to_sampled_n_step,
            module_to_num_resamples=module_to_num_resamples,
=======
        self._update_sample_metrics(
            batch_size_B,
            len(sampled_episode_idxs),
            len(sampled_env_steps_idxs),
            sum(sampled_n_steps) / batch_size_B,
            num_resamples,
>>>>>>> 243927c3
        )

        return sampled_episodes

    @override(EpisodeReplayBuffer)
    @OverrideToImplementCustomLogic_CallToSuperRecommended
    def _update_sample_metrics(
        self,
        num_env_steps_sampled: int,
        num_episodes_per_sample: int,
        num_env_steps_per_sample: int,
        sampled_n_step: Optional[float],
        num_resamples: int,
        **kwargs: Dict[str, Any],
    ) -> None:
        """Updates the replay buffer's sample metrics.

        Args:
            num_env_steps_sampled: The number of environment steps sampled
                this iteration in the `sample` method.
            num_episodes_per_sample: The number of unique episodes in the
                sample.
            num_env_steps_per_sample: The number of unique environment steps
                in the sample.
            sampled_n_step: The mean n-step used in the sample. Note, this
                is constant, if the n-step is not sampled.
            num_resamples: The total number of times environment steps needed to
                be resampled. Resampling happens, if the sampled time step is
                to near to the episode's end to cover the complete n-step.
        """
        # Call the super's method to increase all regular sample metrics.
        super()._update_sample_metrics(
            num_env_steps_sampled,
            num_episodes_per_sample,
            num_env_steps_per_sample,
            sampled_n_step,
        )

        # Add the metrics for resamples.
        self.metrics.log_value(
            (NUM_AGENT_RESAMPLES, DEFAULT_AGENT_ID),
            num_resamples,
            reduce="sum",
            clear_on_reduce=True,
        )
        self.metrics.log_value(
            NUM_RESAMPLES,
            num_resamples,
            reduce="sum",
            clear_on_reduce=True,
        )

    @override(EpisodeReplayBuffer)
    def get_state(self) -> Dict[str, Any]:
        """Gets the state of a `PrioritizedEpisodeReplayBuffer`.

        Returns:
            A state dict that can be stored in a checkpoint.
        """
        # Get super's state.
        state = super().get_state()
        # Add additional attributes.
        state.update(
            {
                "_sum_segment": self._sum_segment.get_state(),
                "_min_segment": self._min_segment.get_state(),
                "_free_nodes": list(self._free_nodes),
                "_max_priority": self._max_priority,
                "_max_idx": self._max_idx,
                "_tree_idx_to_sample_idx": list(self._tree_idx_to_sample_idx.items()),
                # TODO (sven, simon): Do we need these?
                "_last_sampled_indices": self._last_sampled_indices,
            }
        )
        return state

    @override(EpisodeReplayBuffer)
    def set_state(self, state) -> None:
        """Sets the state of a `PrioritizedEpisodeReplayBuffer`.

        Args:
            state: A buffer state stored (usually stored in a checkpoint).
        """
        # Set super's state.
        super().set_state(state)
        # Set additional attributes.
        self._sum_segment.set_state(state["_sum_segment"])
        self._min_segment.set_state(state["_min_segment"])
        self._free_nodes = deque(state["_free_nodes"])
        self._max_priority = state["_max_priority"]
        self._max_idx = state["_max_idx"]
        self._tree_idx_to_sample_idx = dict(state["_tree_idx_to_sample_idx"])
        # TODO (sven, simon): Do we need these?
        self._last_sampled_indices = state["_last_sampled_indices"]

    def update_priorities(
        self, priorities: NDArray, module_id: Optional[ModuleID] = None
    ) -> None:
        """Update the priorities of items at corresponding indices.

        Usually, incoming priorities are TD-errors.

        Args:
            priorities: Numpy array containing the new priorities to be used
                in sampling for the items in the last sampled batch.
        """
        assert len(priorities) == len(self._last_sampled_indices)

        for idx, priority in zip(self._last_sampled_indices, priorities):
            # Note, TD-errors come in as absolute values or results from
            # cross-entropy loss calculations.
            # assert priority > 0, f"priority was {priority}"
            priority = max(priority, 1e-12)
            assert 0 <= idx < self._sum_segment.capacity
            # TODO (simon): Create metrics.
            # delta = priority**self._alpha - self._sum_segment[idx]
            # Update the priorities in the segment trees.
            self._sum_segment[idx] = priority**self._alpha
            self._min_segment[idx] = priority**self._alpha
            # Update the maximal priority.
            self._max_priority = max(self._max_priority, priority)
        self._last_sampled_indices.clear()

    def _get_free_node_and_assign(self, sample_index, weight: float = 1.0) -> int:
        """Gets the next free node in the segment trees.

        In addition the initial priorities for a new transition are added
        to the segment trees and the index of the nodes is added to the
        index mapping.

        Args:
            sample_index: The index of the sample in the `self._indices` list.
            weight: The initial priority weight to be used in sampling for
                the item at index `sample_index`.

        Returns:
            The index in the segment trees `self._sum_segment` and
            `self._min_segment` for the item at index `sample_index` in
            ``self._indices`.
        """
        # Get an index from the free nodes in the segment trees.
        idx = self._free_nodes.popleft()
        self._max_idx = idx if idx > self._max_idx else self._max_idx
        # Add the weight to the segments.
        self._sum_segment[idx] = weight**self._alpha
        self._min_segment[idx] = weight**self._alpha
        # Map the index in the trees to the index in `self._indices`.
        self._tree_idx_to_sample_idx[idx] = sample_index
        # Return the index.
        return idx

    def _num_remaining_episodes(self, new_eps, evicted_eps):
        """Calculates the number of remaining episodes.

        When adding episodes and evicting them in the `add()` method
        this function calculates iteratively the number of remaining
        episodes.

        Args:
            new_eps: List of new episode IDs.
            evicted_eps: List of evicted episode IDs.

        Returns:
            Number of episodes remaining after evicting the episodes in
            `evicted_eps` and adding the episode in `new_eps`.
        """
        return len(
            set(self.episode_id_to_index.keys()).union(set(new_eps)) - set(evicted_eps)
        )<|MERGE_RESOLUTION|>--- conflicted
+++ resolved
@@ -1,4 +1,5 @@
 import copy
+import hashlib
 import hashlib
 import numpy as np
 import scipy
@@ -7,24 +8,12 @@
 from numpy.typing import NDArray
 from typing import Any, Dict, List, Optional, Tuple, Union
 
-<<<<<<< HEAD
 from ray.rllib.core import DEFAULT_AGENT_ID, DEFAULT_MODULE_ID
-=======
-from ray.rllib.core import DEFAULT_AGENT_ID
->>>>>>> 243927c3
 from ray.rllib.env.single_agent_episode import SingleAgentEpisode
 from ray.rllib.execution.segment_tree import MinSegmentTree, SumSegmentTree
 from ray.rllib.utils import force_list
 from ray.rllib.utils.annotations import (
     override,
-<<<<<<< HEAD
-=======
-    OverrideToImplementCustomLogic_CallToSuperRecommended,
-)
-from ray.rllib.utils.metrics import (
-    NUM_AGENT_RESAMPLES,
-    NUM_RESAMPLES,
->>>>>>> 243927c3
 )
 from ray.rllib.utils.replay_buffers.episode_replay_buffer import EpisodeReplayBuffer
 from ray.rllib.utils.typing import ModuleID, SampleBatchType
@@ -135,6 +124,7 @@
         batch_length_T: int = 1,
         alpha: float = 1.0,
         metrics_num_episodes_for_smoothing: int = 100,
+        metrics_num_episodes_for_smoothing: int = 100,
         **kwargs,
     ):
         """Initializes a `PrioritizedEpisodeReplayBuffer` object
@@ -149,6 +139,10 @@
                 prioritization, `alpha=0.0` means no prioritization.
         """
         super().__init__(
+            capacity=capacity,
+            batch_size_B=batch_size_B,
+            batch_length_T=batch_length_T,
+            metrics_num_episodes_for_smoothing=metrics_num_episodes_for_smoothing,
             capacity=capacity,
             batch_size_B=batch_size_B,
             batch_length_T=batch_length_T,
@@ -218,7 +212,6 @@
 
         # Set up some counters for metrics.
         num_env_steps_added = 0
-<<<<<<< HEAD
         agent_to_num_steps_added = {DEFAULT_AGENT_ID: 0}
         module_to_num_steps_added = {DEFAULT_MODULE_ID: 0}
         num_episodes_added = 0
@@ -230,11 +223,6 @@
         num_env_steps_evicted = 0
         agent_to_num_steps_evicted = {DEFAULT_AGENT_ID: 0}
         module_to_num_steps_evicted = {DEFAULT_MODULE_ID: 0}
-=======
-        num_episodes_added = 0
-        num_episodes_evicted = 0
-        num_env_steps_evicted = 0
->>>>>>> 243927c3
 
         # Add first the timesteps of new episodes to have info about how many
         # episodes should be evicted to stay below capacity.
@@ -257,7 +245,6 @@
             eps_evicted_idxs.append(self.episode_id_to_index.pop(eps_evicted_ids[-1]))
             num_episodes_evicted += 1
             num_env_steps_evicted += len(eps_evicted[-1])
-<<<<<<< HEAD
             agent_to_num_episodes_evicted[DEFAULT_AGENT_ID] += 1
             agent_to_num_steps_evicted[DEFAULT_AGENT_ID] += eps_evicted[
                 -1
@@ -266,8 +253,6 @@
             module_to_num_steps_evicted[DEFAULT_MODULE_ID] += eps_evicted[
                 -1
             ].agent_steps()
-=======
->>>>>>> 243927c3
             # If this episode has a new chunk in the new episodes added,
             # we subtract it again.
             # TODO (sven, simon): Should we just treat such an episode chunk
@@ -336,11 +321,8 @@
                 # Otherwise, create a new entry.
                 else:
                     num_episodes_added += 1
-<<<<<<< HEAD
                     agent_to_num_episodes_added[DEFAULT_AGENT_ID] += 1
                     module_to_num_episodes_added[DEFAULT_MODULE_ID] += 1
-=======
->>>>>>> 243927c3
                     self.episodes.append(eps)
                     eps_idx = len(self.episodes) - 1 + self._num_episodes_evicted
                     self.episode_id_to_index[eps.id_] = eps_idx
@@ -355,17 +337,13 @@
                         ]
                     )
                 num_env_steps_added += len(eps)
-<<<<<<< HEAD
                 agent_to_num_steps_added[DEFAULT_AGENT_ID] += eps.agent_steps()
                 module_to_num_steps_added[DEFAULT_MODULE_ID] += eps.agent_steps()
-=======
->>>>>>> 243927c3
                 # Increase index to the new length of `self._indices`.
                 j = len(self._indices)
 
         # Increase metrics.
         self._update_add_metrics(
-<<<<<<< HEAD
             num_episodes_added,
             num_env_steps_added,
             num_episodes_evicted,
@@ -378,12 +356,6 @@
             module_to_num_episodes_added,
             module_to_num_episodes_evicted,
             module_to_num_steps_evicted,
-=======
-            num_env_steps_added,
-            num_episodes_added,
-            num_episodes_evicted,
-            num_env_steps_evicted,
->>>>>>> 243927c3
         )
 
     @override(EpisodeReplayBuffer)
@@ -479,7 +451,6 @@
         self._last_sampled_indices = []
 
         sampled_episodes = []
-<<<<<<< HEAD
         # Record all the env step buffer indices that are contained in the sample.
         sampled_env_step_idxs = set()
         # Record all the episode buffer indices that are contained in the sample.
@@ -488,16 +459,6 @@
         sampled_n_steps = []
         # Record the number of times it needs to be resampled.
         num_resamples = 0
-=======
-        # Record the sampled episode buffer indices to check the number of
-        # episodes per sample.
-        sampled_episode_idxs = set()
-        # Record sampled env step hashes to check the number of different
-        # env steps per sample.
-        sampled_env_steps_idxs = set()
-        num_resamples = 0
-        sampled_n_steps = []
->>>>>>> 243927c3
 
         # Sample proportionally from replay buffer's segments using the weights.
         total_segment_sum = self._sum_segment.sum()
@@ -536,6 +497,7 @@
             # Skip, if we are too far to the end and `episode_ts` + n_step would go
             # beyond the episode's end.
             if episode_ts + actual_n_step > len(episode):
+                num_resamples += 1
                 num_resamples += 1
                 continue
 
@@ -601,11 +563,7 @@
                 t_started=episode_ts,
             )
             # Record here the episode time step via a hash code.
-<<<<<<< HEAD
             sampled_env_step_idxs.add(
-=======
-            sampled_env_steps_idxs.add(
->>>>>>> 243927c3
                 hashlib.sha256(f"{episode.id_}-{episode_ts}".encode()).hexdigest()
             )
             # Convert to numpy arrays, if required.
@@ -618,6 +576,11 @@
             # Record the actual n-step for this sample.
             sampled_n_steps.append(actual_n_step)
 
+            # Add the episode buffer index to the sampled indices.
+            sampled_episode_idxs.add(episode_idx)
+            # Record the actual n-step for this sample.
+            sampled_n_steps.append(actual_n_step)
+
             # Increment counter.
             B += 1
 
@@ -625,10 +588,10 @@
             self._last_sampled_indices.append(idx)
 
         # Add to the sampled timesteps counter of the buffer.
+        # Add to the sampled timesteps counter of the buffer.
         self.sampled_timesteps += batch_size_B
 
         # Update the sample metrics.
-<<<<<<< HEAD
         num_env_steps_sampled = batch_size_B
         num_episodes_per_sample = len(sampled_episode_idxs)
         num_env_steps_per_sample = len(sampled_env_step_idxs)
@@ -659,14 +622,6 @@
             module_to_num_steps_per_sample=module_to_num_steps_per_sample,
             module_to_sampled_n_step=module_to_sampled_n_step,
             module_to_num_resamples=module_to_num_resamples,
-=======
-        self._update_sample_metrics(
-            batch_size_B,
-            len(sampled_episode_idxs),
-            len(sampled_env_steps_idxs),
-            sum(sampled_n_steps) / batch_size_B,
-            num_resamples,
->>>>>>> 243927c3
         )
 
         return sampled_episodes
