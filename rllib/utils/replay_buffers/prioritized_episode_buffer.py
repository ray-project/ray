import copy
import hashlib
import numpy as np
import scipy

from collections import deque
from numpy.typing import NDArray
from typing import Any, Dict, List, Optional, Tuple, Union

from ray.rllib.core import DEFAULT_AGENT_ID
from ray.rllib.env.single_agent_episode import SingleAgentEpisode
from ray.rllib.execution.segment_tree import MinSegmentTree, SumSegmentTree
from ray.rllib.utils import force_list
from ray.rllib.utils.annotations import (
    override,
    OverrideToImplementCustomLogic_CallToSuperRecommended,
)
from ray.rllib.utils.metrics import (
    NUM_AGENT_RESAMPLES,
    NUM_RESAMPLES,
)
from ray.rllib.utils.replay_buffers.episode_replay_buffer import EpisodeReplayBuffer
from ray.rllib.utils.typing import ModuleID, SampleBatchType


class PrioritizedEpisodeReplayBuffer(EpisodeReplayBuffer):
    """Prioritized Replay Buffer that stores episodes by their ID.

    This replay buffer stores episode data (more specifically `SingleAgentEpisode`
    objects) and implements prioritized experience replay first proposed
    in the paper by Schaul et al. (2016, https://arxiv.org/abs/1511.05952).

    Implementation is based on segment trees as suggested by the authors of
    the cited paper, i.e. we use proportional prioritization with an order
    of O(log N) in updating and sampling.

    Each "row" (a slot in a deque) in the buffer is occupied by one episode. If an
    incomplete episode is added to the buffer and then another chunk of that episode is
    added at a later time, the buffer will automatically concatenate the new fragment to
    the original episode. This way, episodes can be completed via subsequent `add`
    calls.

    Sampling returns a size `B` episode list (number of 'rows'), where each episode
    holds a tuple tuple of the form

    `(o_t, a_t, sum(r_t+1:t+n), o_t+n)`

    where `o_t` is the observation in `t`, `a_t` the action chosen at observation `o_t`,
    `o_t+n` is the observation `n` timesteps later and `sum(r_t+1:t+n)` is the sum of
    all rewards collected over the time steps between `t+1` and `t+n`. The `n`-step can
    be chosen freely when sampling and defaults to `1`. If `n_step` is a tuple it is
    sampled uniformly across the interval defined by the tuple (for each row in the
    batch).

    Each episode contains - in addition to the data tuples presented above - two further
    elements in its ` extra_model_outputs`, namely `n_steps` and `weights`. The former
    holds the `n_step` used for the sampled timesteps in the episode and the latter the
    corresponding (importance sampling) weight for the transition.

    After sampling priorities can be updated (for the last sampled episode list) with
    `self.update_priorities`. This method assigns the new priorities automatically to
    the last sampled timesteps. Note, this implies that sampling timesteps and updating
    their corresponding priorities needs to alternate (e.g. sampling several times and
    then updating the priorities would not work because the buffer caches the last
    sampled timestep indices).

    .. testcode::

        import gymnasium as gym

        from ray.rllib.env.single_agent_episode import SingleAgentEpisode
        from ray.rllib.utils.replay_buffers import (
            PrioritizedEpisodeReplayBuffer
        )

        # Create the environment.
        env = gym.make("CartPole-v1")

        # Set up the loop variables
        terminated = False
        truncated = False
        num_timesteps = 10000
        episodes = []

        # Initialize the first episode entries.
        eps = SingleAgentEpisode()
        obs, info = env.reset()
        eps.add_env_reset(obs, info)

        # Sample 10,000 timesteps.
        for i in range(num_timesteps):
            # If terminated we create a new episode.
            if terminated:
                episodes.append(eps.to_numpy())
                eps = SingleAgentEpisode()
                obs, info = env.reset()
                eps.add_env_reset(obs, info)

            action = env.action_space.sample()
            obs, reward, terminated, truncated, info = env.step(action)
            eps.add_env_step(
                obs,
                action,
                reward,
                info,
                terminated=terminated,
                truncated=truncated
            )

        # Add the last (truncated) episode to the list of episodes.
        if not terminated or truncated:
            episodes.append(eps)

        # Create the buffer.
        buffer = PrioritizedEpisodeReplayBuffer()
        # Add the list of episodes sampled.
        buffer.add(episodes)

        # Pull a sample from the buffer using an `n-step` of 3.
        sample = buffer.sample(num_items=256, gamma=0.95, n_step=3)
    """

    def __init__(
        self,
        capacity: int = 10000,
        *,
        batch_size_B: int = 16,
        batch_length_T: int = 1,
        alpha: float = 1.0,
        metrics_num_episodes_for_smoothing: int = 100,
        **kwargs,
    ):
        """Initializes a `PrioritizedEpisodeReplayBuffer` object

        Args:
            capacity: The total number of timesteps to be storable in this buffer.
                Will start ejecting old episodes once this limit is reached.
            batch_size_B: The number of episodes returned from `sample()`.
            batch_length_T: The length of each episode in the episode list returned from
                `sample()`.
            alpha: The amount of prioritization to be used: `alpha=1.0` means full
                prioritization, `alpha=0.0` means no prioritization.
        """
        super().__init__(
            capacity=capacity,
            batch_size_B=batch_size_B,
            batch_length_T=batch_length_T,
            metrics_num_episodes_for_smoothing=metrics_num_episodes_for_smoothing,
        )

        # `alpha` should be non-negative.
        assert alpha >= 0
        self._alpha = alpha

        # Initialize segment trees for the priority weights. Note, b/c the trees
        # are binary we need for them a capacity that is an exponential of 2.
        # Double it to enable temporary buffer overflow (we need then free nodes
        # in the trees).
        tree_capacity = int(2 ** np.ceil(np.log2(self.capacity)))

        self._max_priority = 1.0
        self._sum_segment = SumSegmentTree(2 * tree_capacity)
        self._min_segment = MinSegmentTree(2 * tree_capacity)
        # At initialization all nodes are free.
        self._free_nodes = deque(
            list(range(2 * tree_capacity)), maxlen=2 * tree_capacity
        )
        # Keep track of the maximum index used from the trees. This helps
        # to not traverse the complete trees.
        self._max_idx = 0
        # Map from tree indices to sample indices (i.e. `self._indices`).
        self._tree_idx_to_sample_idx = {}
        # Keep track of the indices that were sampled last for updating the
        # weights later.
        self._last_sampled_indices = []

    @override(EpisodeReplayBuffer)
    def add(
        self,
        episodes: Union[List["SingleAgentEpisode"], "SingleAgentEpisode"],
        weight: Optional[float] = None,
    ) -> None:
        """Adds incoming episodes to the replay buffer.

        Note, if the incoming episodes' time steps cause the buffer to overflow,
        older episodes are evicted. Because episodes usually come in chunks and
        not complete, this could lead to edge cases (e.g. with very small capacity
        or very long episode length) where the first part of an episode is evicted
        while the next part just comes in.
        To defend against such case, the complete episode is evicted, including
        the new chunk, unless the episode is the only one in the buffer. In the
        latter case the buffer will be allowed to overflow in a temporary fashion,
        i.e. during the next addition of samples to the buffer an attempt is made
        to fall below capacity again.

        The user is advised to select a large enough buffer with regard to the maximum
        expected episode length.

        Args:
            episodes: A list of `SingleAgentEpisode`s that contain the episode data.
            weight: A starting priority for the time steps in `episodes`. If `None`
                the maximum priority is used, i.e. 1.0 (as suggested in the original
                paper we scale weights to the interval [0.0, 1.0])..
        """

        # TODO (sven, simon): Eventually allow here an array?
        if weight is None:
            weight = self._max_priority

        episodes = force_list(episodes)

        # Set up some counters for metrics.
        num_env_steps_added = 0
        num_episodes_added = 0
        num_episodes_evicted = 0
        num_env_steps_evicted = 0

        # Add first the timesteps of new episodes to have info about how many
        # episodes should be evicted to stay below capacity.
        new_episode_ids = []
        for eps in episodes:
            new_episode_ids.append(eps.id_)
            self._num_timesteps += len(eps)
            self._num_timesteps_added += len(eps)

        eps_evicted = []
        eps_evicted_ids = []
        eps_evicted_idxs = []
        while (
            self._num_timesteps > self.capacity
            and self._num_remaining_episodes(new_episode_ids, eps_evicted_ids) != 1
        ):
            # Evict episode
            eps_evicted.append(self.episodes.popleft())
            eps_evicted_ids.append(eps_evicted[-1].id_)
            eps_evicted_idxs.append(self.episode_id_to_index.pop(eps_evicted_ids[-1]))
            num_episodes_evicted += 1
            num_env_steps_evicted += len(eps_evicted[-1])
            # If this episode has a new chunk in the new episodes added,
            # we subtract it again.
            # TODO (sven, simon): Should we just treat such an episode chunk
            # as a new episode?
            if eps_evicted_ids[-1] in new_episode_ids:
                # TODO (simon): Apply the same logic as in the MA-case.
                len_to_subtract = len(
                    episodes[new_episode_ids.index(eps_evicted_idxs[-1])]
                )
                self._num_timesteps -= len_to_subtract
                self._num_timesteps_added -= len_to_subtract
            # Remove the timesteps of the evicted episode from the counter.
            self._num_timesteps -= len(eps_evicted[-1])
            self._num_episodes_evicted += 1

        # Remove corresponding indices, if episodes were evicted.
        # TODO (simon): Refactor into method such that MultiAgent
        # version can inherit.
        if eps_evicted_idxs:
            new_indices = []
            i = 0
            for idx_triple in self._indices:
                # If the index comes from an evicted episode free the nodes.
                if idx_triple[0] in eps_evicted_idxs:
                    # Here we need the index of a sample in the segment tree.
                    self._free_nodes.appendleft(idx_triple[2])
                    # Also remove the potentially maximum index.
                    self._max_idx -= 1 if self._max_idx == idx_triple[2] else 0
                    self._sum_segment[idx_triple[2]] = 0.0
                    self._min_segment[idx_triple[2]] = float("inf")
                    self._tree_idx_to_sample_idx.pop(idx_triple[2])
                # Otherwise update the index in the index mapping.
                else:
                    new_indices.append(idx_triple)
                    self._tree_idx_to_sample_idx[idx_triple[2]] = i
                    i += 1
            # Assign the new list of indices.
            self._indices = new_indices

        # Now append the indices for the new episodes.
        j = len(self._indices)
        for eps in episodes:
            # If the episode chunk is part of an evicted episode continue.
            if eps.id_ in eps_evicted_ids:
                continue
            # Otherwise, add the episode data to the buffer.
            else:
                eps = copy.deepcopy(eps)
                # If the episode is part of an already existing episode, concatenate.
                if eps.id_ in self.episode_id_to_index:
                    eps_idx = self.episode_id_to_index[eps.id_]
                    existing_eps = self.episodes[eps_idx - self._num_episodes_evicted]
                    old_len = len(existing_eps)
                    self._indices.extend(
                        [
                            (
                                eps_idx,
                                old_len + i,
                                # Get the index in the segment trees.
                                self._get_free_node_and_assign(j + i, weight),
                            )
                            for i in range(len(eps))
                        ]
                    )
                    existing_eps.concat_episode(eps)
                # Otherwise, create a new entry.
                else:
                    num_episodes_added += 1
                    self.episodes.append(eps)
                    eps_idx = len(self.episodes) - 1 + self._num_episodes_evicted
                    self.episode_id_to_index[eps.id_] = eps_idx
                    self._indices.extend(
                        [
                            (
                                eps_idx,
                                i,
                                self._get_free_node_and_assign(j + i, weight),
                            )
                            for i in range(len(eps))
                        ]
                    )
                num_env_steps_added += len(eps)
                # Increase index to the new length of `self._indices`.
                j = len(self._indices)

        # Increase metrics.
        self._update_add_metrics(
            num_env_steps_added,
            num_episodes_added,
            num_episodes_evicted,
            num_env_steps_evicted,
        )

    @override(EpisodeReplayBuffer)
    def sample(
        self,
        num_items: Optional[int] = None,
        *,
        batch_size_B: Optional[int] = None,
        batch_length_T: Optional[int] = None,
        n_step: Optional[Union[int, Tuple]] = None,
        beta: float = 0.0,
        gamma: float = 0.99,
        include_infos: bool = False,
        include_extra_model_outputs: bool = False,
        to_numpy: bool = False,
        **kwargs,
    ) -> SampleBatchType:
        """Samples from a buffer in a prioritized way.

        This sampling method also adds (importance sampling) weights to
        the returned batch. See for prioritized sampling Schaul et al.
        (2016).

        Each sampled item defines a transition of the form:

        `(o_t, a_t, sum(r_(t+1:t+n+1)), o_(t+n), terminated_(t+n), truncated_(t+n))`

        where `o_(t+n)` is drawn by prioritized sampling, i.e. the priority
        of `o_(t+n)` led to the sample and defines the importance weight that
        is returned in the sample batch. `n` is defined by the `n_step` applied.

        If requested, `info`s of a transitions last timestep `t+n` are added to
        the batch.

        Args:
            num_items: Number of items (transitions) to sample from this
                buffer.
            batch_size_B: The number of rows (transitions) to return in the
                batch
            batch_length_T: THe sequence length to sample. At this point in time
                only sequences of length 1 are possible.
            n_step: The n-step to apply. For the default the batch contains in
                `"new_obs"` the observation and in `"obs"` the observation `n`
                time steps before. The reward will be the sum of rewards
                collected in between these two observations and the action will
                be the one executed n steps before such that we always have the
                state-action pair that triggered the rewards.
                If `n_step` is a tuple, it is considered as a range to sample
                from. If `None`, we use `n_step=1`.
            beta: The exponent of the importance sampling weight (see Schaul et
                al. (2016)). A `beta=0.0` does not correct for the bias introduced
                by prioritized replay and `beta=1.0` fully corrects for it.
            gamma: The discount factor to be used when applying n-step calculations.
                The default of `0.99` should be replaced by the `Algorithm`s
                discount factor.
            include_infos: A boolean indicating, if `info`s should be included in
                the batch. This could be of advantage, if the `info` contains
                values from the environment important for loss computation. If
                `True`, the info at the `"new_obs"` in the batch is included.
            include_extra_model_outputs: A boolean indicating, if
                `extra_model_outputs` should be included in the batch. This could be
                of advantage, if the `extra_mdoel_outputs`  contain outputs from the
                model important for loss computation and only able to compute with the
                actual state of model e.g. action log-probabilities, etc.). If `True`,
                the extra model outputs at the `"obs"` in the batch is included (the
                timestep at which the action is computed).

        Returns:
            A list of 1-step long episodes containing all basic episode data and if
            requested infos and extra model outputs.
        """
        assert beta >= 0.0

        if num_items is not None:
            assert batch_size_B is None, (
                "Cannot call `sample()` with both `num_items` and `batch_size_B` "
                "provided! Use either one."
            )
            batch_size_B = num_items

        # Use our default values if no sizes/lengths provided.
        batch_size_B = batch_size_B or self.batch_size_B
        # TODO (simon): Implement trajectory sampling for RNNs.
        batch_length_T = batch_length_T or self.batch_length_T

        # Sample the n-step if necessary.
        actual_n_step = n_step or 1
        random_n_step = isinstance(n_step, tuple)

        # Keep track of the indices that were sampled last for updating the
        # weights later (see `ray.rllib.utils.replay_buffer.utils.
        # update_priorities_in_episode_replay_buffer`).
        self._last_sampled_indices = []

        sampled_episodes = []
        # Record the sampled episode buffer indices to check the number of
        # episodes per sample.
        sampled_episode_idxs = set()
        # Record sampled env step hashes to check the number of different
        # env steps per sample.
        sampled_env_steps_idxs = set()
        num_resamples = 0
        sampled_n_steps = []

        # Sample proportionally from replay buffer's segments using the weights.
        total_segment_sum = self._sum_segment.sum()
        p_min = self._min_segment.min() / total_segment_sum
        max_weight = (p_min * self.get_num_timesteps()) ** (-beta)
        B = 0
        while B < batch_size_B:
            # First, draw a random sample from Uniform(0, sum over all weights).
            # Note, transitions with higher weight get sampled more often (as
            # more random draws fall into larger intervals).
            random_sum = self.rng.random() * self._sum_segment.sum()
            # Get the highest index in the sum-tree for which the sum is
            # smaller or equal the random sum sample.
            # Note, in contrast to Schaul et al. (2018) (who sample `o_(t + n_step)`,
            # Algorithm 1) we sample `o_t`.
            idx = self._sum_segment.find_prefixsum_idx(random_sum)
            # Get the theoretical probability mass for drawing this sample.
            p_sample = self._sum_segment[idx] / total_segment_sum
            # Compute the importance sampling weight.
            weight = (p_sample * self.get_num_timesteps()) ** (-beta)
            # Now, get the transition stored at this index.
            index_triple = self._indices[self._tree_idx_to_sample_idx[idx]]

            # Compute the actual episode index (offset by the number of
            # already evicted episodes)
            episode_idx, episode_ts = (
                index_triple[0] - self._num_episodes_evicted,
                index_triple[1],
            )
            episode = self.episodes[episode_idx]

            # If we use random n-step sampling, draw the n-step for this item.
            if random_n_step:
                actual_n_step = int(self.rng.integers(n_step[0], n_step[1]))

            # Skip, if we are too far to the end and `episode_ts` + n_step would go
            # beyond the episode's end.
            if episode_ts + actual_n_step > len(episode):
                num_resamples += 1
                continue

            # Note, this will be the reward after executing action
            # `a_(episode_ts-n_step+1)`. For `n_step>1` this will be the discounted
            # sum of all discounted rewards that were collected over the last n steps.
            raw_rewards = episode.get_rewards(
                slice(episode_ts, episode_ts + actual_n_step)
            )
            rewards = scipy.signal.lfilter([1], [1, -gamma], raw_rewards[::-1], axis=0)[
                -1
            ]

            # Generate the episode to be returned.
            sampled_episode = SingleAgentEpisode(
                # Ensure that each episode contains a tuple of the form:
                #   (o_t, a_t, sum(r_(t:t+n_step)), o_(t+n_step))
                # Two observations (t and t+n).
                observations=[
                    episode.get_observations(episode_ts),
                    episode.get_observations(episode_ts + actual_n_step),
                ],
                observation_space=episode.observation_space,
                infos=(
                    [
                        episode.get_infos(episode_ts),
                        episode.get_infos(episode_ts + actual_n_step),
                    ]
                    if include_infos
                    else None
                ),
                actions=[episode.get_actions(episode_ts)],
                action_space=episode.action_space,
                rewards=[rewards],
                # If the sampled time step is the episode's last time step check, if
                # the episode is terminated or truncated.
                terminated=(
                    False
                    if episode_ts + actual_n_step < len(episode)
                    else episode.is_terminated
                ),
                truncated=(
                    False
                    if episode_ts + actual_n_step < len(episode)
                    else episode.is_truncated
                ),
                extra_model_outputs={
                    # TODO (simon): Check, if we have to correct here for sequences
                    #  later.
                    "weights": [weight / max_weight * 1],  # actual_size=1
                    "n_step": [actual_n_step],
                    **(
                        {
                            k: [episode.get_extra_model_outputs(k, episode_ts)]
                            for k in episode.extra_model_outputs.keys()
                        }
                        if include_extra_model_outputs
                        else {}
                    ),
                },
                # TODO (sven): Support lookback buffers.
                len_lookback_buffer=0,
                t_started=episode_ts,
            )
<<<<<<< HEAD
            # Record here the episode time step via a hash code.
            sampled_env_steps_idxs.add(
                hashlib.sha256(f"{episode.id_}-{episode_ts}".encode()).hexdigest()
            )
            # Convert to numpy arrays, if required.
            if finalize:
                sampled_episode.finalize()
=======
            if to_numpy:
                sampled_episode.to_numpy()
>>>>>>> fef95967
            sampled_episodes.append(sampled_episode)

            # Add the episode buffer index to the sampled indices.
            sampled_episode_idxs.add(episode_idx)
            # Record the actual n-step for this sample.
            sampled_n_steps.append(actual_n_step)

            # Increment counter.
            B += 1

            # Keep track of sampled indices for updating priorities later.
            self._last_sampled_indices.append(idx)

        # Add to the sampled timesteps counter of the buffer.
        self.sampled_timesteps += batch_size_B

        # Update the sample metrics.
        self._update_sample_metrics(
            batch_size_B,
            len(sampled_episode_idxs),
            len(sampled_env_steps_idxs),
            sum(sampled_n_steps) / batch_size_B,
            num_resamples,
        )

        return sampled_episodes

    @override(EpisodeReplayBuffer)
    @OverrideToImplementCustomLogic_CallToSuperRecommended
    def _update_sample_metrics(
        self,
        num_env_steps_sampled: int,
        num_episodes_per_sample: int,
        num_env_steps_per_sample: int,
        sampled_n_step: Optional[float],
        num_resamples: int,
        **kwargs: Dict[str, Any],
    ) -> None:
        """Updates the replay buffer's sample metrics.

        Args:
            num_env_steps_sampled: The number of environment steps sampled
                this iteration in the `sample` method.
            num_episodes_per_sample: The number of unique episodes in the
                sample.
            num_env_steps_per_sample: The number of unique environment steps
                in the sample.
            sampled_n_step: The mean n-step used in the sample. Note, this
                is constant, if the n-step is not sampled.
            num_resamples: The total number of times environment steps needed to
                be resampled. Resampling happens, if the sampled time step is
                to near to the episode's end to cover the complete n-step.
        """
        # Call the super's method to increase all regular sample metrics.
        super()._update_sample_metrics(
            num_env_steps_sampled,
            num_episodes_per_sample,
            num_env_steps_per_sample,
            sampled_n_step,
        )

        # Add the metrics for resamples.
        self.metrics.log_value(
            (NUM_AGENT_RESAMPLES, DEFAULT_AGENT_ID),
            num_resamples,
            reduce="sum",
            clear_on_reduce=True,
        )
        self.metrics.log_value(
            NUM_RESAMPLES,
            num_resamples,
            reduce="sum",
            clear_on_reduce=True,
        )

    @override(EpisodeReplayBuffer)
    def get_state(self) -> Dict[str, Any]:
        """Gets the state of a `PrioritizedEpisodeReplayBuffer`.

        Returns:
            A state dict that can be stored in a checkpoint.
        """
        # Get super's state.
        state = super().get_state()
        # Add additional attributes.
        state.update(
            {
                "_sum_segment": self._sum_segment.get_state(),
                "_min_segment": self._min_segment.get_state(),
                "_free_nodes": list(self._free_nodes),
                "_max_priority": self._max_priority,
                "_max_idx": self._max_idx,
                "_tree_idx_to_sample_idx": list(self._tree_idx_to_sample_idx.items()),
                # TODO (sven, simon): Do we need these?
                "_last_sampled_indices": self._last_sampled_indices,
            }
        )
        return state

    @override(EpisodeReplayBuffer)
    def set_state(self, state) -> None:
        """Sets the state of a `PrioritizedEpisodeReplayBuffer`.

        Args:
            state: A buffer state stored (usually stored in a checkpoint).
        """
        # Set super's state.
        super().set_state(state)
        # Set additional attributes.
        self._sum_segment.set_state(state["_sum_segment"])
        self._min_segment.set_state(state["_min_segment"])
        self._free_nodes = deque(state["_free_nodes"])
        self._max_priority = state["_max_priority"]
        self._max_idx = state["_max_idx"]
        self._tree_idx_to_sample_idx = dict(state["_tree_idx_to_sample_idx"])
        # TODO (sven, simon): Do we need these?
        self._last_sampled_indices = state["_last_sampled_indices"]

    def update_priorities(
        self, priorities: NDArray, module_id: Optional[ModuleID] = None
    ) -> None:
        """Update the priorities of items at corresponding indices.

        Usually, incoming priorities are TD-errors.

        Args:
            priorities: Numpy array containing the new priorities to be used
                in sampling for the items in the last sampled batch.
        """
        assert len(priorities) == len(self._last_sampled_indices)

        for idx, priority in zip(self._last_sampled_indices, priorities):
            # Note, TD-errors come in as absolute values or results from
            # cross-entropy loss calculations.
            # assert priority > 0, f"priority was {priority}"
            priority = max(priority, 1e-12)
            assert 0 <= idx < self._sum_segment.capacity
            # TODO (simon): Create metrics.
            # delta = priority**self._alpha - self._sum_segment[idx]
            # Update the priorities in the segment trees.
            self._sum_segment[idx] = priority**self._alpha
            self._min_segment[idx] = priority**self._alpha
            # Update the maximal priority.
            self._max_priority = max(self._max_priority, priority)
        self._last_sampled_indices.clear()

    def _get_free_node_and_assign(self, sample_index, weight: float = 1.0) -> int:
        """Gets the next free node in the segment trees.

        In addition the initial priorities for a new transition are added
        to the segment trees and the index of the nodes is added to the
        index mapping.

        Args:
            sample_index: The index of the sample in the `self._indices` list.
            weight: The initial priority weight to be used in sampling for
                the item at index `sample_index`.

        Returns:
            The index in the segment trees `self._sum_segment` and
            `self._min_segment` for the item at index `sample_index` in
            ``self._indices`.
        """
        # Get an index from the free nodes in the segment trees.
        idx = self._free_nodes.popleft()
        self._max_idx = idx if idx > self._max_idx else self._max_idx
        # Add the weight to the segments.
        self._sum_segment[idx] = weight**self._alpha
        self._min_segment[idx] = weight**self._alpha
        # Map the index in the trees to the index in `self._indices`.
        self._tree_idx_to_sample_idx[idx] = sample_index
        # Return the index.
        return idx

    def _num_remaining_episodes(self, new_eps, evicted_eps):
        """Calculates the number of remaining episodes.

        When adding episodes and evicting them in the `add()` method
        this function calculates iteratively the number of remaining
        episodes.

        Args:
            new_eps: List of new episode IDs.
            evicted_eps: List of evicted episode IDs.

        Returns:
            Number of episodes remaining after evicting the episodes in
            `evicted_eps` and adding the episode in `new_eps`.
        """
        return len(
            set(self.episode_id_to_index.keys()).union(set(new_eps)) - set(evicted_eps)
        )<|MERGE_RESOLUTION|>--- conflicted
+++ resolved
@@ -532,18 +532,13 @@
                 len_lookback_buffer=0,
                 t_started=episode_ts,
             )
-<<<<<<< HEAD
             # Record here the episode time step via a hash code.
             sampled_env_steps_idxs.add(
                 hashlib.sha256(f"{episode.id_}-{episode_ts}".encode()).hexdigest()
             )
             # Convert to numpy arrays, if required.
-            if finalize:
-                sampled_episode.finalize()
-=======
             if to_numpy:
                 sampled_episode.to_numpy()
->>>>>>> fef95967
             sampled_episodes.append(sampled_episode)
 
             # Add the episode buffer index to the sampled indices.
