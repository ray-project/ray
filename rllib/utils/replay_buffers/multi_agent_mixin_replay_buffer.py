--- conflicted
+++ resolved
@@ -15,12 +15,6 @@
 from ray.rllib.utils.replay_buffers.multi_agent_prioritized_replay_buffer import (
     MultiAgentPrioritizedReplayBuffer,
 )
-<<<<<<< HEAD
-from ray.rllib.utils.replay_buffers.replay_buffer import (
-    StorageUnit,
-)
-=======
->>>>>>> caa38685
 from ray.rllib.utils.replay_buffers.multi_agent_replay_buffer import (
     MultiAgentReplayBuffer,
     ReplayMode,
@@ -29,11 +23,7 @@
 from ray.rllib.utils.replay_buffers.replay_buffer import _ALL_POLICIES, StorageUnit
 from ray.rllib.utils.typing import PolicyID, SampleBatchType
 from ray.util.annotations import DeveloperAPI
-<<<<<<< HEAD
-from ray.rllib.policy.rnn_sequencing import timeslice_along_seq_lens_with_overlap
-=======
 from ray.util.debug import log_once
->>>>>>> caa38685
 
 logger = logging.getLogger(__name__)
 
@@ -189,22 +179,14 @@
         # underlying buffers should not split up the batch any further
         with self.add_batch_timer:
             if self.storage_unit == StorageUnit.TIMESTEPS:
-<<<<<<< HEAD
-                for policy_id, sample_batch in batch.policy_batches.items():
-=======
                 for policy_id, sample_batch in pids_and_batches.items():
->>>>>>> caa38685
                     timeslices = sample_batch.timeslices(1)
                     for time_slice in timeslices:
                         self.replay_buffers[policy_id].add(time_slice, **kwargs)
                         self.last_added_batches[policy_id].append(time_slice)
 
             elif self.storage_unit == StorageUnit.SEQUENCES:
-<<<<<<< HEAD
-                for policy_id, sample_batch in batch.policy_batches.items():
-=======
                 for policy_id, sample_batch in pids_and_batches.items():
->>>>>>> caa38685
                     timeslices = timeslice_along_seq_lens_with_overlap(
                         sample_batch=sample_batch,
                         seq_lens=sample_batch.get(SampleBatch.SEQ_LENS)
@@ -219,11 +201,7 @@
                         self.last_added_batches[policy_id].append(slice)
 
             elif self.storage_unit == StorageUnit.EPISODES:
-<<<<<<< HEAD
-                for policy_id, sample_batch in batch.policy_batches.items():
-=======
                 for policy_id, sample_batch in pids_and_batches.items():
->>>>>>> caa38685
                     for eps in sample_batch.split_by_episode():
                         # Only add full episodes to the buffer
                         if (
@@ -241,11 +219,7 @@
                                     "dropped."
                                 )
             elif self.storage_unit == StorageUnit.FRAGMENTS:
-<<<<<<< HEAD
-                for policy_id, sample_batch in batch.policy_batches.items():
-=======
                 for policy_id, sample_batch in pids_and_batches.items():
->>>>>>> caa38685
                     self.replay_buffers[policy_id].add(sample_batch, **kwargs)
                     self.last_added_batches[policy_id].append(sample_batch)
 
