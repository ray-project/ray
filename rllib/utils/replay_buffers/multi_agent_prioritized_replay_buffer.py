--- conflicted
+++ resolved
@@ -156,60 +156,15 @@
         # For the storage unit `timesteps`, the underlying buffer will
         # simply store the samples how they arrive. For sequences and
         # episodes, the underlying buffer may split them itself.
-<<<<<<< HEAD
         if self._storage_unit == StorageUnit.TIMESTEPS:
-            if self.replay_sequence_length == 1:
-                timeslices = batch.timeslices(1)
-            else:
-                timeslices = timeslice_along_seq_lens_with_overlap(
-                    sample_batch=batch,
-                    zero_pad_max_seq_len=self.replay_sequence_length,
-                    pre_overlap=self.replay_burn_in,
-                    zero_init_states=self.replay_zero_init_states,
-                )
-            for time_slice in timeslices:
-                # If SampleBatch has prio-replay weights, average
-                # over these to use as a weight for the entire
-                # sequence.
-                if self.replay_mode == ReplayMode.INDEPENDENT:
-                    if "weights" in time_slice and len(time_slice["weights"]):
-                        weight = np.mean(time_slice["weights"])
-                    else:
-                        weight = None
-
-                    if "weight" in kwargs and weight is not None:
-                        if log_once("overwrite_weight"):
-                            logger.warning(
-                                "Adding batches with column "
-                                "`weights` to this buffer while "
-                                "providing weights as a call argument "
-                                "to the add method results in the "
-                                "column being overwritten."
-                            )
-
-                    kwargs = {"weight": weight, **kwargs}
-                else:
-                    if "weight" in kwargs:
-                        if log_once("lockstep_no_weight_allowed"):
-                            logger.warning(
-                                "Settings weights for batches in "
-                                "lockstep mode is not allowed."
-                                "Weights are being ignored."
-                            )
-
-                    kwargs = {**kwargs, "weight": None}
-                self.replay_buffers[policy_id].add(time_slice, **kwargs)
-=======
-        if self._storage_unit is StorageUnit.TIMESTEPS:
             timeslices = batch.timeslices(1)
-        elif self._storage_unit is StorageUnit.SEQUENCES:
+        elif self._storage_unit == StorageUnit.SEQUENCES:
             timeslices = timeslice_along_seq_lens_with_overlap(
                 sample_batch=batch,
                 zero_pad_max_seq_len=self.replay_sequence_length,
                 pre_overlap=self.replay_burn_in,
                 zero_init_states=self.replay_zero_init_states,
             )
->>>>>>> d95009a3
         else:
             timeslices = [batch]
 
@@ -217,7 +172,7 @@
             # If SampleBatch has prio-replay weights, average
             # over these to use as a weight for the entire
             # sequence.
-            if self.replay_mode is ReplayMode.INDEPENDENT:
+            if self.replay_mode == ReplayMode.INDEPENDENT:
                 if "weights" in time_slice and len(time_slice["weights"]):
                     weight = np.mean(time_slice["weights"])
                 else:
