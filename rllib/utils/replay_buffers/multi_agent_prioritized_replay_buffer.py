from typing import Dict
import logging
import numpy as np

from ray.util.timer import _Timer
from ray.rllib.utils.annotations import override
from ray.rllib.utils.replay_buffers.multi_agent_replay_buffer import (
    MultiAgentReplayBuffer,
    ReplayMode,
    merge_dicts_with_warning,
)
from ray.rllib.utils.replay_buffers.prioritized_replay_buffer import (
    PrioritizedReplayBuffer,
)
from ray.rllib.utils.replay_buffers.replay_buffer import (
    StorageUnit,
)
from ray.rllib.utils.typing import PolicyID, SampleBatchType
from ray.rllib.policy.sample_batch import SampleBatch
from ray.util.debug import log_once
from ray.util.annotations import DeveloperAPI
from ray.rllib.policy.rnn_sequencing import timeslice_along_seq_lens_with_overlap

logger = logging.getLogger(__name__)


@DeveloperAPI
class MultiAgentPrioritizedReplayBuffer(
    MultiAgentReplayBuffer, PrioritizedReplayBuffer
):
    """A prioritized replay buffer shard for multiagent setups.

    This buffer is meant to be run in parallel to distribute experiences
    across `num_shards` shards. Unlike simpler buffers, it holds a set of
    buffers - one for each policy ID.
    """

    def __init__(
        self,
        capacity: int = 10000,
        storage_unit: str = "timesteps",
        num_shards: int = 1,
        min_size: int = 1000,
        replay_mode: str = "independent",
        replay_sequence_override: bool = True,
        replay_sequence_length: int = 1,
        replay_burn_in: int = 0,
        replay_zero_init_states: bool = True,
        underlying_buffer_config: dict = None,
        prioritized_replay_alpha: float = 0.6,
        prioritized_replay_beta: float = 0.4,
        prioritized_replay_eps: float = 1e-6,
        **kwargs
    ):
        """Initializes a MultiAgentReplayBuffer instance.

        Args:
            capacity: The capacity of the buffer, measured in `storage_unit`.
            storage_unit: Either 'timesteps', 'sequences' or
                'episodes'. Specifies how experiences are stored. If they
                are stored in episodes, replay_sequence_length is ignored.
                If they are stored in episodes, replay_sequence_length is
                ignored.
<<<<<<< HEAD
            min_size: Number of timesteps after which a call
                to `replay()` will yield samples (before that, `replay()` will
=======
            num_shards: The number of buffer shards that exist in total
                (including this one).
            learning_starts: Number of timesteps after which a call to
                `replay()` will yield samples (before that, `replay()` will
>>>>>>> 1b2b526a
                return None).
            replay_mode: One of "independent" or "lockstep". Determines,
                whether batches are sampled independently or to an equal
                amount.
            replay_sequence_override: If True, ignore sequences found in incoming
                batches, slicing them into sequences as specified by
                `replay_sequence_length` and `replay_sequence_burn_in`. This only has
                an effect if storage_unit is `sequences`.
            replay_sequence_length: The sequence length (T) of a single
                sample. If > 1, we will sample B x T from this buffer.
            replay_burn_in: The burn-in length in case
                `replay_sequence_length` > 0. This is the number of timesteps
                each sequence overlaps with the previous one to generate a
                better internal state (=state after the burn-in), instead of
                starting from 0.0 each RNN rollout.
            replay_zero_init_states: Whether the initial states in the
                buffer (if replay_sequence_length > 0) are alwayas 0.0 or
                should be updated with the previous train_batch state outputs.
            underlying_buffer_config: A config that contains all necessary
                constructor arguments and arguments for methods to call on
                the underlying buffers. This replaces the standard behaviour
                of the underlying PrioritizedReplayBuffer. The config
                follows the conventions of the general
                replay_buffer_config. kwargs for subsequent calls of methods
                may also be included. Example:
                "replay_buffer_config": {"type": PrioritizedReplayBuffer,
                "capacity": 10, "storage_unit": "timesteps",
                prioritized_replay_alpha: 0.5, prioritized_replay_beta: 0.5,
                prioritized_replay_eps: 0.5}
            prioritized_replay_alpha: Alpha parameter for a prioritized
                replay buffer. Use 0.0 for no prioritization.
            prioritized_replay_beta: Beta parameter for a prioritized
                replay buffer.
            prioritized_replay_eps: Epsilon parameter for a prioritized
                replay buffer.
            ``**kwargs``: Forward compatibility kwargs.
        """
        if "replay_mode" in kwargs and (
            kwargs["replay_mode"] == "lockstep"
            or kwargs["replay_mode"] == ReplayMode.LOCKSTEP
        ):
            if log_once("lockstep_mode_not_supported"):
                logger.error(
                    "Replay mode `lockstep` is not supported for "
                    "MultiAgentPrioritizedReplayBuffer. "
                    "This buffer will run in `independent` mode."
                )
            kwargs["replay_mode"] = "independent"

        if underlying_buffer_config is not None:
            if log_once("underlying_buffer_config_not_supported"):
                logger.info(
                    "PrioritizedMultiAgentReplayBuffer instantiated "
                    "with underlying_buffer_config. This will "
                    "overwrite the standard behaviour of the "
                    "underlying PrioritizedReplayBuffer."
                )
            prioritized_replay_buffer_config = underlying_buffer_config
        else:
            prioritized_replay_buffer_config = {
                "type": PrioritizedReplayBuffer,
                "alpha": prioritized_replay_alpha,
                "beta": prioritized_replay_beta,
            }

        shard_capacity = capacity // num_shards
        MultiAgentReplayBuffer.__init__(
            self,
<<<<<<< HEAD
            shard_capacity,
            storage_unit,
            **kwargs,
            underlying_buffer_config=prioritized_replay_buffer_config,
            min_size=min_size,
=======
            capacity=shard_capacity,
            storage_unit=storage_unit,
            replay_sequence_override=replay_sequence_override,
            learning_starts=learning_starts,
>>>>>>> 1b2b526a
            replay_mode=replay_mode,
            replay_sequence_length=replay_sequence_length,
            replay_burn_in=replay_burn_in,
            replay_zero_init_states=replay_zero_init_states,
            underlying_buffer_config=prioritized_replay_buffer_config,
            **kwargs,
        )

        self.prioritized_replay_eps = prioritized_replay_eps
        self.update_priorities_timer = _Timer()

    @DeveloperAPI
    @override(MultiAgentReplayBuffer)
    def _add_to_underlying_buffer(
        self, policy_id: PolicyID, batch: SampleBatchType, **kwargs
    ) -> None:
        """Add a batch of experiences to the underlying buffer of a policy.

        If the storage unit is `timesteps`, cut the batch into timeslices
        before adding them to the appropriate buffer. Otherwise, let the
        underlying buffer decide how slice batches.

        Args:
            policy_id: ID of the policy that corresponds to the underlying
            buffer
            batch: SampleBatch to add to the underlying buffer
            ``**kwargs``: Forward compatibility kwargs.
        """
        # Merge kwargs, overwriting standard call arguments
        kwargs = merge_dicts_with_warning(self.underlying_buffer_call_args, kwargs)

        # For the storage unit `timesteps`, the underlying buffer will
        # simply store the samples how they arrive. For sequences and
        # episodes, the underlying buffer may split them itself.
        if self.storage_unit is StorageUnit.TIMESTEPS:
            timeslices = batch.timeslices(1)
        elif self.storage_unit is StorageUnit.SEQUENCES:
            timeslices = timeslice_along_seq_lens_with_overlap(
                sample_batch=batch,
                seq_lens=batch.get(SampleBatch.SEQ_LENS)
                if self.replay_sequence_override
                else None,
                zero_pad_max_seq_len=self.replay_sequence_length,
                pre_overlap=self.replay_burn_in,
                zero_init_states=self.replay_zero_init_states,
            )
        elif self.storage_unit == StorageUnit.EPISODES:
            timeslices = []
            for eps in batch.split_by_episode():
                if (
                    eps.get(SampleBatch.T)[0] == 0
                    and eps.get(SampleBatch.DONES)[-1] == True  # noqa E712
                ):
                    # Only add full episodes to the buffer
                    timeslices.append(eps)
                else:
                    if log_once("only_full_episodes"):
                        logger.info(
                            "This buffer uses episodes as a storage "
                            "unit and thus allows only full episodes "
                            "to be added to it. Some samples may be "
                            "dropped."
                        )
        elif self.storage_unit == StorageUnit.FRAGMENTS:
            timeslices = [batch]
        else:
            raise ValueError("Unknown `storage_unit={}`".format(self.storage_unit))

        for slice in timeslices:
            # If SampleBatch has prio-replay weights, average
            # over these to use as a weight for the entire
            # sequence.
            if self.replay_mode is ReplayMode.INDEPENDENT:
                if "weights" in slice and len(slice["weights"]):
                    weight = np.mean(slice["weights"])
                else:
                    weight = None

                if "weight" in kwargs and weight is not None:
                    if log_once("overwrite_weight"):
                        logger.warning(
                            "Adding batches with column "
                            "`weights` to this buffer while "
                            "providing weights as a call argument "
                            "to the add method results in the "
                            "column being overwritten."
                        )

                kwargs = {"weight": weight, **kwargs}
            else:
                if "weight" in kwargs:
                    if log_once("lockstep_no_weight_allowed"):
                        logger.warning(
                            "Settings weights for batches in "
                            "lockstep mode is not allowed."
                            "Weights are being ignored."
                        )

                kwargs = {**kwargs, "weight": None}
            self.replay_buffers[policy_id].add(slice, **kwargs)

    @DeveloperAPI
    @override(PrioritizedReplayBuffer)
    def update_priorities(self, prio_dict: Dict) -> None:
        """Updates the priorities of underlying replay buffers.

        Computes new priorities from td_errors and prioritized_replay_eps.
        These priorities are used to update underlying replay buffers per
        policy_id.

        Args:
            prio_dict: A dictionary containing td_errors for
            batches saved in underlying replay buffers.
        """
        with self.update_priorities_timer:
            for policy_id, (batch_indexes, td_errors) in prio_dict.items():
                new_priorities = np.abs(td_errors) + self.prioritized_replay_eps
                self.replay_buffers[policy_id].update_priorities(
                    batch_indexes, new_priorities
                )

    @DeveloperAPI
    @override(MultiAgentReplayBuffer)
    def stats(self, debug: bool = False) -> Dict:
        """Returns the stats of this buffer and all underlying buffers.

        Args:
            debug: If True, stats of underlying replay buffers will
            be fetched with debug=True.

        Returns:
            stat: Dictionary of buffer stats.
        """
        stat = {
            "add_batch_time_ms": round(1000 * self.add_batch_timer.mean, 3),
            "replay_time_ms": round(1000 * self.replay_timer.mean, 3),
            "update_priorities_time_ms": round(
                1000 * self.update_priorities_timer.mean, 3
            ),
        }
        for policy_id, replay_buffer in self.replay_buffers.items():
            stat.update(
                {"policy_{}".format(policy_id): replay_buffer.stats(debug=debug)}
            )
        return stat<|MERGE_RESOLUTION|>--- conflicted
+++ resolved
@@ -61,15 +61,10 @@
                 are stored in episodes, replay_sequence_length is ignored.
                 If they are stored in episodes, replay_sequence_length is
                 ignored.
-<<<<<<< HEAD
+            num_shards: The number of buffer shards that exist in total
+                (including this one).
             min_size: Number of timesteps after which a call
                 to `replay()` will yield samples (before that, `replay()` will
-=======
-            num_shards: The number of buffer shards that exist in total
-                (including this one).
-            learning_starts: Number of timesteps after which a call to
-                `replay()` will yield samples (before that, `replay()` will
->>>>>>> 1b2b526a
                 return None).
             replay_mode: One of "independent" or "lockstep". Determines,
                 whether batches are sampled independently or to an equal
@@ -138,18 +133,10 @@
         shard_capacity = capacity // num_shards
         MultiAgentReplayBuffer.__init__(
             self,
-<<<<<<< HEAD
-            shard_capacity,
-            storage_unit,
-            **kwargs,
-            underlying_buffer_config=prioritized_replay_buffer_config,
-            min_size=min_size,
-=======
             capacity=shard_capacity,
             storage_unit=storage_unit,
             replay_sequence_override=replay_sequence_override,
-            learning_starts=learning_starts,
->>>>>>> 1b2b526a
+            min_size=min_size,
             replay_mode=replay_mode,
             replay_sequence_length=replay_sequence_length,
             replay_burn_in=replay_burn_in,
