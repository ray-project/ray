import copy
import numpy as np
import scipy

from collections import deque
from numpy.typing import NDArray
from typing import Any, Dict, List, Optional, Tuple, Union

from ray.rllib.core.columns import Columns
from ray.rllib.env.single_agent_episode import SingleAgentEpisode
from ray.rllib.execution.segment_tree import MinSegmentTree, SumSegmentTree
from ray.rllib.policy.sample_batch import SampleBatch
from ray.rllib.utils import force_list
from ray.rllib.utils.replay_buffers.episode_replay_buffer import EpisodeReplayBuffer
from ray.rllib.utils.annotations import override
from ray.rllib.utils.typing import SampleBatchType
from ray.rllib.utils.spaces.space_utils import batch


class PrioritizedEpisodeReplayBuffer(EpisodeReplayBuffer):
    """Prioritized Replay Buffer that stores episodes by their ID.

    This replay buffer stores episode data (more specifically `SingleAgentEpisode`
    objects) and implements prioritized experience replay first proposed
    in the paper by Schaul et al. (2016, https://arxiv.org/abs/1511.05952).

    Implementation is based on segment trees as suggested by the authors of
    the cited paper, i.e. we use proportional prioritization with an order
    of O(log N) in updating and sampling.

    Each "row" (a slot in a deque) in the buffer is occupied by one episode. If an
    incomplete episode is added to the buffer and then another chunk of that episode is
    added at a later time, the buffer will automatically concatenate the new fragment to
    the original episode. This way, episodes can be completed via subsequent `add`
    calls.

    Sampling returns batches of size B (number of 'rows'), where each row is a tuple
    of the form

    `(o_t, a_t, sum(r_t+1:t+n), o_t+n)`

    where `o_t` is the observation in `t`, `a_t` the action chosen at observation `o_t`,
    `o_t+n` is the observation `n` timesteps later and `sum(r_t+1:t+n)` is the sum of
    all rewards collected over the time steps between `t+1` and `t+n`. The `n`-step can
    be chosen freely when sampling and defaults to `1`. If `n_step` is a tuple it is
    sampled uniformly across the interval defined by the tuple (for each row in the
    batch).

    Each batch contains - in addition to the data tuples presented above - two further
    columns, namely `n_steps` and `weigths`. The former holds the `n_step` used for each
    row in the batch and the latter the corresponding (importance sampling) weight for
    each row in the batch.

    After sampling priorities can be updated (for the last sampled batch) with
    `self.update_priorities`. This method assigns the new priorities automatically to
    the last sampled timesteps. Note, this implies that sampling timesteps and updating
    their corresponding priorities needs to alternate (e.g. sampling several times and
    then updating the priorities would not work because tjhe buffer caches the last
    sampled timestep indices).

    .. testcode::

        import gymnasium as gym

        from ray.rllib.env.single_agent_episode import SingleAgentEpisode
        from ray.rllib.utils.replay_buffers.prioritized_episode_replay_buffer import (
            PrioritizedEpisodeReplayBuffer
        )

        # Create the environment.
        env = gym.make("CartPole-v1")

        # Set up the loop variables
        terminated = False
        trunctaed = False
        num_timesteps = 10000
        episodes = []

        # Initialize the first episode entries.
        eps = SingleAgentEpisode()
        obs, info = env.reset()
        eps.add_env_reset(obs, info)

        # Sample 10,000 timesteps.
        for i in range(num_timesteps):
            # If terminated we create a new episode.
            if terminated:
                episodes.append(eps.finalize())
                eps = SingleAgentEpisode()
                obs, info = env.reset()
                eps.add_env_reset(obs, info)

            action = env.action_space.sample()
            obs, reward, terminated, truncated, info = env.step(action)
            eps.add_env_step(
                obs,
                action,
                reward,
                info,
                terminated=terminated,
                truncated=truncated
            )

        # Add the last (truncated) episode to the list of episodes.
        if not terminated or truncated:
            episodes.append(eps)

        # Create the buffer.
        buffer = PrioritizedEpisodeReplayBuffer()
        # Add the list of episodes sampled.
        buffer.add(episodes)

        # Pull a sample from the buffer using an `n-step` of 3.
        sample = buffer.sample(num_items=256, gamma=0.95, n_step=3)


    """

    def __init__(
        self,
        capacity: int = 10000,
        *,
        batch_size_B: int = 16,
        batch_length_T: int = 1,
        alpha: float = 1.0,
        **kwargs,
    ):
        """Initializes a `PrioritizedEpisodeReplayBuffer` object

        Args:
            capacity: The total number of timesteps to be storable in this buffer.
                Will start ejecting old episodes once this limit is reached.
            batch_size_B: The number of rows in a SampleBatch returned from `sample()`.
            batch_length_T: The length of each row in a SampleBatch returned from
                `sample()`.
            alpha: The amount of prioritization to be used: `alpha=1.0` means full
                prioritization, `alpha=0.0` means no prioritization.
        """
        super().__init__(
            capacity=capacity, batch_size_B=batch_size_B, batch_length_T=batch_length_T
        )

        # `alpha` should be non-negative.
        assert alpha >= 0
        self._alpha = alpha

        # Initialize segment trees for the priority weights. Note, b/c the trees
        # are binary we need for them a capacity that is an exponential of 2.
        # Double it to enable temporary buffer overflow (we need then free nodes
        # in the trees).
        tree_capacity = int(2 ** np.ceil(np.log2(self.capacity)))

        self._max_priority = 1.0
        self._sum_segment = SumSegmentTree(2 * tree_capacity)
        self._min_segment = MinSegmentTree(2 * tree_capacity)
        # At initialization all nodes are free.
        self._free_nodes = deque(
            list(range(2 * tree_capacity)), maxlen=2 * tree_capacity
        )
        # Keep track of the maximum index used from the trees. This helps
        # to not traverse the complete trees.
        self._max_idx = 0
        # Map from tree indices to sample indices (i.e. `self._indices`).
        self._tree_idx_to_sample_idx = {}

    @override(EpisodeReplayBuffer)
    def add(
        self,
        episodes: Union[List["SingleAgentEpisode"], "SingleAgentEpisode"],
        weight: Optional[float] = None,
    ) -> None:
        """Adds incoming episodes to the replay buffer.

        Note, if the incoming episodes' time steps cause the buffer to overflow,
        older episodes are evicted. Because episodes usually come in chunks and
        not complete, this could lead to edge cases (e.g. with very small capacity
        or very long episode length) where the first part of an episode is evicted
        while the next part just comes in.
        In such cases, we evict the complete episode, including the new chunk,
        unless the episode is the last one in the buffer. In the latter case the
        buffer will be allowed to overflow in a temporary fashion, i.e. during
        the next addition of samples to the buffer an attempt is made to fall below
        capacity again.

        The user is advised to select a large enough buffer with regard to the maximum
        expected episode length.

        Args:
            episodes: A list of `SingleAgentEpisode`s that contain the episode data.
            weight: A starting priority for the time steps in `episodes`. If `None`
                the maximum priority is used, i.e. 1.0 (as suggested in the original
                paper we scale weights to the interval [0.0, 1.0])..
        """

        # TODO (sven, simon): Eventually allow here an array?
        if weight is None:
            weight = self._max_priority

        episodes = force_list(episodes)

        # Add first the timesteps of new episodes to have info about how many
        # episodes should be evicted to stay below capacity.
        new_episode_ids = []
        for eps in episodes:
            new_episode_ids.append(eps.id_)
            self._num_timesteps += len(eps)
            self._num_timesteps_added += len(eps)

        eps_evicted = []
        eps_evicted_ids = []
        eps_evicted_idxs = []
        while (
            self._num_timesteps > self.capacity
            and self._num_remaining_episodes(new_episode_ids, eps_evicted_ids) != 1
        ):
            # Evict episode
            eps_evicted.append(self.episodes.popleft())
            eps_evicted_ids.append(eps_evicted[-1].id_)
            eps_evicted_idxs.append(self.episode_id_to_index[eps_evicted_ids[-1]])
            del self.episode_id_to_index[eps_evicted[-1].id_]
            # If this episode has a new chunk in the new episodes added,
            # we subtract it again.
            # TODO (sven, simon): Should we just treat such an episode chunk
            # as a new episode?
            if eps_evicted_idxs[-1] in new_episode_ids:
                len_to_subtract = len(
                    episodes[new_episode_ids.index(eps_evicted_idxs[-1])]
                )
                # Subtract again the timesteps that were added above.
                self._num_timesteps -= len_to_subtract
                self._num_timesteps_added -= len_to_subtract
            # Remove the timesteps of the evicted episode from the counter.
            self._num_timesteps -= len(eps_evicted[-1])
            self._num_episodes_evicted += 1

        # Remove corresponding indices, if episodes were evicted.
        if eps_evicted_idxs:
            new_indices = []
            i = 0
            for idx_triple in self._indices:
                # If the index comes from an evicted episode free the nodes.
                if idx_triple[0] in eps_evicted_idxs:
                    # Here we need the index of a sample in the segment tree.
                    self._free_nodes.appendleft(idx_triple[2])
                    # Also remove the potentially maximum index.
                    self._max_idx -= 1 if self._max_idx == idx_triple[2] else 0
                    self._sum_segment[idx_triple[2]] = 0.0
                    self._min_segment[idx_triple[2]] = float("inf")
                # Otherwise update the index in the index mapping.
                else:
                    new_indices.append(idx_triple)
                    self._tree_idx_to_sample_idx[idx_triple[2]] = i
                    i += 1
            # Assign the new list of indices.
            self._indices = new_indices

        # Now append the indices for the new episodes.
        j = len(self._indices)
        for eps in episodes:
            # If the episode chunk is part of an evicted episode continue.
            if eps.id_ in eps_evicted_ids:
                continue
            # Otherwise, add the episode data to the buffer.
            else:
                eps = copy.deepcopy(eps)
                # If the episode is part of an already existing episode, concatenate.
                if eps.id_ in self.episode_id_to_index:
                    eps_idx = self.episode_id_to_index[eps.id_]
                    existing_eps = self.episodes[eps_idx - self._num_episodes_evicted]
                    old_len = len(existing_eps)
                    self._indices.extend(
                        [
                            (
                                eps_idx,
                                old_len + i,
                                # Get the index in the segment trees.
                                self._get_free_node_and_assign(j + i, weight),
                            )
                            for i in range(len(eps))
                        ]
                    )
                    existing_eps.concat_episode(eps)
                # Otherwise, create a new entry.
                else:
                    self.episodes.append(eps)
                    eps_idx = len(self.episodes) - 1 + self._num_episodes_evicted
                    self.episode_id_to_index[eps.id_] = eps_idx
                    self._indices.extend(
                        [
                            (eps_idx, i, self._get_free_node_and_assign(j + i, weight))
                            for i in range(len(eps))
                        ]
                    )
                # Increase index.
                j = len(self._indices)

    @override(EpisodeReplayBuffer)
    def sample(
        self,
        num_items: Optional[int] = None,
        *,
        batch_size_B: Optional[int] = None,
        batch_length_T: Optional[int] = None,
        n_step: Optional[Union[int, Tuple]] = None,
        beta: float = 0.0,
        gamma: float = 0.99,
        include_infos: bool = False,
        include_extra_model_outputs: bool = False,
    ) -> SampleBatchType:
        """Samples from a buffer in a prioritized way.

        This sampling method also adds (importance sampling) weights to
        the returned batch. See for prioritized sampling Schaul et al.
        (2016).

        Each sampled item defines a transition of the form:

        `(o_t, a_t, sum(r_(t+1:t+n+1)), o_(t+n), terminated_(t+n), truncated_(t+n))`

        where `o_(t+n)` is drawn by prioritized sampling, i.e. the priority
        of `o_(t+n)` led to the sample and defines the importance weight that
        is returned in the sample batch. `n` is defined by the `n_step` applied.

        If requested, `info`s of a transitions last timestep `t+n` are added to
        the batch.

        Args:
            num_items: Number of items (transitions) to sample from this
                buffer.
            batch_size_B: The number of rows (transitions) to return in the
                batch
            batch_length_T: THe sequence length to sample. At this point in time
                only sequences of length 1 are possible.
            n_step: The n-step to apply. For the default the batch contains in
                `"new_obs"` the observation and in `"obs"` the observation `n`
                time steps before. The reward will be the sum of rewards
                collected in between these two observations and the action will
                be the one executed n steps before such that we always have the
                state-action pair that triggered the rewards.
                If `n_step` is a tuple, it is considered as a range to sample
                from. If `None`, we use `n_step=1`.
            beta: The exponent of the importance sampling weight (see Schaul et
                al. (2016)). A `beta=0.0` does not correct for the bias introduced
                by prioritized replay and `beta=1.0` fully corrects for it.
            gamma: The discount factor to be used when applying n-step calculations.
                The default of `0.99` should be replaced by the `Algorithm`s
                discount factor.
            include_infos: A boolean indicating, if `info`s should be included in
                the batch. This could be of advantage, if the `info` contains
                values from the environment important for loss computation. If
                `True`, the info at the `"new_obs"` in the batch is included.
            include_extra_model_outputs: A boolean indicating, if
                `extra_model_outputs` should be included in the batch. This could be
                of advantage, if the `extra_mdoel_outputs`  contain outputs from the
                model important for loss computation and only able to compute with the
                actual state of model e.g. action log-probabilities, etc.). If `True`,
                the extra model outputs at the `"obs"` in the batch is included (the
                timestep at which the action is computed).

        Returns:
            A sample batch (observations, actions, rewards, new observations,
            terminateds, truncateds, weights) and if requested infos of dimension
            [B, 1].
        """
        assert beta >= 0.0

        if num_items is not None:
            assert batch_size_B is None, (
                "Cannot call `sample()` with both `num_items` and `batch_size_B` "
                "provided! Use either one."
            )
            batch_size_B = num_items

        # Use our default values if no sizes/lengths provided.
        batch_size_B = batch_size_B or self.batch_size_B
        # TODO (simon): Implement trajectory sampling for RNNs.
        batch_length_T = batch_length_T or self.batch_length_T

        # Sample the n-step if necessary.
        if isinstance(n_step, tuple):
            # Use random n-step sampling.
            random_n_step = True
        else:
            actual_n_step = n_step or 1
            random_n_step = False

        # Rows to return.
        observations = [[] for _ in range(batch_size_B)]
        next_observations = [[] for _ in range(batch_size_B)]
        actions = [[] for _ in range(batch_size_B)]
        rewards = [[] for _ in range(batch_size_B)]
        is_terminated = [False for _ in range(batch_size_B)]
        is_truncated = [False for _ in range(batch_size_B)]
        weights = [[] for _ in range(batch_size_B)]
        n_steps = [[] for _ in range(batch_size_B)]
        # If `info` should be included, construct also a container for them.
        if include_infos:
            infos = [[] for _ in range(batch_size_B)]
        # If `extra_model_outputs` should be included, construct a container for them.
        if include_extra_model_outputs:
            extra_model_outputs = [[] for _ in range(batch_size_B)]
        # Keep track of the indices that were sampled last for updating the
        # weights later (see `ray.rllib.utils.replay_buffer.utils.
        # update_priorities_in_episode_replay_buffer`).
        self._last_sampled_indices = []

        # Sample proportionally from replay buffer's segments using the weights.
        total_segment_sum = self._sum_segment.sum()
        p_min = self._min_segment.min() / total_segment_sum
        max_weight = (p_min * self.get_num_timesteps()) ** (-beta)
        B = 0
        while B < batch_size_B:
            # First, draw a random sample from Uniform(0, sum over all weights).
            # Note, transitions with higher weight get sampled more often (as
            # more random draws fall into larger intervals).
            random_sum = self.rng.random() * self._sum_segment.sum()
            # Get the highest index in the sum-tree for which the sum is
            # smaller or equal the random sum sample.
            # Note, we sample `o_(t + n_step)` as this is the state that
            # brought the information contained in the TD-error (see Schaul
            # et al. (2018), Algorithm 1).
            idx = self._sum_segment.find_prefixsum_idx(random_sum)
            # Get the theoretical probability mass for drawing this sample.
            p_sample = self._sum_segment[idx] / total_segment_sum
            # Compute the importance sampling weight.
            weight = (p_sample * self.get_num_timesteps()) ** (-beta)
            # Now, get the transition stored at this index.
            index_triple = self._indices[self._tree_idx_to_sample_idx[idx]]

            # Compute the actual episode index (offset by the number of
            # already evicted episodes)
            episode_idx, episode_ts = (
                index_triple[0] - self._num_episodes_evicted,
                index_triple[1],
            )
            episode = self.episodes[episode_idx]

            # If we use random n-step sampling, draw the n-step for this item.
            if random_n_step:
                actual_n_step = int(self.rng.integers(n_step[0], n_step[1]))
            # If we are at the end of an episode, continue.
            # Note, priority sampling got us `o_(t+n)` and we need for the loss
            # calculation in addition `o_t`.
            # TODO (simon): Maybe introduce a variable `num_retries` until the
            # while loop should break when not enough samples have been collected
            # to make n-step possible.
            if episode_ts - actual_n_step < 0:
                continue
            else:
                n_steps[B] = actual_n_step

            # Starting a new chunk.
            # Ensure that each row contains a tuple of the form:
            #   (o_t, a_t, sum(r_(t:t+n_step)), o_(t+n_step))
            # TODO (simon): Implement version for sequence sampling when using RNNs.
            eps_observations = episode.get_observations(
                slice(episode_ts - actual_n_step, episode_ts + 1)
            )
            # Note, the reward that is collected by transitioning from `o_t` to
            # `o_(t+1)` is stored in the next transition in `SingleAgentEpisode`.
            eps_rewards = episode.get_rewards(
                slice(episode_ts - actual_n_step, episode_ts)
            )
            observations[B] = eps_observations[0]
            next_observations[B] = eps_observations[-1]
            # Note, this will be the reward after executing action
            # `a_(episode_ts-n_step+1)`. For `n_step>1` this will be the sum of
            # all rewards that were collected over the last n steps.
            rewards[B] = scipy.signal.lfilter(
                [1], [1, -gamma], eps_rewards[::-1], axis=0
            )[-1]
            # Note, `SingleAgentEpisode` stores the action that followed
            # `o_t` with `o_(t+1)`, therefore, we need the next one.
            actions[B] = episode.get_actions(episode_ts - actual_n_step)
            if include_infos:
                # If infos are included we include the ones from the last timestep
                # as usually the info contains additional values about the last state.
                infos[B] = episode.get_infos(episode_ts)
            if include_extra_model_outputs:
                # If `extra_model_outputs` are included we include the ones from the
                # first timestep as usually the `extra_model_outputs` contain additional
                # values from the forward pass that produced the action at the first
                # timestep.
                # Note, we extract them into single row dictionaries similar to the
                # infos, in a connector we can then extract these into single batch
                # rows.
                extra_model_outputs[B] = {
                    k: episode.get_extra_model_outputs(k, episode_ts - actual_n_step)
                    for k in episode.extra_model_outputs.keys()
                }

            # If the sampled time step is the episode's last time step check, if
            # the episode is terminated or truncated.
            if episode_ts == episode.t:
                is_terminated[B] = episode.is_terminated
                is_truncated[B] = episode.is_truncated

            # TODO (simon): Check, if we have to correct here for sequences
            # later.
            actual_size = 1
            weights[B] = weight / max_weight * actual_size

            # Increment counter.
            B += 1

            # Keep track of sampled indices for updating priorities later.
            self._last_sampled_indices.append(idx)

        self.sampled_timesteps += batch_size_B

        # TODO Return SampleBatch instead of this simpler dict.
        # TODO (simon): Check, if for stateful modules we want to sample
        # here the sequences. If not remove the double list for obs.
        ret = {
<<<<<<< HEAD
            SampleBatch.OBS: np.array(observations).squeeze(),
            SampleBatch.ACTIONS: np.array(actions),
            SampleBatch.REWARDS: np.array(rewards),
            SampleBatch.NEXT_OBS: np.array(next_observations).squeeze(),
            SampleBatch.TERMINATEDS: np.array(is_terminated),
            SampleBatch.TRUNCATEDS: np.array(is_truncated),
=======
            # Note, observation and action spaces could be complex. `batch`
            # takes care of these.
            Columns.OBS: batch(observations),
            Columns.ACTIONS: batch(actions),
            Columns.REWARDS: np.array(rewards),
            Columns.NEXT_OBS: batch(next_observations),
            Columns.TERMINATEDS: np.array(is_terminated),
            Columns.TRUNCATEDS: np.array(is_truncated),
>>>>>>> d74cb61a
            "weights": np.array(weights),
            "n_steps": np.array(n_steps),
        }
        # Include infos if necessary.
        if include_infos:
            ret.update(
                {
                    SampleBatch.INFOS: infos,
                }
            )
        # Include extra model outputs, if necessary.
        if include_extra_model_outputs:
            ret.update(
                # These could be complex, too.
                batch(extra_model_outputs)
            )

        return ret

    # TODO (simon): Adjust docstring.
    def sample_with_keys(
        self,
        num_items: Optional[int] = None,
        *,
        batch_size_B: Optional[int] = None,
        batch_length_T: Optional[int] = None,
        n_step: Optional[Union[int, Tuple]] = None,
        beta: float = 0.0,
        gamma: float = 0.99,
        include_infos: bool = False,
        include_extra_model_outputs: bool = False,
    ) -> SampleBatchType:
        """Samples from a buffer in a prioritized way.

        This sampling method also adds (importance sampling) weights to
        the returned batch. See for prioritized sampling Schaul et al.
        (2016).

        Each sampled item defines a transition of the form:

        `(o_t, a_t, sum(r_(t+1:t+n+1)), o_(t+n), terminated_(t+n), truncated_(t+n))`

        where `o_(t+n)` is drawn by prioritized sampling, i.e. the priority
        of `o_(t+n)` led to the sample and defines the importance weight that
        is returned in the sample batch. `n` is defined by the `n_step` applied.

        If requested, `info`s of a transitions last timestep `t+n` are added to
        the batch.

        Args:
            num_items: Number of items (transitions) to sample from this
                buffer.
            batch_size_B: The number of rows (transitions) to return in the
                batch
            n_step: The n-step to apply. For the default the batch contains in
                `"new_obs"` the observation and in `"obs"` the observation `n`
                time steps before. The reward will be the sum of rewards
                collected in between these two observations and the action will
                be the one executed n steps before such that we always have the
                state-action pair that triggered the rewards.
                If `n_step` is a tuple, it is considered as a range to sample
                from. If `None`, we use `n_step=1`.
            beta: The exponent of the importance sampling weight (see Schaul et
                al. (2016)). A `beta=0.0` does not correct for the bias introduced
                by prioritized replay and `beta=1.0` fully corrects for it.
            gamma: The discount factor to be used when applying n-step caluclations.
                The default of `0.99` should be replaced by the `Algorithm`s
                discount factor.
            include_infos: A boolean indicating, if `info`s should be included in
                the batch. This could be of advantage, if the `info` contains
                values from the environment important for loss computation. If
                `True`, the info at the `"new_obs"` in the batch is included.
            include_extra_model_outputs: A boolean indicating, if
                `extra_model_outputs` should be included in the batch. This could be
                of advantage, if the `extra_mdoel_outputs`  contain outputs from the
                model important for loss computation and only able to compute with the
                actual state of model e.g. action log-probabilities, etc.). If `True`,
                the extra model outputs at the `"obs"` in the batch is included (the
                timestep at which the action is computed).

        Returns:
            A sample batch (observations, actions, rewards, new observations,
            terminateds, truncateds, weights) and if requested infos and extra model
            outputs. Extra model outputs are extracted to single columns in the batch
            and infos are kept as a list of dictionaries. The batch keys are the episode
            ids.
        """
        assert beta >= 0.0

        if num_items is not None:
            assert batch_size_B is None, (
                "Cannot call `sample()` with both `num_items` and `batch_size_B` "
                "provided! Use either one."
            )
            batch_size_B = num_items

        # Use our default values if no sizes/lengths provided.
        batch_size_B = batch_size_B or self.batch_size_B
        batch_length_T = batch_length_T or self.batch_length_T

        # Sample the n-step if necessary.
        if isinstance(n_step, tuple):
            # Use random n-step sampling.
            random_n_step = True
        else:
            actual_n_step = n_step or 1
            random_n_step = False

        # Columns to return.
        observations = {}
        next_observations = {}
        actions = {}
        rewards = {}
        is_terminated = {}
        is_truncated = {}
        weights = {}
        n_steps = {}
        # If `info` should be included, construct also a container for them.
        if include_infos:
            infos = {}
        # If `extra_model_outputs` should be included, construct a container for them.
        if include_extra_model_outputs:
            # Get the keys from an episode in the buffer.
            # TODO (simon, sven): What happens, if different episodes have different
            # extra model outputs or some are missing?
            extra_model_outputs = {
                k: {} for k in self.episodes[0].extra_model_outputs.keys()
            }
        # Keep track of the indices that were sampled last for updating the
        # weights later (see `ray.rllib.utils.replay_buffer.utils.
        # update_priorities_in_episode_replay_buffer`).
        self._last_sampled_indices = []

        # Sample proportionally from replay buffer's segments using the weights.
        total_segment_sum = self._sum_segment.sum()
        p_min = self._min_segment.min() / total_segment_sum
        max_weight = (p_min * self.get_num_timesteps()) ** (-beta)
        B = 0
        while B < batch_size_B:
            # First, draw a random sample from Uniform(0, sum over all weights).
            # Note, transitions with higher weight get sampled more often (as
            # more random draws fall into larger intervals).
            random_sum = self.rng.random() * self._sum_segment.sum(0, self._max_idx + 1)
            # Get the highest index in the sum-tree for which the sum is
            # smaller or equal the random sum sample.
            # Note, we sample `o_(t + n_step)` as this is the state that
            # brought the information contained in the TD-error (see Schaul
            # et al. (2018), Algorithm 1).
            idx = self._sum_segment.find_prefixsum_idx(random_sum)
            # Get the theoretical probability mass for drawing this sample.
            p_sample = self._sum_segment[idx] / total_segment_sum
            # Compute the importance sampling weight.
            weight = (p_sample * self.get_num_timesteps()) ** (-beta)
            # Now, get the transition stored at this index.
            index_triple = self._indices[self._tree_idx_to_sample_idx[idx]]

            # Compute the actual episode index (offset by the number of
            # already evicted episodes)
            episode_idx, episode_ts = (
                index_triple[0] - self._num_episodes_evicted,
                index_triple[1],
            )
            episode = self.episodes[episode_idx]

            # If we use random n-step sampling, draw the n-step for this item.
            if random_n_step:
                actual_n_step = int(self.rng.integers(n_step[0], n_step[1]))
            # If we are at the end of an episode, continue.
            # Note, priority sampling got us `o_(t+n)` and we need for the loss
            # calculation in addition `o_t`.
            # TODO (simon): Maybe introduce a variable `num_retries` until the
            # while loop should break when not enough samples have been collected
            # to make n-step possible.
            if episode_ts - actual_n_step < 0:
                continue

            # Starting a new chunk.
            # Ensure that each row contains a tuple of the form:
            #   (o_t, a_t, sum(r_(t:t+n_step)), o_(t+n_step))
            # TODO (simon): Implement version for sequence sampling when using RNNs.
            eps_observations = episode.get_observations(
                slice(episode_ts - actual_n_step, episode_ts + 1)
            )
            # Note, the reward that is collected by transitioning from `o_t` to
            # `o_(t+1)` is stored in the next transition in `SingleAgentEpisode`.
            eps_rewards = episode.get_rewards(
                slice(episode_ts - actual_n_step, episode_ts)
            )
            if (episode.id_,) not in observations:
                # Add the key to all containers.
                observations[(episode.id_,)] = []
                next_observations[(episode.id_,)] = []
                actions[(episode.id_,)] = []
                rewards[(episode.id_,)] = []
                is_terminated[(episode.id_,)] = []
                is_truncated[(episode.id_,)] = []
                weights[(episode.id_,)] = []
                n_steps[(episode.id_,)] = []
                if include_infos:
                    infos[(episode.id_,)] = []
                if include_extra_model_outputs:
                    # 'extra_model_outputs` has a structure
                    # `{"output_1": {(eps_id0,): [0.4, 2.3], ...}, ...}``
                    for k in extra_model_outputs:
                        extra_model_outputs[k][(episode.id_,)] = []

            # Add the `n_step` used for this item.
            n_steps[(episode.id_,)].append(actual_n_step)

            observations[(episode.id_,)].append(eps_observations[0])
            next_observations[(episode.id_,)].append(eps_observations[-1])
            # Note, this will be the reward after executing action
            # `a_(episode_ts-n_step+1)`. For `n_step>1` this will be the sum of
            # all rewards that were collected over the last n steps.
            rewards[(episode.id_,)].append(
                scipy.signal.lfilter([1], [1, -gamma], eps_rewards[::-1], axis=0)[-1]
            )
            # Note, `SingleAgentEpisode` stores the action that followed
            # `o_t` with `o_(t+1)`, therefore, we need the next one.
            actions[(episode.id_,)].append(
                episode.get_actions(episode_ts - actual_n_step)
            )
            if include_infos:
                # If infos are included we include the ones from the last timestep
                # as usually the info contains additional values about the last state.
                infos[(episode.id_,)].append(episode.get_infos(episode_ts))
            if include_extra_model_outputs:
                # If `extra_model_outputs` are included we include the ones from the
                # first timestep as usually the `extra_model_outputs` contain additional
                # values from the forward pass that produced the action at the first
                # timestep.
                for k in extra_model_outputs:
                    extra_model_outputs[k][(episode.id_,)].append(
                        episode.get_extra_model_outputs(k, episode_ts - actual_n_step)
                    )

            # If the sampled time step is the episode's last time step check, if
            # the episode is terminated or truncated.
            if episode_ts == episode.t:
                is_terminated[(episode.id_,)].append(episode.is_terminated)
                is_truncated[(episode.id_,)].append(episode.is_truncated)
            else:
                is_terminated[(episode.id_,)].append(False)
                is_truncated[(episode.id_,)].append(False)

            # TODO (simon): Check, if we have to correct here for sequences
            # later.
            actual_size = 1
            weights[(episode.id_,)].append(weight / max_weight * actual_size)

            # Increment counter.
            B += 1

            # Keep track of sampled indices for updating priorities later.
            self._last_sampled_indices.append(idx)

        self.sampled_timesteps += batch_size_B

        # TODO Return SampleBatch instead of this simpler dict.
        ret = {
            Columns.OBS: observations,
            Columns.ACTIONS: actions,
            Columns.REWARDS: rewards,
            Columns.NEXT_OBS: next_observations,
            Columns.TERMINATEDS: is_terminated,
            Columns.TRUNCATEDS: is_truncated,
            "weights": weights,
            "n_steps": n_steps,
        }
        # Include infos if necessary.
        if include_infos:
            ret.update(
                {
                    Columns.INFOS: infos,
                }
            )
        # Include extra model outputs, if necessary.
        if include_extra_model_outputs:
            ret.update(extra_model_outputs)

        return ret

    @override(EpisodeReplayBuffer)
    def get_state(self) -> Dict[str, Any]:
        """Gets the state of a `PrioritizedEpisodeReplayBuffer`.

        Returns:
            A state dict that can be stored in a checkpoint.
        """
        # Get super's state.
        state = super().get_state()
        # Add additional attributes.
        state.update(
            {
                "_sum_segment": self._sum_segment.get_state(),
                "_min_segment": self._min_segment.get_state(),
                "_free_nodes": list(self._free_nodes),
                "_max_priority": self._max_priority,
                "_tree_idx_to_sample_idx": list(self._tree_idx_to_sample_idx.items()),
                # TODO (sven, simon): Do we need these?
                "_last_sampled_indices": self._last_sampled_indices,
            }
        )
        return state

    @override(EpisodeReplayBuffer)
    def set_state(self, state) -> None:
        """Sets the state of a `PrioritizedEpisodeReplayBuffer`.

        Args:
            state: A buffer state stored (usually stored in a checkpoint).
        """
        # Set super's state.
        super().set_state()
        # Set additional attributes.
        self._sum_segment.set_state(state["_sum_segment"])
        self._min_segment.set_state(state["_min_segment"])
        self._free_nodes = deque(state["_free_nodes"])
        self._max_priority = state["_max_priority"]
        self._tree_idx_to_sample_idx = dict(state["_tree_idx_to_sample_idx"])
        # TODO (sven, simon): Do we need these?
        self._last_sampled_indices = state["_last_sampled_indices"]

    def update_priorities(self, priorities: NDArray) -> None:
        """Update the priorities of items at corresponding indices.

        Usually, incoming priorities are TD-errors.

        Args:
            priorities: Numpy array containing the new priorities to be used
                in sampling for the items in the last sampled batch.
        """
        assert len(priorities) == len(self._last_sampled_indices)

        for idx, priority in zip(self._last_sampled_indices, priorities):
            # Note, TD-errors come in as absolute values or results from
            # cross-entropy loss calculations.
            # assert priority > 0, f"priority was {priority}"
            priority = max(priority, 1e-12)
            assert 0 <= idx < self._sum_segment.capacity
            # TODO (simon): Create metrics.
            # delta = priority**self._alpha - self._sum_segment[idx]
            # Update the priorities in the segment trees.
            self._sum_segment[idx] = priority**self._alpha
            self._min_segment[idx] = priority**self._alpha
            # Update the maximal priority.
            self._max_priority = max(self._max_priority, priority)

    def _get_free_node_and_assign(self, sample_index, weight: float = 1.0) -> int:
        """Gets the next free node in the segment trees.

        In addition the initial priorities for a new transition are added
        to the segment trees and the index of the nodes is added to the
        index mapping.

        Args:
            sample_index: The index of the sample in the `self._indices` list.
            weight: The initial priority weight to be used in sampling for
                the item at index `sample_index`.

        Returns:
            The index in the segment trees `self._sum_segment` and
            `self._min_segment` for the item at index `sample_index` in
            ``self._indices`.
        """
        # Get an index from the free nodes in the segment trees.
        idx = self._free_nodes.popleft()
        self._max_idx = idx if idx > self._max_idx else self._max_idx
        # Add the weight to the segments.
        self._sum_segment[idx] = weight**self._alpha
        self._min_segment[idx] = weight**self._alpha
        # Map the index in the trees to the index in `self._indices`.
        self._tree_idx_to_sample_idx[idx] = sample_index
        # Return the index.
        return idx

    def _num_remaining_episodes(self, new_eps, evicted_eps):
        """Calculates the number of remaining episodes.

        When adding episodes and evicting them in the `add()` method
        this function calculates iteratively the number of remaining
        episodes.

        Args:
            new_eps: List of new episode IDs.
            evicted_eps: List of evicted episode IDs.

        Returns:
            Number of episodes remaining after evicting the episodes in
            `evicted_eps` and adding the episode in `new_eps`.
        """
        return len(
            set(self.episode_id_to_index.keys()).union(set(new_eps)) - set(evicted_eps)
        )<|MERGE_RESOLUTION|>--- conflicted
+++ resolved
@@ -512,14 +512,6 @@
         # TODO (simon): Check, if for stateful modules we want to sample
         # here the sequences. If not remove the double list for obs.
         ret = {
-<<<<<<< HEAD
-            SampleBatch.OBS: np.array(observations).squeeze(),
-            SampleBatch.ACTIONS: np.array(actions),
-            SampleBatch.REWARDS: np.array(rewards),
-            SampleBatch.NEXT_OBS: np.array(next_observations).squeeze(),
-            SampleBatch.TERMINATEDS: np.array(is_terminated),
-            SampleBatch.TRUNCATEDS: np.array(is_truncated),
-=======
             # Note, observation and action spaces could be complex. `batch`
             # takes care of these.
             Columns.OBS: batch(observations),
@@ -528,7 +520,6 @@
             Columns.NEXT_OBS: batch(next_observations),
             Columns.TERMINATEDS: np.array(is_terminated),
             Columns.TRUNCATEDS: np.array(is_truncated),
->>>>>>> d74cb61a
             "weights": np.array(weights),
             "n_steps": np.array(n_steps),
         }
