import random
from typing import Any, Dict, List, Optional
import numpy as np

from ray.rllib.execution.segment_tree import SumSegmentTree, MinSegmentTree
from ray.rllib.policy.sample_batch import SampleBatch
from ray.rllib.utils.annotations import override
from ray.rllib.utils.metrics.window_stat import WindowStat
from ray.rllib.utils.replay_buffers.replay_buffer import ReplayBuffer
from ray.rllib.utils.typing import SampleBatchType
from ray.util.annotations import DeveloperAPI


@DeveloperAPI
class PrioritizedReplayBuffer(ReplayBuffer):
    """This buffer implements Prioritized Experience Replay

    The algorithm has been described by Tom Schaul et. al. in "Prioritized
    Experience Replay". See https://arxiv.org/pdf/1511.05952.pdf for
    the full paper.
    """

    def __init__(
        self,
        capacity: int = 10000,
        storage_unit: str = "timesteps",
        storage_location: str = "in_memory",
        alpha: float = 1.0,
        **kwargs
    ):
        """Initializes a PrioritizedReplayBuffer instance.

        Args:
            capacity: Max number of timesteps to store in the FIFO
                buffer. After reaching this number, older samples will be
                dropped to make space for new ones.
            storage_unit: Either 'timesteps', 'sequences' or
                'episodes'. Specifies how experiences are stored.
            storage_location: Either 'in_memory' or 'on_disk'.
                Specifies where experiences are stored.
            alpha: How much prioritization is used
                (0.0=no prioritization, 1.0=full prioritization).
            ``**kwargs``: Forward compatibility kwargs.
        """
        ReplayBuffer.__init__(self, capacity, storage_unit, storage_location, **kwargs)

        assert alpha > 0
        self._alpha = alpha

        # Segment tree must have capacity that is a power of 2
        it_capacity = 1
        while it_capacity < self.capacity:
            it_capacity *= 2

        self._it_sum = SumSegmentTree(it_capacity)
        self._it_min = MinSegmentTree(it_capacity)
        self._max_priority = 1.0
        self._prio_change_stats = WindowStat("reprio", 1000)

    @DeveloperAPI
    @override(ReplayBuffer)
    def _add_single_batch(self, item: SampleBatchType, **kwargs) -> None:
        """Add a batch of experiences to self._storage with weight.

        An item consists of either one or more timesteps, a sequence or an
        episode. Differs from add() in that it does not consider the storage
        unit or type of batch and simply stores it.

        Args:
            item: The item to be added.
            ``**kwargs``: Forward compatibility kwargs.
        """
        weight = kwargs.get("weight", None)

        if weight is None:
            weight = self._max_priority

        len_before_add = len(self._storage)
        add_idx = self._storage._get_internal_index(len_before_add)

        ReplayBuffer._add_single_batch(self, item)

        if len(self._storage) <= len_before_add:
            num_del = len_before_add - len(self._storage) + 1
            for i in range(1, num_del + 1):
                del_idx = (self._storage._get_internal_index(0) - i) % self.capacity
                if del_idx != add_idx:
                    assert self._it_sum[del_idx] != self._it_sum.neutral_element
                    assert self._it_min[del_idx] != self._it_min.neutral_element
                    self._it_sum[del_idx] = self._it_sum.neutral_element
                    self._it_min[del_idx] = self._it_min.neutral_element

        self._it_sum[add_idx] = weight ** self._alpha
        self._it_min[add_idx] = weight ** self._alpha

    def _sample_proportional(self, num_items: int) -> List[int]:
        start_idx = self._storage._get_internal_index(0)
        end_idx = self._storage._get_internal_index(len(self._storage))
        if end_idx > start_idx:
            mass = self._it_sum.sum(start_idx, end_idx)
        else:
            mass = self._it_sum.sum(0, end_idx)
            mass += self._it_sum.sum(start_idx, len(self._storage))
        res = []
        for _ in range(num_items):
            # TODO(szymon): should we ensure no repeats?
            idx = self._it_sum.find_prefixsum_idx(mass * random.random())
            res.append(idx)
        return res

    @DeveloperAPI
    @override(ReplayBuffer)
    def sample(
        self, num_items: int, beta: float, **kwargs
    ) -> Optional[SampleBatchType]:
        """Sample `num_items` items from this buffer, including prio. weights.

        Samples in the results may be repeated.

        Examples for storage of SamplesBatches:
        - If storage unit `timesteps` has been chosen and batches of
        size 5 have been added, sample(5) will yield a concatenated batch of
        25 timesteps.
        - If storage unit 'sequences' has been chosen and sequences of
        different lengths have been added, sample(5) will yield a concatenated
        batch with a number of timesteps equal to the sum of timesteps in
        the 5 sampled sequences.
        - If storage unit 'episodes' has been chosen and episodes of
        different lengths have been added, sample(5) will yield a concatenated
        batch with a number of timesteps equal to the sum of timesteps in
        the 5 sampled episodes.

        Args:
            num_items: Number of items to sample from this buffer.
            beta: To what degree to use importance weights (0 - no corrections,
            1 - full correction).
            ``**kwargs``: Forward compatibility kwargs.

        Returns:
            Concatenated SampleBatch of items including "weights" and
            "batch_indexes" fields denoting IS of each sampled
            transition and original idxes in buffer of sampled experiences.
        """
        assert beta >= 0.0

<<<<<<< HEAD
        internal_idxes = self._sample_proportional(num_items)
=======
        if len(self) == 0:
            raise ValueError("Trying to sample from an empty buffer.")

        idxes = self._sample_proportional(num_items)
>>>>>>> 2f28d05f

        ext_idxes = [0] * len(internal_idxes)
        weights = []
        batch_indexes = []
        p_min = self._it_min.min() / self._it_sum.sum()
        max_weight = (p_min * len(self)) ** (-beta)

        for i, idx in enumerate(internal_idxes):
            p_sample = self._it_sum[idx] / self._it_sum.sum()
            weight = (p_sample * len(self)) ** (-beta)
            ext_idx = self._storage._get_external_index(idx)
            sample = self._storage[ext_idx]
            # If zero-padded, count will not be the actual batch size of the
            # data.
            if isinstance(sample, SampleBatch) and sample.zero_padded:
                actual_size = sample.max_seq_len
            else:
                actual_size = sample.count
            ext_idxes[i] = ext_idx
            weights.extend([weight / max_weight] * actual_size)
            batch_indexes.extend([ext_idx] * actual_size)
            self._num_timesteps_sampled += sample.count
        batch = self._encode_sample(ext_idxes)

        # Note: prioritization is not supported in multi agent lockstep
        if isinstance(batch, SampleBatch):
            batch["weights"] = np.array(weights)
            batch["batch_indexes"] = np.array(batch_indexes)

        return batch

    @DeveloperAPI
    def update_priorities(self, idxes: List[int], priorities: List[float]) -> None:
        """Update priorities of items at given indices.

        Sets priority of item at index idxes[i] in buffer
        to priorities[i].

        Args:
            idxes: List of indices of items
            priorities: List of updated priorities corresponding to items at the
            idxes denoted by variable `idxes`.
        """
        # Making sure we don't pass in e.g. a torch tensor.
        assert isinstance(
            idxes, (list, np.ndarray)
        ), "ERROR: `idxes` is not a list or np.ndarray, but {}!".format(
            type(idxes).__name__
        )
        assert len(idxes) == len(priorities)
        for idx, priority in zip(idxes, priorities):
            assert priority > 0
            assert 0 <= idx < len(self._storage)
            int_idx = self._storage._get_internal_index(idx)
            delta = priority ** self._alpha - self._it_sum[int_idx]
            self._prio_change_stats.push(delta)
            assert self._it_sum[int_idx] != self._it_sum.neutral_element
            assert self._it_min[int_idx] != self._it_min.neutral_element
            self._it_sum[int_idx] = priority ** self._alpha
            self._it_min[int_idx] = priority ** self._alpha

            self._max_priority = max(self._max_priority, priority)

    @DeveloperAPI
    @override(ReplayBuffer)
    def stats(self, debug: bool = False) -> Dict:
        """Returns the stats of this buffer.

        Args:
            debug: If true, adds sample eviction statistics to the returned stats dict.

        Returns:
            A dictionary of stats about this buffer.
        """
        parent = ReplayBuffer.stats(self, debug)
        if debug:
            parent.update(self._prio_change_stats.stats())
        return parent

    @DeveloperAPI
    @override(ReplayBuffer)
    def get_state(self) -> Dict[str, Any]:
        """Returns all local state.

        Returns:
            The serializable local state.
        """
        # Get parent state.
        state = super().get_state()
        # Add prio weights.
        state.update(
            {
                "sum_segment_tree": self._it_sum.get_state(),
                "min_segment_tree": self._it_min.get_state(),
                "max_priority": self._max_priority,
            }
        )
        return state

    @DeveloperAPI
    @override(ReplayBuffer)
    def set_state(self, state: Dict[str, Any]) -> None:
        """Restores all local state to the provided `state`.

        Args:
            state: The new state to set this buffer. Can be obtained by calling
            `self.get_state()`.
        """
        super().set_state(state)
        self._it_sum.set_state(state["sum_segment_tree"])
        self._it_min.set_state(state["min_segment_tree"])
        self._max_priority = state["max_priority"]<|MERGE_RESOLUTION|>--- conflicted
+++ resolved
@@ -143,14 +143,10 @@
         """
         assert beta >= 0.0
 
-<<<<<<< HEAD
-        internal_idxes = self._sample_proportional(num_items)
-=======
         if len(self) == 0:
             raise ValueError("Trying to sample from an empty buffer.")
 
-        idxes = self._sample_proportional(num_items)
->>>>>>> 2f28d05f
+        internal_idxes = self._sample_proportional(num_items)
 
         ext_idxes = [0] * len(internal_idxes)
         weights = []
