import unittest

import numpy as np

from ray.rllib.policy.sample_batch import (
    SampleBatch,
    MultiAgentBatch,
    DEFAULT_POLICY_ID,
    concat_samples,
)

from ray.rllib.utils.replay_buffers.multi_agent_prioritized_replay_buffer import (
    MultiAgentPrioritizedReplayBuffer,
)
from ray.rllib.utils.test_utils import check
from ray.rllib.utils.replay_buffers.replay_buffer import _ALL_POLICIES


class TestMultiAgentPrioritizedReplayBuffer(unittest.TestCase):
    batch_id = 0
    alpha = 1.0
    beta = 1.0

    def _generate_data(self):
        self.batch_id += 1
        return SampleBatch(
            {
                SampleBatch.T: [0, 1],
                SampleBatch.ACTIONS: 2 * [np.random.choice([0, 1])],
                SampleBatch.REWARDS: 2 * [np.random.rand()],
                SampleBatch.OBS: 2 * [np.random.random((4,))],
                SampleBatch.NEXT_OBS: 2 * [np.random.random((4,))],
                SampleBatch.DONES: 2 * [False, True],
                SampleBatch.SEQ_LENS: [2],
                SampleBatch.EPS_ID: 2 * [self.batch_id],
                SampleBatch.AGENT_INDEX: 2 * [self.batch_id],
                "batch_id": 2 * [self.batch_id],
            }
        )

    def _add_sample_batch_to_buffer(self, buffer, batch_size, num_batches=5, **kwargs):

        for i in range(num_batches):
            data = [self._generate_data() for _ in range(batch_size)]
            batch = concat_samples(data)
            buffer.add(batch, **kwargs)

    def _add_multi_agent_batch_to_buffer(
        self, buffer, num_policies, num_batches=5, **kwargs
    ):
        def _generate_data(policy_id):
            batch = SampleBatch(
                {
                    SampleBatch.T: [0],
                    SampleBatch.ACTIONS: [np.random.choice([0, 1])],
                    SampleBatch.REWARDS: [np.random.rand()],
                    SampleBatch.OBS: [np.random.random((4,))],
                    SampleBatch.NEXT_OBS: [np.random.random((4,))],
                    SampleBatch.DONES: [np.random.choice([False, True])],
                    SampleBatch.EPS_ID: [self.batch_id],
                    SampleBatch.AGENT_INDEX: [self.batch_id],
                    "batch_id": [self.batch_id],
                    "policy_id": [policy_id],
                }
            )
            return batch

        for i in range(num_batches):
            # genera a few policy batches
            policy_batches = {idx: _generate_data(idx) for idx in range(num_policies)}
            self.batch_id += 1
            batch = MultiAgentBatch(policy_batches, 1)
            buffer.add(batch, **kwargs)

    def test_policy_id_of_multi_agent_batches_independent(self):
        """Test if indepent sampling yields a MultiAgentBatch with the
        correct policy id."""
        self.batch_id = 0

        # Test lockstep mode with different policy ids using MultiAgentBatches
        buffer = MultiAgentPrioritizedReplayBuffer(
            capacity=10,
            replay_mode="independent",
            num_shards=1,
        )

        self._add_multi_agent_batch_to_buffer(buffer, num_policies=1, num_batches=1)

        mabatch = buffer.sample(1)
        assert list(mabatch.policy_batches.keys())[0] == 0

    def test_lockstep_mode(self):
        """Test the lockstep mode by adding batches from multiple policies."""
        self.batch_id = 0

        num_policies = 4
        num_batches = 13
        buffer_size = 15

        # Test lockstep mode with different policy ids using MultiAgentBatches
        buffer = MultiAgentPrioritizedReplayBuffer(
            capacity=buffer_size,
            replay_mode="lockstep",
            num_shards=1,
        )

        self._add_multi_agent_batch_to_buffer(
            buffer, num_policies=num_policies, num_batches=num_batches
        )

        _id, _buffer = next(buffer.replay_buffers.items().__iter__())
        assert _id == _ALL_POLICIES
        assert len(buffer) == num_batches

        # Add batches until the buffer is full
        self._add_multi_agent_batch_to_buffer(
            buffer, num_policies=num_policies, num_batches=num_batches
        )

        assert _id == _ALL_POLICIES
        assert len(buffer) == buffer_size

    def test_independent_mode(self):
        """Test the lockstep mode by adding batches from multiple policies."""
        self.batch_id = 0

        num_batches = 3
        buffer_size = 15
        num_policies = 2

        # Test lockstep mode with different policy ids using MultiAgentBatches
        buffer = MultiAgentPrioritizedReplayBuffer(
            capacity=buffer_size,
            replay_mode="independent",
            num_shards=1,
        )

        self._add_multi_agent_batch_to_buffer(
            buffer, num_policies=num_policies, num_batches=num_batches
        )

        # Sample 4 SampleBatches from only one policy and put it into a
        # MultiAgentBatch
        for _id in range(num_policies):
            for __id in buffer.sample(4, policy_id=_id).policy_batches[_id][
                "policy_id"
            ]:
                assert __id == _id

        # Sample without specifying the policy should yield approx. the same
        # number of batches from each policy
        num_sampled_dict = {_id: 0 for _id in range(num_policies)}
        num_samples = 200
        for i in range(num_samples):
            num_items = np.random.randint(1, 5)
            for _id, batch in buffer.sample(num_items=num_items).policy_batches.items():
                num_sampled_dict[_id] += 1
                assert len(batch) == num_items
        assert np.allclose(
            np.array(list(num_sampled_dict.values())),
            len(num_sampled_dict) * [200],
            atol=0.1,
        )

    def test_update_priorities(self):
        num_batches = 5
        buffer_size = 15

        # Buffer needs to be in independent mode, lockstep is not supported
        buffer = MultiAgentPrioritizedReplayBuffer(
            capacity=buffer_size,
            prioritized_replay_alpha=self.alpha,
            prioritized_replay_beta=self.beta,
            replay_mode="independent",
            replay_sequence_length=2,
<<<<<<< HEAD
            tnum_shards=1,
=======
            num_shards=1,
>>>>>>> 0dceddb9
        )

        # Insert n samples
        for i in range(num_batches):
            data = self._generate_data()
            buffer.add(data, weight=1.0)
            assert len(buffer) == i + 1

        # Fetch records, their indices and weights.
        mabatch = buffer.sample(3)
        assert type(mabatch) == MultiAgentBatch
        samplebatch = mabatch.policy_batches[DEFAULT_POLICY_ID]

        weights = samplebatch["weights"]
        indices = samplebatch["batch_indexes"]
        check(weights, np.ones(shape=(6,)))
        assert 6 == len(indices)
        assert len(buffer) == num_batches
        policy_buffer = buffer.replay_buffers[DEFAULT_POLICY_ID]
        assert policy_buffer._next_idx == num_batches
        # Update weight of indices 0, 2, 3, 4, like in our
        # PrioritizedReplayBuffer tests
        priority_dict = {
            DEFAULT_POLICY_ID: (
                np.array([0, 2, 3, 4]),
                np.array([0.01, 0.01, 0.01, 0.01]),
            )
        }

        buffer.update_priorities(priority_dict)

        # Expect to sample almost only index 1
        # (which still has a weight of 1.0).
        for _ in range(10):
            mabatch = buffer.sample(1000)
            assert type(mabatch) == MultiAgentBatch
            samplebatch = mabatch.policy_batches[DEFAULT_POLICY_ID]
            assert type(mabatch) == MultiAgentBatch
            indices = samplebatch["batch_indexes"]
            self.assertTrue(1900 < np.sum(indices) < 2200)
        # Test get_state/set_state.
        state = buffer.get_state()
        new_buffer = MultiAgentPrioritizedReplayBuffer(
            capacity=buffer_size,
            prioritized_replay_alpha=self.alpha,
            prioritized_replay_beta=self.beta,
            replay_mode="independent",
            num_shards=1,
        )
        new_buffer.set_state(state)
        batch = new_buffer.sample(1000).policy_batches[DEFAULT_POLICY_ID]
        indices = batch["batch_indexes"]
        self.assertTrue(1900 < np.sum(indices) < 2200)


if __name__ == "__main__":
    import pytest
    import sys

    sys.exit(pytest.main(["-v", __file__]))<|MERGE_RESOLUTION|>--- conflicted
+++ resolved
@@ -173,11 +173,7 @@
             prioritized_replay_beta=self.beta,
             replay_mode="independent",
             replay_sequence_length=2,
-<<<<<<< HEAD
-            tnum_shards=1,
-=======
-            num_shards=1,
->>>>>>> 0dceddb9
+            num_shards=1,
         )
 
         # Insert n samples
