import unittest
import numpy as np

from ray.rllib.policy.sample_batch import SampleBatch
from ray.rllib.utils.replay_buffers.reservoir_replay_buffer import ReservoirReplayBuffer


class TestReservoirBuffer(unittest.TestCase):
    def test_timesteps_unit(self):
        """Tests adding, sampling, get-/set state, and eviction with
        experiences stored by timesteps."""
        self.batch_id = 0

        def _add_data_to_buffer(_buffer, batch_size, num_batches=5, **kwargs):
            def _generate_data():
                return SampleBatch(
                    {
                        SampleBatch.T: [np.random.random((4,))],
                        SampleBatch.ACTIONS: [np.random.choice([0, 1])],
                        SampleBatch.OBS: [np.random.random((4,))],
                        SampleBatch.NEXT_OBS: [np.random.random((4,))],
                        SampleBatch.REWARDS: [np.random.rand()],
                        SampleBatch.DONES: [np.random.choice([False, True])],
                        "batch_id": [self.batch_id],
                    }
                )

            for i in range(num_batches):
                data = [_generate_data() for _ in range(batch_size)]
                self.batch_id += 1
                batch = SampleBatch.concat_samples(data)
                _buffer.add(batch, **kwargs)

        batch_size = 1
        buffer_size = 100

        buffer = ReservoirReplayBuffer(capacity=buffer_size)
        # Put 1000 batches in a buffer with capacity 100
        _add_data_to_buffer(buffer, batch_size=batch_size, num_batches=1000)

        # Expect the batch id to be ~500 on average
        batch_id_sum = 0
        for i in range(200):
            num_ts_sampled = np.random.randint(1, 10)
            sample = buffer.sample(num_ts_sampled)
            batch_id_sum += sum(sample["batch_id"]) / num_ts_sampled

        self.assertAlmostEqual(batch_id_sum / 200, 500, delta=100)

    def test_episodes_unit(self):
        """Tests adding, sampling, get-/set state, and eviction with
        experiences stored by timesteps."""
        self.batch_id = 0

        def _add_data_to_buffer(_buffer, batch_size, num_batches=5, **kwargs):
            def _generate_data():
                return SampleBatch(
                    {
                        SampleBatch.T: [0, 1],
                        SampleBatch.ACTIONS: 2 * [np.random.choice([0, 1])],
                        SampleBatch.REWARDS: 2 * [np.random.rand()],
                        SampleBatch.OBS: 2 * [np.random.random((4,))],
                        SampleBatch.NEXT_OBS: 2 * [np.random.random((4,))],
                        SampleBatch.DONES: [False, True],
                        SampleBatch.AGENT_INDEX: 2 * [0],
                        "batch_id": 2 * [self.batch_id],
                    }
                )

            for i in range(num_batches):
                data = [_generate_data() for _ in range(batch_size)]
                self.batch_id += 1
                batch = SampleBatch.concat_samples(data)
                _buffer.add(batch, **kwargs)

        batch_size = 1
        buffer_size = 100

<<<<<<< HEAD
        buffer = ReservoirReplayBuffer(capacity=buffer_size)
=======
        buffer = ReservoirBuffer(capacity=buffer_size, storage_unit="fragments")
>>>>>>> b7199ae6
        # Put 1000 batches in a buffer with capacity 100
        _add_data_to_buffer(buffer, batch_size=batch_size, num_batches=1000)

        # Expect the batch id to be ~500 on average
        batch_id_sum = 0
        for i in range(200):
            num_episodes_sampled = np.random.randint(1, 10)
            sample = buffer.sample(num_episodes_sampled)
            num_ts_sampled = num_episodes_sampled * 2
            batch_id_sum += sum(sample["batch_id"]) / num_ts_sampled

        self.assertAlmostEqual(batch_id_sum / 200, 500, delta=100)


if __name__ == "__main__":
    import pytest
    import sys

    sys.exit(pytest.main(["-v", __file__]))<|MERGE_RESOLUTION|>--- conflicted
+++ resolved
@@ -76,11 +76,7 @@
         batch_size = 1
         buffer_size = 100
 
-<<<<<<< HEAD
-        buffer = ReservoirReplayBuffer(capacity=buffer_size)
-=======
-        buffer = ReservoirBuffer(capacity=buffer_size, storage_unit="fragments")
->>>>>>> b7199ae6
+        buffer = ReservoirReplayBuffer(capacity=buffer_size, storage_unit="fragments")
         # Put 1000 batches in a buffer with capacity 100
         _add_data_to_buffer(buffer, batch_size=batch_size, num_batches=1000)
 
