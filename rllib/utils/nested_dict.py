"""Custom NestedDict datatype."""

import itertools
from typing import (
    AbstractSet,
    Any,
    Dict,
    Generic,
    Iterable,
    Iterator,
    Mapping,
    MutableMapping,
    Optional,
    Sequence,
    Tuple,
    TypeVar,
    Union,
)

from ray.rllib.utils.annotations import DeveloperAPI


SeqStrType = Union[str, Sequence[str]]
T = TypeVar("T")

_NestedDictType = Dict[str, Any]
_NestedMappingType = Mapping[SeqStrType, Any]

NestedDictInputType = Union[
    Iterable[Tuple[SeqStrType, T]], _NestedMappingType, "NestedDict[T]"
]


def _flatten_index(index: SeqStrType) -> Sequence[str]:
    if isinstance(index, str):
        return (index,)
    else:
        return tuple(itertools.chain.from_iterable([_flatten_index(y) for y in index]))


<<<<<<< HEAD
@ExperimentalAPI
=======
@DeveloperAPI
>>>>>>> 608276bb
class StrKey(str):
    """A string that can be compared to a string or sequence of strings representing a
    SeqStrType. This is needed for the tree functions to work.
    """

    def __lt__(self, other: SeqStrType):
        if isinstance(other, str):
            return str(self) < other
        else:
            return (self,) < tuple(other)

    def __gt__(self, other: SeqStrType):
        if isinstance(other, str):
            return str(self) > other
        else:
            return (self,) > tuple(other)


@DeveloperAPI
class NestedDict(Generic[T], MutableMapping[str, Union[T, "NestedDict"]]):
    """A nested dict type:
        * The nested dict gives access to nested elements as a sequence of
        strings.
        * These nested dicts can also be used to filter a superset into a subset of
        nested elements with the filter function.
        * This can be instantiated with any mapping of strings, or an iterable of
        key value tuples where the values can themselves be recursively the values
        that a nested dict can take.

    Args:
        x: a representation of a nested dict: it can be an iterable of `SeqStrType`
        to values. e.g. `[(("a", "b") , 1), ("b", 2)]` or a mapping of flattened
        keys to values. e.g. `{("a", "b"): 1, ("b",): 2}` or any nested mapping,
        e.g. `{"a": {"b": 1}, "b": 2}`.

    Example:
        Basic usage:
            >>> foo_dict = NestedDict()
            >>> # Setting elements, possibly nested:
            >>> foo_dict['a'] = 100         # foo_dict = {'a': 100}
            >>> foo_dict['b', 'c'] = 200    # foo_dict = {'a': 100, 'b': {'c': 200}}
            >>> foo_dict['b', 'd'] = 300    # foo_dict = {'a': 100,
            >>>                             #             'b': {'c': 200, 'd': 300}}
            >>> foo_dict['b', 'e'] = {}     # foo_dict = {'a': 100,
            >>>                             #            'b': {'c': 200, 'd': 300}}
            >>> # Getting elements, possibly nested:
            >>> print(foo_dict['b', 'c'])   # 200
            >>> print(foo_dict['b'])        # {'c': 200, 'd': 300}
            >>> print(foo_dict.get('b'))    # {'c': 200, 'd': 300}
            >>> print(foo_dict) # {'a': 100, 'b': {'c': 200, 'd': 300}}
            >>> # Converting to a dict:
            >>> foo_dict.asdict()  # {'a': 100, 'b': {'c': 200, 'd': 300}}
            >>> # len function:
            >>> print(len(foo_dict))  # 3
            >>> # Iterating:
            >>> foo_dict.keys()  # dict_keys(['a', ('b', 'c'), ('b', 'd')])
            >>> foo_dict.items() # dict_items([('a', 100), (('b', 'c'), 200), (('b',
            'd'), 300)])
            >>> foo_dict.shallow_keys()  # dict_keys(['a', 'b'])
        Filter:
            >>> dict1 = NestedDict([
                (('foo', 'a'), 10), (('foo', 'b'), 11),
                (('bar', 'c'), 11), (('bar', 'a'), 110)])
            >>> dict2 = NestedDict([('foo', NestedDict(dict(a=11)))])
            >>> dict3 = NestedDict([('foo', NestedDict(dict(a=100))),
                                    ('bar', NestedDict(dict(d=11)))])
            >>> dict4 = NestedDict([('foo', NestedDict(dict(a=100))),
                                    ('bar', NestedDict(dict(c=11)))])
            >>> dict1.filter(dict2).asdict()   # {'foo': {'a': 10}}
            >>> dict1.filter(dict4).asdict()   # {'bar': {'c': 11}, 'foo': {'a': 10}}
            >>> dict1.filter(dict3).asdict()   # KeyError - ('bar', 'd') not in dict1
    """

    def __init__(
        self,
        x: Optional[NestedDictInputType] = None,
    ):
        # shallow dict
        self._data = dict()  # type: Dict[str, Union[T, NestedDict[T]]]
        x = x or {}
        if isinstance(x, NestedDict):
            self._data = x._data
        elif isinstance(x, Mapping):
            for k in x:
                self[k] = x[k]
        elif isinstance(x, Iterable):
            for k, v in x:
                self[k] = v
        else:
            raise ValueError(f"Input must be a Mapping or Iterable, got {type(x)}.")

    def __contains__(self, k: SeqStrType) -> bool:
        k = _flatten_index(k)

        data_ptr = self._data  # type: Dict[str, Any]
        for key in k:
            # this is to avoid the recursion on __contains__
            if isinstance(data_ptr, NestedDict):
                data_ptr = data_ptr._data
            if not isinstance(data_ptr, Mapping) or key not in data_ptr:
                return False
            data_ptr = data_ptr[key]

        return True

    def get(
        self, k: SeqStrType, default: Optional[T] = None
    ) -> Union[T, "NestedDict[T]"]:
        """Returns `self[k]`, with partial indexing allowed.
        If `k` is not in the `NestedDict`, returns default. If default is `None`,
        and `k` is not in the `NestedDict`, a `KeyError` is raised.

        Args:
            k: the key to get. This can be a string or a sequence of strings.
            default: the default value to return if `k` is not in the `NestedDict`. If
                default is `None`, and `k` is not in the `NestedDict`, a `KeyError` is
                raised.

        Returns:
            The value of `self[k]`.

        Raises:
            KeyError: if `k` is not in the `NestedDict` and default is None.
        """
        k = _flatten_index(k)

        if k not in self:
            if default is not None:
                return default
            else:
                raise KeyError(k)

        data_ptr = self._data
        for key in k:
            # This is to avoid the recursion on __getitem__
            if isinstance(data_ptr, NestedDict):
                data_ptr = data_ptr._data
            data_ptr = data_ptr[key]
        return data_ptr

    def __getitem__(self, k: SeqStrType) -> T:
        output = self.get(k)
        return output

    def __setitem__(self, k: SeqStrType, v: Union[T, _NestedMappingType]) -> None:
        """This is a zero-copy operation. The pointer to value if preserved in the
        internal data structure."""
        if isinstance(v, Mapping) and len(v) == 0:
            return
        if not k:
            raise IndexError(
                f"Key for {self.__class__.__name__} cannot be empty. Got {k}."
            )
        k = _flatten_index(k)
        v = self.__class__(v) if isinstance(v, Mapping) else v
        data_ptr = self._data
        for k_indx, key in enumerate(k):
            # this is done to avoid recursion over __setitem__
            if isinstance(data_ptr, NestedDict):
                data_ptr = data_ptr._data
            if k_indx == len(k) - 1:
                data_ptr[key] = v
            elif key not in data_ptr:
                data_ptr[key] = self.__class__()
            data_ptr = data_ptr[key]

    def __iter__(self) -> Iterator[SeqStrType]:
        data_ptr = self._data
        # do a DFS to get all the keys
        stack = [((StrKey(k),), v) for k, v in data_ptr.items()]
        while stack:
            k, v = stack.pop(0)
            if isinstance(v, NestedDict):
                stack = [(k + (StrKey(k2),), v) for k2, v in v._data.items()] + stack
            else:
                yield tuple(k)

    def __delitem__(self, k: SeqStrType) -> None:
        ks, ns = [], []
        data_ptr = self._data
        for k in _flatten_index(k):
            if isinstance(data_ptr, NestedDict):
                data_ptr = data_ptr._data
            if k not in data_ptr:
                raise KeyError(str(ks + [k]))
            ks.append(k)
            ns.append(data_ptr)
            data_ptr = data_ptr[k]

        del ns[-1][ks[-1]]

        for i in reversed(range(len(ks) - 1)):
            if not ns[i + 1]:
                del ns[i][ks[i]]

    def __len__(self) -> int:
        """Returns the number of leaf nodes in the `NestedDict` that
        are not of type Mappings.
        """

        # do a DFS to count the number of leaf nodes
        count = 0
        stack = [self._data]
        while stack:
            node = stack.pop()
            if isinstance(node, NestedDict):
                node = node._data
            if isinstance(node, Mapping):
                stack.extend(node.values())
            else:
                count += 1

        return count

    def __str__(self) -> str:
        return str(self.asdict())

    def __repr__(self) -> str:
        return f"NestedDict({repr(self._data)})"

    def filter(
        self,
        other: Union[Sequence[SeqStrType], "NestedDict"],
        ignore_missing: bool = False,
    ) -> "NestedDict[T]":
        """Returns a NestedDict with only entries present in `other`.
        The values in the `other` NestedDict are ignored. Only the keys are used.

        Args:
            other: a NestedDict or a sequence of keys to filter by.
            ignore_missing: if True, ignore missing keys in `other`.

        Returns:
            A NestedDict with only keys present in `other`.
        """
        output = self.__class__()
        if isinstance(other, Sequence):
            keys = other
        else:
            keys = other.keys()
        for k in keys:
            if k not in self:
                if not ignore_missing:
                    raise KeyError(k)
            else:
                output[k] = self.get(k)
        return output

    def asdict(self) -> _NestedDictType:
        """Returns a dictionary representation of the NestedDict."""
        output = dict()
        for k, v in self._data.items():
            if isinstance(v, NestedDict):
                output[k] = v.asdict()
            else:
                output[k] = v
        return output

    def copy(self) -> "NestedDict[T]":
        """Returns a shallow copy of the NestedDict."""
        return NestedDict(self.items())

    def __copy__(self) -> "NestedDict[T]":
        return self.copy()

    def shallow_keys(self) -> AbstractSet[str]:
        """Returns a set of the keys at the top level of the NestedDict."""
        return self._data.keys()<|MERGE_RESOLUTION|>--- conflicted
+++ resolved
@@ -17,7 +17,7 @@
     Union,
 )
 
-from ray.rllib.utils.annotations import DeveloperAPI
+from ray.rllib.utils.annotations import ExperimentalAPI
 
 
 SeqStrType = Union[str, Sequence[str]]
@@ -38,11 +38,7 @@
         return tuple(itertools.chain.from_iterable([_flatten_index(y) for y in index]))
 
 
-<<<<<<< HEAD
 @ExperimentalAPI
-=======
-@DeveloperAPI
->>>>>>> 608276bb
 class StrKey(str):
     """A string that can be compared to a string or sequence of strings representing a
     SeqStrType. This is needed for the tree functions to work.
@@ -61,7 +57,7 @@
             return (self,) > tuple(other)
 
 
-@DeveloperAPI
+@ExperimentalAPI
 class NestedDict(Generic[T], MutableMapping[str, Union[T, "NestedDict"]]):
     """A nested dict type:
         * The nested dict gives access to nested elements as a sequence of
