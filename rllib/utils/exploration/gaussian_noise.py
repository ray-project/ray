--- conflicted
+++ resolved
@@ -79,19 +79,11 @@
                                explore: bool = True):
         # Adds IID Gaussian noise for exploration, TD3-style.
         if self.framework == "torch":
-<<<<<<< HEAD
-            return self._get_torch_exploration_action(
-                action_distribution, explore, timestep)
-        else:
-            return self._get_tf_exploration_action_op(
-                action_distribution, explore, timestep)
-=======
             return self._get_torch_exploration_action(action_distribution,
                                                       explore, timestep)
         else:
             return self._get_tf_exploration_action_op(action_distribution,
                                                       explore, timestep)
->>>>>>> 203c0778
 
     def _get_tf_exploration_action_op(self, action_dist, explore, timestep):
         ts = timestep if timestep is not None else self.last_timestep
