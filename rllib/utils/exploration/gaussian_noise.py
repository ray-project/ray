from typing import Union

from ray.rllib.models.action_dist import ActionDistribution
from ray.rllib.models.modelv2 import ModelV2
from ray.rllib.utils.annotations import override
from ray.rllib.utils.exploration.exploration import Exploration
from ray.rllib.utils.exploration.random import Random
from ray.rllib.utils.framework import try_import_tf, try_import_torch, \
    get_variable, TensorType
from ray.rllib.utils.schedules.piecewise_schedule import PiecewiseSchedule

tf1, tf, tfv = try_import_tf()
torch, _ = try_import_torch()


class GaussianNoise(Exploration):
    """An exploration that adds white noise to continuous actions.

    If explore=True, returns actions plus scale (<-annealed over time) x
        Gaussian noise. Also, some completely random period is possible at the
        beginning.
    If explore=False, returns the deterministic action.
    """

    def __init__(self,
                 action_space,
                 *,
                 framework: str,
                 model: ModelV2,
                 random_timesteps=1000,
                 stddev=0.1,
                 initial_scale=1.0,
                 final_scale=0.02,
                 scale_timesteps=10000,
                 scale_schedule=None,
                 **kwargs):
        """Initializes a GaussianNoise Exploration object.

        Args:
            random_timesteps (int): The number of timesteps for which to act
                completely randomly. Only after this number of timesteps, the
                `self.scale` annealing process will start (see below).
            stddev (float): The stddev (sigma) to use for the
                Gaussian noise to be added to the actions.
            initial_scale (float): The initial scaling weight to multiply
                the noise with.
            final_scale (float): The final scaling weight to multiply
                the noise with.
            scale_timesteps (int): The timesteps over which to linearly anneal
                the scaling factor (after(!) having used random actions for
                `random_timesteps` steps.
            scale_schedule (Optional[Schedule]): An optional Schedule object
                to use (instead of constructing one from the given parameters).
        """
        assert framework is not None
        super().__init__(
            action_space, model=model, framework=framework, **kwargs)

        self.random_timesteps = random_timesteps
        self.random_exploration = Random(
            action_space, model=self.model, framework=self.framework, **kwargs)
        self.stddev = stddev
        # The `scale` annealing schedule.
        self.scale_schedule = scale_schedule or PiecewiseSchedule(
            endpoints=[(random_timesteps, initial_scale),
                       (random_timesteps + scale_timesteps, final_scale)],
            outside_value=final_scale,
            framework=self.framework)

        # The current timestep value (tf-var or python int).
        self.last_timestep = get_variable(
            0, framework=self.framework, tf_name="timestep")

        # Build the tf-info-op.
        if self.framework in ["tf", "tfe"]:
            self._tf_info_op = self.get_info()

    @override(Exploration)
    def get_exploration_action(self,
                               *,
                               action_distribution: ActionDistribution,
                               timestep: Union[int, TensorType],
                               explore: bool = True):
        # Adds IID Gaussian noise for exploration, TD3-style.
        if self.framework == "torch":
            return self._get_torch_exploration_action(action_distribution,
                                                      explore, timestep)
        else:
            return self._get_tf_exploration_action_op(action_distribution,
                                                      explore, timestep)

    def _get_tf_exploration_action_op(self, action_dist, explore, timestep):
        ts = timestep if timestep is not None else self.last_timestep

        # The deterministic actions (if explore=False).
        deterministic_actions = action_dist.deterministic_sample()

        # Take a Gaussian sample with our stddev (mean=0.0) and scale it.
        gaussian_sample = self.scale_schedule(ts) * tf.random.normal(
            tf.shape(deterministic_actions), stddev=self.stddev)

        # Stochastic actions could either be: random OR action + noise.
        random_actions, _ = \
            self.random_exploration.get_tf_exploration_action_op(
                action_dist, explore)
        stochastic_actions = tf.cond(
            pred=tf.convert_to_tensor(ts <= self.random_timesteps),
            true_fn=lambda: random_actions,
            false_fn=lambda: tf.clip_by_value(
                deterministic_actions + gaussian_sample,
                self.action_space.low * tf.ones_like(deterministic_actions),
                self.action_space.high * tf.ones_like(deterministic_actions))
        )

        # Chose by `explore` (main exploration switch).
        batch_size = tf.shape(deterministic_actions)[0]
        action = tf.cond(
            pred=tf.constant(explore, dtype=tf.bool)
            if isinstance(explore, bool) else explore,
            true_fn=lambda: stochastic_actions,
            false_fn=lambda: deterministic_actions)
        # Logp=always zero.
        logp = tf.zeros(shape=(batch_size, ), dtype=tf.float32)

        # Increment `last_timestep` by 1 (or set to `timestep`).
        if self.framework in ["tf2", "tfe"]:
            if timestep is None:
                self.last_timestep.assign_add(1)
            else:
                self.last_timestep.assign(timestep)
            return action, logp
        else:
            assign_op = (tf1.assign_add(self.last_timestep, 1)
                         if timestep is None else tf1.assign(
                             self.last_timestep, timestep))
            with tf1.control_dependencies([assign_op]):
                return action, logp

    def _get_torch_exploration_action(self, action_dist, explore, timestep):
        # Set last timestep or (if not given) increase by one.
        self.last_timestep = timestep if timestep is not None else \
            self.last_timestep + 1

        # Apply exploration.
        if explore:
            # Random exploration phase.
            if self.last_timestep <= self.random_timesteps:
                action, _ = \
                    self.random_exploration.get_torch_exploration_action(
                        action_dist, explore=True)
            # Take a Gaussian sample with our stddev (mean=0.0) and scale it.
            else:
                det_actions = action_dist.deterministic_sample()
                scale = self.scale_schedule(self.last_timestep)
                gaussian_sample = scale * torch.normal(
                    mean=torch.zeros(det_actions.size()), std=self.stddev).to(
<<<<<<< HEAD
                        self.device)
=======
                    self.device)
>>>>>>> b0b04631
                action = torch.min(
                    torch.max(
                        det_actions + gaussian_sample,
                        torch.tensor(
                            self.action_space.low,
                            dtype=torch.float32,
                            device=self.device)),
                    torch.tensor(
                        self.action_space.high,
                        dtype=torch.float32,
                        device=self.device))
        # No exploration -> Return deterministic actions.
        else:
            action = action_dist.deterministic_sample()

        # Logp=always zero.
        logp = torch.zeros(
            (action.size()[0], ), dtype=torch.float32, device=self.device)

        return action, logp

    @override(Exploration)
    def get_info(self, sess=None):
        """Returns the current scale value.

        Returns:
            Union[float,tf.Tensor[float]]: The current scale value.
        """
        if sess:
            return sess.run(self._tf_info_op)
        scale = self.scale_schedule(self.last_timestep)
        return {"cur_scale": scale}<|MERGE_RESOLUTION|>--- conflicted
+++ resolved
@@ -154,11 +154,7 @@
                 scale = self.scale_schedule(self.last_timestep)
                 gaussian_sample = scale * torch.normal(
                     mean=torch.zeros(det_actions.size()), std=self.stddev).to(
-<<<<<<< HEAD
-                        self.device)
-=======
                     self.device)
->>>>>>> b0b04631
                 action = torch.min(
                     torch.max(
                         det_actions + gaussian_sample,
