--- conflicted
+++ resolved
@@ -1,494 +1,246 @@
-<<<<<<< HEAD
-from gym.spaces import Space
-import numpy as np
-from typing import Union, Optional
-
-from ray.rllib.models.action_dist import ActionDistribution
-from ray.rllib.models.modelv2 import ModelV2
-from ray.rllib.utils.annotations import override
-from ray.rllib.utils.exploration.exploration import Exploration
-from ray.rllib.utils.exploration.random import Random
-from ray.rllib.utils.framework import (
-    try_import_tf,
-    try_import_torch,
-    get_variable,
-    TensorType,
-)
-from ray.rllib.utils.numpy import convert_to_numpy
-from ray.rllib.utils.schedules import Schedule
-from ray.rllib.utils.schedules.piecewise_schedule import PiecewiseSchedule
-from ray.rllib.utils.tf_utils import zero_logps_from_actions
-
-tf1, tf, tfv = try_import_tf()
-torch, _ = try_import_torch()
-
-
-class GaussianNoise(Exploration):
-    """An exploration that adds white noise to continuous actions.
-
-    If explore=True, returns actions plus scale (<-annealed over time) x
-        Gaussian noise. Also, some completely random period is possible at the
-        beginning.
-    If explore=False, returns the deterministic action.
-    """
-
-    def __init__(
-        self,
-        action_space: Space,
-        *,
-        framework: str,
-        model: ModelV2,
-        random_timesteps: int = 1000,
-        stddev: float = 0.1,
-        initial_scale: float = 1.0,
-        final_scale: float = 0.02,
-        scale_timesteps: int = 10000,
-        scale_schedule: Optional[Schedule] = None,
-        **kwargs
-    ):
-        """Initializes a GaussianNoise Exploration object.
-
-        Args:
-            random_timesteps (int): The number of timesteps for which to act
-                completely randomly. Only after this number of timesteps, the
-                `self.scale` annealing process will start (see below).
-            stddev (float): The stddev (sigma) to use for the
-                Gaussian noise to be added to the actions.
-            initial_scale (float): The initial scaling weight to multiply
-                the noise with.
-            final_scale (float): The final scaling weight to multiply
-                the noise with.
-            scale_timesteps (int): The timesteps over which to linearly anneal
-                the scaling factor (after(!) having used random actions for
-                `random_timesteps` steps.
-            scale_schedule (Optional[Schedule]): An optional Schedule object
-                to use (instead of constructing one from the given parameters).
-        """
-        assert framework is not None
-        super().__init__(action_space, model=model, framework=framework, **kwargs)
-
-        # Create the Random exploration module (used for the first n
-        # timesteps).
-        self.random_timesteps = random_timesteps
-        self.random_exploration = Random(
-            action_space, model=self.model, framework=self.framework, **kwargs
-        )
-
-        self.stddev = stddev
-        # The `scale` annealing schedule.
-        self.scale_schedule = scale_schedule or PiecewiseSchedule(
-            endpoints=[
-                (random_timesteps, initial_scale),
-                (random_timesteps + scale_timesteps, final_scale),
-            ],
-            outside_value=final_scale,
-            framework=self.framework,
-        )
-
-        # The current timestep value (tf-var or python int).
-        self.last_timestep = get_variable(
-            np.array(0, np.int64),
-            framework=self.framework,
-            tf_name="timestep",
-            dtype=np.int64,
-        )
-
-        # Build the tf-info-op.
-        if self.framework == "tf":
-            self._tf_state_op = self.get_state()
-
-    @override(Exploration)
-    def get_exploration_action(
-        self,
-        *,
-        action_distribution: ActionDistribution,
-        timestep: Union[int, TensorType],
-        explore: bool = True
-    ):
-        # Adds IID Gaussian noise for exploration, TD3-style.
-        if self.framework == "torch":
-            return self._get_torch_exploration_action(
-                action_distribution, explore, timestep
-            )
-        else:
-            return self._get_tf_exploration_action_op(
-                action_distribution, explore, timestep
-            )
-
-    def _get_tf_exploration_action_op(
-        self,
-        action_dist: ActionDistribution,
-        explore: bool,
-        timestep: Union[int, TensorType],
-    ):
-        ts = timestep if timestep is not None else self.last_timestep
-
-        # The deterministic actions (if explore=False).
-        deterministic_actions = action_dist.deterministic_sample()
-
-        # Take a Gaussian sample with our stddev (mean=0.0) and scale it.
-        gaussian_sample = self.scale_schedule(ts) * tf.random.normal(
-            tf.shape(deterministic_actions), stddev=self.stddev
-        )
-
-        # Stochastic actions could either be: random OR action + noise.
-        random_actions, _ = self.random_exploration.get_tf_exploration_action_op(
-            action_dist, explore
-        )
-        stochastic_actions = tf.cond(
-            pred=tf.convert_to_tensor(ts < self.random_timesteps),
-            true_fn=lambda: random_actions,
-            false_fn=lambda: tf.clip_by_value(
-                deterministic_actions + gaussian_sample,
-                self.action_space.low * tf.ones_like(deterministic_actions),
-                self.action_space.high * tf.ones_like(deterministic_actions),
-            ),
-        )
-
-        # Chose by `explore` (main exploration switch).
-        action = tf.cond(
-            pred=tf.constant(explore, dtype=tf.bool)
-            if isinstance(explore, bool)
-            else explore,
-            true_fn=lambda: stochastic_actions,
-            false_fn=lambda: deterministic_actions,
-        )
-        # Logp=always zero.
-        logp = zero_logps_from_actions(deterministic_actions)
-
-        # Increment `last_timestep` by 1 (or set to `timestep`).
-        if self.framework in ["tf2", "tfe"]:
-            if timestep is None:
-                self.last_timestep.assign_add(1)
-            else:
-                self.last_timestep.assign(tf.cast(timestep, tf.int64))
-            return action, logp
-        else:
-            assign_op = (
-                tf1.assign_add(self.last_timestep, 1)
-                if timestep is None
-                else tf1.assign(self.last_timestep, timestep)
-            )
-            with tf1.control_dependencies([assign_op]):
-                return action, logp
-
-    def _get_torch_exploration_action(
-        self,
-        action_dist: ActionDistribution,
-        explore: bool,
-        timestep: Union[int, TensorType],
-    ):
-        # Set last timestep or (if not given) increase by one.
-        self.last_timestep = (
-            timestep if timestep is not None else self.last_timestep + 1
-        )
-
-        # Apply exploration.
-        if explore:
-            # Random exploration phase.
-            if self.last_timestep < self.random_timesteps:
-                action, _ = self.random_exploration.get_torch_exploration_action(
-                    action_dist, explore=True
-                )
-            # Take a Gaussian sample with our stddev (mean=0.0) and scale it.
-            else:
-                det_actions = action_dist.deterministic_sample()
-                scale = self.scale_schedule(self.last_timestep)
-                gaussian_sample = scale * torch.normal(
-                    mean=torch.zeros(det_actions.size()), std=self.stddev
-                ).to(self.device)
-                action = torch.min(
-                    torch.max(
-                        det_actions + gaussian_sample,
-                        torch.tensor(
-                            self.action_space.low,
-                            dtype=torch.float32,
-                            device=self.device,
-                        ),
-                    ),
-                    torch.tensor(
-                        self.action_space.high, dtype=torch.float32, device=self.device
-                    ),
-                )
-        # No exploration -> Return deterministic actions.
-        else:
-            action = action_dist.deterministic_sample()
-
-        # Logp=always zero.
-        logp = torch.zeros((action.size()[0],), dtype=torch.float32, device=self.device)
-
-        return action, logp
-
-    @override(Exploration)
-    def get_state(self, sess: Optional["tf.Session"] = None):
-        """Returns the current scale value.
-
-        Returns:
-            Union[float,tf.Tensor[float]]: The current scale value.
-        """
-        if sess:
-            return sess.run(self._tf_state_op)
-        scale = self.scale_schedule(self.last_timestep)
-        return {
-            "cur_scale": convert_to_numpy(scale) if self.framework != "tf" else scale,
-            "last_timestep": convert_to_numpy(self.last_timestep)
-            if self.framework != "tf"
-            else self.last_timestep,
-        }
-
-    @override(Exploration)
-    def set_state(self, state: dict, sess: Optional["tf.Session"] = None) -> None:
-        if self.framework == "tf":
-            self.last_timestep.load(state["last_timestep"], session=sess)
-        elif isinstance(self.last_timestep, int):
-            self.last_timestep = state["last_timestep"]
-        else:
-            self.last_timestep.assign(state["last_timestep"])
-=======
-from gym.spaces import Space
-import numpy as np
-from typing import Union, Optional
-
-from ray.rllib.models.action_dist import ActionDistribution
-from ray.rllib.models.modelv2 import ModelV2
-from ray.rllib.utils.annotations import override
-from ray.rllib.utils.exploration.exploration import Exploration
-from ray.rllib.utils.exploration.random import Random
-from ray.rllib.utils.framework import (
-    try_import_tf,
-    try_import_torch,
-    get_variable,
-    TensorType,
-)
-from ray.rllib.utils.numpy import convert_to_numpy
-from ray.rllib.utils.schedules import Schedule
-from ray.rllib.utils.schedules.piecewise_schedule import PiecewiseSchedule
-from ray.rllib.utils.tf_utils import zero_logps_from_actions
-
-tf1, tf, tfv = try_import_tf()
-torch, _ = try_import_torch()
-
-
-class GaussianNoise(Exploration):
-    """An exploration that adds white noise to continuous actions.
-
-    If explore=True, returns actions plus scale (annealed over time) x
-    Gaussian noise. Also, some completely random period is possible at the
-    beginning.
-
-    If explore=False, returns the deterministic action.
-    """
-
-    def __init__(
-        self,
-        action_space: Space,
-        *,
-        framework: str,
-        model: ModelV2,
-        random_timesteps: int = 1000,
-        stddev: float = 0.1,
-        initial_scale: float = 1.0,
-        final_scale: float = 0.02,
-        scale_timesteps: int = 10000,
-        scale_schedule: Optional[Schedule] = None,
-        **kwargs
-    ):
-        """Initializes a GaussianNoise instance.
-
-        Args:
-            random_timesteps: The number of timesteps for which to act
-                completely randomly. Only after this number of timesteps, the
-                `self.scale` annealing process will start (see below).
-            stddev: The stddev (sigma) to use for the
-                Gaussian noise to be added to the actions.
-            initial_scale: The initial scaling weight to multiply
-                the noise with.
-            final_scale: The final scaling weight to multiply
-                the noise with.
-            scale_timesteps: The timesteps over which to linearly anneal
-                the scaling factor (after(!) having used random actions for
-                `random_timesteps` steps).
-            scale_schedule: An optional Schedule object
-                to use (instead of constructing one from the given parameters).
-        """
-        assert framework is not None
-        super().__init__(action_space, model=model, framework=framework, **kwargs)
-
-        # Create the Random exploration module (used for the first n
-        # timesteps).
-        self.random_timesteps = random_timesteps
-        self.random_exploration = Random(
-            action_space, model=self.model, framework=self.framework, **kwargs
-        )
-
-        self.stddev = stddev
-        # The `scale` annealing schedule.
-        self.scale_schedule = scale_schedule or PiecewiseSchedule(
-            endpoints=[
-                (random_timesteps, initial_scale),
-                (random_timesteps + scale_timesteps, final_scale),
-            ],
-            outside_value=final_scale,
-            framework=self.framework,
-        )
-
-        # The current timestep value (tf-var or python int).
-        self.last_timestep = get_variable(
-            np.array(0, np.int64),
-            framework=self.framework,
-            tf_name="timestep",
-            dtype=np.int64,
-        )
-
-        # Build the tf-info-op.
-        if self.framework == "tf":
-            self._tf_state_op = self.get_state()
-
-    @override(Exploration)
-    def get_exploration_action(
-        self,
-        *,
-        action_distribution: ActionDistribution,
-        timestep: Union[int, TensorType],
-        explore: bool = True
-    ):
-        # Adds IID Gaussian noise for exploration, TD3-style.
-        if self.framework == "torch":
-            return self._get_torch_exploration_action(
-                action_distribution, explore, timestep
-            )
-        else:
-            return self._get_tf_exploration_action_op(
-                action_distribution, explore, timestep
-            )
-
-    def _get_tf_exploration_action_op(
-        self,
-        action_dist: ActionDistribution,
-        explore: bool,
-        timestep: Union[int, TensorType],
-    ):
-        ts = timestep if timestep is not None else self.last_timestep
-
-        # The deterministic actions (if explore=False).
-        deterministic_actions = action_dist.deterministic_sample()
-
-        # Take a Gaussian sample with our stddev (mean=0.0) and scale it.
-        gaussian_sample = self.scale_schedule(ts) * tf.random.normal(
-            tf.shape(deterministic_actions), stddev=self.stddev
-        )
-
-        # Stochastic actions could either be: random OR action + noise.
-        random_actions, _ = self.random_exploration.get_tf_exploration_action_op(
-            action_dist, explore
-        )
-        stochastic_actions = tf.cond(
-            pred=tf.convert_to_tensor(ts < self.random_timesteps),
-            true_fn=lambda: random_actions,
-            false_fn=lambda: tf.clip_by_value(
-                deterministic_actions + gaussian_sample,
-                self.action_space.low * tf.ones_like(deterministic_actions),
-                self.action_space.high * tf.ones_like(deterministic_actions),
-            ),
-        )
-
-        # Chose by `explore` (main exploration switch).
-        action = tf.cond(
-            pred=tf.constant(explore, dtype=tf.bool)
-            if isinstance(explore, bool)
-            else explore,
-            true_fn=lambda: stochastic_actions,
-            false_fn=lambda: deterministic_actions,
-        )
-        # Logp=always zero.
-        logp = zero_logps_from_actions(deterministic_actions)
-
-        # Increment `last_timestep` by 1 (or set to `timestep`).
-        if self.framework in ["tf2", "tfe"]:
-            if timestep is None:
-                self.last_timestep.assign_add(1)
-            else:
-                self.last_timestep.assign(tf.cast(timestep, tf.int64))
-            return action, logp
-        else:
-            assign_op = (
-                tf1.assign_add(self.last_timestep, 1)
-                if timestep is None
-                else tf1.assign(self.last_timestep, timestep)
-            )
-            with tf1.control_dependencies([assign_op]):
-                return action, logp
-
-    def _get_torch_exploration_action(
-        self,
-        action_dist: ActionDistribution,
-        explore: bool,
-        timestep: Union[int, TensorType],
-    ):
-        # Set last timestep or (if not given) increase by one.
-        self.last_timestep = (
-            timestep if timestep is not None else self.last_timestep + 1
-        )
-
-        # Apply exploration.
-        if explore:
-            # Random exploration phase.
-            if self.last_timestep < self.random_timesteps:
-                action, _ = self.random_exploration.get_torch_exploration_action(
-                    action_dist, explore=True
-                )
-            # Take a Gaussian sample with our stddev (mean=0.0) and scale it.
-            else:
-                det_actions = action_dist.deterministic_sample()
-                scale = self.scale_schedule(self.last_timestep)
-                gaussian_sample = scale * torch.normal(
-                    mean=torch.zeros(det_actions.size()), std=self.stddev
-                ).to(self.device)
-                action = torch.min(
-                    torch.max(
-                        det_actions + gaussian_sample,
-                        torch.tensor(
-                            self.action_space.low,
-                            dtype=torch.float32,
-                            device=self.device,
-                        ),
-                    ),
-                    torch.tensor(
-                        self.action_space.high, dtype=torch.float32, device=self.device
-                    ),
-                )
-        # No exploration -> Return deterministic actions.
-        else:
-            action = action_dist.deterministic_sample()
-
-        # Logp=always zero.
-        logp = torch.zeros((action.size()[0],), dtype=torch.float32, device=self.device)
-
-        return action, logp
-
-    @override(Exploration)
-    def get_state(self, sess: Optional["tf.Session"] = None):
-        """Returns the current scale value.
-
-        Returns:
-            Union[float,tf.Tensor[float]]: The current scale value.
-        """
-        if sess:
-            return sess.run(self._tf_state_op)
-        scale = self.scale_schedule(self.last_timestep)
-        return {
-            "cur_scale": convert_to_numpy(scale) if self.framework != "tf" else scale,
-            "last_timestep": convert_to_numpy(self.last_timestep)
-            if self.framework != "tf"
-            else self.last_timestep,
-        }
-
-    @override(Exploration)
-    def set_state(self, state: dict, sess: Optional["tf.Session"] = None) -> None:
-        if self.framework == "tf":
-            self.last_timestep.load(state["last_timestep"], session=sess)
-        elif isinstance(self.last_timestep, int):
-            self.last_timestep = state["last_timestep"]
-        else:
-            self.last_timestep.assign(state["last_timestep"])
->>>>>>> 19672688
+from gym.spaces import Space
+import numpy as np
+from typing import Union, Optional
+
+from ray.rllib.models.action_dist import ActionDistribution
+from ray.rllib.models.modelv2 import ModelV2
+from ray.rllib.utils.annotations import override
+from ray.rllib.utils.exploration.exploration import Exploration
+from ray.rllib.utils.exploration.random import Random
+from ray.rllib.utils.framework import (
+    try_import_tf,
+    try_import_torch,
+    get_variable,
+    TensorType,
+)
+from ray.rllib.utils.numpy import convert_to_numpy
+from ray.rllib.utils.schedules import Schedule
+from ray.rllib.utils.schedules.piecewise_schedule import PiecewiseSchedule
+from ray.rllib.utils.tf_utils import zero_logps_from_actions
+
+tf1, tf, tfv = try_import_tf()
+torch, _ = try_import_torch()
+
+
+class GaussianNoise(Exploration):
+    """An exploration that adds white noise to continuous actions.
+
+    If explore=True, returns actions plus scale (annealed over time) x
+    Gaussian noise. Also, some completely random period is possible at the
+    beginning.
+
+    If explore=False, returns the deterministic action.
+    """
+
+    def __init__(
+        self,
+        action_space: Space,
+        *,
+        framework: str,
+        model: ModelV2,
+        random_timesteps: int = 1000,
+        stddev: float = 0.1,
+        initial_scale: float = 1.0,
+        final_scale: float = 0.02,
+        scale_timesteps: int = 10000,
+        scale_schedule: Optional[Schedule] = None,
+        **kwargs
+    ):
+        """Initializes a GaussianNoise instance.
+
+        Args:
+            random_timesteps: The number of timesteps for which to act
+                completely randomly. Only after this number of timesteps, the
+                `self.scale` annealing process will start (see below).
+            stddev: The stddev (sigma) to use for the
+                Gaussian noise to be added to the actions.
+            initial_scale: The initial scaling weight to multiply
+                the noise with.
+            final_scale: The final scaling weight to multiply
+                the noise with.
+            scale_timesteps: The timesteps over which to linearly anneal
+                the scaling factor (after(!) having used random actions for
+                `random_timesteps` steps).
+            scale_schedule: An optional Schedule object
+                to use (instead of constructing one from the given parameters).
+        """
+        assert framework is not None
+        super().__init__(action_space, model=model, framework=framework, **kwargs)
+
+        # Create the Random exploration module (used for the first n
+        # timesteps).
+        self.random_timesteps = random_timesteps
+        self.random_exploration = Random(
+            action_space, model=self.model, framework=self.framework, **kwargs
+        )
+
+        self.stddev = stddev
+        # The `scale` annealing schedule.
+        self.scale_schedule = scale_schedule or PiecewiseSchedule(
+            endpoints=[
+                (random_timesteps, initial_scale),
+                (random_timesteps + scale_timesteps, final_scale),
+            ],
+            outside_value=final_scale,
+            framework=self.framework,
+        )
+
+        # The current timestep value (tf-var or python int).
+        self.last_timestep = get_variable(
+            np.array(0, np.int64),
+            framework=self.framework,
+            tf_name="timestep",
+            dtype=np.int64,
+        )
+
+        # Build the tf-info-op.
+        if self.framework == "tf":
+            self._tf_state_op = self.get_state()
+
+    @override(Exploration)
+    def get_exploration_action(
+        self,
+        *,
+        action_distribution: ActionDistribution,
+        timestep: Union[int, TensorType],
+        explore: bool = True
+    ):
+        # Adds IID Gaussian noise for exploration, TD3-style.
+        if self.framework == "torch":
+            return self._get_torch_exploration_action(
+                action_distribution, explore, timestep
+            )
+        else:
+            return self._get_tf_exploration_action_op(
+                action_distribution, explore, timestep
+            )
+
+    def _get_tf_exploration_action_op(
+        self,
+        action_dist: ActionDistribution,
+        explore: bool,
+        timestep: Union[int, TensorType],
+    ):
+        ts = timestep if timestep is not None else self.last_timestep
+
+        # The deterministic actions (if explore=False).
+        deterministic_actions = action_dist.deterministic_sample()
+
+        # Take a Gaussian sample with our stddev (mean=0.0) and scale it.
+        gaussian_sample = self.scale_schedule(ts) * tf.random.normal(
+            tf.shape(deterministic_actions), stddev=self.stddev
+        )
+
+        # Stochastic actions could either be: random OR action + noise.
+        random_actions, _ = self.random_exploration.get_tf_exploration_action_op(
+            action_dist, explore
+        )
+        stochastic_actions = tf.cond(
+            pred=tf.convert_to_tensor(ts < self.random_timesteps),
+            true_fn=lambda: random_actions,
+            false_fn=lambda: tf.clip_by_value(
+                deterministic_actions + gaussian_sample,
+                self.action_space.low * tf.ones_like(deterministic_actions),
+                self.action_space.high * tf.ones_like(deterministic_actions),
+            ),
+        )
+
+        # Chose by `explore` (main exploration switch).
+        action = tf.cond(
+            pred=tf.constant(explore, dtype=tf.bool)
+            if isinstance(explore, bool)
+            else explore,
+            true_fn=lambda: stochastic_actions,
+            false_fn=lambda: deterministic_actions,
+        )
+        # Logp=always zero.
+        logp = zero_logps_from_actions(deterministic_actions)
+
+        # Increment `last_timestep` by 1 (or set to `timestep`).
+        if self.framework in ["tf2", "tfe"]:
+            if timestep is None:
+                self.last_timestep.assign_add(1)
+            else:
+                self.last_timestep.assign(tf.cast(timestep, tf.int64))
+            return action, logp
+        else:
+            assign_op = (
+                tf1.assign_add(self.last_timestep, 1)
+                if timestep is None
+                else tf1.assign(self.last_timestep, timestep)
+            )
+            with tf1.control_dependencies([assign_op]):
+                return action, logp
+
+    def _get_torch_exploration_action(
+        self,
+        action_dist: ActionDistribution,
+        explore: bool,
+        timestep: Union[int, TensorType],
+    ):
+        # Set last timestep or (if not given) increase by one.
+        self.last_timestep = (
+            timestep if timestep is not None else self.last_timestep + 1
+        )
+
+        # Apply exploration.
+        if explore:
+            # Random exploration phase.
+            if self.last_timestep < self.random_timesteps:
+                action, _ = self.random_exploration.get_torch_exploration_action(
+                    action_dist, explore=True
+                )
+            # Take a Gaussian sample with our stddev (mean=0.0) and scale it.
+            else:
+                det_actions = action_dist.deterministic_sample()
+                scale = self.scale_schedule(self.last_timestep)
+                gaussian_sample = scale * torch.normal(
+                    mean=torch.zeros(det_actions.size()), std=self.stddev
+                ).to(self.device)
+                action = torch.min(
+                    torch.max(
+                        det_actions + gaussian_sample,
+                        torch.tensor(
+                            self.action_space.low,
+                            dtype=torch.float32,
+                            device=self.device,
+                        ),
+                    ),
+                    torch.tensor(
+                        self.action_space.high, dtype=torch.float32, device=self.device
+                    ),
+                )
+        # No exploration -> Return deterministic actions.
+        else:
+            action = action_dist.deterministic_sample()
+
+        # Logp=always zero.
+        logp = torch.zeros((action.size()[0],), dtype=torch.float32, device=self.device)
+
+        return action, logp
+
+    @override(Exploration)
+    def get_state(self, sess: Optional["tf.Session"] = None):
+        """Returns the current scale value.
+
+        Returns:
+            Union[float,tf.Tensor[float]]: The current scale value.
+        """
+        if sess:
+            return sess.run(self._tf_state_op)
+        scale = self.scale_schedule(self.last_timestep)
+        return {
+            "cur_scale": convert_to_numpy(scale) if self.framework != "tf" else scale,
+            "last_timestep": convert_to_numpy(self.last_timestep)
+            if self.framework != "tf"
+            else self.last_timestep,
+        }
+
+    @override(Exploration)
+    def set_state(self, state: dict, sess: Optional["tf.Session"] = None) -> None:
+        if self.framework == "tf":
+            self.last_timestep.load(state["last_timestep"], session=sess)
+        elif isinstance(self.last_timestep, int):
+            self.last_timestep = state["last_timestep"]
+        else:
+            self.last_timestep.assign(state["last_timestep"])