import functools
import gym
import numpy as np
from typing import Optional, Union

from ray.rllib.models.action_dist import ActionDistribution
from ray.rllib.models.modelv2 import ModelV2
from ray.rllib.utils.annotations import override
from ray.rllib.utils.exploration.exploration import Exploration
from ray.rllib.utils.exploration.random import Random
from ray.rllib.utils.framework import get_variable, try_import_tf, \
    try_import_torch, TensorType
from ray.rllib.utils.tf_ops import zero_logps_from_actions

tf1, tf, tfv = try_import_tf()
torch, _ = try_import_torch()


class StochasticSampling(Exploration):
    """An exploration that simply samples from a distribution.

    The sampling can be made deterministic by passing explore=False into
    the call to `get_exploration_action`.
    Also allows for scheduled parameters for the distributions, such as
    lowering stddev, temperature, etc.. over time.
    """

    def __init__(self,
                 action_space: gym.spaces.Space,
                 *,
                 framework: str,
                 model: ModelV2,
                 random_timesteps: int = 0,
                 **kwargs):
        """Initializes a StochasticSampling Exploration object.

        Args:
            action_space (gym.spaces.Space): The gym action space used by the
                environment.
            framework (str): One of None, "tf", "torch".
            model (ModelV2): The ModelV2 used by the owning Policy.
            random_timesteps (int): The number of timesteps for which to act
                completely randomly. Only after this number of timesteps,
                actual samples will be drawn to get exploration actions.
        """
        assert framework is not None
        super().__init__(
            action_space, model=model, framework=framework, **kwargs)

        # Create the Random exploration module (used for the first n
        # timesteps).
        self.random_timesteps = random_timesteps
        self.random_exploration = Random(
            action_space, model=self.model, framework=self.framework, **kwargs)

        # The current timestep value (tf-var or python int).
        self.last_timestep = get_variable(
            np.array(0, np.int64),
            framework=self.framework,
            tf_name="timestep",
            dtype=np.int64)

    @override(Exploration)
<<<<<<< HEAD
    def get_exploration_action(self,
                               *,
                               action_distribution: ActionDistribution,
                               timestep: Optional[Union[int, TensorType]] = None,
                               explore: bool = True):
=======
    def get_exploration_action(
            self,
            *,
            action_distribution: ActionDistribution,
            timestep: Optional[Union[int, TensorType]] = None,
            explore: bool = True):
>>>>>>> ab55b808
        if self.framework == "torch":
            return self._get_torch_exploration_action(action_distribution,
                                                      timestep, explore)
        else:
            return self._get_tf_exploration_action_op(action_distribution,
                                                      timestep, explore)

    def _get_tf_exploration_action_op(self, action_dist, timestep, explore):
<<<<<<< HEAD
        #ts = timestep if timestep is not None else self.last_timestep + 1
=======
>>>>>>> ab55b808
        ts = self.last_timestep + 1

        stochastic_actions = tf.cond(
            pred=tf.convert_to_tensor(ts < self.random_timesteps),
            true_fn=lambda: (
                self.random_exploration.get_tf_exploration_action_op(
                    action_dist,
                    explore=True)[0]),
            false_fn=lambda: action_dist.sample(),
        )
        deterministic_actions = action_dist.deterministic_sample()

        action = tf.cond(
            tf.constant(explore) if isinstance(explore, bool) else explore,
            true_fn=lambda: stochastic_actions,
            false_fn=lambda: deterministic_actions)

        logp = tf.cond(
            tf.math.logical_and(
                explore, tf.convert_to_tensor(ts >= self.random_timesteps)),
            true_fn=lambda: action_dist.sampled_action_logp(),
            false_fn=functools.partial(zero_logps_from_actions,
                                       deterministic_actions))

        # Increment `last_timestep` by 1 (or set to `timestep`).
        if self.framework in ["tf2", "tfe"]:
<<<<<<< HEAD
            #if timestep is None:
            self.last_timestep.assign_add(1)
            #else:
            #    self.last_timestep.assign(timestep)
=======
            self.last_timestep.assign_add(1)
>>>>>>> ab55b808
            return action, logp
        else:
            assign_op = (tf1.assign_add(self.last_timestep, 1)
                         if timestep is None else tf1.assign(
                             self.last_timestep, timestep))
            with tf1.control_dependencies([assign_op]):
                return action, logp

    def _get_torch_exploration_action(self, action_dist: ActionDistribution,
                                      timestep: Union[TensorType, int],
                                      explore: Union[TensorType, bool]):
        # Set last timestep or (if not given) increase by one.
        self.last_timestep = timestep if timestep is not None else \
            self.last_timestep + 1

        # Apply exploration.
        if explore:
            # Random exploration phase.
            if self.last_timestep < self.random_timesteps:
                action, logp = \
                    self.random_exploration.get_torch_exploration_action(
                        action_dist, explore=True)
            # Take a sample from our distribution.
            else:
                action = action_dist.sample()
                logp = action_dist.sampled_action_logp()

        # No exploration -> Return deterministic actions.
        else:
            action = action_dist.deterministic_sample()
            logp = torch.zeros_like(action_dist.sampled_action_logp())

        return action, logp<|MERGE_RESOLUTION|>--- conflicted
+++ resolved
@@ -61,20 +61,12 @@
             dtype=np.int64)
 
     @override(Exploration)
-<<<<<<< HEAD
-    def get_exploration_action(self,
-                               *,
-                               action_distribution: ActionDistribution,
-                               timestep: Optional[Union[int, TensorType]] = None,
-                               explore: bool = True):
-=======
     def get_exploration_action(
             self,
             *,
             action_distribution: ActionDistribution,
             timestep: Optional[Union[int, TensorType]] = None,
             explore: bool = True):
->>>>>>> ab55b808
         if self.framework == "torch":
             return self._get_torch_exploration_action(action_distribution,
                                                       timestep, explore)
@@ -83,10 +75,7 @@
                                                       timestep, explore)
 
     def _get_tf_exploration_action_op(self, action_dist, timestep, explore):
-<<<<<<< HEAD
         #ts = timestep if timestep is not None else self.last_timestep + 1
-=======
->>>>>>> ab55b808
         ts = self.last_timestep + 1
 
         stochastic_actions = tf.cond(
@@ -113,14 +102,10 @@
 
         # Increment `last_timestep` by 1 (or set to `timestep`).
         if self.framework in ["tf2", "tfe"]:
-<<<<<<< HEAD
             #if timestep is None:
             self.last_timestep.assign_add(1)
             #else:
             #    self.last_timestep.assign(timestep)
-=======
-            self.last_timestep.assign_add(1)
->>>>>>> ab55b808
             return action, logp
         else:
             assign_op = (tf1.assign_add(self.last_timestep, 1)
