from gym.spaces import Space
import tree
from typing import Union

from ray.rllib.models.action_dist import ActionDistribution
from ray.rllib.models.modelv2 import ModelV2
from ray.rllib.utils.annotations import override
from ray.rllib.utils.exploration.exploration import Exploration
from ray.rllib.utils.exploration.random import Random
from ray.rllib.utils.framework import get_variable, try_import_tf, \
    try_import_torch, TensorType

tf1, tf, tfv = try_import_tf()
torch, _ = try_import_torch()


class StochasticSampling(Exploration):
    """An exploration that simply samples from a distribution.

    The sampling can be made deterministic by passing explore=False into
    the call to `get_exploration_action`.
    Also allows for scheduled parameters for the distributions, such as
    lowering stddev, temperature, etc.. over time.
    """

<<<<<<< HEAD
    def __init__(self, action_space: Space, *, framework: str, model: ModelV2,
=======
    def __init__(self,
                 action_space,
                 *,
                 framework: str,
                 model: ModelV2,
                 random_timesteps: int = 0,
>>>>>>> 91d0f41a
                 **kwargs):
        """Initializes a StochasticSampling Exploration object.

        Args:
            action_space (Space): The gym action space used by the environment.
            framework (str): One of None, "tf", "torch".
            model (ModelV2): The ModelV2 used by the owning Policy.
            random_timesteps (int): The number of timesteps for which to act
                completely randomly. Only after this number of timesteps,
                actual samples will be drawn to get exploration actions.
        """
        assert framework is not None
        super().__init__(
            action_space, model=model, framework=framework, **kwargs)

        # Create the Random exploration module (used for the first n
        # timesteps).
        self.random_timesteps = random_timesteps
        self.random_exploration = Random(
            action_space, model=self.model, framework=self.framework, **kwargs)

        # The current timestep value (tf-var or python int).
        self.last_timestep = get_variable(
            0, framework=self.framework, tf_name="timestep")

    @override(Exploration)
    def get_exploration_action(self,
                               *,
                               action_distribution: ActionDistribution,
                               timestep: Union[int, TensorType],
                               explore: bool = True):
        if self.framework == "torch":
            return self._get_torch_exploration_action(action_distribution,
                                                      timestep, explore)
        else:
            return self._get_tf_exploration_action_op(action_distribution,
                                                      timestep, explore)

    def _get_tf_exploration_action_op(self, action_dist, timestep, explore):
        ts = timestep if timestep is not None else self.last_timestep + 1

        stochastic_actions = tf.cond(
            pred=tf.convert_to_tensor(ts < self.random_timesteps),
            true_fn=lambda: (
                self.random_exploration.get_tf_exploration_action_op(
                    action_dist,
                    explore=True)[0]),
            false_fn=lambda: action_dist.sample(),
        )
        deterministic_actions = action_dist.deterministic_sample()

        action = tf.cond(
            tf.constant(explore) if isinstance(explore, bool) else explore,
            true_fn=lambda: stochastic_actions,
            false_fn=lambda: deterministic_actions)

        def logp_false_fn():
            batch_size = tf.shape(tree.flatten(action)[0])[0]
            return tf.zeros(shape=(batch_size, ), dtype=tf.float32)

        logp = tf.cond(
            tf.math.logical_and(
                explore, tf.convert_to_tensor(ts >= self.random_timesteps)),
            true_fn=lambda: action_dist.sampled_action_logp(),
            false_fn=logp_false_fn)

        # Increment `last_timestep` by 1 (or set to `timestep`).
        if self.framework in ["tf2", "tfe"]:
            if timestep is None:
                self.last_timestep.assign_add(1)
            else:
                self.last_timestep.assign(timestep)
            return action, logp
        else:
            assign_op = (tf1.assign_add(self.last_timestep, 1)
                         if timestep is None else tf1.assign(
                             self.last_timestep, timestep))
            with tf1.control_dependencies([assign_op]):
                return action, logp

    def _get_torch_exploration_action(self, action_dist, timestep, explore):
        # Set last timestep or (if not given) increase by one.
        self.last_timestep = timestep if timestep is not None else \
            self.last_timestep + 1

<<<<<<< HEAD
    @staticmethod
    def _get_torch_exploration_action(action_dist: ActionDistribution,
                                      explore: bool):
=======
        # Apply exploration.
>>>>>>> 91d0f41a
        if explore:
            # Random exploration phase.
            if self.last_timestep < self.random_timesteps:
                action, logp = \
                    self.random_exploration.get_torch_exploration_action(
                        action_dist, explore=True)
            # Take a sample from our distribution.
            else:
                action = action_dist.sample()
                logp = action_dist.sampled_action_logp()

        # No exploration -> Return deterministic actions.
        else:
            action = action_dist.deterministic_sample()
            logp = torch.zeros_like(action_dist.sampled_action_logp())

        return action, logp<|MERGE_RESOLUTION|>--- conflicted
+++ resolved
@@ -1,4 +1,4 @@
-from gym.spaces import Space
+import gym
 import tree
 from typing import Union
 
@@ -23,21 +23,18 @@
     lowering stddev, temperature, etc.. over time.
     """
 
-<<<<<<< HEAD
-    def __init__(self, action_space: Space, *, framework: str, model: ModelV2,
-=======
     def __init__(self,
-                 action_space,
+                 action_space: gym.spaces.Space,
                  *,
                  framework: str,
                  model: ModelV2,
                  random_timesteps: int = 0,
->>>>>>> 91d0f41a
                  **kwargs):
         """Initializes a StochasticSampling Exploration object.
 
         Args:
-            action_space (Space): The gym action space used by the environment.
+            action_space (gym.spaces.Space): The gym action space used by the
+                environment.
             framework (str): One of None, "tf", "torch".
             model (ModelV2): The ModelV2 used by the owning Policy.
             random_timesteps (int): The number of timesteps for which to act
@@ -113,18 +110,15 @@
             with tf1.control_dependencies([assign_op]):
                 return action, logp
 
-    def _get_torch_exploration_action(self, action_dist, timestep, explore):
+    def _get_torch_exploration_action(self,
+                                      action_dist: ActionDistribution,
+                                      timestep: Union[TensorType, int],
+                                      explore: Union[TensorType, bool]):
         # Set last timestep or (if not given) increase by one.
         self.last_timestep = timestep if timestep is not None else \
             self.last_timestep + 1
 
-<<<<<<< HEAD
-    @staticmethod
-    def _get_torch_exploration_action(action_dist: ActionDistribution,
-                                      explore: bool):
-=======
         # Apply exploration.
->>>>>>> 91d0f41a
         if explore:
             # Random exploration phase.
             if self.last_timestep < self.random_timesteps:
