<<<<<<< HEAD
from gym.spaces import Space
from typing import Optional

from ray.rllib.utils.exploration.epsilon_greedy import EpsilonGreedy
from ray.rllib.utils.schedules import ConstantSchedule


class PerWorkerEpsilonGreedy(EpsilonGreedy):
    """A per-worker epsilon-greedy class for distributed algorithms.

    Sets the epsilon schedules of individual workers to a constant:
    0.4 ^ (1 + [worker-index] / float([num-workers] - 1) * 7)
    See Ape-X paper.
    """

    def __init__(
        self,
        action_space: Space,
        *,
        framework: str,
        num_workers: Optional[int],
        worker_index: Optional[int],
        **kwargs
    ):
        """Create a PerWorkerEpsilonGreedy exploration class.

        Args:
            action_space (Space): The gym action space used by the environment.
            num_workers (Optional[int]): The overall number of workers used.
            worker_index (Optional[int]): The index of the Worker using this
                Exploration.
            framework (Optional[str]): One of None, "tf", "torch".
        """
        epsilon_schedule = None
        # Use a fixed, different epsilon per worker. See: Ape-X paper.
        assert worker_index <= num_workers, (worker_index, num_workers)
        if num_workers > 0:
            if worker_index > 0:
                # From page 5 of https://arxiv.org/pdf/1803.00933.pdf
                alpha, eps, i = 7, 0.4, worker_index - 1
                num_workers_minus_1 = float(num_workers - 1) if num_workers > 1 else 1.0
                constant_eps = eps ** (1 + (i / num_workers_minus_1) * alpha)
                epsilon_schedule = ConstantSchedule(constant_eps, framework=framework)
            # Local worker should have zero exploration so that eval
            # rollouts run properly.
            else:
                epsilon_schedule = ConstantSchedule(0.0, framework=framework)

        super().__init__(
            action_space,
            epsilon_schedule=epsilon_schedule,
            framework=framework,
            num_workers=num_workers,
            worker_index=worker_index,
            **kwargs
        )
=======
from gym.spaces import Space
from typing import Optional

from ray.rllib.utils.exploration.epsilon_greedy import EpsilonGreedy
from ray.rllib.utils.schedules import ConstantSchedule


class PerWorkerEpsilonGreedy(EpsilonGreedy):
    """A per-worker epsilon-greedy class for distributed algorithms.

    Sets the epsilon schedules of individual workers to a constant:
    0.4 ^ (1 + [worker-index] / float([num-workers] - 1) * 7)
    See Ape-X paper.
    """

    def __init__(
        self,
        action_space: Space,
        *,
        framework: str,
        num_workers: Optional[int],
        worker_index: Optional[int],
        **kwargs
    ):
        """Create a PerWorkerEpsilonGreedy exploration class.

        Args:
            action_space: The gym action space used by the environment.
            num_workers: The overall number of workers used.
            worker_index: The index of the Worker using this
                Exploration.
            framework: One of None, "tf", "torch".
        """
        epsilon_schedule = None
        # Use a fixed, different epsilon per worker. See: Ape-X paper.
        assert worker_index <= num_workers, (worker_index, num_workers)
        if num_workers > 0:
            if worker_index > 0:
                # From page 5 of https://arxiv.org/pdf/1803.00933.pdf
                alpha, eps, i = 7, 0.4, worker_index - 1
                num_workers_minus_1 = float(num_workers - 1) if num_workers > 1 else 1.0
                constant_eps = eps ** (1 + (i / num_workers_minus_1) * alpha)
                epsilon_schedule = ConstantSchedule(constant_eps, framework=framework)
            # Local worker should have zero exploration so that eval
            # rollouts run properly.
            else:
                epsilon_schedule = ConstantSchedule(0.0, framework=framework)

        super().__init__(
            action_space,
            epsilon_schedule=epsilon_schedule,
            framework=framework,
            num_workers=num_workers,
            worker_index=worker_index,
            **kwargs
        )
>>>>>>> 19672688
<|MERGE_RESOLUTION|>--- conflicted
+++ resolved
@@ -1,115 +1,56 @@
-<<<<<<< HEAD
-from gym.spaces import Space
-from typing import Optional
-
-from ray.rllib.utils.exploration.epsilon_greedy import EpsilonGreedy
-from ray.rllib.utils.schedules import ConstantSchedule
-
-
-class PerWorkerEpsilonGreedy(EpsilonGreedy):
-    """A per-worker epsilon-greedy class for distributed algorithms.
-
-    Sets the epsilon schedules of individual workers to a constant:
-    0.4 ^ (1 + [worker-index] / float([num-workers] - 1) * 7)
-    See Ape-X paper.
-    """
-
-    def __init__(
-        self,
-        action_space: Space,
-        *,
-        framework: str,
-        num_workers: Optional[int],
-        worker_index: Optional[int],
-        **kwargs
-    ):
-        """Create a PerWorkerEpsilonGreedy exploration class.
-
-        Args:
-            action_space (Space): The gym action space used by the environment.
-            num_workers (Optional[int]): The overall number of workers used.
-            worker_index (Optional[int]): The index of the Worker using this
-                Exploration.
-            framework (Optional[str]): One of None, "tf", "torch".
-        """
-        epsilon_schedule = None
-        # Use a fixed, different epsilon per worker. See: Ape-X paper.
-        assert worker_index <= num_workers, (worker_index, num_workers)
-        if num_workers > 0:
-            if worker_index > 0:
-                # From page 5 of https://arxiv.org/pdf/1803.00933.pdf
-                alpha, eps, i = 7, 0.4, worker_index - 1
-                num_workers_minus_1 = float(num_workers - 1) if num_workers > 1 else 1.0
-                constant_eps = eps ** (1 + (i / num_workers_minus_1) * alpha)
-                epsilon_schedule = ConstantSchedule(constant_eps, framework=framework)
-            # Local worker should have zero exploration so that eval
-            # rollouts run properly.
-            else:
-                epsilon_schedule = ConstantSchedule(0.0, framework=framework)
-
-        super().__init__(
-            action_space,
-            epsilon_schedule=epsilon_schedule,
-            framework=framework,
-            num_workers=num_workers,
-            worker_index=worker_index,
-            **kwargs
-        )
-=======
-from gym.spaces import Space
-from typing import Optional
-
-from ray.rllib.utils.exploration.epsilon_greedy import EpsilonGreedy
-from ray.rllib.utils.schedules import ConstantSchedule
-
-
-class PerWorkerEpsilonGreedy(EpsilonGreedy):
-    """A per-worker epsilon-greedy class for distributed algorithms.
-
-    Sets the epsilon schedules of individual workers to a constant:
-    0.4 ^ (1 + [worker-index] / float([num-workers] - 1) * 7)
-    See Ape-X paper.
-    """
-
-    def __init__(
-        self,
-        action_space: Space,
-        *,
-        framework: str,
-        num_workers: Optional[int],
-        worker_index: Optional[int],
-        **kwargs
-    ):
-        """Create a PerWorkerEpsilonGreedy exploration class.
-
-        Args:
-            action_space: The gym action space used by the environment.
-            num_workers: The overall number of workers used.
-            worker_index: The index of the Worker using this
-                Exploration.
-            framework: One of None, "tf", "torch".
-        """
-        epsilon_schedule = None
-        # Use a fixed, different epsilon per worker. See: Ape-X paper.
-        assert worker_index <= num_workers, (worker_index, num_workers)
-        if num_workers > 0:
-            if worker_index > 0:
-                # From page 5 of https://arxiv.org/pdf/1803.00933.pdf
-                alpha, eps, i = 7, 0.4, worker_index - 1
-                num_workers_minus_1 = float(num_workers - 1) if num_workers > 1 else 1.0
-                constant_eps = eps ** (1 + (i / num_workers_minus_1) * alpha)
-                epsilon_schedule = ConstantSchedule(constant_eps, framework=framework)
-            # Local worker should have zero exploration so that eval
-            # rollouts run properly.
-            else:
-                epsilon_schedule = ConstantSchedule(0.0, framework=framework)
-
-        super().__init__(
-            action_space,
-            epsilon_schedule=epsilon_schedule,
-            framework=framework,
-            num_workers=num_workers,
-            worker_index=worker_index,
-            **kwargs
-        )
->>>>>>> 19672688
+from gym.spaces import Space
+from typing import Optional
+
+from ray.rllib.utils.exploration.epsilon_greedy import EpsilonGreedy
+from ray.rllib.utils.schedules import ConstantSchedule
+
+
+class PerWorkerEpsilonGreedy(EpsilonGreedy):
+    """A per-worker epsilon-greedy class for distributed algorithms.
+
+    Sets the epsilon schedules of individual workers to a constant:
+    0.4 ^ (1 + [worker-index] / float([num-workers] - 1) * 7)
+    See Ape-X paper.
+    """
+
+    def __init__(
+        self,
+        action_space: Space,
+        *,
+        framework: str,
+        num_workers: Optional[int],
+        worker_index: Optional[int],
+        **kwargs
+    ):
+        """Create a PerWorkerEpsilonGreedy exploration class.
+
+        Args:
+            action_space: The gym action space used by the environment.
+            num_workers: The overall number of workers used.
+            worker_index: The index of the Worker using this
+                Exploration.
+            framework: One of None, "tf", "torch".
+        """
+        epsilon_schedule = None
+        # Use a fixed, different epsilon per worker. See: Ape-X paper.
+        assert worker_index <= num_workers, (worker_index, num_workers)
+        if num_workers > 0:
+            if worker_index > 0:
+                # From page 5 of https://arxiv.org/pdf/1803.00933.pdf
+                alpha, eps, i = 7, 0.4, worker_index - 1
+                num_workers_minus_1 = float(num_workers - 1) if num_workers > 1 else 1.0
+                constant_eps = eps ** (1 + (i / num_workers_minus_1) * alpha)
+                epsilon_schedule = ConstantSchedule(constant_eps, framework=framework)
+            # Local worker should have zero exploration so that eval
+            # rollouts run properly.
+            else:
+                epsilon_schedule = ConstantSchedule(0.0, framework=framework)
+
+        super().__init__(
+            action_space,
+            epsilon_schedule=epsilon_schedule,
+            framework=framework,
+            num_workers=num_workers,
+            worker_index=worker_index,
+            **kwargs
+        )