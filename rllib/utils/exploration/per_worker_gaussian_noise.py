<<<<<<< HEAD
from gym.spaces import Space
from typing import Optional

from ray.rllib.utils.exploration.gaussian_noise import GaussianNoise
from ray.rllib.utils.schedules import ConstantSchedule


class PerWorkerGaussianNoise(GaussianNoise):
    """A per-worker Gaussian noise class for distributed algorithms.

    Sets the `scale` schedules of individual workers to a constant:
    0.4 ^ (1 + [worker-index] / float([num-workers] - 1) * 7)
    See Ape-X paper.
    """

    def __init__(
        self,
        action_space: Space,
        *,
        framework: Optional[str],
        num_workers: Optional[int],
        worker_index: Optional[int],
        **kwargs
    ):
        """
        Args:
            action_space (Space): The gym action space used by the environment.
            num_workers (Optional[int]): The overall number of workers used.
            worker_index (Optional[int]): The index of the Worker using this
                Exploration.
            framework (Optional[str]): One of None, "tf", "torch".
        """
        scale_schedule = None
        # Use a fixed, different epsilon per worker. See: Ape-X paper.
        if num_workers > 0:
            if worker_index > 0:
                num_workers_minus_1 = float(num_workers - 1) if num_workers > 1 else 1.0
                exponent = 1 + (worker_index / num_workers_minus_1) * 7
                scale_schedule = ConstantSchedule(0.4 ** exponent, framework=framework)
            # Local worker should have zero exploration so that eval
            # rollouts run properly.
            else:
                scale_schedule = ConstantSchedule(0.0, framework=framework)

        super().__init__(
            action_space, scale_schedule=scale_schedule, framework=framework, **kwargs
        )
=======
from gym.spaces import Space
from typing import Optional

from ray.rllib.utils.exploration.gaussian_noise import GaussianNoise
from ray.rllib.utils.schedules import ConstantSchedule


class PerWorkerGaussianNoise(GaussianNoise):
    """A per-worker Gaussian noise class for distributed algorithms.

    Sets the `scale` schedules of individual workers to a constant:
    0.4 ^ (1 + [worker-index] / float([num-workers] - 1) * 7)
    See Ape-X paper.
    """

    def __init__(
        self,
        action_space: Space,
        *,
        framework: Optional[str],
        num_workers: Optional[int],
        worker_index: Optional[int],
        **kwargs
    ):
        """
        Args:
            action_space: The gym action space used by the environment.
            num_workers: The overall number of workers used.
            worker_index: The index of the Worker using this
                Exploration.
            framework: One of None, "tf", "torch".
        """
        scale_schedule = None
        # Use a fixed, different epsilon per worker. See: Ape-X paper.
        if num_workers > 0:
            if worker_index > 0:
                num_workers_minus_1 = float(num_workers - 1) if num_workers > 1 else 1.0
                exponent = 1 + (worker_index / num_workers_minus_1) * 7
                scale_schedule = ConstantSchedule(0.4 ** exponent, framework=framework)
            # Local worker should have zero exploration so that eval
            # rollouts run properly.
            else:
                scale_schedule = ConstantSchedule(0.0, framework=framework)

        super().__init__(
            action_space, scale_schedule=scale_schedule, framework=framework, **kwargs
        )
>>>>>>> 19672688
<|MERGE_RESOLUTION|>--- conflicted
+++ resolved
@@ -1,97 +1,47 @@
-<<<<<<< HEAD
-from gym.spaces import Space
-from typing import Optional
-
-from ray.rllib.utils.exploration.gaussian_noise import GaussianNoise
-from ray.rllib.utils.schedules import ConstantSchedule
-
-
-class PerWorkerGaussianNoise(GaussianNoise):
-    """A per-worker Gaussian noise class for distributed algorithms.
-
-    Sets the `scale` schedules of individual workers to a constant:
-    0.4 ^ (1 + [worker-index] / float([num-workers] - 1) * 7)
-    See Ape-X paper.
-    """
-
-    def __init__(
-        self,
-        action_space: Space,
-        *,
-        framework: Optional[str],
-        num_workers: Optional[int],
-        worker_index: Optional[int],
-        **kwargs
-    ):
-        """
-        Args:
-            action_space (Space): The gym action space used by the environment.
-            num_workers (Optional[int]): The overall number of workers used.
-            worker_index (Optional[int]): The index of the Worker using this
-                Exploration.
-            framework (Optional[str]): One of None, "tf", "torch".
-        """
-        scale_schedule = None
-        # Use a fixed, different epsilon per worker. See: Ape-X paper.
-        if num_workers > 0:
-            if worker_index > 0:
-                num_workers_minus_1 = float(num_workers - 1) if num_workers > 1 else 1.0
-                exponent = 1 + (worker_index / num_workers_minus_1) * 7
-                scale_schedule = ConstantSchedule(0.4 ** exponent, framework=framework)
-            # Local worker should have zero exploration so that eval
-            # rollouts run properly.
-            else:
-                scale_schedule = ConstantSchedule(0.0, framework=framework)
-
-        super().__init__(
-            action_space, scale_schedule=scale_schedule, framework=framework, **kwargs
-        )
-=======
-from gym.spaces import Space
-from typing import Optional
-
-from ray.rllib.utils.exploration.gaussian_noise import GaussianNoise
-from ray.rllib.utils.schedules import ConstantSchedule
-
-
-class PerWorkerGaussianNoise(GaussianNoise):
-    """A per-worker Gaussian noise class for distributed algorithms.
-
-    Sets the `scale` schedules of individual workers to a constant:
-    0.4 ^ (1 + [worker-index] / float([num-workers] - 1) * 7)
-    See Ape-X paper.
-    """
-
-    def __init__(
-        self,
-        action_space: Space,
-        *,
-        framework: Optional[str],
-        num_workers: Optional[int],
-        worker_index: Optional[int],
-        **kwargs
-    ):
-        """
-        Args:
-            action_space: The gym action space used by the environment.
-            num_workers: The overall number of workers used.
-            worker_index: The index of the Worker using this
-                Exploration.
-            framework: One of None, "tf", "torch".
-        """
-        scale_schedule = None
-        # Use a fixed, different epsilon per worker. See: Ape-X paper.
-        if num_workers > 0:
-            if worker_index > 0:
-                num_workers_minus_1 = float(num_workers - 1) if num_workers > 1 else 1.0
-                exponent = 1 + (worker_index / num_workers_minus_1) * 7
-                scale_schedule = ConstantSchedule(0.4 ** exponent, framework=framework)
-            # Local worker should have zero exploration so that eval
-            # rollouts run properly.
-            else:
-                scale_schedule = ConstantSchedule(0.0, framework=framework)
-
-        super().__init__(
-            action_space, scale_schedule=scale_schedule, framework=framework, **kwargs
-        )
->>>>>>> 19672688
+from gym.spaces import Space
+from typing import Optional
+
+from ray.rllib.utils.exploration.gaussian_noise import GaussianNoise
+from ray.rllib.utils.schedules import ConstantSchedule
+
+
+class PerWorkerGaussianNoise(GaussianNoise):
+    """A per-worker Gaussian noise class for distributed algorithms.
+
+    Sets the `scale` schedules of individual workers to a constant:
+    0.4 ^ (1 + [worker-index] / float([num-workers] - 1) * 7)
+    See Ape-X paper.
+    """
+
+    def __init__(
+        self,
+        action_space: Space,
+        *,
+        framework: Optional[str],
+        num_workers: Optional[int],
+        worker_index: Optional[int],
+        **kwargs
+    ):
+        """
+        Args:
+            action_space: The gym action space used by the environment.
+            num_workers: The overall number of workers used.
+            worker_index: The index of the Worker using this
+                Exploration.
+            framework: One of None, "tf", "torch".
+        """
+        scale_schedule = None
+        # Use a fixed, different epsilon per worker. See: Ape-X paper.
+        if num_workers > 0:
+            if worker_index > 0:
+                num_workers_minus_1 = float(num_workers - 1) if num_workers > 1 else 1.0
+                exponent = 1 + (worker_index / num_workers_minus_1) * 7
+                scale_schedule = ConstantSchedule(0.4 ** exponent, framework=framework)
+            # Local worker should have zero exploration so that eval
+            # rollouts run properly.
+            else:
+                scale_schedule = ConstantSchedule(0.0, framework=framework)
+
+        super().__init__(
+            action_space, scale_schedule=scale_schedule, framework=framework, **kwargs
+        )