--- conflicted
+++ resolved
@@ -1,337 +1,167 @@
-<<<<<<< HEAD
-from gym.spaces import Discrete, Box, MultiDiscrete, Space
-import numpy as np
-import tree  # pip install dm_tree
-from typing import Union, Optional
-
-from ray.rllib.models.action_dist import ActionDistribution
-from ray.rllib.models.modelv2 import ModelV2
-from ray.rllib.utils.annotations import override
-from ray.rllib.utils.exploration.exploration import Exploration
-from ray.rllib.utils import force_tuple
-from ray.rllib.utils.framework import try_import_tf, try_import_torch, TensorType
-from ray.rllib.utils.spaces.simplex import Simplex
-from ray.rllib.utils.spaces.space_utils import get_base_struct_from_space
-from ray.rllib.utils.tf_utils import zero_logps_from_actions
-
-tf1, tf, tfv = try_import_tf()
-torch, _ = try_import_torch()
-
-
-class Random(Exploration):
-    """A random action selector (deterministic/greedy for explore=False).
-
-    If explore=True, returns actions randomly from `self.action_space` (via
-    Space.sample()).
-    If explore=False, returns the greedy/max-likelihood action.
-    """
-
-    def __init__(
-        self, action_space: Space, *, model: ModelV2, framework: Optional[str], **kwargs
-    ):
-        """Initialize a Random Exploration object.
-
-        Args:
-            action_space (Space): The gym action space used by the environment.
-            framework (Optional[str]): One of None, "tf", "tfe", "torch".
-        """
-        super().__init__(
-            action_space=action_space, model=model, framework=framework, **kwargs
-        )
-
-        self.action_space_struct = get_base_struct_from_space(self.action_space)
-
-    @override(Exploration)
-    def get_exploration_action(
-        self,
-        *,
-        action_distribution: ActionDistribution,
-        timestep: Union[int, TensorType],
-        explore: bool = True
-    ):
-        # Instantiate the distribution object.
-        if self.framework in ["tf2", "tf", "tfe"]:
-            return self.get_tf_exploration_action_op(action_distribution, explore)
-        else:
-            return self.get_torch_exploration_action(action_distribution, explore)
-
-    def get_tf_exploration_action_op(
-        self,
-        action_dist: ActionDistribution,
-        explore: Optional[Union[bool, TensorType]],
-    ):
-        def true_fn():
-            batch_size = 1
-            req = force_tuple(
-                action_dist.required_model_output_shape(
-                    self.action_space, getattr(self.model, "model_config", None)
-                )
-            )
-            # Add a batch dimension?
-            if len(action_dist.inputs.shape) == len(req) + 1:
-                batch_size = tf.shape(action_dist.inputs)[0]
-
-            # Function to produce random samples from primitive space
-            # components: (Multi)Discrete or Box.
-            def random_component(component):
-                # Have at least an additional shape of (1,), even if the
-                # component is Box(-1.0, 1.0, shape=()).
-                shape = component.shape or (1,)
-
-                if isinstance(component, Discrete):
-                    return tf.random.uniform(
-                        shape=(batch_size,) + component.shape,
-                        maxval=component.n,
-                        dtype=component.dtype,
-                    )
-                elif isinstance(component, MultiDiscrete):
-                    return tf.concat(
-                        [
-                            tf.random.uniform(
-                                shape=(batch_size, 1), maxval=n, dtype=component.dtype
-                            )
-                            for n in component.nvec
-                        ],
-                        axis=1,
-                    )
-                elif isinstance(component, Box):
-                    if component.bounded_above.all() and component.bounded_below.all():
-                        if component.dtype.name.startswith("int"):
-                            return tf.random.uniform(
-                                shape=(batch_size,) + shape,
-                                minval=component.low.flat[0],
-                                maxval=component.high.flat[0],
-                                dtype=component.dtype,
-                            )
-                        else:
-                            return tf.random.uniform(
-                                shape=(batch_size,) + shape,
-                                minval=component.low,
-                                maxval=component.high,
-                                dtype=component.dtype,
-                            )
-                    else:
-                        return tf.random.normal(
-                            shape=(batch_size,) + shape, dtype=component.dtype
-                        )
-                else:
-                    assert isinstance(component, Simplex), (
-                        "Unsupported distribution component '{}' for random "
-                        "sampling!".format(component)
-                    )
-                    return tf.nn.softmax(
-                        tf.random.uniform(
-                            shape=(batch_size,) + shape,
-                            minval=0.0,
-                            maxval=1.0,
-                            dtype=component.dtype,
-                        )
-                    )
-
-            actions = tree.map_structure(random_component, self.action_space_struct)
-            return actions
-
-        def false_fn():
-            return action_dist.deterministic_sample()
-
-        action = tf.cond(
-            pred=tf.constant(explore, dtype=tf.bool)
-            if isinstance(explore, bool)
-            else explore,
-            true_fn=true_fn,
-            false_fn=false_fn,
-        )
-
-        logp = zero_logps_from_actions(action)
-        return action, logp
-
-    def get_torch_exploration_action(
-        self, action_dist: ActionDistribution, explore: bool
-    ):
-        if explore:
-            req = force_tuple(
-                action_dist.required_model_output_shape(
-                    self.action_space, getattr(self.model, "model_config", None)
-                )
-            )
-            # Add a batch dimension?
-            if len(action_dist.inputs.shape) == len(req) + 1:
-                batch_size = action_dist.inputs.shape[0]
-                a = np.stack([self.action_space.sample() for _ in range(batch_size)])
-            else:
-                a = self.action_space.sample()
-            # Convert action to torch tensor.
-            action = torch.from_numpy(a).to(self.device)
-        else:
-            action = action_dist.deterministic_sample()
-        logp = torch.zeros((action.size()[0],), dtype=torch.float32, device=self.device)
-        return action, logp
-=======
-from gym.spaces import Discrete, Box, MultiDiscrete, Space
-import numpy as np
-import tree  # pip install dm_tree
-from typing import Union, Optional
-
-from ray.rllib.models.action_dist import ActionDistribution
-from ray.rllib.models.modelv2 import ModelV2
-from ray.rllib.utils.annotations import override
-from ray.rllib.utils.exploration.exploration import Exploration
-from ray.rllib.utils import force_tuple
-from ray.rllib.utils.framework import try_import_tf, try_import_torch, TensorType
-from ray.rllib.utils.spaces.simplex import Simplex
-from ray.rllib.utils.spaces.space_utils import get_base_struct_from_space
-from ray.rllib.utils.tf_utils import zero_logps_from_actions
-
-tf1, tf, tfv = try_import_tf()
-torch, _ = try_import_torch()
-
-
-class Random(Exploration):
-    """A random action selector (deterministic/greedy for explore=False).
-
-    If explore=True, returns actions randomly from `self.action_space` (via
-    Space.sample()).
-    If explore=False, returns the greedy/max-likelihood action.
-    """
-
-    def __init__(
-        self, action_space: Space, *, model: ModelV2, framework: Optional[str], **kwargs
-    ):
-        """Initialize a Random Exploration object.
-
-        Args:
-            action_space: The gym action space used by the environment.
-            framework: One of None, "tf", "tfe", "torch".
-        """
-        super().__init__(
-            action_space=action_space, model=model, framework=framework, **kwargs
-        )
-
-        self.action_space_struct = get_base_struct_from_space(self.action_space)
-
-    @override(Exploration)
-    def get_exploration_action(
-        self,
-        *,
-        action_distribution: ActionDistribution,
-        timestep: Union[int, TensorType],
-        explore: bool = True
-    ):
-        # Instantiate the distribution object.
-        if self.framework in ["tf2", "tf", "tfe"]:
-            return self.get_tf_exploration_action_op(action_distribution, explore)
-        else:
-            return self.get_torch_exploration_action(action_distribution, explore)
-
-    def get_tf_exploration_action_op(
-        self,
-        action_dist: ActionDistribution,
-        explore: Optional[Union[bool, TensorType]],
-    ):
-        def true_fn():
-            batch_size = 1
-            req = force_tuple(
-                action_dist.required_model_output_shape(
-                    self.action_space, getattr(self.model, "model_config", None)
-                )
-            )
-            # Add a batch dimension?
-            if len(action_dist.inputs.shape) == len(req) + 1:
-                batch_size = tf.shape(action_dist.inputs)[0]
-
-            # Function to produce random samples from primitive space
-            # components: (Multi)Discrete or Box.
-            def random_component(component):
-                # Have at least an additional shape of (1,), even if the
-                # component is Box(-1.0, 1.0, shape=()).
-                shape = component.shape or (1,)
-
-                if isinstance(component, Discrete):
-                    return tf.random.uniform(
-                        shape=(batch_size,) + component.shape,
-                        maxval=component.n,
-                        dtype=component.dtype,
-                    )
-                elif isinstance(component, MultiDiscrete):
-                    return tf.concat(
-                        [
-                            tf.random.uniform(
-                                shape=(batch_size, 1), maxval=n, dtype=component.dtype
-                            )
-                            for n in component.nvec
-                        ],
-                        axis=1,
-                    )
-                elif isinstance(component, Box):
-                    if component.bounded_above.all() and component.bounded_below.all():
-                        if component.dtype.name.startswith("int"):
-                            return tf.random.uniform(
-                                shape=(batch_size,) + shape,
-                                minval=component.low.flat[0],
-                                maxval=component.high.flat[0],
-                                dtype=component.dtype,
-                            )
-                        else:
-                            return tf.random.uniform(
-                                shape=(batch_size,) + shape,
-                                minval=component.low,
-                                maxval=component.high,
-                                dtype=component.dtype,
-                            )
-                    else:
-                        return tf.random.normal(
-                            shape=(batch_size,) + shape, dtype=component.dtype
-                        )
-                else:
-                    assert isinstance(component, Simplex), (
-                        "Unsupported distribution component '{}' for random "
-                        "sampling!".format(component)
-                    )
-                    return tf.nn.softmax(
-                        tf.random.uniform(
-                            shape=(batch_size,) + shape,
-                            minval=0.0,
-                            maxval=1.0,
-                            dtype=component.dtype,
-                        )
-                    )
-
-            actions = tree.map_structure(random_component, self.action_space_struct)
-            return actions
-
-        def false_fn():
-            return action_dist.deterministic_sample()
-
-        action = tf.cond(
-            pred=tf.constant(explore, dtype=tf.bool)
-            if isinstance(explore, bool)
-            else explore,
-            true_fn=true_fn,
-            false_fn=false_fn,
-        )
-
-        logp = zero_logps_from_actions(action)
-        return action, logp
-
-    def get_torch_exploration_action(
-        self, action_dist: ActionDistribution, explore: bool
-    ):
-        if explore:
-            req = force_tuple(
-                action_dist.required_model_output_shape(
-                    self.action_space, getattr(self.model, "model_config", None)
-                )
-            )
-            # Add a batch dimension?
-            if len(action_dist.inputs.shape) == len(req) + 1:
-                batch_size = action_dist.inputs.shape[0]
-                a = np.stack([self.action_space.sample() for _ in range(batch_size)])
-            else:
-                a = self.action_space.sample()
-            # Convert action to torch tensor.
-            action = torch.from_numpy(a).to(self.device)
-        else:
-            action = action_dist.deterministic_sample()
-        logp = torch.zeros((action.size()[0],), dtype=torch.float32, device=self.device)
-        return action, logp
->>>>>>> 19672688
+from gym.spaces import Discrete, Box, MultiDiscrete, Space
+import numpy as np
+import tree  # pip install dm_tree
+from typing import Union, Optional
+
+from ray.rllib.models.action_dist import ActionDistribution
+from ray.rllib.models.modelv2 import ModelV2
+from ray.rllib.utils.annotations import override
+from ray.rllib.utils.exploration.exploration import Exploration
+from ray.rllib.utils import force_tuple
+from ray.rllib.utils.framework import try_import_tf, try_import_torch, TensorType
+from ray.rllib.utils.spaces.simplex import Simplex
+from ray.rllib.utils.spaces.space_utils import get_base_struct_from_space
+from ray.rllib.utils.tf_utils import zero_logps_from_actions
+
+tf1, tf, tfv = try_import_tf()
+torch, _ = try_import_torch()
+
+
+class Random(Exploration):
+    """A random action selector (deterministic/greedy for explore=False).
+
+    If explore=True, returns actions randomly from `self.action_space` (via
+    Space.sample()).
+    If explore=False, returns the greedy/max-likelihood action.
+    """
+
+    def __init__(
+        self, action_space: Space, *, model: ModelV2, framework: Optional[str], **kwargs
+    ):
+        """Initialize a Random Exploration object.
+
+        Args:
+            action_space: The gym action space used by the environment.
+            framework: One of None, "tf", "tfe", "torch".
+        """
+        super().__init__(
+            action_space=action_space, model=model, framework=framework, **kwargs
+        )
+
+        self.action_space_struct = get_base_struct_from_space(self.action_space)
+
+    @override(Exploration)
+    def get_exploration_action(
+        self,
+        *,
+        action_distribution: ActionDistribution,
+        timestep: Union[int, TensorType],
+        explore: bool = True
+    ):
+        # Instantiate the distribution object.
+        if self.framework in ["tf2", "tf", "tfe"]:
+            return self.get_tf_exploration_action_op(action_distribution, explore)
+        else:
+            return self.get_torch_exploration_action(action_distribution, explore)
+
+    def get_tf_exploration_action_op(
+        self,
+        action_dist: ActionDistribution,
+        explore: Optional[Union[bool, TensorType]],
+    ):
+        def true_fn():
+            batch_size = 1
+            req = force_tuple(
+                action_dist.required_model_output_shape(
+                    self.action_space, getattr(self.model, "model_config", None)
+                )
+            )
+            # Add a batch dimension?
+            if len(action_dist.inputs.shape) == len(req) + 1:
+                batch_size = tf.shape(action_dist.inputs)[0]
+
+            # Function to produce random samples from primitive space
+            # components: (Multi)Discrete or Box.
+            def random_component(component):
+                # Have at least an additional shape of (1,), even if the
+                # component is Box(-1.0, 1.0, shape=()).
+                shape = component.shape or (1,)
+
+                if isinstance(component, Discrete):
+                    return tf.random.uniform(
+                        shape=(batch_size,) + component.shape,
+                        maxval=component.n,
+                        dtype=component.dtype,
+                    )
+                elif isinstance(component, MultiDiscrete):
+                    return tf.concat(
+                        [
+                            tf.random.uniform(
+                                shape=(batch_size, 1), maxval=n, dtype=component.dtype
+                            )
+                            for n in component.nvec
+                        ],
+                        axis=1,
+                    )
+                elif isinstance(component, Box):
+                    if component.bounded_above.all() and component.bounded_below.all():
+                        if component.dtype.name.startswith("int"):
+                            return tf.random.uniform(
+                                shape=(batch_size,) + shape,
+                                minval=component.low.flat[0],
+                                maxval=component.high.flat[0],
+                                dtype=component.dtype,
+                            )
+                        else:
+                            return tf.random.uniform(
+                                shape=(batch_size,) + shape,
+                                minval=component.low,
+                                maxval=component.high,
+                                dtype=component.dtype,
+                            )
+                    else:
+                        return tf.random.normal(
+                            shape=(batch_size,) + shape, dtype=component.dtype
+                        )
+                else:
+                    assert isinstance(component, Simplex), (
+                        "Unsupported distribution component '{}' for random "
+                        "sampling!".format(component)
+                    )
+                    return tf.nn.softmax(
+                        tf.random.uniform(
+                            shape=(batch_size,) + shape,
+                            minval=0.0,
+                            maxval=1.0,
+                            dtype=component.dtype,
+                        )
+                    )
+
+            actions = tree.map_structure(random_component, self.action_space_struct)
+            return actions
+
+        def false_fn():
+            return action_dist.deterministic_sample()
+
+        action = tf.cond(
+            pred=tf.constant(explore, dtype=tf.bool)
+            if isinstance(explore, bool)
+            else explore,
+            true_fn=true_fn,
+            false_fn=false_fn,
+        )
+
+        logp = zero_logps_from_actions(action)
+        return action, logp
+
+    def get_torch_exploration_action(
+        self, action_dist: ActionDistribution, explore: bool
+    ):
+        if explore:
+            req = force_tuple(
+                action_dist.required_model_output_shape(
+                    self.action_space, getattr(self.model, "model_config", None)
+                )
+            )
+            # Add a batch dimension?
+            if len(action_dist.inputs.shape) == len(req) + 1:
+                batch_size = action_dist.inputs.shape[0]
+                a = np.stack([self.action_space.sample() for _ in range(batch_size)])
+            else:
+                a = self.action_space.sample()
+            # Convert action to torch tensor.
+            action = torch.from_numpy(a).to(self.device)
+        else:
+            action = action_dist.deterministic_sample()
+        logp = torch.zeros((action.size()[0],), dtype=torch.float32, device=self.device)
+        return action, logp