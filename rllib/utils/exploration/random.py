--- conflicted
+++ resolved
@@ -29,13 +29,9 @@
         """
         super().__init__(
             action_space=action_space,
-<<<<<<< HEAD
             model=model,
             framework=framework,
-=======
-            framework=framework,
-            model=model,
->>>>>>> f9eecbcd
+           model=model,
             **kwargs)
 
         # Determine py_func types, depending on our action-space.
@@ -49,19 +45,10 @@
     @override(Exploration)
     def get_exploration_action(self,
                                *,
-<<<<<<< HEAD
-                               distribution_inputs: TensorType,
-                               action_dist_class: type,
-                               timestep: Union[int, TensorType],
-                               explore: bool = True):
-        # Instantiate the distribution object.
-        action_dist = action_dist_class(distribution_inputs, self.model)
-=======
                                action_distribution: ActionDistribution,
                                timestep: Union[int, TensorType],
                                explore: bool = True):
         # Instantiate the distribution object.
->>>>>>> f9eecbcd
         if self.framework == "tf":
             return self.get_tf_exploration_action_op(action_distribution,
                                                      explore)
