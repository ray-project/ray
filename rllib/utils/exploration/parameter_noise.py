--- conflicted
+++ resolved
@@ -1,881 +1,439 @@
-<<<<<<< HEAD
-from gym.spaces import Box, Discrete
-import numpy as np
-from typing import Optional, TYPE_CHECKING, Union
-
-from ray.rllib.env.base_env import BaseEnv
-from ray.rllib.models.action_dist import ActionDistribution
-from ray.rllib.models.modelv2 import ModelV2
-from ray.rllib.models.tf.tf_action_dist import Categorical, Deterministic
-from ray.rllib.models.torch.torch_action_dist import (
-    TorchCategorical,
-    TorchDeterministic,
-)
-from ray.rllib.policy.sample_batch import SampleBatch
-from ray.rllib.utils.annotations import override
-from ray.rllib.utils.exploration.exploration import Exploration
-from ray.rllib.utils.framework import get_variable, try_import_tf, try_import_torch
-from ray.rllib.utils.from_config import from_config
-from ray.rllib.utils.numpy import softmax, SMALL_NUMBER
-from ray.rllib.utils.typing import TensorType
-
-if TYPE_CHECKING:
-    from ray.rllib.policy.policy import Policy
-
-tf1, tf, tfv = try_import_tf()
-torch, _ = try_import_torch()
-
-
-class ParameterNoise(Exploration):
-    """An exploration that changes a Model's parameters.
-
-    Implemented based on:
-    [1] https://blog.openai.com/better-exploration-with-parameter-noise/
-    [2] https://arxiv.org/pdf/1706.01905.pdf
-
-    At the beginning of an episode, Gaussian noise is added to all weights
-    of the model. At the end of the episode, the noise is undone and an action
-    diff (pi-delta) is calculated, from which we determine the changes in the
-    noise's stddev for the next episode.
-    """
-
-    def __init__(
-        self,
-        action_space,
-        *,
-        framework: str,
-        policy_config: dict,
-        model: ModelV2,
-        initial_stddev: float = 1.0,
-        random_timesteps: int = 10000,
-        sub_exploration: Optional[dict] = None,
-        **kwargs
-    ):
-        """Initializes a ParameterNoise Exploration object.
-
-        Args:
-            initial_stddev (float): The initial stddev to use for the noise.
-            random_timesteps (int): The number of timesteps to act completely
-                randomly (see [1]).
-            sub_exploration (Optional[dict]): Optional sub-exploration config.
-                None for auto-detection/setup.
-        """
-        assert framework is not None
-        super().__init__(
-            action_space,
-            policy_config=policy_config,
-            model=model,
-            framework=framework,
-            **kwargs
-        )
-
-        self.stddev = get_variable(
-            initial_stddev, framework=self.framework, tf_name="stddev"
-        )
-        self.stddev_val = initial_stddev  # Out-of-graph tf value holder.
-
-        # The weight variables of the Model where noise should be applied to.
-        # This excludes any variable, whose name contains "LayerNorm" (those
-        # are BatchNormalization layers, which should not be perturbed).
-        self.model_variables = [
-            v
-            for k, v in self.model.trainable_variables(as_dict=True).items()
-            if "LayerNorm" not in k
-        ]
-        # Our noise to be added to the weights. Each item in `self.noise`
-        # corresponds to one Model variable and holding the Gaussian noise to
-        # be added to that variable (weight).
-        self.noise = []
-        for var in self.model_variables:
-            name_ = var.name.split(":")[0] + "_noisy" if var.name else ""
-            self.noise.append(
-                get_variable(
-                    np.zeros(var.shape, dtype=np.float32),
-                    framework=self.framework,
-                    tf_name=name_,
-                    torch_tensor=True,
-                    device=self.device,
-                )
-            )
-
-        # tf-specific ops to sample, assign and remove noise.
-        if self.framework == "tf" and not tf.executing_eagerly():
-            self.tf_sample_new_noise_op = self._tf_sample_new_noise_op()
-            self.tf_add_stored_noise_op = self._tf_add_stored_noise_op()
-            self.tf_remove_noise_op = self._tf_remove_noise_op()
-            # Create convenience sample+add op for tf.
-            with tf1.control_dependencies([self.tf_sample_new_noise_op]):
-                add_op = self._tf_add_stored_noise_op()
-            with tf1.control_dependencies([add_op]):
-                self.tf_sample_new_noise_and_add_op = tf.no_op()
-
-        # Whether the Model's weights currently have noise added or not.
-        self.weights_are_currently_noisy = False
-
-        # Auto-detection of underlying exploration functionality.
-        if sub_exploration is None:
-            # For discrete action spaces, use an underlying EpsilonGreedy with
-            # a special schedule.
-            if isinstance(self.action_space, Discrete):
-                sub_exploration = {
-                    "type": "EpsilonGreedy",
-                    "epsilon_schedule": {
-                        "type": "PiecewiseSchedule",
-                        # Step function (see [2]).
-                        "endpoints": [
-                            (0, 1.0),
-                            (random_timesteps + 1, 1.0),
-                            (random_timesteps + 2, 0.01),
-                        ],
-                        "outside_value": 0.01,
-                    },
-                }
-            elif isinstance(self.action_space, Box):
-                sub_exploration = {
-                    "type": "OrnsteinUhlenbeckNoise",
-                    "random_timesteps": random_timesteps,
-                }
-            # TODO(sven): Implement for any action space.
-            else:
-                raise NotImplementedError
-
-        self.sub_exploration = from_config(
-            Exploration,
-            sub_exploration,
-            framework=self.framework,
-            action_space=self.action_space,
-            policy_config=self.policy_config,
-            model=self.model,
-            **kwargs
-        )
-
-        # Whether we need to call `self._delayed_on_episode_start` before
-        # the forward pass.
-        self.episode_started = False
-
-    @override(Exploration)
-    def before_compute_actions(
-        self,
-        *,
-        timestep: Optional[int] = None,
-        explore: Optional[bool] = None,
-        tf_sess: Optional["tf.Session"] = None
-    ):
-        explore = explore if explore is not None else self.policy_config["explore"]
-
-        # Is this the first forward pass in the new episode? If yes, do the
-        # noise re-sampling and add to weights.
-        if self.episode_started:
-            self._delayed_on_episode_start(explore, tf_sess)
-
-        # Add noise if necessary.
-        if explore and not self.weights_are_currently_noisy:
-            self._add_stored_noise(tf_sess=tf_sess)
-        # Remove noise if necessary.
-        elif not explore and self.weights_are_currently_noisy:
-            self._remove_noise(tf_sess=tf_sess)
-
-    @override(Exploration)
-    def get_exploration_action(
-        self,
-        *,
-        action_distribution: ActionDistribution,
-        timestep: Union[TensorType, int],
-        explore: Union[TensorType, bool]
-    ):
-        # Use our sub-exploration object to handle the final exploration
-        # action (depends on the algo-type/action-space/etc..).
-        return self.sub_exploration.get_exploration_action(
-            action_distribution=action_distribution, timestep=timestep, explore=explore
-        )
-
-    @override(Exploration)
-    def on_episode_start(
-        self,
-        policy: "Policy",
-        *,
-        environment: BaseEnv = None,
-        episode: int = None,
-        tf_sess: Optional["tf.Session"] = None
-    ):
-        # We have to delay the noise-adding step by one forward call.
-        # This is due to the fact that the optimizer does it's step right
-        # after the episode was reset (and hence the noise was already added!).
-        # We don't want to update into a noisy net.
-        self.episode_started = True
-
-    def _delayed_on_episode_start(self, explore, tf_sess):
-        # Sample fresh noise and add to weights.
-        if explore:
-            self._sample_new_noise_and_add(tf_sess=tf_sess, override=True)
-        # Only sample, don't apply anything to the weights.
-        else:
-            self._sample_new_noise(tf_sess=tf_sess)
-        self.episode_started = False
-
-    @override(Exploration)
-    def on_episode_end(self, policy, *, environment=None, episode=None, tf_sess=None):
-        # Remove stored noise from weights (only if currently noisy).
-        if self.weights_are_currently_noisy:
-            self._remove_noise(tf_sess=tf_sess)
-
-    @override(Exploration)
-    def postprocess_trajectory(
-        self,
-        policy: "Policy",
-        sample_batch: SampleBatch,
-        tf_sess: Optional["tf.Session"] = None,
-    ):
-        noisy_action_dist = noise_free_action_dist = None
-        # Adjust the stddev depending on the action (pi)-distance.
-        # Also see [1] for details.
-        # TODO(sven): Find out whether this can be scrapped by simply using
-        #  the `sample_batch` to get the noisy/noise-free action dist.
-        _, _, fetches = policy.compute_actions_from_input_dict(
-            input_dict=sample_batch, explore=self.weights_are_currently_noisy
-        )
-
-        # Categorical case (e.g. DQN).
-        if policy.dist_class in (Categorical, TorchCategorical):
-            action_dist = softmax(fetches[SampleBatch.ACTION_DIST_INPUTS])
-        # Deterministic (Gaussian actions, e.g. DDPG).
-        elif policy.dist_class in [Deterministic, TorchDeterministic]:
-            action_dist = fetches[SampleBatch.ACTION_DIST_INPUTS]
-        else:
-            raise NotImplementedError  # TODO(sven): Other action-dist cases.
-
-        if self.weights_are_currently_noisy:
-            noisy_action_dist = action_dist
-        else:
-            noise_free_action_dist = action_dist
-
-        _, _, fetches = policy.compute_actions_from_input_dict(
-            input_dict=sample_batch, explore=not self.weights_are_currently_noisy
-        )
-
-        # Categorical case (e.g. DQN).
-        if policy.dist_class in (Categorical, TorchCategorical):
-            action_dist = softmax(fetches[SampleBatch.ACTION_DIST_INPUTS])
-            # Deterministic (Gaussian actions, e.g. DDPG).
-        elif policy.dist_class in [Deterministic, TorchDeterministic]:
-            action_dist = fetches[SampleBatch.ACTION_DIST_INPUTS]
-
-        if noisy_action_dist is None:
-            noisy_action_dist = action_dist
-        else:
-            noise_free_action_dist = action_dist
-
-        delta = distance = None
-        # Categorical case (e.g. DQN).
-        if policy.dist_class in (Categorical, TorchCategorical):
-            # Calculate KL-divergence (DKL(clean||noisy)) according to [2].
-            # TODO(sven): Allow KL-divergence to be calculated by our
-            #  Distribution classes (don't support off-graph/numpy yet).
-            distance = np.nanmean(
-                np.sum(
-                    noise_free_action_dist
-                    * np.log(
-                        noise_free_action_dist / (noisy_action_dist + SMALL_NUMBER)
-                    ),
-                    1,
-                )
-            )
-            current_epsilon = self.sub_exploration.get_state(sess=tf_sess)[
-                "cur_epsilon"
-            ]
-            delta = -np.log(1 - current_epsilon + current_epsilon / self.action_space.n)
-        elif policy.dist_class in [Deterministic, TorchDeterministic]:
-            # Calculate MSE between noisy and non-noisy output (see [2]).
-            distance = np.sqrt(
-                np.mean(np.square(noise_free_action_dist - noisy_action_dist))
-            )
-            current_scale = self.sub_exploration.get_state(sess=tf_sess)["cur_scale"]
-            delta = getattr(self.sub_exploration, "ou_sigma", 0.2) * current_scale
-
-        # Adjust stddev according to the calculated action-distance.
-        if distance <= delta:
-            self.stddev_val *= 1.01
-        else:
-            self.stddev_val /= 1.01
-
-        # Update our state (self.stddev and self.stddev_val).
-        self.set_state(self.get_state(), sess=tf_sess)
-
-        return sample_batch
-
-    def _sample_new_noise(self, *, tf_sess=None):
-        """Samples new noise and stores it in `self.noise`."""
-        if self.framework == "tf":
-            tf_sess.run(self.tf_sample_new_noise_op)
-        elif self.framework in ["tfe", "tf2"]:
-            self._tf_sample_new_noise_op()
-        else:
-            for i in range(len(self.noise)):
-                self.noise[i] = torch.normal(
-                    mean=torch.zeros(self.noise[i].size()), std=self.stddev
-                ).to(self.device)
-
-    def _tf_sample_new_noise_op(self):
-        added_noises = []
-        for noise in self.noise:
-            added_noises.append(
-                tf1.assign(
-                    noise,
-                    tf.random.normal(
-                        shape=noise.shape, stddev=self.stddev, dtype=tf.float32
-                    ),
-                )
-            )
-        return tf.group(*added_noises)
-
-    def _sample_new_noise_and_add(self, *, tf_sess=None, override=False):
-        if self.framework == "tf":
-            if override and self.weights_are_currently_noisy:
-                tf_sess.run(self.tf_remove_noise_op)
-            tf_sess.run(self.tf_sample_new_noise_and_add_op)
-        else:
-            if override and self.weights_are_currently_noisy:
-                self._remove_noise()
-            self._sample_new_noise()
-            self._add_stored_noise()
-
-        self.weights_are_currently_noisy = True
-
-    def _add_stored_noise(self, *, tf_sess=None):
-        """Adds the stored `self.noise` to the model's parameters.
-
-        Note: No new sampling of noise here.
-
-        Args:
-            tf_sess (Optional[tf.Session]): The tf-session to use to add the
-                stored noise to the (currently noise-free) weights.
-            override (bool): If True, undo any currently applied noise first,
-                then add the currently stored noise.
-        """
-        # Make sure we only add noise to currently noise-free weights.
-        assert self.weights_are_currently_noisy is False
-
-        # Add stored noise to the model's parameters.
-        if self.framework == "tf":
-            tf_sess.run(self.tf_add_stored_noise_op)
-        elif self.framework in ["tf2", "tfe"]:
-            self._tf_add_stored_noise_op()
-        else:
-            for var, noise in zip(self.model_variables, self.noise):
-                # Add noise to weights in-place.
-                var.requires_grad = False
-                var.add_(noise)
-                var.requires_grad = True
-
-        self.weights_are_currently_noisy = True
-
-    def _tf_add_stored_noise_op(self):
-        """Generates tf-op that assigns the stored noise to weights.
-
-        Also used by tf-eager.
-
-        Returns:
-            tf.op: The tf op to apply the already stored noise to the NN.
-        """
-        add_noise_ops = list()
-        for var, noise in zip(self.model_variables, self.noise):
-            add_noise_ops.append(tf1.assign_add(var, noise))
-        ret = tf.group(*tuple(add_noise_ops))
-        with tf1.control_dependencies([ret]):
-            return tf.no_op()
-
-    def _remove_noise(self, *, tf_sess=None):
-        """
-        Removes the current action noise from the model parameters.
-
-        Args:
-            tf_sess (Optional[tf.Session]): The tf-session to use to remove
-                the noise from the (currently noisy) weights.
-        """
-        # Make sure we only remove noise iff currently noisy.
-        assert self.weights_are_currently_noisy is True
-
-        # Removes the stored noise from the model's parameters.
-        if self.framework == "tf":
-            tf_sess.run(self.tf_remove_noise_op)
-        elif self.framework in ["tf2", "tfe"]:
-            self._tf_remove_noise_op()
-        else:
-            for var, noise in zip(self.model_variables, self.noise):
-                # Remove noise from weights in-place.
-                var.requires_grad = False
-                var.add_(-noise)
-                var.requires_grad = True
-
-        self.weights_are_currently_noisy = False
-
-    def _tf_remove_noise_op(self):
-        """Generates a tf-op for removing noise from the model's weights.
-
-        Also used by tf-eager.
-
-        Returns:
-            tf.op: The tf op to remve the currently stored noise from the NN.
-        """
-        remove_noise_ops = list()
-        for var, noise in zip(self.model_variables, self.noise):
-            remove_noise_ops.append(tf1.assign_add(var, -noise))
-        ret = tf.group(*tuple(remove_noise_ops))
-        with tf1.control_dependencies([ret]):
-            return tf.no_op()
-
-    @override(Exploration)
-    def get_state(self, sess=None):
-        return {"cur_stddev": self.stddev_val}
-
-    @override(Exploration)
-    def set_state(self, state: dict, sess: Optional["tf.Session"] = None) -> None:
-        self.stddev_val = state["cur_stddev"]
-        # Set self.stddev to calculated value.
-        if self.framework == "tf":
-            self.stddev.load(self.stddev_val, session=sess)
-        elif isinstance(self.stddev, float):
-            self.stddev = self.stddev_val
-        else:
-            self.stddev.assign(self.stddev_val)
-=======
-from gym.spaces import Box, Discrete
-import numpy as np
-from typing import Optional, TYPE_CHECKING, Union
-
-from ray.rllib.env.base_env import BaseEnv
-from ray.rllib.models.action_dist import ActionDistribution
-from ray.rllib.models.modelv2 import ModelV2
-from ray.rllib.models.tf.tf_action_dist import Categorical, Deterministic
-from ray.rllib.models.torch.torch_action_dist import (
-    TorchCategorical,
-    TorchDeterministic,
-)
-from ray.rllib.policy.sample_batch import SampleBatch
-from ray.rllib.utils.annotations import override
-from ray.rllib.utils.exploration.exploration import Exploration
-from ray.rllib.utils.framework import get_variable, try_import_tf, try_import_torch
-from ray.rllib.utils.from_config import from_config
-from ray.rllib.utils.numpy import softmax, SMALL_NUMBER
-from ray.rllib.utils.typing import TensorType
-
-if TYPE_CHECKING:
-    from ray.rllib.policy.policy import Policy
-
-tf1, tf, tfv = try_import_tf()
-torch, _ = try_import_torch()
-
-
-class ParameterNoise(Exploration):
-    """An exploration that changes a Model's parameters.
-
-    Implemented based on:
-    [1] https://blog.openai.com/better-exploration-with-parameter-noise/
-    [2] https://arxiv.org/pdf/1706.01905.pdf
-
-    At the beginning of an episode, Gaussian noise is added to all weights
-    of the model. At the end of the episode, the noise is undone and an action
-    diff (pi-delta) is calculated, from which we determine the changes in the
-    noise's stddev for the next episode.
-    """
-
-    def __init__(
-        self,
-        action_space,
-        *,
-        framework: str,
-        policy_config: dict,
-        model: ModelV2,
-        initial_stddev: float = 1.0,
-        random_timesteps: int = 10000,
-        sub_exploration: Optional[dict] = None,
-        **kwargs
-    ):
-        """Initializes a ParameterNoise Exploration object.
-
-        Args:
-            initial_stddev: The initial stddev to use for the noise.
-            random_timesteps: The number of timesteps to act completely
-                randomly (see [1]).
-            sub_exploration: Optional sub-exploration config.
-                None for auto-detection/setup.
-        """
-        assert framework is not None
-        super().__init__(
-            action_space,
-            policy_config=policy_config,
-            model=model,
-            framework=framework,
-            **kwargs
-        )
-
-        self.stddev = get_variable(
-            initial_stddev, framework=self.framework, tf_name="stddev"
-        )
-        self.stddev_val = initial_stddev  # Out-of-graph tf value holder.
-
-        # The weight variables of the Model where noise should be applied to.
-        # This excludes any variable, whose name contains "LayerNorm" (those
-        # are BatchNormalization layers, which should not be perturbed).
-        self.model_variables = [
-            v
-            for k, v in self.model.trainable_variables(as_dict=True).items()
-            if "LayerNorm" not in k
-        ]
-        # Our noise to be added to the weights. Each item in `self.noise`
-        # corresponds to one Model variable and holding the Gaussian noise to
-        # be added to that variable (weight).
-        self.noise = []
-        for var in self.model_variables:
-            name_ = var.name.split(":")[0] + "_noisy" if var.name else ""
-            self.noise.append(
-                get_variable(
-                    np.zeros(var.shape, dtype=np.float32),
-                    framework=self.framework,
-                    tf_name=name_,
-                    torch_tensor=True,
-                    device=self.device,
-                )
-            )
-
-        # tf-specific ops to sample, assign and remove noise.
-        if self.framework == "tf" and not tf.executing_eagerly():
-            self.tf_sample_new_noise_op = self._tf_sample_new_noise_op()
-            self.tf_add_stored_noise_op = self._tf_add_stored_noise_op()
-            self.tf_remove_noise_op = self._tf_remove_noise_op()
-            # Create convenience sample+add op for tf.
-            with tf1.control_dependencies([self.tf_sample_new_noise_op]):
-                add_op = self._tf_add_stored_noise_op()
-            with tf1.control_dependencies([add_op]):
-                self.tf_sample_new_noise_and_add_op = tf.no_op()
-
-        # Whether the Model's weights currently have noise added or not.
-        self.weights_are_currently_noisy = False
-
-        # Auto-detection of underlying exploration functionality.
-        if sub_exploration is None:
-            # For discrete action spaces, use an underlying EpsilonGreedy with
-            # a special schedule.
-            if isinstance(self.action_space, Discrete):
-                sub_exploration = {
-                    "type": "EpsilonGreedy",
-                    "epsilon_schedule": {
-                        "type": "PiecewiseSchedule",
-                        # Step function (see [2]).
-                        "endpoints": [
-                            (0, 1.0),
-                            (random_timesteps + 1, 1.0),
-                            (random_timesteps + 2, 0.01),
-                        ],
-                        "outside_value": 0.01,
-                    },
-                }
-            elif isinstance(self.action_space, Box):
-                sub_exploration = {
-                    "type": "OrnsteinUhlenbeckNoise",
-                    "random_timesteps": random_timesteps,
-                }
-            # TODO(sven): Implement for any action space.
-            else:
-                raise NotImplementedError
-
-        self.sub_exploration = from_config(
-            Exploration,
-            sub_exploration,
-            framework=self.framework,
-            action_space=self.action_space,
-            policy_config=self.policy_config,
-            model=self.model,
-            **kwargs
-        )
-
-        # Whether we need to call `self._delayed_on_episode_start` before
-        # the forward pass.
-        self.episode_started = False
-
-    @override(Exploration)
-    def before_compute_actions(
-        self,
-        *,
-        timestep: Optional[int] = None,
-        explore: Optional[bool] = None,
-        tf_sess: Optional["tf.Session"] = None
-    ):
-        explore = explore if explore is not None else self.policy_config["explore"]
-
-        # Is this the first forward pass in the new episode? If yes, do the
-        # noise re-sampling and add to weights.
-        if self.episode_started:
-            self._delayed_on_episode_start(explore, tf_sess)
-
-        # Add noise if necessary.
-        if explore and not self.weights_are_currently_noisy:
-            self._add_stored_noise(tf_sess=tf_sess)
-        # Remove noise if necessary.
-        elif not explore and self.weights_are_currently_noisy:
-            self._remove_noise(tf_sess=tf_sess)
-
-    @override(Exploration)
-    def get_exploration_action(
-        self,
-        *,
-        action_distribution: ActionDistribution,
-        timestep: Union[TensorType, int],
-        explore: Union[TensorType, bool]
-    ):
-        # Use our sub-exploration object to handle the final exploration
-        # action (depends on the algo-type/action-space/etc..).
-        return self.sub_exploration.get_exploration_action(
-            action_distribution=action_distribution, timestep=timestep, explore=explore
-        )
-
-    @override(Exploration)
-    def on_episode_start(
-        self,
-        policy: "Policy",
-        *,
-        environment: BaseEnv = None,
-        episode: int = None,
-        tf_sess: Optional["tf.Session"] = None
-    ):
-        # We have to delay the noise-adding step by one forward call.
-        # This is due to the fact that the optimizer does it's step right
-        # after the episode was reset (and hence the noise was already added!).
-        # We don't want to update into a noisy net.
-        self.episode_started = True
-
-    def _delayed_on_episode_start(self, explore, tf_sess):
-        # Sample fresh noise and add to weights.
-        if explore:
-            self._sample_new_noise_and_add(tf_sess=tf_sess, override=True)
-        # Only sample, don't apply anything to the weights.
-        else:
-            self._sample_new_noise(tf_sess=tf_sess)
-        self.episode_started = False
-
-    @override(Exploration)
-    def on_episode_end(self, policy, *, environment=None, episode=None, tf_sess=None):
-        # Remove stored noise from weights (only if currently noisy).
-        if self.weights_are_currently_noisy:
-            self._remove_noise(tf_sess=tf_sess)
-
-    @override(Exploration)
-    def postprocess_trajectory(
-        self,
-        policy: "Policy",
-        sample_batch: SampleBatch,
-        tf_sess: Optional["tf.Session"] = None,
-    ):
-        noisy_action_dist = noise_free_action_dist = None
-        # Adjust the stddev depending on the action (pi)-distance.
-        # Also see [1] for details.
-        # TODO(sven): Find out whether this can be scrapped by simply using
-        #  the `sample_batch` to get the noisy/noise-free action dist.
-        _, _, fetches = policy.compute_actions_from_input_dict(
-            input_dict=sample_batch, explore=self.weights_are_currently_noisy
-        )
-
-        # Categorical case (e.g. DQN).
-        if policy.dist_class in (Categorical, TorchCategorical):
-            action_dist = softmax(fetches[SampleBatch.ACTION_DIST_INPUTS])
-        # Deterministic (Gaussian actions, e.g. DDPG).
-        elif policy.dist_class in [Deterministic, TorchDeterministic]:
-            action_dist = fetches[SampleBatch.ACTION_DIST_INPUTS]
-        else:
-            raise NotImplementedError  # TODO(sven): Other action-dist cases.
-
-        if self.weights_are_currently_noisy:
-            noisy_action_dist = action_dist
-        else:
-            noise_free_action_dist = action_dist
-
-        _, _, fetches = policy.compute_actions_from_input_dict(
-            input_dict=sample_batch, explore=not self.weights_are_currently_noisy
-        )
-
-        # Categorical case (e.g. DQN).
-        if policy.dist_class in (Categorical, TorchCategorical):
-            action_dist = softmax(fetches[SampleBatch.ACTION_DIST_INPUTS])
-            # Deterministic (Gaussian actions, e.g. DDPG).
-        elif policy.dist_class in [Deterministic, TorchDeterministic]:
-            action_dist = fetches[SampleBatch.ACTION_DIST_INPUTS]
-
-        if noisy_action_dist is None:
-            noisy_action_dist = action_dist
-        else:
-            noise_free_action_dist = action_dist
-
-        delta = distance = None
-        # Categorical case (e.g. DQN).
-        if policy.dist_class in (Categorical, TorchCategorical):
-            # Calculate KL-divergence (DKL(clean||noisy)) according to [2].
-            # TODO(sven): Allow KL-divergence to be calculated by our
-            #  Distribution classes (don't support off-graph/numpy yet).
-            distance = np.nanmean(
-                np.sum(
-                    noise_free_action_dist
-                    * np.log(
-                        noise_free_action_dist / (noisy_action_dist + SMALL_NUMBER)
-                    ),
-                    1,
-                )
-            )
-            current_epsilon = self.sub_exploration.get_state(sess=tf_sess)[
-                "cur_epsilon"
-            ]
-            delta = -np.log(1 - current_epsilon + current_epsilon / self.action_space.n)
-        elif policy.dist_class in [Deterministic, TorchDeterministic]:
-            # Calculate MSE between noisy and non-noisy output (see [2]).
-            distance = np.sqrt(
-                np.mean(np.square(noise_free_action_dist - noisy_action_dist))
-            )
-            current_scale = self.sub_exploration.get_state(sess=tf_sess)["cur_scale"]
-            delta = getattr(self.sub_exploration, "ou_sigma", 0.2) * current_scale
-
-        # Adjust stddev according to the calculated action-distance.
-        if distance <= delta:
-            self.stddev_val *= 1.01
-        else:
-            self.stddev_val /= 1.01
-
-        # Update our state (self.stddev and self.stddev_val).
-        self.set_state(self.get_state(), sess=tf_sess)
-
-        return sample_batch
-
-    def _sample_new_noise(self, *, tf_sess=None):
-        """Samples new noise and stores it in `self.noise`."""
-        if self.framework == "tf":
-            tf_sess.run(self.tf_sample_new_noise_op)
-        elif self.framework in ["tfe", "tf2"]:
-            self._tf_sample_new_noise_op()
-        else:
-            for i in range(len(self.noise)):
-                self.noise[i] = torch.normal(
-                    mean=torch.zeros(self.noise[i].size()), std=self.stddev
-                ).to(self.device)
-
-    def _tf_sample_new_noise_op(self):
-        added_noises = []
-        for noise in self.noise:
-            added_noises.append(
-                tf1.assign(
-                    noise,
-                    tf.random.normal(
-                        shape=noise.shape, stddev=self.stddev, dtype=tf.float32
-                    ),
-                )
-            )
-        return tf.group(*added_noises)
-
-    def _sample_new_noise_and_add(self, *, tf_sess=None, override=False):
-        if self.framework == "tf":
-            if override and self.weights_are_currently_noisy:
-                tf_sess.run(self.tf_remove_noise_op)
-            tf_sess.run(self.tf_sample_new_noise_and_add_op)
-        else:
-            if override and self.weights_are_currently_noisy:
-                self._remove_noise()
-            self._sample_new_noise()
-            self._add_stored_noise()
-
-        self.weights_are_currently_noisy = True
-
-    def _add_stored_noise(self, *, tf_sess=None):
-        """Adds the stored `self.noise` to the model's parameters.
-
-        Note: No new sampling of noise here.
-
-        Args:
-            tf_sess (Optional[tf.Session]): The tf-session to use to add the
-                stored noise to the (currently noise-free) weights.
-            override (bool): If True, undo any currently applied noise first,
-                then add the currently stored noise.
-        """
-        # Make sure we only add noise to currently noise-free weights.
-        assert self.weights_are_currently_noisy is False
-
-        # Add stored noise to the model's parameters.
-        if self.framework == "tf":
-            tf_sess.run(self.tf_add_stored_noise_op)
-        elif self.framework in ["tf2", "tfe"]:
-            self._tf_add_stored_noise_op()
-        else:
-            for var, noise in zip(self.model_variables, self.noise):
-                # Add noise to weights in-place.
-                var.requires_grad = False
-                var.add_(noise)
-                var.requires_grad = True
-
-        self.weights_are_currently_noisy = True
-
-    def _tf_add_stored_noise_op(self):
-        """Generates tf-op that assigns the stored noise to weights.
-
-        Also used by tf-eager.
-
-        Returns:
-            tf.op: The tf op to apply the already stored noise to the NN.
-        """
-        add_noise_ops = list()
-        for var, noise in zip(self.model_variables, self.noise):
-            add_noise_ops.append(tf1.assign_add(var, noise))
-        ret = tf.group(*tuple(add_noise_ops))
-        with tf1.control_dependencies([ret]):
-            return tf.no_op()
-
-    def _remove_noise(self, *, tf_sess=None):
-        """
-        Removes the current action noise from the model parameters.
-
-        Args:
-            tf_sess (Optional[tf.Session]): The tf-session to use to remove
-                the noise from the (currently noisy) weights.
-        """
-        # Make sure we only remove noise iff currently noisy.
-        assert self.weights_are_currently_noisy is True
-
-        # Removes the stored noise from the model's parameters.
-        if self.framework == "tf":
-            tf_sess.run(self.tf_remove_noise_op)
-        elif self.framework in ["tf2", "tfe"]:
-            self._tf_remove_noise_op()
-        else:
-            for var, noise in zip(self.model_variables, self.noise):
-                # Remove noise from weights in-place.
-                var.requires_grad = False
-                var.add_(-noise)
-                var.requires_grad = True
-
-        self.weights_are_currently_noisy = False
-
-    def _tf_remove_noise_op(self):
-        """Generates a tf-op for removing noise from the model's weights.
-
-        Also used by tf-eager.
-
-        Returns:
-            tf.op: The tf op to remve the currently stored noise from the NN.
-        """
-        remove_noise_ops = list()
-        for var, noise in zip(self.model_variables, self.noise):
-            remove_noise_ops.append(tf1.assign_add(var, -noise))
-        ret = tf.group(*tuple(remove_noise_ops))
-        with tf1.control_dependencies([ret]):
-            return tf.no_op()
-
-    @override(Exploration)
-    def get_state(self, sess=None):
-        return {"cur_stddev": self.stddev_val}
-
-    @override(Exploration)
-    def set_state(self, state: dict, sess: Optional["tf.Session"] = None) -> None:
-        self.stddev_val = state["cur_stddev"]
-        # Set self.stddev to calculated value.
-        if self.framework == "tf":
-            self.stddev.load(self.stddev_val, session=sess)
-        elif isinstance(self.stddev, float):
-            self.stddev = self.stddev_val
-        else:
-            self.stddev.assign(self.stddev_val)
->>>>>>> 19672688
+from gym.spaces import Box, Discrete
+import numpy as np
+from typing import Optional, TYPE_CHECKING, Union
+
+from ray.rllib.env.base_env import BaseEnv
+from ray.rllib.models.action_dist import ActionDistribution
+from ray.rllib.models.modelv2 import ModelV2
+from ray.rllib.models.tf.tf_action_dist import Categorical, Deterministic
+from ray.rllib.models.torch.torch_action_dist import (
+    TorchCategorical,
+    TorchDeterministic,
+)
+from ray.rllib.policy.sample_batch import SampleBatch
+from ray.rllib.utils.annotations import override
+from ray.rllib.utils.exploration.exploration import Exploration
+from ray.rllib.utils.framework import get_variable, try_import_tf, try_import_torch
+from ray.rllib.utils.from_config import from_config
+from ray.rllib.utils.numpy import softmax, SMALL_NUMBER
+from ray.rllib.utils.typing import TensorType
+
+if TYPE_CHECKING:
+    from ray.rllib.policy.policy import Policy
+
+tf1, tf, tfv = try_import_tf()
+torch, _ = try_import_torch()
+
+
+class ParameterNoise(Exploration):
+    """An exploration that changes a Model's parameters.
+
+    Implemented based on:
+    [1] https://blog.openai.com/better-exploration-with-parameter-noise/
+    [2] https://arxiv.org/pdf/1706.01905.pdf
+
+    At the beginning of an episode, Gaussian noise is added to all weights
+    of the model. At the end of the episode, the noise is undone and an action
+    diff (pi-delta) is calculated, from which we determine the changes in the
+    noise's stddev for the next episode.
+    """
+
+    def __init__(
+        self,
+        action_space,
+        *,
+        framework: str,
+        policy_config: dict,
+        model: ModelV2,
+        initial_stddev: float = 1.0,
+        random_timesteps: int = 10000,
+        sub_exploration: Optional[dict] = None,
+        **kwargs
+    ):
+        """Initializes a ParameterNoise Exploration object.
+
+        Args:
+            initial_stddev: The initial stddev to use for the noise.
+            random_timesteps: The number of timesteps to act completely
+                randomly (see [1]).
+            sub_exploration: Optional sub-exploration config.
+                None for auto-detection/setup.
+        """
+        assert framework is not None
+        super().__init__(
+            action_space,
+            policy_config=policy_config,
+            model=model,
+            framework=framework,
+            **kwargs
+        )
+
+        self.stddev = get_variable(
+            initial_stddev, framework=self.framework, tf_name="stddev"
+        )
+        self.stddev_val = initial_stddev  # Out-of-graph tf value holder.
+
+        # The weight variables of the Model where noise should be applied to.
+        # This excludes any variable, whose name contains "LayerNorm" (those
+        # are BatchNormalization layers, which should not be perturbed).
+        self.model_variables = [
+            v
+            for k, v in self.model.trainable_variables(as_dict=True).items()
+            if "LayerNorm" not in k
+        ]
+        # Our noise to be added to the weights. Each item in `self.noise`
+        # corresponds to one Model variable and holding the Gaussian noise to
+        # be added to that variable (weight).
+        self.noise = []
+        for var in self.model_variables:
+            name_ = var.name.split(":")[0] + "_noisy" if var.name else ""
+            self.noise.append(
+                get_variable(
+                    np.zeros(var.shape, dtype=np.float32),
+                    framework=self.framework,
+                    tf_name=name_,
+                    torch_tensor=True,
+                    device=self.device,
+                )
+            )
+
+        # tf-specific ops to sample, assign and remove noise.
+        if self.framework == "tf" and not tf.executing_eagerly():
+            self.tf_sample_new_noise_op = self._tf_sample_new_noise_op()
+            self.tf_add_stored_noise_op = self._tf_add_stored_noise_op()
+            self.tf_remove_noise_op = self._tf_remove_noise_op()
+            # Create convenience sample+add op for tf.
+            with tf1.control_dependencies([self.tf_sample_new_noise_op]):
+                add_op = self._tf_add_stored_noise_op()
+            with tf1.control_dependencies([add_op]):
+                self.tf_sample_new_noise_and_add_op = tf.no_op()
+
+        # Whether the Model's weights currently have noise added or not.
+        self.weights_are_currently_noisy = False
+
+        # Auto-detection of underlying exploration functionality.
+        if sub_exploration is None:
+            # For discrete action spaces, use an underlying EpsilonGreedy with
+            # a special schedule.
+            if isinstance(self.action_space, Discrete):
+                sub_exploration = {
+                    "type": "EpsilonGreedy",
+                    "epsilon_schedule": {
+                        "type": "PiecewiseSchedule",
+                        # Step function (see [2]).
+                        "endpoints": [
+                            (0, 1.0),
+                            (random_timesteps + 1, 1.0),
+                            (random_timesteps + 2, 0.01),
+                        ],
+                        "outside_value": 0.01,
+                    },
+                }
+            elif isinstance(self.action_space, Box):
+                sub_exploration = {
+                    "type": "OrnsteinUhlenbeckNoise",
+                    "random_timesteps": random_timesteps,
+                }
+            # TODO(sven): Implement for any action space.
+            else:
+                raise NotImplementedError
+
+        self.sub_exploration = from_config(
+            Exploration,
+            sub_exploration,
+            framework=self.framework,
+            action_space=self.action_space,
+            policy_config=self.policy_config,
+            model=self.model,
+            **kwargs
+        )
+
+        # Whether we need to call `self._delayed_on_episode_start` before
+        # the forward pass.
+        self.episode_started = False
+
+    @override(Exploration)
+    def before_compute_actions(
+        self,
+        *,
+        timestep: Optional[int] = None,
+        explore: Optional[bool] = None,
+        tf_sess: Optional["tf.Session"] = None
+    ):
+        explore = explore if explore is not None else self.policy_config["explore"]
+
+        # Is this the first forward pass in the new episode? If yes, do the
+        # noise re-sampling and add to weights.
+        if self.episode_started:
+            self._delayed_on_episode_start(explore, tf_sess)
+
+        # Add noise if necessary.
+        if explore and not self.weights_are_currently_noisy:
+            self._add_stored_noise(tf_sess=tf_sess)
+        # Remove noise if necessary.
+        elif not explore and self.weights_are_currently_noisy:
+            self._remove_noise(tf_sess=tf_sess)
+
+    @override(Exploration)
+    def get_exploration_action(
+        self,
+        *,
+        action_distribution: ActionDistribution,
+        timestep: Union[TensorType, int],
+        explore: Union[TensorType, bool]
+    ):
+        # Use our sub-exploration object to handle the final exploration
+        # action (depends on the algo-type/action-space/etc..).
+        return self.sub_exploration.get_exploration_action(
+            action_distribution=action_distribution, timestep=timestep, explore=explore
+        )
+
+    @override(Exploration)
+    def on_episode_start(
+        self,
+        policy: "Policy",
+        *,
+        environment: BaseEnv = None,
+        episode: int = None,
+        tf_sess: Optional["tf.Session"] = None
+    ):
+        # We have to delay the noise-adding step by one forward call.
+        # This is due to the fact that the optimizer does it's step right
+        # after the episode was reset (and hence the noise was already added!).
+        # We don't want to update into a noisy net.
+        self.episode_started = True
+
+    def _delayed_on_episode_start(self, explore, tf_sess):
+        # Sample fresh noise and add to weights.
+        if explore:
+            self._sample_new_noise_and_add(tf_sess=tf_sess, override=True)
+        # Only sample, don't apply anything to the weights.
+        else:
+            self._sample_new_noise(tf_sess=tf_sess)
+        self.episode_started = False
+
+    @override(Exploration)
+    def on_episode_end(self, policy, *, environment=None, episode=None, tf_sess=None):
+        # Remove stored noise from weights (only if currently noisy).
+        if self.weights_are_currently_noisy:
+            self._remove_noise(tf_sess=tf_sess)
+
+    @override(Exploration)
+    def postprocess_trajectory(
+        self,
+        policy: "Policy",
+        sample_batch: SampleBatch,
+        tf_sess: Optional["tf.Session"] = None,
+    ):
+        noisy_action_dist = noise_free_action_dist = None
+        # Adjust the stddev depending on the action (pi)-distance.
+        # Also see [1] for details.
+        # TODO(sven): Find out whether this can be scrapped by simply using
+        #  the `sample_batch` to get the noisy/noise-free action dist.
+        _, _, fetches = policy.compute_actions_from_input_dict(
+            input_dict=sample_batch, explore=self.weights_are_currently_noisy
+        )
+
+        # Categorical case (e.g. DQN).
+        if policy.dist_class in (Categorical, TorchCategorical):
+            action_dist = softmax(fetches[SampleBatch.ACTION_DIST_INPUTS])
+        # Deterministic (Gaussian actions, e.g. DDPG).
+        elif policy.dist_class in [Deterministic, TorchDeterministic]:
+            action_dist = fetches[SampleBatch.ACTION_DIST_INPUTS]
+        else:
+            raise NotImplementedError  # TODO(sven): Other action-dist cases.
+
+        if self.weights_are_currently_noisy:
+            noisy_action_dist = action_dist
+        else:
+            noise_free_action_dist = action_dist
+
+        _, _, fetches = policy.compute_actions_from_input_dict(
+            input_dict=sample_batch, explore=not self.weights_are_currently_noisy
+        )
+
+        # Categorical case (e.g. DQN).
+        if policy.dist_class in (Categorical, TorchCategorical):
+            action_dist = softmax(fetches[SampleBatch.ACTION_DIST_INPUTS])
+            # Deterministic (Gaussian actions, e.g. DDPG).
+        elif policy.dist_class in [Deterministic, TorchDeterministic]:
+            action_dist = fetches[SampleBatch.ACTION_DIST_INPUTS]
+
+        if noisy_action_dist is None:
+            noisy_action_dist = action_dist
+        else:
+            noise_free_action_dist = action_dist
+
+        delta = distance = None
+        # Categorical case (e.g. DQN).
+        if policy.dist_class in (Categorical, TorchCategorical):
+            # Calculate KL-divergence (DKL(clean||noisy)) according to [2].
+            # TODO(sven): Allow KL-divergence to be calculated by our
+            #  Distribution classes (don't support off-graph/numpy yet).
+            distance = np.nanmean(
+                np.sum(
+                    noise_free_action_dist
+                    * np.log(
+                        noise_free_action_dist / (noisy_action_dist + SMALL_NUMBER)
+                    ),
+                    1,
+                )
+            )
+            current_epsilon = self.sub_exploration.get_state(sess=tf_sess)[
+                "cur_epsilon"
+            ]
+            delta = -np.log(1 - current_epsilon + current_epsilon / self.action_space.n)
+        elif policy.dist_class in [Deterministic, TorchDeterministic]:
+            # Calculate MSE between noisy and non-noisy output (see [2]).
+            distance = np.sqrt(
+                np.mean(np.square(noise_free_action_dist - noisy_action_dist))
+            )
+            current_scale = self.sub_exploration.get_state(sess=tf_sess)["cur_scale"]
+            delta = getattr(self.sub_exploration, "ou_sigma", 0.2) * current_scale
+
+        # Adjust stddev according to the calculated action-distance.
+        if distance <= delta:
+            self.stddev_val *= 1.01
+        else:
+            self.stddev_val /= 1.01
+
+        # Update our state (self.stddev and self.stddev_val).
+        self.set_state(self.get_state(), sess=tf_sess)
+
+        return sample_batch
+
+    def _sample_new_noise(self, *, tf_sess=None):
+        """Samples new noise and stores it in `self.noise`."""
+        if self.framework == "tf":
+            tf_sess.run(self.tf_sample_new_noise_op)
+        elif self.framework in ["tfe", "tf2"]:
+            self._tf_sample_new_noise_op()
+        else:
+            for i in range(len(self.noise)):
+                self.noise[i] = torch.normal(
+                    mean=torch.zeros(self.noise[i].size()), std=self.stddev
+                ).to(self.device)
+
+    def _tf_sample_new_noise_op(self):
+        added_noises = []
+        for noise in self.noise:
+            added_noises.append(
+                tf1.assign(
+                    noise,
+                    tf.random.normal(
+                        shape=noise.shape, stddev=self.stddev, dtype=tf.float32
+                    ),
+                )
+            )
+        return tf.group(*added_noises)
+
+    def _sample_new_noise_and_add(self, *, tf_sess=None, override=False):
+        if self.framework == "tf":
+            if override and self.weights_are_currently_noisy:
+                tf_sess.run(self.tf_remove_noise_op)
+            tf_sess.run(self.tf_sample_new_noise_and_add_op)
+        else:
+            if override and self.weights_are_currently_noisy:
+                self._remove_noise()
+            self._sample_new_noise()
+            self._add_stored_noise()
+
+        self.weights_are_currently_noisy = True
+
+    def _add_stored_noise(self, *, tf_sess=None):
+        """Adds the stored `self.noise` to the model's parameters.
+
+        Note: No new sampling of noise here.
+
+        Args:
+            tf_sess (Optional[tf.Session]): The tf-session to use to add the
+                stored noise to the (currently noise-free) weights.
+            override (bool): If True, undo any currently applied noise first,
+                then add the currently stored noise.
+        """
+        # Make sure we only add noise to currently noise-free weights.
+        assert self.weights_are_currently_noisy is False
+
+        # Add stored noise to the model's parameters.
+        if self.framework == "tf":
+            tf_sess.run(self.tf_add_stored_noise_op)
+        elif self.framework in ["tf2", "tfe"]:
+            self._tf_add_stored_noise_op()
+        else:
+            for var, noise in zip(self.model_variables, self.noise):
+                # Add noise to weights in-place.
+                var.requires_grad = False
+                var.add_(noise)
+                var.requires_grad = True
+
+        self.weights_are_currently_noisy = True
+
+    def _tf_add_stored_noise_op(self):
+        """Generates tf-op that assigns the stored noise to weights.
+
+        Also used by tf-eager.
+
+        Returns:
+            tf.op: The tf op to apply the already stored noise to the NN.
+        """
+        add_noise_ops = list()
+        for var, noise in zip(self.model_variables, self.noise):
+            add_noise_ops.append(tf1.assign_add(var, noise))
+        ret = tf.group(*tuple(add_noise_ops))
+        with tf1.control_dependencies([ret]):
+            return tf.no_op()
+
+    def _remove_noise(self, *, tf_sess=None):
+        """
+        Removes the current action noise from the model parameters.
+
+        Args:
+            tf_sess (Optional[tf.Session]): The tf-session to use to remove
+                the noise from the (currently noisy) weights.
+        """
+        # Make sure we only remove noise iff currently noisy.
+        assert self.weights_are_currently_noisy is True
+
+        # Removes the stored noise from the model's parameters.
+        if self.framework == "tf":
+            tf_sess.run(self.tf_remove_noise_op)
+        elif self.framework in ["tf2", "tfe"]:
+            self._tf_remove_noise_op()
+        else:
+            for var, noise in zip(self.model_variables, self.noise):
+                # Remove noise from weights in-place.
+                var.requires_grad = False
+                var.add_(-noise)
+                var.requires_grad = True
+
+        self.weights_are_currently_noisy = False
+
+    def _tf_remove_noise_op(self):
+        """Generates a tf-op for removing noise from the model's weights.
+
+        Also used by tf-eager.
+
+        Returns:
+            tf.op: The tf op to remve the currently stored noise from the NN.
+        """
+        remove_noise_ops = list()
+        for var, noise in zip(self.model_variables, self.noise):
+            remove_noise_ops.append(tf1.assign_add(var, -noise))
+        ret = tf.group(*tuple(remove_noise_ops))
+        with tf1.control_dependencies([ret]):
+            return tf.no_op()
+
+    @override(Exploration)
+    def get_state(self, sess=None):
+        return {"cur_stddev": self.stddev_val}
+
+    @override(Exploration)
+    def set_state(self, state: dict, sess: Optional["tf.Session"] = None) -> None:
+        self.stddev_val = state["cur_stddev"]
+        # Set self.stddev to calculated value.
+        if self.framework == "tf":
+            self.stddev.load(self.stddev_val, session=sess)
+        elif isinstance(self.stddev, float):
+            self.stddev = self.stddev_val
+        else:
+            self.stddev.assign(self.stddev_val)