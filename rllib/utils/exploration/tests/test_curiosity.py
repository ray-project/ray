--- conflicted
+++ resolved
@@ -92,12 +92,8 @@
                         "type": "StochasticSampling",
                     },
                 },
-<<<<<<< HEAD
-            ).training(lr=0.001)
-=======
             )
             .training(lr=0.001)
->>>>>>> 359f40ae
         )
 
         num_iterations = 10
