import sys
import unittest

import pytest
import ray
<<<<<<< HEAD
from ray.rllib.agents import ppo, sac
from ray.rllib.agents.callbacks import RE3UpdateCallbacks
from ray.rllib.utils.test_utils import framework_iterator
=======
import ray.rllib.algorithms.ppo as ppo
import ray.rllib.algorithms.sac as sac
from ray.rllib.algorithms.callbacks import RE3UpdateCallbacks
>>>>>>> e47fb129


class TestRE3(unittest.TestCase):
    """Tests for RE3 exploration algorithm."""

    @classmethod
    def setUpClass(cls):
        ray.init()

    @classmethod
    def tearDownClass(cls):
        ray.shutdown()

    def run_re3(self, rl_algorithm):
        """Tests RE3 for PPO and SAC.

        Both the on-policy and off-policy setups are validated.
        """
        if rl_algorithm == "PPO":
            config = ppo.PPOConfig().to_dict()
            algo_cls = ppo.PPO
            beta_schedule = "constant"
        elif rl_algorithm == "SAC":
            config = sac.SACConfig().to_dict()
            algo_cls = sac.SAC
            beta_schedule = "linear_decay"

        class RE3Callbacks(RE3UpdateCallbacks, config["callbacks"]):
            pass

        config["env"] = "Pendulum-v1"
        config["callbacks"] = RE3Callbacks
        config["exploration_config"] = {
            "type": "RE3",
            "embeds_dim": 128,
            "beta_schedule": beta_schedule,
            "sub_exploration": {
                "type": "StochasticSampling",
            },
        }

        num_iterations = 30
<<<<<<< HEAD
        for _ in framework_iterator(config, frameworks=("tf", "tf2"), session=True):
            trainer = trainer_cls(config=config)
            learnt = False
            for i in range(num_iterations):
                result = trainer.train()
                print(result)
                if result["episode_reward_max"] > -900.0:
                    print("Reached goal after {} iters!".format(i))
                    learnt = True
                    break
            trainer.stop()
            self.assertTrue(learnt)
=======
        algo = algo_cls(config=config)
        learnt = False
        for i in range(num_iterations):
            result = algo.train()
            print(result)
            if result["episode_reward_max"] > -900.0:
                print("Reached goal after {} iters!".format(i))
                learnt = True
                break
        algo.stop()
        self.assertTrue(learnt)
>>>>>>> e47fb129

    def test_re3_ppo(self):
        """Tests RE3 with PPO."""
        self.run_re3("PPO")

    def test_re3_sac(self):
        """Tests RE3 with SAC."""
        self.run_re3("SAC")


if __name__ == "__main__":
    sys.exit(pytest.main(["-v", __file__]))<|MERGE_RESOLUTION|>--- conflicted
+++ resolved
@@ -3,15 +3,10 @@
 
 import pytest
 import ray
-<<<<<<< HEAD
-from ray.rllib.agents import ppo, sac
-from ray.rllib.agents.callbacks import RE3UpdateCallbacks
 from ray.rllib.utils.test_utils import framework_iterator
-=======
 import ray.rllib.algorithms.ppo as ppo
 import ray.rllib.algorithms.sac as sac
 from ray.rllib.algorithms.callbacks import RE3UpdateCallbacks
->>>>>>> e47fb129
 
 
 class TestRE3(unittest.TestCase):
@@ -54,32 +49,18 @@
         }
 
         num_iterations = 30
-<<<<<<< HEAD
         for _ in framework_iterator(config, frameworks=("tf", "tf2"), session=True):
-            trainer = trainer_cls(config=config)
+            algo = algo_cls(config=config)
             learnt = False
             for i in range(num_iterations):
-                result = trainer.train()
+                result = algo.train()
                 print(result)
                 if result["episode_reward_max"] > -900.0:
                     print("Reached goal after {} iters!".format(i))
                     learnt = True
                     break
-            trainer.stop()
+            algo.stop()
             self.assertTrue(learnt)
-=======
-        algo = algo_cls(config=config)
-        learnt = False
-        for i in range(num_iterations):
-            result = algo.train()
-            print(result)
-            if result["episode_reward_max"] > -900.0:
-                print("Reached goal after {} iters!".format(i))
-                learnt = True
-                break
-        algo.stop()
-        self.assertTrue(learnt)
->>>>>>> e47fb129
 
     def test_re3_ppo(self):
         """Tests RE3 with PPO."""
