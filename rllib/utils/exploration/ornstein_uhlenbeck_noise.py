import numpy as np

from ray.rllib.utils.annotations import override
from ray.rllib.utils.exploration.gaussian_noise import GaussianNoise
from ray.rllib.utils.framework import try_import_tf, try_import_torch, \
    get_variable

tf = try_import_tf()
torch, _ = try_import_torch()


class OrnsteinUhlenbeckNoise(GaussianNoise):
    """An exploration that adds Ornstein-Uhlenbeck noise to continuous actions.

    If explore=True, returns sampled actions plus a noise term X,
    which changes according to this formula:
    Xt+1 = -theta*Xt + sigma*N[0,stddev], where theta, sigma and stddev are
    constants. Also, some completely random period is possible at the
    beginning.
    If explore=False, returns the deterministic action.
    """

    def __init__(self,
                 action_space,
                 *,
                 framework: str,
                 ou_theta=0.15,
                 ou_sigma=0.2,
                 ou_base_scale=0.1,
                 random_timesteps=1000,
                 initial_scale=1.0,
                 final_scale=0.02,
                 scale_timesteps=10000,
                 scale_schedule=None,
                 **kwargs):
        """Initializes an Ornstein-Uhlenbeck Exploration object.

        Args:
            action_space (Space): The gym action space used by the environment.
            ou_theta (float): The theta parameter of the Ornstein-Uhlenbeck
                process.
            ou_sigma (float): The sigma parameter of the Ornstein-Uhlenbeck
                process.
            ou_base_scale (float): A fixed scaling factor, by which all OU-
                noise is multiplied. NOTE: This is on top of the parent
                GaussianNoise's scaling.
            random_timesteps (int): The number of timesteps for which to act
                completely randomly. Only after this number of timesteps, the
                `self.scale` annealing process will start (see below).
            initial_scale (float): The initial scaling weight to multiply
                the noise with.
            final_scale (float): The final scaling weight to multiply
                the noise with.
            scale_timesteps (int): The timesteps over which to linearly anneal
                the scaling factor (after(!) having used random actions for
                `random_timesteps` steps.
            scale_schedule (Optional[Schedule]): An optional Schedule object
                to use (instead of constructing one from the given parameters).
            framework (Optional[str]): One of None, "tf", "torch".
        """
        super().__init__(
            action_space,
            framework=framework,
            random_timesteps=random_timesteps,
            initial_scale=initial_scale,
            final_scale=final_scale,
            scale_timesteps=scale_timesteps,
            scale_schedule=scale_schedule,
            stddev=1.0,  # Force `self.stddev` to 1.0.
            **kwargs)
        self.ou_theta = ou_theta
        self.ou_sigma = ou_sigma
        self.ou_base_scale = ou_base_scale

        # The current OU-state value (gets updated each time, an eploration
        # action is computed).
        self.ou_state = get_variable(
            np.array(self.action_space.low.size * [.0], dtype=np.float32),
            framework=self.framework,
            tf_name="ou_state",
            torch_tensor=True,
            device=self.device)

    @override(GaussianNoise)
    def _get_tf_exploration_action_op(self, action_dist, explore, timestep):
        ts = timestep if timestep is not None else self.last_timestep
        scale = self.scale_schedule(ts)

        # The deterministic actions (if explore=False).
        deterministic_actions = action_dist.deterministic_sample()

        # Apply base-scaled and time-annealed scaled OU-noise to
        # deterministic actions.
        gaussian_sample = tf.random_normal(
            shape=[self.action_space.low.size], stddev=self.stddev)
        ou_new = self.ou_theta * -self.ou_state + \
            self.ou_sigma * gaussian_sample
        ou_state_new = tf.assign_add(self.ou_state, ou_new)
        noise = scale * self.ou_base_scale * ou_state_new * \
            (self.action_space.high - self.action_space.low)
        stochastic_actions = tf.clip_by_value(
            deterministic_actions + noise,
            self.action_space.low * tf.ones_like(deterministic_actions),
            self.action_space.high * tf.ones_like(deterministic_actions))

        # Stochastic actions could either be: random OR action + noise.
        random_actions, _ = \
            self.random_exploration.get_tf_exploration_action_op(
                action_dist, explore)
        exploration_actions = tf.cond(
            pred=ts <= self.random_timesteps,
            true_fn=lambda: random_actions,
            false_fn=lambda: stochastic_actions)

        # Chose by `explore` (main exploration switch).
        action = tf.cond(
            pred=tf.constant(explore, dtype=tf.bool)
            if isinstance(explore, bool) else explore,
            true_fn=lambda: exploration_actions,
            false_fn=lambda: deterministic_actions)
        # Logp=always zero.
        batch_size = tf.shape(deterministic_actions)[0]
        logp = tf.zeros(shape=(batch_size, ), dtype=tf.float32)

        # Increment `last_timestep` by 1 (or set to `timestep`).
        assign_op = \
            tf.assign_add(self.last_timestep, 1) if timestep is None else \
            tf.assign(self.last_timestep, timestep)
        with tf.control_dependencies([assign_op, ou_state_new]):
            return action, logp

    @override(GaussianNoise)
    def _get_torch_exploration_action(self, action_dist, explore, timestep):
        # Set last timestep or (if not given) increase by one.
        self.last_timestep = timestep if timestep is not None else \
            self.last_timestep + 1

        # Apply exploration.
        if explore:
            # Random exploration phase.
            if self.last_timestep <= self.random_timesteps:
                action, _ = \
                    self.random_exploration.get_torch_exploration_action(
                        action_dist, explore=True)
            # Apply base-scaled and time-annealed scaled OU-noise to
            # deterministic actions.
            else:
                det_actions = action_dist.deterministic_sample()
                scale = self.scale_schedule(self.last_timestep)
                gaussian_sample = scale * torch.normal(
                    mean=torch.zeros(self.ou_state.size()), std=1.0) \
                    .to(self.device)
                ou_new = self.ou_theta * -self.ou_state + \
                    self.ou_sigma * gaussian_sample
                self.ou_state += ou_new
<<<<<<< HEAD
                high_m_low = self.action_space.high - self.action_space.low
                noise = scale * self.ou_base_scale * self.ou_state * \
                    torch.from_numpy(high_m_low).to(self.device)
=======
                high_low = torch.from_numpy(self.action_space.high -
                                            self.action_space.low).to(
                                                self.device)
                noise = scale * self.ou_base_scale * self.ou_state * high_low
>>>>>>> 42851605
                action = torch.clamp(det_actions + noise,
                                     self.action_space.low[0],
                                     self.action_space.high[0])

        # No exploration -> Return deterministic actions.
        else:
            action = action_dist.deterministic_sample()

        # Logp=always zero.
        logp = torch.zeros(
            (action.size()[0], ), dtype=torch.float32, device=self.device)

        return action, logp<|MERGE_RESOLUTION|>--- conflicted
+++ resolved
@@ -153,16 +153,10 @@
                 ou_new = self.ou_theta * -self.ou_state + \
                     self.ou_sigma * gaussian_sample
                 self.ou_state += ou_new
-<<<<<<< HEAD
-                high_m_low = self.action_space.high - self.action_space.low
-                noise = scale * self.ou_base_scale * self.ou_state * \
-                    torch.from_numpy(high_m_low).to(self.device)
-=======
-                high_low = torch.from_numpy(self.action_space.high -
-                                            self.action_space.low).to(
-                                                self.device)
+                high_m_low = torch.from_numpy(
+                    self.action_space.high - self.action_space.low). \
+                    to(self.device)
                 noise = scale * self.ou_base_scale * self.ou_state * high_low
->>>>>>> 42851605
                 action = torch.clamp(det_actions + noise,
                                      self.action_space.low[0],
                                      self.action_space.high[0])
