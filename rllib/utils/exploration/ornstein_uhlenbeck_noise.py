from ray.rllib.utils.annotations import override
from ray.rllib.utils.exploration.gaussian_noise import GaussianNoise
from ray.rllib.utils.framework import try_import_tf, try_import_torch, \
    get_variable

tf = try_import_tf()
torch, _ = try_import_torch()


class OrnsteinUhlenbeckNoise(GaussianNoise):
    """An exploration that adds Ornstein-Uhlenbeck noise to continuous actions.

    If explore=True, returns sampled actions plus a noise term X,
    which changes according to this formula:
    Xt+1 = -theta*Xt + sigma*N[0,stddev], where theta, sigma and stddev are
    constants. Also, some completely random period is possible at the
    beginning.
    If explore=False, returns the deterministic action.
    """

    def __init__(self,
                 action_space,
                 *,
<<<<<<< HEAD
                 framework,
=======
                 framework: str,
>>>>>>> f9eecbcd
                 ou_theta=0.15,
                 ou_sigma=0.2,
                 ou_base_scale=0.1,
                 random_timesteps=1000,
                 initial_scale=1.0,
                 final_scale=0.02,
                 scale_timesteps=10000,
                 scale_schedule=None,
                 **kwargs):
        """Initializes an Ornstein-Uhlenbeck Exploration object.

        Args:
            action_space (Space): The gym action space used by the environment.
            ou_theta (float): The theta parameter of the Ornstein-Uhlenbeck
                process.
            ou_sigma (float): The sigma parameter of the Ornstein-Uhlenbeck
                process.
            ou_base_scale (float): A fixed scaling factor, by which all OU-
                noise is multiplied. NOTE: This is on top of the parent
                GaussianNoise's scaling.
            random_timesteps (int): The number of timesteps for which to act
                completely randomly. Only after this number of timesteps, the
                `self.scale` annealing process will start (see below).
            initial_scale (float): The initial scaling weight to multiply
                the noise with.
            final_scale (float): The final scaling weight to multiply
                the noise with.
            scale_timesteps (int): The timesteps over which to linearly anneal
                the scaling factor (after(!) having used random actions for
                `random_timesteps` steps.
            scale_schedule (Optional[Schedule]): An optional Schedule object
                to use (instead of constructing one from the given parameters).
            framework (Optional[str]): One of None, "tf", "torch".
        """
        super().__init__(
            action_space,
            framework=framework,
            random_timesteps=random_timesteps,
            initial_scale=initial_scale,
            final_scale=final_scale,
            scale_timesteps=scale_timesteps,
            scale_schedule=scale_schedule,
            stddev=1.0,  # Force `self.stddev` to 1.0.
            **kwargs)
        self.ou_theta = ou_theta
        self.ou_sigma = ou_sigma
        self.ou_base_scale = ou_base_scale

        # The current OU-state value (gets updated each time, an eploration
        # action is computed).
        self.ou_state = get_variable(
            self.action_space.low.size * [.0],
            framework=self.framework,
            tf_name="ou_state")

    @override(GaussianNoise)
    def _get_tf_exploration_action_op(self, action_dist, explore, timestep):
        ts = timestep if timestep is not None else self.last_timestep
        scale = self.scale_schedule(ts)

        # The deterministic actions (if explore=False).
        deterministic_actions = action_dist.deterministic_sample()

        # Apply base-scaled and time-annealed scaled OU-noise to
        # deterministic actions.
        gaussian_sample = tf.random_normal(
            shape=[self.action_space.low.size], stddev=self.stddev)
        ou_new = self.ou_theta * -self.ou_state + \
            self.ou_sigma * gaussian_sample
        ou_state_new = tf.assign_add(self.ou_state, ou_new)
        noise = scale * self.ou_base_scale * ou_state_new * \
            (self.action_space.high - self.action_space.low)
        stochastic_actions = tf.clip_by_value(
            deterministic_actions + noise,
            self.action_space.low * tf.ones_like(deterministic_actions),
            self.action_space.high * tf.ones_like(deterministic_actions))

        # Stochastic actions could either be: random OR action + noise.
        random_actions, _ = \
            self.random_exploration.get_tf_exploration_action_op(
                action_dist, explore)
        exploration_actions = tf.cond(
            pred=ts <= self.random_timesteps,
            true_fn=lambda: random_actions,
            false_fn=lambda: stochastic_actions)

        # Chose by `explore` (main exploration switch).
        action = tf.cond(
            pred=tf.constant(explore, dtype=tf.bool)
            if isinstance(explore, bool) else explore,
            true_fn=lambda: exploration_actions,
            false_fn=lambda: deterministic_actions)
        # Logp=always zero.
        batch_size = tf.shape(deterministic_actions)[0]
        logp = tf.zeros(shape=(batch_size, ), dtype=tf.float32)

        # Increment `last_timestep` by 1 (or set to `timestep`).
        assign_op = \
            tf.assign_add(self.last_timestep, 1) if timestep is None else \
            tf.assign(self.last_timestep, timestep)
        with tf.control_dependencies([assign_op, ou_state_new]):
            return action, logp

    @override(GaussianNoise)
    def _get_torch_exploration_action(self, action_dist, explore, timestep):
        # Set last timestep or (if not given) increase by one.
        self.last_timestep = timestep if timestep is not None else \
            self.last_timestep + 1

        # Apply exploration.
        if explore:
            # Random exploration phase.
            if self.last_timestep <= self.random_timesteps:
                action = self.random_exploration.get_torch_exploration_action(
                    action_dist, True)
            # Apply base-scaled and time-annealed scaled OU-noise to
            # deterministic actions.
            else:
                det_actions = action_dist.deterministic_sample()
                scale = self.scale_schedule(self.last_timestep)
                gaussian_sample = scale * torch.normal(
                    mean=0.0, stddev=1.0, size=det_actions.size())

                ou_new = self.ou_theta * -self.ou_state + \
                    self.ou_sigma * gaussian_sample
                self.ou_state += ou_new
                noise = scale * self.ou_base_scale * self.ou_state * \
                    (self.action_space.high - self.action_space.low)
                action = torch.clamp(
                    det_actions + noise,
                    self.action_space.low * torch.ones_like(det_actions),
                    self.action_space.high * torch.ones_like(det_actions))

        # No exploration -> Return deterministic actions.
        else:
            action = action_dist.deterministic_sample()

        # Logp=always zero.
        logp = torch.zeros(shape=(action.size()[0], ), dtype=torch.float32)

        return action, logp<|MERGE_RESOLUTION|>--- conflicted
+++ resolved
@@ -21,11 +21,7 @@
     def __init__(self,
                  action_space,
                  *,
-<<<<<<< HEAD
-                 framework,
-=======
                  framework: str,
->>>>>>> f9eecbcd
                  ou_theta=0.15,
                  ou_sigma=0.2,
                  ou_base_scale=0.1,
