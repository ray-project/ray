<<<<<<< HEAD
from gym.spaces import Discrete, MultiDiscrete, Space
import numpy as np
from typing import Optional, Tuple, Union

from ray.rllib.models.action_dist import ActionDistribution
from ray.rllib.models.catalog import ModelCatalog
from ray.rllib.models.modelv2 import ModelV2
from ray.rllib.models.tf.tf_action_dist import Categorical, MultiCategorical
from ray.rllib.models.torch.misc import SlimFC
from ray.rllib.models.torch.torch_action_dist import (
    TorchCategorical,
    TorchMultiCategorical,
)
from ray.rllib.models.utils import get_activation_fn
from ray.rllib.policy.sample_batch import SampleBatch
from ray.rllib.utils import NullContextManager
from ray.rllib.utils.annotations import override
from ray.rllib.utils.exploration.exploration import Exploration
from ray.rllib.utils.framework import try_import_tf, try_import_torch
from ray.rllib.utils.from_config import from_config
from ray.rllib.utils.tf_utils import get_placeholder, one_hot as tf_one_hot
from ray.rllib.utils.torch_utils import one_hot
from ray.rllib.utils.typing import FromConfigSpec, ModelConfigDict, TensorType

tf1, tf, tfv = try_import_tf()
torch, nn = try_import_torch()
F = None
if nn is not None:
    F = nn.functional


class Curiosity(Exploration):
    """Implementation of:
    [1] Curiosity-driven Exploration by Self-supervised Prediction
    Pathak, Agrawal, Efros, and Darrell - UC Berkeley - ICML 2017.
    https://arxiv.org/pdf/1705.05363.pdf

    Learns a simplified model of the environment based on three networks:
    1) Embedding observations into latent space ("feature" network).
    2) Predicting the action, given two consecutive embedded observations
        ("inverse" network).
    3) Predicting the next embedded obs, given an obs and action
        ("forward" network).

    The less the agent is able to predict the actually observed next feature
    vector, given obs and action (through the forwards network), the larger the
    "intrinsic reward", which will be added to the extrinsic reward.
    Therefore, if a state transition was unexpected, the agent becomes
    "curious" and will further explore this transition leading to better
    exploration in sparse rewards environments.
    """

    def __init__(
        self,
        action_space: Space,
        *,
        framework: str,
        model: ModelV2,
        feature_dim: int = 288,
        feature_net_config: Optional[ModelConfigDict] = None,
        inverse_net_hiddens: Tuple[int] = (256,),
        inverse_net_activation: str = "relu",
        forward_net_hiddens: Tuple[int] = (256,),
        forward_net_activation: str = "relu",
        beta: float = 0.2,
        eta: float = 1.0,
        lr: float = 1e-3,
        sub_exploration: Optional[FromConfigSpec] = None,
        **kwargs
    ):
        """Initializes a Curiosity object.

        Uses as defaults the hyperparameters described in [1].

        Args:
             feature_dim (int): The dimensionality of the feature (phi)
                vectors.
             feature_net_config (Optional[ModelConfigDict]): Optional model
                configuration for the feature network, producing feature
                vectors (phi) from observations. This can be used to configure
                fcnet- or conv_net setups to properly process any observation
                space.
             inverse_net_hiddens (Tuple[int]): Tuple of the layer sizes of the
                inverse (action predicting) NN head (on top of the feature
                outputs for phi and phi').
             inverse_net_activation (str): Activation specifier for the inverse
                net.
             forward_net_hiddens (Tuple[int]): Tuple of the layer sizes of the
                forward (phi' predicting) NN head.
             forward_net_activation (str): Activation specifier for the forward
                net.
             beta (float): Weight for the forward loss (over the inverse loss,
                which gets weight=1.0-beta) in the common loss term.
             eta (float): Weight for intrinsic rewards before being added to
                extrinsic ones.
             lr (float): The learning rate for the curiosity-specific
                optimizer, optimizing feature-, inverse-, and forward nets.
             sub_exploration (Optional[FromConfigSpec]): The config dict for
                the underlying Exploration to use (e.g. epsilon-greedy for
                DQN). If None, uses the FromSpecDict provided in the Policy's
                default config.
        """
        if not isinstance(action_space, (Discrete, MultiDiscrete)):
            raise ValueError(
                "Only (Multi)Discrete action spaces supported for Curiosity " "so far!"
            )

        super().__init__(action_space, model=model, framework=framework, **kwargs)

        if self.policy_config["num_workers"] != 0:
            raise ValueError(
                "Curiosity exploration currently does not support parallelism."
                " `num_workers` must be 0!"
            )

        self.feature_dim = feature_dim
        if feature_net_config is None:
            feature_net_config = self.policy_config["model"].copy()
        self.feature_net_config = feature_net_config
        self.inverse_net_hiddens = inverse_net_hiddens
        self.inverse_net_activation = inverse_net_activation
        self.forward_net_hiddens = forward_net_hiddens
        self.forward_net_activation = forward_net_activation

        self.action_dim = (
            self.action_space.n
            if isinstance(self.action_space, Discrete)
            else np.sum(self.action_space.nvec)
        )

        self.beta = beta
        self.eta = eta
        self.lr = lr
        # TODO: (sven) if sub_exploration is None, use Trainer's default
        #  Exploration config.
        if sub_exploration is None:
            raise NotImplementedError
        self.sub_exploration = sub_exploration

        # Creates modules/layers inside the actual ModelV2.
        self._curiosity_feature_net = ModelCatalog.get_model_v2(
            self.model.obs_space,
            self.action_space,
            self.feature_dim,
            model_config=self.feature_net_config,
            framework=self.framework,
            name="feature_net",
        )

        self._curiosity_inverse_fcnet = self._create_fc_net(
            [2 * self.feature_dim] + list(self.inverse_net_hiddens) + [self.action_dim],
            self.inverse_net_activation,
            name="inverse_net",
        )

        self._curiosity_forward_fcnet = self._create_fc_net(
            [self.feature_dim + self.action_dim]
            + list(self.forward_net_hiddens)
            + [self.feature_dim],
            self.forward_net_activation,
            name="forward_net",
        )

        # This is only used to select the correct action
        self.exploration_submodule = from_config(
            cls=Exploration,
            config=self.sub_exploration,
            action_space=self.action_space,
            framework=self.framework,
            policy_config=self.policy_config,
            model=self.model,
            num_workers=self.num_workers,
            worker_index=self.worker_index,
        )

    @override(Exploration)
    def get_exploration_action(
        self,
        *,
        action_distribution: ActionDistribution,
        timestep: Union[int, TensorType],
        explore: bool = True
    ):
        # Simply delegate to sub-Exploration module.
        return self.exploration_submodule.get_exploration_action(
            action_distribution=action_distribution, timestep=timestep, explore=explore
        )

    @override(Exploration)
    def get_exploration_optimizer(self, optimizers):
        # Create, but don't add Adam for curiosity NN updating to the policy.
        # If we added and returned it here, it would be used in the policy's
        # update loop, which we don't want (curiosity updating happens inside
        # `postprocess_trajectory`).
        if self.framework == "torch":
            feature_params = list(self._curiosity_feature_net.parameters())
            inverse_params = list(self._curiosity_inverse_fcnet.parameters())
            forward_params = list(self._curiosity_forward_fcnet.parameters())

            # Now that the Policy's own optimizer(s) have been created (from
            # the Model parameters (IMPORTANT: w/o(!) the curiosity params),
            # we can add our curiosity sub-modules to the Policy's Model.
            self.model._curiosity_feature_net = self._curiosity_feature_net.to(
                self.device
            )
            self.model._curiosity_inverse_fcnet = self._curiosity_inverse_fcnet.to(
                self.device
            )
            self.model._curiosity_forward_fcnet = self._curiosity_forward_fcnet.to(
                self.device
            )
            self._optimizer = torch.optim.Adam(
                forward_params + inverse_params + feature_params, lr=self.lr
            )
        else:
            self.model._curiosity_feature_net = self._curiosity_feature_net
            self.model._curiosity_inverse_fcnet = self._curiosity_inverse_fcnet
            self.model._curiosity_forward_fcnet = self._curiosity_forward_fcnet
            # Feature net is a RLlib ModelV2, the other 2 are keras Models.
            self._optimizer_var_list = (
                self._curiosity_feature_net.base_model.variables
                + self._curiosity_inverse_fcnet.variables
                + self._curiosity_forward_fcnet.variables
            )
            self._optimizer = tf1.train.AdamOptimizer(learning_rate=self.lr)
            # Create placeholders and initialize the loss.
            if self.framework == "tf":
                self._obs_ph = get_placeholder(
                    space=self.model.obs_space, name="_curiosity_obs"
                )
                self._next_obs_ph = get_placeholder(
                    space=self.model.obs_space, name="_curiosity_next_obs"
                )
                self._action_ph = get_placeholder(
                    space=self.model.action_space, name="_curiosity_action"
                )
                (
                    self._forward_l2_norm_sqared,
                    self._update_op,
                ) = self._postprocess_helper_tf(
                    self._obs_ph, self._next_obs_ph, self._action_ph
                )

        return optimizers

    @override(Exploration)
    def postprocess_trajectory(self, policy, sample_batch, tf_sess=None):
        """Calculates phi values (obs, obs', and predicted obs') and ri.

        Also calculates forward and inverse losses and updates the curiosity
        module on the provided batch using our optimizer.
        """
        if self.framework != "torch":
            self._postprocess_tf(policy, sample_batch, tf_sess)
        else:
            self._postprocess_torch(policy, sample_batch)

    def _postprocess_tf(self, policy, sample_batch, tf_sess):
        # tf1 static-graph: Perform session call on our loss and update ops.
        if self.framework == "tf":
            forward_l2_norm_sqared, _ = tf_sess.run(
                [self._forward_l2_norm_sqared, self._update_op],
                feed_dict={
                    self._obs_ph: sample_batch[SampleBatch.OBS],
                    self._next_obs_ph: sample_batch[SampleBatch.NEXT_OBS],
                    self._action_ph: sample_batch[SampleBatch.ACTIONS],
                },
            )
        # tf-eager: Perform model calls, loss calculations, and optimizer
        # stepping on the fly.
        else:
            forward_l2_norm_sqared, _ = self._postprocess_helper_tf(
                sample_batch[SampleBatch.OBS],
                sample_batch[SampleBatch.NEXT_OBS],
                sample_batch[SampleBatch.ACTIONS],
            )
        # Scale intrinsic reward by eta hyper-parameter.
        sample_batch[SampleBatch.REWARDS] = (
            sample_batch[SampleBatch.REWARDS] + self.eta * forward_l2_norm_sqared
        )

        return sample_batch

    def _postprocess_helper_tf(self, obs, next_obs, actions):
        with (
            tf.GradientTape() if self.framework != "tf" else NullContextManager()
        ) as tape:
            # Push both observations through feature net to get both phis.
            phis, _ = self.model._curiosity_feature_net(
                {SampleBatch.OBS: tf.concat([obs, next_obs], axis=0)}
            )
            phi, next_phi = tf.split(phis, 2)

            # Predict next phi with forward model.
            predicted_next_phi = self.model._curiosity_forward_fcnet(
                tf.concat([phi, tf_one_hot(actions, self.action_space)], axis=-1)
            )

            # Forward loss term (predicted phi', given phi and action vs
            # actually observed phi').
            forward_l2_norm_sqared = 0.5 * tf.reduce_sum(
                tf.square(predicted_next_phi - next_phi), axis=-1
            )
            forward_loss = tf.reduce_mean(forward_l2_norm_sqared)

            # Inverse loss term (prediced action that led from phi to phi' vs
            # actual action taken).
            phi_cat_next_phi = tf.concat([phi, next_phi], axis=-1)
            dist_inputs = self.model._curiosity_inverse_fcnet(phi_cat_next_phi)
            action_dist = (
                Categorical(dist_inputs, self.model)
                if isinstance(self.action_space, Discrete)
                else MultiCategorical(dist_inputs, self.model, self.action_space.nvec)
            )
            # Neg log(p); p=probability of observed action given the inverse-NN
            # predicted action distribution.
            inverse_loss = -action_dist.logp(tf.convert_to_tensor(actions))
            inverse_loss = tf.reduce_mean(inverse_loss)

            # Calculate the ICM loss.
            loss = (1.0 - self.beta) * inverse_loss + self.beta * forward_loss

        # Step the optimizer.
        if self.framework != "tf":
            grads = tape.gradient(loss, self._optimizer_var_list)
            grads_and_vars = [
                (g, v) for g, v in zip(grads, self._optimizer_var_list) if g is not None
            ]
            update_op = self._optimizer.apply_gradients(grads_and_vars)
        else:
            update_op = self._optimizer.minimize(
                loss, var_list=self._optimizer_var_list
            )

        # Return the squared l2 norm and the optimizer update op.
        return forward_l2_norm_sqared, update_op

    def _postprocess_torch(self, policy, sample_batch):
        # Push both observations through feature net to get both phis.
        phis, _ = self.model._curiosity_feature_net(
            {
                SampleBatch.OBS: torch.cat(
                    [
                        torch.from_numpy(sample_batch[SampleBatch.OBS]),
                        torch.from_numpy(sample_batch[SampleBatch.NEXT_OBS]),
                    ]
                )
            }
        )
        phi, next_phi = torch.chunk(phis, 2)
        actions_tensor = (
            torch.from_numpy(sample_batch[SampleBatch.ACTIONS]).long().to(policy.device)
        )

        # Predict next phi with forward model.
        predicted_next_phi = self.model._curiosity_forward_fcnet(
            torch.cat([phi, one_hot(actions_tensor, self.action_space).float()], dim=-1)
        )

        # Forward loss term (predicted phi', given phi and action vs actually
        # observed phi').
        forward_l2_norm_sqared = 0.5 * torch.sum(
            torch.pow(predicted_next_phi - next_phi, 2.0), dim=-1
        )
        forward_loss = torch.mean(forward_l2_norm_sqared)

        # Scale intrinsic reward by eta hyper-parameter.
        sample_batch[SampleBatch.REWARDS] = (
            sample_batch[SampleBatch.REWARDS]
            + self.eta * forward_l2_norm_sqared.detach().cpu().numpy()
        )

        # Inverse loss term (prediced action that led from phi to phi' vs
        # actual action taken).
        phi_cat_next_phi = torch.cat([phi, next_phi], dim=-1)
        dist_inputs = self.model._curiosity_inverse_fcnet(phi_cat_next_phi)
        action_dist = (
            TorchCategorical(dist_inputs, self.model)
            if isinstance(self.action_space, Discrete)
            else TorchMultiCategorical(dist_inputs, self.model, self.action_space.nvec)
        )
        # Neg log(p); p=probability of observed action given the inverse-NN
        # predicted action distribution.
        inverse_loss = -action_dist.logp(actions_tensor)
        inverse_loss = torch.mean(inverse_loss)

        # Calculate the ICM loss.
        loss = (1.0 - self.beta) * inverse_loss + self.beta * forward_loss
        # Perform an optimizer step.
        self._optimizer.zero_grad()
        loss.backward()
        self._optimizer.step()

        # Return the postprocessed sample batch (with the corrected rewards).
        return sample_batch

    def _create_fc_net(self, layer_dims, activation, name=None):
        """Given a list of layer dimensions (incl. input-dim), creates FC-net.

        Args:
            layer_dims (Tuple[int]): Tuple of layer dims, including the input
                dimension.
            activation (str): An activation specifier string (e.g. "relu").

        Examples:
            If layer_dims is [4,8,6] we'll have a two layer net: 4->8 (8 nodes)
            and 8->6 (6 nodes), where the second layer (6 nodes) does not have
            an activation anymore. 4 is the input dimension.
        """
        layers = (
            [tf.keras.layers.Input(shape=(layer_dims[0],), name="{}_in".format(name))]
            if self.framework != "torch"
            else []
        )

        for i in range(len(layer_dims) - 1):
            act = activation if i < len(layer_dims) - 2 else None
            if self.framework == "torch":
                layers.append(
                    SlimFC(
                        in_size=layer_dims[i],
                        out_size=layer_dims[i + 1],
                        initializer=torch.nn.init.xavier_uniform_,
                        activation_fn=act,
                    )
                )
            else:
                layers.append(
                    tf.keras.layers.Dense(
                        units=layer_dims[i + 1],
                        activation=get_activation_fn(act),
                        name="{}_{}".format(name, i),
                    )
                )

        if self.framework == "torch":
            return nn.Sequential(*layers)
        else:
            return tf.keras.Sequential(layers)
=======
from gym.spaces import Discrete, MultiDiscrete, Space
import numpy as np
from typing import Optional, Tuple, Union

from ray.rllib.models.action_dist import ActionDistribution
from ray.rllib.models.catalog import ModelCatalog
from ray.rllib.models.modelv2 import ModelV2
from ray.rllib.models.tf.tf_action_dist import Categorical, MultiCategorical
from ray.rllib.models.torch.misc import SlimFC
from ray.rllib.models.torch.torch_action_dist import (
    TorchCategorical,
    TorchMultiCategorical,
)
from ray.rllib.models.utils import get_activation_fn
from ray.rllib.policy.sample_batch import SampleBatch
from ray.rllib.utils import NullContextManager
from ray.rllib.utils.annotations import override
from ray.rllib.utils.exploration.exploration import Exploration
from ray.rllib.utils.framework import try_import_tf, try_import_torch
from ray.rllib.utils.from_config import from_config
from ray.rllib.utils.tf_utils import get_placeholder, one_hot as tf_one_hot
from ray.rllib.utils.torch_utils import one_hot
from ray.rllib.utils.typing import FromConfigSpec, ModelConfigDict, TensorType

tf1, tf, tfv = try_import_tf()
torch, nn = try_import_torch()
F = None
if nn is not None:
    F = nn.functional


class Curiosity(Exploration):
    """Implementation of:
    [1] Curiosity-driven Exploration by Self-supervised Prediction
    Pathak, Agrawal, Efros, and Darrell - UC Berkeley - ICML 2017.
    https://arxiv.org/pdf/1705.05363.pdf

    Learns a simplified model of the environment based on three networks:
    1) Embedding observations into latent space ("feature" network).
    2) Predicting the action, given two consecutive embedded observations
    ("inverse" network).
    3) Predicting the next embedded obs, given an obs and action
    ("forward" network).

    The less the agent is able to predict the actually observed next feature
    vector, given obs and action (through the forwards network), the larger the
    "intrinsic reward", which will be added to the extrinsic reward.
    Therefore, if a state transition was unexpected, the agent becomes
    "curious" and will further explore this transition leading to better
    exploration in sparse rewards environments.
    """

    def __init__(
        self,
        action_space: Space,
        *,
        framework: str,
        model: ModelV2,
        feature_dim: int = 288,
        feature_net_config: Optional[ModelConfigDict] = None,
        inverse_net_hiddens: Tuple[int] = (256,),
        inverse_net_activation: str = "relu",
        forward_net_hiddens: Tuple[int] = (256,),
        forward_net_activation: str = "relu",
        beta: float = 0.2,
        eta: float = 1.0,
        lr: float = 1e-3,
        sub_exploration: Optional[FromConfigSpec] = None,
        **kwargs
    ):
        """Initializes a Curiosity object.

        Uses as defaults the hyperparameters described in [1].

        Args:
             feature_dim: The dimensionality of the feature (phi)
                vectors.
             feature_net_config: Optional model
                configuration for the feature network, producing feature
                vectors (phi) from observations. This can be used to configure
                fcnet- or conv_net setups to properly process any observation
                space.
             inverse_net_hiddens: Tuple of the layer sizes of the
                inverse (action predicting) NN head (on top of the feature
                outputs for phi and phi').
             inverse_net_activation: Activation specifier for the inverse
                net.
             forward_net_hiddens: Tuple of the layer sizes of the
                forward (phi' predicting) NN head.
             forward_net_activation: Activation specifier for the forward
                net.
             beta: Weight for the forward loss (over the inverse loss,
                which gets weight=1.0-beta) in the common loss term.
             eta: Weight for intrinsic rewards before being added to
                extrinsic ones.
             lr: The learning rate for the curiosity-specific
                optimizer, optimizing feature-, inverse-, and forward nets.
             sub_exploration: The config dict for
                the underlying Exploration to use (e.g. epsilon-greedy for
                DQN). If None, uses the FromSpecDict provided in the Policy's
                default config.
        """
        if not isinstance(action_space, (Discrete, MultiDiscrete)):
            raise ValueError(
                "Only (Multi)Discrete action spaces supported for Curiosity " "so far!"
            )

        super().__init__(action_space, model=model, framework=framework, **kwargs)

        if self.policy_config["num_workers"] != 0:
            raise ValueError(
                "Curiosity exploration currently does not support parallelism."
                " `num_workers` must be 0!"
            )

        self.feature_dim = feature_dim
        if feature_net_config is None:
            feature_net_config = self.policy_config["model"].copy()
        self.feature_net_config = feature_net_config
        self.inverse_net_hiddens = inverse_net_hiddens
        self.inverse_net_activation = inverse_net_activation
        self.forward_net_hiddens = forward_net_hiddens
        self.forward_net_activation = forward_net_activation

        self.action_dim = (
            self.action_space.n
            if isinstance(self.action_space, Discrete)
            else np.sum(self.action_space.nvec)
        )

        self.beta = beta
        self.eta = eta
        self.lr = lr
        # TODO: (sven) if sub_exploration is None, use Trainer's default
        #  Exploration config.
        if sub_exploration is None:
            raise NotImplementedError
        self.sub_exploration = sub_exploration

        # Creates modules/layers inside the actual ModelV2.
        self._curiosity_feature_net = ModelCatalog.get_model_v2(
            self.model.obs_space,
            self.action_space,
            self.feature_dim,
            model_config=self.feature_net_config,
            framework=self.framework,
            name="feature_net",
        )

        self._curiosity_inverse_fcnet = self._create_fc_net(
            [2 * self.feature_dim] + list(self.inverse_net_hiddens) + [self.action_dim],
            self.inverse_net_activation,
            name="inverse_net",
        )

        self._curiosity_forward_fcnet = self._create_fc_net(
            [self.feature_dim + self.action_dim]
            + list(self.forward_net_hiddens)
            + [self.feature_dim],
            self.forward_net_activation,
            name="forward_net",
        )

        # This is only used to select the correct action
        self.exploration_submodule = from_config(
            cls=Exploration,
            config=self.sub_exploration,
            action_space=self.action_space,
            framework=self.framework,
            policy_config=self.policy_config,
            model=self.model,
            num_workers=self.num_workers,
            worker_index=self.worker_index,
        )

    @override(Exploration)
    def get_exploration_action(
        self,
        *,
        action_distribution: ActionDistribution,
        timestep: Union[int, TensorType],
        explore: bool = True
    ):
        # Simply delegate to sub-Exploration module.
        return self.exploration_submodule.get_exploration_action(
            action_distribution=action_distribution, timestep=timestep, explore=explore
        )

    @override(Exploration)
    def get_exploration_optimizer(self, optimizers):
        # Create, but don't add Adam for curiosity NN updating to the policy.
        # If we added and returned it here, it would be used in the policy's
        # update loop, which we don't want (curiosity updating happens inside
        # `postprocess_trajectory`).
        if self.framework == "torch":
            feature_params = list(self._curiosity_feature_net.parameters())
            inverse_params = list(self._curiosity_inverse_fcnet.parameters())
            forward_params = list(self._curiosity_forward_fcnet.parameters())

            # Now that the Policy's own optimizer(s) have been created (from
            # the Model parameters (IMPORTANT: w/o(!) the curiosity params),
            # we can add our curiosity sub-modules to the Policy's Model.
            self.model._curiosity_feature_net = self._curiosity_feature_net.to(
                self.device
            )
            self.model._curiosity_inverse_fcnet = self._curiosity_inverse_fcnet.to(
                self.device
            )
            self.model._curiosity_forward_fcnet = self._curiosity_forward_fcnet.to(
                self.device
            )
            self._optimizer = torch.optim.Adam(
                forward_params + inverse_params + feature_params, lr=self.lr
            )
        else:
            self.model._curiosity_feature_net = self._curiosity_feature_net
            self.model._curiosity_inverse_fcnet = self._curiosity_inverse_fcnet
            self.model._curiosity_forward_fcnet = self._curiosity_forward_fcnet
            # Feature net is a RLlib ModelV2, the other 2 are keras Models.
            self._optimizer_var_list = (
                self._curiosity_feature_net.base_model.variables
                + self._curiosity_inverse_fcnet.variables
                + self._curiosity_forward_fcnet.variables
            )
            self._optimizer = tf1.train.AdamOptimizer(learning_rate=self.lr)
            # Create placeholders and initialize the loss.
            if self.framework == "tf":
                self._obs_ph = get_placeholder(
                    space=self.model.obs_space, name="_curiosity_obs"
                )
                self._next_obs_ph = get_placeholder(
                    space=self.model.obs_space, name="_curiosity_next_obs"
                )
                self._action_ph = get_placeholder(
                    space=self.model.action_space, name="_curiosity_action"
                )
                (
                    self._forward_l2_norm_sqared,
                    self._update_op,
                ) = self._postprocess_helper_tf(
                    self._obs_ph, self._next_obs_ph, self._action_ph
                )

        return optimizers

    @override(Exploration)
    def postprocess_trajectory(self, policy, sample_batch, tf_sess=None):
        """Calculates phi values (obs, obs', and predicted obs') and ri.

        Also calculates forward and inverse losses and updates the curiosity
        module on the provided batch using our optimizer.
        """
        if self.framework != "torch":
            self._postprocess_tf(policy, sample_batch, tf_sess)
        else:
            self._postprocess_torch(policy, sample_batch)

    def _postprocess_tf(self, policy, sample_batch, tf_sess):
        # tf1 static-graph: Perform session call on our loss and update ops.
        if self.framework == "tf":
            forward_l2_norm_sqared, _ = tf_sess.run(
                [self._forward_l2_norm_sqared, self._update_op],
                feed_dict={
                    self._obs_ph: sample_batch[SampleBatch.OBS],
                    self._next_obs_ph: sample_batch[SampleBatch.NEXT_OBS],
                    self._action_ph: sample_batch[SampleBatch.ACTIONS],
                },
            )
        # tf-eager: Perform model calls, loss calculations, and optimizer
        # stepping on the fly.
        else:
            forward_l2_norm_sqared, _ = self._postprocess_helper_tf(
                sample_batch[SampleBatch.OBS],
                sample_batch[SampleBatch.NEXT_OBS],
                sample_batch[SampleBatch.ACTIONS],
            )
        # Scale intrinsic reward by eta hyper-parameter.
        sample_batch[SampleBatch.REWARDS] = (
            sample_batch[SampleBatch.REWARDS] + self.eta * forward_l2_norm_sqared
        )

        return sample_batch

    def _postprocess_helper_tf(self, obs, next_obs, actions):
        with (
            tf.GradientTape() if self.framework != "tf" else NullContextManager()
        ) as tape:
            # Push both observations through feature net to get both phis.
            phis, _ = self.model._curiosity_feature_net(
                {SampleBatch.OBS: tf.concat([obs, next_obs], axis=0)}
            )
            phi, next_phi = tf.split(phis, 2)

            # Predict next phi with forward model.
            predicted_next_phi = self.model._curiosity_forward_fcnet(
                tf.concat([phi, tf_one_hot(actions, self.action_space)], axis=-1)
            )

            # Forward loss term (predicted phi', given phi and action vs
            # actually observed phi').
            forward_l2_norm_sqared = 0.5 * tf.reduce_sum(
                tf.square(predicted_next_phi - next_phi), axis=-1
            )
            forward_loss = tf.reduce_mean(forward_l2_norm_sqared)

            # Inverse loss term (prediced action that led from phi to phi' vs
            # actual action taken).
            phi_cat_next_phi = tf.concat([phi, next_phi], axis=-1)
            dist_inputs = self.model._curiosity_inverse_fcnet(phi_cat_next_phi)
            action_dist = (
                Categorical(dist_inputs, self.model)
                if isinstance(self.action_space, Discrete)
                else MultiCategorical(dist_inputs, self.model, self.action_space.nvec)
            )
            # Neg log(p); p=probability of observed action given the inverse-NN
            # predicted action distribution.
            inverse_loss = -action_dist.logp(tf.convert_to_tensor(actions))
            inverse_loss = tf.reduce_mean(inverse_loss)

            # Calculate the ICM loss.
            loss = (1.0 - self.beta) * inverse_loss + self.beta * forward_loss

        # Step the optimizer.
        if self.framework != "tf":
            grads = tape.gradient(loss, self._optimizer_var_list)
            grads_and_vars = [
                (g, v) for g, v in zip(grads, self._optimizer_var_list) if g is not None
            ]
            update_op = self._optimizer.apply_gradients(grads_and_vars)
        else:
            update_op = self._optimizer.minimize(
                loss, var_list=self._optimizer_var_list
            )

        # Return the squared l2 norm and the optimizer update op.
        return forward_l2_norm_sqared, update_op

    def _postprocess_torch(self, policy, sample_batch):
        # Push both observations through feature net to get both phis.
        phis, _ = self.model._curiosity_feature_net(
            {
                SampleBatch.OBS: torch.cat(
                    [
                        torch.from_numpy(sample_batch[SampleBatch.OBS]),
                        torch.from_numpy(sample_batch[SampleBatch.NEXT_OBS]),
                    ]
                )
            }
        )
        phi, next_phi = torch.chunk(phis, 2)
        actions_tensor = (
            torch.from_numpy(sample_batch[SampleBatch.ACTIONS]).long().to(policy.device)
        )

        # Predict next phi with forward model.
        predicted_next_phi = self.model._curiosity_forward_fcnet(
            torch.cat([phi, one_hot(actions_tensor, self.action_space).float()], dim=-1)
        )

        # Forward loss term (predicted phi', given phi and action vs actually
        # observed phi').
        forward_l2_norm_sqared = 0.5 * torch.sum(
            torch.pow(predicted_next_phi - next_phi, 2.0), dim=-1
        )
        forward_loss = torch.mean(forward_l2_norm_sqared)

        # Scale intrinsic reward by eta hyper-parameter.
        sample_batch[SampleBatch.REWARDS] = (
            sample_batch[SampleBatch.REWARDS]
            + self.eta * forward_l2_norm_sqared.detach().cpu().numpy()
        )

        # Inverse loss term (prediced action that led from phi to phi' vs
        # actual action taken).
        phi_cat_next_phi = torch.cat([phi, next_phi], dim=-1)
        dist_inputs = self.model._curiosity_inverse_fcnet(phi_cat_next_phi)
        action_dist = (
            TorchCategorical(dist_inputs, self.model)
            if isinstance(self.action_space, Discrete)
            else TorchMultiCategorical(dist_inputs, self.model, self.action_space.nvec)
        )
        # Neg log(p); p=probability of observed action given the inverse-NN
        # predicted action distribution.
        inverse_loss = -action_dist.logp(actions_tensor)
        inverse_loss = torch.mean(inverse_loss)

        # Calculate the ICM loss.
        loss = (1.0 - self.beta) * inverse_loss + self.beta * forward_loss
        # Perform an optimizer step.
        self._optimizer.zero_grad()
        loss.backward()
        self._optimizer.step()

        # Return the postprocessed sample batch (with the corrected rewards).
        return sample_batch

    def _create_fc_net(self, layer_dims, activation, name=None):
        """Given a list of layer dimensions (incl. input-dim), creates FC-net.

        Args:
            layer_dims (Tuple[int]): Tuple of layer dims, including the input
                dimension.
            activation (str): An activation specifier string (e.g. "relu").

        Examples:
            If layer_dims is [4,8,6] we'll have a two layer net: 4->8 (8 nodes)
            and 8->6 (6 nodes), where the second layer (6 nodes) does not have
            an activation anymore. 4 is the input dimension.
        """
        layers = (
            [tf.keras.layers.Input(shape=(layer_dims[0],), name="{}_in".format(name))]
            if self.framework != "torch"
            else []
        )

        for i in range(len(layer_dims) - 1):
            act = activation if i < len(layer_dims) - 2 else None
            if self.framework == "torch":
                layers.append(
                    SlimFC(
                        in_size=layer_dims[i],
                        out_size=layer_dims[i + 1],
                        initializer=torch.nn.init.xavier_uniform_,
                        activation_fn=act,
                    )
                )
            else:
                layers.append(
                    tf.keras.layers.Dense(
                        units=layer_dims[i + 1],
                        activation=get_activation_fn(act),
                        name="{}_{}".format(name, i),
                    )
                )

        if self.framework == "torch":
            return nn.Sequential(*layers)
        else:
            return tf.keras.Sequential(layers)
>>>>>>> 19672688
<|MERGE_RESOLUTION|>--- conflicted
+++ resolved
@@ -1,881 +1,439 @@
-<<<<<<< HEAD
-from gym.spaces import Discrete, MultiDiscrete, Space
-import numpy as np
-from typing import Optional, Tuple, Union
-
-from ray.rllib.models.action_dist import ActionDistribution
-from ray.rllib.models.catalog import ModelCatalog
-from ray.rllib.models.modelv2 import ModelV2
-from ray.rllib.models.tf.tf_action_dist import Categorical, MultiCategorical
-from ray.rllib.models.torch.misc import SlimFC
-from ray.rllib.models.torch.torch_action_dist import (
-    TorchCategorical,
-    TorchMultiCategorical,
-)
-from ray.rllib.models.utils import get_activation_fn
-from ray.rllib.policy.sample_batch import SampleBatch
-from ray.rllib.utils import NullContextManager
-from ray.rllib.utils.annotations import override
-from ray.rllib.utils.exploration.exploration import Exploration
-from ray.rllib.utils.framework import try_import_tf, try_import_torch
-from ray.rllib.utils.from_config import from_config
-from ray.rllib.utils.tf_utils import get_placeholder, one_hot as tf_one_hot
-from ray.rllib.utils.torch_utils import one_hot
-from ray.rllib.utils.typing import FromConfigSpec, ModelConfigDict, TensorType
-
-tf1, tf, tfv = try_import_tf()
-torch, nn = try_import_torch()
-F = None
-if nn is not None:
-    F = nn.functional
-
-
-class Curiosity(Exploration):
-    """Implementation of:
-    [1] Curiosity-driven Exploration by Self-supervised Prediction
-    Pathak, Agrawal, Efros, and Darrell - UC Berkeley - ICML 2017.
-    https://arxiv.org/pdf/1705.05363.pdf
-
-    Learns a simplified model of the environment based on three networks:
-    1) Embedding observations into latent space ("feature" network).
-    2) Predicting the action, given two consecutive embedded observations
-        ("inverse" network).
-    3) Predicting the next embedded obs, given an obs and action
-        ("forward" network).
-
-    The less the agent is able to predict the actually observed next feature
-    vector, given obs and action (through the forwards network), the larger the
-    "intrinsic reward", which will be added to the extrinsic reward.
-    Therefore, if a state transition was unexpected, the agent becomes
-    "curious" and will further explore this transition leading to better
-    exploration in sparse rewards environments.
-    """
-
-    def __init__(
-        self,
-        action_space: Space,
-        *,
-        framework: str,
-        model: ModelV2,
-        feature_dim: int = 288,
-        feature_net_config: Optional[ModelConfigDict] = None,
-        inverse_net_hiddens: Tuple[int] = (256,),
-        inverse_net_activation: str = "relu",
-        forward_net_hiddens: Tuple[int] = (256,),
-        forward_net_activation: str = "relu",
-        beta: float = 0.2,
-        eta: float = 1.0,
-        lr: float = 1e-3,
-        sub_exploration: Optional[FromConfigSpec] = None,
-        **kwargs
-    ):
-        """Initializes a Curiosity object.
-
-        Uses as defaults the hyperparameters described in [1].
-
-        Args:
-             feature_dim (int): The dimensionality of the feature (phi)
-                vectors.
-             feature_net_config (Optional[ModelConfigDict]): Optional model
-                configuration for the feature network, producing feature
-                vectors (phi) from observations. This can be used to configure
-                fcnet- or conv_net setups to properly process any observation
-                space.
-             inverse_net_hiddens (Tuple[int]): Tuple of the layer sizes of the
-                inverse (action predicting) NN head (on top of the feature
-                outputs for phi and phi').
-             inverse_net_activation (str): Activation specifier for the inverse
-                net.
-             forward_net_hiddens (Tuple[int]): Tuple of the layer sizes of the
-                forward (phi' predicting) NN head.
-             forward_net_activation (str): Activation specifier for the forward
-                net.
-             beta (float): Weight for the forward loss (over the inverse loss,
-                which gets weight=1.0-beta) in the common loss term.
-             eta (float): Weight for intrinsic rewards before being added to
-                extrinsic ones.
-             lr (float): The learning rate for the curiosity-specific
-                optimizer, optimizing feature-, inverse-, and forward nets.
-             sub_exploration (Optional[FromConfigSpec]): The config dict for
-                the underlying Exploration to use (e.g. epsilon-greedy for
-                DQN). If None, uses the FromSpecDict provided in the Policy's
-                default config.
-        """
-        if not isinstance(action_space, (Discrete, MultiDiscrete)):
-            raise ValueError(
-                "Only (Multi)Discrete action spaces supported for Curiosity " "so far!"
-            )
-
-        super().__init__(action_space, model=model, framework=framework, **kwargs)
-
-        if self.policy_config["num_workers"] != 0:
-            raise ValueError(
-                "Curiosity exploration currently does not support parallelism."
-                " `num_workers` must be 0!"
-            )
-
-        self.feature_dim = feature_dim
-        if feature_net_config is None:
-            feature_net_config = self.policy_config["model"].copy()
-        self.feature_net_config = feature_net_config
-        self.inverse_net_hiddens = inverse_net_hiddens
-        self.inverse_net_activation = inverse_net_activation
-        self.forward_net_hiddens = forward_net_hiddens
-        self.forward_net_activation = forward_net_activation
-
-        self.action_dim = (
-            self.action_space.n
-            if isinstance(self.action_space, Discrete)
-            else np.sum(self.action_space.nvec)
-        )
-
-        self.beta = beta
-        self.eta = eta
-        self.lr = lr
-        # TODO: (sven) if sub_exploration is None, use Trainer's default
-        #  Exploration config.
-        if sub_exploration is None:
-            raise NotImplementedError
-        self.sub_exploration = sub_exploration
-
-        # Creates modules/layers inside the actual ModelV2.
-        self._curiosity_feature_net = ModelCatalog.get_model_v2(
-            self.model.obs_space,
-            self.action_space,
-            self.feature_dim,
-            model_config=self.feature_net_config,
-            framework=self.framework,
-            name="feature_net",
-        )
-
-        self._curiosity_inverse_fcnet = self._create_fc_net(
-            [2 * self.feature_dim] + list(self.inverse_net_hiddens) + [self.action_dim],
-            self.inverse_net_activation,
-            name="inverse_net",
-        )
-
-        self._curiosity_forward_fcnet = self._create_fc_net(
-            [self.feature_dim + self.action_dim]
-            + list(self.forward_net_hiddens)
-            + [self.feature_dim],
-            self.forward_net_activation,
-            name="forward_net",
-        )
-
-        # This is only used to select the correct action
-        self.exploration_submodule = from_config(
-            cls=Exploration,
-            config=self.sub_exploration,
-            action_space=self.action_space,
-            framework=self.framework,
-            policy_config=self.policy_config,
-            model=self.model,
-            num_workers=self.num_workers,
-            worker_index=self.worker_index,
-        )
-
-    @override(Exploration)
-    def get_exploration_action(
-        self,
-        *,
-        action_distribution: ActionDistribution,
-        timestep: Union[int, TensorType],
-        explore: bool = True
-    ):
-        # Simply delegate to sub-Exploration module.
-        return self.exploration_submodule.get_exploration_action(
-            action_distribution=action_distribution, timestep=timestep, explore=explore
-        )
-
-    @override(Exploration)
-    def get_exploration_optimizer(self, optimizers):
-        # Create, but don't add Adam for curiosity NN updating to the policy.
-        # If we added and returned it here, it would be used in the policy's
-        # update loop, which we don't want (curiosity updating happens inside
-        # `postprocess_trajectory`).
-        if self.framework == "torch":
-            feature_params = list(self._curiosity_feature_net.parameters())
-            inverse_params = list(self._curiosity_inverse_fcnet.parameters())
-            forward_params = list(self._curiosity_forward_fcnet.parameters())
-
-            # Now that the Policy's own optimizer(s) have been created (from
-            # the Model parameters (IMPORTANT: w/o(!) the curiosity params),
-            # we can add our curiosity sub-modules to the Policy's Model.
-            self.model._curiosity_feature_net = self._curiosity_feature_net.to(
-                self.device
-            )
-            self.model._curiosity_inverse_fcnet = self._curiosity_inverse_fcnet.to(
-                self.device
-            )
-            self.model._curiosity_forward_fcnet = self._curiosity_forward_fcnet.to(
-                self.device
-            )
-            self._optimizer = torch.optim.Adam(
-                forward_params + inverse_params + feature_params, lr=self.lr
-            )
-        else:
-            self.model._curiosity_feature_net = self._curiosity_feature_net
-            self.model._curiosity_inverse_fcnet = self._curiosity_inverse_fcnet
-            self.model._curiosity_forward_fcnet = self._curiosity_forward_fcnet
-            # Feature net is a RLlib ModelV2, the other 2 are keras Models.
-            self._optimizer_var_list = (
-                self._curiosity_feature_net.base_model.variables
-                + self._curiosity_inverse_fcnet.variables
-                + self._curiosity_forward_fcnet.variables
-            )
-            self._optimizer = tf1.train.AdamOptimizer(learning_rate=self.lr)
-            # Create placeholders and initialize the loss.
-            if self.framework == "tf":
-                self._obs_ph = get_placeholder(
-                    space=self.model.obs_space, name="_curiosity_obs"
-                )
-                self._next_obs_ph = get_placeholder(
-                    space=self.model.obs_space, name="_curiosity_next_obs"
-                )
-                self._action_ph = get_placeholder(
-                    space=self.model.action_space, name="_curiosity_action"
-                )
-                (
-                    self._forward_l2_norm_sqared,
-                    self._update_op,
-                ) = self._postprocess_helper_tf(
-                    self._obs_ph, self._next_obs_ph, self._action_ph
-                )
-
-        return optimizers
-
-    @override(Exploration)
-    def postprocess_trajectory(self, policy, sample_batch, tf_sess=None):
-        """Calculates phi values (obs, obs', and predicted obs') and ri.
-
-        Also calculates forward and inverse losses and updates the curiosity
-        module on the provided batch using our optimizer.
-        """
-        if self.framework != "torch":
-            self._postprocess_tf(policy, sample_batch, tf_sess)
-        else:
-            self._postprocess_torch(policy, sample_batch)
-
-    def _postprocess_tf(self, policy, sample_batch, tf_sess):
-        # tf1 static-graph: Perform session call on our loss and update ops.
-        if self.framework == "tf":
-            forward_l2_norm_sqared, _ = tf_sess.run(
-                [self._forward_l2_norm_sqared, self._update_op],
-                feed_dict={
-                    self._obs_ph: sample_batch[SampleBatch.OBS],
-                    self._next_obs_ph: sample_batch[SampleBatch.NEXT_OBS],
-                    self._action_ph: sample_batch[SampleBatch.ACTIONS],
-                },
-            )
-        # tf-eager: Perform model calls, loss calculations, and optimizer
-        # stepping on the fly.
-        else:
-            forward_l2_norm_sqared, _ = self._postprocess_helper_tf(
-                sample_batch[SampleBatch.OBS],
-                sample_batch[SampleBatch.NEXT_OBS],
-                sample_batch[SampleBatch.ACTIONS],
-            )
-        # Scale intrinsic reward by eta hyper-parameter.
-        sample_batch[SampleBatch.REWARDS] = (
-            sample_batch[SampleBatch.REWARDS] + self.eta * forward_l2_norm_sqared
-        )
-
-        return sample_batch
-
-    def _postprocess_helper_tf(self, obs, next_obs, actions):
-        with (
-            tf.GradientTape() if self.framework != "tf" else NullContextManager()
-        ) as tape:
-            # Push both observations through feature net to get both phis.
-            phis, _ = self.model._curiosity_feature_net(
-                {SampleBatch.OBS: tf.concat([obs, next_obs], axis=0)}
-            )
-            phi, next_phi = tf.split(phis, 2)
-
-            # Predict next phi with forward model.
-            predicted_next_phi = self.model._curiosity_forward_fcnet(
-                tf.concat([phi, tf_one_hot(actions, self.action_space)], axis=-1)
-            )
-
-            # Forward loss term (predicted phi', given phi and action vs
-            # actually observed phi').
-            forward_l2_norm_sqared = 0.5 * tf.reduce_sum(
-                tf.square(predicted_next_phi - next_phi), axis=-1
-            )
-            forward_loss = tf.reduce_mean(forward_l2_norm_sqared)
-
-            # Inverse loss term (prediced action that led from phi to phi' vs
-            # actual action taken).
-            phi_cat_next_phi = tf.concat([phi, next_phi], axis=-1)
-            dist_inputs = self.model._curiosity_inverse_fcnet(phi_cat_next_phi)
-            action_dist = (
-                Categorical(dist_inputs, self.model)
-                if isinstance(self.action_space, Discrete)
-                else MultiCategorical(dist_inputs, self.model, self.action_space.nvec)
-            )
-            # Neg log(p); p=probability of observed action given the inverse-NN
-            # predicted action distribution.
-            inverse_loss = -action_dist.logp(tf.convert_to_tensor(actions))
-            inverse_loss = tf.reduce_mean(inverse_loss)
-
-            # Calculate the ICM loss.
-            loss = (1.0 - self.beta) * inverse_loss + self.beta * forward_loss
-
-        # Step the optimizer.
-        if self.framework != "tf":
-            grads = tape.gradient(loss, self._optimizer_var_list)
-            grads_and_vars = [
-                (g, v) for g, v in zip(grads, self._optimizer_var_list) if g is not None
-            ]
-            update_op = self._optimizer.apply_gradients(grads_and_vars)
-        else:
-            update_op = self._optimizer.minimize(
-                loss, var_list=self._optimizer_var_list
-            )
-
-        # Return the squared l2 norm and the optimizer update op.
-        return forward_l2_norm_sqared, update_op
-
-    def _postprocess_torch(self, policy, sample_batch):
-        # Push both observations through feature net to get both phis.
-        phis, _ = self.model._curiosity_feature_net(
-            {
-                SampleBatch.OBS: torch.cat(
-                    [
-                        torch.from_numpy(sample_batch[SampleBatch.OBS]),
-                        torch.from_numpy(sample_batch[SampleBatch.NEXT_OBS]),
-                    ]
-                )
-            }
-        )
-        phi, next_phi = torch.chunk(phis, 2)
-        actions_tensor = (
-            torch.from_numpy(sample_batch[SampleBatch.ACTIONS]).long().to(policy.device)
-        )
-
-        # Predict next phi with forward model.
-        predicted_next_phi = self.model._curiosity_forward_fcnet(
-            torch.cat([phi, one_hot(actions_tensor, self.action_space).float()], dim=-1)
-        )
-
-        # Forward loss term (predicted phi', given phi and action vs actually
-        # observed phi').
-        forward_l2_norm_sqared = 0.5 * torch.sum(
-            torch.pow(predicted_next_phi - next_phi, 2.0), dim=-1
-        )
-        forward_loss = torch.mean(forward_l2_norm_sqared)
-
-        # Scale intrinsic reward by eta hyper-parameter.
-        sample_batch[SampleBatch.REWARDS] = (
-            sample_batch[SampleBatch.REWARDS]
-            + self.eta * forward_l2_norm_sqared.detach().cpu().numpy()
-        )
-
-        # Inverse loss term (prediced action that led from phi to phi' vs
-        # actual action taken).
-        phi_cat_next_phi = torch.cat([phi, next_phi], dim=-1)
-        dist_inputs = self.model._curiosity_inverse_fcnet(phi_cat_next_phi)
-        action_dist = (
-            TorchCategorical(dist_inputs, self.model)
-            if isinstance(self.action_space, Discrete)
-            else TorchMultiCategorical(dist_inputs, self.model, self.action_space.nvec)
-        )
-        # Neg log(p); p=probability of observed action given the inverse-NN
-        # predicted action distribution.
-        inverse_loss = -action_dist.logp(actions_tensor)
-        inverse_loss = torch.mean(inverse_loss)
-
-        # Calculate the ICM loss.
-        loss = (1.0 - self.beta) * inverse_loss + self.beta * forward_loss
-        # Perform an optimizer step.
-        self._optimizer.zero_grad()
-        loss.backward()
-        self._optimizer.step()
-
-        # Return the postprocessed sample batch (with the corrected rewards).
-        return sample_batch
-
-    def _create_fc_net(self, layer_dims, activation, name=None):
-        """Given a list of layer dimensions (incl. input-dim), creates FC-net.
-
-        Args:
-            layer_dims (Tuple[int]): Tuple of layer dims, including the input
-                dimension.
-            activation (str): An activation specifier string (e.g. "relu").
-
-        Examples:
-            If layer_dims is [4,8,6] we'll have a two layer net: 4->8 (8 nodes)
-            and 8->6 (6 nodes), where the second layer (6 nodes) does not have
-            an activation anymore. 4 is the input dimension.
-        """
-        layers = (
-            [tf.keras.layers.Input(shape=(layer_dims[0],), name="{}_in".format(name))]
-            if self.framework != "torch"
-            else []
-        )
-
-        for i in range(len(layer_dims) - 1):
-            act = activation if i < len(layer_dims) - 2 else None
-            if self.framework == "torch":
-                layers.append(
-                    SlimFC(
-                        in_size=layer_dims[i],
-                        out_size=layer_dims[i + 1],
-                        initializer=torch.nn.init.xavier_uniform_,
-                        activation_fn=act,
-                    )
-                )
-            else:
-                layers.append(
-                    tf.keras.layers.Dense(
-                        units=layer_dims[i + 1],
-                        activation=get_activation_fn(act),
-                        name="{}_{}".format(name, i),
-                    )
-                )
-
-        if self.framework == "torch":
-            return nn.Sequential(*layers)
-        else:
-            return tf.keras.Sequential(layers)
-=======
-from gym.spaces import Discrete, MultiDiscrete, Space
-import numpy as np
-from typing import Optional, Tuple, Union
-
-from ray.rllib.models.action_dist import ActionDistribution
-from ray.rllib.models.catalog import ModelCatalog
-from ray.rllib.models.modelv2 import ModelV2
-from ray.rllib.models.tf.tf_action_dist import Categorical, MultiCategorical
-from ray.rllib.models.torch.misc import SlimFC
-from ray.rllib.models.torch.torch_action_dist import (
-    TorchCategorical,
-    TorchMultiCategorical,
-)
-from ray.rllib.models.utils import get_activation_fn
-from ray.rllib.policy.sample_batch import SampleBatch
-from ray.rllib.utils import NullContextManager
-from ray.rllib.utils.annotations import override
-from ray.rllib.utils.exploration.exploration import Exploration
-from ray.rllib.utils.framework import try_import_tf, try_import_torch
-from ray.rllib.utils.from_config import from_config
-from ray.rllib.utils.tf_utils import get_placeholder, one_hot as tf_one_hot
-from ray.rllib.utils.torch_utils import one_hot
-from ray.rllib.utils.typing import FromConfigSpec, ModelConfigDict, TensorType
-
-tf1, tf, tfv = try_import_tf()
-torch, nn = try_import_torch()
-F = None
-if nn is not None:
-    F = nn.functional
-
-
-class Curiosity(Exploration):
-    """Implementation of:
-    [1] Curiosity-driven Exploration by Self-supervised Prediction
-    Pathak, Agrawal, Efros, and Darrell - UC Berkeley - ICML 2017.
-    https://arxiv.org/pdf/1705.05363.pdf
-
-    Learns a simplified model of the environment based on three networks:
-    1) Embedding observations into latent space ("feature" network).
-    2) Predicting the action, given two consecutive embedded observations
-    ("inverse" network).
-    3) Predicting the next embedded obs, given an obs and action
-    ("forward" network).
-
-    The less the agent is able to predict the actually observed next feature
-    vector, given obs and action (through the forwards network), the larger the
-    "intrinsic reward", which will be added to the extrinsic reward.
-    Therefore, if a state transition was unexpected, the agent becomes
-    "curious" and will further explore this transition leading to better
-    exploration in sparse rewards environments.
-    """
-
-    def __init__(
-        self,
-        action_space: Space,
-        *,
-        framework: str,
-        model: ModelV2,
-        feature_dim: int = 288,
-        feature_net_config: Optional[ModelConfigDict] = None,
-        inverse_net_hiddens: Tuple[int] = (256,),
-        inverse_net_activation: str = "relu",
-        forward_net_hiddens: Tuple[int] = (256,),
-        forward_net_activation: str = "relu",
-        beta: float = 0.2,
-        eta: float = 1.0,
-        lr: float = 1e-3,
-        sub_exploration: Optional[FromConfigSpec] = None,
-        **kwargs
-    ):
-        """Initializes a Curiosity object.
-
-        Uses as defaults the hyperparameters described in [1].
-
-        Args:
-             feature_dim: The dimensionality of the feature (phi)
-                vectors.
-             feature_net_config: Optional model
-                configuration for the feature network, producing feature
-                vectors (phi) from observations. This can be used to configure
-                fcnet- or conv_net setups to properly process any observation
-                space.
-             inverse_net_hiddens: Tuple of the layer sizes of the
-                inverse (action predicting) NN head (on top of the feature
-                outputs for phi and phi').
-             inverse_net_activation: Activation specifier for the inverse
-                net.
-             forward_net_hiddens: Tuple of the layer sizes of the
-                forward (phi' predicting) NN head.
-             forward_net_activation: Activation specifier for the forward
-                net.
-             beta: Weight for the forward loss (over the inverse loss,
-                which gets weight=1.0-beta) in the common loss term.
-             eta: Weight for intrinsic rewards before being added to
-                extrinsic ones.
-             lr: The learning rate for the curiosity-specific
-                optimizer, optimizing feature-, inverse-, and forward nets.
-             sub_exploration: The config dict for
-                the underlying Exploration to use (e.g. epsilon-greedy for
-                DQN). If None, uses the FromSpecDict provided in the Policy's
-                default config.
-        """
-        if not isinstance(action_space, (Discrete, MultiDiscrete)):
-            raise ValueError(
-                "Only (Multi)Discrete action spaces supported for Curiosity " "so far!"
-            )
-
-        super().__init__(action_space, model=model, framework=framework, **kwargs)
-
-        if self.policy_config["num_workers"] != 0:
-            raise ValueError(
-                "Curiosity exploration currently does not support parallelism."
-                " `num_workers` must be 0!"
-            )
-
-        self.feature_dim = feature_dim
-        if feature_net_config is None:
-            feature_net_config = self.policy_config["model"].copy()
-        self.feature_net_config = feature_net_config
-        self.inverse_net_hiddens = inverse_net_hiddens
-        self.inverse_net_activation = inverse_net_activation
-        self.forward_net_hiddens = forward_net_hiddens
-        self.forward_net_activation = forward_net_activation
-
-        self.action_dim = (
-            self.action_space.n
-            if isinstance(self.action_space, Discrete)
-            else np.sum(self.action_space.nvec)
-        )
-
-        self.beta = beta
-        self.eta = eta
-        self.lr = lr
-        # TODO: (sven) if sub_exploration is None, use Trainer's default
-        #  Exploration config.
-        if sub_exploration is None:
-            raise NotImplementedError
-        self.sub_exploration = sub_exploration
-
-        # Creates modules/layers inside the actual ModelV2.
-        self._curiosity_feature_net = ModelCatalog.get_model_v2(
-            self.model.obs_space,
-            self.action_space,
-            self.feature_dim,
-            model_config=self.feature_net_config,
-            framework=self.framework,
-            name="feature_net",
-        )
-
-        self._curiosity_inverse_fcnet = self._create_fc_net(
-            [2 * self.feature_dim] + list(self.inverse_net_hiddens) + [self.action_dim],
-            self.inverse_net_activation,
-            name="inverse_net",
-        )
-
-        self._curiosity_forward_fcnet = self._create_fc_net(
-            [self.feature_dim + self.action_dim]
-            + list(self.forward_net_hiddens)
-            + [self.feature_dim],
-            self.forward_net_activation,
-            name="forward_net",
-        )
-
-        # This is only used to select the correct action
-        self.exploration_submodule = from_config(
-            cls=Exploration,
-            config=self.sub_exploration,
-            action_space=self.action_space,
-            framework=self.framework,
-            policy_config=self.policy_config,
-            model=self.model,
-            num_workers=self.num_workers,
-            worker_index=self.worker_index,
-        )
-
-    @override(Exploration)
-    def get_exploration_action(
-        self,
-        *,
-        action_distribution: ActionDistribution,
-        timestep: Union[int, TensorType],
-        explore: bool = True
-    ):
-        # Simply delegate to sub-Exploration module.
-        return self.exploration_submodule.get_exploration_action(
-            action_distribution=action_distribution, timestep=timestep, explore=explore
-        )
-
-    @override(Exploration)
-    def get_exploration_optimizer(self, optimizers):
-        # Create, but don't add Adam for curiosity NN updating to the policy.
-        # If we added and returned it here, it would be used in the policy's
-        # update loop, which we don't want (curiosity updating happens inside
-        # `postprocess_trajectory`).
-        if self.framework == "torch":
-            feature_params = list(self._curiosity_feature_net.parameters())
-            inverse_params = list(self._curiosity_inverse_fcnet.parameters())
-            forward_params = list(self._curiosity_forward_fcnet.parameters())
-
-            # Now that the Policy's own optimizer(s) have been created (from
-            # the Model parameters (IMPORTANT: w/o(!) the curiosity params),
-            # we can add our curiosity sub-modules to the Policy's Model.
-            self.model._curiosity_feature_net = self._curiosity_feature_net.to(
-                self.device
-            )
-            self.model._curiosity_inverse_fcnet = self._curiosity_inverse_fcnet.to(
-                self.device
-            )
-            self.model._curiosity_forward_fcnet = self._curiosity_forward_fcnet.to(
-                self.device
-            )
-            self._optimizer = torch.optim.Adam(
-                forward_params + inverse_params + feature_params, lr=self.lr
-            )
-        else:
-            self.model._curiosity_feature_net = self._curiosity_feature_net
-            self.model._curiosity_inverse_fcnet = self._curiosity_inverse_fcnet
-            self.model._curiosity_forward_fcnet = self._curiosity_forward_fcnet
-            # Feature net is a RLlib ModelV2, the other 2 are keras Models.
-            self._optimizer_var_list = (
-                self._curiosity_feature_net.base_model.variables
-                + self._curiosity_inverse_fcnet.variables
-                + self._curiosity_forward_fcnet.variables
-            )
-            self._optimizer = tf1.train.AdamOptimizer(learning_rate=self.lr)
-            # Create placeholders and initialize the loss.
-            if self.framework == "tf":
-                self._obs_ph = get_placeholder(
-                    space=self.model.obs_space, name="_curiosity_obs"
-                )
-                self._next_obs_ph = get_placeholder(
-                    space=self.model.obs_space, name="_curiosity_next_obs"
-                )
-                self._action_ph = get_placeholder(
-                    space=self.model.action_space, name="_curiosity_action"
-                )
-                (
-                    self._forward_l2_norm_sqared,
-                    self._update_op,
-                ) = self._postprocess_helper_tf(
-                    self._obs_ph, self._next_obs_ph, self._action_ph
-                )
-
-        return optimizers
-
-    @override(Exploration)
-    def postprocess_trajectory(self, policy, sample_batch, tf_sess=None):
-        """Calculates phi values (obs, obs', and predicted obs') and ri.
-
-        Also calculates forward and inverse losses and updates the curiosity
-        module on the provided batch using our optimizer.
-        """
-        if self.framework != "torch":
-            self._postprocess_tf(policy, sample_batch, tf_sess)
-        else:
-            self._postprocess_torch(policy, sample_batch)
-
-    def _postprocess_tf(self, policy, sample_batch, tf_sess):
-        # tf1 static-graph: Perform session call on our loss and update ops.
-        if self.framework == "tf":
-            forward_l2_norm_sqared, _ = tf_sess.run(
-                [self._forward_l2_norm_sqared, self._update_op],
-                feed_dict={
-                    self._obs_ph: sample_batch[SampleBatch.OBS],
-                    self._next_obs_ph: sample_batch[SampleBatch.NEXT_OBS],
-                    self._action_ph: sample_batch[SampleBatch.ACTIONS],
-                },
-            )
-        # tf-eager: Perform model calls, loss calculations, and optimizer
-        # stepping on the fly.
-        else:
-            forward_l2_norm_sqared, _ = self._postprocess_helper_tf(
-                sample_batch[SampleBatch.OBS],
-                sample_batch[SampleBatch.NEXT_OBS],
-                sample_batch[SampleBatch.ACTIONS],
-            )
-        # Scale intrinsic reward by eta hyper-parameter.
-        sample_batch[SampleBatch.REWARDS] = (
-            sample_batch[SampleBatch.REWARDS] + self.eta * forward_l2_norm_sqared
-        )
-
-        return sample_batch
-
-    def _postprocess_helper_tf(self, obs, next_obs, actions):
-        with (
-            tf.GradientTape() if self.framework != "tf" else NullContextManager()
-        ) as tape:
-            # Push both observations through feature net to get both phis.
-            phis, _ = self.model._curiosity_feature_net(
-                {SampleBatch.OBS: tf.concat([obs, next_obs], axis=0)}
-            )
-            phi, next_phi = tf.split(phis, 2)
-
-            # Predict next phi with forward model.
-            predicted_next_phi = self.model._curiosity_forward_fcnet(
-                tf.concat([phi, tf_one_hot(actions, self.action_space)], axis=-1)
-            )
-
-            # Forward loss term (predicted phi', given phi and action vs
-            # actually observed phi').
-            forward_l2_norm_sqared = 0.5 * tf.reduce_sum(
-                tf.square(predicted_next_phi - next_phi), axis=-1
-            )
-            forward_loss = tf.reduce_mean(forward_l2_norm_sqared)
-
-            # Inverse loss term (prediced action that led from phi to phi' vs
-            # actual action taken).
-            phi_cat_next_phi = tf.concat([phi, next_phi], axis=-1)
-            dist_inputs = self.model._curiosity_inverse_fcnet(phi_cat_next_phi)
-            action_dist = (
-                Categorical(dist_inputs, self.model)
-                if isinstance(self.action_space, Discrete)
-                else MultiCategorical(dist_inputs, self.model, self.action_space.nvec)
-            )
-            # Neg log(p); p=probability of observed action given the inverse-NN
-            # predicted action distribution.
-            inverse_loss = -action_dist.logp(tf.convert_to_tensor(actions))
-            inverse_loss = tf.reduce_mean(inverse_loss)
-
-            # Calculate the ICM loss.
-            loss = (1.0 - self.beta) * inverse_loss + self.beta * forward_loss
-
-        # Step the optimizer.
-        if self.framework != "tf":
-            grads = tape.gradient(loss, self._optimizer_var_list)
-            grads_and_vars = [
-                (g, v) for g, v in zip(grads, self._optimizer_var_list) if g is not None
-            ]
-            update_op = self._optimizer.apply_gradients(grads_and_vars)
-        else:
-            update_op = self._optimizer.minimize(
-                loss, var_list=self._optimizer_var_list
-            )
-
-        # Return the squared l2 norm and the optimizer update op.
-        return forward_l2_norm_sqared, update_op
-
-    def _postprocess_torch(self, policy, sample_batch):
-        # Push both observations through feature net to get both phis.
-        phis, _ = self.model._curiosity_feature_net(
-            {
-                SampleBatch.OBS: torch.cat(
-                    [
-                        torch.from_numpy(sample_batch[SampleBatch.OBS]),
-                        torch.from_numpy(sample_batch[SampleBatch.NEXT_OBS]),
-                    ]
-                )
-            }
-        )
-        phi, next_phi = torch.chunk(phis, 2)
-        actions_tensor = (
-            torch.from_numpy(sample_batch[SampleBatch.ACTIONS]).long().to(policy.device)
-        )
-
-        # Predict next phi with forward model.
-        predicted_next_phi = self.model._curiosity_forward_fcnet(
-            torch.cat([phi, one_hot(actions_tensor, self.action_space).float()], dim=-1)
-        )
-
-        # Forward loss term (predicted phi', given phi and action vs actually
-        # observed phi').
-        forward_l2_norm_sqared = 0.5 * torch.sum(
-            torch.pow(predicted_next_phi - next_phi, 2.0), dim=-1
-        )
-        forward_loss = torch.mean(forward_l2_norm_sqared)
-
-        # Scale intrinsic reward by eta hyper-parameter.
-        sample_batch[SampleBatch.REWARDS] = (
-            sample_batch[SampleBatch.REWARDS]
-            + self.eta * forward_l2_norm_sqared.detach().cpu().numpy()
-        )
-
-        # Inverse loss term (prediced action that led from phi to phi' vs
-        # actual action taken).
-        phi_cat_next_phi = torch.cat([phi, next_phi], dim=-1)
-        dist_inputs = self.model._curiosity_inverse_fcnet(phi_cat_next_phi)
-        action_dist = (
-            TorchCategorical(dist_inputs, self.model)
-            if isinstance(self.action_space, Discrete)
-            else TorchMultiCategorical(dist_inputs, self.model, self.action_space.nvec)
-        )
-        # Neg log(p); p=probability of observed action given the inverse-NN
-        # predicted action distribution.
-        inverse_loss = -action_dist.logp(actions_tensor)
-        inverse_loss = torch.mean(inverse_loss)
-
-        # Calculate the ICM loss.
-        loss = (1.0 - self.beta) * inverse_loss + self.beta * forward_loss
-        # Perform an optimizer step.
-        self._optimizer.zero_grad()
-        loss.backward()
-        self._optimizer.step()
-
-        # Return the postprocessed sample batch (with the corrected rewards).
-        return sample_batch
-
-    def _create_fc_net(self, layer_dims, activation, name=None):
-        """Given a list of layer dimensions (incl. input-dim), creates FC-net.
-
-        Args:
-            layer_dims (Tuple[int]): Tuple of layer dims, including the input
-                dimension.
-            activation (str): An activation specifier string (e.g. "relu").
-
-        Examples:
-            If layer_dims is [4,8,6] we'll have a two layer net: 4->8 (8 nodes)
-            and 8->6 (6 nodes), where the second layer (6 nodes) does not have
-            an activation anymore. 4 is the input dimension.
-        """
-        layers = (
-            [tf.keras.layers.Input(shape=(layer_dims[0],), name="{}_in".format(name))]
-            if self.framework != "torch"
-            else []
-        )
-
-        for i in range(len(layer_dims) - 1):
-            act = activation if i < len(layer_dims) - 2 else None
-            if self.framework == "torch":
-                layers.append(
-                    SlimFC(
-                        in_size=layer_dims[i],
-                        out_size=layer_dims[i + 1],
-                        initializer=torch.nn.init.xavier_uniform_,
-                        activation_fn=act,
-                    )
-                )
-            else:
-                layers.append(
-                    tf.keras.layers.Dense(
-                        units=layer_dims[i + 1],
-                        activation=get_activation_fn(act),
-                        name="{}_{}".format(name, i),
-                    )
-                )
-
-        if self.framework == "torch":
-            return nn.Sequential(*layers)
-        else:
-            return tf.keras.Sequential(layers)
->>>>>>> 19672688
+from gym.spaces import Discrete, MultiDiscrete, Space
+import numpy as np
+from typing import Optional, Tuple, Union
+
+from ray.rllib.models.action_dist import ActionDistribution
+from ray.rllib.models.catalog import ModelCatalog
+from ray.rllib.models.modelv2 import ModelV2
+from ray.rllib.models.tf.tf_action_dist import Categorical, MultiCategorical
+from ray.rllib.models.torch.misc import SlimFC
+from ray.rllib.models.torch.torch_action_dist import (
+    TorchCategorical,
+    TorchMultiCategorical,
+)
+from ray.rllib.models.utils import get_activation_fn
+from ray.rllib.policy.sample_batch import SampleBatch
+from ray.rllib.utils import NullContextManager
+from ray.rllib.utils.annotations import override
+from ray.rllib.utils.exploration.exploration import Exploration
+from ray.rllib.utils.framework import try_import_tf, try_import_torch
+from ray.rllib.utils.from_config import from_config
+from ray.rllib.utils.tf_utils import get_placeholder, one_hot as tf_one_hot
+from ray.rllib.utils.torch_utils import one_hot
+from ray.rllib.utils.typing import FromConfigSpec, ModelConfigDict, TensorType
+
+tf1, tf, tfv = try_import_tf()
+torch, nn = try_import_torch()
+F = None
+if nn is not None:
+    F = nn.functional
+
+
+class Curiosity(Exploration):
+    """Implementation of:
+    [1] Curiosity-driven Exploration by Self-supervised Prediction
+    Pathak, Agrawal, Efros, and Darrell - UC Berkeley - ICML 2017.
+    https://arxiv.org/pdf/1705.05363.pdf
+
+    Learns a simplified model of the environment based on three networks:
+    1) Embedding observations into latent space ("feature" network).
+    2) Predicting the action, given two consecutive embedded observations
+    ("inverse" network).
+    3) Predicting the next embedded obs, given an obs and action
+    ("forward" network).
+
+    The less the agent is able to predict the actually observed next feature
+    vector, given obs and action (through the forwards network), the larger the
+    "intrinsic reward", which will be added to the extrinsic reward.
+    Therefore, if a state transition was unexpected, the agent becomes
+    "curious" and will further explore this transition leading to better
+    exploration in sparse rewards environments.
+    """
+
+    def __init__(
+        self,
+        action_space: Space,
+        *,
+        framework: str,
+        model: ModelV2,
+        feature_dim: int = 288,
+        feature_net_config: Optional[ModelConfigDict] = None,
+        inverse_net_hiddens: Tuple[int] = (256,),
+        inverse_net_activation: str = "relu",
+        forward_net_hiddens: Tuple[int] = (256,),
+        forward_net_activation: str = "relu",
+        beta: float = 0.2,
+        eta: float = 1.0,
+        lr: float = 1e-3,
+        sub_exploration: Optional[FromConfigSpec] = None,
+        **kwargs
+    ):
+        """Initializes a Curiosity object.
+
+        Uses as defaults the hyperparameters described in [1].
+
+        Args:
+             feature_dim: The dimensionality of the feature (phi)
+                vectors.
+             feature_net_config: Optional model
+                configuration for the feature network, producing feature
+                vectors (phi) from observations. This can be used to configure
+                fcnet- or conv_net setups to properly process any observation
+                space.
+             inverse_net_hiddens: Tuple of the layer sizes of the
+                inverse (action predicting) NN head (on top of the feature
+                outputs for phi and phi').
+             inverse_net_activation: Activation specifier for the inverse
+                net.
+             forward_net_hiddens: Tuple of the layer sizes of the
+                forward (phi' predicting) NN head.
+             forward_net_activation: Activation specifier for the forward
+                net.
+             beta: Weight for the forward loss (over the inverse loss,
+                which gets weight=1.0-beta) in the common loss term.
+             eta: Weight for intrinsic rewards before being added to
+                extrinsic ones.
+             lr: The learning rate for the curiosity-specific
+                optimizer, optimizing feature-, inverse-, and forward nets.
+             sub_exploration: The config dict for
+                the underlying Exploration to use (e.g. epsilon-greedy for
+                DQN). If None, uses the FromSpecDict provided in the Policy's
+                default config.
+        """
+        if not isinstance(action_space, (Discrete, MultiDiscrete)):
+            raise ValueError(
+                "Only (Multi)Discrete action spaces supported for Curiosity " "so far!"
+            )
+
+        super().__init__(action_space, model=model, framework=framework, **kwargs)
+
+        if self.policy_config["num_workers"] != 0:
+            raise ValueError(
+                "Curiosity exploration currently does not support parallelism."
+                " `num_workers` must be 0!"
+            )
+
+        self.feature_dim = feature_dim
+        if feature_net_config is None:
+            feature_net_config = self.policy_config["model"].copy()
+        self.feature_net_config = feature_net_config
+        self.inverse_net_hiddens = inverse_net_hiddens
+        self.inverse_net_activation = inverse_net_activation
+        self.forward_net_hiddens = forward_net_hiddens
+        self.forward_net_activation = forward_net_activation
+
+        self.action_dim = (
+            self.action_space.n
+            if isinstance(self.action_space, Discrete)
+            else np.sum(self.action_space.nvec)
+        )
+
+        self.beta = beta
+        self.eta = eta
+        self.lr = lr
+        # TODO: (sven) if sub_exploration is None, use Trainer's default
+        #  Exploration config.
+        if sub_exploration is None:
+            raise NotImplementedError
+        self.sub_exploration = sub_exploration
+
+        # Creates modules/layers inside the actual ModelV2.
+        self._curiosity_feature_net = ModelCatalog.get_model_v2(
+            self.model.obs_space,
+            self.action_space,
+            self.feature_dim,
+            model_config=self.feature_net_config,
+            framework=self.framework,
+            name="feature_net",
+        )
+
+        self._curiosity_inverse_fcnet = self._create_fc_net(
+            [2 * self.feature_dim] + list(self.inverse_net_hiddens) + [self.action_dim],
+            self.inverse_net_activation,
+            name="inverse_net",
+        )
+
+        self._curiosity_forward_fcnet = self._create_fc_net(
+            [self.feature_dim + self.action_dim]
+            + list(self.forward_net_hiddens)
+            + [self.feature_dim],
+            self.forward_net_activation,
+            name="forward_net",
+        )
+
+        # This is only used to select the correct action
+        self.exploration_submodule = from_config(
+            cls=Exploration,
+            config=self.sub_exploration,
+            action_space=self.action_space,
+            framework=self.framework,
+            policy_config=self.policy_config,
+            model=self.model,
+            num_workers=self.num_workers,
+            worker_index=self.worker_index,
+        )
+
+    @override(Exploration)
+    def get_exploration_action(
+        self,
+        *,
+        action_distribution: ActionDistribution,
+        timestep: Union[int, TensorType],
+        explore: bool = True
+    ):
+        # Simply delegate to sub-Exploration module.
+        return self.exploration_submodule.get_exploration_action(
+            action_distribution=action_distribution, timestep=timestep, explore=explore
+        )
+
+    @override(Exploration)
+    def get_exploration_optimizer(self, optimizers):
+        # Create, but don't add Adam for curiosity NN updating to the policy.
+        # If we added and returned it here, it would be used in the policy's
+        # update loop, which we don't want (curiosity updating happens inside
+        # `postprocess_trajectory`).
+        if self.framework == "torch":
+            feature_params = list(self._curiosity_feature_net.parameters())
+            inverse_params = list(self._curiosity_inverse_fcnet.parameters())
+            forward_params = list(self._curiosity_forward_fcnet.parameters())
+
+            # Now that the Policy's own optimizer(s) have been created (from
+            # the Model parameters (IMPORTANT: w/o(!) the curiosity params),
+            # we can add our curiosity sub-modules to the Policy's Model.
+            self.model._curiosity_feature_net = self._curiosity_feature_net.to(
+                self.device
+            )
+            self.model._curiosity_inverse_fcnet = self._curiosity_inverse_fcnet.to(
+                self.device
+            )
+            self.model._curiosity_forward_fcnet = self._curiosity_forward_fcnet.to(
+                self.device
+            )
+            self._optimizer = torch.optim.Adam(
+                forward_params + inverse_params + feature_params, lr=self.lr
+            )
+        else:
+            self.model._curiosity_feature_net = self._curiosity_feature_net
+            self.model._curiosity_inverse_fcnet = self._curiosity_inverse_fcnet
+            self.model._curiosity_forward_fcnet = self._curiosity_forward_fcnet
+            # Feature net is a RLlib ModelV2, the other 2 are keras Models.
+            self._optimizer_var_list = (
+                self._curiosity_feature_net.base_model.variables
+                + self._curiosity_inverse_fcnet.variables
+                + self._curiosity_forward_fcnet.variables
+            )
+            self._optimizer = tf1.train.AdamOptimizer(learning_rate=self.lr)
+            # Create placeholders and initialize the loss.
+            if self.framework == "tf":
+                self._obs_ph = get_placeholder(
+                    space=self.model.obs_space, name="_curiosity_obs"
+                )
+                self._next_obs_ph = get_placeholder(
+                    space=self.model.obs_space, name="_curiosity_next_obs"
+                )
+                self._action_ph = get_placeholder(
+                    space=self.model.action_space, name="_curiosity_action"
+                )
+                (
+                    self._forward_l2_norm_sqared,
+                    self._update_op,
+                ) = self._postprocess_helper_tf(
+                    self._obs_ph, self._next_obs_ph, self._action_ph
+                )
+
+        return optimizers
+
+    @override(Exploration)
+    def postprocess_trajectory(self, policy, sample_batch, tf_sess=None):
+        """Calculates phi values (obs, obs', and predicted obs') and ri.
+
+        Also calculates forward and inverse losses and updates the curiosity
+        module on the provided batch using our optimizer.
+        """
+        if self.framework != "torch":
+            self._postprocess_tf(policy, sample_batch, tf_sess)
+        else:
+            self._postprocess_torch(policy, sample_batch)
+
+    def _postprocess_tf(self, policy, sample_batch, tf_sess):
+        # tf1 static-graph: Perform session call on our loss and update ops.
+        if self.framework == "tf":
+            forward_l2_norm_sqared, _ = tf_sess.run(
+                [self._forward_l2_norm_sqared, self._update_op],
+                feed_dict={
+                    self._obs_ph: sample_batch[SampleBatch.OBS],
+                    self._next_obs_ph: sample_batch[SampleBatch.NEXT_OBS],
+                    self._action_ph: sample_batch[SampleBatch.ACTIONS],
+                },
+            )
+        # tf-eager: Perform model calls, loss calculations, and optimizer
+        # stepping on the fly.
+        else:
+            forward_l2_norm_sqared, _ = self._postprocess_helper_tf(
+                sample_batch[SampleBatch.OBS],
+                sample_batch[SampleBatch.NEXT_OBS],
+                sample_batch[SampleBatch.ACTIONS],
+            )
+        # Scale intrinsic reward by eta hyper-parameter.
+        sample_batch[SampleBatch.REWARDS] = (
+            sample_batch[SampleBatch.REWARDS] + self.eta * forward_l2_norm_sqared
+        )
+
+        return sample_batch
+
+    def _postprocess_helper_tf(self, obs, next_obs, actions):
+        with (
+            tf.GradientTape() if self.framework != "tf" else NullContextManager()
+        ) as tape:
+            # Push both observations through feature net to get both phis.
+            phis, _ = self.model._curiosity_feature_net(
+                {SampleBatch.OBS: tf.concat([obs, next_obs], axis=0)}
+            )
+            phi, next_phi = tf.split(phis, 2)
+
+            # Predict next phi with forward model.
+            predicted_next_phi = self.model._curiosity_forward_fcnet(
+                tf.concat([phi, tf_one_hot(actions, self.action_space)], axis=-1)
+            )
+
+            # Forward loss term (predicted phi', given phi and action vs
+            # actually observed phi').
+            forward_l2_norm_sqared = 0.5 * tf.reduce_sum(
+                tf.square(predicted_next_phi - next_phi), axis=-1
+            )
+            forward_loss = tf.reduce_mean(forward_l2_norm_sqared)
+
+            # Inverse loss term (prediced action that led from phi to phi' vs
+            # actual action taken).
+            phi_cat_next_phi = tf.concat([phi, next_phi], axis=-1)
+            dist_inputs = self.model._curiosity_inverse_fcnet(phi_cat_next_phi)
+            action_dist = (
+                Categorical(dist_inputs, self.model)
+                if isinstance(self.action_space, Discrete)
+                else MultiCategorical(dist_inputs, self.model, self.action_space.nvec)
+            )
+            # Neg log(p); p=probability of observed action given the inverse-NN
+            # predicted action distribution.
+            inverse_loss = -action_dist.logp(tf.convert_to_tensor(actions))
+            inverse_loss = tf.reduce_mean(inverse_loss)
+
+            # Calculate the ICM loss.
+            loss = (1.0 - self.beta) * inverse_loss + self.beta * forward_loss
+
+        # Step the optimizer.
+        if self.framework != "tf":
+            grads = tape.gradient(loss, self._optimizer_var_list)
+            grads_and_vars = [
+                (g, v) for g, v in zip(grads, self._optimizer_var_list) if g is not None
+            ]
+            update_op = self._optimizer.apply_gradients(grads_and_vars)
+        else:
+            update_op = self._optimizer.minimize(
+                loss, var_list=self._optimizer_var_list
+            )
+
+        # Return the squared l2 norm and the optimizer update op.
+        return forward_l2_norm_sqared, update_op
+
+    def _postprocess_torch(self, policy, sample_batch):
+        # Push both observations through feature net to get both phis.
+        phis, _ = self.model._curiosity_feature_net(
+            {
+                SampleBatch.OBS: torch.cat(
+                    [
+                        torch.from_numpy(sample_batch[SampleBatch.OBS]),
+                        torch.from_numpy(sample_batch[SampleBatch.NEXT_OBS]),
+                    ]
+                )
+            }
+        )
+        phi, next_phi = torch.chunk(phis, 2)
+        actions_tensor = (
+            torch.from_numpy(sample_batch[SampleBatch.ACTIONS]).long().to(policy.device)
+        )
+
+        # Predict next phi with forward model.
+        predicted_next_phi = self.model._curiosity_forward_fcnet(
+            torch.cat([phi, one_hot(actions_tensor, self.action_space).float()], dim=-1)
+        )
+
+        # Forward loss term (predicted phi', given phi and action vs actually
+        # observed phi').
+        forward_l2_norm_sqared = 0.5 * torch.sum(
+            torch.pow(predicted_next_phi - next_phi, 2.0), dim=-1
+        )
+        forward_loss = torch.mean(forward_l2_norm_sqared)
+
+        # Scale intrinsic reward by eta hyper-parameter.
+        sample_batch[SampleBatch.REWARDS] = (
+            sample_batch[SampleBatch.REWARDS]
+            + self.eta * forward_l2_norm_sqared.detach().cpu().numpy()
+        )
+
+        # Inverse loss term (prediced action that led from phi to phi' vs
+        # actual action taken).
+        phi_cat_next_phi = torch.cat([phi, next_phi], dim=-1)
+        dist_inputs = self.model._curiosity_inverse_fcnet(phi_cat_next_phi)
+        action_dist = (
+            TorchCategorical(dist_inputs, self.model)
+            if isinstance(self.action_space, Discrete)
+            else TorchMultiCategorical(dist_inputs, self.model, self.action_space.nvec)
+        )
+        # Neg log(p); p=probability of observed action given the inverse-NN
+        # predicted action distribution.
+        inverse_loss = -action_dist.logp(actions_tensor)
+        inverse_loss = torch.mean(inverse_loss)
+
+        # Calculate the ICM loss.
+        loss = (1.0 - self.beta) * inverse_loss + self.beta * forward_loss
+        # Perform an optimizer step.
+        self._optimizer.zero_grad()
+        loss.backward()
+        self._optimizer.step()
+
+        # Return the postprocessed sample batch (with the corrected rewards).
+        return sample_batch
+
+    def _create_fc_net(self, layer_dims, activation, name=None):
+        """Given a list of layer dimensions (incl. input-dim), creates FC-net.
+
+        Args:
+            layer_dims (Tuple[int]): Tuple of layer dims, including the input
+                dimension.
+            activation (str): An activation specifier string (e.g. "relu").
+
+        Examples:
+            If layer_dims is [4,8,6] we'll have a two layer net: 4->8 (8 nodes)
+            and 8->6 (6 nodes), where the second layer (6 nodes) does not have
+            an activation anymore. 4 is the input dimension.
+        """
+        layers = (
+            [tf.keras.layers.Input(shape=(layer_dims[0],), name="{}_in".format(name))]
+            if self.framework != "torch"
+            else []
+        )
+
+        for i in range(len(layer_dims) - 1):
+            act = activation if i < len(layer_dims) - 2 else None
+            if self.framework == "torch":
+                layers.append(
+                    SlimFC(
+                        in_size=layer_dims[i],
+                        out_size=layer_dims[i + 1],
+                        initializer=torch.nn.init.xavier_uniform_,
+                        activation_fn=act,
+                    )
+                )
+            else:
+                layers.append(
+                    tf.keras.layers.Dense(
+                        units=layer_dims[i + 1],
+                        activation=get_activation_fn(act),
+                        name="{}_{}".format(name, i),
+                    )
+                )
+
+        if self.framework == "torch":
+            return nn.Sequential(*layers)
+        else:
+            return tf.keras.Sequential(layers)