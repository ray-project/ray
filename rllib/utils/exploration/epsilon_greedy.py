--- conflicted
+++ resolved
@@ -25,14 +25,9 @@
                  final_epsilon=0.05,
                  epsilon_timesteps=int(1e5),
                  epsilon_schedule=None,
-<<<<<<< HEAD
-                 framework="tf"):
-        """Create an EpsilonGreedy exploration class.
-=======
                  framework="tf",
                  **kwargs):
-        """
->>>>>>> 2771af10
+        """Create an EpsilonGreedy exploration class.
 
         Args:
             action_space (Space): The gym action space used by the environment.
@@ -82,12 +77,8 @@
         Returns:
             tf.Tensor: The tf exploration-action op.
         """
-<<<<<<< HEAD
-        epsilon = tf.convert_to_tensor(self.epsilon_schedule(timestep))
-=======
         epsilon = self.epsilon_schedule(timestep if timestep is not None else
                                         self.last_timestep)
->>>>>>> 2771af10
 
         # Get the exploit action as the one with the highest logit value.
         exploit_action = tf.argmax(q_values, axis=1)
@@ -127,15 +118,7 @@
         Returns:
             torch.Tensor: The exploration-action.
         """
-<<<<<<< HEAD
-        # Set last time step or (if not given) increase by one.
         self.last_timestep = timestep
-=======
-        # Set last timestep or (if not given) increase by one.
-        self.last_timestep = timestep if timestep is not None else \
-            self.last_timestep + 1
-
->>>>>>> 2771af10
         _, exploit_action = torch.max(q_values, 1)
         action_logp = torch.zeros_like(exploit_action)
 
