--- conflicted
+++ resolved
@@ -1,473 +1,236 @@
-<<<<<<< HEAD
-import numpy as np
-import tree  # pip install dm_tree
-import random
-from typing import Union, Optional
-
-from ray.rllib.models.torch.torch_action_dist import TorchMultiActionDistribution
-from ray.rllib.models.action_dist import ActionDistribution
-from ray.rllib.utils.annotations import override
-from ray.rllib.utils.exploration.exploration import Exploration, TensorType
-from ray.rllib.utils.framework import try_import_tf, try_import_torch, get_variable
-from ray.rllib.utils.from_config import from_config
-from ray.rllib.utils.numpy import convert_to_numpy
-from ray.rllib.utils.schedules import Schedule, PiecewiseSchedule
-from ray.rllib.utils.torch_utils import FLOAT_MIN
-
-tf1, tf, tfv = try_import_tf()
-torch, _ = try_import_torch()
-
-
-class EpsilonGreedy(Exploration):
-    """Epsilon-greedy Exploration class that produces exploration actions.
-
-    When given a Model's output and a current epsilon value (based on some
-    Schedule), it produces a random action (if rand(1) < eps) or
-    uses the model-computed one (if rand(1) >= eps).
-    """
-
-    def __init__(
-        self,
-        action_space,
-        *,
-        framework: str,
-        initial_epsilon: float = 1.0,
-        final_epsilon: float = 0.05,
-        epsilon_timesteps: int = int(1e5),
-        epsilon_schedule: Optional[Schedule] = None,
-        **kwargs,
-    ):
-        """Create an EpsilonGreedy exploration class.
-
-        Args:
-            initial_epsilon (float): The initial epsilon value to use.
-            final_epsilon (float): The final epsilon value to use.
-            epsilon_timesteps (int): The time step after which epsilon should
-                always be `final_epsilon`.
-            epsilon_schedule (Optional[Schedule]): An optional Schedule object
-                to use (instead of constructing one from the given parameters).
-        """
-        assert framework is not None
-        super().__init__(action_space=action_space, framework=framework, **kwargs)
-
-        self.epsilon_schedule = from_config(
-            Schedule, epsilon_schedule, framework=framework
-        ) or PiecewiseSchedule(
-            endpoints=[(0, initial_epsilon), (epsilon_timesteps, final_epsilon)],
-            outside_value=final_epsilon,
-            framework=self.framework,
-        )
-
-        # The current timestep value (tf-var or python int).
-        self.last_timestep = get_variable(
-            np.array(0, np.int64),
-            framework=framework,
-            tf_name="timestep",
-            dtype=np.int64,
-        )
-
-        # Build the tf-info-op.
-        if self.framework == "tf":
-            self._tf_state_op = self.get_state()
-
-    @override(Exploration)
-    def get_exploration_action(
-        self,
-        *,
-        action_distribution: ActionDistribution,
-        timestep: Union[int, TensorType],
-        explore: Optional[Union[bool, TensorType]] = True,
-    ):
-
-        if self.framework in ["tf2", "tf", "tfe"]:
-            return self._get_tf_exploration_action_op(
-                action_distribution, explore, timestep
-            )
-        else:
-            return self._get_torch_exploration_action(
-                action_distribution, explore, timestep
-            )
-
-    def _get_tf_exploration_action_op(
-        self,
-        action_distribution: ActionDistribution,
-        explore: Union[bool, TensorType],
-        timestep: Union[int, TensorType],
-    ):
-        """TF method to produce the tf op for an epsilon exploration action.
-
-        Args:
-            action_distribution (ActionDistribution): The instantiated
-                ActionDistribution object to work with when creating
-                exploration actions.
-
-        Returns:
-            tf.Tensor: The tf exploration-action op.
-        """
-        # TODO: Support MultiActionDistr for tf.
-        q_values = action_distribution.inputs
-        epsilon = self.epsilon_schedule(
-            timestep if timestep is not None else self.last_timestep
-        )
-
-        # Get the exploit action as the one with the highest logit value.
-        exploit_action = tf.argmax(q_values, axis=1)
-
-        batch_size = tf.shape(q_values)[0]
-        # Mask out actions with q-value=-inf so that we don't even consider
-        # them for exploration.
-        random_valid_action_logits = tf.where(
-            tf.equal(q_values, tf.float32.min),
-            tf.ones_like(q_values) * tf.float32.min,
-            tf.ones_like(q_values),
-        )
-        random_actions = tf.squeeze(
-            tf.random.categorical(random_valid_action_logits, 1), axis=1
-        )
-
-        chose_random = (
-            tf.random.uniform(
-                tf.stack([batch_size]), minval=0, maxval=1, dtype=tf.float32
-            )
-            < epsilon
-        )
-
-        action = tf.cond(
-            pred=tf.constant(explore, dtype=tf.bool)
-            if isinstance(explore, bool)
-            else explore,
-            true_fn=(lambda: tf.where(chose_random, random_actions, exploit_action)),
-            false_fn=lambda: exploit_action,
-        )
-
-        if self.framework in ["tf2", "tfe"] and not self.policy_config["eager_tracing"]:
-            self.last_timestep = timestep
-            return action, tf.zeros_like(action, dtype=tf.float32)
-        else:
-            assign_op = tf1.assign(self.last_timestep, tf.cast(timestep, tf.int64))
-            with tf1.control_dependencies([assign_op]):
-                return action, tf.zeros_like(action, dtype=tf.float32)
-
-    def _get_torch_exploration_action(
-        self,
-        action_distribution: ActionDistribution,
-        explore: bool,
-        timestep: Union[int, TensorType],
-    ):
-        """Torch method to produce an epsilon exploration action.
-
-        Args:
-            action_distribution (ActionDistribution): The instantiated
-                ActionDistribution object to work with when creating
-                exploration actions.
-
-        Returns:
-            torch.Tensor: The exploration-action.
-        """
-        q_values = action_distribution.inputs
-        self.last_timestep = timestep
-        exploit_action = action_distribution.deterministic_sample()
-        batch_size = q_values.size()[0]
-        action_logp = torch.zeros(batch_size, dtype=torch.float)
-
-        # Explore.
-        if explore:
-            # Get the current epsilon.
-            epsilon = self.epsilon_schedule(self.last_timestep)
-            if isinstance(action_distribution, TorchMultiActionDistribution):
-                exploit_action = tree.flatten(exploit_action)
-                for i in range(batch_size):
-                    if random.random() < epsilon:
-                        # TODO: (bcahlit) Mask out actions
-                        random_action = tree.flatten(self.action_space.sample())
-                        for j in range(len(exploit_action)):
-                            exploit_action[j][i] = torch.tensor(random_action[j])
-                exploit_action = tree.unflatten_as(
-                    action_distribution.action_space_struct, exploit_action
-                )
-
-                return exploit_action, action_logp
-
-            else:
-                # Mask out actions, whose Q-values are -inf, so that we don't
-                # even consider them for exploration.
-                random_valid_action_logits = torch.where(
-                    q_values <= FLOAT_MIN,
-                    torch.ones_like(q_values) * 0.0,
-                    torch.ones_like(q_values),
-                )
-                # A random action.
-                random_actions = torch.squeeze(
-                    torch.multinomial(random_valid_action_logits, 1), axis=1
-                )
-
-                # Pick either random or greedy.
-                action = torch.where(
-                    torch.empty((batch_size,)).uniform_().to(self.device) < epsilon,
-                    random_actions,
-                    exploit_action,
-                )
-
-                return action, action_logp
-        # Return the deterministic "sample" (argmax) over the logits.
-        else:
-            return exploit_action, action_logp
-
-    @override(Exploration)
-    def get_state(self, sess: Optional["tf.Session"] = None):
-        if sess:
-            return sess.run(self._tf_state_op)
-        eps = self.epsilon_schedule(self.last_timestep)
-        return {
-            "cur_epsilon": convert_to_numpy(eps) if self.framework != "tf" else eps,
-            "last_timestep": convert_to_numpy(self.last_timestep)
-            if self.framework != "tf"
-            else self.last_timestep,
-        }
-
-    @override(Exploration)
-    def set_state(self, state: dict, sess: Optional["tf.Session"] = None) -> None:
-        if self.framework == "tf":
-            self.last_timestep.load(state["last_timestep"], session=sess)
-        elif isinstance(self.last_timestep, int):
-            self.last_timestep = state["last_timestep"]
-        else:
-            self.last_timestep.assign(state["last_timestep"])
-=======
-import gym
-import numpy as np
-import tree  # pip install dm_tree
-import random
-from typing import Union, Optional
-
-from ray.rllib.models.torch.torch_action_dist import TorchMultiActionDistribution
-from ray.rllib.models.action_dist import ActionDistribution
-from ray.rllib.utils.annotations import override
-from ray.rllib.utils.exploration.exploration import Exploration, TensorType
-from ray.rllib.utils.framework import try_import_tf, try_import_torch, get_variable
-from ray.rllib.utils.from_config import from_config
-from ray.rllib.utils.numpy import convert_to_numpy
-from ray.rllib.utils.schedules import Schedule, PiecewiseSchedule
-from ray.rllib.utils.torch_utils import FLOAT_MIN
-
-tf1, tf, tfv = try_import_tf()
-torch, _ = try_import_torch()
-
-
-class EpsilonGreedy(Exploration):
-    """Epsilon-greedy Exploration class that produces exploration actions.
-
-    When given a Model's output and a current epsilon value (based on some
-    Schedule), it produces a random action (if rand(1) < eps) or
-    uses the model-computed one (if rand(1) >= eps).
-    """
-
-    def __init__(
-        self,
-        action_space: gym.spaces.Space,
-        *,
-        framework: str,
-        initial_epsilon: float = 1.0,
-        final_epsilon: float = 0.05,
-        epsilon_timesteps: int = int(1e5),
-        epsilon_schedule: Optional[Schedule] = None,
-        **kwargs,
-    ):
-        """Create an EpsilonGreedy exploration class.
-
-        Args:
-            action_space: The action space the exploration should occur in.
-            framework: The framework specifier.
-            initial_epsilon: The initial epsilon value to use.
-            final_epsilon: The final epsilon value to use.
-            epsilon_timesteps: The time step after which epsilon should
-                always be `final_epsilon`.
-            epsilon_schedule: An optional Schedule object
-                to use (instead of constructing one from the given parameters).
-        """
-        assert framework is not None
-        super().__init__(action_space=action_space, framework=framework, **kwargs)
-
-        self.epsilon_schedule = from_config(
-            Schedule, epsilon_schedule, framework=framework
-        ) or PiecewiseSchedule(
-            endpoints=[(0, initial_epsilon), (epsilon_timesteps, final_epsilon)],
-            outside_value=final_epsilon,
-            framework=self.framework,
-        )
-
-        # The current timestep value (tf-var or python int).
-        self.last_timestep = get_variable(
-            np.array(0, np.int64),
-            framework=framework,
-            tf_name="timestep",
-            dtype=np.int64,
-        )
-
-        # Build the tf-info-op.
-        if self.framework == "tf":
-            self._tf_state_op = self.get_state()
-
-    @override(Exploration)
-    def get_exploration_action(
-        self,
-        *,
-        action_distribution: ActionDistribution,
-        timestep: Union[int, TensorType],
-        explore: Optional[Union[bool, TensorType]] = True,
-    ):
-
-        if self.framework in ["tf2", "tf", "tfe"]:
-            return self._get_tf_exploration_action_op(
-                action_distribution, explore, timestep
-            )
-        else:
-            return self._get_torch_exploration_action(
-                action_distribution, explore, timestep
-            )
-
-    def _get_tf_exploration_action_op(
-        self,
-        action_distribution: ActionDistribution,
-        explore: Union[bool, TensorType],
-        timestep: Union[int, TensorType],
-    ) -> "tf.Tensor":
-        """TF method to produce the tf op for an epsilon exploration action.
-
-        Args:
-            action_distribution: The instantiated ActionDistribution object
-                to work with when creating exploration actions.
-
-        Returns:
-            The tf exploration-action op.
-        """
-        # TODO: Support MultiActionDistr for tf.
-        q_values = action_distribution.inputs
-        epsilon = self.epsilon_schedule(
-            timestep if timestep is not None else self.last_timestep
-        )
-
-        # Get the exploit action as the one with the highest logit value.
-        exploit_action = tf.argmax(q_values, axis=1)
-
-        batch_size = tf.shape(q_values)[0]
-        # Mask out actions with q-value=-inf so that we don't even consider
-        # them for exploration.
-        random_valid_action_logits = tf.where(
-            tf.equal(q_values, tf.float32.min),
-            tf.ones_like(q_values) * tf.float32.min,
-            tf.ones_like(q_values),
-        )
-        random_actions = tf.squeeze(
-            tf.random.categorical(random_valid_action_logits, 1), axis=1
-        )
-
-        chose_random = (
-            tf.random.uniform(
-                tf.stack([batch_size]), minval=0, maxval=1, dtype=tf.float32
-            )
-            < epsilon
-        )
-
-        action = tf.cond(
-            pred=tf.constant(explore, dtype=tf.bool)
-            if isinstance(explore, bool)
-            else explore,
-            true_fn=(lambda: tf.where(chose_random, random_actions, exploit_action)),
-            false_fn=lambda: exploit_action,
-        )
-
-        if self.framework in ["tf2", "tfe"] and not self.policy_config["eager_tracing"]:
-            self.last_timestep = timestep
-            return action, tf.zeros_like(action, dtype=tf.float32)
-        else:
-            assign_op = tf1.assign(self.last_timestep, tf.cast(timestep, tf.int64))
-            with tf1.control_dependencies([assign_op]):
-                return action, tf.zeros_like(action, dtype=tf.float32)
-
-    def _get_torch_exploration_action(
-        self,
-        action_distribution: ActionDistribution,
-        explore: bool,
-        timestep: Union[int, TensorType],
-    ) -> "torch.Tensor":
-        """Torch method to produce an epsilon exploration action.
-
-        Args:
-            action_distribution (ActionDistribution): The instantiated
-                ActionDistribution object to work with when creating
-                exploration actions.
-
-        Returns:
-            The exploration-action.
-        """
-        q_values = action_distribution.inputs
-        self.last_timestep = timestep
-        exploit_action = action_distribution.deterministic_sample()
-        batch_size = q_values.size()[0]
-        action_logp = torch.zeros(batch_size, dtype=torch.float)
-
-        # Explore.
-        if explore:
-            # Get the current epsilon.
-            epsilon = self.epsilon_schedule(self.last_timestep)
-            if isinstance(action_distribution, TorchMultiActionDistribution):
-                exploit_action = tree.flatten(exploit_action)
-                for i in range(batch_size):
-                    if random.random() < epsilon:
-                        # TODO: (bcahlit) Mask out actions
-                        random_action = tree.flatten(self.action_space.sample())
-                        for j in range(len(exploit_action)):
-                            exploit_action[j][i] = torch.tensor(random_action[j])
-                exploit_action = tree.unflatten_as(
-                    action_distribution.action_space_struct, exploit_action
-                )
-
-                return exploit_action, action_logp
-
-            else:
-                # Mask out actions, whose Q-values are -inf, so that we don't
-                # even consider them for exploration.
-                random_valid_action_logits = torch.where(
-                    q_values <= FLOAT_MIN,
-                    torch.ones_like(q_values) * 0.0,
-                    torch.ones_like(q_values),
-                )
-                # A random action.
-                random_actions = torch.squeeze(
-                    torch.multinomial(random_valid_action_logits, 1), axis=1
-                )
-
-                # Pick either random or greedy.
-                action = torch.where(
-                    torch.empty((batch_size,)).uniform_().to(self.device) < epsilon,
-                    random_actions,
-                    exploit_action,
-                )
-
-                return action, action_logp
-        # Return the deterministic "sample" (argmax) over the logits.
-        else:
-            return exploit_action, action_logp
-
-    @override(Exploration)
-    def get_state(self, sess: Optional["tf.Session"] = None):
-        if sess:
-            return sess.run(self._tf_state_op)
-        eps = self.epsilon_schedule(self.last_timestep)
-        return {
-            "cur_epsilon": convert_to_numpy(eps) if self.framework != "tf" else eps,
-            "last_timestep": convert_to_numpy(self.last_timestep)
-            if self.framework != "tf"
-            else self.last_timestep,
-        }
-
-    @override(Exploration)
-    def set_state(self, state: dict, sess: Optional["tf.Session"] = None) -> None:
-        if self.framework == "tf":
-            self.last_timestep.load(state["last_timestep"], session=sess)
-        elif isinstance(self.last_timestep, int):
-            self.last_timestep = state["last_timestep"]
-        else:
-            self.last_timestep.assign(state["last_timestep"])
->>>>>>> 19672688
+import gym
+import numpy as np
+import tree  # pip install dm_tree
+import random
+from typing import Union, Optional
+
+from ray.rllib.models.torch.torch_action_dist import TorchMultiActionDistribution
+from ray.rllib.models.action_dist import ActionDistribution
+from ray.rllib.utils.annotations import override
+from ray.rllib.utils.exploration.exploration import Exploration, TensorType
+from ray.rllib.utils.framework import try_import_tf, try_import_torch, get_variable
+from ray.rllib.utils.from_config import from_config
+from ray.rllib.utils.numpy import convert_to_numpy
+from ray.rllib.utils.schedules import Schedule, PiecewiseSchedule
+from ray.rllib.utils.torch_utils import FLOAT_MIN
+
+tf1, tf, tfv = try_import_tf()
+torch, _ = try_import_torch()
+
+
+class EpsilonGreedy(Exploration):
+    """Epsilon-greedy Exploration class that produces exploration actions.
+
+    When given a Model's output and a current epsilon value (based on some
+    Schedule), it produces a random action (if rand(1) < eps) or
+    uses the model-computed one (if rand(1) >= eps).
+    """
+
+    def __init__(
+        self,
+        action_space: gym.spaces.Space,
+        *,
+        framework: str,
+        initial_epsilon: float = 1.0,
+        final_epsilon: float = 0.05,
+        epsilon_timesteps: int = int(1e5),
+        epsilon_schedule: Optional[Schedule] = None,
+        **kwargs,
+    ):
+        """Create an EpsilonGreedy exploration class.
+
+        Args:
+            action_space: The action space the exploration should occur in.
+            framework: The framework specifier.
+            initial_epsilon: The initial epsilon value to use.
+            final_epsilon: The final epsilon value to use.
+            epsilon_timesteps: The time step after which epsilon should
+                always be `final_epsilon`.
+            epsilon_schedule: An optional Schedule object
+                to use (instead of constructing one from the given parameters).
+        """
+        assert framework is not None
+        super().__init__(action_space=action_space, framework=framework, **kwargs)
+
+        self.epsilon_schedule = from_config(
+            Schedule, epsilon_schedule, framework=framework
+        ) or PiecewiseSchedule(
+            endpoints=[(0, initial_epsilon), (epsilon_timesteps, final_epsilon)],
+            outside_value=final_epsilon,
+            framework=self.framework,
+        )
+
+        # The current timestep value (tf-var or python int).
+        self.last_timestep = get_variable(
+            np.array(0, np.int64),
+            framework=framework,
+            tf_name="timestep",
+            dtype=np.int64,
+        )
+
+        # Build the tf-info-op.
+        if self.framework == "tf":
+            self._tf_state_op = self.get_state()
+
+    @override(Exploration)
+    def get_exploration_action(
+        self,
+        *,
+        action_distribution: ActionDistribution,
+        timestep: Union[int, TensorType],
+        explore: Optional[Union[bool, TensorType]] = True,
+    ):
+
+        if self.framework in ["tf2", "tf", "tfe"]:
+            return self._get_tf_exploration_action_op(
+                action_distribution, explore, timestep
+            )
+        else:
+            return self._get_torch_exploration_action(
+                action_distribution, explore, timestep
+            )
+
+    def _get_tf_exploration_action_op(
+        self,
+        action_distribution: ActionDistribution,
+        explore: Union[bool, TensorType],
+        timestep: Union[int, TensorType],
+    ) -> "tf.Tensor":
+        """TF method to produce the tf op for an epsilon exploration action.
+
+        Args:
+            action_distribution: The instantiated ActionDistribution object
+                to work with when creating exploration actions.
+
+        Returns:
+            The tf exploration-action op.
+        """
+        # TODO: Support MultiActionDistr for tf.
+        q_values = action_distribution.inputs
+        epsilon = self.epsilon_schedule(
+            timestep if timestep is not None else self.last_timestep
+        )
+
+        # Get the exploit action as the one with the highest logit value.
+        exploit_action = tf.argmax(q_values, axis=1)
+
+        batch_size = tf.shape(q_values)[0]
+        # Mask out actions with q-value=-inf so that we don't even consider
+        # them for exploration.
+        random_valid_action_logits = tf.where(
+            tf.equal(q_values, tf.float32.min),
+            tf.ones_like(q_values) * tf.float32.min,
+            tf.ones_like(q_values),
+        )
+        random_actions = tf.squeeze(
+            tf.random.categorical(random_valid_action_logits, 1), axis=1
+        )
+
+        chose_random = (
+            tf.random.uniform(
+                tf.stack([batch_size]), minval=0, maxval=1, dtype=tf.float32
+            )
+            < epsilon
+        )
+
+        action = tf.cond(
+            pred=tf.constant(explore, dtype=tf.bool)
+            if isinstance(explore, bool)
+            else explore,
+            true_fn=(lambda: tf.where(chose_random, random_actions, exploit_action)),
+            false_fn=lambda: exploit_action,
+        )
+
+        if self.framework in ["tf2", "tfe"] and not self.policy_config["eager_tracing"]:
+            self.last_timestep = timestep
+            return action, tf.zeros_like(action, dtype=tf.float32)
+        else:
+            assign_op = tf1.assign(self.last_timestep, tf.cast(timestep, tf.int64))
+            with tf1.control_dependencies([assign_op]):
+                return action, tf.zeros_like(action, dtype=tf.float32)
+
+    def _get_torch_exploration_action(
+        self,
+        action_distribution: ActionDistribution,
+        explore: bool,
+        timestep: Union[int, TensorType],
+    ) -> "torch.Tensor":
+        """Torch method to produce an epsilon exploration action.
+
+        Args:
+            action_distribution (ActionDistribution): The instantiated
+                ActionDistribution object to work with when creating
+                exploration actions.
+
+        Returns:
+            The exploration-action.
+        """
+        q_values = action_distribution.inputs
+        self.last_timestep = timestep
+        exploit_action = action_distribution.deterministic_sample()
+        batch_size = q_values.size()[0]
+        action_logp = torch.zeros(batch_size, dtype=torch.float)
+
+        # Explore.
+        if explore:
+            # Get the current epsilon.
+            epsilon = self.epsilon_schedule(self.last_timestep)
+            if isinstance(action_distribution, TorchMultiActionDistribution):
+                exploit_action = tree.flatten(exploit_action)
+                for i in range(batch_size):
+                    if random.random() < epsilon:
+                        # TODO: (bcahlit) Mask out actions
+                        random_action = tree.flatten(self.action_space.sample())
+                        for j in range(len(exploit_action)):
+                            exploit_action[j][i] = torch.tensor(random_action[j])
+                exploit_action = tree.unflatten_as(
+                    action_distribution.action_space_struct, exploit_action
+                )
+
+                return exploit_action, action_logp
+
+            else:
+                # Mask out actions, whose Q-values are -inf, so that we don't
+                # even consider them for exploration.
+                random_valid_action_logits = torch.where(
+                    q_values <= FLOAT_MIN,
+                    torch.ones_like(q_values) * 0.0,
+                    torch.ones_like(q_values),
+                )
+                # A random action.
+                random_actions = torch.squeeze(
+                    torch.multinomial(random_valid_action_logits, 1), axis=1
+                )
+
+                # Pick either random or greedy.
+                action = torch.where(
+                    torch.empty((batch_size,)).uniform_().to(self.device) < epsilon,
+                    random_actions,
+                    exploit_action,
+                )
+
+                return action, action_logp
+        # Return the deterministic "sample" (argmax) over the logits.
+        else:
+            return exploit_action, action_logp
+
+    @override(Exploration)
+    def get_state(self, sess: Optional["tf.Session"] = None):
+        if sess:
+            return sess.run(self._tf_state_op)
+        eps = self.epsilon_schedule(self.last_timestep)
+        return {
+            "cur_epsilon": convert_to_numpy(eps) if self.framework != "tf" else eps,
+            "last_timestep": convert_to_numpy(self.last_timestep)
+            if self.framework != "tf"
+            else self.last_timestep,
+        }
+
+    @override(Exploration)
+    def set_state(self, state: dict, sess: Optional["tf.Session"] = None) -> None:
+        if self.framework == "tf":
+            self.last_timestep.load(state["last_timestep"], session=sess)
+        elif isinstance(self.last_timestep, int):
+            self.last_timestep = state["last_timestep"]
+        else:
+            self.last_timestep.assign(state["last_timestep"])