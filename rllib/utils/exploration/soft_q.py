--- conflicted
+++ resolved
@@ -1,111 +1,54 @@
-<<<<<<< HEAD
-from gym.spaces import Discrete, Space
-from typing import Union, Optional
-
-from ray.rllib.models.action_dist import ActionDistribution
-from ray.rllib.models.tf.tf_action_dist import Categorical
-from ray.rllib.models.torch.torch_action_dist import TorchCategorical
-from ray.rllib.utils.annotations import override
-from ray.rllib.utils.exploration.stochastic_sampling import StochasticSampling
-from ray.rllib.utils.framework import TensorType
-
-
-class SoftQ(StochasticSampling):
-    """Special case of StochasticSampling w/ Categorical and temperature param.
-
-    Returns a stochastic sample from a Categorical parameterized by the model
-    output divided by the temperature. Returns the argmax iff explore=False.
-    """
-
-    def __init__(
-        self,
-        action_space: Space,
-        *,
-        framework: Optional[str],
-        temperature: float = 1.0,
-        **kwargs
-    ):
-        """Initializes a SoftQ Exploration object.
-
-        Args:
-            action_space (Space): The gym action space used by the environment.
-            temperature (float): The temperature to divide model outputs by
-                before creating the Categorical distribution to sample from.
-            framework (str): One of None, "tf", "torch".
-        """
-        assert isinstance(action_space, Discrete)
-        super().__init__(action_space, framework=framework, **kwargs)
-        self.temperature = temperature
-
-    @override(StochasticSampling)
-    def get_exploration_action(
-        self,
-        action_distribution: ActionDistribution,
-        timestep: Union[int, TensorType],
-        explore: bool = True,
-    ):
-        cls = type(action_distribution)
-        assert cls in [Categorical, TorchCategorical]
-        # Re-create the action distribution with the correct temperature
-        # applied.
-        dist = cls(action_distribution.inputs, self.model, temperature=self.temperature)
-        # Delegate to super method.
-        return super().get_exploration_action(
-            action_distribution=dist, timestep=timestep, explore=explore
-        )
-=======
-from gym.spaces import Discrete, Space
-from typing import Union, Optional
-
-from ray.rllib.models.action_dist import ActionDistribution
-from ray.rllib.models.tf.tf_action_dist import Categorical
-from ray.rllib.models.torch.torch_action_dist import TorchCategorical
-from ray.rllib.utils.annotations import override
-from ray.rllib.utils.exploration.stochastic_sampling import StochasticSampling
-from ray.rllib.utils.framework import TensorType
-
-
-class SoftQ(StochasticSampling):
-    """Special case of StochasticSampling w/ Categorical and temperature param.
-
-    Returns a stochastic sample from a Categorical parameterized by the model
-    output divided by the temperature. Returns the argmax iff explore=False.
-    """
-
-    def __init__(
-        self,
-        action_space: Space,
-        *,
-        framework: Optional[str],
-        temperature: float = 1.0,
-        **kwargs
-    ):
-        """Initializes a SoftQ Exploration object.
-
-        Args:
-            action_space: The gym action space used by the environment.
-            temperature: The temperature to divide model outputs by
-                before creating the Categorical distribution to sample from.
-            framework: One of None, "tf", "torch".
-        """
-        assert isinstance(action_space, Discrete)
-        super().__init__(action_space, framework=framework, **kwargs)
-        self.temperature = temperature
-
-    @override(StochasticSampling)
-    def get_exploration_action(
-        self,
-        action_distribution: ActionDistribution,
-        timestep: Union[int, TensorType],
-        explore: bool = True,
-    ):
-        cls = type(action_distribution)
-        assert cls in [Categorical, TorchCategorical]
-        # Re-create the action distribution with the correct temperature
-        # applied.
-        dist = cls(action_distribution.inputs, self.model, temperature=self.temperature)
-        # Delegate to super method.
-        return super().get_exploration_action(
-            action_distribution=dist, timestep=timestep, explore=explore
-        )
->>>>>>> 19672688
+from gym.spaces import Discrete, Space
+from typing import Union, Optional
+
+from ray.rllib.models.action_dist import ActionDistribution
+from ray.rllib.models.tf.tf_action_dist import Categorical
+from ray.rllib.models.torch.torch_action_dist import TorchCategorical
+from ray.rllib.utils.annotations import override
+from ray.rllib.utils.exploration.stochastic_sampling import StochasticSampling
+from ray.rllib.utils.framework import TensorType
+
+
+class SoftQ(StochasticSampling):
+    """Special case of StochasticSampling w/ Categorical and temperature param.
+
+    Returns a stochastic sample from a Categorical parameterized by the model
+    output divided by the temperature. Returns the argmax iff explore=False.
+    """
+
+    def __init__(
+        self,
+        action_space: Space,
+        *,
+        framework: Optional[str],
+        temperature: float = 1.0,
+        **kwargs
+    ):
+        """Initializes a SoftQ Exploration object.
+
+        Args:
+            action_space: The gym action space used by the environment.
+            temperature: The temperature to divide model outputs by
+                before creating the Categorical distribution to sample from.
+            framework: One of None, "tf", "torch".
+        """
+        assert isinstance(action_space, Discrete)
+        super().__init__(action_space, framework=framework, **kwargs)
+        self.temperature = temperature
+
+    @override(StochasticSampling)
+    def get_exploration_action(
+        self,
+        action_distribution: ActionDistribution,
+        timestep: Union[int, TensorType],
+        explore: bool = True,
+    ):
+        cls = type(action_distribution)
+        assert cls in [Categorical, TorchCategorical]
+        # Re-create the action distribution with the correct temperature
+        # applied.
+        dist = cls(action_distribution.inputs, self.model, temperature=self.temperature)
+        # Delegate to super method.
+        return super().get_exploration_action(
+            action_distribution=dist, timestep=timestep, explore=explore
+        )