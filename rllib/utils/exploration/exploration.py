from gym.spaces import Space
<<<<<<< HEAD
from typing import Union, Optional

from ray.rllib.env.base_env import BaseEnv
=======
from typing import List, Optional, Union, TYPE_CHECKING

>>>>>>> 91d0f41a
from ray.rllib.models.action_dist import ActionDistribution
from ray.rllib.models.modelv2 import ModelV2
from ray.rllib.policy.sample_batch import SampleBatch
from ray.rllib.utils.annotations import DeveloperAPI
from ray.rllib.utils.framework import try_import_torch, TensorType
<<<<<<< HEAD

=======
from ray.rllib.utils.typing import LocalOptimizer, TrainerConfigDict

if TYPE_CHECKING:
    from ray.rllib.policy.policy import Policy
>>>>>>> 91d0f41a

_, nn = try_import_torch()


@DeveloperAPI
class Exploration:
    """Implements an exploration strategy for Policies.

    An Exploration takes model outputs, a distribution, and a timestep from
    the agent and computes an action to apply to the environment using an
    implemented exploration schema.
    """

    def __init__(self, action_space: Space, *, framework: str,
                 policy_config: TrainerConfigDict, model: ModelV2,
                 num_workers: int, worker_index: int):
        """
        Args:
            action_space (Space): The action space in which to explore.
            framework (str): One of "tf" or "torch".
            policy_config (TrainerConfigDict): The Policy's config dict.
            model (ModelV2): The Policy's model.
            num_workers (int): The overall number of workers used.
            worker_index (int): The index of the worker using this class.
        """
        self.action_space = action_space
        self.policy_config = policy_config
        self.model = model
        self.num_workers = num_workers
        self.worker_index = worker_index
        self.framework = framework
        # The device on which the Model has been placed.
        # This Exploration will be on the same device.
        self.device = None
        if isinstance(self.model, nn.Module):
            params = list(self.model.parameters())
            if params:
                self.device = params[0].device

    @DeveloperAPI
<<<<<<< HEAD
    def before_compute_actions(self,
                               *,
                               timestep: Optional[int] = None,
                               explore: bool = False,
                               tf_sess: Optional["tf.Session"] = None,
                               **kwargs):
        """Hook for preparations before policy.compute_actions() is called.

        Args:
            timestep (Optional[int]): An optional timestep tensor.
            explore (bool): An optional explore boolean flag.
=======
    def before_compute_actions(
            self,
            *,
            timestep: Optional[Union[TensorType, int]] = None,
            explore: Optional[Union[TensorType, bool]] = None,
            tf_sess: Optional["tf.Session"] = None,
            **kwargs):
        """Hook for preparations before policy.compute_actions() is called.

        Args:
            timestep (Optional[Union[TensorType, int]]): An optional timestep
                tensor.
            explore (Optional[Union[TensorType, bool]]): An optional explore
                boolean flag.
>>>>>>> 91d0f41a
            tf_sess (Optional[tf.Session]): The tf-session object to use.
            **kwargs: Forward compatibility kwargs.
        """
        pass

    # yapf: disable
    # __sphinx_doc_begin_get_exploration_action__

    @DeveloperAPI
    def get_exploration_action(self,
                               *,
                               action_distribution: ActionDistribution,
                               timestep: Union[TensorType, int],
                               explore: bool = True):
        """Returns a (possibly) exploratory action and its log-likelihood.

        Given the Model's logits outputs and action distribution, returns an
        exploratory action.

        Args:
            action_distribution (ActionDistribution): The instantiated
                ActionDistribution object to work with when creating
                exploration actions.
            timestep (Union[TensorType, int]): The current sampling time step.
                It can be a tensor for TF graph mode, otherwise an integer.
            explore (Union[TensorType, bool]): True: "Normal" exploration
                behavior. False: Suppress all exploratory behavior and return
                a deterministic action.

        Returns:
            Tuple:
            - The chosen exploration action or a tf-op to fetch the exploration
              action from the graph.
            - The log-likelihood of the exploration action.
        """
        pass

    # __sphinx_doc_end_get_exploration_action__
    # yapf: enable

    @DeveloperAPI
    def on_episode_start(self,
                         policy: "Policy",
                         *,
                         environment: BaseEnv = None,
                         episode: int = None,
                         tf_sess: Optional["tf.Session"] = None):
        """Handles necessary exploration logic at the beginning of an episode.

        Args:
            policy (Policy): The Policy object that holds this Exploration.
            environment (BaseEnv): The environment object we are acting in.
            episode (int): The number of the episode that is starting.
            tf_sess (Optional[tf.Session]): In case of tf, the session object.
        """
        pass

    @DeveloperAPI
    def on_episode_end(self,
                       policy: "Policy",
                       *,
                       environment: BaseEnv = None,
                       episode: int = None,
                       tf_sess: Optional["tf.Session"] = None):
        """Handles necessary exploration logic at the end of an episode.

        Args:
            policy (Policy): The Policy object that holds this Exploration.
            environment (BaseEnv): The environment object we are acting in.
            episode (int): The number of the episode that is starting.
            tf_sess (Optional[tf.Session]): In case of tf, the session object.
        """
        pass

    @DeveloperAPI
    def postprocess_trajectory(self,
                               policy: "Policy",
<<<<<<< HEAD
                               sample_batch: SampleBatch,
                               tf_sess: Optional["tf.Session"] = None):
=======
                               sample_batch,
                               tf_sess=None):
>>>>>>> 91d0f41a
        """Handles post-processing of done episode trajectories.

        Changes the given batch in place. This callback is invoked by the
        sampler after policy.postprocess_trajectory() is called.

        Args:
            policy (Policy): The owning policy object.
            sample_batch (SampleBatch): The SampleBatch object to post-process.
            tf_sess (Optional[tf.Session]): An optional tf.Session object.
        """
        return sample_batch

    @DeveloperAPI
<<<<<<< HEAD
    def get_info(self, sess: Optional["tf.Session"] = None):
=======
    def get_exploration_optimizer(self, optimizers: List[LocalOptimizer]):
        """May add optimizer(s) to the Policy's own `optimizers`.

        The number of optimizers (Policy's plus Exploration's optimizers) must
        match the number of loss terms produced by the Policy's loss function
        and the Exploration component's loss terms.

        Args:
            optimizers (List[LocalOptimizer]): The list of the Policy's
                local optimizers.

        Returns:
            List[LocalOptimizer]: The updated list of local optimizers to use
                on the different loss terms.
        """
        return optimizers

    @DeveloperAPI
    def get_exploration_loss(self, policy_loss: List[TensorType],
                             train_batch: SampleBatch):
        """May add loss term(s) to the Policy's own loss(es).

        Args:
            policy_loss (List[TensorType]): Loss(es) already calculated by the
                Policy's own loss function and maybe the Model's custom loss.
            train_batch (SampleBatch): The training data to calculate the
                loss(es) for. This train data has already gone through
                this Exploration's `preprocess_train_batch()` method.

        Returns:
            List[TensorType]: The updated list of loss terms.
                This may be the original Policy loss(es), altered, and/or new
                loss terms added to it.
        """
        return policy_loss

    @DeveloperAPI
    def get_info(self, sess=None):
>>>>>>> 91d0f41a
        """Returns a description of the current exploration state.

        This is not necessarily the state itself (and cannot be used in
        set_state!), but rather useful (e.g. debugging) information.

        Args:
            sess (Optional[tf.Session]): An optional tf Session object to use.

        Returns:
            dict: A description of the Exploration (not necessarily its state).
                This may include tf.ops as values in graph mode.
        """
        return {}<|MERGE_RESOLUTION|>--- conflicted
+++ resolved
@@ -1,25 +1,16 @@
 from gym.spaces import Space
-<<<<<<< HEAD
-from typing import Union, Optional
+from typing import List, Optional, Union, TYPE_CHECKING
 
 from ray.rllib.env.base_env import BaseEnv
-=======
-from typing import List, Optional, Union, TYPE_CHECKING
-
->>>>>>> 91d0f41a
 from ray.rllib.models.action_dist import ActionDistribution
 from ray.rllib.models.modelv2 import ModelV2
 from ray.rllib.policy.sample_batch import SampleBatch
 from ray.rllib.utils.annotations import DeveloperAPI
 from ray.rllib.utils.framework import try_import_torch, TensorType
-<<<<<<< HEAD
-
-=======
 from ray.rllib.utils.typing import LocalOptimizer, TrainerConfigDict
 
 if TYPE_CHECKING:
     from ray.rllib.policy.policy import Policy
->>>>>>> 91d0f41a
 
 _, nn = try_import_torch()
 
@@ -60,19 +51,6 @@
                 self.device = params[0].device
 
     @DeveloperAPI
-<<<<<<< HEAD
-    def before_compute_actions(self,
-                               *,
-                               timestep: Optional[int] = None,
-                               explore: bool = False,
-                               tf_sess: Optional["tf.Session"] = None,
-                               **kwargs):
-        """Hook for preparations before policy.compute_actions() is called.
-
-        Args:
-            timestep (Optional[int]): An optional timestep tensor.
-            explore (bool): An optional explore boolean flag.
-=======
     def before_compute_actions(
             self,
             *,
@@ -87,7 +65,6 @@
                 tensor.
             explore (Optional[Union[TensorType, bool]]): An optional explore
                 boolean flag.
->>>>>>> 91d0f41a
             tf_sess (Optional[tf.Session]): The tf-session object to use.
             **kwargs: Forward compatibility kwargs.
         """
@@ -165,13 +142,8 @@
     @DeveloperAPI
     def postprocess_trajectory(self,
                                policy: "Policy",
-<<<<<<< HEAD
                                sample_batch: SampleBatch,
                                tf_sess: Optional["tf.Session"] = None):
-=======
-                               sample_batch,
-                               tf_sess=None):
->>>>>>> 91d0f41a
         """Handles post-processing of done episode trajectories.
 
         Changes the given batch in place. This callback is invoked by the
@@ -185,9 +157,6 @@
         return sample_batch
 
     @DeveloperAPI
-<<<<<<< HEAD
-    def get_info(self, sess: Optional["tf.Session"] = None):
-=======
     def get_exploration_optimizer(self, optimizers: List[LocalOptimizer]):
         """May add optimizer(s) to the Policy's own `optimizers`.
 
@@ -225,8 +194,7 @@
         return policy_loss
 
     @DeveloperAPI
-    def get_info(self, sess=None):
->>>>>>> 91d0f41a
+    def get_info(self, sess: Optional["tf.Session"] = None):
         """Returns a description of the current exploration state.
 
         This is not necessarily the state itself (and cannot be used in
