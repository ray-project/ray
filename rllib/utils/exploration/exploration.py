--- conflicted
+++ resolved
@@ -37,11 +37,8 @@
         self.num_workers = num_workers
         self.worker_index = worker_index
         self.framework = check_framework(framework)
-<<<<<<< HEAD
-=======
         # The device on which the Model has been placed.
         # This Exploration will be on the same device.
->>>>>>> 55ce2bba
         self.device = None if not isinstance(self.model, nn.Module) else \
             next(self.model.parameters()).device
 
