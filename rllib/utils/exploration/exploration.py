from gym.spaces import Space
from typing import Union

from ray.rllib.utils.framework import check_framework, try_import_tf, \
    TensorType
from ray.rllib.models.action_dist import ActionDistribution
from ray.rllib.models.modelv2 import ModelV2
from ray.rllib.utils.annotations import DeveloperAPI

tf = try_import_tf()


@DeveloperAPI
class Exploration:
    """Implements an exploration strategy for Policies.

    An Exploration takes model outputs, a distribution, and a timestep from
    the agent and computes an action to apply to the environment using an
    implemented exploration schema.
    """

<<<<<<< HEAD
    def __init__(self,
                 action_space: Space,
                 *,
                 framework: str,
                 num_workers: int,
                 worker_index: int,
                 policy_config: dict,
                 model: ModelV2):
        """
        Args:
            action_space (Space): The action space in which to explore.
            policy_config (dict): The Policy's config dict.
            model (ModelV2): The Policy's model.
            framework (str): One of "tf" or "torch".
            policy_config (Optional[dict]): An optional policy config dict.
=======
    def __init__(self, action_space: Space, *, framework: str,
                 policy_config: dict, model: ModelV2, num_workers: int,
                 worker_index: int):
        """
        Args:
            action_space (Space): The action space in which to explore.
            framework (str): One of "tf" or "torch".
            policy_config (dict): The Policy's config dict.
            model (ModelV2): The Policy's model.
>>>>>>> 87fb0235
            num_workers (int): The overall number of workers used.
            worker_index (int): The index of the worker using this class.
        """
        self.action_space = action_space
        self.policy_config = policy_config
        self.model = model
        self.num_workers = num_workers
        self.worker_index = worker_index
        self.framework = check_framework(framework)

    @DeveloperAPI
    def before_compute_actions(self,
                               *,
                               timestep=None,
                               explore=None,
                               tf_sess=None,
                               **kwargs):
        """Hook for preparations before policy.compute_actions() is called.

        Args:
            timestep (Optional[TensorType]): An optional timestep tensor.
            explore (Optional[TensorType]): An optional explore boolean flag.
            tf_sess (Optional[tf.Session]): The tf-session object to use.
            **kwargs: Forward compatibility kwargs.
        """
        pass

    @DeveloperAPI
    def get_exploration_action(self,
                               *,
                               action_distribution: ActionDistribution,
                               timestep: Union[int, TensorType],
                               explore: bool = True):
        """Returns a (possibly) exploratory action and its log-likelihood.

        Given the Model's logits outputs and action distribution, returns an
        exploratory action.

        Args:
            action_distribution (ActionDistribution): The instantiated
                ActionDistribution object to work with when creating
<<<<<<< HEAD
                exploration acitons.
=======
                exploration actions.
>>>>>>> 87fb0235
            timestep (int|TensorType): The current sampling time step. It can
                be a tensor for TF graph mode, otherwise an integer.
            explore (bool): True: "Normal" exploration behavior.
                False: Suppress all exploratory behavior and return
                    a deterministic action.

        Returns:
            Tuple:
            - The chosen exploration action or a tf-op to fetch the exploration
              action from the graph.
            - The log-likelihood of the exploration action.
        """
        pass

    @DeveloperAPI
    def on_episode_start(self,
                         policy,
                         *,
                         environment=None,
                         episode=None,
                         tf_sess=None):
        """Handles necessary exploration logic at the beginning of an episode.

        Args:
            policy (Policy): The Policy object that holds this Exploration.
            environment (BaseEnv): The environment object we are acting in.
            episode (int): The number of the episode that is starting.
            tf_sess (Optional[tf.Session]): In case of tf, the session object.
        """
        pass

    @DeveloperAPI
    def on_episode_end(self,
                       policy,
                       *,
                       environment=None,
                       episode=None,
                       tf_sess=None):
        """Handles necessary exploration logic at the end of an episode.

        Args:
            policy (Policy): The Policy object that holds this Exploration.
            environment (BaseEnv): The environment object we are acting in.
            episode (int): The number of the episode that is starting.
            tf_sess (Optional[tf.Session]): In case of tf, the session object.
        """
        pass

    @DeveloperAPI
    def postprocess_trajectory(self, policy, sample_batch, tf_sess=None):
        """Handles post-processing of done episode trajectories.

        Changes the given batch in place. This callback is invoked by the
        sampler after policy.postprocess_trajectory() is called.

        Args:
            policy (Policy): The owning policy object.
            sample_batch (SampleBatch): The SampleBatch object to post-process.
            tf_sess (Optional[tf.Session]): An optional tf.Session object.
        """
        return sample_batch

    @DeveloperAPI
    def get_info(self):
        """Returns a description of the current exploration state.

        This is not necessarily the state itself (and cannot be used in
        set_state!), but rather useful (e.g. debugging) information.

        Returns:
            dict: A description of the Exploration (not necessarily its state).
                This may include tf.ops as values in graph mode.
        """
        return {}<|MERGE_RESOLUTION|>--- conflicted
+++ resolved
@@ -19,23 +19,6 @@
     implemented exploration schema.
     """
 
-<<<<<<< HEAD
-    def __init__(self,
-                 action_space: Space,
-                 *,
-                 framework: str,
-                 num_workers: int,
-                 worker_index: int,
-                 policy_config: dict,
-                 model: ModelV2):
-        """
-        Args:
-            action_space (Space): The action space in which to explore.
-            policy_config (dict): The Policy's config dict.
-            model (ModelV2): The Policy's model.
-            framework (str): One of "tf" or "torch".
-            policy_config (Optional[dict]): An optional policy config dict.
-=======
     def __init__(self, action_space: Space, *, framework: str,
                  policy_config: dict, model: ModelV2, num_workers: int,
                  worker_index: int):
@@ -45,7 +28,6 @@
             framework (str): One of "tf" or "torch".
             policy_config (dict): The Policy's config dict.
             model (ModelV2): The Policy's model.
->>>>>>> 87fb0235
             num_workers (int): The overall number of workers used.
             worker_index (int): The index of the worker using this class.
         """
@@ -87,11 +69,7 @@
         Args:
             action_distribution (ActionDistribution): The instantiated
                 ActionDistribution object to work with when creating
-<<<<<<< HEAD
-                exploration acitons.
-=======
                 exploration actions.
->>>>>>> 87fb0235
             timestep (int|TensorType): The current sampling time step. It can
                 be a tensor for TF graph mode, otherwise an integer.
             explore (bool): True: "Normal" exploration behavior.
