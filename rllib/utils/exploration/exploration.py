--- conflicted
+++ resolved
@@ -1,16 +1,10 @@
 from gym.spaces import Space
 from typing import Union
 
-<<<<<<< HEAD
-from ray.rllib.models.modelv2 import ModelV2
-from ray.rllib.utils.framework import check_framework, try_import_tf, \
-    TensorType
-=======
 from ray.rllib.utils.framework import check_framework, try_import_tf, \
     TensorType
 from ray.rllib.models.modelv2 import ModelV2
 from ray.rllib.utils.annotations import DeveloperAPI
->>>>>>> 38d2729a
 
 tf = try_import_tf()
 
@@ -24,8 +18,13 @@
     implemented exploration schema.
     """
 
-    def __init__(self, action_space: Space, *, framework: str,
-                 num_workers: int, worker_index: int, policy_config: dict,
+    def __init__(self,
+                 action_space: Space,
+                 *,
+                 framework: str,
+                 num_workers: int,
+                 worker_index: int,
+                 policy_config: dict,
                  model: ModelV2):
         """
         Args:
@@ -44,25 +43,6 @@
         self.worker_index = worker_index
         self.framework = check_framework(framework)
 
-<<<<<<< HEAD
-    def before_forward_pass(self,
-                            obs_batch,
-                            *,
-                            state_batches=None,
-                            seq_lens=None,
-                            timestep=None,
-                            explore=None,
-                            tf_sess=None,
-                            **kwargs):
-        """May be overridden to perform preparations before a forward pass.
-
-        Args:
-            obs_batch (dict): The observations batch.
-            state_batches (Optional[List[TensorType]]): The list of internal
-                state batches to pass through the model.
-            seq_lens (Optional[List[TensorType]]): The sequence lengths for the
-                RNN case.
-=======
     @DeveloperAPI
     def before_compute_actions(self,
                                *,
@@ -73,7 +53,6 @@
         """Hook for preparations before policy.compute_actions() is called.
 
         Args:
->>>>>>> 38d2729a
             timestep (Optional[TensorType]): An optional timestep tensor.
             explore (Optional[TensorType]): An optional explore boolean flag.
             tf_sess (Optional[tf.Session]): The tf-session object to use.
@@ -81,10 +60,7 @@
         """
         pass
 
-<<<<<<< HEAD
-=======
     @DeveloperAPI
->>>>>>> 38d2729a
     def get_exploration_action(self,
                                *,
                                distribution_inputs: TensorType,
@@ -116,10 +92,7 @@
         """
         pass
 
-<<<<<<< HEAD
-=======
     @DeveloperAPI
->>>>>>> 38d2729a
     def on_episode_start(self,
                          policy,
                          *,
@@ -136,10 +109,7 @@
         """
         pass
 
-<<<<<<< HEAD
-=======
     @DeveloperAPI
->>>>>>> 38d2729a
     def on_episode_end(self,
                        policy,
                        *,
@@ -156,19 +126,12 @@
         """
         pass
 
-<<<<<<< HEAD
-    def postprocess_trajectory(self, policy, sample_batch, tf_sess=None):
-        """Handles post-processing of done episode trajectories.
-
-        Changes the given batch in place.
-=======
     @DeveloperAPI
     def postprocess_trajectory(self, policy, sample_batch, tf_sess=None):
         """Handles post-processing of done episode trajectories.
 
         Changes the given batch in place. This callback is invoked by the
         sampler after policy.postprocess_trajectory() is called.
->>>>>>> 38d2729a
 
         Args:
             policy (Policy): The owning policy object.
