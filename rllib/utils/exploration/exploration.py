--- conflicted
+++ resolved
@@ -1,451 +1,222 @@
-<<<<<<< HEAD
-from gym.spaces import Space
-from typing import Dict, List, Optional, Union, TYPE_CHECKING
-
-from ray.rllib.env.base_env import BaseEnv
-from ray.rllib.models.action_dist import ActionDistribution
-from ray.rllib.models.modelv2 import ModelV2
-from ray.rllib.policy.sample_batch import SampleBatch
-from ray.rllib.utils.annotations import DeveloperAPI
-from ray.rllib.utils.deprecation import Deprecated
-from ray.rllib.utils.framework import try_import_torch, TensorType
-from ray.rllib.utils.typing import LocalOptimizer, TrainerConfigDict
-
-if TYPE_CHECKING:
-    from ray.rllib.policy.policy import Policy
-    from ray.rllib.utils import try_import_tf
-
-    _, tf, _ = try_import_tf()
-
-_, nn = try_import_torch()
-
-
-@DeveloperAPI
-class Exploration:
-    """Implements an exploration strategy for Policies.
-
-    An Exploration takes model outputs, a distribution, and a timestep from
-    the agent and computes an action to apply to the environment using an
-    implemented exploration schema.
-    """
-
-    def __init__(
-        self,
-        action_space: Space,
-        *,
-        framework: str,
-        policy_config: TrainerConfigDict,
-        model: ModelV2,
-        num_workers: int,
-        worker_index: int
-    ):
-        """
-        Args:
-            action_space (Space): The action space in which to explore.
-            framework (str): One of "tf" or "torch".
-            policy_config (TrainerConfigDict): The Policy's config dict.
-            model (ModelV2): The Policy's model.
-            num_workers (int): The overall number of workers used.
-            worker_index (int): The index of the worker using this class.
-        """
-        self.action_space = action_space
-        self.policy_config = policy_config
-        self.model = model
-        self.num_workers = num_workers
-        self.worker_index = worker_index
-        self.framework = framework
-        # The device on which the Model has been placed.
-        # This Exploration will be on the same device.
-        self.device = None
-        if isinstance(self.model, nn.Module):
-            params = list(self.model.parameters())
-            if params:
-                self.device = params[0].device
-
-    @DeveloperAPI
-    def before_compute_actions(
-        self,
-        *,
-        timestep: Optional[Union[TensorType, int]] = None,
-        explore: Optional[Union[TensorType, bool]] = None,
-        tf_sess: Optional["tf.Session"] = None,
-        **kwargs
-    ):
-        """Hook for preparations before policy.compute_actions() is called.
-
-        Args:
-            timestep (Optional[Union[TensorType, int]]): An optional timestep
-                tensor.
-            explore (Optional[Union[TensorType, bool]]): An optional explore
-                boolean flag.
-            tf_sess (Optional[tf.Session]): The tf-session object to use.
-            **kwargs: Forward compatibility kwargs.
-        """
-        pass
-
-    # yapf: disable
-    # __sphinx_doc_begin_get_exploration_action__
-
-    @DeveloperAPI
-    def get_exploration_action(self,
-                               *,
-                               action_distribution: ActionDistribution,
-                               timestep: Union[TensorType, int],
-                               explore: bool = True):
-        """Returns a (possibly) exploratory action and its log-likelihood.
-
-        Given the Model's logits outputs and action distribution, returns an
-        exploratory action.
-
-        Args:
-            action_distribution (ActionDistribution): The instantiated
-                ActionDistribution object to work with when creating
-                exploration actions.
-            timestep (Union[TensorType, int]): The current sampling time step.
-                It can be a tensor for TF graph mode, otherwise an integer.
-            explore (Union[TensorType, bool]): True: "Normal" exploration
-                behavior. False: Suppress all exploratory behavior and return
-                a deterministic action.
-
-        Returns:
-            Tuple:
-            - The chosen exploration action or a tf-op to fetch the exploration
-              action from the graph.
-            - The log-likelihood of the exploration action.
-        """
-        pass
-
-    # __sphinx_doc_end_get_exploration_action__
-    # yapf: enable
-
-    @DeveloperAPI
-    def on_episode_start(
-        self,
-        policy: "Policy",
-        *,
-        environment: BaseEnv = None,
-        episode: int = None,
-        tf_sess: Optional["tf.Session"] = None
-    ):
-        """Handles necessary exploration logic at the beginning of an episode.
-
-        Args:
-            policy (Policy): The Policy object that holds this Exploration.
-            environment (BaseEnv): The environment object we are acting in.
-            episode (int): The number of the episode that is starting.
-            tf_sess (Optional[tf.Session]): In case of tf, the session object.
-        """
-        pass
-
-    @DeveloperAPI
-    def on_episode_end(
-        self,
-        policy: "Policy",
-        *,
-        environment: BaseEnv = None,
-        episode: int = None,
-        tf_sess: Optional["tf.Session"] = None
-    ):
-        """Handles necessary exploration logic at the end of an episode.
-
-        Args:
-            policy (Policy): The Policy object that holds this Exploration.
-            environment (BaseEnv): The environment object we are acting in.
-            episode (int): The number of the episode that is starting.
-            tf_sess (Optional[tf.Session]): In case of tf, the session object.
-        """
-        pass
-
-    @DeveloperAPI
-    def postprocess_trajectory(
-        self,
-        policy: "Policy",
-        sample_batch: SampleBatch,
-        tf_sess: Optional["tf.Session"] = None,
-    ):
-        """Handles post-processing of done episode trajectories.
-
-        Changes the given batch in place. This callback is invoked by the
-        sampler after policy.postprocess_trajectory() is called.
-
-        Args:
-            policy (Policy): The owning policy object.
-            sample_batch (SampleBatch): The SampleBatch object to post-process.
-            tf_sess (Optional[tf.Session]): An optional tf.Session object.
-        """
-        return sample_batch
-
-    @DeveloperAPI
-    def get_exploration_optimizer(
-        self, optimizers: List[LocalOptimizer]
-    ) -> List[LocalOptimizer]:
-        """May add optimizer(s) to the Policy's own `optimizers`.
-
-        The number of optimizers (Policy's plus Exploration's optimizers) must
-        match the number of loss terms produced by the Policy's loss function
-        and the Exploration component's loss terms.
-
-        Args:
-            optimizers (List[LocalOptimizer]): The list of the Policy's
-                local optimizers.
-
-        Returns:
-            List[LocalOptimizer]: The updated list of local optimizers to use
-                on the different loss terms.
-        """
-        return optimizers
-
-    @DeveloperAPI
-    def get_state(self, sess: Optional["tf.Session"] = None) -> Dict[str, TensorType]:
-        """Returns the current exploration state.
-
-        Args:
-            sess (Optional[tf.Session]): An optional tf Session object to use.
-
-        Returns:
-            Dict[str, TensorType]: The Exploration object's current state.
-        """
-        return {}
-
-    @DeveloperAPI
-    def set_state(self, state: object, sess: Optional["tf.Session"] = None) -> None:
-        """Sets the Exploration object's state to the given values.
-
-        Note that some exploration components are stateless, even though they
-        decay some values over time (e.g. EpsilonGreedy). However the decay is
-        only dependent on the current global timestep of the policy and we
-        therefore don't need to keep track of it.
-
-        Args:
-            state (object): The state to set this Exploration to.
-            sess (Optional[tf.Session]): An optional tf Session object to use.
-        """
-        pass
-
-    @Deprecated(new="get_state", error=False)
-    def get_info(self, sess: Optional["tf.Session"] = None):
-        return self.get_state(sess)
-=======
-from gym.spaces import Space
-from typing import Dict, List, Optional, Union, TYPE_CHECKING
-
-from ray.rllib.env.base_env import BaseEnv
-from ray.rllib.models.action_dist import ActionDistribution
-from ray.rllib.models.modelv2 import ModelV2
-from ray.rllib.policy.sample_batch import SampleBatch
-from ray.rllib.utils.annotations import DeveloperAPI
-from ray.rllib.utils.deprecation import Deprecated
-from ray.rllib.utils.framework import try_import_torch, TensorType
-from ray.rllib.utils.typing import LocalOptimizer, TrainerConfigDict
-
-if TYPE_CHECKING:
-    from ray.rllib.policy.policy import Policy
-    from ray.rllib.utils import try_import_tf
-
-    _, tf, _ = try_import_tf()
-
-_, nn = try_import_torch()
-
-
-@DeveloperAPI
-class Exploration:
-    """Implements an exploration strategy for Policies.
-
-    An Exploration takes model outputs, a distribution, and a timestep from
-    the agent and computes an action to apply to the environment using an
-    implemented exploration schema.
-    """
-
-    def __init__(
-        self,
-        action_space: Space,
-        *,
-        framework: str,
-        policy_config: TrainerConfigDict,
-        model: ModelV2,
-        num_workers: int,
-        worker_index: int
-    ):
-        """
-        Args:
-            action_space: The action space in which to explore.
-            framework: One of "tf" or "torch".
-            policy_config: The Policy's config dict.
-            model: The Policy's model.
-            num_workers: The overall number of workers used.
-            worker_index: The index of the worker using this class.
-        """
-        self.action_space = action_space
-        self.policy_config = policy_config
-        self.model = model
-        self.num_workers = num_workers
-        self.worker_index = worker_index
-        self.framework = framework
-        # The device on which the Model has been placed.
-        # This Exploration will be on the same device.
-        self.device = None
-        if isinstance(self.model, nn.Module):
-            params = list(self.model.parameters())
-            if params:
-                self.device = params[0].device
-
-    @DeveloperAPI
-    def before_compute_actions(
-        self,
-        *,
-        timestep: Optional[Union[TensorType, int]] = None,
-        explore: Optional[Union[TensorType, bool]] = None,
-        tf_sess: Optional["tf.Session"] = None,
-        **kwargs
-    ):
-        """Hook for preparations before policy.compute_actions() is called.
-
-        Args:
-            timestep: An optional timestep tensor.
-            explore: An optional explore boolean flag.
-            tf_sess: The tf-session object to use.
-            **kwargs: Forward compatibility kwargs.
-        """
-        pass
-
-    # yapf: disable
-    # __sphinx_doc_begin_get_exploration_action__
-
-    @DeveloperAPI
-    def get_exploration_action(self,
-                               *,
-                               action_distribution: ActionDistribution,
-                               timestep: Union[TensorType, int],
-                               explore: bool = True):
-        """Returns a (possibly) exploratory action and its log-likelihood.
-
-        Given the Model's logits outputs and action distribution, returns an
-        exploratory action.
-
-        Args:
-            action_distribution: The instantiated
-                ActionDistribution object to work with when creating
-                exploration actions.
-            timestep: The current sampling time step. It can be a tensor
-                for TF graph mode, otherwise an integer.
-            explore: True: "Normal" exploration behavior.
-                False: Suppress all exploratory behavior and return
-                a deterministic action.
-
-        Returns:
-            A tuple consisting of 1) the chosen exploration action or a
-            tf-op to fetch the exploration action from the graph and
-            2) the log-likelihood of the exploration action.
-        """
-        pass
-
-    # __sphinx_doc_end_get_exploration_action__
-    # yapf: enable
-
-    @DeveloperAPI
-    def on_episode_start(
-        self,
-        policy: "Policy",
-        *,
-        environment: BaseEnv = None,
-        episode: int = None,
-        tf_sess: Optional["tf.Session"] = None
-    ):
-        """Handles necessary exploration logic at the beginning of an episode.
-
-        Args:
-            policy: The Policy object that holds this Exploration.
-            environment: The environment object we are acting in.
-            episode: The number of the episode that is starting.
-            tf_sess: In case of tf, the session object.
-        """
-        pass
-
-    @DeveloperAPI
-    def on_episode_end(
-        self,
-        policy: "Policy",
-        *,
-        environment: BaseEnv = None,
-        episode: int = None,
-        tf_sess: Optional["tf.Session"] = None
-    ):
-        """Handles necessary exploration logic at the end of an episode.
-
-        Args:
-            policy: The Policy object that holds this Exploration.
-            environment: The environment object we are acting in.
-            episode: The number of the episode that is starting.
-            tf_sess: In case of tf, the session object.
-        """
-        pass
-
-    @DeveloperAPI
-    def postprocess_trajectory(
-        self,
-        policy: "Policy",
-        sample_batch: SampleBatch,
-        tf_sess: Optional["tf.Session"] = None,
-    ):
-        """Handles post-processing of done episode trajectories.
-
-        Changes the given batch in place. This callback is invoked by the
-        sampler after policy.postprocess_trajectory() is called.
-
-        Args:
-            policy: The owning policy object.
-            sample_batch: The SampleBatch object to post-process.
-            tf_sess: An optional tf.Session object.
-        """
-        return sample_batch
-
-    @DeveloperAPI
-    def get_exploration_optimizer(
-        self, optimizers: List[LocalOptimizer]
-    ) -> List[LocalOptimizer]:
-        """May add optimizer(s) to the Policy's own `optimizers`.
-
-        The number of optimizers (Policy's plus Exploration's optimizers) must
-        match the number of loss terms produced by the Policy's loss function
-        and the Exploration component's loss terms.
-
-        Args:
-            optimizers: The list of the Policy's local optimizers.
-
-        Returns:
-            The updated list of local optimizers to use on the different
-            loss terms.
-        """
-        return optimizers
-
-    @DeveloperAPI
-    def get_state(self, sess: Optional["tf.Session"] = None) -> Dict[str, TensorType]:
-        """Returns the current exploration state.
-
-        Args:
-            sess: An optional tf Session object to use.
-
-        Returns:
-            The Exploration object's current state.
-        """
-        return {}
-
-    @DeveloperAPI
-    def set_state(self, state: object, sess: Optional["tf.Session"] = None) -> None:
-        """Sets the Exploration object's state to the given values.
-
-        Note that some exploration components are stateless, even though they
-        decay some values over time (e.g. EpsilonGreedy). However the decay is
-        only dependent on the current global timestep of the policy and we
-        therefore don't need to keep track of it.
-
-        Args:
-            state: The state to set this Exploration to.
-            sess: An optional tf Session object to use.
-        """
-        pass
-
-    @Deprecated(new="get_state", error=False)
-    def get_info(self, sess: Optional["tf.Session"] = None):
-        return self.get_state(sess)
->>>>>>> 19672688
+from gym.spaces import Space
+from typing import Dict, List, Optional, Union, TYPE_CHECKING
+
+from ray.rllib.env.base_env import BaseEnv
+from ray.rllib.models.action_dist import ActionDistribution
+from ray.rllib.models.modelv2 import ModelV2
+from ray.rllib.policy.sample_batch import SampleBatch
+from ray.rllib.utils.annotations import DeveloperAPI
+from ray.rllib.utils.deprecation import Deprecated
+from ray.rllib.utils.framework import try_import_torch, TensorType
+from ray.rllib.utils.typing import LocalOptimizer, TrainerConfigDict
+
+if TYPE_CHECKING:
+    from ray.rllib.policy.policy import Policy
+    from ray.rllib.utils import try_import_tf
+
+    _, tf, _ = try_import_tf()
+
+_, nn = try_import_torch()
+
+
+@DeveloperAPI
+class Exploration:
+    """Implements an exploration strategy for Policies.
+
+    An Exploration takes model outputs, a distribution, and a timestep from
+    the agent and computes an action to apply to the environment using an
+    implemented exploration schema.
+    """
+
+    def __init__(
+        self,
+        action_space: Space,
+        *,
+        framework: str,
+        policy_config: TrainerConfigDict,
+        model: ModelV2,
+        num_workers: int,
+        worker_index: int
+    ):
+        """
+        Args:
+            action_space: The action space in which to explore.
+            framework: One of "tf" or "torch".
+            policy_config: The Policy's config dict.
+            model: The Policy's model.
+            num_workers: The overall number of workers used.
+            worker_index: The index of the worker using this class.
+        """
+        self.action_space = action_space
+        self.policy_config = policy_config
+        self.model = model
+        self.num_workers = num_workers
+        self.worker_index = worker_index
+        self.framework = framework
+        # The device on which the Model has been placed.
+        # This Exploration will be on the same device.
+        self.device = None
+        if isinstance(self.model, nn.Module):
+            params = list(self.model.parameters())
+            if params:
+                self.device = params[0].device
+
+    @DeveloperAPI
+    def before_compute_actions(
+        self,
+        *,
+        timestep: Optional[Union[TensorType, int]] = None,
+        explore: Optional[Union[TensorType, bool]] = None,
+        tf_sess: Optional["tf.Session"] = None,
+        **kwargs
+    ):
+        """Hook for preparations before policy.compute_actions() is called.
+
+        Args:
+            timestep: An optional timestep tensor.
+            explore: An optional explore boolean flag.
+            tf_sess: The tf-session object to use.
+            **kwargs: Forward compatibility kwargs.
+        """
+        pass
+
+    # yapf: disable
+    # __sphinx_doc_begin_get_exploration_action__
+
+    @DeveloperAPI
+    def get_exploration_action(self,
+                               *,
+                               action_distribution: ActionDistribution,
+                               timestep: Union[TensorType, int],
+                               explore: bool = True):
+        """Returns a (possibly) exploratory action and its log-likelihood.
+
+        Given the Model's logits outputs and action distribution, returns an
+        exploratory action.
+
+        Args:
+            action_distribution: The instantiated
+                ActionDistribution object to work with when creating
+                exploration actions.
+            timestep: The current sampling time step. It can be a tensor
+                for TF graph mode, otherwise an integer.
+            explore: True: "Normal" exploration behavior.
+                False: Suppress all exploratory behavior and return
+                a deterministic action.
+
+        Returns:
+            A tuple consisting of 1) the chosen exploration action or a
+            tf-op to fetch the exploration action from the graph and
+            2) the log-likelihood of the exploration action.
+        """
+        pass
+
+    # __sphinx_doc_end_get_exploration_action__
+    # yapf: enable
+
+    @DeveloperAPI
+    def on_episode_start(
+        self,
+        policy: "Policy",
+        *,
+        environment: BaseEnv = None,
+        episode: int = None,
+        tf_sess: Optional["tf.Session"] = None
+    ):
+        """Handles necessary exploration logic at the beginning of an episode.
+
+        Args:
+            policy: The Policy object that holds this Exploration.
+            environment: The environment object we are acting in.
+            episode: The number of the episode that is starting.
+            tf_sess: In case of tf, the session object.
+        """
+        pass
+
+    @DeveloperAPI
+    def on_episode_end(
+        self,
+        policy: "Policy",
+        *,
+        environment: BaseEnv = None,
+        episode: int = None,
+        tf_sess: Optional["tf.Session"] = None
+    ):
+        """Handles necessary exploration logic at the end of an episode.
+
+        Args:
+            policy: The Policy object that holds this Exploration.
+            environment: The environment object we are acting in.
+            episode: The number of the episode that is starting.
+            tf_sess: In case of tf, the session object.
+        """
+        pass
+
+    @DeveloperAPI
+    def postprocess_trajectory(
+        self,
+        policy: "Policy",
+        sample_batch: SampleBatch,
+        tf_sess: Optional["tf.Session"] = None,
+    ):
+        """Handles post-processing of done episode trajectories.
+
+        Changes the given batch in place. This callback is invoked by the
+        sampler after policy.postprocess_trajectory() is called.
+
+        Args:
+            policy: The owning policy object.
+            sample_batch: The SampleBatch object to post-process.
+            tf_sess: An optional tf.Session object.
+        """
+        return sample_batch
+
+    @DeveloperAPI
+    def get_exploration_optimizer(
+        self, optimizers: List[LocalOptimizer]
+    ) -> List[LocalOptimizer]:
+        """May add optimizer(s) to the Policy's own `optimizers`.
+
+        The number of optimizers (Policy's plus Exploration's optimizers) must
+        match the number of loss terms produced by the Policy's loss function
+        and the Exploration component's loss terms.
+
+        Args:
+            optimizers: The list of the Policy's local optimizers.
+
+        Returns:
+            The updated list of local optimizers to use on the different
+            loss terms.
+        """
+        return optimizers
+
+    @DeveloperAPI
+    def get_state(self, sess: Optional["tf.Session"] = None) -> Dict[str, TensorType]:
+        """Returns the current exploration state.
+
+        Args:
+            sess: An optional tf Session object to use.
+
+        Returns:
+            The Exploration object's current state.
+        """
+        return {}
+
+    @DeveloperAPI
+    def set_state(self, state: object, sess: Optional["tf.Session"] = None) -> None:
+        """Sets the Exploration object's state to the given values.
+
+        Note that some exploration components are stateless, even though they
+        decay some values over time (e.g. EpsilonGreedy). However the decay is
+        only dependent on the current global timestep of the policy and we
+        therefore don't need to keep track of it.
+
+        Args:
+            state: The state to set this Exploration to.
+            sess: An optional tf Session object to use.
+        """
+        pass
+
+    @Deprecated(new="get_state", error=False)
+    def get_info(self, sess: Optional["tf.Session"] = None):
+        return self.get_state(sess)