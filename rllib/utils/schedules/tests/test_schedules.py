import unittest

from ray.rllib.utils.schedules import ConstantSchedule, \
    LinearSchedule, ExponentialSchedule, PiecewiseSchedule
from ray.rllib.utils import check, framework_iterator, try_import_tf
from ray.rllib.utils.from_config import from_config

tf = try_import_tf()


class TestSchedules(unittest.TestCase):
    """
    Tests all time-step dependent Schedule classes.
    """

    def test_constant_schedule(self):
        value = 2.3
        ts = [100, 0, 10, 2, 3, 4, 99, 56, 10000, 23, 234, 56]

        config = {"value": value}

        for fw in framework_iterator(
                frameworks=["tf", "eager", "torch", None]):
            fw_ = fw if fw != "eager" else "tf"
            constant = from_config(ConstantSchedule, config, framework=fw_)
            for t in ts:
                out = constant(t)
                check(out, value)

    def test_linear_schedule(self):
        ts = [0, 50, 10, 100, 90, 2, 1, 99, 23, 1000]
        config = {"schedule_timesteps": 100, "initial_p": 2.1, "final_p": 0.6}
<<<<<<< HEAD
        for fw in ["tf", "torch", None]:
            linear = from_config(LinearSchedule, config, framework=fw)
            for t in ts:
                out = linear(t)
                check(out, 2.1 - (min(t, 100) / 100) * (2.1 - 0.6), decimals=4)
=======
>>>>>>> 9dc62531

        for fw in framework_iterator(
                frameworks=["tf", "eager", "torch", None]):
            fw_ = fw if fw != "eager" else "tf"
            linear = from_config(LinearSchedule, config, framework=fw_)
            for t in ts:
                out = linear(t)
                check(out, 2.1 - (min(t, 100) / 100) * (2.1 - 0.6), decimals=4)

    def test_polynomial_schedule(self):
        ts = [0, 5, 10, 100, 90, 2, 1, 99, 23, 1000]
        config = dict(
            type="ray.rllib.utils.schedules.polynomial_schedule."
            "PolynomialSchedule",
            schedule_timesteps=100,
            initial_p=2.0,
            final_p=0.5,
            power=2.0)
<<<<<<< HEAD
        for fw in ["tf", "torch", None]:
            config["framework"] = fw
            polynomial = from_config(config)
            for t in ts:
                out = polynomial(t)
                check(out, 0.5 + (2.0 - 0.5) * (1.0 - min(t, 100) / 100)**2,
                      decimals=4)
=======
>>>>>>> 9dc62531

        for fw in framework_iterator(
                frameworks=["tf", "eager", "torch", None]):
            fw_ = fw if fw != "eager" else "tf"
            polynomial = from_config(config, framework=fw_)
            for t in ts:
                out = polynomial(t)
                check(out, 0.5 + (2.0 - 0.5) * (1.0 - min(t, 100) / 100)**2,
                      decimals=4)

    def test_exponential_schedule(self):
        ts = [0, 5, 10, 100, 90, 2, 1, 99, 23]
        config = dict(initial_p=2.0, decay_rate=0.99, schedule_timesteps=100)

        for fw in framework_iterator(
                frameworks=["tf", "eager", "torch", None]):
            fw_ = fw if fw != "eager" else "tf"
            exponential = from_config(
                ExponentialSchedule, config, framework=fw_)
            for t in ts:
                out = exponential(t)
                check(out, 2.0 * 0.99**(t / 100), decimals=4)

    def test_piecewise_schedule(self):
        ts = [0, 5, 10, 100, 90, 2, 1, 99, 27]
        expected = [50.0, 60.0, 70.0, 14.5, 14.5, 54.0, 52.0, 14.5, 140.0]
        config = dict(
            endpoints=[(0, 50.0), (25, 100.0), (30, 200.0)],
            outside_value=14.5)

        for fw in framework_iterator(
                frameworks=["tf", "eager", "torch", None]):
            fw_ = fw if fw != "eager" else "tf"
            piecewise = from_config(PiecewiseSchedule, config, framework=fw_)
            for t, e in zip(ts, expected):
                out = piecewise(t)
                check(out, e, decimals=4)


if __name__ == "__main__":
    import pytest
    import sys
    sys.exit(pytest.main(["-v", __file__]))<|MERGE_RESOLUTION|>--- conflicted
+++ resolved
@@ -30,14 +30,6 @@
     def test_linear_schedule(self):
         ts = [0, 50, 10, 100, 90, 2, 1, 99, 23, 1000]
         config = {"schedule_timesteps": 100, "initial_p": 2.1, "final_p": 0.6}
-<<<<<<< HEAD
-        for fw in ["tf", "torch", None]:
-            linear = from_config(LinearSchedule, config, framework=fw)
-            for t in ts:
-                out = linear(t)
-                check(out, 2.1 - (min(t, 100) / 100) * (2.1 - 0.6), decimals=4)
-=======
->>>>>>> 9dc62531
 
         for fw in framework_iterator(
                 frameworks=["tf", "eager", "torch", None]):
@@ -56,16 +48,6 @@
             initial_p=2.0,
             final_p=0.5,
             power=2.0)
-<<<<<<< HEAD
-        for fw in ["tf", "torch", None]:
-            config["framework"] = fw
-            polynomial = from_config(config)
-            for t in ts:
-                out = polynomial(t)
-                check(out, 0.5 + (2.0 - 0.5) * (1.0 - min(t, 100) / 100)**2,
-                      decimals=4)
-=======
->>>>>>> 9dc62531
 
         for fw in framework_iterator(
                 frameworks=["tf", "eager", "torch", None]):
@@ -73,8 +55,8 @@
             polynomial = from_config(config, framework=fw_)
             for t in ts:
                 out = polynomial(t)
-                check(out, 0.5 + (2.0 - 0.5) * (1.0 - min(t, 100) / 100)**2,
-                      decimals=4)
+                t = min(t, 100)
+                check(out, 0.5 + (2.0 - 0.5) * (1.0 - t / 100)**2, decimals=4)
 
     def test_exponential_schedule(self):
         ts = [0, 5, 10, 100, 90, 2, 1, 99, 23]
