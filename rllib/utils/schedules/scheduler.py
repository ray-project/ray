<<<<<<< HEAD
from typing import List, Optional, Union
=======
from typing import Optional
>>>>>>> f1f714c6

from ray.rllib.utils.framework import try_import_tf, try_import_torch
from ray.rllib.utils.schedules.piecewise_schedule import PiecewiseSchedule
from ray.rllib.utils.typing import LearningRateOrSchedule, TensorType


_, tf, _ = try_import_tf()
torch, _ = try_import_torch()


class Scheduler:
    """Class to manage a scheduled (framework-dependent) tensor variable.

    Uses the PiecewiseSchedule (for maximum configuration flexibility)
    """

    def __init__(
        self,
        *,
<<<<<<< HEAD
        fixed_value_or_schedule: Union[float, List[List[Union[int, float]]]],
=======
        fixed_value_or_schedule: LearningRateOrSchedule,
>>>>>>> f1f714c6
        framework: str = "torch",
        device: Optional[str] = None,
    ):
        """Initializes a Scheduler instance.

        Args:
            fixed_value_or_schedule: A fixed, constant value (in case no schedule should
                be used) or a schedule configuration in the format of
                [[timestep, value], [timestep, value], ...]
                Intermediary timesteps will be assigned to linerarly interpolated
                values. A schedule config's first entry must
                start with timestep 0, i.e.: [[0, initial_value], [...]].
            framework: The framework string, for which to create the tensor variable
                that hold the current value. This is the variable that can be used in
                the graph, e.g. in a loss function.
            device: Optional device (for torch) to place the tensor variable on.
        """
        self.framework = framework
        self.device = device
        self.use_schedule = isinstance(fixed_value_or_schedule, (list, tuple))

        if self.use_schedule:
            # Custom schedule, based on list of
            # ([ts], [value to be reached by ts])-tuples.
            self._schedule = PiecewiseSchedule(
                fixed_value_or_schedule,
                outside_value=fixed_value_or_schedule[-1][-1],
                framework=None,
            )
            # As initial tensor valie, use the first timestep's (must be 0) value.
            self._curr_value = self._create_tensor_variable(
                initial_value=fixed_value_or_schedule[0][1]
            )

        # If no schedule, pin (fix) given value.
        else:
            self._curr_value = fixed_value_or_schedule

    @staticmethod
    def validate(
<<<<<<< HEAD
        fixed_value_or_schedule: Union[float, List[List[Union[int, float]]]],
        schedule_name: str,
        value_name: str,
=======
        *,
        fixed_value_or_schedule: LearningRateOrSchedule,
        setting_name: str,
        description: str,
>>>>>>> f1f714c6
    ) -> None:
        """Performs checking of a certain schedule configuration.

        The first entry in `value_or_schedule` (if it's not a fixed value) must have a
        timestep of 0.

        Args:
            fixed_value_or_schedule: A fixed, constant value (in case no schedule should
                be used) or a schedule configuration in the format of
                [[timestep, value], [timestep, value], ...]
                Intermediary timesteps will be assigned to linerarly interpolated
                values. A schedule config's first entry must
                start with timestep 0, i.e.: [[0, initial_value], [...]].
<<<<<<< HEAD
            schedule_name: The name of the schedule, e.g. `lr` or `entropy_coeff`.
            value_name: A full text description of the variable that's being scheduled,
=======
            setting_name: The property name of the schedule setting (within a config),
                e.g. `lr` or `entropy_coeff`.
            description: A full text description of the property that's being scheduled,
>>>>>>> f1f714c6
                e.g. `learning rate`.

        Raises:
            ValueError: In case, errors are found in the schedule's format.
        """
        if (
            isinstance(fixed_value_or_schedule, (int, float))
            or fixed_value_or_schedule is None
        ):
            return

        if not isinstance(fixed_value_or_schedule, (list, tuple)) or (
            len(fixed_value_or_schedule) < 2
        ):
            raise ValueError(
<<<<<<< HEAD
                f"Invalid `{schedule_name}` ({fixed_value_or_schedule}) specified! "
                f"Must be a list of at least 2 tuples, each of the form "
                f"(`timestep`, `{value_name} to reach`), e.g. "
=======
                f"Invalid `{setting_name}` ({fixed_value_or_schedule}) specified! "
                f"Must be a list of at least 2 tuples, each of the form "
                f"(`timestep`, `{description} to reach`), e.g. "
>>>>>>> f1f714c6
                "`[(0, 0.001), (1e6, 0.0001), (2e6, 0.00005)]`."
            )
        elif fixed_value_or_schedule[0][0] != 0:
            raise ValueError(
<<<<<<< HEAD
                f"When providing a `{schedule_name}`, the first timestep must be 0 "
                f"and the corresponding lr value is the initial {value_name}! You "
                f"provided ts={fixed_value_or_schedule[0][0]} {value_name}="
=======
                f"When providing a `{setting_name}`, the first timestep must be 0 "
                f"and the corresponding lr value is the initial {description}! You "
                f"provided ts={fixed_value_or_schedule[0][0]} {description}="
>>>>>>> f1f714c6
                f"{fixed_value_or_schedule[0][1]}."
            )

    def get_current_value(self) -> TensorType:
        """Returns the current value (as a tensor variable).
<<<<<<< HEAD
=======

        This method should be used in loss functions of other (in-graph) places
        where the current value is needed.
>>>>>>> f1f714c6

        Returns:
            The tensor variable (holding the current value to be used).
        """
        return self._curr_value

    def update(self, timestep: int) -> float:
        """Updates the underlying (framework specific) tensor variable.

        In case of a fixed value, this method does nothing and only returns the fixed
        value as-is.

        Args:
<<<<<<< HEAD
            timestep: The current timestep.
=======
            timestep: The current timestep that the update might depend on.
>>>>>>> f1f714c6

        Returns:
            The current value of the tensor variable as a python float.
        """
        if self.use_schedule:
            python_value = self._schedule.value(t=timestep)
            if self.framework == "torch":
                self._curr_value.data = torch.tensor(python_value)
            else:
                self._curr_value.assign(python_value)
        else:
            python_value = self._curr_value

        return python_value

    def _create_tensor_variable(self, initial_value: float) -> TensorType:
        """Creates a framework-specific tensor variable to be scheduled.

        Args:
            initial_value: The initial (float) value for the variable to hold.

        Returns:
            The created framework-specific tensor variable.
        """
        if self.framework == "torch":
            return torch.tensor(
                initial_value,
                requires_grad=False,
                dtype=torch.float32,
                device=self.device,
            )
        else:
            return tf.Variable(
                initial_value,
                trainable=False,
                dtype=tf.float32,
            )<|MERGE_RESOLUTION|>--- conflicted
+++ resolved
@@ -1,8 +1,4 @@
-<<<<<<< HEAD
-from typing import List, Optional, Union
-=======
 from typing import Optional
->>>>>>> f1f714c6
 
 from ray.rllib.utils.framework import try_import_tf, try_import_torch
 from ray.rllib.utils.schedules.piecewise_schedule import PiecewiseSchedule
@@ -22,11 +18,7 @@
     def __init__(
         self,
         *,
-<<<<<<< HEAD
-        fixed_value_or_schedule: Union[float, List[List[Union[int, float]]]],
-=======
         fixed_value_or_schedule: LearningRateOrSchedule,
->>>>>>> f1f714c6
         framework: str = "torch",
         device: Optional[str] = None,
     ):
@@ -67,16 +59,10 @@
 
     @staticmethod
     def validate(
-<<<<<<< HEAD
-        fixed_value_or_schedule: Union[float, List[List[Union[int, float]]]],
-        schedule_name: str,
-        value_name: str,
-=======
         *,
         fixed_value_or_schedule: LearningRateOrSchedule,
         setting_name: str,
         description: str,
->>>>>>> f1f714c6
     ) -> None:
         """Performs checking of a certain schedule configuration.
 
@@ -90,14 +76,9 @@
                 Intermediary timesteps will be assigned to linerarly interpolated
                 values. A schedule config's first entry must
                 start with timestep 0, i.e.: [[0, initial_value], [...]].
-<<<<<<< HEAD
-            schedule_name: The name of the schedule, e.g. `lr` or `entropy_coeff`.
-            value_name: A full text description of the variable that's being scheduled,
-=======
             setting_name: The property name of the schedule setting (within a config),
                 e.g. `lr` or `entropy_coeff`.
             description: A full text description of the property that's being scheduled,
->>>>>>> f1f714c6
                 e.g. `learning rate`.
 
         Raises:
@@ -113,39 +94,24 @@
             len(fixed_value_or_schedule) < 2
         ):
             raise ValueError(
-<<<<<<< HEAD
-                f"Invalid `{schedule_name}` ({fixed_value_or_schedule}) specified! "
-                f"Must be a list of at least 2 tuples, each of the form "
-                f"(`timestep`, `{value_name} to reach`), e.g. "
-=======
                 f"Invalid `{setting_name}` ({fixed_value_or_schedule}) specified! "
                 f"Must be a list of at least 2 tuples, each of the form "
                 f"(`timestep`, `{description} to reach`), e.g. "
->>>>>>> f1f714c6
                 "`[(0, 0.001), (1e6, 0.0001), (2e6, 0.00005)]`."
             )
         elif fixed_value_or_schedule[0][0] != 0:
             raise ValueError(
-<<<<<<< HEAD
-                f"When providing a `{schedule_name}`, the first timestep must be 0 "
-                f"and the corresponding lr value is the initial {value_name}! You "
-                f"provided ts={fixed_value_or_schedule[0][0]} {value_name}="
-=======
                 f"When providing a `{setting_name}`, the first timestep must be 0 "
                 f"and the corresponding lr value is the initial {description}! You "
                 f"provided ts={fixed_value_or_schedule[0][0]} {description}="
->>>>>>> f1f714c6
                 f"{fixed_value_or_schedule[0][1]}."
             )
 
     def get_current_value(self) -> TensorType:
         """Returns the current value (as a tensor variable).
-<<<<<<< HEAD
-=======
 
         This method should be used in loss functions of other (in-graph) places
         where the current value is needed.
->>>>>>> f1f714c6
 
         Returns:
             The tensor variable (holding the current value to be used).
@@ -159,11 +125,7 @@
         value as-is.
 
         Args:
-<<<<<<< HEAD
-            timestep: The current timestep.
-=======
             timestep: The current timestep that the update might depend on.
->>>>>>> f1f714c6
 
         Returns:
             The current value of the tensor variable as a python float.
