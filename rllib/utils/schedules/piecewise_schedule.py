--- conflicted
+++ resolved
@@ -1,199 +1,101 @@
-<<<<<<< HEAD
-from ray.rllib.utils.annotations import override
-from ray.rllib.utils.framework import try_import_tf
-from ray.rllib.utils.schedules.schedule import Schedule
-
-tf1, tf, tfv = try_import_tf()
-
-
-def _linear_interpolation(left, right, alpha):
-    return left + alpha * (right - left)
-
-
-class PiecewiseSchedule(Schedule):
-    def __init__(
-        self,
-        endpoints,
-        framework,
-        interpolation=_linear_interpolation,
-        outside_value=None,
-    ):
-        """
-        Args:
-            endpoints (List[Tuple[int,float]]): A list of tuples
-                `(t, value)` such that the output
-                is an interpolation (given by the `interpolation` callable)
-                between two values.
-                E.g.
-                t=400 and endpoints=[(0, 20.0),(500, 30.0)]
-                output=20.0 + 0.8 * (30.0 - 20.0) = 28.0
-                NOTE: All the values for time must be sorted in an increasing
-                order.
-
-            interpolation (callable): A function that takes the left-value,
-                the right-value and an alpha interpolation parameter
-                (0.0=only left value, 1.0=only right value), which is the
-                fraction of distance from left endpoint to right endpoint.
-
-            outside_value (Optional[float]): If t in call to `value` is
-                outside of all the intervals in `endpoints` this value is
-                returned. If None then an AssertionError is raised when outside
-                value is requested.
-        """
-        super().__init__(framework=framework)
-
-        idxes = [e[0] for e in endpoints]
-        assert idxes == sorted(idxes)
-        self.interpolation = interpolation
-        self.outside_value = outside_value
-        self.endpoints = [(int(e[0]), float(e[1])) for e in endpoints]
-
-    @override(Schedule)
-    def _value(self, t):
-        # Find t in our list of endpoints.
-        for (l_t, l), (r_t, r) in zip(self.endpoints[:-1], self.endpoints[1:]):
-            # When found, return an interpolation (default: linear).
-            if l_t <= t < r_t:
-                alpha = float(t - l_t) / (r_t - l_t)
-                return self.interpolation(l, r, alpha)
-
-        # t does not belong to any of the pieces, return `self.outside_value`.
-        assert self.outside_value is not None
-        return self.outside_value
-
-    @override(Schedule)
-    def _tf_value_op(self, t):
-        assert self.outside_value is not None, (
-            "tf-version of PiecewiseSchedule requires `outside_value` to be "
-            "provided!"
-        )
-
-        endpoints = tf.cast(tf.stack([e[0] for e in self.endpoints] + [-1]), tf.int64)
-
-        # Create all possible interpolation results.
-        results_list = []
-        for (l_t, l), (r_t, r) in zip(self.endpoints[:-1], self.endpoints[1:]):
-            alpha = tf.cast(t - l_t, tf.float32) / tf.cast(r_t - l_t, tf.float32)
-            results_list.append(self.interpolation(l, r, alpha))
-        # If t does not belong to any of the pieces, return `outside_value`.
-        results_list.append(self.outside_value)
-        results_list = tf.stack(results_list)
-
-        # Return correct results tensor depending on where we find t.
-        def _cond(i, x):
-            x = tf.cast(x, tf.int64)
-            return tf.logical_not(
-                tf.logical_or(
-                    tf.equal(endpoints[i + 1], -1),
-                    tf.logical_and(endpoints[i] <= x, x < endpoints[i + 1]),
-                )
-            )
-
-        def _body(i, x):
-            return (i + 1, t)
-
-        idx_and_t = tf.while_loop(_cond, _body, [tf.constant(0, dtype=tf.int64), t])
-        return results_list[idx_and_t[0]]
-=======
-from typing import Callable, List, Optional, Tuple
-
-from ray.rllib.utils.annotations import override
-from ray.rllib.utils.framework import try_import_tf
-from ray.rllib.utils.schedules.schedule import Schedule
-from ray.rllib.utils.typing import TensorType
-
-tf1, tf, tfv = try_import_tf()
-
-
-def _linear_interpolation(left, right, alpha):
-    return left + alpha * (right - left)
-
-
-class PiecewiseSchedule(Schedule):
-    def __init__(
-        self,
-        endpoints: List[Tuple[int, float]],
-        framework: Optional[str] = None,
-        interpolation: Callable[
-            [TensorType, TensorType, TensorType], TensorType
-        ] = _linear_interpolation,
-        outside_value: Optional[float] = None,
-    ):
-        """Initializes a PiecewiseSchedule instance.
-
-        Args:
-            endpoints: A list of tuples
-                `(t, value)` such that the output
-                is an interpolation (given by the `interpolation` callable)
-                between two values.
-                E.g.
-                t=400 and endpoints=[(0, 20.0),(500, 30.0)]
-                output=20.0 + 0.8 * (30.0 - 20.0) = 28.0
-                NOTE: All the values for time must be sorted in an increasing
-                order.
-            framework: The framework descriptor string, e.g. "tf",
-                "torch", or None.
-            interpolation: A function that takes the left-value,
-                the right-value and an alpha interpolation parameter
-                (0.0=only left value, 1.0=only right value), which is the
-                fraction of distance from left endpoint to right endpoint.
-            outside_value: If t in call to `value` is
-                outside of all the intervals in `endpoints` this value is
-                returned. If None then an AssertionError is raised when outside
-                value is requested.
-        """
-        super().__init__(framework=framework)
-
-        idxes = [e[0] for e in endpoints]
-        assert idxes == sorted(idxes)
-        self.interpolation = interpolation
-        self.outside_value = outside_value
-        self.endpoints = [(int(e[0]), float(e[1])) for e in endpoints]
-
-    @override(Schedule)
-    def _value(self, t: TensorType) -> TensorType:
-        # Find t in our list of endpoints.
-        for (l_t, l), (r_t, r) in zip(self.endpoints[:-1], self.endpoints[1:]):
-            # When found, return an interpolation (default: linear).
-            if l_t <= t < r_t:
-                alpha = float(t - l_t) / (r_t - l_t)
-                return self.interpolation(l, r, alpha)
-
-        # t does not belong to any of the pieces, return `self.outside_value`.
-        assert self.outside_value is not None
-        return self.outside_value
-
-    @override(Schedule)
-    def _tf_value_op(self, t: TensorType) -> TensorType:
-        assert self.outside_value is not None, (
-            "tf-version of PiecewiseSchedule requires `outside_value` to be "
-            "provided!"
-        )
-
-        endpoints = tf.cast(tf.stack([e[0] for e in self.endpoints] + [-1]), tf.int64)
-
-        # Create all possible interpolation results.
-        results_list = []
-        for (l_t, l), (r_t, r) in zip(self.endpoints[:-1], self.endpoints[1:]):
-            alpha = tf.cast(t - l_t, tf.float32) / tf.cast(r_t - l_t, tf.float32)
-            results_list.append(self.interpolation(l, r, alpha))
-        # If t does not belong to any of the pieces, return `outside_value`.
-        results_list.append(self.outside_value)
-        results_list = tf.stack(results_list)
-
-        # Return correct results tensor depending on where we find t.
-        def _cond(i, x):
-            x = tf.cast(x, tf.int64)
-            return tf.logical_not(
-                tf.logical_or(
-                    tf.equal(endpoints[i + 1], -1),
-                    tf.logical_and(endpoints[i] <= x, x < endpoints[i + 1]),
-                )
-            )
-
-        def _body(i, x):
-            return (i + 1, t)
-
-        idx_and_t = tf.while_loop(_cond, _body, [tf.constant(0, dtype=tf.int64), t])
-        return results_list[idx_and_t[0]]
->>>>>>> 19672688
+from typing import Callable, List, Optional, Tuple
+
+from ray.rllib.utils.annotations import override
+from ray.rllib.utils.framework import try_import_tf
+from ray.rllib.utils.schedules.schedule import Schedule
+from ray.rllib.utils.typing import TensorType
+
+tf1, tf, tfv = try_import_tf()
+
+
+def _linear_interpolation(left, right, alpha):
+    return left + alpha * (right - left)
+
+
+class PiecewiseSchedule(Schedule):
+    def __init__(
+        self,
+        endpoints: List[Tuple[int, float]],
+        framework: Optional[str] = None,
+        interpolation: Callable[
+            [TensorType, TensorType, TensorType], TensorType
+        ] = _linear_interpolation,
+        outside_value: Optional[float] = None,
+    ):
+        """Initializes a PiecewiseSchedule instance.
+
+        Args:
+            endpoints: A list of tuples
+                `(t, value)` such that the output
+                is an interpolation (given by the `interpolation` callable)
+                between two values.
+                E.g.
+                t=400 and endpoints=[(0, 20.0),(500, 30.0)]
+                output=20.0 + 0.8 * (30.0 - 20.0) = 28.0
+                NOTE: All the values for time must be sorted in an increasing
+                order.
+            framework: The framework descriptor string, e.g. "tf",
+                "torch", or None.
+            interpolation: A function that takes the left-value,
+                the right-value and an alpha interpolation parameter
+                (0.0=only left value, 1.0=only right value), which is the
+                fraction of distance from left endpoint to right endpoint.
+            outside_value: If t in call to `value` is
+                outside of all the intervals in `endpoints` this value is
+                returned. If None then an AssertionError is raised when outside
+                value is requested.
+        """
+        super().__init__(framework=framework)
+
+        idxes = [e[0] for e in endpoints]
+        assert idxes == sorted(idxes)
+        self.interpolation = interpolation
+        self.outside_value = outside_value
+        self.endpoints = [(int(e[0]), float(e[1])) for e in endpoints]
+
+    @override(Schedule)
+    def _value(self, t: TensorType) -> TensorType:
+        # Find t in our list of endpoints.
+        for (l_t, l), (r_t, r) in zip(self.endpoints[:-1], self.endpoints[1:]):
+            # When found, return an interpolation (default: linear).
+            if l_t <= t < r_t:
+                alpha = float(t - l_t) / (r_t - l_t)
+                return self.interpolation(l, r, alpha)
+
+        # t does not belong to any of the pieces, return `self.outside_value`.
+        assert self.outside_value is not None
+        return self.outside_value
+
+    @override(Schedule)
+    def _tf_value_op(self, t: TensorType) -> TensorType:
+        assert self.outside_value is not None, (
+            "tf-version of PiecewiseSchedule requires `outside_value` to be "
+            "provided!"
+        )
+
+        endpoints = tf.cast(tf.stack([e[0] for e in self.endpoints] + [-1]), tf.int64)
+
+        # Create all possible interpolation results.
+        results_list = []
+        for (l_t, l), (r_t, r) in zip(self.endpoints[:-1], self.endpoints[1:]):
+            alpha = tf.cast(t - l_t, tf.float32) / tf.cast(r_t - l_t, tf.float32)
+            results_list.append(self.interpolation(l, r, alpha))
+        # If t does not belong to any of the pieces, return `outside_value`.
+        results_list.append(self.outside_value)
+        results_list = tf.stack(results_list)
+
+        # Return correct results tensor depending on where we find t.
+        def _cond(i, x):
+            x = tf.cast(x, tf.int64)
+            return tf.logical_not(
+                tf.logical_or(
+                    tf.equal(endpoints[i + 1], -1),
+                    tf.logical_and(endpoints[i] <= x, x < endpoints[i + 1]),
+                )
+            )
+
+        def _body(i, x):
+            return (i + 1, t)
+
+        idx_and_t = tf.while_loop(_cond, _body, [tf.constant(0, dtype=tf.int64), t])
+        return results_list[idx_and_t[0]]