--- conflicted
+++ resolved
@@ -1,88 +1,49 @@
-<<<<<<< HEAD
-from ray.rllib.utils.annotations import override
-from ray.rllib.utils.framework import try_import_torch
-from ray.rllib.utils.schedules.schedule import Schedule
-
-torch, _ = try_import_torch()
-
-
-class ExponentialSchedule(Schedule):
-    def __init__(self, schedule_timesteps, framework, initial_p=1.0, decay_rate=0.1):
-        """
-        Exponential decay schedule from initial_p to final_p over
-        schedule_timesteps. After this many time steps always `final_p` is
-        returned.
-
-        Agrs:
-            schedule_timesteps (int): Number of time steps for which to
-                linearly anneal initial_p to final_p
-            initial_p (float): Initial output value.
-            decay_rate (float): The percentage of the original value after
-                100% of the time has been reached (see formula above).
-                >0.0: The smaller the decay-rate, the stronger the decay.
-                1.0: No decay at all.
-            framework (Optional[str]): One of "tf", "torch", or None.
-        """
-        super().__init__(framework=framework)
-        assert schedule_timesteps > 0
-        self.schedule_timesteps = schedule_timesteps
-        self.initial_p = initial_p
-        self.decay_rate = decay_rate
-
-    @override(Schedule)
-    def _value(self, t):
-        """Returns the result of: initial_p * decay_rate ** (`t`/t_max)"""
-        if self.framework == "torch" and torch and isinstance(t, torch.Tensor):
-            t = t.float()
-        return self.initial_p * self.decay_rate ** (t / self.schedule_timesteps)
-=======
-from typing import Optional
-
-from ray.rllib.utils.annotations import override
-from ray.rllib.utils.framework import try_import_torch
-from ray.rllib.utils.schedules.schedule import Schedule
-from ray.rllib.utils.typing import TensorType
-
-torch, _ = try_import_torch()
-
-
-class ExponentialSchedule(Schedule):
-    """Exponential decay schedule from `initial_p` to `final_p`.
-
-    Reduces output over `schedule_timesteps`. After this many time steps
-    always returns `final_p`.
-    """
-
-    def __init__(
-        self,
-        schedule_timesteps: int,
-        framework: Optional[str] = None,
-        initial_p: float = 1.0,
-        decay_rate: float = 0.1,
-    ):
-        """Initializes a ExponentialSchedule instance.
-
-        Args:
-            schedule_timesteps: Number of time steps for which to
-                linearly anneal initial_p to final_p.
-            framework: The framework descriptor string, e.g. "tf",
-                "torch", or None.
-            initial_p: Initial output value.
-            decay_rate: The percentage of the original value after
-                100% of the time has been reached (see formula above).
-                >0.0: The smaller the decay-rate, the stronger the decay.
-                1.0: No decay at all.
-        """
-        super().__init__(framework=framework)
-        assert schedule_timesteps > 0
-        self.schedule_timesteps = schedule_timesteps
-        self.initial_p = initial_p
-        self.decay_rate = decay_rate
-
-    @override(Schedule)
-    def _value(self, t: TensorType) -> TensorType:
-        """Returns the result of: initial_p * decay_rate ** (`t`/t_max)."""
-        if self.framework == "torch" and torch and isinstance(t, torch.Tensor):
-            t = t.float()
-        return self.initial_p * self.decay_rate ** (t / self.schedule_timesteps)
->>>>>>> 19672688
+from typing import Optional
+
+from ray.rllib.utils.annotations import override
+from ray.rllib.utils.framework import try_import_torch
+from ray.rllib.utils.schedules.schedule import Schedule
+from ray.rllib.utils.typing import TensorType
+
+torch, _ = try_import_torch()
+
+
+class ExponentialSchedule(Schedule):
+    """Exponential decay schedule from `initial_p` to `final_p`.
+
+    Reduces output over `schedule_timesteps`. After this many time steps
+    always returns `final_p`.
+    """
+
+    def __init__(
+        self,
+        schedule_timesteps: int,
+        framework: Optional[str] = None,
+        initial_p: float = 1.0,
+        decay_rate: float = 0.1,
+    ):
+        """Initializes a ExponentialSchedule instance.
+
+        Args:
+            schedule_timesteps: Number of time steps for which to
+                linearly anneal initial_p to final_p.
+            framework: The framework descriptor string, e.g. "tf",
+                "torch", or None.
+            initial_p: Initial output value.
+            decay_rate: The percentage of the original value after
+                100% of the time has been reached (see formula above).
+                >0.0: The smaller the decay-rate, the stronger the decay.
+                1.0: No decay at all.
+        """
+        super().__init__(framework=framework)
+        assert schedule_timesteps > 0
+        self.schedule_timesteps = schedule_timesteps
+        self.initial_p = initial_p
+        self.decay_rate = decay_rate
+
+    @override(Schedule)
+    def _value(self, t: TensorType) -> TensorType:
+        """Returns the result of: initial_p * decay_rate ** (`t`/t_max)."""
+        if self.framework == "torch" and torch and isinstance(t, torch.Tensor):
+            t = t.float()
+        return self.initial_p * self.decay_rate ** (t / self.schedule_timesteps)