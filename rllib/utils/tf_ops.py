--- conflicted
+++ resolved
@@ -1,310 +1,3 @@
-<<<<<<< HEAD
-import gym
-from gym.spaces import Discrete, MultiDiscrete
-import numpy as np
-import tree  # pip install dm_tree
-
-from ray.rllib.utils.framework import try_import_tf
-from ray.rllib.utils.spaces.space_utils import get_base_struct_from_space
-from ray.rllib.utils.typing import TensorStructType, TensorType
-
-tf1, tf, tfv = try_import_tf()
-
-
-def convert_to_non_tf_type(stats):
-    """Converts values in `stats` to non-Tensor numpy or python types.
-
-    Args:
-        stats (any): Any (possibly nested) struct, the values in which will be
-            converted and returned as a new struct with all tf (eager) tensors
-            being converted to numpy types.
-
-    Returns:
-        Any: A new struct with the same structure as `stats`, but with all
-            values converted to non-tf Tensor types.
-    """
-
-    # The mapping function used to numpyize torch Tensors.
-    def mapping(item):
-        if isinstance(item, (tf.Tensor, tf.Variable)):
-            return item.numpy()
-        else:
-            return item
-
-    return tree.map_structure(mapping, stats)
-
-
-def explained_variance(y, pred):
-    _, y_var = tf.nn.moments(y, axes=[0])
-    _, diff_var = tf.nn.moments(y - pred, axes=[0])
-    return tf.maximum(-1.0, 1 - (diff_var / y_var))
-
-
-def get_gpu_devices():
-    """Returns a list of GPU device names, e.g. ["/gpu:0", "/gpu:1"].
-
-    Supports both tf1.x and tf2.x.
-    """
-    if tfv == 1:
-        from tensorflow.python.client import device_lib
-        devices = device_lib.list_local_devices()
-    else:
-        try:
-            devices = tf.config.list_physical_devices()
-        except Exception:
-            devices = tf.config.experimental.list_physical_devices()
-
-    # Expect "GPU", but also stuff like: "XLA_GPU".
-    return [d.name for d in devices if "GPU" in d.device_type]
-
-
-def get_placeholder(*,
-                    space=None,
-                    value=None,
-                    name=None,
-                    time_axis=False,
-                    flatten=True):
-    from ray.rllib.models.catalog import ModelCatalog
-
-    if space is not None:
-        if isinstance(space, (gym.spaces.Dict, gym.spaces.Tuple)):
-            if flatten:
-                return ModelCatalog.get_action_placeholder(space, None)
-            else:
-                return tree.map_structure_with_path(
-                    lambda path, component: get_placeholder(
-                        space=component,
-                        name=name + "." + ".".join([str(p) for p in path]),
-                    ),
-                    get_base_struct_from_space(space),
-                )
-        return tf1.placeholder(
-            shape=(None, ) + ((None, ) if time_axis else ()) + space.shape,
-            dtype=tf.float32 if space.dtype == np.float64 else space.dtype,
-            name=name,
-        )
-    else:
-        assert value is not None
-        shape = value.shape[1:]
-        return tf1.placeholder(
-            shape=(None, ) + ((None, )
-                              if time_axis else ()) + (shape if isinstance(
-                                  shape, tuple) else tuple(shape.as_list())),
-            dtype=tf.float32 if value.dtype == np.float64 else value.dtype,
-            name=name,
-        )
-
-
-def get_tf_eager_cls_if_necessary(orig_cls, config):
-    cls = orig_cls
-    framework = config.get("framework", "tf")
-    if framework in ["tf2", "tf", "tfe"]:
-        if not tf1:
-            raise ImportError("Could not import tensorflow!")
-        if framework in ["tf2", "tfe"]:
-            assert tf1.executing_eagerly()
-
-            from ray.rllib.policy.tf_policy import TFPolicy
-
-            # Create eager-class.
-            if hasattr(orig_cls, "as_eager"):
-                cls = orig_cls.as_eager()
-                #if config.get("eager_tracing"):
-                #    cls = cls.with_tracing()
-            # Could be some other type of policy.
-            elif not issubclass(orig_cls, TFPolicy):
-                pass
-            else:
-                raise ValueError("This policy does not support eager "
-                                 "execution: {}".format(orig_cls))
-    return cls
-
-
-def huber_loss(x, delta=1.0):
-    """Reference: https://en.wikipedia.org/wiki/Huber_loss"""
-    return tf.where(
-        tf.abs(x) < delta,
-        tf.math.square(x) * 0.5, delta * (tf.abs(x) - 0.5 * delta))
-
-
-def zero_logps_from_actions(actions: TensorStructType) -> TensorType:
-    """Helper function useful for returning dummy logp's (0) for some actions.
-
-    Args:
-        actions (TensorStructType): The input actions. This can be any struct
-            of complex action components or a simple tensor of different
-            dimensions, e.g. [B], [B, 2], or {"a": [B, 4, 5], "b": [B]}.
-
-    Returns:
-        TensorType: A 1D tensor of 0.0 (dummy logp's) matching the batch
-            dim of `actions` (shape=[B]).
-    """
-    # Need to flatten `actions` in case we have a complex action space.
-    # Take the 0th component to extract the batch dim.
-    action_component = tree.flatten(actions)[0]
-    logp_ = tf.zeros_like(action_component, dtype=tf.float32)
-    # Logp's should be single values (but with the same batch dim as
-    # `deterministic_actions` or `stochastic_actions`). In case
-    # actions are just [B], zeros_like works just fine here, but if
-    # actions are [B, ...], we have to reduce logp back to just [B].
-    while len(logp_.shape) > 1:
-        logp_ = logp_[:, 0]
-    return logp_
-
-
-def one_hot(x, space):
-    if isinstance(space, Discrete):
-        return tf.one_hot(x, space.n, dtype=tf.float32)
-    elif isinstance(space, MultiDiscrete):
-        return tf.concat(
-            [
-                tf.one_hot(x[:, i], n, dtype=tf.float32)
-                for i, n in enumerate(space.nvec)
-            ],
-            axis=-1)
-    else:
-        raise ValueError("Unsupported space for `one_hot`: {}".format(space))
-
-
-def reduce_mean_ignore_inf(x, axis):
-    """Same as tf.reduce_mean() but ignores -inf values."""
-    mask = tf.not_equal(x, tf.float32.min)
-    x_zeroed = tf.where(mask, x, tf.zeros_like(x))
-    return (tf.reduce_sum(x_zeroed, axis) / tf.reduce_sum(
-        tf.cast(mask, tf.float32), axis))
-
-
-def minimize_and_clip(optimizer, objective, var_list, clip_val=10.0):
-    """Minimized `objective` using `optimizer` w.r.t. variables in
-    `var_list` while ensure the norm of the gradients for each
-    variable is clipped to `clip_val`
-    """
-    # Accidentally passing values < 0.0 will break all gradients.
-    assert clip_val is None or clip_val > 0.0, clip_val
-
-    if tf.executing_eagerly():
-        tape = optimizer.tape
-        grads_and_vars = list(
-            zip(list(tape.gradient(objective, var_list)), var_list))
-    else:
-        grads_and_vars = optimizer.compute_gradients(
-            objective, var_list=var_list)
-
-    return [(tf.clip_by_norm(g, clip_val) if clip_val is not None else g, v)
-            for (g, v) in grads_and_vars if g is not None]
-
-
-def make_tf_callable(session_or_none, dynamic_shape=False):
-    """Returns a function that can be executed in either graph or eager mode.
-
-    The function must take only positional args.
-
-    If eager is enabled, this will act as just a function. Otherwise, it
-    will build a function that executes a session run with placeholders
-    internally.
-
-    Args:
-        session_or_none (tf.Session): tf.Session if in graph mode, else None.
-        dynamic_shape (bool): True if the placeholders should have a dynamic
-            batch dimension. Otherwise they will be fixed shape.
-
-    Returns:
-        a Python function that can be called in either mode.
-    """
-
-    if tf.executing_eagerly():
-        assert session_or_none is None
-    else:
-        assert session_or_none is not None
-
-    def make_wrapper(fn):
-        # Static-graph mode: Create placeholders and make a session call each
-        # time the wrapped function is called. Returns the output of this
-        # session call.
-        if session_or_none is not None:
-            args_placeholders = []
-            kwargs_placeholders = {}
-
-            symbolic_out = [None]
-
-            def call(*args, **kwargs):
-                args_flat = []
-                for a in args:
-                    if type(a) is list:
-                        args_flat.extend(a)
-                    else:
-                        args_flat.append(a)
-                args = args_flat
-
-                # We have not built any placeholders yet: Do this once here,
-                # then reuse the same placeholders each time we call this
-                # function again.
-                if symbolic_out[0] is None:
-                    with session_or_none.graph.as_default():
-
-                        def _create_placeholders(path, value):
-                            if dynamic_shape:
-                                if len(value.shape) > 0:
-                                    shape = (None, ) + value.shape[1:]
-                                else:
-                                    shape = ()
-                            else:
-                                shape = value.shape
-                            return tf1.placeholder(
-                                dtype=value.dtype,
-                                shape=shape,
-                                name=".".join([str(p) for p in path]),
-                            )
-
-                        placeholders = tree.map_structure_with_path(
-                            _create_placeholders, args)
-                        for ph in tree.flatten(placeholders):
-                            args_placeholders.append(ph)
-
-                        placeholders = tree.map_structure_with_path(
-                            _create_placeholders, kwargs)
-                        for k, ph in placeholders.items():
-                            kwargs_placeholders[k] = ph
-
-                        symbolic_out[0] = fn(*args_placeholders,
-                                             **kwargs_placeholders)
-                feed_dict = dict(zip(args_placeholders, tree.flatten(args)))
-                tree.map_structure(lambda ph, v: feed_dict.__setitem__(ph, v),
-                                   kwargs_placeholders, kwargs)
-                ret = session_or_none.run(symbolic_out[0], feed_dict)
-                return ret
-
-            return call
-        # Eager mode (call function as is).
-        else:
-            return fn
-
-    return make_wrapper
-
-
-def scope_vars(scope, trainable_only=False):
-    """
-    Get variables inside a scope
-    The scope can be specified as a string
-
-    Parameters
-    ----------
-    scope: str or VariableScope
-      scope in which the variables reside.
-    trainable_only: bool
-      whether or not to return only the variables that were marked as
-      trainable.
-
-    Returns
-    -------
-    vars: [tf.Variable]
-      list of variables in `scope`.
-    """
-    return tf1.get_collection(
-        tf1.GraphKeys.TRAINABLE_VARIABLES
-        if trainable_only else tf1.GraphKeys.VARIABLES,
-        scope=scope if isinstance(scope, str) else scope.name)
-=======
 from ray.rllib.utils.deprecation import deprecation_warning
 from ray.rllib.utils.tf_utils import *  # noqa
 
@@ -312,5 +5,4 @@
     old="ray.rllib.utils.tf_ops.[...]",
     new="ray.rllib.utils.tf_utils.[...]",
     error=False,
-)
->>>>>>> 4cb23d1c
+)