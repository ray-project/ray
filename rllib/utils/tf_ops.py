--- conflicted
+++ resolved
@@ -48,15 +48,9 @@
         return [x.name for x in local_device_protos if x.device_type == "GPU"]
     else:
         try:
-<<<<<<< HEAD
-            gpus = [tf.config.list_physical_devices("GPU")]
-        except Exception:
-            gpus = [tf.config.experimental.list_physical_devices("GPU")]
-=======
             gpus = tf.config.list_physical_devices("GPU")
         except Exception:
             gpus = tf.config.experimental.list_physical_devices("GPU")
->>>>>>> 4bf377ee
         return gpus
 
 
