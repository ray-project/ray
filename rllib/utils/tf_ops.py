--- conflicted
+++ resolved
@@ -1,10 +1,6 @@
 from ray.rllib.utils.framework import try_import_tf
 
-<<<<<<< HEAD
-tf, tfv = try_import_tf()
-=======
 tf1, tf, tfv = try_import_tf()
->>>>>>> b71c912d
 
 
 def explained_variance(y, pred):
