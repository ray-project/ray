--- conflicted
+++ resolved
@@ -38,17 +38,11 @@
     from ray.rllib.policy.view_requirement import ViewRequirement
 
 
-<<<<<<< HEAD
 TensorType = Union["NDArray[Any]", "jnp.ndarray", "tf.Tensor", "torch.Tensor"]
 """
 Represents a generic tensor type.
-This could be an np.ndarray, tf.Tensor, or a torch.Tensor.
-"""
-=======
-# Represents a generic tensor type.
-# This could be an np.ndarray, jnp.ndarray, tf.Tensor, or a torch.Tensor.
-TensorType = Union[np.ndarray, "jnp.ndarray", "tf.Tensor", "torch.Tensor"]
->>>>>>> 5dea97a6
+This could be an np.ndarray, jnp.ndarray, tf.Tensor, or a torch.Tensor.
+"""
 
 TensorStructType = Union[TensorType, dict, tuple]
 """Either a plain tensor, or a dict or tuple of tensors (or StructTensors)."""
