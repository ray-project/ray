<<<<<<< HEAD
from typing import Any, Dict, List, Tuple, Union, TYPE_CHECKING

if TYPE_CHECKING:
    from ray.rllib.utils import try_import_tf, try_import_torch

    _, tf, _ = try_import_tf()
    torch, _ = try_import_torch()
    from ray.rllib.policy.policy import PolicySpec
    from ray.rllib.policy.sample_batch import SampleBatch, MultiAgentBatch
    from ray.rllib.policy.view_requirement import ViewRequirement

# Represents a fully filled out config of a Trainer class.
# Note: Policy config dicts are usually the same as TrainerConfigDict, but
# parts of it may sometimes be altered in e.g. a multi-agent setup,
# where we have >1 Policies in the same Trainer.

TrainerConfigDict = dict

# A trainer config dict that only has overrides. It needs to be combined with
# the default trainer config to be used.
PartialTrainerConfigDict = dict

# Represents the env_config sub-dict of the trainer config that is passed to
# the env constructor.
EnvConfigDict = dict

# Represents the model config sub-dict of the trainer config that is passed to
# the model catalog.
ModelConfigDict = dict

# Objects that can be created through the `from_config()` util method
# need a config dict with a "type" key, a class path (str), or a type directly.
FromConfigSpec = Union[Dict[str, Any], type, str]

# Represents a BaseEnv, MultiAgentEnv, ExternalEnv, ExternalMultiAgentEnv,
# VectorEnv, gym.Env, or ActorHandle.
EnvType = Any

# Represents a generic identifier for an agent (e.g., "agent1").
AgentID = Any

# Represents a generic identifier for a policy (e.g., "pol1").
PolicyID = str

# Type of the config["multiagent"]["policies"] dict for multi-agent training.
MultiAgentPolicyConfigDict = Dict[PolicyID, "PolicySpec"]

# Represents an environment id. These could be:
# - An int index for a sub-env within a vectorized env.
# - An external env ID (str), which changes(!) each episode.
EnvID = Union[int, str]

# Represents an episode id.
EpisodeID = int

# Represents an "unroll" (maybe across different sub-envs in a vector env).
UnrollID = int

# A dict keyed by agent ids, e.g. {"agent-1": value}.
MultiAgentDict = Dict[AgentID, Any]

# A dict keyed by env ids that contain further nested dictionaries keyed by
# agent ids. e.g., {"env-1": {"agent-1": value}}.
MultiEnvDict = Dict[EnvID, MultiAgentDict]

# Represents an observation returned from the env.
EnvObsType = Any

# Represents an action passed to the env.
EnvActionType = Any

# Info dictionary returned by calling step() on gym envs. Commonly empty dict.
EnvInfoDict = dict

# Represents a File object
FileType = Any

# Represents a ViewRequirements dict mapping column names (str) to
# ViewRequirement objects.
ViewRequirementsDict = Dict[str, "ViewRequirement"]

# Represents the result dict returned by Trainer.train().
ResultDict = dict

# A tf or torch local optimizer object.
LocalOptimizer = Union["tf.keras.optimizers.Optimizer", "torch.optim.Optimizer"]

# Dict of tensors returned by compute gradients on the policy, e.g.,
# {"td_error": [...], "learner_stats": {"vf_loss": ..., ...}}, for multi-agent,
# {"policy1": {"learner_stats": ..., }, "policy2": ...}.
GradInfoDict = dict

# Dict of learner stats returned by compute gradients on the policy, e.g.,
# {"vf_loss": ..., ...}. This will always be nested under the "learner_stats"
# key(s) of a GradInfoDict. In the multi-agent case, this will be keyed by
# policy id.
LearnerStatsDict = dict

# Represents a generic tensor type.
# This could be an np.ndarray, tf.Tensor, or a torch.Tensor.
TensorType = Any

# List of grads+var tuples (tf) or list of gradient tensors (torch)
# representing model gradients and returned by compute_gradients().
ModelGradients = Union[List[Tuple[TensorType, TensorType]], List[TensorType]]

# Type of dict returned by get_weights() representing model weights.
ModelWeights = dict

# An input dict used for direct ModelV2 calls.
ModelInputDict = Dict[str, TensorType]

# Some kind of sample batch.
SampleBatchType = Union["SampleBatch", "MultiAgentBatch"]

# Either a plain tensor, or a dict or tuple of tensors (or StructTensors).
TensorStructType = Union[TensorType, dict, tuple]

# A shape of a tensor.
TensorShape = Union[Tuple[int], List[int]]
=======
import gym
from typing import (
    Any,
    Callable,
    Dict,
    List,
    Optional,
    Tuple,
    Union,
    TypeVar,
    TYPE_CHECKING,
)

if TYPE_CHECKING:
    from ray.rllib.env.env_context import EnvContext
    from ray.rllib.policy.policy import PolicySpec
    from ray.rllib.policy.sample_batch import SampleBatch, MultiAgentBatch
    from ray.rllib.policy.view_requirement import ViewRequirement
    from ray.rllib.utils import try_import_tf, try_import_torch

    _, tf, _ = try_import_tf()
    torch, _ = try_import_torch()

# Represents a generic tensor type.
# This could be an np.ndarray, tf.Tensor, or a torch.Tensor.
TensorType = Any

# Either a plain tensor, or a dict or tuple of tensors (or StructTensors).
TensorStructType = Union[TensorType, dict, tuple]

# A shape of a tensor.
TensorShape = Union[Tuple[int], List[int]]

# Represents a fully filled out config of a Trainer class.
# Note: Policy config dicts are usually the same as TrainerConfigDict, but
# parts of it may sometimes be altered in e.g. a multi-agent setup,
# where we have >1 Policies in the same Trainer.
TrainerConfigDict = dict

# A trainer config dict that only has overrides. It needs to be combined with
# the default trainer config to be used.
PartialTrainerConfigDict = dict

# Represents the model config sub-dict of the trainer config that is passed to
# the model catalog.
ModelConfigDict = dict

# Objects that can be created through the `from_config()` util method
# need a config dict with a "type" key, a class path (str), or a type directly.
FromConfigSpec = Union[Dict[str, Any], type, str]

# Represents the env_config sub-dict of the trainer config that is passed to
# the env constructor.
EnvConfigDict = dict

# Represents an environment id. These could be:
# - An int index for a sub-env within a vectorized env.
# - An external env ID (str), which changes(!) each episode.
EnvID = Union[int, str]

# Represents a BaseEnv, MultiAgentEnv, ExternalEnv, ExternalMultiAgentEnv,
# VectorEnv, gym.Env, or ActorHandle.
EnvType = Any

# A callable, taking a EnvContext object
# (config dict + properties: `worker_index`, `vector_index`, `num_workers`,
# and `remote`) and returning an env object (or None if no env is used).
EnvCreator = Callable[["EnvContext"], Optional[EnvType]]

# Represents a generic identifier for an agent (e.g., "agent1").
AgentID = Any

# Represents a generic identifier for a policy (e.g., "pol1").
PolicyID = str

# Type of the config["multiagent"]["policies"] dict for multi-agent training.
MultiAgentPolicyConfigDict = Dict[PolicyID, "PolicySpec"]

# State dict of a Policy, mapping strings (e.g. "weights") to some state
# data (TensorStructType).
PolicyState = Dict[str, TensorStructType]

# Represents an episode id.
EpisodeID = int

# Represents an "unroll" (maybe across different sub-envs in a vector env).
UnrollID = int

# A dict keyed by agent ids, e.g. {"agent-1": value}.
MultiAgentDict = Dict[AgentID, Any]

# A dict keyed by env ids that contain further nested dictionaries keyed by
# agent ids. e.g., {"env-1": {"agent-1": value}}.
MultiEnvDict = Dict[EnvID, MultiAgentDict]

# Represents an observation returned from the env.
EnvObsType = Any

# Represents an action passed to the env.
EnvActionType = Any

# Info dictionary returned by calling step() on gym envs. Commonly empty dict.
EnvInfoDict = dict

# Represents a File object
FileType = Any

# Represents a ViewRequirements dict mapping column names (str) to
# ViewRequirement objects.
ViewRequirementsDict = Dict[str, "ViewRequirement"]

# Represents the result dict returned by Trainer.train().
ResultDict = dict

# A tf or torch local optimizer object.
LocalOptimizer = Union["tf.keras.optimizers.Optimizer", "torch.optim.Optimizer"]

# Dict of tensors returned by compute gradients on the policy, e.g.,
# {"td_error": [...], "learner_stats": {"vf_loss": ..., ...}}, for multi-agent,
# {"policy1": {"learner_stats": ..., }, "policy2": ...}.
GradInfoDict = dict

# Dict of learner stats returned by compute gradients on the policy, e.g.,
# {"vf_loss": ..., ...}. This will always be nested under the "learner_stats"
# key(s) of a GradInfoDict. In the multi-agent case, this will be keyed by
# policy id.
LearnerStatsDict = dict

# List of grads+var tuples (tf) or list of gradient tensors (torch)
# representing model gradients and returned by compute_gradients().
ModelGradients = Union[List[Tuple[TensorType, TensorType]], List[TensorType]]

# Type of dict returned by get_weights() representing model weights.
ModelWeights = dict

# An input dict used for direct ModelV2 calls.
ModelInputDict = Dict[str, TensorType]

# Some kind of sample batch.
SampleBatchType = Union["SampleBatch", "MultiAgentBatch"]

# A (possibly nested) space struct: Either a gym.spaces.Space or a
# (possibly nested) dict|tuple of gym.space.Spaces.
SpaceStruct = Union[gym.spaces.Space, dict, tuple]

# Generic type var.
T = TypeVar("T")
>>>>>>> 19672688
<|MERGE_RESOLUTION|>--- conflicted
+++ resolved
@@ -1,270 +1,147 @@
-<<<<<<< HEAD
-from typing import Any, Dict, List, Tuple, Union, TYPE_CHECKING
-
-if TYPE_CHECKING:
-    from ray.rllib.utils import try_import_tf, try_import_torch
-
-    _, tf, _ = try_import_tf()
-    torch, _ = try_import_torch()
-    from ray.rllib.policy.policy import PolicySpec
-    from ray.rllib.policy.sample_batch import SampleBatch, MultiAgentBatch
-    from ray.rllib.policy.view_requirement import ViewRequirement
-
-# Represents a fully filled out config of a Trainer class.
-# Note: Policy config dicts are usually the same as TrainerConfigDict, but
-# parts of it may sometimes be altered in e.g. a multi-agent setup,
-# where we have >1 Policies in the same Trainer.
-
-TrainerConfigDict = dict
-
-# A trainer config dict that only has overrides. It needs to be combined with
-# the default trainer config to be used.
-PartialTrainerConfigDict = dict
-
-# Represents the env_config sub-dict of the trainer config that is passed to
-# the env constructor.
-EnvConfigDict = dict
-
-# Represents the model config sub-dict of the trainer config that is passed to
-# the model catalog.
-ModelConfigDict = dict
-
-# Objects that can be created through the `from_config()` util method
-# need a config dict with a "type" key, a class path (str), or a type directly.
-FromConfigSpec = Union[Dict[str, Any], type, str]
-
-# Represents a BaseEnv, MultiAgentEnv, ExternalEnv, ExternalMultiAgentEnv,
-# VectorEnv, gym.Env, or ActorHandle.
-EnvType = Any
-
-# Represents a generic identifier for an agent (e.g., "agent1").
-AgentID = Any
-
-# Represents a generic identifier for a policy (e.g., "pol1").
-PolicyID = str
-
-# Type of the config["multiagent"]["policies"] dict for multi-agent training.
-MultiAgentPolicyConfigDict = Dict[PolicyID, "PolicySpec"]
-
-# Represents an environment id. These could be:
-# - An int index for a sub-env within a vectorized env.
-# - An external env ID (str), which changes(!) each episode.
-EnvID = Union[int, str]
-
-# Represents an episode id.
-EpisodeID = int
-
-# Represents an "unroll" (maybe across different sub-envs in a vector env).
-UnrollID = int
-
-# A dict keyed by agent ids, e.g. {"agent-1": value}.
-MultiAgentDict = Dict[AgentID, Any]
-
-# A dict keyed by env ids that contain further nested dictionaries keyed by
-# agent ids. e.g., {"env-1": {"agent-1": value}}.
-MultiEnvDict = Dict[EnvID, MultiAgentDict]
-
-# Represents an observation returned from the env.
-EnvObsType = Any
-
-# Represents an action passed to the env.
-EnvActionType = Any
-
-# Info dictionary returned by calling step() on gym envs. Commonly empty dict.
-EnvInfoDict = dict
-
-# Represents a File object
-FileType = Any
-
-# Represents a ViewRequirements dict mapping column names (str) to
-# ViewRequirement objects.
-ViewRequirementsDict = Dict[str, "ViewRequirement"]
-
-# Represents the result dict returned by Trainer.train().
-ResultDict = dict
-
-# A tf or torch local optimizer object.
-LocalOptimizer = Union["tf.keras.optimizers.Optimizer", "torch.optim.Optimizer"]
-
-# Dict of tensors returned by compute gradients on the policy, e.g.,
-# {"td_error": [...], "learner_stats": {"vf_loss": ..., ...}}, for multi-agent,
-# {"policy1": {"learner_stats": ..., }, "policy2": ...}.
-GradInfoDict = dict
-
-# Dict of learner stats returned by compute gradients on the policy, e.g.,
-# {"vf_loss": ..., ...}. This will always be nested under the "learner_stats"
-# key(s) of a GradInfoDict. In the multi-agent case, this will be keyed by
-# policy id.
-LearnerStatsDict = dict
-
-# Represents a generic tensor type.
-# This could be an np.ndarray, tf.Tensor, or a torch.Tensor.
-TensorType = Any
-
-# List of grads+var tuples (tf) or list of gradient tensors (torch)
-# representing model gradients and returned by compute_gradients().
-ModelGradients = Union[List[Tuple[TensorType, TensorType]], List[TensorType]]
-
-# Type of dict returned by get_weights() representing model weights.
-ModelWeights = dict
-
-# An input dict used for direct ModelV2 calls.
-ModelInputDict = Dict[str, TensorType]
-
-# Some kind of sample batch.
-SampleBatchType = Union["SampleBatch", "MultiAgentBatch"]
-
-# Either a plain tensor, or a dict or tuple of tensors (or StructTensors).
-TensorStructType = Union[TensorType, dict, tuple]
-
-# A shape of a tensor.
-TensorShape = Union[Tuple[int], List[int]]
-=======
-import gym
-from typing import (
-    Any,
-    Callable,
-    Dict,
-    List,
-    Optional,
-    Tuple,
-    Union,
-    TypeVar,
-    TYPE_CHECKING,
-)
-
-if TYPE_CHECKING:
-    from ray.rllib.env.env_context import EnvContext
-    from ray.rllib.policy.policy import PolicySpec
-    from ray.rllib.policy.sample_batch import SampleBatch, MultiAgentBatch
-    from ray.rllib.policy.view_requirement import ViewRequirement
-    from ray.rllib.utils import try_import_tf, try_import_torch
-
-    _, tf, _ = try_import_tf()
-    torch, _ = try_import_torch()
-
-# Represents a generic tensor type.
-# This could be an np.ndarray, tf.Tensor, or a torch.Tensor.
-TensorType = Any
-
-# Either a plain tensor, or a dict or tuple of tensors (or StructTensors).
-TensorStructType = Union[TensorType, dict, tuple]
-
-# A shape of a tensor.
-TensorShape = Union[Tuple[int], List[int]]
-
-# Represents a fully filled out config of a Trainer class.
-# Note: Policy config dicts are usually the same as TrainerConfigDict, but
-# parts of it may sometimes be altered in e.g. a multi-agent setup,
-# where we have >1 Policies in the same Trainer.
-TrainerConfigDict = dict
-
-# A trainer config dict that only has overrides. It needs to be combined with
-# the default trainer config to be used.
-PartialTrainerConfigDict = dict
-
-# Represents the model config sub-dict of the trainer config that is passed to
-# the model catalog.
-ModelConfigDict = dict
-
-# Objects that can be created through the `from_config()` util method
-# need a config dict with a "type" key, a class path (str), or a type directly.
-FromConfigSpec = Union[Dict[str, Any], type, str]
-
-# Represents the env_config sub-dict of the trainer config that is passed to
-# the env constructor.
-EnvConfigDict = dict
-
-# Represents an environment id. These could be:
-# - An int index for a sub-env within a vectorized env.
-# - An external env ID (str), which changes(!) each episode.
-EnvID = Union[int, str]
-
-# Represents a BaseEnv, MultiAgentEnv, ExternalEnv, ExternalMultiAgentEnv,
-# VectorEnv, gym.Env, or ActorHandle.
-EnvType = Any
-
-# A callable, taking a EnvContext object
-# (config dict + properties: `worker_index`, `vector_index`, `num_workers`,
-# and `remote`) and returning an env object (or None if no env is used).
-EnvCreator = Callable[["EnvContext"], Optional[EnvType]]
-
-# Represents a generic identifier for an agent (e.g., "agent1").
-AgentID = Any
-
-# Represents a generic identifier for a policy (e.g., "pol1").
-PolicyID = str
-
-# Type of the config["multiagent"]["policies"] dict for multi-agent training.
-MultiAgentPolicyConfigDict = Dict[PolicyID, "PolicySpec"]
-
-# State dict of a Policy, mapping strings (e.g. "weights") to some state
-# data (TensorStructType).
-PolicyState = Dict[str, TensorStructType]
-
-# Represents an episode id.
-EpisodeID = int
-
-# Represents an "unroll" (maybe across different sub-envs in a vector env).
-UnrollID = int
-
-# A dict keyed by agent ids, e.g. {"agent-1": value}.
-MultiAgentDict = Dict[AgentID, Any]
-
-# A dict keyed by env ids that contain further nested dictionaries keyed by
-# agent ids. e.g., {"env-1": {"agent-1": value}}.
-MultiEnvDict = Dict[EnvID, MultiAgentDict]
-
-# Represents an observation returned from the env.
-EnvObsType = Any
-
-# Represents an action passed to the env.
-EnvActionType = Any
-
-# Info dictionary returned by calling step() on gym envs. Commonly empty dict.
-EnvInfoDict = dict
-
-# Represents a File object
-FileType = Any
-
-# Represents a ViewRequirements dict mapping column names (str) to
-# ViewRequirement objects.
-ViewRequirementsDict = Dict[str, "ViewRequirement"]
-
-# Represents the result dict returned by Trainer.train().
-ResultDict = dict
-
-# A tf or torch local optimizer object.
-LocalOptimizer = Union["tf.keras.optimizers.Optimizer", "torch.optim.Optimizer"]
-
-# Dict of tensors returned by compute gradients on the policy, e.g.,
-# {"td_error": [...], "learner_stats": {"vf_loss": ..., ...}}, for multi-agent,
-# {"policy1": {"learner_stats": ..., }, "policy2": ...}.
-GradInfoDict = dict
-
-# Dict of learner stats returned by compute gradients on the policy, e.g.,
-# {"vf_loss": ..., ...}. This will always be nested under the "learner_stats"
-# key(s) of a GradInfoDict. In the multi-agent case, this will be keyed by
-# policy id.
-LearnerStatsDict = dict
-
-# List of grads+var tuples (tf) or list of gradient tensors (torch)
-# representing model gradients and returned by compute_gradients().
-ModelGradients = Union[List[Tuple[TensorType, TensorType]], List[TensorType]]
-
-# Type of dict returned by get_weights() representing model weights.
-ModelWeights = dict
-
-# An input dict used for direct ModelV2 calls.
-ModelInputDict = Dict[str, TensorType]
-
-# Some kind of sample batch.
-SampleBatchType = Union["SampleBatch", "MultiAgentBatch"]
-
-# A (possibly nested) space struct: Either a gym.spaces.Space or a
-# (possibly nested) dict|tuple of gym.space.Spaces.
-SpaceStruct = Union[gym.spaces.Space, dict, tuple]
-
-# Generic type var.
-T = TypeVar("T")
->>>>>>> 19672688
+import gym
+from typing import (
+    Any,
+    Callable,
+    Dict,
+    List,
+    Optional,
+    Tuple,
+    Union,
+    TypeVar,
+    TYPE_CHECKING,
+)
+
+if TYPE_CHECKING:
+    from ray.rllib.env.env_context import EnvContext
+    from ray.rllib.policy.policy import PolicySpec
+    from ray.rllib.policy.sample_batch import SampleBatch, MultiAgentBatch
+    from ray.rllib.policy.view_requirement import ViewRequirement
+    from ray.rllib.utils import try_import_tf, try_import_torch
+
+    _, tf, _ = try_import_tf()
+    torch, _ = try_import_torch()
+
+# Represents a generic tensor type.
+# This could be an np.ndarray, tf.Tensor, or a torch.Tensor.
+TensorType = Any
+
+# Either a plain tensor, or a dict or tuple of tensors (or StructTensors).
+TensorStructType = Union[TensorType, dict, tuple]
+
+# A shape of a tensor.
+TensorShape = Union[Tuple[int], List[int]]
+
+# Represents a fully filled out config of a Trainer class.
+# Note: Policy config dicts are usually the same as TrainerConfigDict, but
+# parts of it may sometimes be altered in e.g. a multi-agent setup,
+# where we have >1 Policies in the same Trainer.
+TrainerConfigDict = dict
+
+# A trainer config dict that only has overrides. It needs to be combined with
+# the default trainer config to be used.
+PartialTrainerConfigDict = dict
+
+# Represents the model config sub-dict of the trainer config that is passed to
+# the model catalog.
+ModelConfigDict = dict
+
+# Objects that can be created through the `from_config()` util method
+# need a config dict with a "type" key, a class path (str), or a type directly.
+FromConfigSpec = Union[Dict[str, Any], type, str]
+
+# Represents the env_config sub-dict of the trainer config that is passed to
+# the env constructor.
+EnvConfigDict = dict
+
+# Represents an environment id. These could be:
+# - An int index for a sub-env within a vectorized env.
+# - An external env ID (str), which changes(!) each episode.
+EnvID = Union[int, str]
+
+# Represents a BaseEnv, MultiAgentEnv, ExternalEnv, ExternalMultiAgentEnv,
+# VectorEnv, gym.Env, or ActorHandle.
+EnvType = Any
+
+# A callable, taking a EnvContext object
+# (config dict + properties: `worker_index`, `vector_index`, `num_workers`,
+# and `remote`) and returning an env object (or None if no env is used).
+EnvCreator = Callable[["EnvContext"], Optional[EnvType]]
+
+# Represents a generic identifier for an agent (e.g., "agent1").
+AgentID = Any
+
+# Represents a generic identifier for a policy (e.g., "pol1").
+PolicyID = str
+
+# Type of the config["multiagent"]["policies"] dict for multi-agent training.
+MultiAgentPolicyConfigDict = Dict[PolicyID, "PolicySpec"]
+
+# State dict of a Policy, mapping strings (e.g. "weights") to some state
+# data (TensorStructType).
+PolicyState = Dict[str, TensorStructType]
+
+# Represents an episode id.
+EpisodeID = int
+
+# Represents an "unroll" (maybe across different sub-envs in a vector env).
+UnrollID = int
+
+# A dict keyed by agent ids, e.g. {"agent-1": value}.
+MultiAgentDict = Dict[AgentID, Any]
+
+# A dict keyed by env ids that contain further nested dictionaries keyed by
+# agent ids. e.g., {"env-1": {"agent-1": value}}.
+MultiEnvDict = Dict[EnvID, MultiAgentDict]
+
+# Represents an observation returned from the env.
+EnvObsType = Any
+
+# Represents an action passed to the env.
+EnvActionType = Any
+
+# Info dictionary returned by calling step() on gym envs. Commonly empty dict.
+EnvInfoDict = dict
+
+# Represents a File object
+FileType = Any
+
+# Represents a ViewRequirements dict mapping column names (str) to
+# ViewRequirement objects.
+ViewRequirementsDict = Dict[str, "ViewRequirement"]
+
+# Represents the result dict returned by Trainer.train().
+ResultDict = dict
+
+# A tf or torch local optimizer object.
+LocalOptimizer = Union["tf.keras.optimizers.Optimizer", "torch.optim.Optimizer"]
+
+# Dict of tensors returned by compute gradients on the policy, e.g.,
+# {"td_error": [...], "learner_stats": {"vf_loss": ..., ...}}, for multi-agent,
+# {"policy1": {"learner_stats": ..., }, "policy2": ...}.
+GradInfoDict = dict
+
+# Dict of learner stats returned by compute gradients on the policy, e.g.,
+# {"vf_loss": ..., ...}. This will always be nested under the "learner_stats"
+# key(s) of a GradInfoDict. In the multi-agent case, this will be keyed by
+# policy id.
+LearnerStatsDict = dict
+
+# List of grads+var tuples (tf) or list of gradient tensors (torch)
+# representing model gradients and returned by compute_gradients().
+ModelGradients = Union[List[Tuple[TensorType, TensorType]], List[TensorType]]
+
+# Type of dict returned by get_weights() representing model weights.
+ModelWeights = dict
+
+# An input dict used for direct ModelV2 calls.
+ModelInputDict = Dict[str, TensorType]
+
+# Some kind of sample batch.
+SampleBatchType = Union["SampleBatch", "MultiAgentBatch"]
+
+# A (possibly nested) space struct: Either a gym.spaces.Space or a
+# (possibly nested) dict|tuple of gym.space.Spaces.
+SpaceStruct = Union[gym.spaces.Space, dict, tuple]
+
+# Generic type var.
+T = TypeVar("T")