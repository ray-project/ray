--- conflicted
+++ resolved
@@ -10,16 +10,6 @@
     from ray.rllib.utils import try_import_tf, try_import_torch
     _, tf, _ = try_import_tf()
     torch, _ = try_import_torch()
-
-# Represents a generic tensor type.
-# This could be an np.ndarray, tf.Tensor, or a torch.Tensor.
-TensorType = Any
-
-# Either a plain tensor, or a dict or tuple of tensors (or StructTensors).
-TensorStructType = Union[TensorType, dict, tuple]
-
-# A shape of a tensor.
-TensorShape = Union[Tuple[int], List[int]]
 
 # Represents a generic tensor type.
 # This could be an np.ndarray, tf.Tensor, or a torch.Tensor.
@@ -79,14 +69,6 @@
 # State dict of a Policy, mapping strings (e.g. "weights") to some state
 # data (TensorStructType).
 PolicyState = Dict[str, TensorStructType]
-<<<<<<< HEAD
-
-# Represents an environment id. These could be:
-# - An int index for a sub-env within a vectorized env.
-# - An external env ID (str), which changes(!) each episode.
-EnvID = Union[int, str]
-=======
->>>>>>> fb015680
 
 # Represents an episode id.
 EpisodeID = int
