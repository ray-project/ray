--- conflicted
+++ resolved
@@ -12,10 +12,7 @@
         dict.__init__(self, *args, **kwargs)
         self.accessed_keys = set()
         self.added_keys = set()
-<<<<<<< HEAD
-=======
         self.deleted_keys = set()
->>>>>>> 58955545
         self.intercepted_values = {}
         self.get_interceptor = None
 
