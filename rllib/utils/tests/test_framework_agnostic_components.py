--- conflicted
+++ resolved
@@ -9,11 +9,7 @@
 from ray.rllib.utils.from_config import from_config
 from ray.rllib.utils.test_utils import check, framework_iterator
 
-<<<<<<< HEAD
-tf, tfv = try_import_tf()
-=======
 tf1, tf, tfv = try_import_tf()
->>>>>>> b71c912d
 torch, _ = try_import_torch()
 
 
