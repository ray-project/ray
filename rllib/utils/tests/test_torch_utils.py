--- conflicted
+++ resolved
@@ -97,7 +97,29 @@
                 all(copied_tensor.detach().numpy() == tensor.detach().cpu().numpy())
             )
 
-<<<<<<< HEAD
+    def test_large_gradients_clipping(self):
+
+        large_gradients = {
+            f"gradient_{i}": torch.full((256, 256), 1e22) for i in range(20)
+        }
+
+        total_norm = clip_gradients(
+            large_gradients, grad_clip=40, grad_clip_by="global_norm"
+        )
+
+        self.assertFalse(total_norm.isinf())
+        print(f"total norm for large gradients: {total_norm}")
+
+        small_gradients = {
+            f"gradient_{i}": torch.full((256, 256), 1e-22) for i in range(20)
+        }
+
+        total_norm = clip_gradients(
+            small_gradients, grad_clip=40, grad_clip_by="global_norm"
+        )
+        self.assertFalse(total_norm.isneginf())
+        print(f"total norm for small gradients: {total_norm}")
+
     def test_two_hot(self):
         # Test value that's exactly on one of the bucket boundaries. This used to return
         # a two-hot vector with a NaN in it, as k == kp1 at that boundary.
@@ -143,30 +165,6 @@
                 ]
             ),
         )
-=======
-    def test_large_gradients_clipping(self):
-
-        large_gradients = {
-            f"gradient_{i}": torch.full((256, 256), 1e22) for i in range(20)
-        }
-
-        total_norm = clip_gradients(
-            large_gradients, grad_clip=40, grad_clip_by="global_norm"
-        )
-
-        self.assertFalse(total_norm.isinf())
-        print(f"total norm for large gradients: {total_norm}")
-
-        small_gradients = {
-            f"gradient_{i}": torch.full((256, 256), 1e-22) for i in range(20)
-        }
-
-        total_norm = clip_gradients(
-            small_gradients, grad_clip=40, grad_clip_by="global_norm"
-        )
-        self.assertFalse(total_norm.isneginf())
-        print(f"total norm for small gradients: {total_norm}")
->>>>>>> be2272d3
 
 
 if __name__ == "__main__":
