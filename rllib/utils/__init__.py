--- conflicted
+++ resolved
@@ -1,274 +1,136 @@
-<<<<<<< HEAD
-from functools import partial
-
-from ray.rllib.utils.annotations import override, PublicAPI, DeveloperAPI
-from ray.rllib.utils.framework import try_import_tf, try_import_tfp, try_import_torch
-from ray.rllib.utils.deprecation import deprecation_warning
-from ray.rllib.utils.filter_manager import FilterManager
-from ray.rllib.utils.filter import Filter
-from ray.rllib.utils.numpy import (
-    sigmoid,
-    softmax,
-    relu,
-    one_hot,
-    fc,
-    lstm,
-    SMALL_NUMBER,
-    LARGE_INTEGER,
-    MIN_LOG_NN_OUTPUT,
-    MAX_LOG_NN_OUTPUT,
-)
-from ray.rllib.utils.pre_checks import check_env
-from ray.rllib.utils.schedules import (
-    LinearSchedule,
-    PiecewiseSchedule,
-    PolynomialSchedule,
-    ExponentialSchedule,
-    ConstantSchedule,
-)
-from ray.rllib.utils.test_utils import (
-    check,
-    check_compute_single_action,
-    check_train_results,
-    framework_iterator,
-)
-from ray.tune.utils import merge_dicts, deep_update
-
-
-def add_mixins(base, mixins, reversed=False):
-    """Returns a new class with mixins applied in priority order."""
-
-    mixins = list(mixins or [])
-
-    while mixins:
-        if reversed:
-
-            class new_base(base, mixins.pop()):
-                pass
-
-        else:
-
-            class new_base(mixins.pop(), base):
-                pass
-
-        base = new_base
-
-    return base
-
-
-def force_list(elements=None, to_tuple=False):
-    """
-    Makes sure `elements` is returned as a list, whether `elements` is a single
-    item, already a list, or a tuple.
-
-    Args:
-        elements (Optional[any]): The inputs as single item, list, or tuple to
-            be converted into a list/tuple. If None, returns empty list/tuple.
-        to_tuple (bool): Whether to use tuple (instead of list).
-
-    Returns:
-        Union[list,tuple]: All given elements in a list/tuple depending on
-            `to_tuple`'s value. If elements is None,
-            returns an empty list/tuple.
-    """
-    ctor = list
-    if to_tuple is True:
-        ctor = tuple
-    return (
-        ctor()
-        if elements is None
-        else ctor(elements)
-        if type(elements) in [list, tuple]
-        else ctor([elements])
-    )
-
-
-class NullContextManager:
-    """No-op context manager"""
-
-    def __init__(self):
-        pass
-
-    def __enter__(self):
-        pass
-
-    def __exit__(self, *args):
-        pass
-
-
-force_tuple = partial(force_list, to_tuple=True)
-
-__all__ = [
-    "add_mixins",
-    "check",
-    "check_env",
-    "check_compute_single_action",
-    "check_train_results",
-    "deep_update",
-    "deprecation_warning",
-    "fc",
-    "force_list",
-    "force_tuple",
-    "framework_iterator",
-    "lstm",
-    "merge_dicts",
-    "one_hot",
-    "override",
-    "relu",
-    "sigmoid",
-    "softmax",
-    "try_import_tf",
-    "try_import_tfp",
-    "try_import_torch",
-    "ConstantSchedule",
-    "DeveloperAPI",
-    "ExponentialSchedule",
-    "Filter",
-    "FilterManager",
-    "LARGE_INTEGER",
-    "LinearSchedule",
-    "MAX_LOG_NN_OUTPUT",
-    "MIN_LOG_NN_OUTPUT",
-    "PiecewiseSchedule",
-    "PolynomialSchedule",
-    "PublicAPI",
-    "SMALL_NUMBER",
-]
-=======
-import contextlib
-from functools import partial
-
-from ray.rllib.utils.annotations import override, PublicAPI, DeveloperAPI
-from ray.rllib.utils.framework import try_import_tf, try_import_tfp, try_import_torch
-from ray.rllib.utils.deprecation import deprecation_warning
-from ray.rllib.utils.filter_manager import FilterManager
-from ray.rllib.utils.filter import Filter
-from ray.rllib.utils.numpy import (
-    sigmoid,
-    softmax,
-    relu,
-    one_hot,
-    fc,
-    lstm,
-    SMALL_NUMBER,
-    LARGE_INTEGER,
-    MIN_LOG_NN_OUTPUT,
-    MAX_LOG_NN_OUTPUT,
-)
-from ray.rllib.utils.pre_checks.env import check_env
-from ray.rllib.utils.schedules import (
-    LinearSchedule,
-    PiecewiseSchedule,
-    PolynomialSchedule,
-    ExponentialSchedule,
-    ConstantSchedule,
-)
-from ray.rllib.utils.test_utils import (
-    check,
-    check_compute_single_action,
-    check_train_results,
-    framework_iterator,
-)
-from ray.tune.utils import merge_dicts, deep_update
-
-
-def add_mixins(base, mixins, reversed=False):
-    """Returns a new class with mixins applied in priority order."""
-
-    mixins = list(mixins or [])
-
-    while mixins:
-        if reversed:
-
-            class new_base(base, mixins.pop()):
-                pass
-
-        else:
-
-            class new_base(mixins.pop(), base):
-                pass
-
-        base = new_base
-
-    return base
-
-
-def force_list(elements=None, to_tuple=False):
-    """
-    Makes sure `elements` is returned as a list, whether `elements` is a single
-    item, already a list, or a tuple.
-
-    Args:
-        elements (Optional[any]): The inputs as single item, list, or tuple to
-            be converted into a list/tuple. If None, returns empty list/tuple.
-        to_tuple (bool): Whether to use tuple (instead of list).
-
-    Returns:
-        Union[list,tuple]: All given elements in a list/tuple depending on
-            `to_tuple`'s value. If elements is None,
-            returns an empty list/tuple.
-    """
-    ctor = list
-    if to_tuple is True:
-        ctor = tuple
-    return (
-        ctor()
-        if elements is None
-        else ctor(elements)
-        if type(elements) in [list, set, tuple]
-        else ctor([elements])
-    )
-
-
-class NullContextManager(contextlib.AbstractContextManager):
-    """No-op context manager"""
-
-    def __init__(self):
-        pass
-
-    def __enter__(self):
-        pass
-
-    def __exit__(self, *args):
-        pass
-
-
-force_tuple = partial(force_list, to_tuple=True)
-
-__all__ = [
-    "add_mixins",
-    "check",
-    "check_env",
-    "check_compute_single_action",
-    "check_train_results",
-    "deep_update",
-    "deprecation_warning",
-    "fc",
-    "force_list",
-    "force_tuple",
-    "framework_iterator",
-    "lstm",
-    "merge_dicts",
-    "one_hot",
-    "override",
-    "relu",
-    "sigmoid",
-    "softmax",
-    "try_import_tf",
-    "try_import_tfp",
-    "try_import_torch",
-    "ConstantSchedule",
-    "DeveloperAPI",
-    "ExponentialSchedule",
-    "Filter",
-    "FilterManager",
-    "LARGE_INTEGER",
-    "LinearSchedule",
-    "MAX_LOG_NN_OUTPUT",
-    "MIN_LOG_NN_OUTPUT",
-    "PiecewiseSchedule",
-    "PolynomialSchedule",
-    "PublicAPI",
-    "SMALL_NUMBER",
-]
->>>>>>> 19672688
+import contextlib
+from functools import partial
+
+from ray.rllib.utils.annotations import override, PublicAPI, DeveloperAPI
+from ray.rllib.utils.framework import try_import_tf, try_import_tfp, try_import_torch
+from ray.rllib.utils.deprecation import deprecation_warning
+from ray.rllib.utils.filter_manager import FilterManager
+from ray.rllib.utils.filter import Filter
+from ray.rllib.utils.numpy import (
+    sigmoid,
+    softmax,
+    relu,
+    one_hot,
+    fc,
+    lstm,
+    SMALL_NUMBER,
+    LARGE_INTEGER,
+    MIN_LOG_NN_OUTPUT,
+    MAX_LOG_NN_OUTPUT,
+)
+from ray.rllib.utils.pre_checks.env import check_env
+from ray.rllib.utils.schedules import (
+    LinearSchedule,
+    PiecewiseSchedule,
+    PolynomialSchedule,
+    ExponentialSchedule,
+    ConstantSchedule,
+)
+from ray.rllib.utils.test_utils import (
+    check,
+    check_compute_single_action,
+    check_train_results,
+    framework_iterator,
+)
+from ray.tune.utils import merge_dicts, deep_update
+
+
+def add_mixins(base, mixins, reversed=False):
+    """Returns a new class with mixins applied in priority order."""
+
+    mixins = list(mixins or [])
+
+    while mixins:
+        if reversed:
+
+            class new_base(base, mixins.pop()):
+                pass
+
+        else:
+
+            class new_base(mixins.pop(), base):
+                pass
+
+        base = new_base
+
+    return base
+
+
+def force_list(elements=None, to_tuple=False):
+    """
+    Makes sure `elements` is returned as a list, whether `elements` is a single
+    item, already a list, or a tuple.
+
+    Args:
+        elements (Optional[any]): The inputs as single item, list, or tuple to
+            be converted into a list/tuple. If None, returns empty list/tuple.
+        to_tuple (bool): Whether to use tuple (instead of list).
+
+    Returns:
+        Union[list,tuple]: All given elements in a list/tuple depending on
+            `to_tuple`'s value. If elements is None,
+            returns an empty list/tuple.
+    """
+    ctor = list
+    if to_tuple is True:
+        ctor = tuple
+    return (
+        ctor()
+        if elements is None
+        else ctor(elements)
+        if type(elements) in [list, set, tuple]
+        else ctor([elements])
+    )
+
+
+class NullContextManager(contextlib.AbstractContextManager):
+    """No-op context manager"""
+
+    def __init__(self):
+        pass
+
+    def __enter__(self):
+        pass
+
+    def __exit__(self, *args):
+        pass
+
+
+force_tuple = partial(force_list, to_tuple=True)
+
+__all__ = [
+    "add_mixins",
+    "check",
+    "check_env",
+    "check_compute_single_action",
+    "check_train_results",
+    "deep_update",
+    "deprecation_warning",
+    "fc",
+    "force_list",
+    "force_tuple",
+    "framework_iterator",
+    "lstm",
+    "merge_dicts",
+    "one_hot",
+    "override",
+    "relu",
+    "sigmoid",
+    "softmax",
+    "try_import_tf",
+    "try_import_tfp",
+    "try_import_torch",
+    "ConstantSchedule",
+    "DeveloperAPI",
+    "ExponentialSchedule",
+    "Filter",
+    "FilterManager",
+    "LARGE_INTEGER",
+    "LinearSchedule",
+    "MAX_LOG_NN_OUTPUT",
+    "MIN_LOG_NN_OUTPUT",
+    "PiecewiseSchedule",
+    "PolynomialSchedule",
+    "PublicAPI",
+    "SMALL_NUMBER",
+]