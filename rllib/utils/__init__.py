from functools import partial

from ray.rllib.utils.annotations import override, PublicAPI, DeveloperAPI
from ray.rllib.utils.framework import try_import_tf, try_import_tfp, \
    try_import_torch, check_framework
from ray.rllib.utils.deprecation import deprecation_warning, renamed_agent, \
    renamed_class, renamed_function
from ray.rllib.utils.filter_manager import FilterManager
from ray.rllib.utils.filter import Filter
from ray.rllib.utils.numpy import sigmoid, softmax, relu, one_hot, fc, lstm, \
    SMALL_NUMBER, LARGE_INTEGER, MIN_LOG_NN_OUTPUT, MAX_LOG_NN_OUTPUT
from ray.rllib.utils.policy_client import PolicyClient
from ray.rllib.utils.policy_server import PolicyServer
from ray.rllib.utils.schedules import LinearSchedule, PiecewiseSchedule, \
    PolynomialSchedule, ExponentialSchedule, ConstantSchedule
from ray.rllib.utils.test_utils import check, framework_iterator
from ray.tune.utils import merge_dicts, deep_update


def add_mixins(base, mixins):
    """Returns a new class with mixins applied in priority order."""

    mixins = list(mixins or [])

    while mixins:

        class new_base(mixins.pop(), base):
            pass

        base = new_base

    return base


def force_list(elements=None, to_tuple=False):
    """
    Makes sure `elements` is returned as a list, whether `elements` is a single
    item, already a list, or a tuple.

    Args:
        elements (Optional[any]): The inputs as single item, list, or tuple to
            be converted into a list/tuple. If None, returns empty list/tuple.
        to_tuple (bool): Whether to use tuple (instead of list).

    Returns:
        Union[list,tuple]: All given elements in a list/tuple depending on
            `to_tuple`'s value. If elements is None,
            returns an empty list/tuple.
    """
    ctor = list
    if to_tuple is True:
        ctor = tuple
    return ctor() if elements is None else ctor(elements) \
        if type(elements) in [list, tuple] else ctor([elements])


force_tuple = partial(force_list, to_tuple=True)


# TODO(sven): remove at some point.
def try_import_tree():
    try:
        import tree
        return tree
    except (ImportError, ModuleNotFoundError):
        raise ModuleNotFoundError(
            "`dm-tree` is not installed! Run `pip install dm-tree`.")


__all__ = [
    "add_mixins",
    "check",
    "check_framework",
    "deprecation_warning",
    "fc",
    "force_list",
    "force_tuple",
    "framework_iterator",
    "lstm",
    "one_hot",
    "relu",
    "sigmoid",
    "softmax",
    "deep_update",
    "merge_dicts",
    "override",
    "renamed_function",
    "renamed_agent",
    "renamed_class",
    "try_import_tf",
    "try_import_tfp",
    "try_import_torch",
<<<<<<< HEAD
    "try_import_tree",  # TODO(sven): remove at some point
=======
    "try_import_tree",
>>>>>>> 499ad5fb
    "ConstantSchedule",
    "DeveloperAPI",
    "ExponentialSchedule",
    "Filter",
    "FilterManager",
    "LARGE_INTEGER",
    "LinearSchedule",
    "MAX_LOG_NN_OUTPUT",
    "MIN_LOG_NN_OUTPUT",
    "PiecewiseSchedule",
    "PolicyClient",
    "PolicyServer",
    "PolynomialSchedule",
    "PublicAPI",
    "SMALL_NUMBER",
]<|MERGE_RESOLUTION|>--- conflicted
+++ resolved
@@ -90,11 +90,7 @@
     "try_import_tf",
     "try_import_tfp",
     "try_import_torch",
-<<<<<<< HEAD
-    "try_import_tree",  # TODO(sven): remove at some point
-=======
     "try_import_tree",
->>>>>>> 499ad5fb
     "ConstantSchedule",
     "DeveloperAPI",
     "ExponentialSchedule",
