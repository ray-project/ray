--- conflicted
+++ resolved
@@ -11,16 +11,10 @@
     SMALL_NUMBER, LARGE_INTEGER, MIN_LOG_NN_OUTPUT, MAX_LOG_NN_OUTPUT
 from ray.rllib.utils.policy_client import PolicyClient
 from ray.rllib.utils.policy_server import PolicyServer
-<<<<<<< HEAD
 from ray.rllib.utils.schedules import (LinearSchedule, PiecewiseSchedule,
                                        PolynomialSchedule, ExponentialSchedule,
                                        ConstantSchedule)
-from ray.rllib.utils.test_utils import check
-=======
-from ray.rllib.utils.schedules import LinearSchedule, PiecewiseSchedule, \
-    PolynomialSchedule, ExponentialSchedule, ConstantSchedule
 from ray.rllib.utils.test_utils import check, framework_iterator
->>>>>>> 1d4823c0
 from ray.tune.utils import merge_dicts, deep_update
 
 
