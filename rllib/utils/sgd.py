"""Utils for minibatch SGD across multiple RLlib policies."""

import numpy as np
import logging
from collections import defaultdict
import random

from ray.util import log_once
from ray.rllib.evaluation.metrics import LEARNER_STATS_KEY
from ray.rllib.policy.sample_batch import SampleBatch, DEFAULT_POLICY_ID, \
    MultiAgentBatch

logger = logging.getLogger(__name__)


def averaged(kv, axis=None):
    """Average the value lists of a dictionary.

    For non-scalar values, we simply pick the first value.

    Args:
        kv (dict): dictionary with values that are lists of floats.

    Returns:
        dictionary with single averaged float as values.
    """
    out = {}
    for k, v in kv.items():
        if v[0] is not None and not isinstance(v[0], dict):
            out[k] = np.mean(v, axis=axis)
        else:
            out[k] = v[0]
    return out


def standardized(array):
    """Normalize the values in an array.

    Args:
        array (np.ndarray): Array of values to normalize.

    Returns:
        array with zero mean and unit standard deviation.
    """
    return (array - array.mean()) / max(1e-4, array.std())


def minibatches(samples, sgd_minibatch_size):
    """Return a generator yielding minibatches from a sample batch.

    Args:
        samples (SampleBatch): batch of samples to split up.
        sgd_minibatch_size (int): size of minibatches to return.

    Returns:
        generator that returns mini-SampleBatches of size sgd_minibatch_size.
    """
    if not sgd_minibatch_size:
        yield samples
        return

    if isinstance(samples, MultiAgentBatch):
        raise NotImplementedError(
            "Minibatching not implemented for multi-agent in simple mode")

    # Replace with `if samples.seq_lens` check.
    if "state_in_0" in samples.data or "state_out_0" in samples.data:
        if log_once("not_shuffling_rnn_data_in_simple_mode"):
            logger.warning("Not time-shuffling RNN data for SGD.")
    else:
        samples.shuffle()

    i = 0
    slices = []
<<<<<<< HEAD
    if samples.seq_lens:
=======
    if samples.seq_lens is not None and len(samples.seq_lens) > 0:
>>>>>>> 2ffc39f1
        start_pos = 0
        minibatch_size = 0
        idx = 0
        while idx < len(samples.seq_lens):
            seq_len = samples.seq_lens[idx]
            minibatch_size += seq_len
            # Complete minibatch -> Append to slices.
            if minibatch_size >= sgd_minibatch_size:
                slices.append((start_pos, start_pos + sgd_minibatch_size))
                start_pos += sgd_minibatch_size
                if minibatch_size > sgd_minibatch_size:
                    overhead = minibatch_size - sgd_minibatch_size
                    start_pos -= (seq_len - overhead)
                    idx -= 1
                minibatch_size = 0
            idx += 1
    else:
        while i < samples.count:
            slices.append((i, i + sgd_minibatch_size))
            i += sgd_minibatch_size
    random.shuffle(slices)

    for i, j in slices:
        yield samples.slice(i, j)


def do_minibatch_sgd(samples, policies, local_worker, num_sgd_iter,
                     sgd_minibatch_size, standardize_fields):
    """Execute minibatch SGD.

    Args:
        samples (SampleBatch): batch of samples to optimize.
        policies (dict): dictionary of policies to optimize.
        local_worker (RolloutWorker): master rollout worker instance.
        num_sgd_iter (int): number of epochs of optimization to take.
        sgd_minibatch_size (int): size of minibatches to use for optimization.
        standardize_fields (list): list of sample field names that should be
            normalized prior to optimization.

    Returns:
        averaged info fetches over the last SGD epoch taken.
    """
    if isinstance(samples, SampleBatch):
        samples = MultiAgentBatch({DEFAULT_POLICY_ID: samples}, samples.count)

    fetches = {}
    for policy_id in policies.keys():
        if policy_id not in samples.policy_batches:
            continue

        batch = samples.policy_batches[policy_id]
        for field in standardize_fields:
            batch[field] = standardized(batch[field])

        for i in range(num_sgd_iter):
            iter_extra_fetches = defaultdict(list)
            for minibatch in minibatches(batch, sgd_minibatch_size):
                batch_fetches = (local_worker.learn_on_batch(
                    MultiAgentBatch({
                        policy_id: minibatch
                    }, minibatch.count)))[policy_id]
                for k, v in batch_fetches.get(LEARNER_STATS_KEY, {}).items():
                    iter_extra_fetches[k].append(v)
            logger.debug("{} {}".format(i, averaged(iter_extra_fetches)))
        fetches[policy_id] = averaged(iter_extra_fetches)
    return fetches<|MERGE_RESOLUTION|>--- conflicted
+++ resolved
@@ -72,11 +72,7 @@
 
     i = 0
     slices = []
-<<<<<<< HEAD
-    if samples.seq_lens:
-=======
     if samples.seq_lens is not None and len(samples.seq_lens) > 0:
->>>>>>> 2ffc39f1
         start_pos = 0
         minibatch_size = 0
         idx = 0
