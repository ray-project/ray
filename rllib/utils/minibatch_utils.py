--- conflicted
+++ resolved
@@ -75,15 +75,9 @@
                 and min(self._num_covered_epochs.values()) < self._num_iters
             )
             # Make sure we reach at least the given minimum number of mini-batches.
-<<<<<<< HEAD
-            and (
-                self._num_total_mini_batches == 0
-                or self._mini_batch_count < self._num_total_mini_batches
-=======
             or (
                 self._num_total_mini_batches > 0
                 and self._mini_batch_count < self._num_total_mini_batches
->>>>>>> e66ebc35
             )
         ):
             minibatch = {}
