--- conflicted
+++ resolved
@@ -74,8 +74,6 @@
                         "the same number of samples for each module_id."
                     )
                 s = self._start[module_id]  # start
-<<<<<<< HEAD
-=======
 
                 # TODO (sven): Fix this bug for LSTMs:
                 #  In an RNN-setting, the Learner connector already has zero-padded
@@ -89,7 +87,6 @@
                 #  Get rid of the _uses_new_env_runners c'tor arg, once this work is
                 #  done.
                 n_steps = self._minibatch_size
->>>>>>> 73a52640
 
                 samples_to_concat = []
 
@@ -107,15 +104,6 @@
                     def get_len(b):
                         return len(b[SampleBatch.SEQ_LENS])
 
-<<<<<<< HEAD
-                    n_steps = int(
-                        get_len(module_batch)
-                        * (self._minibatch_size / len(module_batch))
-                    )
-
-                else:
-                    n_steps = self._minibatch_size
-=======
                     if self._uses_new_env_runners:
                         n_steps = int(
                             get_len(module_batch)
@@ -124,7 +112,6 @@
 
                 else:
                     # n_steps = self._minibatch_size
->>>>>>> 73a52640
 
                     def get_len(b):
                         return len(b)
