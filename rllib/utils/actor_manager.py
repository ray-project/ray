from collections import defaultdict
import copy
from dataclasses import dataclass
import logging
import sys
import time
from typing import Any, Callable, Dict, Iterator, List, Optional, Tuple, Union

import ray
from ray.actor import ActorHandle
from ray.exceptions import RayError, RayTaskError
from ray.rllib.utils.typing import T
from ray.util.annotations import DeveloperAPI


logger = logging.getLogger(__name__)


@DeveloperAPI
class ResultOrError:
    """A wrapper around a result or a RayError thrown during remote task/actor calls.

    This is used to return data from `FaultTolerantActorManager` that allows us to
    distinguish between RayErrors (remote actor related) and valid results.
    """

    def __init__(self, result: Any = None, error: Exception = None):
        """One and only one of result or error should be set.

        Args:
            result: The result of the computation. Note that None is a valid result if
                the remote function does not return anything.
            error: Alternatively, the error that occurred during the computation.
        """
        self._result = result
        self._error = (
            # Easier to handle if we show the user the original error.
            error.as_instanceof_cause()
            if isinstance(error, RayTaskError)
            else error
        )

    @property
    def ok(self):
        return self._error is None

    def get(self):
        """Returns the result or the error."""
        if self._error:
            return self._error
        else:
            return self._result


@DeveloperAPI
@dataclass
class CallResult:
    """Represents a single result from a call to an actor.

    Each CallResult contains the index of the actor that was called
    plus the result or error from the call.
    """

    actor_id: int
    result_or_error: ResultOrError
    tag: str

    @property
    def ok(self):
        """Passes through the ok property from the result_or_error."""
        return self.result_or_error.ok

    def get(self):
        """Passes through the get method from the result_or_error."""
        return self.result_or_error.get()


@DeveloperAPI
class RemoteCallResults:
    """Represents a list of results from calls to a set of actors.

    CallResults provides convenient APIs to iterate over the results
    while skipping errors, etc.

    .. testcode::
        :skipif: True

        manager = FaultTolerantActorManager(
            actors, max_remote_requests_in_flight_per_actor=2,
        )
        results = manager.foreach_actor(lambda w: w.call())

        # Iterate over all results ignoring errors.
        for result in results.ignore_errors():
            print(result.get())
    """

    class _Iterator:
        """An iterator over the results of a remote call."""

        def __init__(self, call_results: List[CallResult]):
            self._call_results = call_results

        def __iter__(self) -> Iterator[CallResult]:
            return self

        def __next__(self) -> CallResult:
            if not self._call_results:
                raise StopIteration
            return self._call_results.pop(0)

    def __init__(self):
        self.result_or_errors: List[CallResult] = []

    def add_result(self, actor_id: int, result_or_error: ResultOrError, tag: str):
        """Add index of a remote actor plus the call result to the list.

        Args:
            actor_id: ID of the remote actor.
            result_or_error: The result or error from the call.
            tag: A description to identify the call.
        """
        self.result_or_errors.append(CallResult(actor_id, result_or_error, tag))

    def __iter__(self) -> Iterator[ResultOrError]:
        """Return an iterator over the results."""
        # Shallow copy the list.
        return self._Iterator(copy.copy(self.result_or_errors))

    def __len__(self) -> int:
        return len(self.result_or_errors)

    def ignore_errors(self) -> Iterator[ResultOrError]:
        """Return an iterator over the results, skipping all errors."""
        return self._Iterator([r for r in self.result_or_errors if r.ok])

    def ignore_ray_errors(self) -> Iterator[ResultOrError]:
        """Return an iterator over the results, skipping only Ray errors.

        Similar to ignore_errors, but only skips Errors raised because of
        remote actor problems (often get restored automatcially).
        This is useful for callers that want to handle application errors differently
        from Ray errors.
        """
        return self._Iterator(
            [r for r in self.result_or_errors if not isinstance(r.get(), RayError)]
        )


@DeveloperAPI
class FaultAwareApply:
    @DeveloperAPI
    def ping(self) -> str:
        """Ping the actor. Can be used as a health check.

        Returns:
            "pong" if actor is up and well.
        """
        return "pong"

    @DeveloperAPI
    def apply(
        self,
        func: Callable[[Any, Optional[Any], Optional[Any]], T],
        *args,
        **kwargs,
    ) -> T:
        """Calls the given function with this Actor instance.

        A generic interface for applying arbitrary member functions on a
        remote actor.

        Args:
            func: The function to call, with this actor as first
                argument, followed by args, and kwargs.
            args: Optional additional args to pass to the function call.
            kwargs: Optional additional kwargs to pass to the function call.

        Returns:
            The return value of the function call.
        """
        try:
            return func(self, *args, **kwargs)
        except Exception as e:
            # Actor should be recreated by Ray.
            if self.config.restart_failed_env_runners:
                logger.exception(f"Worker exception caught during `apply()`: {e}")
                # Small delay to allow logs messages to propagate.
                time.sleep(self.config.delay_between_env_runner_restarts_s)
                # Kill this worker so Ray Core can restart it.
                sys.exit(1)
            # Actor should be left dead.
            else:
                raise e


@DeveloperAPI
class FaultTolerantActorManager:
    """A manager that is aware of the healthiness of remote actors.

    .. testcode::

        import time
        import ray
        from ray.rllib.utils.actor_manager import FaultTolerantActorManager

        @ray.remote
        class MyActor:
            def apply(self, fn):
                return fn(self)

            def do_something(self):
                return True

        actors = [MyActor.remote() for _ in range(3)]
        manager = FaultTolerantActorManager(
            actors, max_remote_requests_in_flight_per_actor=2,
        )

        # Synchronous remote calls.
        results = manager.foreach_actor(lambda actor: actor.do_something())
        # Print results ignoring returned errors.
        print([r.get() for r in results.ignore_errors()])

        # Asynchronous remote calls.
        manager.foreach_actor_async(lambda actor: actor.do_something())
        time.sleep(2)  # Wait for the tasks to finish.
        for r in manager.fetch_ready_async_reqs():
            # Handle result and errors.
            if r.ok:
                print(r.get())
            else:
                print("Error: {}".format(r.get()))
    """

    @dataclass
    class _ActorState:
        """State of a single actor."""

        # Num of outstanding async requests for this actor.
        num_in_flight_async_requests: int = 0
        # Whether this actor is in a healthy state.
        is_healthy: bool = True

    def __init__(
        self,
        actors: Optional[List[ActorHandle]] = None,
        max_remote_requests_in_flight_per_actor: int = 2,
        init_id: int = 0,
    ):
        """Construct a FaultTolerantActorManager.

        Args:
            actors: A list of ray remote actors to manage on. These actors must have an
                ``apply`` method which takes a function with only one parameter (the
                actor instance itself).
            max_remote_requests_in_flight_per_actor: The maximum number of remote
                requests that can be in flight per actor. Any requests made to the pool
                that cannot be scheduled because the limit has been reached will be
                dropped. This only applies to the asynchronous remote call mode.
            init_id: The initial ID to use for the next remote actor. Default is 0.
        """
        # For round-robin style async requests, keep track of which actor to send
        # a new func next (current).
        self._next_id = self._current_actor_id = init_id

        # Actors are stored in a map and indexed by a unique (int) ID.
        self._actors: Dict[int, ActorHandle] = {}
        self._remote_actor_states: Dict[int, self._ActorState] = {}
        self._restored_actors = set()
        self.add_actors(actors or [])

        # Maps outstanding async requests to the IDs of the actor IDs that
        # are executing them.
        self._in_flight_req_to_actor_id: Dict[ray.ObjectRef, int] = {}

        self._max_remote_requests_in_flight_per_actor = (
            max_remote_requests_in_flight_per_actor
        )

        # Useful metric.
        self._num_actor_restarts = 0

    @DeveloperAPI
    def actor_ids(self) -> List[int]:
        """Returns a list of all worker IDs (healthy or not)."""
        return list(self._actors.keys())

    @DeveloperAPI
    def healthy_actor_ids(self) -> List[int]:
        """Returns a list of worker IDs that are healthy."""
        return [k for k, v in self._remote_actor_states.items() if v.is_healthy]

    @DeveloperAPI
    def add_actors(self, actors: List[ActorHandle]):
        """Add a list of actors to the pool.

        Args:
            actors: A list of ray remote actors to be added to the pool.
        """
        for actor in actors:
            self._actors[self._next_id] = actor
            self._remote_actor_states[self._next_id] = self._ActorState()
            self._next_id += 1

    @DeveloperAPI
    def remove_actor(self, actor_id: int) -> ActorHandle:
        """Remove an actor from the pool.

        Args:
            actor_id: ID of the actor to remove.

        Returns:
            Handle to the actor that was removed.
        """
        actor = self._actors[actor_id]

        # Remove the actor from the pool.
        del self._actors[actor_id]
        del self._remote_actor_states[actor_id]
        self._restored_actors.discard(actor_id)
        self._remove_async_state(actor_id)

        return actor

    @DeveloperAPI
    def num_actors(self) -> int:
        """Return the total number of actors in the pool."""
        return len(self._actors)

    @DeveloperAPI
    def num_healthy_actors(self) -> int:
        """Return the number of healthy remote actors."""
        return sum(s.is_healthy for s in self._remote_actor_states.values())

    @DeveloperAPI
    def total_num_restarts(self) -> int:
        """Return the number of remote actors that have been restarted."""
        return self._num_actor_restarts

    @DeveloperAPI
    def num_outstanding_async_reqs(self) -> int:
        """Return the number of outstanding async requests."""
        return len(self._in_flight_req_to_actor_id)

    @DeveloperAPI
    def is_actor_healthy(self, actor_id: int) -> bool:
        """Whether a remote actor is in healthy state.

        Args:
            actor_id: ID of the remote actor.

        Returns:
            True if the actor is healthy, False otherwise.
        """
        if actor_id not in self._remote_actor_states:
            raise ValueError(f"Unknown actor id: {actor_id}")
        return self._remote_actor_states[actor_id].is_healthy

    @DeveloperAPI
    def set_actor_state(self, actor_id: int, healthy: bool) -> None:
        """Update activate state for a specific remote actor.

        Args:
            actor_id: ID of the remote actor.
            healthy: Whether the remote actor is healthy.
        """
        if actor_id not in self._remote_actor_states:
            raise ValueError(f"Unknown actor id: {actor_id}")

        was_healthy = self._remote_actor_states[actor_id].is_healthy
        # Set from unhealthy to healthy -> Add to restored set.
        if not was_healthy and healthy:
            self._restored_actors.add(actor_id)
        # Set from healthy to unhealthy -> Remove from restored set.
        elif was_healthy and not healthy:
            self._restored_actors.discard(actor_id)

        self._remote_actor_states[actor_id].is_healthy = healthy

        if not healthy:
            # Remove any async states.
            self._remove_async_state(actor_id)

    @DeveloperAPI
    def clear(self):
        """Clean up managed actors."""
        for actor in self._actors.values():
            ray.kill(actor)
        self._actors.clear()
        self._remote_actor_states.clear()
        self._restored_actors.clear()
        self._in_flight_req_to_actor_id.clear()

    @DeveloperAPI
    def foreach_actor(
        self,
        func: Union[Callable[[Any], Any], List[Callable[[Any], Any]], str, List[str]],
        *,
        kwargs: Optional[Union[Dict[str, Any], List[Dict[str, Any]]]] = None,
        healthy_only: bool = True,
        remote_actor_ids: Optional[List[int]] = None,
        timeout_seconds: Optional[float] = None,
        return_obj_refs: bool = False,
        mark_healthy: bool = False,
    ) -> RemoteCallResults:
        """Calls the given function with each actor instance as arg.

        Automatically marks actors unhealthy if they crash during the remote call.

        Args:
            func: A single Callable applied to all specified remote actors or a list
                of Callables, that get applied on the list of specified remote actors.
                In the latter case, both list of Callables and list of specified actors
                must have the same length. Alternatively, you can use the name of the
                remote method to be called, instead, or a list of remote method names.
            kwargs: An optional single kwargs dict or a list of kwargs dict matching the
                list of provided `func` or `remote_actor_ids`. In the first case (single
                dict), use `kwargs` on all remote calls. The latter case (list of
                dicts) allows you to define individualized kwarg dicts per actor.
            healthy_only: If True, applies `func` only to actors currently tagged
                "healthy", otherwise to all actors. If `healthy_only=False` and
                `mark_healthy=True`, will send `func` to all actors and mark those
                actors "healthy" that respond to the request within `timeout_seconds`
                and are currently tagged as "unhealthy".
            remote_actor_ids: Apply func on a selected set of remote actors. Use None
                (default) for all actors.
            timeout_seconds: Time to wait (in seconds) for results. Set this to 0.0 for
                fire-and-forget. Set this to None (default) to wait infinitely (i.e. for
                synchronous execution).
            return_obj_refs: whether to return ObjectRef instead of actual results.
                Note, for fault tolerance reasons, these returned ObjectRefs should
                never be resolved with ray.get() outside of the context of this manager.
            mark_healthy: Whether to mark all those actors healthy again that are
                currently marked unhealthy AND that returned results from the remote
                call (within the given `timeout_seconds`).
                Note that actors are NOT set unhealthy, if they simply time out
                (only if they return a RayActorError).
                Also not that this setting is ignored if `healthy_only=True` (b/c this
                setting only affects actors that are currently tagged as unhealthy).

        Returns:
            The list of return values of all calls to `func(actor)`. The values may be
            actual data returned or exceptions raised during the remote call in the
            format of RemoteCallResults.
        """
        remote_actor_ids = remote_actor_ids or self.actor_ids()
        if healthy_only:
            func, kwargs, remote_actor_ids = self._filter_by_healthy_state(
                func=func, kwargs=kwargs, remote_actor_ids=remote_actor_ids
            )

        # Send out remote requests.
        remote_calls = self._call_actors(
            func=func,
            kwargs=kwargs,
            remote_actor_ids=remote_actor_ids,
        )

        # Collect remote request results (if available given timeout and/or errors).
        _, remote_results = self._fetch_result(
            remote_actor_ids=remote_actor_ids,
            remote_calls=remote_calls,
            tags=[None] * len(remote_calls),
            timeout_seconds=timeout_seconds,
            return_obj_refs=return_obj_refs,
            mark_healthy=mark_healthy,
        )

        return remote_results

    @DeveloperAPI
    def foreach_actor_async(
        self,
        func: Union[Callable[[Any], Any], List[Callable[[Any], Any]], str, List[str]],
        tag: Optional[str] = None,
        *,
        kwargs: Optional[Union[Dict[str, Any], List[Dict[str, Any]]]] = None,
        healthy_only: bool = True,
        remote_actor_ids: Optional[List[int]] = None,
<<<<<<< HEAD
        _print=False,
=======
>>>>>>> f14c2506
    ) -> int:
        """Calls given functions against each actors without waiting for results.

        Args:
            func: A single Callable applied to all specified remote actors or a list
                of Callables, that get applied on the list of specified remote actors.
                In the latter case, both list of Callables and list of specified actors
                must have the same length. Alternatively, you can use the name of the
                remote method to be called, instead, or a list of remote method names.
            tag: A tag to identify the results from this async call.
            kwargs: An optional single kwargs dict or a list of kwargs dict matching the
                list of provided `func` or `remote_actor_ids`. In the first case (single
                dict), use `kwargs` on all remote calls. The latter case (list of
                dicts) allows you to define individualized kwarg dicts per actor.
            healthy_only: If True, applies `func` only to actors currently tagged
                "healthy", otherwise to all actors. If `healthy_only=False` and
                later, `self.fetch_ready_async_reqs()` is called with
                `mark_healthy=True`, will send `func` to all actors and mark those
                actors "healthy" that respond to the request within `timeout_seconds`
                and are currently tagged as "unhealthy".
            remote_actor_ids: Apply func on a selected set of remote actors.
                Note, for fault tolerance reasons, these returned ObjectRefs should
                never be resolved with ray.get() outside of the context of this manager.

        Returns:
            The number of async requests that are actually fired.
        """
        # TODO(avnishn, jungong): so thinking about this a bit more, it would be the
        #  best if we can attach multiple tags to an async all, like basically this
        #  parameter should be tags:
        #  For sync calls, tags would be ().
        #  For async call users, they can attached multiple tags for a single call, like
        #  ("rollout_worker", "sync_weight").
        #  For async fetch result, we can also specify a single, or list of tags. For
        #  example, ("eval", "sample") will fetch all the sample() calls on eval
        #  workers.
        if not remote_actor_ids:
            remote_actor_ids = self.actor_ids()

        num_calls = (
            len(func)
            if isinstance(func, list)
            else len(kwargs)
            if isinstance(kwargs, list)
            else len(remote_actor_ids)
        )

        # Perform round-robin assignment of all provided calls for any number of our
        # actors. Note that this way, some actors might receive more than 1 request in
        # this call.
        if num_calls != len(remote_actor_ids):
            remote_actor_ids = [
                (self._current_actor_id + i) % self.num_actors()
                for i in range(num_calls)
            ]
            # Update our round-robin pointer.
            self._current_actor_id += num_calls
            self._current_actor_id %= self.num_actors()

        if healthy_only:
            func, kwargs, remote_actor_ids = self._filter_by_healthy_state(
                func=func, kwargs=kwargs, remote_actor_ids=remote_actor_ids
            )

        num_calls_to_make: Dict[int, int] = defaultdict(lambda: 0)
        # Drop calls to actors that are too busy.
        if isinstance(func, list):
            assert len(func) == len(remote_actor_ids)
            limited_func = []
            limited_kwargs = []
            limited_remote_actor_ids = []
            for i, (f, raid) in enumerate(zip(func, remote_actor_ids)):
                num_outstanding_reqs = self._remote_actor_states[
                    raid
                ].num_in_flight_async_requests
                if (
                    num_outstanding_reqs + num_calls_to_make[raid]
                    < self._max_remote_requests_in_flight_per_actor
                ):
                    num_calls_to_make[raid] += 1
                    k = kwargs[i] if isinstance(kwargs, list) else (kwargs or {})
                    limited_func.append(f)
                    limited_kwargs.append(k)
                    limited_remote_actor_ids.append(raid)
        else:
            limited_func = func
            limited_kwargs = kwargs
            limited_remote_actor_ids = []
            for raid in remote_actor_ids:
                num_outstanding_reqs = self._remote_actor_states[
                    raid
                ].num_in_flight_async_requests
                if (
                    num_outstanding_reqs + num_calls_to_make[raid]
                    < self._max_remote_requests_in_flight_per_actor
                ):
                    num_calls_to_make[raid] += 1
                    limited_remote_actor_ids.append(raid)
<<<<<<< HEAD

        if not limited_remote_actor_ids:
            return 0

        if _print:
            print(limited_remote_actor_ids)
=======
>>>>>>> f14c2506

        remote_calls = self._call_actors(
            func=limited_func,
            kwargs=limited_kwargs,
            remote_actor_ids=limited_remote_actor_ids,
        )

        # Save these as outstanding requests.
        for id, call in zip(limited_remote_actor_ids, remote_calls):
            self._remote_actor_states[id].num_in_flight_async_requests += 1
            self._in_flight_req_to_actor_id[call] = (tag, id)

        return len(remote_calls)

    @DeveloperAPI
    def fetch_ready_async_reqs(
        self,
        *,
        tags: Union[str, List[str], Tuple[str]] = (),
        timeout_seconds: Optional[float] = 0.0,
        return_obj_refs: bool = False,
        mark_healthy: bool = False,
    ) -> RemoteCallResults:
        """Get results from outstanding async requests that are ready.

        Automatically mark actors unhealthy if they fail to respond.

        Note: If tags is an empty tuple then results from all ready async requests are
        returned.

        Args:
            timeout_seconds: ray.get() timeout. Default is 0, which only fetched those
                results (immediately) that are already ready.
            tags: A tag or a list of tags to identify the results from this async call.
            return_obj_refs: Whether to return ObjectRef instead of actual results.
            mark_healthy: Whether to mark all those actors healthy again that are
                currently marked unhealthy AND that returned results from the remote
                call (within the given `timeout_seconds`).
                Note that actors are NOT set to unhealthy, if they simply time out,
                meaning take a longer time to fulfil the remote request. We only ever
                mark an actor unhealthy, if they raise a RayActorError inside the remote
                request.
                Also note that this settings is ignored if the preceding
                `foreach_actor_async()` call used the `healthy_only=True` argument (b/c
                `mark_healthy` only affects actors that are currently tagged as
                unhealthy).

        Returns:
            A list of return values of all calls to `func(actor)` that are ready.
            The values may be actual data returned or exceptions raised during the
            remote call in the format of RemoteCallResults.
        """
        # Construct the list of in-flight requests filtered by tag.
        remote_calls, remote_actor_ids, valid_tags = self._filter_calls_by_tag(tags)
        ready, remote_results = self._fetch_result(
            remote_actor_ids=remote_actor_ids,
            remote_calls=remote_calls,
            tags=valid_tags,
            timeout_seconds=timeout_seconds,
            return_obj_refs=return_obj_refs,
            mark_healthy=mark_healthy,
        )

        for obj_ref, result in zip(ready, remote_results):
            # Decrease outstanding request on this actor by 1.
            self._remote_actor_states[result.actor_id].num_in_flight_async_requests -= 1
            # Also, remove this call here from the in-flight list,
            # obj_refs may have already been removed when we disable an actor.
            if obj_ref in self._in_flight_req_to_actor_id:
                del self._in_flight_req_to_actor_id[obj_ref]

        return remote_results

    @staticmethod
    def handle_remote_call_result_errors(
        results_or_errors: RemoteCallResults,
        *,
        ignore_ray_errors: bool,
    ) -> None:
        """Checks given results for application errors and raises them if necessary.

        Args:
            results_or_errors: The results or errors to check.
            ignore_ray_errors: Whether to ignore RayErrors within the elements of
                `results_or_errors`.
        """
        for result_or_error in results_or_errors:
            # Good result.
            if result_or_error.ok:
                continue
            # RayError, but we ignore it.
            elif ignore_ray_errors:
                logger.exception(result_or_error.get())
            # Raise RayError.
            else:
                raise result_or_error.get()

    @DeveloperAPI
    def probe_unhealthy_actors(
        self,
        timeout_seconds: Optional[float] = None,
        mark_healthy: bool = False,
    ) -> List[int]:
        """Ping all unhealthy actors to try bringing them back.

        Args:
            timeout_seconds: Timeout in seconds (to avoid pinging hanging workers
                indefinitely).
            mark_healthy: Whether to mark all those actors healthy again that are
                currently marked unhealthy AND that respond to the `ping` remote request
                (within the given `timeout_seconds`).
                Note that actors are NOT set to unhealthy, if they simply time out,
                meaning take a longer time to fulfil the remote request. We only ever
                mark and actor unhealthy, if they return a RayActorError from the remote
                request.
                Also note that this settings is ignored if `healthy_only=True` (b/c this
                setting only affects actors that are currently tagged as unhealthy).

        Returns:
            A list of actor IDs that were restored by the `ping.remote()` call PLUS
            those actors that were previously restored via other remote requests.
            The cached set of such previously restored actors will be erased in this
            call.
        """
        # Collect recently restored actors (from `self._fetch_result` calls other than
        # the one triggered here via the `ping`).
        already_restored_actors = list(self._restored_actors)

        # Which actors are currently marked unhealthy?
        unhealthy_actor_ids = [
            actor_id
            for actor_id in self.actor_ids()
            if not self.is_actor_healthy(actor_id)
        ]
        # Some unhealthy actors -> `ping()` all of them to trigger a new fetch and
        # gather the just restored ones (b/c of a successful `ping` response).
        just_restored_actors = []
        if unhealthy_actor_ids:
            remote_results = self.foreach_actor(
                func=lambda actor: actor.ping(),
                remote_actor_ids=unhealthy_actor_ids,
                healthy_only=False,  # We specifically want to ping unhealthy actors.
                timeout_seconds=timeout_seconds,
                return_obj_refs=False,
                mark_healthy=mark_healthy,
            )
            just_restored_actors = [
                result.actor_id for result in remote_results if result.ok
            ]

        # Clear out previously restored actors (b/c of other successful request
        # responses, outside of this method).
        self._restored_actors.clear()

        # Return all restored actors (previously and just).
        return already_restored_actors + just_restored_actors

    def _call_actors(
        self,
        func: Union[Callable[[Any], Any], List[Callable[[Any], Any]], str, List[str]],
        *,
        kwargs: Optional[Union[Dict[str, Any], List[Dict[str, Any]]]] = None,
        remote_actor_ids: List[int] = None,
    ) -> List[ray.ObjectRef]:
        """Apply functions on a list of remote actors.

        Args:
            func: A single Callable applied to all specified remote actors or a list
                of Callables, that get applied on the list of specified remote actors.
                In the latter case, both list of Callables and list of specified actors
                must have the same length. Alternatively, you can use the name of the
                remote method to be called, instead, or a list of remote method names.
            kwargs: An optional single kwargs dict or a list of kwargs dict matching the
                list of provided `func` or `remote_actor_ids`. In the first case (single
                dict), use `kwargs` on all remote calls. The latter case (list of
                dicts) allows you to define individualized kwarg dicts per actor.
            remote_actor_ids: Apply func on this selected set of remote actors.

        Returns:
            A list of ObjectRefs returned from the remote calls.
        """
        if remote_actor_ids is None:
            remote_actor_ids = self.actor_ids()

        if isinstance(func, list):
            assert len(remote_actor_ids) == len(
                func
            ), "Funcs must have the same number of callables as actor indices."

        calls = []
        if isinstance(func, list):
            for i, (raid, f) in enumerate(zip(remote_actor_ids, func)):
                if isinstance(f, str):
                    calls.append(
                        getattr(self._actors[raid], f).remote(
                            **(
                                kwargs[i]
                                if isinstance(kwargs, list)
                                else (kwargs or {})
                            )
                        )
                    )
                else:
                    calls.append(self._actors[raid].apply.remote(f))
        elif isinstance(func, str):
            for i, raid in enumerate(remote_actor_ids):
                calls.append(
                    getattr(self._actors[raid], func).remote(
                        **(kwargs[i] if isinstance(kwargs, list) else (kwargs or {}))
                    )
                )
        else:
            for raid in remote_actor_ids:
                calls.append(self._actors[raid].apply.remote(func))

        return calls

    @DeveloperAPI
    def _fetch_result(
        self,
        *,
        remote_actor_ids: List[int],
        remote_calls: List[ray.ObjectRef],
        tags: List[str],
        timeout_seconds: Optional[float] = None,
        return_obj_refs: bool = False,
        mark_healthy: bool = False,
    ) -> Tuple[List[ray.ObjectRef], RemoteCallResults]:
        """Try fetching results from remote actor calls.

        Mark whether an actor is healthy or not accordingly.

        Args:
            remote_actor_ids: IDs of the actors these remote
                calls were fired against.
            remote_calls: List of remote calls to fetch.
            tags: List of tags used for identifying the remote calls.
            timeout_seconds: Timeout (in sec) for the ray.wait() call. Default is None,
                meaning wait indefinitely for all results.
            return_obj_refs: Whether to return ObjectRef instead of actual results.
            mark_healthy: Whether to mark certain actors healthy based on the results
                of these remote calls. Useful, for example, to make sure actors
                do not come back without proper state restoration.

        Returns:
            A list of ready ObjectRefs mapping to the results of those calls.
        """
        # Notice that we do not return the refs to any unfinished calls to the
        # user, since it is not safe to handle such remote actor calls outside the
        # context of this actor manager. These requests are simply dropped.
        timeout = float(timeout_seconds) if timeout_seconds is not None else None

        # This avoids calling ray.init() in the case of 0 remote calls.
        # This is useful if the number of remote workers is 0.
        if not remote_calls:
            return [], RemoteCallResults()

        readies, _ = ray.wait(
            remote_calls,
            num_returns=len(remote_calls),
            timeout=timeout,
            # Make sure remote results are fetched locally in parallel.
            fetch_local=not return_obj_refs,
        )

        # Remote data should already be fetched to local object store at this point.
        remote_results = RemoteCallResults()
        for ready in readies:
            # Find the corresponding actor ID for this remote call.
            actor_id = remote_actor_ids[remote_calls.index(ready)]
            tag = tags[remote_calls.index(ready)]

            # If caller wants ObjectRefs, return directly without resolving.
            if return_obj_refs:
                remote_results.add_result(actor_id, ResultOrError(result=ready), tag)
                continue

            # Try getting the ready results.
            try:
                result = ray.get(ready)

            # Any error type other than `RayError` happening during ray.get() ->
            # Throw exception right here (we don't know how to handle these non-remote
            # worker issues and should therefore crash).
            except RayError as e:
                # Return error to the user.
                remote_results.add_result(actor_id, ResultOrError(error=e), tag)

                # Mark the actor as unhealthy, take it out of service, and wait for
                # Ray Core to restore it.
                if self.is_actor_healthy(actor_id):
                    logger.error(
                        f"Ray error ({str(e)}), taking actor {actor_id} out of service."
                    )
                self.set_actor_state(actor_id, healthy=False)

            # If no errors, add result to `RemoteCallResults` to be returned.
            else:
                # Return valid result to the user.
                remote_results.add_result(actor_id, ResultOrError(result=result), tag)

                # Actor came back from an unhealthy state. Mark this actor as healthy
                # and add it to our healthy set.
                if mark_healthy and not self.is_actor_healthy(actor_id):
                    logger.warning(
                        f"Bringing previously unhealthy, now-healthy actor {actor_id} "
                        "back into service."
                    )
                    self.set_actor_state(actor_id, healthy=True)
                    self._num_actor_restarts += 1

        # Make sure, to-be-returned results are sound.
        assert len(readies) == len(remote_results)

        return readies, remote_results

    def _filter_by_healthy_state(
        self,
        *,
        func: Union[Callable[[Any], Any], List[Callable[[Any], Any]]],
        kwargs: Optional[Union[Dict, List[Dict]]] = None,
        remote_actor_ids: List[int],
    ):
        """Filter out func and remote worker ids by actor state.

        Args:
            func: A single, or a list of Callables.
            kwargs: An optional single kwargs dict or a list of kwargs dicts matching
                the list of provided `func` or `remote_actor_ids`. In case of a single
                dict, uses `kwargs` on all remote calls. In case of a list of dicts,
                the given kwarg dicts are per actor `func` or per `remote_actor_ids`.
            remote_actor_ids: IDs of potential remote workers to apply func on.

        Returns:
            A tuple of (filtered func, filtered remote worker ids).
        """
        if isinstance(func, list):
            assert len(remote_actor_ids) == len(
                func
            ), "Func must have the same number of callables as remote actor ids."
            # We are given a list of functions to apply.
            # Need to filter the functions together with worker IDs.
            temp_func = []
            temp_remote_actor_ids = []
            temp_kwargs = []
            for i, (f, raid) in enumerate(zip(func, remote_actor_ids)):
                if self.is_actor_healthy(raid):
                    k = kwargs[i] if isinstance(kwargs, list) else (kwargs or {})
                    temp_func.append(f)
                    temp_kwargs.append(k)
                    temp_remote_actor_ids.append(raid)
            func = temp_func
            kwargs = temp_kwargs
            remote_actor_ids = temp_remote_actor_ids
        else:
            # Simply filter the worker IDs.
            remote_actor_ids = [i for i in remote_actor_ids if self.is_actor_healthy(i)]

        return func, kwargs, remote_actor_ids

    def _filter_calls_by_tag(
        self, tags: Union[str, List[str], Tuple[str]]
    ) -> Tuple[List[ray.ObjectRef], List[ActorHandle], List[str]]:
        """Return all the in flight requests that match the given tags, if any.

        Args:
            tags: A str or a list/tuple of str. If tags is empty, return all the in
                flight requests.

        Returns:
            A tuple consisting of a list of the remote calls that match the tag(s),
            a list of the corresponding remote actor IDs for these calls (same length),
            and a list of the tags corresponding to these calls (same length).
        """
        if isinstance(tags, str):
            tags = {tags}
        elif isinstance(tags, (list, tuple)):
            tags = set(tags)
        else:
            raise ValueError(
                f"tags must be either a str or a list/tuple of str, got {type(tags)}."
            )
        remote_calls = []
        remote_actor_ids = []
        valid_tags = []
        for call, (tag, actor_id) in self._in_flight_req_to_actor_id.items():
            # the default behavior is to return all ready results.
            if len(tags) == 0 or tag in tags:
                remote_calls.append(call)
                remote_actor_ids.append(actor_id)
                valid_tags.append(tag)

        return remote_calls, remote_actor_ids, valid_tags

    def _remove_async_state(self, actor_id: int):
        """Remove internal async state of for a given actor.

        This is called when an actor is removed from the pool or being marked
        unhealthy.

        Args:
            actor_id: The id of the actor.
        """
        # Remove any outstanding async requests for this actor.
        # Use `list` here to not change a looped generator while we mutate the
        # underlying dict.
        for id, req in list(self._in_flight_req_to_actor_id.items()):
            if id == actor_id:
                del self._in_flight_req_to_actor_id[req]

    def actors(self):
        # TODO(jungong) : remove this API once EnvRunnerGroup.remote_workers()
        #  and EnvRunnerGroup._remote_workers() are removed.
        return self._actors<|MERGE_RESOLUTION|>--- conflicted
+++ resolved
@@ -478,10 +478,6 @@
         kwargs: Optional[Union[Dict[str, Any], List[Dict[str, Any]]]] = None,
         healthy_only: bool = True,
         remote_actor_ids: Optional[List[int]] = None,
-<<<<<<< HEAD
-        _print=False,
-=======
->>>>>>> f14c2506
     ) -> int:
         """Calls given functions against each actors without waiting for results.
 
@@ -580,15 +576,9 @@
                 ):
                     num_calls_to_make[raid] += 1
                     limited_remote_actor_ids.append(raid)
-<<<<<<< HEAD
 
         if not limited_remote_actor_ids:
             return 0
-
-        if _print:
-            print(limited_remote_actor_ids)
-=======
->>>>>>> f14c2506
 
         remote_calls = self._call_actors(
             func=limited_func,
