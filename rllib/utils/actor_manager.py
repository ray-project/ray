--- conflicted
+++ resolved
@@ -1,13 +1,9 @@
 import copy
-<<<<<<< HEAD
-=======
-from dataclasses import dataclass, field
->>>>>>> 81b21aa3
 import logging
 import sys
 import time
 from collections import defaultdict
-from dataclasses import dataclass
+from dataclasses import dataclass, field
 from typing import Any, Callable, Dict, Iterator, List, Optional, Tuple, Union
 
 import ray
