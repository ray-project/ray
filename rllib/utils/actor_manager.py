from collections import defaultdict
import copy
from dataclasses import dataclass
import logging
import sys
import time
from typing import Any, Callable, Dict, Iterator, List, Mapping, Optional, Tuple, Union

import ray
from ray.actor import ActorHandle
from ray.exceptions import RayActorError, RayError, RayTaskError
from ray.rllib.utils.typing import T
from ray.util.annotations import DeveloperAPI


logger = logging.getLogger(__name__)


@DeveloperAPI
class ResultOrError:
    """A wrapper around a result or an error.

    This is used to return data from FaultTolerantActorManager
    that allows us to distinguish between error and actual results.
    """

    def __init__(self, result: Any = None, error: Exception = None):
        """One and only one of result or error should be set.

        Args:
            result: The result of the computation.
            error: Alternatively, the error that occurred during the computation.
        """
        # Note(jungong) : None is a valid result if the remote function
        # does not return anything.
        self._result = result
        # Easier to handle if we show the user the original error.
        self._error = (
            error.as_instanceof_cause() if isinstance(error, RayTaskError) else error
        )

    @property
    def ok(self):
        return self._error is None

    def get(self):
        """Returns the result or the error."""
        if self._error:
            return self._error
        else:
            return self._result


@DeveloperAPI
@dataclass
class CallResult:
    """Represents a single result from a call to an actor.

    Each CallResult contains the index of the actor that was called
    plus the result or error from the call.
    """

    actor_id: int
    result_or_error: ResultOrError
    tag: str

    @property
    def ok(self):
        """Passes through the ok property from the result_or_error."""
        return self.result_or_error.ok

    def get(self):
        """Passes through the get method from the result_or_error."""
        return self.result_or_error.get()


@DeveloperAPI
class RemoteCallResults:
    """Represents a list of results from calls to a set of actors.

    CallResults provides convenient APIs to iterate over the results
    while skipping errors, etc.

    .. testcode::
        :skipif: True

        manager = FaultTolerantActorManager(
            actors, max_remote_requests_in_flight_per_actor=2,
        )
        results = manager.foreach_actor(lambda w: w.call())

        # Iterate over all results ignoring errors.
        for result in results.ignore_errors():
            print(result.get())
    """

    class _Iterator:
        """An iterator over the results of a remote call."""

        def __init__(self, call_results: List[CallResult]):
            self._call_results = call_results

        def __iter__(self) -> Iterator[CallResult]:
            return self

        def __next__(self) -> CallResult:
            if not self._call_results:
                raise StopIteration
            return self._call_results.pop(0)

    def __init__(self):
        self.result_or_errors: List[CallResult] = []

    def add_result(self, actor_id: int, result_or_error: ResultOrError, tag: str):
        """Add index of a remote actor plus the call result to the list.

        Args:
            actor_id: ID of the remote actor.
            result_or_error: The result or error from the call.
            tag: A description to identify the call.
        """
        self.result_or_errors.append(CallResult(actor_id, result_or_error, tag))

    def __iter__(self) -> Iterator[ResultOrError]:
        """Return an iterator over the results."""
        # Shallow copy the list.
        return self._Iterator(copy.copy(self.result_or_errors))

    def ignore_errors(self) -> Iterator[ResultOrError]:
        """Return an iterator over the results, skipping all errors."""
        return self._Iterator([r for r in self.result_or_errors if r.ok])

    def ignore_ray_errors(self) -> Iterator[ResultOrError]:
        """Return an iterator over the results, skipping only Ray errors.

        Similar to ignore_errors, but only skips Errors raised because of
        remote actor problems (often get restored automatcially).
        This is useful for callers that wants to handle application errors differently.
        """
        return self._Iterator(
            [r for r in self.result_or_errors if not isinstance(r.get(), RayActorError)]
        )


@DeveloperAPI
class FaultAwareApply:
    @DeveloperAPI
    def ping(self) -> str:
        """Ping the actor. Can be used as a health check.

        Returns:
            "pong" if actor is up and well.
        """
        return "pong"

    @DeveloperAPI
    def apply(
        self,
        func: Callable[[Any, Optional[Any], Optional[Any]], T],
        *args,
        **kwargs,
    ) -> T:
        """Calls the given function with this Actor instance.

        A generic interface for applying arbitray member functions on a
        remote actor.

        Args:
            func: The function to call, with this RolloutWorker as first
                argument, followed by args, and kwargs.
            args: Optional additional args to pass to the function call.
            kwargs: Optional additional kwargs to pass to the function call.

        Returns:
            The return value of the function call.
        """
        try:
            return func(self, *args, **kwargs)
        except Exception as e:
            # Actor should be recreated by Ray.
            if self.config.recreate_failed_env_runners:
                logger.exception(f"Worker exception caught during `apply()`: {e}")
                # Small delay to allow logs messages to propagate.
                time.sleep(self.config.delay_between_env_runner_restarts_s)
                # Kill this worker so Ray Core can restart it.
                sys.exit(1)
            # Actor should be left dead.
            else:
                raise e


@DeveloperAPI
class FaultTolerantActorManager:
    """A manager that is aware of the healthiness of remote actors.

    .. testcode::
        :skipif: True

        import ray
        from ray.rllib.utils.actor_manager import FaultTolerantActorManager

        @ray.remote
        class MyActor:
        def apply(self, fn) -> Any:
            return fn(self)

        def do_something(self):
            return True

        actors = [MyActor.remote() for _ in range(3)]
        manager = FaultTolerantActorManager(
            actors, max_remote_requests_in_flight_per_actor=2,
        )

        # Synchronous remote calls.
        results = manager.foreach_actor(lambda actor: actor.do_something())
        # Print results ignoring returned errors.
        print([r.get() for r in results.ignore_errors()])

        # Asynchronous remote calls.
        manager.foreach_actor_async(lambda actor: actor.do_something())
        time.sleep(2) # Wait for the tasks to finish.
        for r in manager.fetch_ready_async_reqs()
            # Handle result and errors.
            if r.ok: print(r.get())
            else print("Error: {}".format(r.get()))
    """

    @dataclass
    class _ActorState:
        """State of a single actor."""

        # Num of outstanding async requests for this actor.
        num_in_flight_async_requests: int = 0
        # Whether this actor is in a healthy state.
        is_healthy: bool = True

    def __init__(
        self,
        actors: Optional[List[ActorHandle]] = None,
        max_remote_requests_in_flight_per_actor: int = 2,
        init_id: int = 0,
    ):
        """Construct a FaultTolerantActorManager.

        Args:
            actors: A list of ray remote actors to manage on. These actors must have an
                ``apply`` method which takes a function with only one parameter (the
                actor instance itself).
            max_remote_requests_in_flight_per_actor: The maximum number of remote
                requests that can be in flight per actor. Any requests made to the pool
                that cannot be scheduled because the limit has been reached will be
                dropped. This only applies to the asynchronous remote call mode.
            init_id: The initial ID to use for the next remote actor. Default is 0.
        """
        # For historic reasons, just start remote worker ID from 1, so they never
        # collide with local worker ID (0).
        self._next_id = init_id

        # Actors are stored in a map and indexed by a unique id.
        self._actors: Mapping[int, ActorHandle] = {}
        self._remote_actor_states: Mapping[int, self._ActorState] = {}
        self._restored_actors = set()
        self.add_actors(actors or [])

        # Maps outstanding async requests to the IDs of the actor IDs that
        # are executing them.
        self._in_flight_req_to_actor_id: Mapping[ray.ObjectRef, int] = {}

        self._max_remote_requests_in_flight_per_actor = (
            max_remote_requests_in_flight_per_actor
        )

        # Useful metric.
        self._num_actor_restarts = 0

    @DeveloperAPI
    def actor_ids(self) -> List[int]:
        """Returns a list of all worker IDs (healthy or not)."""
        return list(self._actors.keys())

    @DeveloperAPI
    def healthy_actor_ids(self) -> List[int]:
        """Returns a list of worker IDs that are healthy."""
        return [k for k, v in self._remote_actor_states.items() if v.is_healthy]

    @DeveloperAPI
    def add_actors(self, actors: List[ActorHandle]):
        """Add a list of actors to the pool.

        Args:
            actors: A list of ray remote actors to be added to the pool.
        """
        for actor in actors:
            self._actors[self._next_id] = actor
            self._remote_actor_states[self._next_id] = self._ActorState()
            self._next_id += 1

    def _remove_async_state(self, actor_id: int):
        """Remove internal async state of for a given actor.

        This is called when an actor is removed from the pool or being marked
        unhealthy.

        Args:
            actor_id: The id of the actor.
        """
        # Remove any outstanding async requests for this actor.
        reqs_to_be_removed = [
            req for req, id in self._in_flight_req_to_actor_id.items() if id == actor_id
        ]
        for req in reqs_to_be_removed:
            del self._in_flight_req_to_actor_id[req]

    @DeveloperAPI
    def remove_actor(self, actor_id: int) -> ActorHandle:
        """Remove an actor from the pool.

        Args:
            actor_id: ID of the actor to remove.

        Returns:
            Handle to the actor that was removed.
        """
        actor = self._actors[actor_id]

        # Remove the actor from the pool.
        del self._actors[actor_id]
        del self._remote_actor_states[actor_id]
        self._restored_actors.discard(actor_id)
        self._remove_async_state(actor_id)

        return actor

    @DeveloperAPI
    def num_actors(self) -> int:
        """Return the total number of actors in the pool."""
        return len(self._actors)

    @DeveloperAPI
    def num_healthy_actors(self) -> int:
        """Return the number of healthy remote actors."""
        return sum(s.is_healthy for s in self._remote_actor_states.values())

    @DeveloperAPI
    def total_num_restarts(self) -> int:
        """Return the number of remote actors that have been restarted."""
        return self._num_actor_restarts

    @DeveloperAPI
    def num_outstanding_async_reqs(self) -> int:
        """Return the number of outstanding async requests."""
        return len(self._in_flight_req_to_actor_id)

    @DeveloperAPI
    def is_actor_healthy(self, actor_id: int) -> bool:
        """Whether a remote actor is in healthy state.

        Args:
            actor_id: ID of the remote actor.

        Returns:
            True if the actor is healthy, False otherwise.
        """
        if actor_id not in self._remote_actor_states:
            raise ValueError(f"Unknown actor id: {actor_id}")
        return self._remote_actor_states[actor_id].is_healthy

    @DeveloperAPI
    def set_actor_state(self, actor_id: int, healthy: bool) -> None:
        """Update activate state for a specific remote actor.

        Args:
            actor_id: ID of the remote actor.
            healthy: Whether the remote actor is healthy.
        """
        if actor_id not in self._remote_actor_states:
            raise ValueError(f"Unknown actor id: {actor_id}")

        was_healthy = self._remote_actor_states[actor_id].is_healthy
        # Set from unhealthy to healthy -> Add to restored set.
        if not was_healthy and healthy:
            self._restored_actors.add(actor_id)
        # Set from healthy to unhealthy -> Remove from restored set.
        elif was_healthy and not healthy:
            self._restored_actors.discard(actor_id)

        self._remote_actor_states[actor_id].is_healthy = healthy

        if not healthy:
            # Remove any async states.
            self._remove_async_state(actor_id)

    @DeveloperAPI
    def clear(self):
        """Clean up managed actors."""
        for actor in self._actors.values():
            ray.kill(actor)
        self._actors.clear()
        self._remote_actor_states.clear()
        self._restored_actors.clear()
        self._in_flight_req_to_actor_id.clear()

    def _call_actors(
        self,
        func: Union[Callable[[Any], Any], List[Callable[[Any], Any]]],
        *,
        remote_actor_ids: List[int] = None,
    ) -> List[ray.ObjectRef]:
        """Apply functions on a list of remote actors.

        Args:
            func: A single, or a list of Callables, that get applied on the list
                of specified remote actors.
            remote_actor_ids: Apply func on this selected set of remote actors.

        Returns:
            A list of ObjectRefs returned from the remote calls.
        """
        if isinstance(func, list):
            assert len(remote_actor_ids) == len(
                func
            ), "Funcs must have the same number of callables as actor indices."

        if remote_actor_ids is None:
            remote_actor_ids = self.actor_ids()

        if isinstance(func, list):
            calls = [
                self._actors[i].apply.remote(f) for i, f in zip(remote_actor_ids, func)
            ]
        else:
            calls = [self._actors[i].apply.remote(func) for i in remote_actor_ids]

        return calls

    @DeveloperAPI
    def _fetch_result(
        self,
        *,
        remote_actor_ids: List[int],
        remote_calls: List[ray.ObjectRef],
        tags: List[str],
        timeout_seconds: int = None,
        return_obj_refs: bool = False,
        mark_healthy: bool = True,
    ) -> Tuple[List[ray.ObjectRef], RemoteCallResults]:
        """Try fetching results from remote actor calls.

        Mark whether an actor is healthy or not accordingly.

        Args:
            remote_actor_ids: IDs of the actors these remote
                calls were fired against.
            remote_calls: list of remote calls to fetch.
            tags: list of tags used for identifying the remote calls.
            timeout_seconds: timeout for the ray.wait() call. Default is None.
            return_obj_refs: whether to return ObjectRef instead of actual results.
            mark_healthy: whether to mark certain actors healthy based on the results
                of these remote calls. Useful, for example, to make sure actors
                do not come back without proper state restoration.

        Returns:
            A list of ready ObjectRefs mapping to the results of those calls.
        """
        # Notice that we do not return the refs to any unfinished calls to the
        # user, since it is not safe to handle such remote actor calls outside the
        # context of this actor manager. These requests are simply dropped.
        timeout = float(timeout_seconds) if timeout_seconds is not None else None

        # This avoids calling ray.init() in the case of 0 remote calls.
        # This is useful if the number of remote workers is 0.
        if not remote_calls:
            return [], RemoteCallResults()

        ready, _ = ray.wait(
            remote_calls,
            num_returns=len(remote_calls),
            timeout=timeout,
            # Make sure remote results are fetched locally in parallel.
            fetch_local=not return_obj_refs,
        )

        # Remote data should already be fetched to local object store at this point.
        remote_results = RemoteCallResults()
        for r in ready:
            # Find the corresponding actor ID for this remote call.
            actor_id = remote_actor_ids[remote_calls.index(r)]
            tag = tags[remote_calls.index(r)]

            # If caller wants ObjectRefs, return directly without resolve them.
            if return_obj_refs:
                remote_results.add_result(actor_id, ResultOrError(result=r), tag)
                continue

            try:
                result = ray.get(r)
                remote_results.add_result(actor_id, ResultOrError(result=result), tag)

                # Actor came back from an unhealthy state. Mark this actor as healthy
                # and add it to our restored set.
                if mark_healthy and not self.is_actor_healthy(actor_id):
                    logger.info(f"brining actor {actor_id} back into service.")
                    self.set_actor_state(actor_id, healthy=True)
                    self._num_actor_restarts += 1
            except Exception as e:
                # Return error to the user.
                remote_results.add_result(actor_id, ResultOrError(error=e), tag)

                # Mark the actor as unhealthy.
                # TODO (sven): Using RayError here to preserve historical behavior.
                #  It may be better to use (RayActorError, RayTaskError) here, but it's
                #  not 100% clear to me yet. For example, if an env crashes within a
                #  EnvRunner, Ray seems to throw a RayTaskError, not RayActorError.
                if isinstance(e, RayError):
                    # Take this actor out of service and wait for Ray Core to
                    # restore it.
                    if self.is_actor_healthy(actor_id):
                        logger.error(
                            f"Ray error, taking actor {actor_id} out of service. "
                            f"{str(e)}"
                        )
                    self.set_actor_state(actor_id, healthy=False)
                # ActorManager should not handle other RayErrors or application level
                # errors.
                else:
                    pass

        return ready, remote_results

    def _filter_func_and_remote_actor_id_by_state(
        self,
        func: Union[Callable[[Any], Any], List[Callable[[Any], Any]]],
        remote_actor_ids: List[int],
    ):
        """Filter out func and remote worker ids by actor state.

        Args:
            func: A single, or a list of Callables.
            remote_actor_ids: IDs of potential remote workers to apply func on.

        Returns:
            A tuple of (filtered func, filtered remote worker ids).
        """
        if isinstance(func, list):
            assert len(remote_actor_ids) == len(
                func
            ), "Func must have the same number of callables as remote actor ids."
            # We are given a list of functions to apply.
            # Need to filter the functions together with worker IDs.
            temp_func = []
            temp_remote_actor_ids = []
            for f, i in zip(func, remote_actor_ids):
                if self.is_actor_healthy(i):
                    temp_func.append(f)
                    temp_remote_actor_ids.append(i)
            func = temp_func
            remote_actor_ids = temp_remote_actor_ids
        else:
            # Simply filter the worker IDs.
            remote_actor_ids = [i for i in remote_actor_ids if self.is_actor_healthy(i)]

        return func, remote_actor_ids

    @DeveloperAPI
    def foreach_actor(
        self,
        func: Union[Callable[[Any], Any], List[Callable[[Any], Any]]],
        *,
        healthy_only: bool = True,
        remote_actor_ids: List[int] = None,
        timeout_seconds: Optional[float] = None,
        return_obj_refs: bool = False,
        mark_healthy: bool = True,
    ) -> RemoteCallResults:
        """Calls the given function with each actor instance as arg.

        Automatically marks actors unhealthy if they crash during the remote call.

        Args:
            func: A single, or a list of Callables, that get applied on the list
                of specified remote actors.
            healthy_only: If True, applies `func` only to actors currently tagged
                "healthy", otherwise to all actors. If `healthy_only=False` and
                `mark_healthy=True`, will send `func` to all actors and mark those
                actors "healthy" that respond to the request within `timeout_seconds`
                and are currently tagged as "unhealthy".
            remote_actor_ids: Apply func on a selected set of remote actors.
<<<<<<< HEAD
            timeout_seconds: Time to wait (in seconds) for results. Set this to 0.0 for
                fire-and-forget. Set this to None (default) to wait infinitely (i.e. for
                synchronous execution).
=======
            timeout_seconds: Ray.get() timeout in seconds. Default is None, which will
                block until all remote results have been received. Setting this to 0.0
                makes all the remote calls fire-and-forget, while setting this to
                None make them synchronous calls.
>>>>>>> 6ab48be8
            return_obj_refs: whether to return ObjectRef instead of actual results.
                Note, for fault tolerance reasons, these returned ObjectRefs should
                never be resolved with ray.get() outside of the context of this manager.
            mark_healthy: Whether to mark all those actors healthy again that are
                currently marked unhealthy AND that returned results from the remote
                call (within the given `timeout_seconds`).
                Note that actors are NOT set unhealthy, if they simply time out
                (only if they return a RayActorError).
                Also not that this setting is ignored if `healthy_only=True` (b/c this
                setting only affects actors that are currently tagged as unhealthy).

        Returns:
            The list of return values of all calls to `func(actor)`. The values may be
            actual data returned or exceptions raised during the remote call in the
            format of RemoteCallResults.
        """
        remote_actor_ids = remote_actor_ids or self.actor_ids()
        if healthy_only:
            func, remote_actor_ids = self._filter_func_and_remote_actor_id_by_state(
                func, remote_actor_ids
            )

        # Send out remote requests.
        remote_calls = self._call_actors(
            func=func,
            remote_actor_ids=remote_actor_ids,
        )

        # Collect remote request results (if available given timeout and/or errors).
        _, remote_results = self._fetch_result(
            remote_actor_ids=remote_actor_ids,
            remote_calls=remote_calls,
            tags=[None] * len(remote_calls),
            timeout_seconds=timeout_seconds,
            return_obj_refs=return_obj_refs,
            mark_healthy=mark_healthy,
        )

        return remote_results

    @DeveloperAPI
    def foreach_actor_async(
        self,
        func: Union[Callable[[Any], Any], List[Callable[[Any], Any]]],
        tag: str = None,
        *,
        healthy_only: bool = True,
        remote_actor_ids: List[int] = None,
    ) -> int:
        """Calls given functions against each actors without waiting for results.

        Args:
            func: A single Callable applied to all specified remote actors or a list
                of Callables, that get applied on the list of specified remote actors.
                In the latter case, both list of Callables and list of specified actors
                must have the same length.
            tag: A tag to identify the results from this async call.
            healthy_only: If True, applies `func` only to actors currently tagged
                "healthy", otherwise to all actors. If `healthy_only=False` and
                later, `self.fetch_ready_async_reqs()` is called with
                `mark_healthy=True`, will send `func` to all actors and mark those
                actors "healthy" that respond to the request within `timeout_seconds`
                and are currently tagged as "unhealthy".
            remote_actor_ids: Apply func on a selected set of remote actors.
                Note, for fault tolerance reasons, these returned ObjectRefs should
                never be resolved with ray.get() outside of the context of this manager.

        Returns:
            The number of async requests that are actually fired.
        """
        # TODO(avnishn, jungong): so thinking about this a bit more, it would be the
        #  best if we can attach multiple tags to an async all, like basically this
        #  parameter should be tags:
        #  For sync calls, tags would be ().
        #  For async call users, they can attached multiple tags for a single call, like
        #  ("rollout_worker", "sync_weight").
        #  For async fetch result, we can also specify a single, or list of tags. For
        #  example, ("eval", "sample") will fetch all the sample() calls on eval
        #  workers.
        remote_actor_ids = remote_actor_ids or self.actor_ids()

        if healthy_only:
            func, remote_actor_ids = self._filter_func_and_remote_actor_id_by_state(
                func, remote_actor_ids
            )

        if isinstance(func, list) and len(func) != len(remote_actor_ids):
            raise ValueError(
                f"The number of functions specified {len(func)} must match "
                f"the number of remote actor indices {len(remote_actor_ids)}."
            )

        num_calls_to_make: Dict[int, int] = defaultdict(lambda: 0)
        # Drop calls to actors that are too busy.
        if isinstance(func, list):
            limited_func = []
            limited_remote_actor_ids = []
            for i, f in zip(remote_actor_ids, func):
                num_outstanding_reqs = self._remote_actor_states[
                    i
                ].num_in_flight_async_requests
                if (
                    num_outstanding_reqs + num_calls_to_make[i]
                    < self._max_remote_requests_in_flight_per_actor
                ):
                    num_calls_to_make[i] += 1
                    limited_func.append(f)
                    limited_remote_actor_ids.append(i)
        else:
            limited_func = func
            limited_remote_actor_ids = []
            for i in remote_actor_ids:
                num_outstanding_reqs = self._remote_actor_states[
                    i
                ].num_in_flight_async_requests
                if (
                    num_outstanding_reqs + num_calls_to_make[i]
                    < self._max_remote_requests_in_flight_per_actor
                ):
                    num_calls_to_make[i] += 1
                    limited_remote_actor_ids.append(i)

        remote_calls = self._call_actors(
            func=limited_func,
            remote_actor_ids=limited_remote_actor_ids,
        )

        # Save these as outstanding requests.
        for id, call in zip(limited_remote_actor_ids, remote_calls):
            self._remote_actor_states[id].num_in_flight_async_requests += 1
            self._in_flight_req_to_actor_id[call] = (tag, id)

        return len(remote_calls)

    def _filter_calls_by_tag(
        self, tags: Union[str, List[str], Tuple[str]]
    ) -> Tuple[List[ray.ObjectRef], List[ActorHandle], List[str]]:
        """Return all the in flight requests that match the given tags, if any.

        Args:
            tags: A str or a list/tuple of str. If tags is empty, return all the in
                flight requests.

        Returns:
            A tuple consisting of a list of the remote calls that match the tag(s),
            a list of the corresponding remote actor IDs for these calls (same length),
            and a list of the tags corresponding to these calls (same length).
        """
        if isinstance(tags, str):
            tags = {tags}
        elif isinstance(tags, (list, tuple)):
            tags = set(tags)
        else:
            raise ValueError(
                f"tags must be either a str or a list/tuple of str, got {type(tags)}."
            )
        remote_calls = []
        remote_actor_ids = []
        valid_tags = []
        for call, (tag, actor_id) in self._in_flight_req_to_actor_id.items():
            # the default behavior is to return all ready results.
            if len(tags) == 0 or tag in tags:
                remote_calls.append(call)
                remote_actor_ids.append(actor_id)
                valid_tags.append(tag)

        return remote_calls, remote_actor_ids, valid_tags

    @DeveloperAPI
    def fetch_ready_async_reqs(
        self,
        *,
        tags: Union[str, List[str], Tuple[str]] = (),
        timeout_seconds: Union[None, int] = 0,
        return_obj_refs: bool = False,
        mark_healthy: bool = True,
    ) -> RemoteCallResults:
        """Get results from outstanding async requests that are ready.

        Automatically mark actors unhealthy if they fail to respond.

        Note: If tags is an empty tuple then results from all ready async requests are
        returned.

        Args:
            timeout_seconds: Ray.get() timeout. Default is 0 (only those that are
                already ready).
            tags: A tag or a list of tags to identify the results from this async call.
            return_obj_refs: Whether to return ObjectRef instead of actual results.
            mark_healthy: Whether to mark all those actors healthy again that are
                currently marked unhealthy AND that returned results from the remote
                call (within the given `timeout_seconds`).
                Note that actors are NOT set to unhealthy, if they simply time out,
                meaning take a longer time to fulfil the remote request. We only ever
                mark an actor unhealthy, if they raise a RayActorError inside the remote
                request.
                Also note that this settings is ignored if the preceding
                `foreach_actor_async()` call used the `healthy_only=True` argument (b/c
                `mark_healthy` only affects actors that are currently tagged as
                unhealthy).

        Returns:
            A list of return values of all calls to `func(actor)` that are ready.
            The values may be actual data returned or exceptions raised during the
            remote call in the format of RemoteCallResults.
        """
        # Construct the list of in-flight requests filtered by tag.
        remote_calls, remote_actor_ids, valid_tags = self._filter_calls_by_tag(tags)
        ready, remote_results = self._fetch_result(
            remote_actor_ids=remote_actor_ids,
            remote_calls=remote_calls,
            tags=valid_tags,
            timeout_seconds=timeout_seconds,
            return_obj_refs=return_obj_refs,
            mark_healthy=mark_healthy,
        )

        for obj_ref, result in zip(ready, remote_results):
            # Decrease outstanding request on this actor by 1.
            self._remote_actor_states[result.actor_id].num_in_flight_async_requests -= 1
            # Also, remove this call here from the in-flight list,
            # obj_refs may have already been removed when we disable an actor.
            if obj_ref in self._in_flight_req_to_actor_id:
                del self._in_flight_req_to_actor_id[obj_ref]

        return remote_results

    @DeveloperAPI
    def probe_unhealthy_actors(
        self,
        timeout_seconds: Optional[float] = None,
        mark_healthy: bool = True,
    ) -> List[int]:
        """Ping all unhealthy actors to try bringing them back.

        Args:
            timeout_seconds: Timeout in seconds (to avoid pinging hanging workers
                indefinitely).
            mark_healthy: Whether to mark all those actors healthy again that are
                currently marked unhealthy AND that respond to the `ping` remote request
                (within the given `timeout_seconds`).
                Note that actors are NOT set to unhealthy, if they simply time out,
                meaning take a longer time to fulfil the remote request. We only ever
                mark and actor unhealthy, if they return a RayActorError from the remote
                request.
                Also note that this settings is ignored if `healthy_only=True` (b/c this
                setting only affects actors that are currently tagged as unhealthy).

        Returns:
            A list of actor IDs that were restored by the `ping.remote()` call PLUS
            those actors that were previously restored via other remote requests.
            The cached set of such previously restored actors will be erased in this
            call.
        """
        # Collect recently restored actors (from `self._fetch_result` calls other than
        # the one triggered here via the `ping`).
        restored_actors = list(self._restored_actors)
        self._restored_actors.clear()

        # Probe all unhealthy actors via a simple `ping()`.
        unhealthy_actor_ids = [
            actor_id
            for actor_id in self.actor_ids()
            if not self.is_actor_healthy(actor_id)
        ]
        # No unhealthy actors currently -> Return recently restored ones.
        if not unhealthy_actor_ids:
            return restored_actors

        # Some unhealthy actors -> `ping()` all of them to trigger a new fetch and
        # capture all restored ones.
        remote_results = self.foreach_actor(
            func=lambda actor: actor.ping(),
            remote_actor_ids=unhealthy_actor_ids,
            healthy_only=False,  # We specifically want to ping unhealthy actors.
            timeout_seconds=timeout_seconds,
            mark_healthy=mark_healthy,
        )

        # Return previously restored actors AND actors restored via the `ping()` call.
        return restored_actors + [
            result.actor_id for result in remote_results if result.ok
        ]

    def actors(self):
        # TODO(jungong) : remove this API once EnvRunnerGroup.remote_workers()
        #  and EnvRunnerGroup._remote_workers() are removed.
        return self._actors<|MERGE_RESOLUTION|>--- conflicted
+++ resolved
@@ -586,16 +586,9 @@
                 actors "healthy" that respond to the request within `timeout_seconds`
                 and are currently tagged as "unhealthy".
             remote_actor_ids: Apply func on a selected set of remote actors.
-<<<<<<< HEAD
             timeout_seconds: Time to wait (in seconds) for results. Set this to 0.0 for
                 fire-and-forget. Set this to None (default) to wait infinitely (i.e. for
                 synchronous execution).
-=======
-            timeout_seconds: Ray.get() timeout in seconds. Default is None, which will
-                block until all remote results have been received. Setting this to 0.0
-                makes all the remote calls fire-and-forget, while setting this to
-                None make them synchronous calls.
->>>>>>> 6ab48be8
             return_obj_refs: whether to return ObjectRef instead of actual results.
                 Note, for fault tolerance reasons, these returned ObjectRefs should
                 never be resolved with ray.get() outside of the context of this manager.
