<<<<<<< HEAD
import logging
import numpy as np
import threading

logger = logging.getLogger(__name__)


class Filter:
    """Processes input, possibly statefully."""

    def apply_changes(self, other, *args, **kwargs):
        """Updates self with "new state" from other filter."""
        raise NotImplementedError

    def copy(self):
        """Creates a new object with same state as self.

        Returns:
            A copy of self.
        """
        raise NotImplementedError

    def sync(self, other):
        """Copies all state from other filter to self."""
        raise NotImplementedError

    def clear_buffer(self):
        """Creates copy of current state and clears accumulated state"""
        raise NotImplementedError

    def as_serializable(self):
        raise NotImplementedError


class NoFilter(Filter):
    is_concurrent = True

    def __call__(self, x, update=True):
        # Process no further if already np.ndarray, dict, or tuple.
        if isinstance(x, (np.ndarray, dict, tuple)):
            return x

        try:
            return np.asarray(x)
        except Exception:
            raise ValueError("Failed to convert to array", x)

    def apply_changes(self, other, *args, **kwargs):
        pass

    def copy(self):
        return self

    def sync(self, other):
        pass

    def clear_buffer(self):
        pass

    def as_serializable(self):
        return self


# http://www.johndcook.com/blog/standard_deviation/
class RunningStat:
    def __init__(self, shape=None):
        self._n = 0
        self._M = np.zeros(shape)
        self._S = np.zeros(shape)

    def copy(self):
        other = RunningStat()
        other._n = self._n
        other._M = np.copy(self._M)
        other._S = np.copy(self._S)
        return other

    def push(self, x):
        x = np.asarray(x)
        # Unvectorized update of the running statistics.
        if x.shape != self._M.shape:
            raise ValueError(
                "Unexpected input shape {}, expected {}, value = {}".format(
                    x.shape, self._M.shape, x
                )
            )
        n1 = self._n
        self._n += 1
        if self._n == 1:
            self._M[...] = x
        else:
            delta = x - self._M
            self._M[...] += delta / self._n
            self._S[...] += delta * delta * n1 / self._n

    def update(self, other):
        n1 = self._n
        n2 = other._n
        n = n1 + n2
        if n == 0:
            # Avoid divide by zero, which creates nans
            return
        delta = self._M - other._M
        delta2 = delta * delta
        M = (n1 * self._M + n2 * other._M) / n
        S = self._S + other._S + delta2 * n1 * n2 / n
        self._n = n
        self._M = M
        self._S = S

    def __repr__(self):
        return "(n={}, mean_mean={}, mean_std={})".format(
            self.n, np.mean(self.mean), np.mean(self.std)
        )

    @property
    def n(self):
        return self._n

    @property
    def mean(self):
        return self._M

    @property
    def var(self):
        return self._S / (self._n - 1) if self._n > 1 else np.square(self._M)

    @property
    def std(self):
        return np.sqrt(self.var)

    @property
    def shape(self):
        return self._M.shape


class MeanStdFilter(Filter):
    """Keeps track of a running mean for seen states"""

    is_concurrent = False

    def __init__(self, shape, demean=True, destd=True, clip=10.0):
        self.shape = shape
        self.demean = demean
        self.destd = destd
        self.clip = clip
        self.rs = RunningStat(shape)
        # In distributed rollouts, each worker sees different states.
        # The buffer is used to keep track of deltas amongst all the
        # observation filters.

        self.buffer = RunningStat(shape)

    def clear_buffer(self):
        self.buffer = RunningStat(self.shape)

    def apply_changes(self, other, with_buffer=False):
        """Applies updates from the buffer of another filter.

        Params:
            other (MeanStdFilter): Other filter to apply info from
            with_buffer (bool): Flag for specifying if the buffer should be
                copied from other.

        Examples:
            >>> a = MeanStdFilter(())
            >>> a(1)
            >>> a(2)
            >>> print([a.rs.n, a.rs.mean, a.buffer.n])
            [2, 1.5, 2]
            >>> b = MeanStdFilter(())
            >>> b(10)
            >>> a.apply_changes(b, with_buffer=False)
            >>> print([a.rs.n, a.rs.mean, a.buffer.n])
            [3, 4.333333333333333, 2]
            >>> a.apply_changes(b, with_buffer=True)
            >>> print([a.rs.n, a.rs.mean, a.buffer.n])
            [4, 5.75, 1]
        """
        self.rs.update(other.buffer)
        if with_buffer:
            self.buffer = other.buffer.copy()

    def copy(self):
        """Returns a copy of Filter."""
        other = MeanStdFilter(self.shape)
        other.sync(self)
        return other

    def as_serializable(self):
        return self.copy()

    def sync(self, other):
        """Syncs all fields together from other filter.

        Examples:
            >>> a = MeanStdFilter(())
            >>> a(1)
            >>> a(2)
            >>> print([a.rs.n, a.rs.mean, a.buffer.n])
            [2, array(1.5), 2]
            >>> b = MeanStdFilter(())
            >>> b(10)
            >>> print([b.rs.n, b.rs.mean, b.buffer.n])
            [1, array(10.0), 1]
            >>> a.sync(b)
            >>> print([a.rs.n, a.rs.mean, a.buffer.n])
            [1, array(10.0), 1]
        """
        assert other.shape == self.shape, "Shapes don't match!"
        self.demean = other.demean
        self.destd = other.destd
        self.clip = other.clip
        self.rs = other.rs.copy()
        self.buffer = other.buffer.copy()

    def __call__(self, x, update=True):
        x = np.asarray(x)
        if update:
            if len(x.shape) == len(self.rs.shape) + 1:
                # The vectorized case.
                for i in range(x.shape[0]):
                    self.rs.push(x[i])
                    self.buffer.push(x[i])
            else:
                # The unvectorized case.
                self.rs.push(x)
                self.buffer.push(x)
        if self.demean:
            x = x - self.rs.mean
        if self.destd:
            x = x / (self.rs.std + 1e-8)
        if self.clip:
            x = np.clip(x, -self.clip, self.clip)
        return x

    def __repr__(self):
        return "MeanStdFilter({}, {}, {}, {}, {}, {})".format(
            self.shape, self.demean, self.destd, self.clip, self.rs, self.buffer
        )


class ConcurrentMeanStdFilter(MeanStdFilter):
    is_concurrent = True

    def __init__(self, *args, **kwargs):
        super(ConcurrentMeanStdFilter, self).__init__(*args, **kwargs)
        self._lock = threading.RLock()

        def lock_wrap(func):
            def wrapper(*args, **kwargs):
                with self._lock:
                    return func(*args, **kwargs)

            return wrapper

        self.__getattribute__ = lock_wrap(self.__getattribute__)

    def as_serializable(self):
        """Returns non-concurrent version of current class"""
        other = MeanStdFilter(self.shape)
        other.sync(self)
        return other

    def copy(self):
        """Returns a copy of Filter."""
        other = ConcurrentMeanStdFilter(self.shape)
        other.sync(self)
        return other

    def __repr__(self):
        return "ConcurrentMeanStdFilter({}, {}, {}, {}, {}, {})".format(
            self.shape, self.demean, self.destd, self.clip, self.rs, self.buffer
        )


def get_filter(filter_config, shape):
    # TODO(rliaw): move this into filter manager
    if filter_config == "MeanStdFilter":
        return MeanStdFilter(shape, clip=None)
    elif filter_config == "ConcurrentMeanStdFilter":
        return ConcurrentMeanStdFilter(shape, clip=None)
    elif filter_config == "NoFilter":
        return NoFilter()
    elif callable(filter_config):
        return filter_config(shape)
    else:
        raise Exception("Unknown observation_filter: " + str(filter_config))
=======
import logging
import numpy as np
import threading
import tree  # pip install dm_tree

from ray.rllib.utils.numpy import SMALL_NUMBER
from ray.rllib.utils.deprecation import Deprecated
from ray.rllib.utils.typing import TensorStructType

logger = logging.getLogger(__name__)


class Filter:
    """Processes input, possibly statefully."""

    def apply_changes(self, other: "Filter", *args, **kwargs) -> None:
        """Updates self with "new state" from other filter."""
        raise NotImplementedError

    def copy(self) -> "Filter":
        """Creates a new object with same state as self.

        Returns:
            A copy of self.
        """
        raise NotImplementedError

    def sync(self, other: "Filter") -> None:
        """Copies all state from other filter to self."""
        raise NotImplementedError

    def reset_buffer(self) -> None:
        """Creates copy of current state and resets accumulated state"""
        raise NotImplementedError

    def as_serializable(self) -> "Filter":
        raise NotImplementedError

    @Deprecated(new="Filter.reset_buffer()", error=False)
    def clear_buffer(self):
        return self.reset_buffer()


class NoFilter(Filter):
    is_concurrent = True

    def __call__(self, x: TensorStructType, update=True):
        # Process no further if already np.ndarray, dict, or tuple.
        if isinstance(x, (np.ndarray, dict, tuple)):
            return x

        try:
            return np.asarray(x)
        except Exception:
            raise ValueError("Failed to convert to array", x)

    def apply_changes(self, other: "NoFilter", *args, **kwargs) -> None:
        pass

    def copy(self) -> "NoFilter":
        return self

    def sync(self, other: "NoFilter") -> None:
        pass

    def reset_buffer(self) -> None:
        pass

    def as_serializable(self) -> "NoFilter":
        return self


# http://www.johndcook.com/blog/standard_deviation/
class RunningStat:
    def __init__(self, shape=None):
        self._n = 0
        self._M = np.zeros(shape)
        self._S = np.zeros(shape)

    def copy(self):
        other = RunningStat()
        other._n = self._n
        other._M = np.copy(self._M)
        other._S = np.copy(self._S)
        return other

    def push(self, x):
        x = np.asarray(x)
        # Unvectorized update of the running statistics.
        if x.shape != self._M.shape:
            raise ValueError(
                "Unexpected input shape {}, expected {}, value = {}".format(
                    x.shape, self._M.shape, x
                )
            )
        n1 = self._n
        self._n += 1
        if self._n == 1:
            self._M[...] = x
        else:
            delta = x - self._M
            self._M[...] += delta / self._n
            self._S[...] += delta * delta * n1 / self._n

    def update(self, other):
        n1 = self._n
        n2 = other._n
        n = n1 + n2
        if n == 0:
            # Avoid divide by zero, which creates nans
            return
        delta = self._M - other._M
        delta2 = delta * delta
        M = (n1 * self._M + n2 * other._M) / n
        S = self._S + other._S + delta2 * n1 * n2 / n
        self._n = n
        self._M = M
        self._S = S

    def __repr__(self):
        return "(n={}, mean_mean={}, mean_std={})".format(
            self.n, np.mean(self.mean), np.mean(self.std)
        )

    @property
    def n(self):
        return self._n

    @property
    def mean(self):
        return self._M

    @property
    def var(self):
        return self._S / (self._n - 1) if self._n > 1 else np.square(self._M)

    @property
    def std(self):
        return np.sqrt(self.var)

    @property
    def shape(self):
        return self._M.shape


class MeanStdFilter(Filter):
    """Keeps track of a running mean for seen states"""

    is_concurrent = False

    def __init__(self, shape, demean=True, destd=True, clip=10.0):
        self.shape = shape
        # We don't have a preprocessor, if shape is None (Discrete) or
        # flat_shape is Tuple[np.ndarray] or Dict[str, np.ndarray]
        # (complex inputs).
        flat_shape = tree.flatten(self.shape)
        self.no_preprocessor = shape is None or (
            isinstance(self.shape, (dict, tuple))
            and len(flat_shape) > 0
            and isinstance(flat_shape[0], np.ndarray)
        )
        # If preprocessing (flattning dicts/tuples), make sure shape
        # is an np.ndarray so we don't confuse it with a complex Tuple
        # space's shape structure (which is a Tuple[np.ndarray]).
        if not self.no_preprocessor:
            self.shape = np.array(self.shape)
        self.demean = demean
        self.destd = destd
        self.clip = clip
        # Running stats.
        self.rs = tree.map_structure(lambda s: RunningStat(s), self.shape)

        # In distributed rollouts, each worker sees different states.
        # The buffer is used to keep track of deltas amongst all the
        # observation filters.
        self.buffer = None
        self.reset_buffer()

    def reset_buffer(self) -> None:
        self.buffer = tree.map_structure(lambda s: RunningStat(s), self.shape)

    def apply_changes(
        self, other: "MeanStdFilter", with_buffer: bool = False, *args, **kwargs
    ) -> None:
        """Applies updates from the buffer of another filter.

        Args:
            other: Other filter to apply info from
            with_buffer: Flag for specifying if the buffer should be
                copied from other.

        Examples:
            >>> a = MeanStdFilter(())
            >>> a(1)
            >>> a(2)
            >>> print([a.rs.n, a.rs.mean, a.buffer.n])
            [2, 1.5, 2]
            >>> b = MeanStdFilter(())
            >>> b(10)
            >>> a.apply_changes(b, with_buffer=False)
            >>> print([a.rs.n, a.rs.mean, a.buffer.n])
            [3, 4.333333333333333, 2]
            >>> a.apply_changes(b, with_buffer=True)
            >>> print([a.rs.n, a.rs.mean, a.buffer.n])
            [4, 5.75, 1]
        """
        tree.map_structure(
            lambda rs, other_rs: rs.update(other_rs), self.rs, other.buffer
        )
        if with_buffer:
            self.buffer = tree.map_structure(lambda b: b.copy(), other.buffer)

    def copy(self) -> "MeanStdFilter":
        """Returns a copy of `self`."""
        other = MeanStdFilter(self.shape)
        other.sync(self)
        return other

    def as_serializable(self) -> "MeanStdFilter":
        return self.copy()

    def sync(self, other: "MeanStdFilter") -> None:
        """Syncs all fields together from other filter.

        Examples:
            >>> a = MeanStdFilter(())
            >>> a(1)
            >>> a(2)
            >>> print([a.rs.n, a.rs.mean, a.buffer.n])
            [2, array(1.5), 2]
            >>> b = MeanStdFilter(())
            >>> b(10)
            >>> print([b.rs.n, b.rs.mean, b.buffer.n])
            [1, array(10.0), 1]
            >>> a.sync(b)
            >>> print([a.rs.n, a.rs.mean, a.buffer.n])
            [1, array(10.0), 1]
        """
        self.demean = other.demean
        self.destd = other.destd
        self.clip = other.clip
        self.rs = tree.map_structure(lambda rs: rs.copy(), other.rs)
        self.buffer = tree.map_structure(lambda b: b.copy(), other.buffer)

    def __call__(self, x: TensorStructType, update: bool = True) -> TensorStructType:
        if self.no_preprocessor:
            x = tree.map_structure(lambda x_: np.asarray(x_), x)
        else:
            x = np.asarray(x)

        def _helper(x, rs, buffer, shape):
            # Discrete|MultiDiscrete spaces -> No normalization.
            if shape is None:
                return x

            # Keep dtype as is througout this filter.
            orig_dtype = x.dtype

            if update:
                if len(x.shape) == len(rs.shape) + 1:
                    # The vectorized case.
                    for i in range(x.shape[0]):
                        rs.push(x[i])
                        buffer.push(x[i])
                else:
                    # The unvectorized case.
                    rs.push(x)
                    buffer.push(x)
            if self.demean:
                x = x - rs.mean
            if self.destd:
                x = x / (rs.std + SMALL_NUMBER)
            if self.clip:
                x = np.clip(x, -self.clip, self.clip)
            return x.astype(orig_dtype)

        if self.no_preprocessor:
            return tree.map_structure_up_to(
                x, _helper, x, self.rs, self.buffer, self.shape
            )
        else:
            return _helper(x, self.rs, self.buffer, self.shape)

    def __repr__(self) -> str:
        return "MeanStdFilter({}, {}, {}, {}, {}, {})".format(
            self.shape, self.demean, self.destd, self.clip, self.rs, self.buffer
        )


class ConcurrentMeanStdFilter(MeanStdFilter):
    is_concurrent = True

    def __init__(self, *args, **kwargs):
        super(ConcurrentMeanStdFilter, self).__init__(*args, **kwargs)
        self._lock = threading.RLock()

        def lock_wrap(func):
            def wrapper(*args, **kwargs):
                with self._lock:
                    return func(*args, **kwargs)

            return wrapper

        self.__getattribute__ = lock_wrap(self.__getattribute__)

    def as_serializable(self) -> "MeanStdFilter":
        """Returns non-concurrent version of current class"""
        other = MeanStdFilter(self.shape)
        other.sync(self)
        return other

    def copy(self) -> "ConcurrentMeanStdFilter":
        """Returns a copy of Filter."""
        other = ConcurrentMeanStdFilter(self.shape)
        other.sync(self)
        return other

    def __repr__(self) -> str:
        return "ConcurrentMeanStdFilter({}, {}, {}, {}, {}, {})".format(
            self.shape, self.demean, self.destd, self.clip, self.rs, self.buffer
        )


def get_filter(filter_config, shape):
    # TODO(rliaw): move this into filter manager
    if filter_config == "MeanStdFilter":
        return MeanStdFilter(shape, clip=None)
    elif filter_config == "ConcurrentMeanStdFilter":
        return ConcurrentMeanStdFilter(shape, clip=None)
    elif filter_config == "NoFilter":
        return NoFilter()
    elif callable(filter_config):
        return filter_config(shape)
    else:
        raise Exception("Unknown observation_filter: " + str(filter_config))
>>>>>>> 19672688
<|MERGE_RESOLUTION|>--- conflicted
+++ resolved
@@ -1,626 +1,335 @@
-<<<<<<< HEAD
-import logging
-import numpy as np
-import threading
-
-logger = logging.getLogger(__name__)
-
-
-class Filter:
-    """Processes input, possibly statefully."""
-
-    def apply_changes(self, other, *args, **kwargs):
-        """Updates self with "new state" from other filter."""
-        raise NotImplementedError
-
-    def copy(self):
-        """Creates a new object with same state as self.
-
-        Returns:
-            A copy of self.
-        """
-        raise NotImplementedError
-
-    def sync(self, other):
-        """Copies all state from other filter to self."""
-        raise NotImplementedError
-
-    def clear_buffer(self):
-        """Creates copy of current state and clears accumulated state"""
-        raise NotImplementedError
-
-    def as_serializable(self):
-        raise NotImplementedError
-
-
-class NoFilter(Filter):
-    is_concurrent = True
-
-    def __call__(self, x, update=True):
-        # Process no further if already np.ndarray, dict, or tuple.
-        if isinstance(x, (np.ndarray, dict, tuple)):
-            return x
-
-        try:
-            return np.asarray(x)
-        except Exception:
-            raise ValueError("Failed to convert to array", x)
-
-    def apply_changes(self, other, *args, **kwargs):
-        pass
-
-    def copy(self):
-        return self
-
-    def sync(self, other):
-        pass
-
-    def clear_buffer(self):
-        pass
-
-    def as_serializable(self):
-        return self
-
-
-# http://www.johndcook.com/blog/standard_deviation/
-class RunningStat:
-    def __init__(self, shape=None):
-        self._n = 0
-        self._M = np.zeros(shape)
-        self._S = np.zeros(shape)
-
-    def copy(self):
-        other = RunningStat()
-        other._n = self._n
-        other._M = np.copy(self._M)
-        other._S = np.copy(self._S)
-        return other
-
-    def push(self, x):
-        x = np.asarray(x)
-        # Unvectorized update of the running statistics.
-        if x.shape != self._M.shape:
-            raise ValueError(
-                "Unexpected input shape {}, expected {}, value = {}".format(
-                    x.shape, self._M.shape, x
-                )
-            )
-        n1 = self._n
-        self._n += 1
-        if self._n == 1:
-            self._M[...] = x
-        else:
-            delta = x - self._M
-            self._M[...] += delta / self._n
-            self._S[...] += delta * delta * n1 / self._n
-
-    def update(self, other):
-        n1 = self._n
-        n2 = other._n
-        n = n1 + n2
-        if n == 0:
-            # Avoid divide by zero, which creates nans
-            return
-        delta = self._M - other._M
-        delta2 = delta * delta
-        M = (n1 * self._M + n2 * other._M) / n
-        S = self._S + other._S + delta2 * n1 * n2 / n
-        self._n = n
-        self._M = M
-        self._S = S
-
-    def __repr__(self):
-        return "(n={}, mean_mean={}, mean_std={})".format(
-            self.n, np.mean(self.mean), np.mean(self.std)
-        )
-
-    @property
-    def n(self):
-        return self._n
-
-    @property
-    def mean(self):
-        return self._M
-
-    @property
-    def var(self):
-        return self._S / (self._n - 1) if self._n > 1 else np.square(self._M)
-
-    @property
-    def std(self):
-        return np.sqrt(self.var)
-
-    @property
-    def shape(self):
-        return self._M.shape
-
-
-class MeanStdFilter(Filter):
-    """Keeps track of a running mean for seen states"""
-
-    is_concurrent = False
-
-    def __init__(self, shape, demean=True, destd=True, clip=10.0):
-        self.shape = shape
-        self.demean = demean
-        self.destd = destd
-        self.clip = clip
-        self.rs = RunningStat(shape)
-        # In distributed rollouts, each worker sees different states.
-        # The buffer is used to keep track of deltas amongst all the
-        # observation filters.
-
-        self.buffer = RunningStat(shape)
-
-    def clear_buffer(self):
-        self.buffer = RunningStat(self.shape)
-
-    def apply_changes(self, other, with_buffer=False):
-        """Applies updates from the buffer of another filter.
-
-        Params:
-            other (MeanStdFilter): Other filter to apply info from
-            with_buffer (bool): Flag for specifying if the buffer should be
-                copied from other.
-
-        Examples:
-            >>> a = MeanStdFilter(())
-            >>> a(1)
-            >>> a(2)
-            >>> print([a.rs.n, a.rs.mean, a.buffer.n])
-            [2, 1.5, 2]
-            >>> b = MeanStdFilter(())
-            >>> b(10)
-            >>> a.apply_changes(b, with_buffer=False)
-            >>> print([a.rs.n, a.rs.mean, a.buffer.n])
-            [3, 4.333333333333333, 2]
-            >>> a.apply_changes(b, with_buffer=True)
-            >>> print([a.rs.n, a.rs.mean, a.buffer.n])
-            [4, 5.75, 1]
-        """
-        self.rs.update(other.buffer)
-        if with_buffer:
-            self.buffer = other.buffer.copy()
-
-    def copy(self):
-        """Returns a copy of Filter."""
-        other = MeanStdFilter(self.shape)
-        other.sync(self)
-        return other
-
-    def as_serializable(self):
-        return self.copy()
-
-    def sync(self, other):
-        """Syncs all fields together from other filter.
-
-        Examples:
-            >>> a = MeanStdFilter(())
-            >>> a(1)
-            >>> a(2)
-            >>> print([a.rs.n, a.rs.mean, a.buffer.n])
-            [2, array(1.5), 2]
-            >>> b = MeanStdFilter(())
-            >>> b(10)
-            >>> print([b.rs.n, b.rs.mean, b.buffer.n])
-            [1, array(10.0), 1]
-            >>> a.sync(b)
-            >>> print([a.rs.n, a.rs.mean, a.buffer.n])
-            [1, array(10.0), 1]
-        """
-        assert other.shape == self.shape, "Shapes don't match!"
-        self.demean = other.demean
-        self.destd = other.destd
-        self.clip = other.clip
-        self.rs = other.rs.copy()
-        self.buffer = other.buffer.copy()
-
-    def __call__(self, x, update=True):
-        x = np.asarray(x)
-        if update:
-            if len(x.shape) == len(self.rs.shape) + 1:
-                # The vectorized case.
-                for i in range(x.shape[0]):
-                    self.rs.push(x[i])
-                    self.buffer.push(x[i])
-            else:
-                # The unvectorized case.
-                self.rs.push(x)
-                self.buffer.push(x)
-        if self.demean:
-            x = x - self.rs.mean
-        if self.destd:
-            x = x / (self.rs.std + 1e-8)
-        if self.clip:
-            x = np.clip(x, -self.clip, self.clip)
-        return x
-
-    def __repr__(self):
-        return "MeanStdFilter({}, {}, {}, {}, {}, {})".format(
-            self.shape, self.demean, self.destd, self.clip, self.rs, self.buffer
-        )
-
-
-class ConcurrentMeanStdFilter(MeanStdFilter):
-    is_concurrent = True
-
-    def __init__(self, *args, **kwargs):
-        super(ConcurrentMeanStdFilter, self).__init__(*args, **kwargs)
-        self._lock = threading.RLock()
-
-        def lock_wrap(func):
-            def wrapper(*args, **kwargs):
-                with self._lock:
-                    return func(*args, **kwargs)
-
-            return wrapper
-
-        self.__getattribute__ = lock_wrap(self.__getattribute__)
-
-    def as_serializable(self):
-        """Returns non-concurrent version of current class"""
-        other = MeanStdFilter(self.shape)
-        other.sync(self)
-        return other
-
-    def copy(self):
-        """Returns a copy of Filter."""
-        other = ConcurrentMeanStdFilter(self.shape)
-        other.sync(self)
-        return other
-
-    def __repr__(self):
-        return "ConcurrentMeanStdFilter({}, {}, {}, {}, {}, {})".format(
-            self.shape, self.demean, self.destd, self.clip, self.rs, self.buffer
-        )
-
-
-def get_filter(filter_config, shape):
-    # TODO(rliaw): move this into filter manager
-    if filter_config == "MeanStdFilter":
-        return MeanStdFilter(shape, clip=None)
-    elif filter_config == "ConcurrentMeanStdFilter":
-        return ConcurrentMeanStdFilter(shape, clip=None)
-    elif filter_config == "NoFilter":
-        return NoFilter()
-    elif callable(filter_config):
-        return filter_config(shape)
-    else:
-        raise Exception("Unknown observation_filter: " + str(filter_config))
-=======
-import logging
-import numpy as np
-import threading
-import tree  # pip install dm_tree
-
-from ray.rllib.utils.numpy import SMALL_NUMBER
-from ray.rllib.utils.deprecation import Deprecated
-from ray.rllib.utils.typing import TensorStructType
-
-logger = logging.getLogger(__name__)
-
-
-class Filter:
-    """Processes input, possibly statefully."""
-
-    def apply_changes(self, other: "Filter", *args, **kwargs) -> None:
-        """Updates self with "new state" from other filter."""
-        raise NotImplementedError
-
-    def copy(self) -> "Filter":
-        """Creates a new object with same state as self.
-
-        Returns:
-            A copy of self.
-        """
-        raise NotImplementedError
-
-    def sync(self, other: "Filter") -> None:
-        """Copies all state from other filter to self."""
-        raise NotImplementedError
-
-    def reset_buffer(self) -> None:
-        """Creates copy of current state and resets accumulated state"""
-        raise NotImplementedError
-
-    def as_serializable(self) -> "Filter":
-        raise NotImplementedError
-
-    @Deprecated(new="Filter.reset_buffer()", error=False)
-    def clear_buffer(self):
-        return self.reset_buffer()
-
-
-class NoFilter(Filter):
-    is_concurrent = True
-
-    def __call__(self, x: TensorStructType, update=True):
-        # Process no further if already np.ndarray, dict, or tuple.
-        if isinstance(x, (np.ndarray, dict, tuple)):
-            return x
-
-        try:
-            return np.asarray(x)
-        except Exception:
-            raise ValueError("Failed to convert to array", x)
-
-    def apply_changes(self, other: "NoFilter", *args, **kwargs) -> None:
-        pass
-
-    def copy(self) -> "NoFilter":
-        return self
-
-    def sync(self, other: "NoFilter") -> None:
-        pass
-
-    def reset_buffer(self) -> None:
-        pass
-
-    def as_serializable(self) -> "NoFilter":
-        return self
-
-
-# http://www.johndcook.com/blog/standard_deviation/
-class RunningStat:
-    def __init__(self, shape=None):
-        self._n = 0
-        self._M = np.zeros(shape)
-        self._S = np.zeros(shape)
-
-    def copy(self):
-        other = RunningStat()
-        other._n = self._n
-        other._M = np.copy(self._M)
-        other._S = np.copy(self._S)
-        return other
-
-    def push(self, x):
-        x = np.asarray(x)
-        # Unvectorized update of the running statistics.
-        if x.shape != self._M.shape:
-            raise ValueError(
-                "Unexpected input shape {}, expected {}, value = {}".format(
-                    x.shape, self._M.shape, x
-                )
-            )
-        n1 = self._n
-        self._n += 1
-        if self._n == 1:
-            self._M[...] = x
-        else:
-            delta = x - self._M
-            self._M[...] += delta / self._n
-            self._S[...] += delta * delta * n1 / self._n
-
-    def update(self, other):
-        n1 = self._n
-        n2 = other._n
-        n = n1 + n2
-        if n == 0:
-            # Avoid divide by zero, which creates nans
-            return
-        delta = self._M - other._M
-        delta2 = delta * delta
-        M = (n1 * self._M + n2 * other._M) / n
-        S = self._S + other._S + delta2 * n1 * n2 / n
-        self._n = n
-        self._M = M
-        self._S = S
-
-    def __repr__(self):
-        return "(n={}, mean_mean={}, mean_std={})".format(
-            self.n, np.mean(self.mean), np.mean(self.std)
-        )
-
-    @property
-    def n(self):
-        return self._n
-
-    @property
-    def mean(self):
-        return self._M
-
-    @property
-    def var(self):
-        return self._S / (self._n - 1) if self._n > 1 else np.square(self._M)
-
-    @property
-    def std(self):
-        return np.sqrt(self.var)
-
-    @property
-    def shape(self):
-        return self._M.shape
-
-
-class MeanStdFilter(Filter):
-    """Keeps track of a running mean for seen states"""
-
-    is_concurrent = False
-
-    def __init__(self, shape, demean=True, destd=True, clip=10.0):
-        self.shape = shape
-        # We don't have a preprocessor, if shape is None (Discrete) or
-        # flat_shape is Tuple[np.ndarray] or Dict[str, np.ndarray]
-        # (complex inputs).
-        flat_shape = tree.flatten(self.shape)
-        self.no_preprocessor = shape is None or (
-            isinstance(self.shape, (dict, tuple))
-            and len(flat_shape) > 0
-            and isinstance(flat_shape[0], np.ndarray)
-        )
-        # If preprocessing (flattning dicts/tuples), make sure shape
-        # is an np.ndarray so we don't confuse it with a complex Tuple
-        # space's shape structure (which is a Tuple[np.ndarray]).
-        if not self.no_preprocessor:
-            self.shape = np.array(self.shape)
-        self.demean = demean
-        self.destd = destd
-        self.clip = clip
-        # Running stats.
-        self.rs = tree.map_structure(lambda s: RunningStat(s), self.shape)
-
-        # In distributed rollouts, each worker sees different states.
-        # The buffer is used to keep track of deltas amongst all the
-        # observation filters.
-        self.buffer = None
-        self.reset_buffer()
-
-    def reset_buffer(self) -> None:
-        self.buffer = tree.map_structure(lambda s: RunningStat(s), self.shape)
-
-    def apply_changes(
-        self, other: "MeanStdFilter", with_buffer: bool = False, *args, **kwargs
-    ) -> None:
-        """Applies updates from the buffer of another filter.
-
-        Args:
-            other: Other filter to apply info from
-            with_buffer: Flag for specifying if the buffer should be
-                copied from other.
-
-        Examples:
-            >>> a = MeanStdFilter(())
-            >>> a(1)
-            >>> a(2)
-            >>> print([a.rs.n, a.rs.mean, a.buffer.n])
-            [2, 1.5, 2]
-            >>> b = MeanStdFilter(())
-            >>> b(10)
-            >>> a.apply_changes(b, with_buffer=False)
-            >>> print([a.rs.n, a.rs.mean, a.buffer.n])
-            [3, 4.333333333333333, 2]
-            >>> a.apply_changes(b, with_buffer=True)
-            >>> print([a.rs.n, a.rs.mean, a.buffer.n])
-            [4, 5.75, 1]
-        """
-        tree.map_structure(
-            lambda rs, other_rs: rs.update(other_rs), self.rs, other.buffer
-        )
-        if with_buffer:
-            self.buffer = tree.map_structure(lambda b: b.copy(), other.buffer)
-
-    def copy(self) -> "MeanStdFilter":
-        """Returns a copy of `self`."""
-        other = MeanStdFilter(self.shape)
-        other.sync(self)
-        return other
-
-    def as_serializable(self) -> "MeanStdFilter":
-        return self.copy()
-
-    def sync(self, other: "MeanStdFilter") -> None:
-        """Syncs all fields together from other filter.
-
-        Examples:
-            >>> a = MeanStdFilter(())
-            >>> a(1)
-            >>> a(2)
-            >>> print([a.rs.n, a.rs.mean, a.buffer.n])
-            [2, array(1.5), 2]
-            >>> b = MeanStdFilter(())
-            >>> b(10)
-            >>> print([b.rs.n, b.rs.mean, b.buffer.n])
-            [1, array(10.0), 1]
-            >>> a.sync(b)
-            >>> print([a.rs.n, a.rs.mean, a.buffer.n])
-            [1, array(10.0), 1]
-        """
-        self.demean = other.demean
-        self.destd = other.destd
-        self.clip = other.clip
-        self.rs = tree.map_structure(lambda rs: rs.copy(), other.rs)
-        self.buffer = tree.map_structure(lambda b: b.copy(), other.buffer)
-
-    def __call__(self, x: TensorStructType, update: bool = True) -> TensorStructType:
-        if self.no_preprocessor:
-            x = tree.map_structure(lambda x_: np.asarray(x_), x)
-        else:
-            x = np.asarray(x)
-
-        def _helper(x, rs, buffer, shape):
-            # Discrete|MultiDiscrete spaces -> No normalization.
-            if shape is None:
-                return x
-
-            # Keep dtype as is througout this filter.
-            orig_dtype = x.dtype
-
-            if update:
-                if len(x.shape) == len(rs.shape) + 1:
-                    # The vectorized case.
-                    for i in range(x.shape[0]):
-                        rs.push(x[i])
-                        buffer.push(x[i])
-                else:
-                    # The unvectorized case.
-                    rs.push(x)
-                    buffer.push(x)
-            if self.demean:
-                x = x - rs.mean
-            if self.destd:
-                x = x / (rs.std + SMALL_NUMBER)
-            if self.clip:
-                x = np.clip(x, -self.clip, self.clip)
-            return x.astype(orig_dtype)
-
-        if self.no_preprocessor:
-            return tree.map_structure_up_to(
-                x, _helper, x, self.rs, self.buffer, self.shape
-            )
-        else:
-            return _helper(x, self.rs, self.buffer, self.shape)
-
-    def __repr__(self) -> str:
-        return "MeanStdFilter({}, {}, {}, {}, {}, {})".format(
-            self.shape, self.demean, self.destd, self.clip, self.rs, self.buffer
-        )
-
-
-class ConcurrentMeanStdFilter(MeanStdFilter):
-    is_concurrent = True
-
-    def __init__(self, *args, **kwargs):
-        super(ConcurrentMeanStdFilter, self).__init__(*args, **kwargs)
-        self._lock = threading.RLock()
-
-        def lock_wrap(func):
-            def wrapper(*args, **kwargs):
-                with self._lock:
-                    return func(*args, **kwargs)
-
-            return wrapper
-
-        self.__getattribute__ = lock_wrap(self.__getattribute__)
-
-    def as_serializable(self) -> "MeanStdFilter":
-        """Returns non-concurrent version of current class"""
-        other = MeanStdFilter(self.shape)
-        other.sync(self)
-        return other
-
-    def copy(self) -> "ConcurrentMeanStdFilter":
-        """Returns a copy of Filter."""
-        other = ConcurrentMeanStdFilter(self.shape)
-        other.sync(self)
-        return other
-
-    def __repr__(self) -> str:
-        return "ConcurrentMeanStdFilter({}, {}, {}, {}, {}, {})".format(
-            self.shape, self.demean, self.destd, self.clip, self.rs, self.buffer
-        )
-
-
-def get_filter(filter_config, shape):
-    # TODO(rliaw): move this into filter manager
-    if filter_config == "MeanStdFilter":
-        return MeanStdFilter(shape, clip=None)
-    elif filter_config == "ConcurrentMeanStdFilter":
-        return ConcurrentMeanStdFilter(shape, clip=None)
-    elif filter_config == "NoFilter":
-        return NoFilter()
-    elif callable(filter_config):
-        return filter_config(shape)
-    else:
-        raise Exception("Unknown observation_filter: " + str(filter_config))
->>>>>>> 19672688
+import logging
+import numpy as np
+import threading
+import tree  # pip install dm_tree
+
+from ray.rllib.utils.numpy import SMALL_NUMBER
+from ray.rllib.utils.deprecation import Deprecated
+from ray.rllib.utils.typing import TensorStructType
+
+logger = logging.getLogger(__name__)
+
+
+class Filter:
+    """Processes input, possibly statefully."""
+
+    def apply_changes(self, other: "Filter", *args, **kwargs) -> None:
+        """Updates self with "new state" from other filter."""
+        raise NotImplementedError
+
+    def copy(self) -> "Filter":
+        """Creates a new object with same state as self.
+
+        Returns:
+            A copy of self.
+        """
+        raise NotImplementedError
+
+    def sync(self, other: "Filter") -> None:
+        """Copies all state from other filter to self."""
+        raise NotImplementedError
+
+    def reset_buffer(self) -> None:
+        """Creates copy of current state and resets accumulated state"""
+        raise NotImplementedError
+
+    def as_serializable(self) -> "Filter":
+        raise NotImplementedError
+
+    @Deprecated(new="Filter.reset_buffer()", error=False)
+    def clear_buffer(self):
+        return self.reset_buffer()
+
+
+class NoFilter(Filter):
+    is_concurrent = True
+
+    def __call__(self, x: TensorStructType, update=True):
+        # Process no further if already np.ndarray, dict, or tuple.
+        if isinstance(x, (np.ndarray, dict, tuple)):
+            return x
+
+        try:
+            return np.asarray(x)
+        except Exception:
+            raise ValueError("Failed to convert to array", x)
+
+    def apply_changes(self, other: "NoFilter", *args, **kwargs) -> None:
+        pass
+
+    def copy(self) -> "NoFilter":
+        return self
+
+    def sync(self, other: "NoFilter") -> None:
+        pass
+
+    def reset_buffer(self) -> None:
+        pass
+
+    def as_serializable(self) -> "NoFilter":
+        return self
+
+
+# http://www.johndcook.com/blog/standard_deviation/
+class RunningStat:
+    def __init__(self, shape=None):
+        self._n = 0
+        self._M = np.zeros(shape)
+        self._S = np.zeros(shape)
+
+    def copy(self):
+        other = RunningStat()
+        other._n = self._n
+        other._M = np.copy(self._M)
+        other._S = np.copy(self._S)
+        return other
+
+    def push(self, x):
+        x = np.asarray(x)
+        # Unvectorized update of the running statistics.
+        if x.shape != self._M.shape:
+            raise ValueError(
+                "Unexpected input shape {}, expected {}, value = {}".format(
+                    x.shape, self._M.shape, x
+                )
+            )
+        n1 = self._n
+        self._n += 1
+        if self._n == 1:
+            self._M[...] = x
+        else:
+            delta = x - self._M
+            self._M[...] += delta / self._n
+            self._S[...] += delta * delta * n1 / self._n
+
+    def update(self, other):
+        n1 = self._n
+        n2 = other._n
+        n = n1 + n2
+        if n == 0:
+            # Avoid divide by zero, which creates nans
+            return
+        delta = self._M - other._M
+        delta2 = delta * delta
+        M = (n1 * self._M + n2 * other._M) / n
+        S = self._S + other._S + delta2 * n1 * n2 / n
+        self._n = n
+        self._M = M
+        self._S = S
+
+    def __repr__(self):
+        return "(n={}, mean_mean={}, mean_std={})".format(
+            self.n, np.mean(self.mean), np.mean(self.std)
+        )
+
+    @property
+    def n(self):
+        return self._n
+
+    @property
+    def mean(self):
+        return self._M
+
+    @property
+    def var(self):
+        return self._S / (self._n - 1) if self._n > 1 else np.square(self._M)
+
+    @property
+    def std(self):
+        return np.sqrt(self.var)
+
+    @property
+    def shape(self):
+        return self._M.shape
+
+
+class MeanStdFilter(Filter):
+    """Keeps track of a running mean for seen states"""
+
+    is_concurrent = False
+
+    def __init__(self, shape, demean=True, destd=True, clip=10.0):
+        self.shape = shape
+        # We don't have a preprocessor, if shape is None (Discrete) or
+        # flat_shape is Tuple[np.ndarray] or Dict[str, np.ndarray]
+        # (complex inputs).
+        flat_shape = tree.flatten(self.shape)
+        self.no_preprocessor = shape is None or (
+            isinstance(self.shape, (dict, tuple))
+            and len(flat_shape) > 0
+            and isinstance(flat_shape[0], np.ndarray)
+        )
+        # If preprocessing (flattning dicts/tuples), make sure shape
+        # is an np.ndarray so we don't confuse it with a complex Tuple
+        # space's shape structure (which is a Tuple[np.ndarray]).
+        if not self.no_preprocessor:
+            self.shape = np.array(self.shape)
+        self.demean = demean
+        self.destd = destd
+        self.clip = clip
+        # Running stats.
+        self.rs = tree.map_structure(lambda s: RunningStat(s), self.shape)
+
+        # In distributed rollouts, each worker sees different states.
+        # The buffer is used to keep track of deltas amongst all the
+        # observation filters.
+        self.buffer = None
+        self.reset_buffer()
+
+    def reset_buffer(self) -> None:
+        self.buffer = tree.map_structure(lambda s: RunningStat(s), self.shape)
+
+    def apply_changes(
+        self, other: "MeanStdFilter", with_buffer: bool = False, *args, **kwargs
+    ) -> None:
+        """Applies updates from the buffer of another filter.
+
+        Args:
+            other: Other filter to apply info from
+            with_buffer: Flag for specifying if the buffer should be
+                copied from other.
+
+        Examples:
+            >>> a = MeanStdFilter(())
+            >>> a(1)
+            >>> a(2)
+            >>> print([a.rs.n, a.rs.mean, a.buffer.n])
+            [2, 1.5, 2]
+            >>> b = MeanStdFilter(())
+            >>> b(10)
+            >>> a.apply_changes(b, with_buffer=False)
+            >>> print([a.rs.n, a.rs.mean, a.buffer.n])
+            [3, 4.333333333333333, 2]
+            >>> a.apply_changes(b, with_buffer=True)
+            >>> print([a.rs.n, a.rs.mean, a.buffer.n])
+            [4, 5.75, 1]
+        """
+        tree.map_structure(
+            lambda rs, other_rs: rs.update(other_rs), self.rs, other.buffer
+        )
+        if with_buffer:
+            self.buffer = tree.map_structure(lambda b: b.copy(), other.buffer)
+
+    def copy(self) -> "MeanStdFilter":
+        """Returns a copy of `self`."""
+        other = MeanStdFilter(self.shape)
+        other.sync(self)
+        return other
+
+    def as_serializable(self) -> "MeanStdFilter":
+        return self.copy()
+
+    def sync(self, other: "MeanStdFilter") -> None:
+        """Syncs all fields together from other filter.
+
+        Examples:
+            >>> a = MeanStdFilter(())
+            >>> a(1)
+            >>> a(2)
+            >>> print([a.rs.n, a.rs.mean, a.buffer.n])
+            [2, array(1.5), 2]
+            >>> b = MeanStdFilter(())
+            >>> b(10)
+            >>> print([b.rs.n, b.rs.mean, b.buffer.n])
+            [1, array(10.0), 1]
+            >>> a.sync(b)
+            >>> print([a.rs.n, a.rs.mean, a.buffer.n])
+            [1, array(10.0), 1]
+        """
+        self.demean = other.demean
+        self.destd = other.destd
+        self.clip = other.clip
+        self.rs = tree.map_structure(lambda rs: rs.copy(), other.rs)
+        self.buffer = tree.map_structure(lambda b: b.copy(), other.buffer)
+
+    def __call__(self, x: TensorStructType, update: bool = True) -> TensorStructType:
+        if self.no_preprocessor:
+            x = tree.map_structure(lambda x_: np.asarray(x_), x)
+        else:
+            x = np.asarray(x)
+
+        def _helper(x, rs, buffer, shape):
+            # Discrete|MultiDiscrete spaces -> No normalization.
+            if shape is None:
+                return x
+
+            # Keep dtype as is througout this filter.
+            orig_dtype = x.dtype
+
+            if update:
+                if len(x.shape) == len(rs.shape) + 1:
+                    # The vectorized case.
+                    for i in range(x.shape[0]):
+                        rs.push(x[i])
+                        buffer.push(x[i])
+                else:
+                    # The unvectorized case.
+                    rs.push(x)
+                    buffer.push(x)
+            if self.demean:
+                x = x - rs.mean
+            if self.destd:
+                x = x / (rs.std + SMALL_NUMBER)
+            if self.clip:
+                x = np.clip(x, -self.clip, self.clip)
+            return x.astype(orig_dtype)
+
+        if self.no_preprocessor:
+            return tree.map_structure_up_to(
+                x, _helper, x, self.rs, self.buffer, self.shape
+            )
+        else:
+            return _helper(x, self.rs, self.buffer, self.shape)
+
+    def __repr__(self) -> str:
+        return "MeanStdFilter({}, {}, {}, {}, {}, {})".format(
+            self.shape, self.demean, self.destd, self.clip, self.rs, self.buffer
+        )
+
+
+class ConcurrentMeanStdFilter(MeanStdFilter):
+    is_concurrent = True
+
+    def __init__(self, *args, **kwargs):
+        super(ConcurrentMeanStdFilter, self).__init__(*args, **kwargs)
+        self._lock = threading.RLock()
+
+        def lock_wrap(func):
+            def wrapper(*args, **kwargs):
+                with self._lock:
+                    return func(*args, **kwargs)
+
+            return wrapper
+
+        self.__getattribute__ = lock_wrap(self.__getattribute__)
+
+    def as_serializable(self) -> "MeanStdFilter":
+        """Returns non-concurrent version of current class"""
+        other = MeanStdFilter(self.shape)
+        other.sync(self)
+        return other
+
+    def copy(self) -> "ConcurrentMeanStdFilter":
+        """Returns a copy of Filter."""
+        other = ConcurrentMeanStdFilter(self.shape)
+        other.sync(self)
+        return other
+
+    def __repr__(self) -> str:
+        return "ConcurrentMeanStdFilter({}, {}, {}, {}, {}, {})".format(
+            self.shape, self.demean, self.destd, self.clip, self.rs, self.buffer
+        )
+
+
+def get_filter(filter_config, shape):
+    # TODO(rliaw): move this into filter manager
+    if filter_config == "MeanStdFilter":
+        return MeanStdFilter(shape, clip=None)
+    elif filter_config == "ConcurrentMeanStdFilter":
+        return ConcurrentMeanStdFilter(shape, clip=None)
+    elif filter_config == "NoFilter":
+        return NoFilter()
+    elif callable(filter_config):
+        return filter_config(shape)
+    else:
+        raise Exception("Unknown observation_filter: " + str(filter_config))