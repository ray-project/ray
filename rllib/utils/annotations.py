from ray.rllib.utils.deprecation import Deprecated
from ray.util.annotations import _mark_annotated


def override(cls):
    """Decorator for documenting method overrides.

    Args:
        cls: The superclass that provides the overridden method. If this
            cls does not actually have the method, an error is raised.

    .. testcode::
        :skipif: True

        from ray.rllib.policy import Policy
        class TorchPolicy(Policy):
            ...
            # Indicates that `TorchPolicy.loss()` overrides the parent
            # Policy class' own `loss method. Leads to an error if Policy
            # does not have a `loss` method.

            @override(Policy)
            def loss(self, model, action_dist, train_batch):
                ...

    """

    def check_override(method):
        if method.__name__ not in dir(cls):
            raise NameError("{} does not override any method of {}".format(method, cls))
        return method

    return check_override


def PublicAPI(obj):
    """Decorator for documenting public APIs.

    Public APIs are classes and methods exposed to end users of RLlib. You
    can expect these APIs to remain stable across RLlib releases.

    Subclasses that inherit from a ``@PublicAPI`` base class can be
    assumed part of the RLlib public API as well (e.g., all Algorithm classes
    are in public API because Algorithm is ``@PublicAPI``).

    In addition, you can assume all algo configurations are part of their
    public API as well.

    .. testcode::
        :skipif: True

        # Indicates that the `Algorithm` class is exposed to end users
        # of RLlib and will remain stable across RLlib releases.
        from ray import tune
        @PublicAPI
        class Algorithm(tune.Trainable):
            ...
    """

    _mark_annotated(obj)
    return obj


def DeveloperAPI(obj):
    """Decorator for documenting developer APIs.

    Developer APIs are classes and methods explicitly exposed to developers
    for the purposes of building custom algorithms or advanced training
    strategies on top of RLlib internals. You can generally expect these APIs
    to be stable sans minor changes (but less stable than public APIs).

    Subclasses that inherit from a ``@DeveloperAPI`` base class can be
    assumed part of the RLlib developer API as well.

    .. testcode::
        :skipif: True

        # Indicates that the `TorchPolicy` class is exposed to end users
        # of RLlib and will remain (relatively) stable across RLlib
        # releases.
        from ray.rllib.policy import Policy
        @DeveloperAPI
        class TorchPolicy(Policy):
            ...
    """

    _mark_annotated(obj)
    return obj


def ExperimentalAPI(obj):
    """Decorator for documenting experimental APIs.

    Experimental APIs are classes and methods that are in development and may
    change at any time in their development process. You should not expect
    these APIs to be stable until their tag is changed to `DeveloperAPI` or
    `PublicAPI`.

    Subclasses that inherit from a ``@ExperimentalAPI`` base class can be
    assumed experimental as well.

    .. testcode::
        :skipif: True

        from ray.rllib.policy import Policy
        class TorchPolicy(Policy):
            ...
            # Indicates that the `TorchPolicy.loss` method is a new and
            # experimental API and may change frequently in future
            # releases.
            @ExperimentalAPI
            def loss(self, model, action_dist, train_batch):
                ...
    """

    _mark_annotated(obj)
    return obj


def OldAPIStack(obj):
    """Decorator for classes/methods/functions belonging to the old API stack.

    These should be deprecated at some point after Ray 3.0 (RLlib GA).
    It is recommended for users to start exploring (and coding against) the new API
    stack instead.
    """
    # No effect yet.
<<<<<<< HEAD
=======

    _mark_annotated(obj)
>>>>>>> 7b407c68
    return obj


def OverrideToImplementCustomLogic(obj):
    """Users should override this in their sub-classes to implement custom logic.

    Used in Algorithm and Policy to tag methods that need overriding, e.g.
    `Policy.loss()`.

    .. testcode::
        :skipif: True

        from ray.rllib.policy.torch_policy import TorchPolicy
        @overrides(TorchPolicy)
        @OverrideToImplementCustomLogic
        def loss(self, ...):
            # implement custom loss function here ...
            # ... w/o calling the corresponding `super().loss()` method.
            ...

    """
    obj.__is_overriden__ = False
    return obj


def OverrideToImplementCustomLogic_CallToSuperRecommended(obj):
    """Users should override this in their sub-classes to implement custom logic.

    Thereby, it is recommended (but not required) to call the super-class'
    corresponding method.

    Used in Algorithm and Policy to tag methods that need overriding, but the
    super class' method should still be called, e.g.
    `Algorithm.setup()`.

    .. testcode::
        :skipif: True

        from ray import tune
        @overrides(tune.Trainable)
        @OverrideToImplementCustomLogic_CallToSuperRecommended
        def setup(self, config):
            # implement custom setup logic here ...
            super().setup(config)
            # ... or here (after having called super()'s setup method.
    """
    obj.__is_overriden__ = False
    return obj


def is_overridden(obj):
    """Check whether a function has been overridden.

    Note, this only works for API calls decorated with OverrideToImplementCustomLogic
    or OverrideToImplementCustomLogic_CallToSuperRecommended.
    """
    return getattr(obj, "__is_overriden__", True)


# Backward compatibility.
Deprecated = Deprecated<|MERGE_RESOLUTION|>--- conflicted
+++ resolved
@@ -125,11 +125,8 @@
     stack instead.
     """
     # No effect yet.
-<<<<<<< HEAD
-=======
 
     _mark_annotated(obj)
->>>>>>> 7b407c68
     return obj
 
 
