--- conflicted
+++ resolved
@@ -1,241 +1,140 @@
-<<<<<<< HEAD
-from ray.rllib.utils.deprecation import Deprecated
-
-
-def override(cls):
-    """Annotation for documenting method overrides.
-
-    Args:
-        cls (type): The superclass that provides the overridden method. If this
-            cls does not actually have the method, an error is raised.
-    """
-
-    def check_override(method):
-        if method.__name__ not in dir(cls):
-            raise NameError("{} does not override any method of {}".format(method, cls))
-        return method
-
-    return check_override
-
-
-def PublicAPI(obj):
-    """Annotation for documenting public APIs.
-
-    Public APIs are classes and methods exposed to end users of RLlib. You
-    can expect these APIs to remain stable across RLlib releases.
-
-    Subclasses that inherit from a ``@PublicAPI`` base class can be
-    assumed part of the RLlib public API as well (e.g., all trainer classes
-    are in public API because Trainer is ``@PublicAPI``).
-
-    In addition, you can assume all trainer configurations are part of their
-    public API as well.
-    """
-
-    return obj
-
-
-def DeveloperAPI(obj):
-    """Annotation for documenting developer APIs.
-
-    Developer APIs are classes and methods explicitly exposed to developers
-    for the purposes of building custom algorithms or advanced training
-    strategies on top of RLlib internals. You can generally expect these APIs
-    to be stable sans minor changes (but less stable than public APIs).
-
-    Subclasses that inherit from a ``@DeveloperAPI`` base class can be
-    assumed part of the RLlib developer API as well.
-    """
-
-    return obj
-
-
-def ExperimentalAPI(obj):
-    """Annotation for documenting experimental APIs.
-
-    Experimental APIs are classes and methods that are in development and may
-    change at any time in their development process. You should not expect
-    these APIs to be stable until their tag is changed to `DeveloperAPI` or
-    `PublicAPI`.
-
-    Subclasses that inherit from a ``@ExperimentalAPI`` base class can be
-    assumed experimental as well.
-    """
-
-    return obj
-
-
-def OverrideToImplementCustomLogic(obj):
-    """Users should override this in their sub-classes to implement custom logic.
-
-    Used in Trainer and Policy to tag methods that need overriding, e.g.
-    `Policy.loss()`.
-    """
-    return obj
-
-
-def OverrideToImplementCustomLogic_CallToSuperRecommended(obj):
-    """Users should override this in their sub-classes to implement custom logic.
-
-    Thereby, it is recommended (but not required) to call the super-class'
-    corresponding method.
-
-    Used in Trainer and Policy to tag methods that need overriding, but the
-    super class' method should still be called, e.g.
-    `Trainer.setup()`.
-
-    Examples:
-    >>> @overrides(Trainable)
-    ... @OverrideToImplementCustomLogic_CallToSuperRecommended
-    ... def setup(self, config):
-    ...     # implement custom setup logic here ...
-    ...     super().setup(config)
-    ...     # ... or here (after having called super()'s setup method.
-    """
-    return obj
-
-
-# Backward compatibility.
-Deprecated = Deprecated
-=======
-from ray.rllib.utils.deprecation import Deprecated
-
-
-def override(cls):
-    """Decorator for documenting method overrides.
-
-    Args:
-        cls (type): The superclass that provides the overridden method. If this
-            cls does not actually have the method, an error is raised.
-
-    Examples:
-        >>> class TorchPolicy(Policy):
-        ... ...
-        ...     # Indicates that `TorchPolicy.loss()` overrides the parent
-        ...     # Policy class' own `loss method. Leads to an error if Policy
-        ...     # does not have a `loss` method.
-        ...     @override(Policy)
-        ...     def loss(self, model, action_dist, train_batch):
-        ...         # ...
-    """
-
-    def check_override(method):
-        if method.__name__ not in dir(cls):
-            raise NameError("{} does not override any method of {}".format(method, cls))
-        return method
-
-    return check_override
-
-
-def PublicAPI(obj):
-    """Decorator for documenting public APIs.
-
-    Public APIs are classes and methods exposed to end users of RLlib. You
-    can expect these APIs to remain stable across RLlib releases.
-
-    Subclasses that inherit from a ``@PublicAPI`` base class can be
-    assumed part of the RLlib public API as well (e.g., all trainer classes
-    are in public API because Trainer is ``@PublicAPI``).
-
-    In addition, you can assume all trainer configurations are part of their
-    public API as well.
-
-    Examples:
-        >>> # Indicates that the `Trainer` class is exposed to end users
-        ... # of RLlib and will remain stable across RLlib releases.
-        ... @PublicAPI
-        ... class Trainer(tune.Trainable):
-        ... ...
-    """
-
-    return obj
-
-
-def DeveloperAPI(obj):
-    """Decorator for documenting developer APIs.
-
-    Developer APIs are classes and methods explicitly exposed to developers
-    for the purposes of building custom algorithms or advanced training
-    strategies on top of RLlib internals. You can generally expect these APIs
-    to be stable sans minor changes (but less stable than public APIs).
-
-    Subclasses that inherit from a ``@DeveloperAPI`` base class can be
-    assumed part of the RLlib developer API as well.
-
-    Examples:
-        >>> # Indicates that the `TorchPolicy` class is exposed to end users
-        ... # of RLlib and will remain (relatively) stable across RLlib
-        ... # releases.
-        ... @DeveloperAPI
-        ... class TorchPolicy(Policy):
-        ... ...
-    """
-
-    return obj
-
-
-def ExperimentalAPI(obj):
-    """Decorator for documenting experimental APIs.
-
-    Experimental APIs are classes and methods that are in development and may
-    change at any time in their development process. You should not expect
-    these APIs to be stable until their tag is changed to `DeveloperAPI` or
-    `PublicAPI`.
-
-    Subclasses that inherit from a ``@ExperimentalAPI`` base class can be
-    assumed experimental as well.
-
-    Examples:
-        >>> class TorchPolicy(Policy):
-        ...     ...
-        ...     # Indicates that the `TorchPolicy.loss` method is a new and
-        ...     # experimental API and may change frequently in future
-        ...     # releases.
-        ...     @ExperimentalAPI
-        ...     def loss(self, model, action_dist, train_batch):
-        ...         # ...
-    """
-
-    return obj
-
-
-def OverrideToImplementCustomLogic(obj):
-    """Users should override this in their sub-classes to implement custom logic.
-
-    Used in Trainer and Policy to tag methods that need overriding, e.g.
-    `Policy.loss()`.
-
-    Examples:
-        >>> @overrides(TorchPolicy)
-        ... @OverrideToImplementCustomLogic
-        ... def loss(self, ...):
-        ...     # implement custom loss function here ...
-        ...     # ... w/o calling the corresponding `super().loss()` method.
-    """
-    return obj
-
-
-def OverrideToImplementCustomLogic_CallToSuperRecommended(obj):
-    """Users should override this in their sub-classes to implement custom logic.
-
-    Thereby, it is recommended (but not required) to call the super-class'
-    corresponding method.
-
-    Used in Trainer and Policy to tag methods that need overriding, but the
-    super class' method should still be called, e.g.
-    `Trainer.setup()`.
-
-    Examples:
-        >>> @overrides(Trainable)
-        ... @OverrideToImplementCustomLogic_CallToSuperRecommended
-        ... def setup(self, config):
-        ...     # implement custom setup logic here ...
-        ...     super().setup(config)
-        ...     # ... or here (after having called super()'s setup method.
-    """
-    return obj
-
-
-# Backward compatibility.
-Deprecated = Deprecated
->>>>>>> 19672688
+from ray.rllib.utils.deprecation import Deprecated
+
+
+def override(cls):
+    """Decorator for documenting method overrides.
+
+    Args:
+        cls (type): The superclass that provides the overridden method. If this
+            cls does not actually have the method, an error is raised.
+
+    Examples:
+        >>> class TorchPolicy(Policy):
+        ... ...
+        ...     # Indicates that `TorchPolicy.loss()` overrides the parent
+        ...     # Policy class' own `loss method. Leads to an error if Policy
+        ...     # does not have a `loss` method.
+        ...     @override(Policy)
+        ...     def loss(self, model, action_dist, train_batch):
+        ...         # ...
+    """
+
+    def check_override(method):
+        if method.__name__ not in dir(cls):
+            raise NameError("{} does not override any method of {}".format(method, cls))
+        return method
+
+    return check_override
+
+
+def PublicAPI(obj):
+    """Decorator for documenting public APIs.
+
+    Public APIs are classes and methods exposed to end users of RLlib. You
+    can expect these APIs to remain stable across RLlib releases.
+
+    Subclasses that inherit from a ``@PublicAPI`` base class can be
+    assumed part of the RLlib public API as well (e.g., all trainer classes
+    are in public API because Trainer is ``@PublicAPI``).
+
+    In addition, you can assume all trainer configurations are part of their
+    public API as well.
+
+    Examples:
+        >>> # Indicates that the `Trainer` class is exposed to end users
+        ... # of RLlib and will remain stable across RLlib releases.
+        ... @PublicAPI
+        ... class Trainer(tune.Trainable):
+        ... ...
+    """
+
+    return obj
+
+
+def DeveloperAPI(obj):
+    """Decorator for documenting developer APIs.
+
+    Developer APIs are classes and methods explicitly exposed to developers
+    for the purposes of building custom algorithms or advanced training
+    strategies on top of RLlib internals. You can generally expect these APIs
+    to be stable sans minor changes (but less stable than public APIs).
+
+    Subclasses that inherit from a ``@DeveloperAPI`` base class can be
+    assumed part of the RLlib developer API as well.
+
+    Examples:
+        >>> # Indicates that the `TorchPolicy` class is exposed to end users
+        ... # of RLlib and will remain (relatively) stable across RLlib
+        ... # releases.
+        ... @DeveloperAPI
+        ... class TorchPolicy(Policy):
+        ... ...
+    """
+
+    return obj
+
+
+def ExperimentalAPI(obj):
+    """Decorator for documenting experimental APIs.
+
+    Experimental APIs are classes and methods that are in development and may
+    change at any time in their development process. You should not expect
+    these APIs to be stable until their tag is changed to `DeveloperAPI` or
+    `PublicAPI`.
+
+    Subclasses that inherit from a ``@ExperimentalAPI`` base class can be
+    assumed experimental as well.
+
+    Examples:
+        >>> class TorchPolicy(Policy):
+        ...     ...
+        ...     # Indicates that the `TorchPolicy.loss` method is a new and
+        ...     # experimental API and may change frequently in future
+        ...     # releases.
+        ...     @ExperimentalAPI
+        ...     def loss(self, model, action_dist, train_batch):
+        ...         # ...
+    """
+
+    return obj
+
+
+def OverrideToImplementCustomLogic(obj):
+    """Users should override this in their sub-classes to implement custom logic.
+
+    Used in Trainer and Policy to tag methods that need overriding, e.g.
+    `Policy.loss()`.
+
+    Examples:
+        >>> @overrides(TorchPolicy)
+        ... @OverrideToImplementCustomLogic
+        ... def loss(self, ...):
+        ...     # implement custom loss function here ...
+        ...     # ... w/o calling the corresponding `super().loss()` method.
+    """
+    return obj
+
+
+def OverrideToImplementCustomLogic_CallToSuperRecommended(obj):
+    """Users should override this in their sub-classes to implement custom logic.
+
+    Thereby, it is recommended (but not required) to call the super-class'
+    corresponding method.
+
+    Used in Trainer and Policy to tag methods that need overriding, but the
+    super class' method should still be called, e.g.
+    `Trainer.setup()`.
+
+    Examples:
+        >>> @overrides(Trainable)
+        ... @OverrideToImplementCustomLogic_CallToSuperRecommended
+        ... def setup(self, config):
+        ...     # implement custom setup logic here ...
+        ...     super().setup(config)
+        ...     # ... or here (after having called super()'s setup method.
+    """
+    return obj
+
+
+# Backward compatibility.
+Deprecated = Deprecated