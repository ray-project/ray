--- conflicted
+++ resolved
@@ -1,11 +1,7 @@
 from collections import Counter
 import gym
 import numpy as np
-<<<<<<< HEAD
-=======
 import os
-import random
->>>>>>> befa2f57
 import time
 import unittest
 
