import gym
import numpy as np
import random
import time
import unittest
from collections import Counter

import ray
from ray.rllib.agents.pg import PGTrainer
from ray.rllib.agents.a3c import A2CTrainer
from ray.rllib.evaluation.rollout_worker import RolloutWorker
from ray.rllib.evaluation.metrics import collect_metrics
from ray.rllib.policy.tests.test_policy import TestPolicy
from ray.rllib.evaluation.postprocessing import compute_advantages
from ray.rllib.policy.sample_batch import DEFAULT_POLICY_ID, SampleBatch
from ray.rllib.env.vector_env import VectorEnv
from ray.tune.registry import register_env


class MockPolicy(TestPolicy):
    def compute_actions(self,
                        obs_batch,
                        state_batches=None,
                        prev_action_batch=None,
                        prev_reward_batch=None,
                        episodes=None,
                        explore=None,
                        timestep=None,
                        **kwargs):
        return [random.choice([0, 1])] * len(obs_batch), [], {}

    def postprocess_trajectory(self,
                               batch,
                               other_agent_batches=None,
                               episode=None):
        assert episode is not None
        return compute_advantages(
            batch, 100.0, 0.9, use_gae=False, use_critic=False)


class BadPolicy(MockPolicy):
    def compute_actions(self,
                        obs_batch,
                        state_batches=None,
                        prev_action_batch=None,
                        prev_reward_batch=None,
                        episodes=None,
                        explore=None,
                        timestep=None,
                        **kwargs):
        raise Exception("intentional error")


class FailOnStepEnv(gym.Env):
    def __init__(self):
        self.observation_space = gym.spaces.Discrete(1)
        self.action_space = gym.spaces.Discrete(2)

    def reset(self):
        raise ValueError("kaboom")

    def step(self, action):
        raise ValueError("kaboom")


class MockEnv(gym.Env):
    def __init__(self, episode_length, config=None):
        self.episode_length = episode_length
        self.config = config
        self.i = 0
        self.observation_space = gym.spaces.Discrete(1)
        self.action_space = gym.spaces.Discrete(2)

    def reset(self):
        self.i = 0
        return self.i

    def step(self, action):
        self.i += 1
        return 0, 1, self.i >= self.episode_length, {}


class MockEnv2(gym.Env):
    def __init__(self, episode_length):
        self.episode_length = episode_length
        self.i = 0
        self.observation_space = gym.spaces.Discrete(100)
        self.action_space = gym.spaces.Discrete(2)

    def reset(self):
        self.i = 0
        return self.i

    def step(self, action):
        self.i += 1
        return self.i, 100, self.i >= self.episode_length, {}


class MockVectorEnv(VectorEnv):
    def __init__(self, episode_length, num_envs):
        self.envs = [MockEnv(episode_length) for _ in range(num_envs)]
        self.observation_space = gym.spaces.Discrete(1)
        self.action_space = gym.spaces.Discrete(2)
        self.num_envs = num_envs

    def vector_reset(self):
        return [e.reset() for e in self.envs]

    def reset_at(self, index):
        return self.envs[index].reset()

    def vector_step(self, actions):
        obs_batch, rew_batch, done_batch, info_batch = [], [], [], []
        for i in range(len(self.envs)):
            obs, rew, done, info = self.envs[i].step(actions[i])
            obs_batch.append(obs)
            rew_batch.append(rew)
            done_batch.append(done)
            info_batch.append(info)
        return obs_batch, rew_batch, done_batch, info_batch

    def get_unwrapped(self):
        return self.envs


class TestRolloutWorker(unittest.TestCase):
    def test_basic(self):
        ev = RolloutWorker(
            env_creator=lambda _: gym.make("CartPole-v0"), policy=MockPolicy)
        batch = ev.sample()
        for key in [
                "obs", "actions", "rewards", "dones", "advantages",
                "prev_rewards", "prev_actions"
        ]:
            self.assertIn(key, batch)
            self.assertGreater(np.abs(np.mean(batch[key])), 0)

        def to_prev(vec):
            out = np.zeros_like(vec)
            for i, v in enumerate(vec):
                if i + 1 < len(out) and not batch["dones"][i]:
                    out[i + 1] = v
            return out.tolist()

        self.assertEqual(batch["prev_rewards"].tolist(),
                         to_prev(batch["rewards"]))
        self.assertEqual(batch["prev_actions"].tolist(),
                         to_prev(batch["actions"]))
        self.assertGreater(batch["advantages"][0], 1)

    def test_batch_ids(self):
        ev = RolloutWorker(
            env_creator=lambda _: gym.make("CartPole-v0"), policy=MockPolicy)
        batch1 = ev.sample()
        batch2 = ev.sample()
        self.assertEqual(len(set(batch1["unroll_id"])), 1)
        self.assertEqual(len(set(batch2["unroll_id"])), 1)
        self.assertEqual(
            len(set(SampleBatch.concat(batch1, batch2)["unroll_id"])), 2)

    def test_global_vars_update(self):
<<<<<<< HEAD
        # Allow for Unittest run.
=======
>>>>>>> 6745459f
        ray.init(num_cpus=5, ignore_reinit_error=True)
        agent = A2CTrainer(
            env="CartPole-v0",
            config={
                "lr_schedule": [[0, 0.1], [400, 0.000001]],
            })
        result = agent.train()
        self.assertGreater(result["info"]["learner"]["cur_lr"], 0.01)
        result2 = agent.train()
        print("num_steps_sampled={}".format(
            result["info"]["num_steps_sampled"]))
        print("num_steps_trained={}".format(
            result["info"]["num_steps_trained"]))
        self.assertLess(result2["info"]["learner"]["cur_lr"], 0.09)
        print("num_steps_sampled={}".format(
            result["info"]["num_steps_sampled"]))
        print("num_steps_trained={}".format(
            result["info"]["num_steps_trained"]))

    def test_no_step_on_init(self):
<<<<<<< HEAD
        # Allow for Unittest run.
=======
>>>>>>> 6745459f
        ray.init(num_cpus=5, ignore_reinit_error=True)
        register_env("fail", lambda _: FailOnStepEnv())
        pg = PGTrainer(env="fail", config={"num_workers": 1})
        self.assertRaises(Exception, lambda: pg.train())

    def test_callbacks(self):
        counts = Counter()
        pg = PGTrainer(
            env="CartPole-v0", config={
                "num_workers": 0,
                "sample_batch_size": 50,
                "train_batch_size": 50,
                "callbacks": {
                    "on_episode_start": lambda x: counts.update({"start": 1}),
                    "on_episode_step": lambda x: counts.update({"step": 1}),
                    "on_episode_end": lambda x: counts.update({"end": 1}),
                    "on_sample_end": lambda x: counts.update({"sample": 1}),
                },
            })
        pg.train()
        pg.train()
        pg.train()
        pg.train()
        self.assertEqual(counts["sample"], 4)
        self.assertGreater(counts["start"], 0)
        self.assertGreater(counts["end"], 0)
        self.assertGreater(counts["step"], 200)
        self.assertLess(counts["step"], 400)

    def test_query_evaluators(self):
<<<<<<< HEAD
        # Allow for Unittest run.
=======
>>>>>>> 6745459f
        ray.init(num_cpus=5, ignore_reinit_error=True)
        register_env("test", lambda _: gym.make("CartPole-v0"))
        pg = PGTrainer(
            env="test",
            config={
                "num_workers": 2,
                "sample_batch_size": 5,
                "num_envs_per_worker": 2,
            })
        results = pg.workers.foreach_worker(lambda ev: ev.sample_batch_size)
        results2 = pg.workers.foreach_worker_with_index(
            lambda ev, i: (i, ev.sample_batch_size))
        results3 = pg.workers.foreach_worker(
            lambda ev: ev.foreach_env(lambda env: 1))
        self.assertEqual(results, [10, 10, 10])
        self.assertEqual(results2, [(0, 10), (1, 10), (2, 10)])
        self.assertEqual(results3, [[1, 1], [1, 1], [1, 1]])

    def test_reward_clipping(self):
        # clipping on
        ev = RolloutWorker(
            env_creator=lambda _: MockEnv2(episode_length=10),
            policy=MockPolicy,
            clip_rewards=True,
            batch_mode="complete_episodes")
        self.assertEqual(max(ev.sample()["rewards"]), 1)
        result = collect_metrics(ev, [])
        self.assertEqual(result["episode_reward_mean"], 1000)

        # clipping off
        ev2 = RolloutWorker(
            env_creator=lambda _: MockEnv2(episode_length=10),
            policy=MockPolicy,
            clip_rewards=False,
            batch_mode="complete_episodes")
        self.assertEqual(max(ev2.sample()["rewards"]), 100)
        result2 = collect_metrics(ev2, [])
        self.assertEqual(result2["episode_reward_mean"], 1000)

    def test_hard_horizon(self):
        ev = RolloutWorker(
            env_creator=lambda _: MockEnv(episode_length=10),
            policy=MockPolicy,
            batch_mode="complete_episodes",
            batch_steps=10,
            episode_horizon=4,
            soft_horizon=False)
        samples = ev.sample()
        # three logical episodes
        self.assertEqual(len(set(samples["eps_id"])), 3)
        # 3 done values
        self.assertEqual(sum(samples["dones"]), 3)

    def test_soft_horizon(self):
        ev = RolloutWorker(
            env_creator=lambda _: MockEnv(episode_length=10),
            policy=MockPolicy,
            batch_mode="complete_episodes",
            batch_steps=10,
            episode_horizon=4,
            soft_horizon=True)
        samples = ev.sample()
        # three logical episodes
        self.assertEqual(len(set(samples["eps_id"])), 3)
        # only 1 hard done value
        self.assertEqual(sum(samples["dones"]), 1)

    def test_metrics(self):
<<<<<<< HEAD
        # Allow for Unittest run.
=======
>>>>>>> 6745459f
        ray.init(num_cpus=5, ignore_reinit_error=True)
        ev = RolloutWorker(
            env_creator=lambda _: MockEnv(episode_length=10),
            policy=MockPolicy,
            batch_mode="complete_episodes")
        remote_ev = RolloutWorker.as_remote().remote(
            env_creator=lambda _: MockEnv(episode_length=10),
            policy=MockPolicy,
            batch_mode="complete_episodes")
        ev.sample()
        ray.get(remote_ev.sample.remote())
        result = collect_metrics(ev, [remote_ev])
        self.assertEqual(result["episodes_this_iter"], 20)
        self.assertEqual(result["episode_reward_mean"], 10)

    def test_async(self):
        ev = RolloutWorker(
            env_creator=lambda _: gym.make("CartPole-v0"),
            sample_async=True,
            policy=MockPolicy)
        batch = ev.sample()
        for key in ["obs", "actions", "rewards", "dones", "advantages"]:
            self.assertIn(key, batch)
        self.assertGreater(batch["advantages"][0], 1)

    def test_auto_vectorization(self):
        ev = RolloutWorker(
            env_creator=lambda cfg: MockEnv(episode_length=20, config=cfg),
            policy=MockPolicy,
            batch_mode="truncate_episodes",
            batch_steps=2,
            num_envs=8)
        for _ in range(8):
            batch = ev.sample()
            self.assertEqual(batch.count, 16)
        result = collect_metrics(ev, [])
        self.assertEqual(result["episodes_this_iter"], 0)
        for _ in range(8):
            batch = ev.sample()
            self.assertEqual(batch.count, 16)
        result = collect_metrics(ev, [])
        self.assertEqual(result["episodes_this_iter"], 8)
        indices = []
        for env in ev.async_env.vector_env.envs:
            self.assertEqual(env.unwrapped.config.worker_index, 0)
            indices.append(env.unwrapped.config.vector_index)
        self.assertEqual(indices, [0, 1, 2, 3, 4, 5, 6, 7])

    def test_batches_larger_when_vectorized(self):
        ev = RolloutWorker(
            env_creator=lambda _: MockEnv(episode_length=8),
            policy=MockPolicy,
            batch_mode="truncate_episodes",
            batch_steps=4,
            num_envs=4)
        batch = ev.sample()
        self.assertEqual(batch.count, 16)
        result = collect_metrics(ev, [])
        self.assertEqual(result["episodes_this_iter"], 0)
        batch = ev.sample()
        result = collect_metrics(ev, [])
        self.assertEqual(result["episodes_this_iter"], 4)

    def test_vector_env_support(self):
        ev = RolloutWorker(
            env_creator=lambda _: MockVectorEnv(episode_length=20, num_envs=8),
            policy=MockPolicy,
            batch_mode="truncate_episodes",
            batch_steps=10)
        for _ in range(8):
            batch = ev.sample()
            self.assertEqual(batch.count, 10)
        result = collect_metrics(ev, [])
        self.assertEqual(result["episodes_this_iter"], 0)
        for _ in range(8):
            batch = ev.sample()
            self.assertEqual(batch.count, 10)
        result = collect_metrics(ev, [])
        self.assertEqual(result["episodes_this_iter"], 8)

    def test_truncate_episodes(self):
        ev = RolloutWorker(
            env_creator=lambda _: MockEnv(10),
            policy=MockPolicy,
            batch_steps=15,
            batch_mode="truncate_episodes")
        batch = ev.sample()
        self.assertEqual(batch.count, 15)

    def test_complete_episodes(self):
        ev = RolloutWorker(
            env_creator=lambda _: MockEnv(10),
            policy=MockPolicy,
            batch_steps=5,
            batch_mode="complete_episodes")
        batch = ev.sample()
        self.assertEqual(batch.count, 10)

    def test_complete_episodes_packing(self):
        ev = RolloutWorker(
            env_creator=lambda _: MockEnv(10),
            policy=MockPolicy,
            batch_steps=15,
            batch_mode="complete_episodes")
        batch = ev.sample()
        self.assertEqual(batch.count, 20)
        self.assertEqual(
            batch["t"].tolist(),
            [0, 1, 2, 3, 4, 5, 6, 7, 8, 9, 0, 1, 2, 3, 4, 5, 6, 7, 8, 9])

    def test_filter_sync(self):
        ev = RolloutWorker(
            env_creator=lambda _: gym.make("CartPole-v0"),
            policy=MockPolicy,
            sample_async=True,
            observation_filter="ConcurrentMeanStdFilter")
        time.sleep(2)
        ev.sample()
        filters = ev.get_filters(flush_after=True)
        obs_f = filters[DEFAULT_POLICY_ID]
        self.assertNotEqual(obs_f.rs.n, 0)
        self.assertNotEqual(obs_f.buffer.n, 0)

    def test_get_filters(self):
        ev = RolloutWorker(
            env_creator=lambda _: gym.make("CartPole-v0"),
            policy=MockPolicy,
            sample_async=True,
            observation_filter="ConcurrentMeanStdFilter")
        self.sample_and_flush(ev)
        filters = ev.get_filters(flush_after=False)
        time.sleep(2)
        filters2 = ev.get_filters(flush_after=False)
        obs_f = filters[DEFAULT_POLICY_ID]
        obs_f2 = filters2[DEFAULT_POLICY_ID]
        self.assertGreaterEqual(obs_f2.rs.n, obs_f.rs.n)
        self.assertGreaterEqual(obs_f2.buffer.n, obs_f.buffer.n)

    def test_sync_filter(self):
        ev = RolloutWorker(
            env_creator=lambda _: gym.make("CartPole-v0"),
            policy=MockPolicy,
            sample_async=True,
            observation_filter="ConcurrentMeanStdFilter")
        obs_f = self.sample_and_flush(ev)

        # Current State
        filters = ev.get_filters(flush_after=False)
        obs_f = filters[DEFAULT_POLICY_ID]

        self.assertLessEqual(obs_f.buffer.n, 20)

        new_obsf = obs_f.copy()
        new_obsf.rs._n = 100
        ev.sync_filters({DEFAULT_POLICY_ID: new_obsf})
        filters = ev.get_filters(flush_after=False)
        obs_f = filters[DEFAULT_POLICY_ID]
        self.assertGreaterEqual(obs_f.rs.n, 100)
        self.assertLessEqual(obs_f.buffer.n, 20)

    def sample_and_flush(self, ev):
        time.sleep(2)
        ev.sample()
        filters = ev.get_filters(flush_after=True)
        obs_f = filters[DEFAULT_POLICY_ID]
        self.assertNotEqual(obs_f.rs.n, 0)
        self.assertNotEqual(obs_f.buffer.n, 0)
        return obs_f


if __name__ == "__main__":
    ray.init(num_cpus=5)
    unittest.main(verbosity=2)<|MERGE_RESOLUTION|>--- conflicted
+++ resolved
@@ -159,10 +159,7 @@
             len(set(SampleBatch.concat(batch1, batch2)["unroll_id"])), 2)
 
     def test_global_vars_update(self):
-<<<<<<< HEAD
         # Allow for Unittest run.
-=======
->>>>>>> 6745459f
         ray.init(num_cpus=5, ignore_reinit_error=True)
         agent = A2CTrainer(
             env="CartPole-v0",
@@ -183,10 +180,7 @@
             result["info"]["num_steps_trained"]))
 
     def test_no_step_on_init(self):
-<<<<<<< HEAD
         # Allow for Unittest run.
-=======
->>>>>>> 6745459f
         ray.init(num_cpus=5, ignore_reinit_error=True)
         register_env("fail", lambda _: FailOnStepEnv())
         pg = PGTrainer(env="fail", config={"num_workers": 1})
@@ -217,10 +211,7 @@
         self.assertLess(counts["step"], 400)
 
     def test_query_evaluators(self):
-<<<<<<< HEAD
         # Allow for Unittest run.
-=======
->>>>>>> 6745459f
         ray.init(num_cpus=5, ignore_reinit_error=True)
         register_env("test", lambda _: gym.make("CartPole-v0"))
         pg = PGTrainer(
@@ -289,10 +280,7 @@
         self.assertEqual(sum(samples["dones"]), 1)
 
     def test_metrics(self):
-<<<<<<< HEAD
         # Allow for Unittest run.
-=======
->>>>>>> 6745459f
         ray.init(num_cpus=5, ignore_reinit_error=True)
         ev = RolloutWorker(
             env_creator=lambda _: MockEnv(episode_length=10),
