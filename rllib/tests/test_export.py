--- conflicted
+++ resolved
@@ -116,11 +116,7 @@
 class TestExport(unittest.TestCase):
     @classmethod
     def setUpClass(cls) -> None:
-<<<<<<< HEAD
-        ray.init(num_cpus=3)
-=======
         ray.init(num_cpus=4)
->>>>>>> 208cde8d
 
     @classmethod
     def tearDownClass(cls) -> None:
