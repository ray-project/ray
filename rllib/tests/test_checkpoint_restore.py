--- conflicted
+++ resolved
@@ -70,16 +70,10 @@
                       tfe=False,
                       object_store=False,
                       replay_buffer=False):
-<<<<<<< HEAD
-    config = CONFIGS[alg_name]
-    # If required, store replay buffer data in checkpoints as well.
-    config["store_buffer_in_checkpoints"] = replay_buffer
-=======
     config = CONFIGS[alg_name].copy()
     # If required, store replay buffer data in checkpoints as well.
     if replay_buffer:
         config["store_buffer_in_checkpoints"] = True
->>>>>>> 82465f93
 
     frameworks = (["tfe"] if tfe else []) + ["torch", "tf"]
     for fw in framework_iterator(config, frameworks=frameworks):
