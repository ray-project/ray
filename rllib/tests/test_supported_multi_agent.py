<<<<<<< HEAD
import unittest

import ray
from ray.rllib.agents.registry import get_trainer_class
from ray.rllib.examples.env.multi_agent import MultiAgentCartPole, MultiAgentMountainCar
from ray.rllib.policy.policy import PolicySpec
from ray.rllib.utils.test_utils import check_train_results, framework_iterator
from ray.tune import register_env


def check_support_multiagent(alg, config):
    register_env(
        "multi_agent_mountaincar", lambda _: MultiAgentMountainCar({"num_agents": 2})
    )
    register_env(
        "multi_agent_cartpole", lambda _: MultiAgentCartPole({"num_agents": 2})
    )

    # Simulate a simple multi-agent setup.
    policies = {
        "policy_0": PolicySpec(config={"gamma": 0.99}),
        "policy_1": PolicySpec(config={"gamma": 0.95}),
    }
    policy_ids = list(policies.keys())

    def policy_mapping_fn(agent_id, episode, worker, **kwargs):
        pol_id = policy_ids[agent_id]
        return pol_id

    config["multiagent"] = {
        "policies": policies,
        "policy_mapping_fn": policy_mapping_fn,
    }

    for fw in framework_iterator(config):
        if fw in ["tf2", "tfe"] and alg in ["A3C", "APEX", "APEX_DDPG", "IMPALA"]:
            continue
        if alg in ["DDPG", "APEX_DDPG", "SAC"]:
            a = get_trainer_class(alg)(config=config, env="multi_agent_mountaincar")
        else:
            a = get_trainer_class(alg)(config=config, env="multi_agent_cartpole")

        results = a.train()
        check_train_results(results)
        print(results)
        a.stop()


class TestSupportedMultiAgentPG(unittest.TestCase):
    @classmethod
    def setUpClass(cls) -> None:
        ray.init(num_cpus=4)

    @classmethod
    def tearDownClass(cls) -> None:
        ray.shutdown()

    def test_a3c_multiagent(self):
        check_support_multiagent(
            "A3C", {"num_workers": 1, "optimizer": {"grads_per_step": 1}}
        )

    def test_impala_multiagent(self):
        check_support_multiagent("IMPALA", {"num_gpus": 0})

    def test_pg_multiagent(self):
        check_support_multiagent("PG", {"num_workers": 1, "optimizer": {}})

    def test_ppo_multiagent(self):
        check_support_multiagent(
            "PPO",
            {
                "num_workers": 1,
                "num_sgd_iter": 1,
                "train_batch_size": 10,
                "rollout_fragment_length": 10,
                "sgd_minibatch_size": 1,
            },
        )


class TestSupportedMultiAgentOffPolicy(unittest.TestCase):
    @classmethod
    def setUpClass(cls) -> None:
        ray.init(num_cpus=6)

    @classmethod
    def tearDownClass(cls) -> None:
        ray.shutdown()

    def test_apex_multiagent(self):
        check_support_multiagent(
            "APEX",
            {
                "num_workers": 2,
                "timesteps_per_iteration": 100,
                "num_gpus": 0,
                "buffer_size": 1000,
                "min_iter_time_s": 1,
                "learning_starts": 10,
                "target_network_update_freq": 100,
                "optimizer": {
                    "num_replay_buffer_shards": 1,
                },
            },
        )

    def test_apex_ddpg_multiagent(self):
        check_support_multiagent(
            "APEX_DDPG",
            {
                "num_workers": 2,
                "timesteps_per_iteration": 100,
                "buffer_size": 1000,
                "num_gpus": 0,
                "min_iter_time_s": 1,
                "learning_starts": 10,
                "target_network_update_freq": 100,
                "use_state_preprocessor": True,
            },
        )

    def test_ddpg_multiagent(self):
        check_support_multiagent(
            "DDPG",
            {
                "timesteps_per_iteration": 1,
                "buffer_size": 1000,
                "use_state_preprocessor": True,
                "learning_starts": 500,
            },
        )

    def test_dqn_multiagent(self):
        check_support_multiagent(
            "DQN",
            {
                "timesteps_per_iteration": 1,
                "buffer_size": 1000,
            },
        )

    def test_sac_multiagent(self):
        check_support_multiagent(
            "SAC",
            {
                "num_workers": 0,
                "buffer_size": 1000,
                "normalize_actions": False,
            },
        )


if __name__ == "__main__":
    import pytest
    import sys

    # One can specify the specific TestCase class to run.
    # None for all unittest.TestCase classes in this file.
    class_ = sys.argv[1] if len(sys.argv) > 1 else None
    sys.exit(pytest.main(["-v", __file__ + ("" if class_ is None else "::" + class_)]))
=======
import unittest

import ray
from ray.rllib.agents.registry import get_trainer_class
from ray.rllib.examples.env.multi_agent import MultiAgentCartPole, MultiAgentMountainCar
from ray.rllib.policy.policy import PolicySpec
from ray.rllib.utils.test_utils import check_train_results, framework_iterator
from ray.tune import register_env


def check_support_multiagent(alg, config):
    register_env(
        "multi_agent_mountaincar", lambda _: MultiAgentMountainCar({"num_agents": 2})
    )
    register_env(
        "multi_agent_cartpole", lambda _: MultiAgentCartPole({"num_agents": 2})
    )

    # Simulate a simple multi-agent setup.
    policies = {
        "policy_0": PolicySpec(config={"gamma": 0.99}),
        "policy_1": PolicySpec(config={"gamma": 0.95}),
    }
    policy_ids = list(policies.keys())

    def policy_mapping_fn(agent_id, episode, worker, **kwargs):
        pol_id = policy_ids[agent_id]
        return pol_id

    config["multiagent"] = {
        "policies": policies,
        "policy_mapping_fn": policy_mapping_fn,
    }

    for fw in framework_iterator(config):
        if fw in ["tf2", "tfe"] and alg in ["A3C", "APEX", "APEX_DDPG", "IMPALA"]:
            continue
        if alg in ["DDPG", "APEX_DDPG", "SAC"]:
            a = get_trainer_class(alg)(config=config, env="multi_agent_mountaincar")
        else:
            a = get_trainer_class(alg)(config=config, env="multi_agent_cartpole")

        results = a.train()
        check_train_results(results)
        print(results)
        a.stop()


class TestSupportedMultiAgentPG(unittest.TestCase):
    @classmethod
    def setUpClass(cls) -> None:
        ray.init(num_cpus=4)

    @classmethod
    def tearDownClass(cls) -> None:
        ray.shutdown()

    def test_a3c_multiagent(self):
        check_support_multiagent(
            "A3C", {"num_workers": 1, "optimizer": {"grads_per_step": 1}}
        )

    def test_impala_multiagent(self):
        check_support_multiagent("IMPALA", {"num_gpus": 0})

    def test_pg_multiagent(self):
        check_support_multiagent("PG", {"num_workers": 1, "optimizer": {}})

    def test_ppo_multiagent(self):
        check_support_multiagent(
            "PPO",
            {
                "num_workers": 1,
                "num_sgd_iter": 1,
                "train_batch_size": 10,
                "rollout_fragment_length": 10,
                "sgd_minibatch_size": 1,
            },
        )


class TestSupportedMultiAgentOffPolicy(unittest.TestCase):
    @classmethod
    def setUpClass(cls) -> None:
        ray.init(num_cpus=6)

    @classmethod
    def tearDownClass(cls) -> None:
        ray.shutdown()

    def test_apex_multiagent(self):
        check_support_multiagent(
            "APEX",
            {
                "num_workers": 2,
                "timesteps_per_iteration": 100,
                "num_gpus": 0,
                "buffer_size": 1000,
                "min_time_s_per_reporting": 1,
                "learning_starts": 10,
                "target_network_update_freq": 100,
                "optimizer": {
                    "num_replay_buffer_shards": 1,
                },
            },
        )

    def test_apex_ddpg_multiagent(self):
        check_support_multiagent(
            "APEX_DDPG",
            {
                "num_workers": 2,
                "timesteps_per_iteration": 100,
                "buffer_size": 1000,
                "num_gpus": 0,
                "min_time_s_per_reporting": 1,
                "learning_starts": 10,
                "target_network_update_freq": 100,
                "use_state_preprocessor": True,
            },
        )

    def test_ddpg_multiagent(self):
        check_support_multiagent(
            "DDPG",
            {
                "timesteps_per_iteration": 1,
                "buffer_size": 1000,
                "use_state_preprocessor": True,
                "learning_starts": 500,
            },
        )

    def test_dqn_multiagent(self):
        check_support_multiagent(
            "DQN",
            {
                "timesteps_per_iteration": 1,
                "buffer_size": 1000,
            },
        )

    def test_sac_multiagent(self):
        check_support_multiagent(
            "SAC",
            {
                "num_workers": 0,
                "buffer_size": 1000,
                "normalize_actions": False,
            },
        )


if __name__ == "__main__":
    import pytest
    import sys

    # One can specify the specific TestCase class to run.
    # None for all unittest.TestCase classes in this file.
    class_ = sys.argv[1] if len(sys.argv) > 1 else None
    sys.exit(pytest.main(["-v", __file__ + ("" if class_ is None else "::" + class_)]))
>>>>>>> 19672688
<|MERGE_RESOLUTION|>--- conflicted
+++ resolved
@@ -1,325 +1,161 @@
-<<<<<<< HEAD
-import unittest
-
-import ray
-from ray.rllib.agents.registry import get_trainer_class
-from ray.rllib.examples.env.multi_agent import MultiAgentCartPole, MultiAgentMountainCar
-from ray.rllib.policy.policy import PolicySpec
-from ray.rllib.utils.test_utils import check_train_results, framework_iterator
-from ray.tune import register_env
-
-
-def check_support_multiagent(alg, config):
-    register_env(
-        "multi_agent_mountaincar", lambda _: MultiAgentMountainCar({"num_agents": 2})
-    )
-    register_env(
-        "multi_agent_cartpole", lambda _: MultiAgentCartPole({"num_agents": 2})
-    )
-
-    # Simulate a simple multi-agent setup.
-    policies = {
-        "policy_0": PolicySpec(config={"gamma": 0.99}),
-        "policy_1": PolicySpec(config={"gamma": 0.95}),
-    }
-    policy_ids = list(policies.keys())
-
-    def policy_mapping_fn(agent_id, episode, worker, **kwargs):
-        pol_id = policy_ids[agent_id]
-        return pol_id
-
-    config["multiagent"] = {
-        "policies": policies,
-        "policy_mapping_fn": policy_mapping_fn,
-    }
-
-    for fw in framework_iterator(config):
-        if fw in ["tf2", "tfe"] and alg in ["A3C", "APEX", "APEX_DDPG", "IMPALA"]:
-            continue
-        if alg in ["DDPG", "APEX_DDPG", "SAC"]:
-            a = get_trainer_class(alg)(config=config, env="multi_agent_mountaincar")
-        else:
-            a = get_trainer_class(alg)(config=config, env="multi_agent_cartpole")
-
-        results = a.train()
-        check_train_results(results)
-        print(results)
-        a.stop()
-
-
-class TestSupportedMultiAgentPG(unittest.TestCase):
-    @classmethod
-    def setUpClass(cls) -> None:
-        ray.init(num_cpus=4)
-
-    @classmethod
-    def tearDownClass(cls) -> None:
-        ray.shutdown()
-
-    def test_a3c_multiagent(self):
-        check_support_multiagent(
-            "A3C", {"num_workers": 1, "optimizer": {"grads_per_step": 1}}
-        )
-
-    def test_impala_multiagent(self):
-        check_support_multiagent("IMPALA", {"num_gpus": 0})
-
-    def test_pg_multiagent(self):
-        check_support_multiagent("PG", {"num_workers": 1, "optimizer": {}})
-
-    def test_ppo_multiagent(self):
-        check_support_multiagent(
-            "PPO",
-            {
-                "num_workers": 1,
-                "num_sgd_iter": 1,
-                "train_batch_size": 10,
-                "rollout_fragment_length": 10,
-                "sgd_minibatch_size": 1,
-            },
-        )
-
-
-class TestSupportedMultiAgentOffPolicy(unittest.TestCase):
-    @classmethod
-    def setUpClass(cls) -> None:
-        ray.init(num_cpus=6)
-
-    @classmethod
-    def tearDownClass(cls) -> None:
-        ray.shutdown()
-
-    def test_apex_multiagent(self):
-        check_support_multiagent(
-            "APEX",
-            {
-                "num_workers": 2,
-                "timesteps_per_iteration": 100,
-                "num_gpus": 0,
-                "buffer_size": 1000,
-                "min_iter_time_s": 1,
-                "learning_starts": 10,
-                "target_network_update_freq": 100,
-                "optimizer": {
-                    "num_replay_buffer_shards": 1,
-                },
-            },
-        )
-
-    def test_apex_ddpg_multiagent(self):
-        check_support_multiagent(
-            "APEX_DDPG",
-            {
-                "num_workers": 2,
-                "timesteps_per_iteration": 100,
-                "buffer_size": 1000,
-                "num_gpus": 0,
-                "min_iter_time_s": 1,
-                "learning_starts": 10,
-                "target_network_update_freq": 100,
-                "use_state_preprocessor": True,
-            },
-        )
-
-    def test_ddpg_multiagent(self):
-        check_support_multiagent(
-            "DDPG",
-            {
-                "timesteps_per_iteration": 1,
-                "buffer_size": 1000,
-                "use_state_preprocessor": True,
-                "learning_starts": 500,
-            },
-        )
-
-    def test_dqn_multiagent(self):
-        check_support_multiagent(
-            "DQN",
-            {
-                "timesteps_per_iteration": 1,
-                "buffer_size": 1000,
-            },
-        )
-
-    def test_sac_multiagent(self):
-        check_support_multiagent(
-            "SAC",
-            {
-                "num_workers": 0,
-                "buffer_size": 1000,
-                "normalize_actions": False,
-            },
-        )
-
-
-if __name__ == "__main__":
-    import pytest
-    import sys
-
-    # One can specify the specific TestCase class to run.
-    # None for all unittest.TestCase classes in this file.
-    class_ = sys.argv[1] if len(sys.argv) > 1 else None
-    sys.exit(pytest.main(["-v", __file__ + ("" if class_ is None else "::" + class_)]))
-=======
-import unittest
-
-import ray
-from ray.rllib.agents.registry import get_trainer_class
-from ray.rllib.examples.env.multi_agent import MultiAgentCartPole, MultiAgentMountainCar
-from ray.rllib.policy.policy import PolicySpec
-from ray.rllib.utils.test_utils import check_train_results, framework_iterator
-from ray.tune import register_env
-
-
-def check_support_multiagent(alg, config):
-    register_env(
-        "multi_agent_mountaincar", lambda _: MultiAgentMountainCar({"num_agents": 2})
-    )
-    register_env(
-        "multi_agent_cartpole", lambda _: MultiAgentCartPole({"num_agents": 2})
-    )
-
-    # Simulate a simple multi-agent setup.
-    policies = {
-        "policy_0": PolicySpec(config={"gamma": 0.99}),
-        "policy_1": PolicySpec(config={"gamma": 0.95}),
-    }
-    policy_ids = list(policies.keys())
-
-    def policy_mapping_fn(agent_id, episode, worker, **kwargs):
-        pol_id = policy_ids[agent_id]
-        return pol_id
-
-    config["multiagent"] = {
-        "policies": policies,
-        "policy_mapping_fn": policy_mapping_fn,
-    }
-
-    for fw in framework_iterator(config):
-        if fw in ["tf2", "tfe"] and alg in ["A3C", "APEX", "APEX_DDPG", "IMPALA"]:
-            continue
-        if alg in ["DDPG", "APEX_DDPG", "SAC"]:
-            a = get_trainer_class(alg)(config=config, env="multi_agent_mountaincar")
-        else:
-            a = get_trainer_class(alg)(config=config, env="multi_agent_cartpole")
-
-        results = a.train()
-        check_train_results(results)
-        print(results)
-        a.stop()
-
-
-class TestSupportedMultiAgentPG(unittest.TestCase):
-    @classmethod
-    def setUpClass(cls) -> None:
-        ray.init(num_cpus=4)
-
-    @classmethod
-    def tearDownClass(cls) -> None:
-        ray.shutdown()
-
-    def test_a3c_multiagent(self):
-        check_support_multiagent(
-            "A3C", {"num_workers": 1, "optimizer": {"grads_per_step": 1}}
-        )
-
-    def test_impala_multiagent(self):
-        check_support_multiagent("IMPALA", {"num_gpus": 0})
-
-    def test_pg_multiagent(self):
-        check_support_multiagent("PG", {"num_workers": 1, "optimizer": {}})
-
-    def test_ppo_multiagent(self):
-        check_support_multiagent(
-            "PPO",
-            {
-                "num_workers": 1,
-                "num_sgd_iter": 1,
-                "train_batch_size": 10,
-                "rollout_fragment_length": 10,
-                "sgd_minibatch_size": 1,
-            },
-        )
-
-
-class TestSupportedMultiAgentOffPolicy(unittest.TestCase):
-    @classmethod
-    def setUpClass(cls) -> None:
-        ray.init(num_cpus=6)
-
-    @classmethod
-    def tearDownClass(cls) -> None:
-        ray.shutdown()
-
-    def test_apex_multiagent(self):
-        check_support_multiagent(
-            "APEX",
-            {
-                "num_workers": 2,
-                "timesteps_per_iteration": 100,
-                "num_gpus": 0,
-                "buffer_size": 1000,
-                "min_time_s_per_reporting": 1,
-                "learning_starts": 10,
-                "target_network_update_freq": 100,
-                "optimizer": {
-                    "num_replay_buffer_shards": 1,
-                },
-            },
-        )
-
-    def test_apex_ddpg_multiagent(self):
-        check_support_multiagent(
-            "APEX_DDPG",
-            {
-                "num_workers": 2,
-                "timesteps_per_iteration": 100,
-                "buffer_size": 1000,
-                "num_gpus": 0,
-                "min_time_s_per_reporting": 1,
-                "learning_starts": 10,
-                "target_network_update_freq": 100,
-                "use_state_preprocessor": True,
-            },
-        )
-
-    def test_ddpg_multiagent(self):
-        check_support_multiagent(
-            "DDPG",
-            {
-                "timesteps_per_iteration": 1,
-                "buffer_size": 1000,
-                "use_state_preprocessor": True,
-                "learning_starts": 500,
-            },
-        )
-
-    def test_dqn_multiagent(self):
-        check_support_multiagent(
-            "DQN",
-            {
-                "timesteps_per_iteration": 1,
-                "buffer_size": 1000,
-            },
-        )
-
-    def test_sac_multiagent(self):
-        check_support_multiagent(
-            "SAC",
-            {
-                "num_workers": 0,
-                "buffer_size": 1000,
-                "normalize_actions": False,
-            },
-        )
-
-
-if __name__ == "__main__":
-    import pytest
-    import sys
-
-    # One can specify the specific TestCase class to run.
-    # None for all unittest.TestCase classes in this file.
-    class_ = sys.argv[1] if len(sys.argv) > 1 else None
-    sys.exit(pytest.main(["-v", __file__ + ("" if class_ is None else "::" + class_)]))
->>>>>>> 19672688
+import unittest
+
+import ray
+from ray.rllib.agents.registry import get_trainer_class
+from ray.rllib.examples.env.multi_agent import MultiAgentCartPole, MultiAgentMountainCar
+from ray.rllib.policy.policy import PolicySpec
+from ray.rllib.utils.test_utils import check_train_results, framework_iterator
+from ray.tune import register_env
+
+
+def check_support_multiagent(alg, config):
+    register_env(
+        "multi_agent_mountaincar", lambda _: MultiAgentMountainCar({"num_agents": 2})
+    )
+    register_env(
+        "multi_agent_cartpole", lambda _: MultiAgentCartPole({"num_agents": 2})
+    )
+
+    # Simulate a simple multi-agent setup.
+    policies = {
+        "policy_0": PolicySpec(config={"gamma": 0.99}),
+        "policy_1": PolicySpec(config={"gamma": 0.95}),
+    }
+    policy_ids = list(policies.keys())
+
+    def policy_mapping_fn(agent_id, episode, worker, **kwargs):
+        pol_id = policy_ids[agent_id]
+        return pol_id
+
+    config["multiagent"] = {
+        "policies": policies,
+        "policy_mapping_fn": policy_mapping_fn,
+    }
+
+    for fw in framework_iterator(config):
+        if fw in ["tf2", "tfe"] and alg in ["A3C", "APEX", "APEX_DDPG", "IMPALA"]:
+            continue
+        if alg in ["DDPG", "APEX_DDPG", "SAC"]:
+            a = get_trainer_class(alg)(config=config, env="multi_agent_mountaincar")
+        else:
+            a = get_trainer_class(alg)(config=config, env="multi_agent_cartpole")
+
+        results = a.train()
+        check_train_results(results)
+        print(results)
+        a.stop()
+
+
+class TestSupportedMultiAgentPG(unittest.TestCase):
+    @classmethod
+    def setUpClass(cls) -> None:
+        ray.init(num_cpus=4)
+
+    @classmethod
+    def tearDownClass(cls) -> None:
+        ray.shutdown()
+
+    def test_a3c_multiagent(self):
+        check_support_multiagent(
+            "A3C", {"num_workers": 1, "optimizer": {"grads_per_step": 1}}
+        )
+
+    def test_impala_multiagent(self):
+        check_support_multiagent("IMPALA", {"num_gpus": 0})
+
+    def test_pg_multiagent(self):
+        check_support_multiagent("PG", {"num_workers": 1, "optimizer": {}})
+
+    def test_ppo_multiagent(self):
+        check_support_multiagent(
+            "PPO",
+            {
+                "num_workers": 1,
+                "num_sgd_iter": 1,
+                "train_batch_size": 10,
+                "rollout_fragment_length": 10,
+                "sgd_minibatch_size": 1,
+            },
+        )
+
+
+class TestSupportedMultiAgentOffPolicy(unittest.TestCase):
+    @classmethod
+    def setUpClass(cls) -> None:
+        ray.init(num_cpus=6)
+
+    @classmethod
+    def tearDownClass(cls) -> None:
+        ray.shutdown()
+
+    def test_apex_multiagent(self):
+        check_support_multiagent(
+            "APEX",
+            {
+                "num_workers": 2,
+                "timesteps_per_iteration": 100,
+                "num_gpus": 0,
+                "buffer_size": 1000,
+                "min_time_s_per_reporting": 1,
+                "learning_starts": 10,
+                "target_network_update_freq": 100,
+                "optimizer": {
+                    "num_replay_buffer_shards": 1,
+                },
+            },
+        )
+
+    def test_apex_ddpg_multiagent(self):
+        check_support_multiagent(
+            "APEX_DDPG",
+            {
+                "num_workers": 2,
+                "timesteps_per_iteration": 100,
+                "buffer_size": 1000,
+                "num_gpus": 0,
+                "min_time_s_per_reporting": 1,
+                "learning_starts": 10,
+                "target_network_update_freq": 100,
+                "use_state_preprocessor": True,
+            },
+        )
+
+    def test_ddpg_multiagent(self):
+        check_support_multiagent(
+            "DDPG",
+            {
+                "timesteps_per_iteration": 1,
+                "buffer_size": 1000,
+                "use_state_preprocessor": True,
+                "learning_starts": 500,
+            },
+        )
+
+    def test_dqn_multiagent(self):
+        check_support_multiagent(
+            "DQN",
+            {
+                "timesteps_per_iteration": 1,
+                "buffer_size": 1000,
+            },
+        )
+
+    def test_sac_multiagent(self):
+        check_support_multiagent(
+            "SAC",
+            {
+                "num_workers": 0,
+                "buffer_size": 1000,
+                "normalize_actions": False,
+            },
+        )
+
+
+if __name__ == "__main__":
+    import pytest
+    import sys
+
+    # One can specify the specific TestCase class to run.
+    # None for all unittest.TestCase classes in this file.
+    class_ = sys.argv[1] if len(sys.argv) > 1 else None
+    sys.exit(pytest.main(["-v", __file__ + ("" if class_ is None else "::" + class_)]))