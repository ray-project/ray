--- conflicted
+++ resolved
@@ -171,7 +171,6 @@
         check_support("IMPALA", ImpalaConfig().resources(num_gpus=0))
 
     def test_ppo(self):
-<<<<<<< HEAD
         config = (
             PPOConfig()
             .rollouts(num_rollout_workers=0, rollout_fragment_length=10)
@@ -181,7 +180,7 @@
                 sgd_minibatch_size=10,
             )
         )
-        check_support("PPO", config, check_bounds=True, tfe=True)
+        check_support("PPO", config, check_bounds=True, tf2=True)
 
     def test_pg(self):
         check_support(
@@ -189,22 +188,8 @@
             PGConfig().rollouts(num_rollout_workers=1).training(optimizer={}),
             train=False,
             check_bounds=True,
-            tfe=True,
-        )
-=======
-        config = {
-            "num_workers": 0,
-            "train_batch_size": 100,
-            "rollout_fragment_length": 10,
-            "num_sgd_iter": 1,
-            "sgd_minibatch_size": 10,
-        }
-        check_support("PPO", config, check_bounds=True, tf2=True)
-
-    def test_pg(self):
-        config = {"num_workers": 1, "optimizer": {}}
-        check_support("PG", config, train=False, check_bounds=True, tf2=True)
->>>>>>> 432f0236
+            tf2=True,
+        )
 
 
 class TestSupportedSpacesOffPolicy(unittest.TestCase):
@@ -230,7 +215,6 @@
         )
 
     def test_dqn(self):
-<<<<<<< HEAD
         config = (
             DQNConfig()
             .reporting(min_sample_timesteps_per_iteration=1)
@@ -240,16 +224,7 @@
                 }
             )
         )
-        check_support("DQN", config, tfe=True)
-=======
-        config = {
-            "min_sample_timesteps_per_iteration": 1,
-            "replay_buffer_config": {
-                "capacity": 1000,
-            },
-        }
         check_support("DQN", config, tf2=True)
->>>>>>> 432f0236
 
     def test_sac(self):
         check_support(
