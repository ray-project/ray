<<<<<<< HEAD
from gym.spaces import Box, Dict, Discrete, Tuple, MultiDiscrete
import numpy as np
import unittest

import ray
from ray.rllib.agents.registry import get_trainer_class
from ray.rllib.examples.env.random_env import RandomEnv
from ray.rllib.models.tf.fcnet import FullyConnectedNetwork as FCNetV2
from ray.rllib.models.tf.visionnet import VisionNetwork as VisionNetV2
from ray.rllib.models.torch.visionnet import VisionNetwork as TorchVisionNetV2
from ray.rllib.models.torch.fcnet import FullyConnectedNetwork as TorchFCNetV2
from ray.rllib.utils.error import UnsupportedSpaceException
from ray.rllib.utils.test_utils import framework_iterator

ACTION_SPACES_TO_TEST = {
    "discrete": Discrete(5),
    "vector": Box(-1.0, 1.0, (5,), dtype=np.float32),
    "vector2": Box(-1.0, 1.0, (5,), dtype=np.float32),
    "int_actions": Box(0, 3, (2, 3), dtype=np.int32),
    "multidiscrete": MultiDiscrete([1, 2, 3, 4]),
    "tuple": Tuple([Discrete(2), Discrete(3), Box(-1.0, 1.0, (5,), dtype=np.float32)]),
    "dict": Dict(
        {
            "action_choice": Discrete(3),
            "parameters": Box(-1.0, 1.0, (1,), dtype=np.float32),
            "yet_another_nested_dict": Dict({"a": Tuple([Discrete(2), Discrete(3)])}),
        }
    ),
}

OBSERVATION_SPACES_TO_TEST = {
    "discrete": Discrete(5),
    "vector": Box(-1.0, 1.0, (5,), dtype=np.float32),
    "vector2": Box(-1.0, 1.0, (5, 5), dtype=np.float32),
    "image": Box(-1.0, 1.0, (84, 84, 1), dtype=np.float32),
    "atari": Box(-1.0, 1.0, (210, 160, 3), dtype=np.float32),
    "tuple": Tuple([Discrete(10), Box(-1.0, 1.0, (5,), dtype=np.float32)]),
    "dict": Dict(
        {
            "task": Discrete(10),
            "position": Box(-1.0, 1.0, (5,), dtype=np.float32),
        }
    ),
}


def check_support(alg, config, train=True, check_bounds=False, tfe=False):
    config["log_level"] = "ERROR"
    config["train_batch_size"] = 10
    config["rollout_fragment_length"] = 10

    def _do_check(alg, config, a_name, o_name):
        fw = config["framework"]
        action_space = ACTION_SPACES_TO_TEST[a_name]
        obs_space = OBSERVATION_SPACES_TO_TEST[o_name]
        print(
            "=== Testing {} (fw={}) A={} S={} ===".format(
                alg, fw, action_space, obs_space
            )
        )
        config.update(
            dict(
                env_config=dict(
                    action_space=action_space,
                    observation_space=obs_space,
                    reward_space=Box(1.0, 1.0, shape=(), dtype=np.float32),
                    p_done=1.0,
                    check_action_bounds=check_bounds,
                )
            )
        )
        stat = "ok"

        try:
            a = get_trainer_class(alg)(config=config, env=RandomEnv)
        except ray.exceptions.RayActorError as e:
            if isinstance(e.args[2], UnsupportedSpaceException):
                stat = "unsupported"
            else:
                raise
        except UnsupportedSpaceException:
            stat = "unsupported"
        else:
            if alg not in ["DDPG", "ES", "ARS", "SAC"]:
                if o_name in ["atari", "image"]:
                    if fw == "torch":
                        assert isinstance(a.get_policy().model, TorchVisionNetV2)
                    else:
                        assert isinstance(a.get_policy().model, VisionNetV2)
                elif o_name in ["vector", "vector2"]:
                    if fw == "torch":
                        assert isinstance(a.get_policy().model, TorchFCNetV2)
                    else:
                        assert isinstance(a.get_policy().model, FCNetV2)
            if train:
                a.train()
            a.stop()
        print(stat)

    frameworks = ("tf", "torch")
    if tfe:
        frameworks += ("tf2", "tfe")
    for _ in framework_iterator(config, frameworks=frameworks):
        # Zip through action- and obs-spaces.
        for a_name, o_name in zip(
            ACTION_SPACES_TO_TEST.keys(), OBSERVATION_SPACES_TO_TEST.keys()
        ):
            _do_check(alg, config, a_name, o_name)
        # Do the remaining obs spaces.
        assert len(OBSERVATION_SPACES_TO_TEST) >= len(ACTION_SPACES_TO_TEST)
        fixed_action_key = next(iter(ACTION_SPACES_TO_TEST.keys()))
        for i, o_name in enumerate(OBSERVATION_SPACES_TO_TEST.keys()):
            if i < len(ACTION_SPACES_TO_TEST):
                continue
            _do_check(alg, config, fixed_action_key, o_name)


class TestSupportedSpacesPG(unittest.TestCase):
    @classmethod
    def setUpClass(cls) -> None:
        ray.init()

    @classmethod
    def tearDownClass(cls) -> None:
        ray.shutdown()

    def test_a3c(self):
        config = {"num_workers": 1, "optimizer": {"grads_per_step": 1}}
        check_support("A3C", config, check_bounds=True)

    def test_appo(self):
        check_support("APPO", {"num_gpus": 0, "vtrace": False}, train=False)
        check_support("APPO", {"num_gpus": 0, "vtrace": True})

    def test_impala(self):
        check_support("IMPALA", {"num_gpus": 0})

    def test_ppo(self):
        config = {
            "num_workers": 0,
            "train_batch_size": 100,
            "rollout_fragment_length": 10,
            "num_sgd_iter": 1,
            "sgd_minibatch_size": 10,
        }
        check_support("PPO", config, check_bounds=True, tfe=True)

    def test_pg(self):
        config = {"num_workers": 1, "optimizer": {}}
        check_support("PG", config, train=False, check_bounds=True, tfe=True)


class TestSupportedSpacesOffPolicy(unittest.TestCase):
    @classmethod
    def setUpClass(cls) -> None:
        ray.init(num_cpus=4)

    @classmethod
    def tearDownClass(cls) -> None:
        ray.shutdown()

    def test_ddpg(self):
        check_support(
            "DDPG",
            {
                "exploration_config": {"ou_base_scale": 100.0},
                "timesteps_per_iteration": 1,
                "buffer_size": 1000,
                "use_state_preprocessor": True,
            },
            check_bounds=True,
        )

    def test_dqn(self):
        config = {"timesteps_per_iteration": 1, "buffer_size": 1000}
        check_support("DQN", config, tfe=True)

    def test_sac(self):
        check_support("SAC", {"buffer_size": 1000}, check_bounds=True)


class TestSupportedSpacesEvolutionAlgos(unittest.TestCase):
    @classmethod
    def setUpClass(cls) -> None:
        ray.init(num_cpus=4)

    @classmethod
    def tearDownClass(cls) -> None:
        ray.shutdown()

    def test_ars(self):
        check_support(
            "ARS",
            {
                "num_workers": 1,
                "noise_size": 1500000,
                "num_rollouts": 1,
                "rollouts_used": 1,
            },
        )

    def test_es(self):
        check_support(
            "ES",
            {
                "num_workers": 1,
                "noise_size": 1500000,
                "episodes_per_batch": 1,
                "train_batch_size": 1,
            },
        )


if __name__ == "__main__":
    import pytest
    import sys

    # One can specify the specific TestCase class to run.
    # None for all unittest.TestCase classes in this file.
    class_ = sys.argv[1] if len(sys.argv) > 1 else None
    sys.exit(pytest.main(["-v", __file__ + ("" if class_ is None else "::" + class_)]))
=======
from gym.spaces import Box, Dict, Discrete, Tuple, MultiDiscrete
import numpy as np
import unittest

import ray
from ray.rllib.agents.registry import get_trainer_class
from ray.rllib.examples.env.random_env import RandomEnv
from ray.rllib.models.tf.complex_input_net import ComplexInputNetwork as ComplexNet
from ray.rllib.models.tf.fcnet import FullyConnectedNetwork as FCNet
from ray.rllib.models.tf.visionnet import VisionNetwork as VisionNet
from ray.rllib.models.torch.complex_input_net import (
    ComplexInputNetwork as TorchComplexNet,
)
from ray.rllib.models.torch.fcnet import FullyConnectedNetwork as TorchFCNet
from ray.rllib.models.torch.visionnet import VisionNetwork as TorchVisionNet
from ray.rllib.utils.error import UnsupportedSpaceException
from ray.rllib.utils.test_utils import framework_iterator

ACTION_SPACES_TO_TEST = {
    "discrete": Discrete(5),
    "vector1d": Box(-1.0, 1.0, (5,), dtype=np.float32),
    "vector2d": Box(-1.0, 1.0, (5,), dtype=np.float32),
    "int_actions": Box(0, 3, (2, 3), dtype=np.int32),
    "multidiscrete": MultiDiscrete([1, 2, 3, 4]),
    "tuple": Tuple([Discrete(2), Discrete(3), Box(-1.0, 1.0, (5,), dtype=np.float32)]),
    "dict": Dict(
        {
            "action_choice": Discrete(3),
            "parameters": Box(-1.0, 1.0, (1,), dtype=np.float32),
            "yet_another_nested_dict": Dict({"a": Tuple([Discrete(2), Discrete(3)])}),
        }
    ),
}

OBSERVATION_SPACES_TO_TEST = {
    "discrete": Discrete(5),
    "vector1d": Box(-1.0, 1.0, (5,), dtype=np.float32),
    "vector2d": Box(-1.0, 1.0, (5, 5), dtype=np.float32),
    "image": Box(-1.0, 1.0, (84, 84, 1), dtype=np.float32),
    "vizdoomgym": Box(-1.0, 1.0, (240, 320, 3), dtype=np.float32),
    "tuple": Tuple([Discrete(10), Box(-1.0, 1.0, (5,), dtype=np.float32)]),
    "dict": Dict(
        {
            "task": Discrete(10),
            "position": Box(-1.0, 1.0, (5,), dtype=np.float32),
        }
    ),
}


def check_support(alg, config, train=True, check_bounds=False, tfe=False):
    config["log_level"] = "ERROR"
    config["train_batch_size"] = 10
    config["rollout_fragment_length"] = 10

    def _do_check(alg, config, a_name, o_name):
        fw = config["framework"]
        action_space = ACTION_SPACES_TO_TEST[a_name]
        obs_space = OBSERVATION_SPACES_TO_TEST[o_name]
        print(
            "=== Testing {} (fw={}) A={} S={} ===".format(
                alg, fw, action_space, obs_space
            )
        )
        config.update(
            dict(
                env_config=dict(
                    action_space=action_space,
                    observation_space=obs_space,
                    reward_space=Box(1.0, 1.0, shape=(), dtype=np.float32),
                    p_done=1.0,
                    check_action_bounds=check_bounds,
                )
            )
        )
        stat = "ok"

        try:
            a = get_trainer_class(alg)(config=config, env=RandomEnv)
        except ray.exceptions.RayActorError as e:
            if isinstance(e.args[2], UnsupportedSpaceException):
                stat = "unsupported"
            else:
                raise
        except UnsupportedSpaceException:
            stat = "unsupported"
        else:
            if alg not in ["DDPG", "ES", "ARS", "SAC"]:
                # 2D (image) input: Expect VisionNet.
                if o_name in ["atari", "image"]:
                    if fw == "torch":
                        assert isinstance(a.get_policy().model, TorchVisionNet)
                    else:
                        assert isinstance(a.get_policy().model, VisionNet)
                # 1D input: Expect FCNet.
                elif o_name == "vector1d":
                    if fw == "torch":
                        assert isinstance(a.get_policy().model, TorchFCNet)
                    else:
                        assert isinstance(a.get_policy().model, FCNet)
                # Could be either one: ComplexNet (if disabled Preprocessor)
                # or FCNet (w/ Preprocessor).
                elif o_name == "vector2d":
                    if fw == "torch":
                        assert isinstance(
                            a.get_policy().model, (TorchComplexNet, TorchFCNet)
                        )
                    else:
                        assert isinstance(a.get_policy().model, (ComplexNet, FCNet))
            if train:
                a.train()
            a.stop()
        print(stat)

    frameworks = ("tf", "torch")
    if tfe:
        frameworks += ("tf2", "tfe")
    for _ in framework_iterator(config, frameworks=frameworks):
        # Zip through action- and obs-spaces.
        for a_name, o_name in zip(
            ACTION_SPACES_TO_TEST.keys(), OBSERVATION_SPACES_TO_TEST.keys()
        ):
            _do_check(alg, config, a_name, o_name)
        # Do the remaining obs spaces.
        assert len(OBSERVATION_SPACES_TO_TEST) >= len(ACTION_SPACES_TO_TEST)
        fixed_action_key = next(iter(ACTION_SPACES_TO_TEST.keys()))
        for i, o_name in enumerate(OBSERVATION_SPACES_TO_TEST.keys()):
            if i < len(ACTION_SPACES_TO_TEST):
                continue
            _do_check(alg, config, fixed_action_key, o_name)


class TestSupportedSpacesPG(unittest.TestCase):
    @classmethod
    def setUpClass(cls) -> None:
        ray.init()

    @classmethod
    def tearDownClass(cls) -> None:
        ray.shutdown()

    def test_a3c(self):
        config = {"num_workers": 1, "optimizer": {"grads_per_step": 1}}
        check_support("A3C", config, check_bounds=True)

    def test_appo(self):
        check_support("APPO", {"num_gpus": 0, "vtrace": False}, train=False)
        check_support("APPO", {"num_gpus": 0, "vtrace": True})

    def test_impala(self):
        check_support("IMPALA", {"num_gpus": 0})

    def test_ppo(self):
        config = {
            "num_workers": 0,
            "train_batch_size": 100,
            "rollout_fragment_length": 10,
            "num_sgd_iter": 1,
            "sgd_minibatch_size": 10,
        }
        check_support("PPO", config, check_bounds=True, tfe=True)

    def test_pg(self):
        config = {"num_workers": 1, "optimizer": {}}
        check_support("PG", config, train=False, check_bounds=True, tfe=True)


class TestSupportedSpacesOffPolicy(unittest.TestCase):
    @classmethod
    def setUpClass(cls) -> None:
        ray.init(num_cpus=4)

    @classmethod
    def tearDownClass(cls) -> None:
        ray.shutdown()

    def test_ddpg(self):
        check_support(
            "DDPG",
            {
                "exploration_config": {"ou_base_scale": 100.0},
                "timesteps_per_iteration": 1,
                "buffer_size": 1000,
                "use_state_preprocessor": True,
            },
            check_bounds=True,
        )

    def test_dqn(self):
        config = {"timesteps_per_iteration": 1, "buffer_size": 1000}
        check_support("DQN", config, tfe=True)

    def test_sac(self):
        check_support("SAC", {"buffer_size": 1000}, check_bounds=True)


class TestSupportedSpacesEvolutionAlgos(unittest.TestCase):
    @classmethod
    def setUpClass(cls) -> None:
        ray.init(num_cpus=4)

    @classmethod
    def tearDownClass(cls) -> None:
        ray.shutdown()

    def test_ars(self):
        check_support(
            "ARS",
            {
                "num_workers": 1,
                "noise_size": 1500000,
                "num_rollouts": 1,
                "rollouts_used": 1,
            },
        )

    def test_es(self):
        check_support(
            "ES",
            {
                "num_workers": 1,
                "noise_size": 1500000,
                "episodes_per_batch": 1,
                "train_batch_size": 1,
            },
        )


if __name__ == "__main__":
    import pytest
    import sys

    # One can specify the specific TestCase class to run.
    # None for all unittest.TestCase classes in this file.
    class_ = sys.argv[1] if len(sys.argv) > 1 else None
    sys.exit(pytest.main(["-v", __file__ + ("" if class_ is None else "::" + class_)]))
>>>>>>> 19672688
<|MERGE_RESOLUTION|>--- conflicted
+++ resolved
@@ -1,460 +1,236 @@
-<<<<<<< HEAD
-from gym.spaces import Box, Dict, Discrete, Tuple, MultiDiscrete
-import numpy as np
-import unittest
-
-import ray
-from ray.rllib.agents.registry import get_trainer_class
-from ray.rllib.examples.env.random_env import RandomEnv
-from ray.rllib.models.tf.fcnet import FullyConnectedNetwork as FCNetV2
-from ray.rllib.models.tf.visionnet import VisionNetwork as VisionNetV2
-from ray.rllib.models.torch.visionnet import VisionNetwork as TorchVisionNetV2
-from ray.rllib.models.torch.fcnet import FullyConnectedNetwork as TorchFCNetV2
-from ray.rllib.utils.error import UnsupportedSpaceException
-from ray.rllib.utils.test_utils import framework_iterator
-
-ACTION_SPACES_TO_TEST = {
-    "discrete": Discrete(5),
-    "vector": Box(-1.0, 1.0, (5,), dtype=np.float32),
-    "vector2": Box(-1.0, 1.0, (5,), dtype=np.float32),
-    "int_actions": Box(0, 3, (2, 3), dtype=np.int32),
-    "multidiscrete": MultiDiscrete([1, 2, 3, 4]),
-    "tuple": Tuple([Discrete(2), Discrete(3), Box(-1.0, 1.0, (5,), dtype=np.float32)]),
-    "dict": Dict(
-        {
-            "action_choice": Discrete(3),
-            "parameters": Box(-1.0, 1.0, (1,), dtype=np.float32),
-            "yet_another_nested_dict": Dict({"a": Tuple([Discrete(2), Discrete(3)])}),
-        }
-    ),
-}
-
-OBSERVATION_SPACES_TO_TEST = {
-    "discrete": Discrete(5),
-    "vector": Box(-1.0, 1.0, (5,), dtype=np.float32),
-    "vector2": Box(-1.0, 1.0, (5, 5), dtype=np.float32),
-    "image": Box(-1.0, 1.0, (84, 84, 1), dtype=np.float32),
-    "atari": Box(-1.0, 1.0, (210, 160, 3), dtype=np.float32),
-    "tuple": Tuple([Discrete(10), Box(-1.0, 1.0, (5,), dtype=np.float32)]),
-    "dict": Dict(
-        {
-            "task": Discrete(10),
-            "position": Box(-1.0, 1.0, (5,), dtype=np.float32),
-        }
-    ),
-}
-
-
-def check_support(alg, config, train=True, check_bounds=False, tfe=False):
-    config["log_level"] = "ERROR"
-    config["train_batch_size"] = 10
-    config["rollout_fragment_length"] = 10
-
-    def _do_check(alg, config, a_name, o_name):
-        fw = config["framework"]
-        action_space = ACTION_SPACES_TO_TEST[a_name]
-        obs_space = OBSERVATION_SPACES_TO_TEST[o_name]
-        print(
-            "=== Testing {} (fw={}) A={} S={} ===".format(
-                alg, fw, action_space, obs_space
-            )
-        )
-        config.update(
-            dict(
-                env_config=dict(
-                    action_space=action_space,
-                    observation_space=obs_space,
-                    reward_space=Box(1.0, 1.0, shape=(), dtype=np.float32),
-                    p_done=1.0,
-                    check_action_bounds=check_bounds,
-                )
-            )
-        )
-        stat = "ok"
-
-        try:
-            a = get_trainer_class(alg)(config=config, env=RandomEnv)
-        except ray.exceptions.RayActorError as e:
-            if isinstance(e.args[2], UnsupportedSpaceException):
-                stat = "unsupported"
-            else:
-                raise
-        except UnsupportedSpaceException:
-            stat = "unsupported"
-        else:
-            if alg not in ["DDPG", "ES", "ARS", "SAC"]:
-                if o_name in ["atari", "image"]:
-                    if fw == "torch":
-                        assert isinstance(a.get_policy().model, TorchVisionNetV2)
-                    else:
-                        assert isinstance(a.get_policy().model, VisionNetV2)
-                elif o_name in ["vector", "vector2"]:
-                    if fw == "torch":
-                        assert isinstance(a.get_policy().model, TorchFCNetV2)
-                    else:
-                        assert isinstance(a.get_policy().model, FCNetV2)
-            if train:
-                a.train()
-            a.stop()
-        print(stat)
-
-    frameworks = ("tf", "torch")
-    if tfe:
-        frameworks += ("tf2", "tfe")
-    for _ in framework_iterator(config, frameworks=frameworks):
-        # Zip through action- and obs-spaces.
-        for a_name, o_name in zip(
-            ACTION_SPACES_TO_TEST.keys(), OBSERVATION_SPACES_TO_TEST.keys()
-        ):
-            _do_check(alg, config, a_name, o_name)
-        # Do the remaining obs spaces.
-        assert len(OBSERVATION_SPACES_TO_TEST) >= len(ACTION_SPACES_TO_TEST)
-        fixed_action_key = next(iter(ACTION_SPACES_TO_TEST.keys()))
-        for i, o_name in enumerate(OBSERVATION_SPACES_TO_TEST.keys()):
-            if i < len(ACTION_SPACES_TO_TEST):
-                continue
-            _do_check(alg, config, fixed_action_key, o_name)
-
-
-class TestSupportedSpacesPG(unittest.TestCase):
-    @classmethod
-    def setUpClass(cls) -> None:
-        ray.init()
-
-    @classmethod
-    def tearDownClass(cls) -> None:
-        ray.shutdown()
-
-    def test_a3c(self):
-        config = {"num_workers": 1, "optimizer": {"grads_per_step": 1}}
-        check_support("A3C", config, check_bounds=True)
-
-    def test_appo(self):
-        check_support("APPO", {"num_gpus": 0, "vtrace": False}, train=False)
-        check_support("APPO", {"num_gpus": 0, "vtrace": True})
-
-    def test_impala(self):
-        check_support("IMPALA", {"num_gpus": 0})
-
-    def test_ppo(self):
-        config = {
-            "num_workers": 0,
-            "train_batch_size": 100,
-            "rollout_fragment_length": 10,
-            "num_sgd_iter": 1,
-            "sgd_minibatch_size": 10,
-        }
-        check_support("PPO", config, check_bounds=True, tfe=True)
-
-    def test_pg(self):
-        config = {"num_workers": 1, "optimizer": {}}
-        check_support("PG", config, train=False, check_bounds=True, tfe=True)
-
-
-class TestSupportedSpacesOffPolicy(unittest.TestCase):
-    @classmethod
-    def setUpClass(cls) -> None:
-        ray.init(num_cpus=4)
-
-    @classmethod
-    def tearDownClass(cls) -> None:
-        ray.shutdown()
-
-    def test_ddpg(self):
-        check_support(
-            "DDPG",
-            {
-                "exploration_config": {"ou_base_scale": 100.0},
-                "timesteps_per_iteration": 1,
-                "buffer_size": 1000,
-                "use_state_preprocessor": True,
-            },
-            check_bounds=True,
-        )
-
-    def test_dqn(self):
-        config = {"timesteps_per_iteration": 1, "buffer_size": 1000}
-        check_support("DQN", config, tfe=True)
-
-    def test_sac(self):
-        check_support("SAC", {"buffer_size": 1000}, check_bounds=True)
-
-
-class TestSupportedSpacesEvolutionAlgos(unittest.TestCase):
-    @classmethod
-    def setUpClass(cls) -> None:
-        ray.init(num_cpus=4)
-
-    @classmethod
-    def tearDownClass(cls) -> None:
-        ray.shutdown()
-
-    def test_ars(self):
-        check_support(
-            "ARS",
-            {
-                "num_workers": 1,
-                "noise_size": 1500000,
-                "num_rollouts": 1,
-                "rollouts_used": 1,
-            },
-        )
-
-    def test_es(self):
-        check_support(
-            "ES",
-            {
-                "num_workers": 1,
-                "noise_size": 1500000,
-                "episodes_per_batch": 1,
-                "train_batch_size": 1,
-            },
-        )
-
-
-if __name__ == "__main__":
-    import pytest
-    import sys
-
-    # One can specify the specific TestCase class to run.
-    # None for all unittest.TestCase classes in this file.
-    class_ = sys.argv[1] if len(sys.argv) > 1 else None
-    sys.exit(pytest.main(["-v", __file__ + ("" if class_ is None else "::" + class_)]))
-=======
-from gym.spaces import Box, Dict, Discrete, Tuple, MultiDiscrete
-import numpy as np
-import unittest
-
-import ray
-from ray.rllib.agents.registry import get_trainer_class
-from ray.rllib.examples.env.random_env import RandomEnv
-from ray.rllib.models.tf.complex_input_net import ComplexInputNetwork as ComplexNet
-from ray.rllib.models.tf.fcnet import FullyConnectedNetwork as FCNet
-from ray.rllib.models.tf.visionnet import VisionNetwork as VisionNet
-from ray.rllib.models.torch.complex_input_net import (
-    ComplexInputNetwork as TorchComplexNet,
-)
-from ray.rllib.models.torch.fcnet import FullyConnectedNetwork as TorchFCNet
-from ray.rllib.models.torch.visionnet import VisionNetwork as TorchVisionNet
-from ray.rllib.utils.error import UnsupportedSpaceException
-from ray.rllib.utils.test_utils import framework_iterator
-
-ACTION_SPACES_TO_TEST = {
-    "discrete": Discrete(5),
-    "vector1d": Box(-1.0, 1.0, (5,), dtype=np.float32),
-    "vector2d": Box(-1.0, 1.0, (5,), dtype=np.float32),
-    "int_actions": Box(0, 3, (2, 3), dtype=np.int32),
-    "multidiscrete": MultiDiscrete([1, 2, 3, 4]),
-    "tuple": Tuple([Discrete(2), Discrete(3), Box(-1.0, 1.0, (5,), dtype=np.float32)]),
-    "dict": Dict(
-        {
-            "action_choice": Discrete(3),
-            "parameters": Box(-1.0, 1.0, (1,), dtype=np.float32),
-            "yet_another_nested_dict": Dict({"a": Tuple([Discrete(2), Discrete(3)])}),
-        }
-    ),
-}
-
-OBSERVATION_SPACES_TO_TEST = {
-    "discrete": Discrete(5),
-    "vector1d": Box(-1.0, 1.0, (5,), dtype=np.float32),
-    "vector2d": Box(-1.0, 1.0, (5, 5), dtype=np.float32),
-    "image": Box(-1.0, 1.0, (84, 84, 1), dtype=np.float32),
-    "vizdoomgym": Box(-1.0, 1.0, (240, 320, 3), dtype=np.float32),
-    "tuple": Tuple([Discrete(10), Box(-1.0, 1.0, (5,), dtype=np.float32)]),
-    "dict": Dict(
-        {
-            "task": Discrete(10),
-            "position": Box(-1.0, 1.0, (5,), dtype=np.float32),
-        }
-    ),
-}
-
-
-def check_support(alg, config, train=True, check_bounds=False, tfe=False):
-    config["log_level"] = "ERROR"
-    config["train_batch_size"] = 10
-    config["rollout_fragment_length"] = 10
-
-    def _do_check(alg, config, a_name, o_name):
-        fw = config["framework"]
-        action_space = ACTION_SPACES_TO_TEST[a_name]
-        obs_space = OBSERVATION_SPACES_TO_TEST[o_name]
-        print(
-            "=== Testing {} (fw={}) A={} S={} ===".format(
-                alg, fw, action_space, obs_space
-            )
-        )
-        config.update(
-            dict(
-                env_config=dict(
-                    action_space=action_space,
-                    observation_space=obs_space,
-                    reward_space=Box(1.0, 1.0, shape=(), dtype=np.float32),
-                    p_done=1.0,
-                    check_action_bounds=check_bounds,
-                )
-            )
-        )
-        stat = "ok"
-
-        try:
-            a = get_trainer_class(alg)(config=config, env=RandomEnv)
-        except ray.exceptions.RayActorError as e:
-            if isinstance(e.args[2], UnsupportedSpaceException):
-                stat = "unsupported"
-            else:
-                raise
-        except UnsupportedSpaceException:
-            stat = "unsupported"
-        else:
-            if alg not in ["DDPG", "ES", "ARS", "SAC"]:
-                # 2D (image) input: Expect VisionNet.
-                if o_name in ["atari", "image"]:
-                    if fw == "torch":
-                        assert isinstance(a.get_policy().model, TorchVisionNet)
-                    else:
-                        assert isinstance(a.get_policy().model, VisionNet)
-                # 1D input: Expect FCNet.
-                elif o_name == "vector1d":
-                    if fw == "torch":
-                        assert isinstance(a.get_policy().model, TorchFCNet)
-                    else:
-                        assert isinstance(a.get_policy().model, FCNet)
-                # Could be either one: ComplexNet (if disabled Preprocessor)
-                # or FCNet (w/ Preprocessor).
-                elif o_name == "vector2d":
-                    if fw == "torch":
-                        assert isinstance(
-                            a.get_policy().model, (TorchComplexNet, TorchFCNet)
-                        )
-                    else:
-                        assert isinstance(a.get_policy().model, (ComplexNet, FCNet))
-            if train:
-                a.train()
-            a.stop()
-        print(stat)
-
-    frameworks = ("tf", "torch")
-    if tfe:
-        frameworks += ("tf2", "tfe")
-    for _ in framework_iterator(config, frameworks=frameworks):
-        # Zip through action- and obs-spaces.
-        for a_name, o_name in zip(
-            ACTION_SPACES_TO_TEST.keys(), OBSERVATION_SPACES_TO_TEST.keys()
-        ):
-            _do_check(alg, config, a_name, o_name)
-        # Do the remaining obs spaces.
-        assert len(OBSERVATION_SPACES_TO_TEST) >= len(ACTION_SPACES_TO_TEST)
-        fixed_action_key = next(iter(ACTION_SPACES_TO_TEST.keys()))
-        for i, o_name in enumerate(OBSERVATION_SPACES_TO_TEST.keys()):
-            if i < len(ACTION_SPACES_TO_TEST):
-                continue
-            _do_check(alg, config, fixed_action_key, o_name)
-
-
-class TestSupportedSpacesPG(unittest.TestCase):
-    @classmethod
-    def setUpClass(cls) -> None:
-        ray.init()
-
-    @classmethod
-    def tearDownClass(cls) -> None:
-        ray.shutdown()
-
-    def test_a3c(self):
-        config = {"num_workers": 1, "optimizer": {"grads_per_step": 1}}
-        check_support("A3C", config, check_bounds=True)
-
-    def test_appo(self):
-        check_support("APPO", {"num_gpus": 0, "vtrace": False}, train=False)
-        check_support("APPO", {"num_gpus": 0, "vtrace": True})
-
-    def test_impala(self):
-        check_support("IMPALA", {"num_gpus": 0})
-
-    def test_ppo(self):
-        config = {
-            "num_workers": 0,
-            "train_batch_size": 100,
-            "rollout_fragment_length": 10,
-            "num_sgd_iter": 1,
-            "sgd_minibatch_size": 10,
-        }
-        check_support("PPO", config, check_bounds=True, tfe=True)
-
-    def test_pg(self):
-        config = {"num_workers": 1, "optimizer": {}}
-        check_support("PG", config, train=False, check_bounds=True, tfe=True)
-
-
-class TestSupportedSpacesOffPolicy(unittest.TestCase):
-    @classmethod
-    def setUpClass(cls) -> None:
-        ray.init(num_cpus=4)
-
-    @classmethod
-    def tearDownClass(cls) -> None:
-        ray.shutdown()
-
-    def test_ddpg(self):
-        check_support(
-            "DDPG",
-            {
-                "exploration_config": {"ou_base_scale": 100.0},
-                "timesteps_per_iteration": 1,
-                "buffer_size": 1000,
-                "use_state_preprocessor": True,
-            },
-            check_bounds=True,
-        )
-
-    def test_dqn(self):
-        config = {"timesteps_per_iteration": 1, "buffer_size": 1000}
-        check_support("DQN", config, tfe=True)
-
-    def test_sac(self):
-        check_support("SAC", {"buffer_size": 1000}, check_bounds=True)
-
-
-class TestSupportedSpacesEvolutionAlgos(unittest.TestCase):
-    @classmethod
-    def setUpClass(cls) -> None:
-        ray.init(num_cpus=4)
-
-    @classmethod
-    def tearDownClass(cls) -> None:
-        ray.shutdown()
-
-    def test_ars(self):
-        check_support(
-            "ARS",
-            {
-                "num_workers": 1,
-                "noise_size": 1500000,
-                "num_rollouts": 1,
-                "rollouts_used": 1,
-            },
-        )
-
-    def test_es(self):
-        check_support(
-            "ES",
-            {
-                "num_workers": 1,
-                "noise_size": 1500000,
-                "episodes_per_batch": 1,
-                "train_batch_size": 1,
-            },
-        )
-
-
-if __name__ == "__main__":
-    import pytest
-    import sys
-
-    # One can specify the specific TestCase class to run.
-    # None for all unittest.TestCase classes in this file.
-    class_ = sys.argv[1] if len(sys.argv) > 1 else None
-    sys.exit(pytest.main(["-v", __file__ + ("" if class_ is None else "::" + class_)]))
->>>>>>> 19672688
+from gym.spaces import Box, Dict, Discrete, Tuple, MultiDiscrete
+import numpy as np
+import unittest
+
+import ray
+from ray.rllib.agents.registry import get_trainer_class
+from ray.rllib.examples.env.random_env import RandomEnv
+from ray.rllib.models.tf.complex_input_net import ComplexInputNetwork as ComplexNet
+from ray.rllib.models.tf.fcnet import FullyConnectedNetwork as FCNet
+from ray.rllib.models.tf.visionnet import VisionNetwork as VisionNet
+from ray.rllib.models.torch.complex_input_net import (
+    ComplexInputNetwork as TorchComplexNet,
+)
+from ray.rllib.models.torch.fcnet import FullyConnectedNetwork as TorchFCNet
+from ray.rllib.models.torch.visionnet import VisionNetwork as TorchVisionNet
+from ray.rllib.utils.error import UnsupportedSpaceException
+from ray.rllib.utils.test_utils import framework_iterator
+
+ACTION_SPACES_TO_TEST = {
+    "discrete": Discrete(5),
+    "vector1d": Box(-1.0, 1.0, (5,), dtype=np.float32),
+    "vector2d": Box(-1.0, 1.0, (5,), dtype=np.float32),
+    "int_actions": Box(0, 3, (2, 3), dtype=np.int32),
+    "multidiscrete": MultiDiscrete([1, 2, 3, 4]),
+    "tuple": Tuple([Discrete(2), Discrete(3), Box(-1.0, 1.0, (5,), dtype=np.float32)]),
+    "dict": Dict(
+        {
+            "action_choice": Discrete(3),
+            "parameters": Box(-1.0, 1.0, (1,), dtype=np.float32),
+            "yet_another_nested_dict": Dict({"a": Tuple([Discrete(2), Discrete(3)])}),
+        }
+    ),
+}
+
+OBSERVATION_SPACES_TO_TEST = {
+    "discrete": Discrete(5),
+    "vector1d": Box(-1.0, 1.0, (5,), dtype=np.float32),
+    "vector2d": Box(-1.0, 1.0, (5, 5), dtype=np.float32),
+    "image": Box(-1.0, 1.0, (84, 84, 1), dtype=np.float32),
+    "vizdoomgym": Box(-1.0, 1.0, (240, 320, 3), dtype=np.float32),
+    "tuple": Tuple([Discrete(10), Box(-1.0, 1.0, (5,), dtype=np.float32)]),
+    "dict": Dict(
+        {
+            "task": Discrete(10),
+            "position": Box(-1.0, 1.0, (5,), dtype=np.float32),
+        }
+    ),
+}
+
+
+def check_support(alg, config, train=True, check_bounds=False, tfe=False):
+    config["log_level"] = "ERROR"
+    config["train_batch_size"] = 10
+    config["rollout_fragment_length"] = 10
+
+    def _do_check(alg, config, a_name, o_name):
+        fw = config["framework"]
+        action_space = ACTION_SPACES_TO_TEST[a_name]
+        obs_space = OBSERVATION_SPACES_TO_TEST[o_name]
+        print(
+            "=== Testing {} (fw={}) A={} S={} ===".format(
+                alg, fw, action_space, obs_space
+            )
+        )
+        config.update(
+            dict(
+                env_config=dict(
+                    action_space=action_space,
+                    observation_space=obs_space,
+                    reward_space=Box(1.0, 1.0, shape=(), dtype=np.float32),
+                    p_done=1.0,
+                    check_action_bounds=check_bounds,
+                )
+            )
+        )
+        stat = "ok"
+
+        try:
+            a = get_trainer_class(alg)(config=config, env=RandomEnv)
+        except ray.exceptions.RayActorError as e:
+            if isinstance(e.args[2], UnsupportedSpaceException):
+                stat = "unsupported"
+            else:
+                raise
+        except UnsupportedSpaceException:
+            stat = "unsupported"
+        else:
+            if alg not in ["DDPG", "ES", "ARS", "SAC"]:
+                # 2D (image) input: Expect VisionNet.
+                if o_name in ["atari", "image"]:
+                    if fw == "torch":
+                        assert isinstance(a.get_policy().model, TorchVisionNet)
+                    else:
+                        assert isinstance(a.get_policy().model, VisionNet)
+                # 1D input: Expect FCNet.
+                elif o_name == "vector1d":
+                    if fw == "torch":
+                        assert isinstance(a.get_policy().model, TorchFCNet)
+                    else:
+                        assert isinstance(a.get_policy().model, FCNet)
+                # Could be either one: ComplexNet (if disabled Preprocessor)
+                # or FCNet (w/ Preprocessor).
+                elif o_name == "vector2d":
+                    if fw == "torch":
+                        assert isinstance(
+                            a.get_policy().model, (TorchComplexNet, TorchFCNet)
+                        )
+                    else:
+                        assert isinstance(a.get_policy().model, (ComplexNet, FCNet))
+            if train:
+                a.train()
+            a.stop()
+        print(stat)
+
+    frameworks = ("tf", "torch")
+    if tfe:
+        frameworks += ("tf2", "tfe")
+    for _ in framework_iterator(config, frameworks=frameworks):
+        # Zip through action- and obs-spaces.
+        for a_name, o_name in zip(
+            ACTION_SPACES_TO_TEST.keys(), OBSERVATION_SPACES_TO_TEST.keys()
+        ):
+            _do_check(alg, config, a_name, o_name)
+        # Do the remaining obs spaces.
+        assert len(OBSERVATION_SPACES_TO_TEST) >= len(ACTION_SPACES_TO_TEST)
+        fixed_action_key = next(iter(ACTION_SPACES_TO_TEST.keys()))
+        for i, o_name in enumerate(OBSERVATION_SPACES_TO_TEST.keys()):
+            if i < len(ACTION_SPACES_TO_TEST):
+                continue
+            _do_check(alg, config, fixed_action_key, o_name)
+
+
+class TestSupportedSpacesPG(unittest.TestCase):
+    @classmethod
+    def setUpClass(cls) -> None:
+        ray.init()
+
+    @classmethod
+    def tearDownClass(cls) -> None:
+        ray.shutdown()
+
+    def test_a3c(self):
+        config = {"num_workers": 1, "optimizer": {"grads_per_step": 1}}
+        check_support("A3C", config, check_bounds=True)
+
+    def test_appo(self):
+        check_support("APPO", {"num_gpus": 0, "vtrace": False}, train=False)
+        check_support("APPO", {"num_gpus": 0, "vtrace": True})
+
+    def test_impala(self):
+        check_support("IMPALA", {"num_gpus": 0})
+
+    def test_ppo(self):
+        config = {
+            "num_workers": 0,
+            "train_batch_size": 100,
+            "rollout_fragment_length": 10,
+            "num_sgd_iter": 1,
+            "sgd_minibatch_size": 10,
+        }
+        check_support("PPO", config, check_bounds=True, tfe=True)
+
+    def test_pg(self):
+        config = {"num_workers": 1, "optimizer": {}}
+        check_support("PG", config, train=False, check_bounds=True, tfe=True)
+
+
+class TestSupportedSpacesOffPolicy(unittest.TestCase):
+    @classmethod
+    def setUpClass(cls) -> None:
+        ray.init(num_cpus=4)
+
+    @classmethod
+    def tearDownClass(cls) -> None:
+        ray.shutdown()
+
+    def test_ddpg(self):
+        check_support(
+            "DDPG",
+            {
+                "exploration_config": {"ou_base_scale": 100.0},
+                "timesteps_per_iteration": 1,
+                "buffer_size": 1000,
+                "use_state_preprocessor": True,
+            },
+            check_bounds=True,
+        )
+
+    def test_dqn(self):
+        config = {"timesteps_per_iteration": 1, "buffer_size": 1000}
+        check_support("DQN", config, tfe=True)
+
+    def test_sac(self):
+        check_support("SAC", {"buffer_size": 1000}, check_bounds=True)
+
+
+class TestSupportedSpacesEvolutionAlgos(unittest.TestCase):
+    @classmethod
+    def setUpClass(cls) -> None:
+        ray.init(num_cpus=4)
+
+    @classmethod
+    def tearDownClass(cls) -> None:
+        ray.shutdown()
+
+    def test_ars(self):
+        check_support(
+            "ARS",
+            {
+                "num_workers": 1,
+                "noise_size": 1500000,
+                "num_rollouts": 1,
+                "rollouts_used": 1,
+            },
+        )
+
+    def test_es(self):
+        check_support(
+            "ES",
+            {
+                "num_workers": 1,
+                "noise_size": 1500000,
+                "episodes_per_batch": 1,
+                "train_batch_size": 1,
+            },
+        )
+
+
+if __name__ == "__main__":
+    import pytest
+    import sys
+
+    # One can specify the specific TestCase class to run.
+    # None for all unittest.TestCase classes in this file.
+    class_ = sys.argv[1] if len(sys.argv) > 1 else None
+    sys.exit(pytest.main(["-v", __file__ + ("" if class_ is None else "::" + class_)]))