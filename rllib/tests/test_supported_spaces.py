--- conflicted
+++ resolved
@@ -182,8 +182,6 @@
         )
         check_support("PPO", config, check_bounds=True, tf2=True)
 
-<<<<<<< HEAD
-=======
     def test_pg(self):
         check_support(
             "PG",
@@ -193,7 +191,6 @@
             tf2=True,
         )
 
->>>>>>> 566a8077
 
 class TestSupportedSpacesOffPolicy(unittest.TestCase):
     @classmethod
