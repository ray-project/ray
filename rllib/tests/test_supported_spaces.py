from gym.spaces import Box, Dict, Discrete, Tuple, MultiDiscrete
import numpy as np
import unittest

import ray
from ray.rllib.agents.registry import get_agent_class
from ray.rllib.examples.env.random_env import RandomEnv
from ray.rllib.models.tf.fcnet import FullyConnectedNetwork as FCNetV2
from ray.rllib.models.tf.visionnet import VisionNetwork as VisionNetV2
from ray.rllib.models.torch.visionnet import VisionNetwork as TorchVisionNetV2
from ray.rllib.models.torch.fcnet import FullyConnectedNetwork as TorchFCNetV2
from ray.rllib.utils.error import UnsupportedSpaceException
from ray.rllib.utils.test_utils import framework_iterator

ACTION_SPACES_TO_TEST = {
    "discrete": Discrete(5),
    "vector": Box(-1.0, 1.0, (5, ), dtype=np.float32),
<<<<<<< HEAD
    "vector2": Box(-1.0, 1.0, (5, 5), dtype=np.float32),
=======
    # "vector2": Box(-1.0, 1.0, (5, 5), dtype=np.float32),
>>>>>>> ef18893f
    "multidiscrete": MultiDiscrete([1, 2, 3, 4]),
    "tuple": Tuple(
        [Discrete(2),
         Discrete(3),
         Box(-1.0, 1.0, (5, ), dtype=np.float32)]),
    "dict": Dict({
        "action_choice": Discrete(3),
        "parameters": Box(-1.0, 1.0, (1, ), dtype=np.float32),
        "yet_another_nested_dict": Dict({
            "a": Tuple([Discrete(2), Discrete(3)])
        })
    }),
}

OBSERVATION_SPACES_TO_TEST = {
    "discrete": Discrete(5),
    "vector": Box(-1.0, 1.0, (5, ), dtype=np.float32),
    "vector2": Box(-1.0, 1.0, (5, 5), dtype=np.float32),
    "image": Box(-1.0, 1.0, (84, 84, 1), dtype=np.float32),
    "atari": Box(-1.0, 1.0, (210, 160, 3), dtype=np.float32),
    "tuple": Tuple([Discrete(10),
                    Box(-1.0, 1.0, (5, ), dtype=np.float32)]),
    "dict": Dict({
        "task": Discrete(10),
        "position": Box(-1.0, 1.0, (5, ), dtype=np.float32),
    }),
}


def check_support(alg, config, train=True, check_bounds=False, tfe=False):
    config["log_level"] = "ERROR"

    def _do_check(alg, config, a_name, o_name):
        fw = config["framework"]
        action_space = ACTION_SPACES_TO_TEST[a_name]
        obs_space = OBSERVATION_SPACES_TO_TEST[o_name]
        print("=== Testing {} (fw={}) A={} S={} ===".format(
            alg, fw, action_space, obs_space))
        config.update(
            dict(
                env_config=dict(
                    action_space=action_space,
                    observation_space=obs_space,
                    reward_space=Box(1.0, 1.0, shape=(), dtype=np.float32),
                    p_done=1.0,
                    check_action_bounds=check_bounds)))
        stat = "ok"
        if alg == "SAC":
            config["use_state_preprocessor"] = o_name in ["atari", "image"]

        try:
            a = get_agent_class(alg)(config=config, env=RandomEnv)
        except UnsupportedSpaceException:
            stat = "unsupported"
        else:
            if alg not in ["DDPG", "ES", "ARS", "SAC"]:
                if o_name in ["atari", "image"]:
                    if fw == "torch":
                        assert isinstance(a.get_policy().model,
                                          TorchVisionNetV2)
                    else:
                        assert isinstance(a.get_policy().model, VisionNetV2)
                elif o_name in ["vector", "vector2"]:
                    if fw == "torch":
                        assert isinstance(a.get_policy().model, TorchFCNetV2)
                    else:
                        assert isinstance(a.get_policy().model, FCNetV2)
            if train:
                a.train()
            a.stop()
        print(stat)

    frameworks = ("tf", "torch")
    if tfe:
        frameworks += ("tfe", )
    for _ in framework_iterator(config, frameworks=frameworks):
        # Check all action spaces (using a discrete obs-space).
        for a_name in ACTION_SPACES_TO_TEST.keys():
            _do_check(alg, config, a_name, "discrete")
        # Check all obs spaces (using a supported action-space).
        for o_name in OBSERVATION_SPACES_TO_TEST.keys():
            # We already tested discrete observation spaces against all action
            # spaces above -> skip.
            if o_name == "discrete":
                continue
            a_name = "discrete" if alg not in ["DDPG", "SAC"] else "vector"
            _do_check(alg, config, a_name, o_name)


class TestSupportedSpacesPG(unittest.TestCase):
    @classmethod
    def setUpClass(cls) -> None:
        ray.init(num_cpus=4)

    @classmethod
    def tearDownClass(cls) -> None:
        ray.shutdown()

    def test_a3c(self):
        config = {"num_workers": 1, "optimizer": {"grads_per_step": 1}}
        check_support("A3C", config, check_bounds=True)

    def test_appo(self):
        check_support("APPO", {"num_gpus": 0, "vtrace": False}, train=False)
        check_support("APPO", {"num_gpus": 0, "vtrace": True})

    def test_impala(self):
        check_support("IMPALA", {"num_gpus": 0})

    def test_ppo(self):
        config = {
            "num_workers": 1,
            "num_sgd_iter": 1,
            "train_batch_size": 10,
            "rollout_fragment_length": 10,
            "sgd_minibatch_size": 1,
        }
        check_support("PPO", config, check_bounds=True, tfe=True)

    def test_pg(self):
        config = {"num_workers": 1, "optimizer": {}}
        check_support("PG", config, train=False, check_bounds=True, tfe=True)


class TestSupportedSpacesOffPolicy(unittest.TestCase):
    @classmethod
    def setUpClass(cls) -> None:
        ray.init(num_cpus=4)

    @classmethod
    def tearDownClass(cls) -> None:
        ray.shutdown()

    def test_ddpg(self):
        check_support(
            "DDPG", {
                "exploration_config": {
                    "ou_base_scale": 100.0
                },
                "timesteps_per_iteration": 1,
                "buffer_size": 1000,
                "use_state_preprocessor": True,
            },
            check_bounds=True)

    def test_dqn(self):
        config = {"timesteps_per_iteration": 1, "buffer_size": 1000}
        check_support("DQN", config, tfe=True)

    def test_sac(self):
        check_support("SAC", {"buffer_size": 1000}, check_bounds=True)


class TestSupportedSpacesEvolutionAlgos(unittest.TestCase):
    @classmethod
    def setUpClass(cls) -> None:
        ray.init(num_cpus=4)

    @classmethod
    def tearDownClass(cls) -> None:
        ray.shutdown()

    def test_ars(self):
        check_support(
            "ARS", {
                "num_workers": 1,
                "noise_size": 1500000,
                "num_rollouts": 1,
                "rollouts_used": 1
            })

    def test_es(self):
        check_support(
            "ES", {
                "num_workers": 1,
                "noise_size": 1500000,
                "episodes_per_batch": 1,
                "train_batch_size": 1
            })


if __name__ == "__main__":
    import pytest
    import sys

    # One can specify the specific TestCase class to run.
    # None for all unittest.TestCase classes in this file.
    class_ = sys.argv[1] if len(sys.argv) > 1 else None
    sys.exit(
        pytest.main(
            ["-v", __file__ + ("" if class_ is None else "::" + class_)]))<|MERGE_RESOLUTION|>--- conflicted
+++ resolved
@@ -15,11 +15,7 @@
 ACTION_SPACES_TO_TEST = {
     "discrete": Discrete(5),
     "vector": Box(-1.0, 1.0, (5, ), dtype=np.float32),
-<<<<<<< HEAD
     "vector2": Box(-1.0, 1.0, (5, 5), dtype=np.float32),
-=======
-    # "vector2": Box(-1.0, 1.0, (5, 5), dtype=np.float32),
->>>>>>> ef18893f
     "multidiscrete": MultiDiscrete([1, 2, 3, 4]),
     "tuple": Tuple(
         [Discrete(2),
