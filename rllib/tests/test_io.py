--- conflicted
+++ resolved
@@ -191,41 +191,6 @@
         ), "Did not see simulation results during evaluation"
         algo.stop()
 
-<<<<<<< HEAD
-    def test_agent_input_list(self):
-        config = (
-            PPOConfig()
-            .environment("CartPole-v1")
-            .training(train_batch_size=98, minibatch_size=49)
-            .evaluation(off_policy_estimation_methods={})
-        )
-
-        self.write_outputs(self.test_dir, "torch")
-        config.offline_data(input_=glob.glob(self.test_dir + "torch" + "/*.json"))
-        algo = config.build()
-        result = algo.train()
-        self.assertEqual(
-            result[f"{NUM_ENV_STEPS_SAMPLED_LIFETIME}"], 250
-        )  # read from input
-        self.assertTrue(np.isnan(result[ENV_RUNNER_RESULTS][EPISODE_RETURN_MEAN]))
-        algo.stop()
-
-    def test_agent_input_dict(self):
-        config = PPOConfig().environment("CartPole-v1").training(train_batch_size=2000)
-        self.write_outputs(self.test_dir, "torch")
-        config.offline_data(
-            input_={
-                self.test_dir + "torch": 0.1,
-                "sampler": 0.9,
-            }
-        )
-        algo = config.build()
-        result = algo.train()
-        self.assertTrue(not np.isnan(result[ENV_RUNNER_RESULTS][EPISODE_RETURN_MEAN]))
-        algo.stop()
-
-=======
->>>>>>> eda6d092
     def test_custom_input_procedure(self):
         class CustomJsonReader(JsonReader):
             def __init__(self, ioctx: IOContext):
