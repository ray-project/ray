import glob
import json
import numpy as np
import os
import random
import shutil
import tempfile
import unittest

import ray
from ray.tune.registry import (
    register_env,
    register_input,
    registry_get_input,
    registry_contains_input,
)
from ray.rllib.algorithms.algorithm_config import AlgorithmConfig
from ray.rllib.algorithms.pg import PGConfig
from ray.rllib.examples.env.multi_agent import MultiAgentCartPole
from ray.rllib.offline import (
    IOContext,
    JsonWriter,
    JsonReader,
    InputReader,
    ShuffledInput,
    DatasetWriter,
)
from ray.rllib.offline.json_writer import _to_json
from ray.rllib.policy.sample_batch import SampleBatch
from ray.rllib.utils.test_utils import framework_iterator

SAMPLES = SampleBatch(
    {
        "actions": np.array([1, 2, 3, 4]),
        "obs": np.array([4, 5, 6, 7]),
        "eps_id": [1, 1, 2, 3],
    }
)


def make_sample_batch(i):
    return SampleBatch({"actions": np.array([i, i, i]), "obs": np.array([i, i, i])})


class AgentIOTest(unittest.TestCase):
    def setUp(self):
        ray.init(num_cpus=1, ignore_reinit_error=True)
        self.test_dir = tempfile.mkdtemp()

    def tearDown(self):
        shutil.rmtree(self.test_dir)
        ray.shutdown()

    def write_outputs(self, output, fw, output_config=None):
        config = (
            PGConfig()
            .environment("CartPole-v1")
<<<<<<< HEAD
=======
            .framework(fw)
>>>>>>> 4134dab2
            .rollouts(rollout_fragment_length=250)
            .offline_data(
                output=output + (fw if output != "logdir" else ""),
                output_config=output_config or {},
            )
<<<<<<< HEAD
            .framework(fw)
=======
>>>>>>> 4134dab2
        )
        algo = config.build()
        algo.train()
        return algo

    def test_agent_output_ok(self):
        for fw in framework_iterator(frameworks=("torch", "tf")):
            self.write_outputs(self.test_dir, fw)
            self.assertEqual(len(os.listdir(self.test_dir + fw)), 1)
            reader = JsonReader(self.test_dir + fw + "/*.json")
            reader.next()

    def test_agent_output_logdir(self):
        """Test special value 'logdir' as Agent's output."""
        for fw in framework_iterator():
            agent = self.write_outputs("logdir", fw)
            self.assertEqual(len(glob.glob(agent.logdir + "/output-*.json")), 1)

    def test_agent_output_infos(self):
        """Verify that the infos dictionary is written to the output files.

        Note, with torch this is always the case.
        """
        output_config = {"store_infos": True}
        for fw in framework_iterator(frameworks=("torch", "tf")):
            self.write_outputs(self.test_dir, fw, output_config=output_config)
            self.assertEqual(len(os.listdir(self.test_dir + fw)), 1)
            reader = JsonReader(self.test_dir + fw + "/*.json")
            data = reader.next()
            assert "infos" in data

    def test_agent_input_dir(self):
        config = (
            PGConfig()
            .environment("CartPole-v1")
            .evaluation(off_policy_estimation_methods={})
        )

        for fw in framework_iterator(config, frameworks=("torch", "tf")):
<<<<<<< HEAD
            config.offline_data(
                input_=self.test_dir + fw,
            )
            self.write_outputs(self.test_dir, fw)
=======
            self.write_outputs(self.test_dir, fw)
            config.offline_data(
                input_=self.test_dir + fw,
            )
>>>>>>> 4134dab2
            print("WROTE TO: ", self.test_dir)
            algo = config.build()
            result = algo.train()
            self.assertEqual(result["timesteps_total"], 250)  # read from input
            self.assertTrue(np.isnan(result["episode_reward_mean"]))

    def test_split_by_episode(self):
        splits = SAMPLES.split_by_episode()
        self.assertEqual(len(splits), 3)
        self.assertEqual(splits[0].count, 2)
        self.assertEqual(splits[1].count, 1)
        self.assertEqual(splits[2].count, 1)

    def test_agent_input_postprocessing_enabled(self):
        config = (
            PGConfig()
            .environment("CartPole-v1")
            .offline_data(
                postprocess_inputs=True,  # adds back 'advantages'
            )
            .evaluation(off_policy_estimation_methods={})
        )

        for fw in framework_iterator(config, frameworks=("tf", "torch")):
<<<<<<< HEAD
            config.offline_data(input_=self.test_dir + fw)
=======
>>>>>>> 4134dab2
            self.write_outputs(self.test_dir, fw)
            config.offline_data(input_=self.test_dir + fw)

            # Rewrite the files to drop advantages and value_targets for
            # testing
            for path in glob.glob(self.test_dir + fw + "/*.json"):
                out = []
                with open(path) as f:
                    for line in f.readlines():
                        data = json.loads(line)
                        # Data won't contain rewards as these are not included
                        # in the write_outputs run (not needed in the
                        # SampleBatch). Flip out "rewards" for "advantages"
                        # just for testing.
                        data["rewards"] = data["advantages"]
                        del data["advantages"]
                        if "value_targets" in data:
                            del data["value_targets"]
                        out.append(data)
                with open(path, "w") as f:
                    for data in out:
                        f.write(json.dumps(data))

            algo = config.build()
            result = algo.train()
            self.assertEqual(result["timesteps_total"], 250)  # read from input
            self.assertTrue(np.isnan(result["episode_reward_mean"]))
            algo.stop()

    def test_agent_input_eval_sampler(self):
        config = (
            PGConfig()
            .environment("CartPole-v1")
            .offline_data(
                postprocess_inputs=True,  # adds back 'advantages'
            )
            .evaluation(evaluation_interval=1, evaluation_config={"input": "sampler"})
        )

        for fw in framework_iterator(config, frameworks=["tf", "torch"]):
<<<<<<< HEAD
            config.offline_data(input_=self.test_dir + fw)
            self.write_outputs(self.test_dir, fw)
=======
            self.write_outputs(self.test_dir, fw)
            config.offline_data(input_=self.test_dir + fw)
>>>>>>> 4134dab2
            algo = config.build()
            result = algo.train()
            assert np.isnan(
                result["episode_reward_mean"]
            ), "episode reward should not be computed for offline data"
            assert not np.isnan(
                result["evaluation"]["episode_reward_mean"]
            ), "Did not see simulation results during evaluation"
            algo.stop()

    def test_agent_input_list(self):
        config = (
            PGConfig()
            .environment("CartPole-v1")
            .rollouts(rollout_fragment_length=99)
            .evaluation(off_policy_estimation_methods={})
        )

        for fw in framework_iterator(config, frameworks=("torch", "tf")):
<<<<<<< HEAD
            config.offline_data(input_=glob.glob(self.test_dir + fw + "/*.json"))
            self.write_outputs(self.test_dir, fw)
=======
            self.write_outputs(self.test_dir, fw)
            config.offline_data(input_=glob.glob(self.test_dir + fw + "/*.json"))
>>>>>>> 4134dab2
            algo = config.build()
            result = algo.train()
            self.assertEqual(result["timesteps_total"], 250)  # read from input
            self.assertTrue(np.isnan(result["episode_reward_mean"]))
            algo.stop()

    def test_agent_input_dict(self):
        config = PGConfig().environment("CartPole-v1").training(train_batch_size=2000)
        for fw in framework_iterator(config):
<<<<<<< HEAD
=======
            self.write_outputs(self.test_dir, fw)
>>>>>>> 4134dab2
            config.offline_data(
                input_={
                    self.test_dir + fw: 0.1,
                    "sampler": 0.9,
                }
            )
<<<<<<< HEAD
            self.write_outputs(self.test_dir, fw)
=======
>>>>>>> 4134dab2
            algo = config.build()
            result = algo.train()
            self.assertTrue(not np.isnan(result["episode_reward_mean"]))
            algo.stop()

    def test_multi_agent(self):
        register_env(
            "multi_agent_cartpole", lambda _: MultiAgentCartPole({"num_agents": 10})
        )

        config = (
            PGConfig()
            .environment("multi_agent_cartpole")
            .rollouts(num_rollout_workers=0)
            .multi_agent(
                policies={"policy_1", "policy_2"},
                policy_mapping_fn=(
                    lambda aid, **kwargs: random.choice(["policy_1", "policy_2"])
                ),
            )
        )

        for fw in framework_iterator(config):
            config.offline_data(output=self.test_dir + fw)
            pg = config.build()
            pg.train()
            self.assertEqual(len(os.listdir(self.test_dir + fw)), 1)
            pg.stop()

            config2 = config.copy()
            config2.output = None
            config2.evaluation(
                evaluation_interval=1,
                evaluation_config={"input": "sampler"},
            )
            config2.training(train_batch_size=2000)
            config2.offline_data(input_=self.test_dir + fw)

            pg2 = config2.build()
            result = pg2.train()
            assert np.isnan(
                result["episode_reward_mean"]
            ), "episode reward should not be computed for offline data"
            assert not np.isnan(
                result["evaluation"]["episode_reward_mean"]
            ), "Did not see simulation results during evaluation"
            pg2.stop()

    def test_custom_input_procedure(self):
        class CustomJsonReader(JsonReader):
            def __init__(self, ioctx: IOContext):
                super().__init__(ioctx.input_config["input_files"], ioctx)

        def input_creator(ioctx: IOContext) -> InputReader:
            return ShuffledInput(CustomJsonReader(ioctx))

        register_input("custom_input", input_creator)
        test_input_procedure = [
            "custom_input",
            input_creator,
            "ray.rllib.examples.custom_input_api.CustomJsonReader",
        ]

        for input_procedure in test_input_procedure:

            config = (
                PGConfig()
                .environment("CartPole-v1")
                .offline_data(input_=input_procedure)
                .evaluation(off_policy_estimation_methods={})
            )

            for fw in framework_iterator(config, frameworks=("torch", "tf")):
<<<<<<< HEAD
                config.offline_data(input_config={"input_files": self.test_dir + fw})
                self.write_outputs(self.test_dir, fw)
=======
                self.write_outputs(self.test_dir, fw)
                config.offline_data(input_config={"input_files": self.test_dir + fw})
>>>>>>> 4134dab2
                algo = config.build()
                result = algo.train()
                self.assertEqual(result["timesteps_total"], 250)
                self.assertTrue(np.isnan(result["episode_reward_mean"]))
                algo.stop()

    def test_multiple_output_workers(self):
        ray.shutdown()
        ray.init(num_cpus=4, ignore_reinit_error=True)

        config = (
            PGConfig()
            .environment("CartPole-v1")
            .rollouts(num_rollout_workers=2, rollout_fragment_length=250)
            .evaluation(off_policy_estimation_methods={})
        )

        for fw in framework_iterator(config, frameworks=["tf", "torch"]):
            config.offline_data(output=self.test_dir + fw)
            algo = config.build()
<<<<<<< HEAD
            agent.train()
=======
            algo.train()
>>>>>>> 4134dab2
            self.assertEqual(len(os.listdir(self.test_dir + fw)), 2)
            reader = JsonReader(self.test_dir + fw + "/*.json")
            reader.next()
            algo.stop()


class JsonIOTest(unittest.TestCase):
    def setUp(self):
        ray.init(num_cpus=1, ignore_reinit_error=True)
        self.test_dir = tempfile.mkdtemp()

    def tearDown(self):
        shutil.rmtree(self.test_dir)
        ray.shutdown()

    def test_write_dataset(self):
        ioctx = IOContext(
            self.test_dir,
            AlgorithmConfig().offline_data(
                output="dataset",
                output_config={
                    "format": "json",
                    "path": self.test_dir,
                    "max_num_samples_per_file": 2,
                },
            ),
            0,
            None,
        )
        writer = DatasetWriter(ioctx, compress_columns=["obs"])
        self.assertEqual(len(os.listdir(self.test_dir)), 0)
        writer.write(SAMPLES)
        writer.write(SAMPLES)
        self.assertEqual(len(os.listdir(self.test_dir)), 1)

    def test_write_simple(self):
        ioctx = IOContext(self.test_dir, {}, 0, None)
        writer = JsonWriter(
            self.test_dir, ioctx, max_file_size=1000, compress_columns=["obs"]
        )
        self.assertEqual(len(os.listdir(self.test_dir)), 0)
        writer.write(SAMPLES)
        writer.write(SAMPLES)
        self.assertEqual(len(os.listdir(self.test_dir)), 1)

    def test_write_file_uri(self):
        ioctx = IOContext(self.test_dir, None, 0, None)
        writer = JsonWriter(
            "file://" + self.test_dir,
            ioctx,
            max_file_size=1000,
            compress_columns=["obs"],
        )
        self.assertEqual(len(os.listdir(self.test_dir)), 0)
        writer.write(SAMPLES)
        writer.write(SAMPLES)
        self.assertEqual(len(os.listdir(self.test_dir)), 1)

    def test_write_paginate(self):
        ioctx = IOContext(self.test_dir, AlgorithmConfig(), 0, None)
        writer = JsonWriter(
            self.test_dir, ioctx, max_file_size=5000, compress_columns=["obs"]
        )
        self.assertEqual(len(os.listdir(self.test_dir)), 0)
        for _ in range(100):
            writer.write(SAMPLES)
        num_files = len(os.listdir(self.test_dir))

        # Pagination can't really be predicted:
        # On travis, it seems to create only 2 files, but sometimes also
        # 6, or 7. 12 or 13 usually on a Mac locally.
        # Reasons: Different compressions, file-size interpretations,
        # json writers?
        assert num_files >= 2, "Expected >= 2 files, but found {} ({})".format(
            num_files, os.listdir(self.test_dir)
        )

    def test_read_write(self):
        ioctx = IOContext(self.test_dir, None, 0, None)
        writer = JsonWriter(
            self.test_dir, ioctx, max_file_size=5000, compress_columns=["obs"]
        )
        for i in range(100):
            writer.write(make_sample_batch(i))
        reader = JsonReader(self.test_dir + "/*.json")
        seen_a = set()
        seen_o = set()
        for i in range(1000):
            batch = reader.next()
            seen_a.add(batch["actions"][0])
            seen_o.add(batch["obs"][0])
        self.assertGreater(len(seen_a), 90)
        self.assertLess(len(seen_a), 101)
        self.assertGreater(len(seen_o), 90)
        self.assertLess(len(seen_o), 101)

    def test_skips_over_empty_lines_and_files(self):
        open(self.test_dir + "/empty", "w").close()
        with open(self.test_dir + "/f1", "w") as f:
            f.write("\n")
            f.write("\n")
            f.write(_to_json(make_sample_batch(0), []))
        with open(self.test_dir + "/f2", "w") as f:
            f.write(_to_json(make_sample_batch(1), []))
            f.write("\n")
        reader = JsonReader(
            [
                self.test_dir + "/empty",
                self.test_dir + "/f1",
                "file://" + self.test_dir + "/f2",
            ]
        )
        seen_a = set()
        for i in range(100):
            batch = reader.next()
            seen_a.add(batch["actions"][0])
        self.assertEqual(len(seen_a), 2)

    def test_skips_over_corrupted_lines(self):
        with open(self.test_dir + "/f1", "w") as f:
            f.write(_to_json(make_sample_batch(0), []))
            f.write("\n")
            f.write(_to_json(make_sample_batch(1), []))
            f.write("\n")
            f.write(_to_json(make_sample_batch(2), []))
            f.write("\n")
            f.write(_to_json(make_sample_batch(3), []))
            f.write("\n")
            f.write("{..corrupted_json_record")
        reader = JsonReader(
            [
                self.test_dir + "/f1",
            ]
        )
        seen_a = set()
        for i in range(10):
            batch = reader.next()
            seen_a.add(batch["actions"][0])
        self.assertEqual(len(seen_a), 4)

    def test_abort_on_all_empty_inputs(self):
        open(self.test_dir + "/empty", "w").close()
        reader = JsonReader(
            [
                self.test_dir + "/empty",
            ]
        )
        self.assertRaises(ValueError, lambda: reader.next())
        with open(self.test_dir + "/empty1", "w") as f:
            for _ in range(100):
                f.write("\n")
        with open(self.test_dir + "/empty2", "w") as f:
            for _ in range(100):
                f.write("\n")
        reader = JsonReader(
            [
                self.test_dir + "/empty1",
                self.test_dir + "/empty2",
            ]
        )
        self.assertRaises(ValueError, lambda: reader.next())

    def test_custom_input_registry(self):
        config = AlgorithmConfig().offline_data(input_config={})
        ioctx = IOContext(self.test_dir, config, 0, None)

        class CustomInputReader(InputReader):
            def __init__(self, ioctx: IOContext):
                self.ioctx = ioctx

            def next(self):
                return 0

        def input_creator(ioctx: IOContext):
            return ShuffledInput(CustomInputReader(ioctx))

        register_input("custom_input", input_creator)
        self.assertTrue(registry_contains_input("custom_input"))
        creator = registry_get_input("custom_input")
        self.assertIsNotNone(creator)
        reader = creator(ioctx)
        self.assertIsInstance(reader, ShuffledInput)
        self.assertEqual(reader.next(), 0)
        self.assertEqual(ioctx.log_dir, self.test_dir)
        self.assertEqual(ioctx.config, config)
        self.assertEqual(ioctx.worker_index, 0)
        self.assertIsNone(ioctx.worker)
        self.assertEqual(ioctx.input_config, {})


if __name__ == "__main__":
    import pytest
    import sys

    sys.exit(pytest.main(["-v", __file__]))<|MERGE_RESOLUTION|>--- conflicted
+++ resolved
@@ -55,19 +55,12 @@
         config = (
             PGConfig()
             .environment("CartPole-v1")
-<<<<<<< HEAD
-=======
             .framework(fw)
->>>>>>> 4134dab2
             .rollouts(rollout_fragment_length=250)
             .offline_data(
                 output=output + (fw if output != "logdir" else ""),
                 output_config=output_config or {},
             )
-<<<<<<< HEAD
-            .framework(fw)
-=======
->>>>>>> 4134dab2
         )
         algo = config.build()
         algo.train()
@@ -107,17 +100,10 @@
         )
 
         for fw in framework_iterator(config, frameworks=("torch", "tf")):
-<<<<<<< HEAD
-            config.offline_data(
-                input_=self.test_dir + fw,
-            )
-            self.write_outputs(self.test_dir, fw)
-=======
             self.write_outputs(self.test_dir, fw)
             config.offline_data(
                 input_=self.test_dir + fw,
             )
->>>>>>> 4134dab2
             print("WROTE TO: ", self.test_dir)
             algo = config.build()
             result = algo.train()
@@ -142,10 +128,6 @@
         )
 
         for fw in framework_iterator(config, frameworks=("tf", "torch")):
-<<<<<<< HEAD
-            config.offline_data(input_=self.test_dir + fw)
-=======
->>>>>>> 4134dab2
             self.write_outputs(self.test_dir, fw)
             config.offline_data(input_=self.test_dir + fw)
 
@@ -186,13 +168,8 @@
         )
 
         for fw in framework_iterator(config, frameworks=["tf", "torch"]):
-<<<<<<< HEAD
-            config.offline_data(input_=self.test_dir + fw)
-            self.write_outputs(self.test_dir, fw)
-=======
             self.write_outputs(self.test_dir, fw)
             config.offline_data(input_=self.test_dir + fw)
->>>>>>> 4134dab2
             algo = config.build()
             result = algo.train()
             assert np.isnan(
@@ -212,13 +189,8 @@
         )
 
         for fw in framework_iterator(config, frameworks=("torch", "tf")):
-<<<<<<< HEAD
-            config.offline_data(input_=glob.glob(self.test_dir + fw + "/*.json"))
-            self.write_outputs(self.test_dir, fw)
-=======
             self.write_outputs(self.test_dir, fw)
             config.offline_data(input_=glob.glob(self.test_dir + fw + "/*.json"))
->>>>>>> 4134dab2
             algo = config.build()
             result = algo.train()
             self.assertEqual(result["timesteps_total"], 250)  # read from input
@@ -228,20 +200,13 @@
     def test_agent_input_dict(self):
         config = PGConfig().environment("CartPole-v1").training(train_batch_size=2000)
         for fw in framework_iterator(config):
-<<<<<<< HEAD
-=======
             self.write_outputs(self.test_dir, fw)
->>>>>>> 4134dab2
             config.offline_data(
                 input_={
                     self.test_dir + fw: 0.1,
                     "sampler": 0.9,
                 }
             )
-<<<<<<< HEAD
-            self.write_outputs(self.test_dir, fw)
-=======
->>>>>>> 4134dab2
             algo = config.build()
             result = algo.train()
             self.assertTrue(not np.isnan(result["episode_reward_mean"]))
@@ -315,13 +280,8 @@
             )
 
             for fw in framework_iterator(config, frameworks=("torch", "tf")):
-<<<<<<< HEAD
-                config.offline_data(input_config={"input_files": self.test_dir + fw})
-                self.write_outputs(self.test_dir, fw)
-=======
                 self.write_outputs(self.test_dir, fw)
                 config.offline_data(input_config={"input_files": self.test_dir + fw})
->>>>>>> 4134dab2
                 algo = config.build()
                 result = algo.train()
                 self.assertEqual(result["timesteps_total"], 250)
@@ -342,11 +302,7 @@
         for fw in framework_iterator(config, frameworks=["tf", "torch"]):
             config.offline_data(output=self.test_dir + fw)
             algo = config.build()
-<<<<<<< HEAD
-            agent.train()
-=======
             algo.train()
->>>>>>> 4134dab2
             self.assertEqual(len(os.listdir(self.test_dir + fw)), 2)
             reader = JsonReader(self.test_dir + fw + "/*.json")
             reader.next()
