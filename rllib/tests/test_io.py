import glob
import gym
import json
import numpy as np
import os
import random
import shutil
import tempfile
import time
import unittest

import ray
from ray.tune.registry import register_env
from ray.rllib.agents.pg import PGTrainer
from ray.rllib.agents.pg.pg_tf_policy import PGTFPolicy
from ray.rllib.examples.env.multi_agent import MultiAgentCartPole
from ray.rllib.offline import IOContext, JsonWriter, JsonReader
from ray.rllib.offline.json_writer import _to_json
from ray.rllib.policy.sample_batch import SampleBatch
from ray.rllib.utils.test_utils import framework_iterator

SAMPLES = SampleBatch({
    "actions": np.array([1, 2, 3, 4]),
    "obs": np.array([4, 5, 6, 7]),
    "eps_id": [1, 1, 2, 3],
})


def make_sample_batch(i):
    return SampleBatch({
        "actions": np.array([i, i, i]),
        "obs": np.array([i, i, i])
    })


class AgentIOTest(unittest.TestCase):
    def setUp(self):
        self.test_dir = tempfile.mkdtemp()

    def tearDown(self):
        shutil.rmtree(self.test_dir)

    def writeOutputs(self, output, fw):
        agent = PGTrainer(
            env="CartPole-v0",
            config={
                "output": output + (fw if output != "logdir" else ""),
                "rollout_fragment_length": 250,
                "framework": fw,
            })
        agent.train()
        return agent

    def testAgentOutputOk(self):
        for fw in framework_iterator(frameworks=("torch", "tf")):
            self.writeOutputs(self.test_dir, fw)
            self.assertEqual(len(os.listdir(self.test_dir + fw)), 1)
            reader = JsonReader(self.test_dir + fw + "/*.json")
            reader.next()

    def testAgentOutputLogdir(self):
        """Test special value 'logdir' as Agent's output."""
        for fw in framework_iterator():
            agent = self.writeOutputs("logdir", fw)
            self.assertEqual(
                len(glob.glob(agent.logdir + "/output-*.json")), 1)

    def testAgentInputDir(self):
        for fw in framework_iterator(frameworks=("torch", "tf")):
            self.writeOutputs(self.test_dir, fw)
            agent = PGTrainer(
                env="CartPole-v0",
                config={
                    "input": self.test_dir + fw,
                    "input_evaluation": [],
                    "framework": fw,
                })
            result = agent.train()
            self.assertEqual(result["timesteps_total"], 250)  # read from input
            self.assertTrue(np.isnan(result["episode_reward_mean"]))

    def testSplitByEpisode(self):
        splits = SAMPLES.split_by_episode()
        self.assertEqual(len(splits), 3)
        self.assertEqual(splits[0].count, 2)
        self.assertEqual(splits[1].count, 1)
        self.assertEqual(splits[2].count, 1)

    def testAgentInputPostprocessingEnabled(self):
        for fw in framework_iterator(frameworks=("tf", "torch")):
            self.writeOutputs(self.test_dir, fw)

            # Rewrite the files to drop advantages and value_targets for
            # testing
            for path in glob.glob(self.test_dir + fw + "/*.json"):
                out = []
                with open(path) as f:
                    for line in f.readlines():
                        data = json.loads(line)
                        del data["advantages"]
                        del data["value_targets"]
                        out.append(data)
                with open(path, "w") as f:
                    for data in out:
                        f.write(json.dumps(data))

            agent = PGTrainer(
                env="CartPole-v0",
                config={
                    "input": self.test_dir + fw,
                    "input_evaluation": [],
                    "postprocess_inputs": True,  # adds back 'advantages'
                    "framework": fw,
                })

            result = agent.train()
            self.assertEqual(result["timesteps_total"], 250)  # read from input
            self.assertTrue(np.isnan(result["episode_reward_mean"]))

    def testAgentInputEvalSim(self):
        for fw in framework_iterator():
            self.writeOutputs(self.test_dir, fw)
            agent = PGTrainer(
                env="CartPole-v0",
                config={
                    "input": self.test_dir + fw,
                    "input_evaluation": ["simulation"],
                    "framework": fw,
                })
            for _ in range(50):
                result = agent.train()
                if not np.isnan(result["episode_reward_mean"]):
                    return  # simulation ok
                time.sleep(0.1)
            assert False, "did not see any simulation results"

    def testAgentInputList(self):
        for fw in framework_iterator(frameworks=("torch", "tf")):
            self.writeOutputs(self.test_dir, fw)
            agent = PGTrainer(
                env="CartPole-v0",
                config={
                    "input": glob.glob(self.test_dir + fw + "/*.json"),
                    "input_evaluation": [],
                    "rollout_fragment_length": 99,
                    "framework": fw,
                })
            result = agent.train()
            self.assertEqual(result["timesteps_total"], 250)  # read from input
            self.assertTrue(np.isnan(result["episode_reward_mean"]))

    def testAgentInputDict(self):
        for fw in framework_iterator():
            self.writeOutputs(self.test_dir, fw)
            agent = PGTrainer(
                env="CartPole-v0",
                config={
                    "input": {
                        self.test_dir + fw: 0.1,
                        "sampler": 0.9,
                    },
                    "train_batch_size": 2000,
                    "input_evaluation": [],
                    "framework": fw,
                })
            result = agent.train()
            self.assertTrue(not np.isnan(result["episode_reward_mean"]))

    def testMultiAgent(self):
        register_env("multi_agent_cartpole",
                     lambda _: MultiAgentCartPole({"num_agents": 10}))
        single_env = gym.make("CartPole-v0")

        def gen_policy():
            obs_space = single_env.observation_space
            act_space = single_env.action_space
            return (PGTFPolicy, obs_space, act_space, {})

        for fw in framework_iterator():
            pg = PGTrainer(
                env="multi_agent_cartpole",
                config={
                    "num_workers": 0,
                    "output": self.test_dir,
                    "multiagent": {
                        "policies": {
                            "policy_1": gen_policy(),
                            "policy_2": gen_policy(),
                        },
                        "policy_mapping_fn": (
                            lambda agent_id: random.choice(
                                ["policy_1", "policy_2"])),
                    },
                    "framework": fw,
                })
            pg.train()
            self.assertEqual(len(os.listdir(self.test_dir)), 1)

            pg.stop()
            pg = PGTrainer(
                env="multi_agent_cartpole",
                config={
                    "num_workers": 0,
                    "input": self.test_dir,
                    "input_evaluation": ["simulation"],
                    "train_batch_size": 2000,
                    "multiagent": {
                        "policies": {
                            "policy_1": gen_policy(),
                            "policy_2": gen_policy(),
                        },
                        "policy_mapping_fn": (
                            lambda agent_id: random.choice(
                                ["policy_1", "policy_2"])),
                    },
                    "framework": fw,
                })
            for _ in range(50):
                result = pg.train()
                if not np.isnan(result["episode_reward_mean"]):
                    return  # simulation ok
                time.sleep(0.1)
            assert False, "did not see any simulation results"


class JsonIOTest(unittest.TestCase):
    def setUp(self):
        ray.init(num_cpus=1)
        self.test_dir = tempfile.mkdtemp()

    def tearDown(self):
        shutil.rmtree(self.test_dir)
        ray.shutdown()

    def test_write_simple(self):
        ioctx = IOContext(self.test_dir, {}, 0, None)
        writer = JsonWriter(
            self.test_dir, ioctx, max_file_size=1000, compress_columns=["obs"])
        self.assertEqual(len(os.listdir(self.test_dir)), 0)
        writer.write(SAMPLES)
        writer.write(SAMPLES)
        self.assertEqual(len(os.listdir(self.test_dir)), 1)

    def test_write_file_uri(self):
        ioctx = IOContext(self.test_dir, {}, 0, None)
        writer = JsonWriter(
            "file://" + self.test_dir,
            ioctx,
            max_file_size=1000,
            compress_columns=["obs"])
        self.assertEqual(len(os.listdir(self.test_dir)), 0)
        writer.write(SAMPLES)
        writer.write(SAMPLES)
        self.assertEqual(len(os.listdir(self.test_dir)), 1)

    def test_write_paginate(self):
        ioctx = IOContext(self.test_dir, {}, 0, None)
        writer = JsonWriter(
            self.test_dir, ioctx, max_file_size=5000, compress_columns=["obs"])
        self.assertEqual(len(os.listdir(self.test_dir)), 0)
        for _ in range(100):
            writer.write(SAMPLES)
        num_files = len(os.listdir(self.test_dir))
<<<<<<< HEAD
        # Magic numbers: 2: On travis, it seems to create only 2 files,
        #                   but sometimes also 6|7?.
        #                12 or 13: Mac locally.
        # Reasons: Different compressions, file-size interpretations,
        #  json writers?
        assert num_files in [2, 6, 7, 12, 13], \
            "Expected 2|6|7|12|13 files, but found {} ({})". \
=======

        # Pagination can't really be predicted:
        # On travis, it seems to create only 2 files, but sometimes also
        # 6, or 7. 12 or 13 usually on a Mac locally.
        # Reasons: Different compressions, file-size interpretations,
        # json writers?
        assert num_files >= 2, \
            "Expected >= 2 files, but found {} ({})". \
>>>>>>> ef18893f
            format(num_files, os.listdir(self.test_dir))

    def test_read_write(self):
        ioctx = IOContext(self.test_dir, {}, 0, None)
        writer = JsonWriter(
            self.test_dir, ioctx, max_file_size=5000, compress_columns=["obs"])
        for i in range(100):
            writer.write(make_sample_batch(i))
        reader = JsonReader(self.test_dir + "/*.json")
        seen_a = set()
        seen_o = set()
        for i in range(1000):
            batch = reader.next()
            seen_a.add(batch["actions"][0])
            seen_o.add(batch["obs"][0])
        self.assertGreater(len(seen_a), 90)
        self.assertLess(len(seen_a), 101)
        self.assertGreater(len(seen_o), 90)
        self.assertLess(len(seen_o), 101)

    def test_skips_over_empty_lines_and_files(self):
        open(self.test_dir + "/empty", "w").close()
        with open(self.test_dir + "/f1", "w") as f:
            f.write("\n")
            f.write("\n")
            f.write(_to_json(make_sample_batch(0), []))
        with open(self.test_dir + "/f2", "w") as f:
            f.write(_to_json(make_sample_batch(1), []))
            f.write("\n")
        reader = JsonReader([
            self.test_dir + "/empty",
            self.test_dir + "/f1",
            "file://" + self.test_dir + "/f2",
        ])
        seen_a = set()
        for i in range(100):
            batch = reader.next()
            seen_a.add(batch["actions"][0])
        self.assertEqual(len(seen_a), 2)

    def test_skips_over_corrupted_lines(self):
        with open(self.test_dir + "/f1", "w") as f:
            f.write(_to_json(make_sample_batch(0), []))
            f.write("\n")
            f.write(_to_json(make_sample_batch(1), []))
            f.write("\n")
            f.write(_to_json(make_sample_batch(2), []))
            f.write("\n")
            f.write(_to_json(make_sample_batch(3), []))
            f.write("\n")
            f.write("{..corrupted_json_record")
        reader = JsonReader([
            self.test_dir + "/f1",
        ])
        seen_a = set()
        for i in range(10):
            batch = reader.next()
            seen_a.add(batch["actions"][0])
        self.assertEqual(len(seen_a), 4)

    def test_abort_on_all_empty_inputs(self):
        open(self.test_dir + "/empty", "w").close()
        reader = JsonReader([
            self.test_dir + "/empty",
        ])
        self.assertRaises(ValueError, lambda: reader.next())
        with open(self.test_dir + "/empty1", "w") as f:
            for _ in range(100):
                f.write("\n")
        with open(self.test_dir + "/empty2", "w") as f:
            for _ in range(100):
                f.write("\n")
        reader = JsonReader([
            self.test_dir + "/empty1",
            self.test_dir + "/empty2",
        ])
        self.assertRaises(ValueError, lambda: reader.next())


if __name__ == "__main__":
    import pytest
    import sys
    sys.exit(pytest.main(["-v", __file__]))<|MERGE_RESOLUTION|>--- conflicted
+++ resolved
@@ -261,15 +261,6 @@
         for _ in range(100):
             writer.write(SAMPLES)
         num_files = len(os.listdir(self.test_dir))
-<<<<<<< HEAD
-        # Magic numbers: 2: On travis, it seems to create only 2 files,
-        #                   but sometimes also 6|7?.
-        #                12 or 13: Mac locally.
-        # Reasons: Different compressions, file-size interpretations,
-        #  json writers?
-        assert num_files in [2, 6, 7, 12, 13], \
-            "Expected 2|6|7|12|13 files, but found {} ({})". \
-=======
 
         # Pagination can't really be predicted:
         # On travis, it seems to create only 2 files, but sometimes also
@@ -278,7 +269,6 @@
         # json writers?
         assert num_files >= 2, \
             "Expected >= 2 files, but found {} ({})". \
->>>>>>> ef18893f
             format(num_files, os.listdir(self.test_dir))
 
     def test_read_write(self):
