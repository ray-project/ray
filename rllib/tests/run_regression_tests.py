<<<<<<< HEAD
#!/usr/bin/env python
# Runs one or more regression tests. Retries tests up to 3 times.
#
# Example usage:
# $ python run_regression_tests.py regression-tests/cartpole-es-[tf|torch].yaml
#
# When using in BAZEL (with py_test), e.g. see in ray/rllib/BUILD:
# py_test(
#     name = "run_regression_tests",
#     main = "tests/run_regression_tests.py",
#     tags = ["learning_tests"],
#     size = "medium",  # 5min timeout
#     srcs = ["tests/run_regression_tests.py"],
#     data = glob(["tuned_examples/regression_tests/*.yaml"]),
#     # Pass `BAZEL` option and the path to look for yaml regression files.
#     args = ["BAZEL", "tuned_examples/regression_tests"]
# )

import argparse
import os
from pathlib import Path
import sys
import yaml

import ray
from ray.tune import run_experiments
from ray.rllib import _register_all
from ray.rllib.utils.deprecation import deprecation_warning

parser = argparse.ArgumentParser()
parser.add_argument(
    "--framework",
    choices=["jax", "tf2", "tf", "tfe", "torch"],
    default="tf",
    help="The deep learning framework to use.",
)
parser.add_argument(
    "--yaml-dir",
    type=str,
    required=True,
    help="The directory in which to find all yamls to test.",
)
parser.add_argument("--num-cpus", type=int, default=6)
parser.add_argument(
    "--local-mode",
    action="store_true",
    help="Run ray in local mode for easier debugging.",
)

# Obsoleted arg, use --framework=torch instead.
parser.add_argument(
    "--torch", action="store_true", help="Runs all tests with PyTorch enabled."
)

if __name__ == "__main__":
    args = parser.parse_args()

    # Bazel regression test mode: Get path to look for yaml files.
    # Get the path or single file to use.
    rllib_dir = Path(__file__).parent.parent
    print("rllib dir={}".format(rllib_dir))

    abs_yaml_path = os.path.join(rllib_dir, args.yaml_dir)
    # Single file given.
    if os.path.isfile(abs_yaml_path):
        yaml_files = [abs_yaml_path]
    # Given path/file does not exist.
    elif not os.path.isdir(abs_yaml_path):
        raise ValueError("yaml-dir ({}) not found!".format(args.yaml_dir))
    # Path given -> Get all yaml files in there via rglob.
    else:
        yaml_files = rllib_dir.rglob(args.yaml_dir + "/*.yaml")
        yaml_files = sorted(
            map(lambda path: str(path.absolute()), yaml_files), reverse=True
        )

    print("Will run the following regression tests:")
    for yaml_file in yaml_files:
        print("->", yaml_file)

    # Loop through all collected files.
    for yaml_file in yaml_files:
        experiments = yaml.safe_load(open(yaml_file).read())
        assert (
            len(experiments) == 1
        ), "Error, can only run a single experiment per yaml file!"

        # Add torch option to exp config.
        exp = list(experiments.values())[0]
        exp["config"]["framework"] = args.framework
        if args.torch:
            deprecation_warning(old="--torch", new="--framework=torch")
            exp["config"]["framework"] = "torch"
            args.framework = "torch"
        # Always run with eager-tracing when framework=tf2.
        if args.framework in ["tf2", "tfe"]:
            exp["config"]["eager_tracing"] = True

        # Print out the actual config.
        print("== Test config ==")
        print(yaml.dump(experiments))

        # Try running each test 3 times and make sure it reaches the given
        # reward.
        passed = False
        for i in range(3):
            # Try starting a new ray cluster.
            try:
                ray.init(num_cpus=args.num_cpus, local_mode=args.local_mode)
            # Allow running this script on existing cluster as well.
            except ConnectionError:
                ray.init()
            else:
                try:
                    trials = run_experiments(experiments, resume=False, verbose=2)
                finally:
                    ray.shutdown()
                    _register_all()

            for t in trials:
                # If we have evaluation workers, use their rewards.
                # This is useful for offline learning tests, where
                # we evaluate against an actual environment.
                check_eval = exp["config"].get("evaluation_interval", None) is not None
                reward_mean = (
                    t.last_result["evaluation"]["episode_reward_mean"]
                    if check_eval
                    else t.last_result["episode_reward_mean"]
                )

                # If we are using evaluation workers, we may have
                # a stopping criterion under the "evaluation/" scope. If
                # not, use `episode_reward_mean`.
                if check_eval:
                    min_reward = t.stopping_criterion.get(
                        "evaluation/episode_reward_mean",
                        t.stopping_criterion.get("episode_reward_mean"),
                    )
                # Otherwise, expect `episode_reward_mean` to be set.
                else:
                    min_reward = t.stopping_criterion.get("episode_reward_mean")

                # If min reward not defined, always pass.
                if min_reward is None or reward_mean >= min_reward:
                    passed = True
                    break

            if passed:
                print("Regression test PASSED")
                break
            else:
                print("Regression test FAILED on attempt {}".format(i + 1))

        if not passed:
            print("Overall regression FAILED: Exiting with Error.")
            sys.exit(1)
=======
#!/usr/bin/env python
# Runs one or more regression tests. Retries tests up to 3 times.
#
# Example usage:
# $ python run_regression_tests.py regression-tests/cartpole-es-[tf|torch].yaml
#
# When using in BAZEL (with py_test), e.g. see in ray/rllib/BUILD:
# py_test(
#     name = "run_regression_tests",
#     main = "tests/run_regression_tests.py",
#     tags = ["learning_tests"],
#     size = "medium",  # 5min timeout
#     srcs = ["tests/run_regression_tests.py"],
#     data = glob(["tuned_examples/regression_tests/*.yaml"]),
#     # Pass `BAZEL` option and the path to look for yaml regression files.
#     args = ["BAZEL", "tuned_examples/regression_tests"]
# )

import argparse
import os
from pathlib import Path
import sys
import yaml

import ray
from ray.tune import run_experiments
from ray.rllib import _register_all
from ray.rllib.utils.deprecation import deprecation_warning

parser = argparse.ArgumentParser()
parser.add_argument(
    "--framework",
    choices=["jax", "tf2", "tf", "tfe", "torch"],
    default="tf",
    help="The deep learning framework to use.",
)
parser.add_argument(
    "--yaml-dir",
    type=str,
    required=True,
    help="The directory in which to find all yamls to test.",
)
parser.add_argument("--num-cpus", type=int, default=6)
parser.add_argument(
    "--local-mode",
    action="store_true",
    help="Run ray in local mode for easier debugging.",
)

# Obsoleted arg, use --framework=torch instead.
parser.add_argument(
    "--torch", action="store_true", help="Runs all tests with PyTorch enabled."
)

if __name__ == "__main__":
    args = parser.parse_args()

    # Error if deprecated --torch option used.
    if args.torch:
        deprecation_warning(old="--torch", new="--framework=torch", error=True)

    # Bazel regression test mode: Get path to look for yaml files.
    # Get the path or single file to use.
    rllib_dir = Path(__file__).parent.parent
    print("rllib dir={}".format(rllib_dir))

    abs_yaml_path = os.path.join(rllib_dir, args.yaml_dir)
    # Single file given.
    if os.path.isfile(abs_yaml_path):
        yaml_files = [abs_yaml_path]
    # Given path/file does not exist.
    elif not os.path.isdir(abs_yaml_path):
        raise ValueError("yaml-dir ({}) not found!".format(args.yaml_dir))
    # Path given -> Get all yaml files in there via rglob.
    else:
        yaml_files = rllib_dir.rglob(args.yaml_dir + "/*.yaml")
        yaml_files = sorted(
            map(lambda path: str(path.absolute()), yaml_files), reverse=True
        )

    print("Will run the following regression tests:")
    for yaml_file in yaml_files:
        print("->", yaml_file)

    # Loop through all collected files.
    for yaml_file in yaml_files:
        experiments = yaml.safe_load(open(yaml_file).read())
        assert (
            len(experiments) == 1
        ), "Error, can only run a single experiment per yaml file!"

        exp = list(experiments.values())[0]
        exp["config"]["framework"] = args.framework

        # QMIX does not support tf yet -> skip.
        if exp["run"] == "QMIX" and args.framework != "torch":
            print(f"Skipping framework='{args.framework}' for QMIX.")
            continue

        # Always run with eager-tracing when framework=tf2.
        if args.framework in ["tf2", "tfe"]:
            exp["config"]["eager_tracing"] = True

        # Print out the actual config.
        print("== Test config ==")
        print(yaml.dump(experiments))

        # Try running each test 3 times and make sure it reaches the given
        # reward.
        passed = False
        for i in range(3):
            # Try starting a new ray cluster.
            try:
                ray.init(num_cpus=args.num_cpus, local_mode=args.local_mode)
            # Allow running this script on existing cluster as well.
            except ConnectionError:
                ray.init()
            else:
                try:
                    trials = run_experiments(experiments, resume=False, verbose=2)
                finally:
                    ray.shutdown()
                    _register_all()

            for t in trials:
                # If we have evaluation workers, use their rewards.
                # This is useful for offline learning tests, where
                # we evaluate against an actual environment.
                check_eval = exp["config"].get("evaluation_interval", None) is not None
                reward_mean = (
                    t.last_result["evaluation"]["episode_reward_mean"]
                    if check_eval
                    else t.last_result["episode_reward_mean"]
                )

                # If we are using evaluation workers, we may have
                # a stopping criterion under the "evaluation/" scope. If
                # not, use `episode_reward_mean`.
                if check_eval:
                    min_reward = t.stopping_criterion.get(
                        "evaluation/episode_reward_mean",
                        t.stopping_criterion.get("episode_reward_mean"),
                    )
                # Otherwise, expect `episode_reward_mean` to be set.
                else:
                    min_reward = t.stopping_criterion.get("episode_reward_mean")

                # If min reward not defined, always pass.
                if min_reward is None or reward_mean >= min_reward:
                    passed = True
                    break

            if passed:
                print("Regression test PASSED")
                break
            else:
                print("Regression test FAILED on attempt {}".format(i + 1))

        if not passed:
            print("Overall regression FAILED: Exiting with Error.")
            sys.exit(1)
>>>>>>> 19672688
<|MERGE_RESOLUTION|>--- conflicted
+++ resolved
@@ -1,320 +1,161 @@
-<<<<<<< HEAD
-#!/usr/bin/env python
-# Runs one or more regression tests. Retries tests up to 3 times.
-#
-# Example usage:
-# $ python run_regression_tests.py regression-tests/cartpole-es-[tf|torch].yaml
-#
-# When using in BAZEL (with py_test), e.g. see in ray/rllib/BUILD:
-# py_test(
-#     name = "run_regression_tests",
-#     main = "tests/run_regression_tests.py",
-#     tags = ["learning_tests"],
-#     size = "medium",  # 5min timeout
-#     srcs = ["tests/run_regression_tests.py"],
-#     data = glob(["tuned_examples/regression_tests/*.yaml"]),
-#     # Pass `BAZEL` option and the path to look for yaml regression files.
-#     args = ["BAZEL", "tuned_examples/regression_tests"]
-# )
-
-import argparse
-import os
-from pathlib import Path
-import sys
-import yaml
-
-import ray
-from ray.tune import run_experiments
-from ray.rllib import _register_all
-from ray.rllib.utils.deprecation import deprecation_warning
-
-parser = argparse.ArgumentParser()
-parser.add_argument(
-    "--framework",
-    choices=["jax", "tf2", "tf", "tfe", "torch"],
-    default="tf",
-    help="The deep learning framework to use.",
-)
-parser.add_argument(
-    "--yaml-dir",
-    type=str,
-    required=True,
-    help="The directory in which to find all yamls to test.",
-)
-parser.add_argument("--num-cpus", type=int, default=6)
-parser.add_argument(
-    "--local-mode",
-    action="store_true",
-    help="Run ray in local mode for easier debugging.",
-)
-
-# Obsoleted arg, use --framework=torch instead.
-parser.add_argument(
-    "--torch", action="store_true", help="Runs all tests with PyTorch enabled."
-)
-
-if __name__ == "__main__":
-    args = parser.parse_args()
-
-    # Bazel regression test mode: Get path to look for yaml files.
-    # Get the path or single file to use.
-    rllib_dir = Path(__file__).parent.parent
-    print("rllib dir={}".format(rllib_dir))
-
-    abs_yaml_path = os.path.join(rllib_dir, args.yaml_dir)
-    # Single file given.
-    if os.path.isfile(abs_yaml_path):
-        yaml_files = [abs_yaml_path]
-    # Given path/file does not exist.
-    elif not os.path.isdir(abs_yaml_path):
-        raise ValueError("yaml-dir ({}) not found!".format(args.yaml_dir))
-    # Path given -> Get all yaml files in there via rglob.
-    else:
-        yaml_files = rllib_dir.rglob(args.yaml_dir + "/*.yaml")
-        yaml_files = sorted(
-            map(lambda path: str(path.absolute()), yaml_files), reverse=True
-        )
-
-    print("Will run the following regression tests:")
-    for yaml_file in yaml_files:
-        print("->", yaml_file)
-
-    # Loop through all collected files.
-    for yaml_file in yaml_files:
-        experiments = yaml.safe_load(open(yaml_file).read())
-        assert (
-            len(experiments) == 1
-        ), "Error, can only run a single experiment per yaml file!"
-
-        # Add torch option to exp config.
-        exp = list(experiments.values())[0]
-        exp["config"]["framework"] = args.framework
-        if args.torch:
-            deprecation_warning(old="--torch", new="--framework=torch")
-            exp["config"]["framework"] = "torch"
-            args.framework = "torch"
-        # Always run with eager-tracing when framework=tf2.
-        if args.framework in ["tf2", "tfe"]:
-            exp["config"]["eager_tracing"] = True
-
-        # Print out the actual config.
-        print("== Test config ==")
-        print(yaml.dump(experiments))
-
-        # Try running each test 3 times and make sure it reaches the given
-        # reward.
-        passed = False
-        for i in range(3):
-            # Try starting a new ray cluster.
-            try:
-                ray.init(num_cpus=args.num_cpus, local_mode=args.local_mode)
-            # Allow running this script on existing cluster as well.
-            except ConnectionError:
-                ray.init()
-            else:
-                try:
-                    trials = run_experiments(experiments, resume=False, verbose=2)
-                finally:
-                    ray.shutdown()
-                    _register_all()
-
-            for t in trials:
-                # If we have evaluation workers, use their rewards.
-                # This is useful for offline learning tests, where
-                # we evaluate against an actual environment.
-                check_eval = exp["config"].get("evaluation_interval", None) is not None
-                reward_mean = (
-                    t.last_result["evaluation"]["episode_reward_mean"]
-                    if check_eval
-                    else t.last_result["episode_reward_mean"]
-                )
-
-                # If we are using evaluation workers, we may have
-                # a stopping criterion under the "evaluation/" scope. If
-                # not, use `episode_reward_mean`.
-                if check_eval:
-                    min_reward = t.stopping_criterion.get(
-                        "evaluation/episode_reward_mean",
-                        t.stopping_criterion.get("episode_reward_mean"),
-                    )
-                # Otherwise, expect `episode_reward_mean` to be set.
-                else:
-                    min_reward = t.stopping_criterion.get("episode_reward_mean")
-
-                # If min reward not defined, always pass.
-                if min_reward is None or reward_mean >= min_reward:
-                    passed = True
-                    break
-
-            if passed:
-                print("Regression test PASSED")
-                break
-            else:
-                print("Regression test FAILED on attempt {}".format(i + 1))
-
-        if not passed:
-            print("Overall regression FAILED: Exiting with Error.")
-            sys.exit(1)
-=======
-#!/usr/bin/env python
-# Runs one or more regression tests. Retries tests up to 3 times.
-#
-# Example usage:
-# $ python run_regression_tests.py regression-tests/cartpole-es-[tf|torch].yaml
-#
-# When using in BAZEL (with py_test), e.g. see in ray/rllib/BUILD:
-# py_test(
-#     name = "run_regression_tests",
-#     main = "tests/run_regression_tests.py",
-#     tags = ["learning_tests"],
-#     size = "medium",  # 5min timeout
-#     srcs = ["tests/run_regression_tests.py"],
-#     data = glob(["tuned_examples/regression_tests/*.yaml"]),
-#     # Pass `BAZEL` option and the path to look for yaml regression files.
-#     args = ["BAZEL", "tuned_examples/regression_tests"]
-# )
-
-import argparse
-import os
-from pathlib import Path
-import sys
-import yaml
-
-import ray
-from ray.tune import run_experiments
-from ray.rllib import _register_all
-from ray.rllib.utils.deprecation import deprecation_warning
-
-parser = argparse.ArgumentParser()
-parser.add_argument(
-    "--framework",
-    choices=["jax", "tf2", "tf", "tfe", "torch"],
-    default="tf",
-    help="The deep learning framework to use.",
-)
-parser.add_argument(
-    "--yaml-dir",
-    type=str,
-    required=True,
-    help="The directory in which to find all yamls to test.",
-)
-parser.add_argument("--num-cpus", type=int, default=6)
-parser.add_argument(
-    "--local-mode",
-    action="store_true",
-    help="Run ray in local mode for easier debugging.",
-)
-
-# Obsoleted arg, use --framework=torch instead.
-parser.add_argument(
-    "--torch", action="store_true", help="Runs all tests with PyTorch enabled."
-)
-
-if __name__ == "__main__":
-    args = parser.parse_args()
-
-    # Error if deprecated --torch option used.
-    if args.torch:
-        deprecation_warning(old="--torch", new="--framework=torch", error=True)
-
-    # Bazel regression test mode: Get path to look for yaml files.
-    # Get the path or single file to use.
-    rllib_dir = Path(__file__).parent.parent
-    print("rllib dir={}".format(rllib_dir))
-
-    abs_yaml_path = os.path.join(rllib_dir, args.yaml_dir)
-    # Single file given.
-    if os.path.isfile(abs_yaml_path):
-        yaml_files = [abs_yaml_path]
-    # Given path/file does not exist.
-    elif not os.path.isdir(abs_yaml_path):
-        raise ValueError("yaml-dir ({}) not found!".format(args.yaml_dir))
-    # Path given -> Get all yaml files in there via rglob.
-    else:
-        yaml_files = rllib_dir.rglob(args.yaml_dir + "/*.yaml")
-        yaml_files = sorted(
-            map(lambda path: str(path.absolute()), yaml_files), reverse=True
-        )
-
-    print("Will run the following regression tests:")
-    for yaml_file in yaml_files:
-        print("->", yaml_file)
-
-    # Loop through all collected files.
-    for yaml_file in yaml_files:
-        experiments = yaml.safe_load(open(yaml_file).read())
-        assert (
-            len(experiments) == 1
-        ), "Error, can only run a single experiment per yaml file!"
-
-        exp = list(experiments.values())[0]
-        exp["config"]["framework"] = args.framework
-
-        # QMIX does not support tf yet -> skip.
-        if exp["run"] == "QMIX" and args.framework != "torch":
-            print(f"Skipping framework='{args.framework}' for QMIX.")
-            continue
-
-        # Always run with eager-tracing when framework=tf2.
-        if args.framework in ["tf2", "tfe"]:
-            exp["config"]["eager_tracing"] = True
-
-        # Print out the actual config.
-        print("== Test config ==")
-        print(yaml.dump(experiments))
-
-        # Try running each test 3 times and make sure it reaches the given
-        # reward.
-        passed = False
-        for i in range(3):
-            # Try starting a new ray cluster.
-            try:
-                ray.init(num_cpus=args.num_cpus, local_mode=args.local_mode)
-            # Allow running this script on existing cluster as well.
-            except ConnectionError:
-                ray.init()
-            else:
-                try:
-                    trials = run_experiments(experiments, resume=False, verbose=2)
-                finally:
-                    ray.shutdown()
-                    _register_all()
-
-            for t in trials:
-                # If we have evaluation workers, use their rewards.
-                # This is useful for offline learning tests, where
-                # we evaluate against an actual environment.
-                check_eval = exp["config"].get("evaluation_interval", None) is not None
-                reward_mean = (
-                    t.last_result["evaluation"]["episode_reward_mean"]
-                    if check_eval
-                    else t.last_result["episode_reward_mean"]
-                )
-
-                # If we are using evaluation workers, we may have
-                # a stopping criterion under the "evaluation/" scope. If
-                # not, use `episode_reward_mean`.
-                if check_eval:
-                    min_reward = t.stopping_criterion.get(
-                        "evaluation/episode_reward_mean",
-                        t.stopping_criterion.get("episode_reward_mean"),
-                    )
-                # Otherwise, expect `episode_reward_mean` to be set.
-                else:
-                    min_reward = t.stopping_criterion.get("episode_reward_mean")
-
-                # If min reward not defined, always pass.
-                if min_reward is None or reward_mean >= min_reward:
-                    passed = True
-                    break
-
-            if passed:
-                print("Regression test PASSED")
-                break
-            else:
-                print("Regression test FAILED on attempt {}".format(i + 1))
-
-        if not passed:
-            print("Overall regression FAILED: Exiting with Error.")
-            sys.exit(1)
->>>>>>> 19672688
+#!/usr/bin/env python
+# Runs one or more regression tests. Retries tests up to 3 times.
+#
+# Example usage:
+# $ python run_regression_tests.py regression-tests/cartpole-es-[tf|torch].yaml
+#
+# When using in BAZEL (with py_test), e.g. see in ray/rllib/BUILD:
+# py_test(
+#     name = "run_regression_tests",
+#     main = "tests/run_regression_tests.py",
+#     tags = ["learning_tests"],
+#     size = "medium",  # 5min timeout
+#     srcs = ["tests/run_regression_tests.py"],
+#     data = glob(["tuned_examples/regression_tests/*.yaml"]),
+#     # Pass `BAZEL` option and the path to look for yaml regression files.
+#     args = ["BAZEL", "tuned_examples/regression_tests"]
+# )
+
+import argparse
+import os
+from pathlib import Path
+import sys
+import yaml
+
+import ray
+from ray.tune import run_experiments
+from ray.rllib import _register_all
+from ray.rllib.utils.deprecation import deprecation_warning
+
+parser = argparse.ArgumentParser()
+parser.add_argument(
+    "--framework",
+    choices=["jax", "tf2", "tf", "tfe", "torch"],
+    default="tf",
+    help="The deep learning framework to use.",
+)
+parser.add_argument(
+    "--yaml-dir",
+    type=str,
+    required=True,
+    help="The directory in which to find all yamls to test.",
+)
+parser.add_argument("--num-cpus", type=int, default=6)
+parser.add_argument(
+    "--local-mode",
+    action="store_true",
+    help="Run ray in local mode for easier debugging.",
+)
+
+# Obsoleted arg, use --framework=torch instead.
+parser.add_argument(
+    "--torch", action="store_true", help="Runs all tests with PyTorch enabled."
+)
+
+if __name__ == "__main__":
+    args = parser.parse_args()
+
+    # Error if deprecated --torch option used.
+    if args.torch:
+        deprecation_warning(old="--torch", new="--framework=torch", error=True)
+
+    # Bazel regression test mode: Get path to look for yaml files.
+    # Get the path or single file to use.
+    rllib_dir = Path(__file__).parent.parent
+    print("rllib dir={}".format(rllib_dir))
+
+    abs_yaml_path = os.path.join(rllib_dir, args.yaml_dir)
+    # Single file given.
+    if os.path.isfile(abs_yaml_path):
+        yaml_files = [abs_yaml_path]
+    # Given path/file does not exist.
+    elif not os.path.isdir(abs_yaml_path):
+        raise ValueError("yaml-dir ({}) not found!".format(args.yaml_dir))
+    # Path given -> Get all yaml files in there via rglob.
+    else:
+        yaml_files = rllib_dir.rglob(args.yaml_dir + "/*.yaml")
+        yaml_files = sorted(
+            map(lambda path: str(path.absolute()), yaml_files), reverse=True
+        )
+
+    print("Will run the following regression tests:")
+    for yaml_file in yaml_files:
+        print("->", yaml_file)
+
+    # Loop through all collected files.
+    for yaml_file in yaml_files:
+        experiments = yaml.safe_load(open(yaml_file).read())
+        assert (
+            len(experiments) == 1
+        ), "Error, can only run a single experiment per yaml file!"
+
+        exp = list(experiments.values())[0]
+        exp["config"]["framework"] = args.framework
+
+        # QMIX does not support tf yet -> skip.
+        if exp["run"] == "QMIX" and args.framework != "torch":
+            print(f"Skipping framework='{args.framework}' for QMIX.")
+            continue
+
+        # Always run with eager-tracing when framework=tf2.
+        if args.framework in ["tf2", "tfe"]:
+            exp["config"]["eager_tracing"] = True
+
+        # Print out the actual config.
+        print("== Test config ==")
+        print(yaml.dump(experiments))
+
+        # Try running each test 3 times and make sure it reaches the given
+        # reward.
+        passed = False
+        for i in range(3):
+            # Try starting a new ray cluster.
+            try:
+                ray.init(num_cpus=args.num_cpus, local_mode=args.local_mode)
+            # Allow running this script on existing cluster as well.
+            except ConnectionError:
+                ray.init()
+            else:
+                try:
+                    trials = run_experiments(experiments, resume=False, verbose=2)
+                finally:
+                    ray.shutdown()
+                    _register_all()
+
+            for t in trials:
+                # If we have evaluation workers, use their rewards.
+                # This is useful for offline learning tests, where
+                # we evaluate against an actual environment.
+                check_eval = exp["config"].get("evaluation_interval", None) is not None
+                reward_mean = (
+                    t.last_result["evaluation"]["episode_reward_mean"]
+                    if check_eval
+                    else t.last_result["episode_reward_mean"]
+                )
+
+                # If we are using evaluation workers, we may have
+                # a stopping criterion under the "evaluation/" scope. If
+                # not, use `episode_reward_mean`.
+                if check_eval:
+                    min_reward = t.stopping_criterion.get(
+                        "evaluation/episode_reward_mean",
+                        t.stopping_criterion.get("episode_reward_mean"),
+                    )
+                # Otherwise, expect `episode_reward_mean` to be set.
+                else:
+                    min_reward = t.stopping_criterion.get("episode_reward_mean")
+
+                # If min reward not defined, always pass.
+                if min_reward is None or reward_mean >= min_reward:
+                    passed = True
+                    break
+
+            if passed:
+                print("Regression test PASSED")
+                break
+            else:
+                print("Regression test FAILED on attempt {}".format(i + 1))
+
+        if not passed:
+            print("Overall regression FAILED: Exiting with Error.")
+            sys.exit(1)