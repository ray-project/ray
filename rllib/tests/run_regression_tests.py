#!/usr/bin/env python
# Runs one or more regression tests. Retries tests up to 3 times.
#
# Example usage:
# $ python run_regression_tests.py regression-tests/cartpole-es-[tf|torch].yaml
#
# When using in BAZEL (with py_test), e.g. see in ray/rllib/BUILD:
# py_test(
#     name = "run_regression_tests",
#     main = "tests/run_regression_tests.py",
#     tags = ["learning_tests"],
#     size = "medium",  # 5min timeout
#     srcs = ["tests/run_regression_tests.py"],
#     data = glob(["tuned_examples/regression_tests/*.yaml"]),
#     # Pass `BAZEL` option and the path to look for yaml regression files.
#     args = ["BAZEL", "tuned_examples/regression_tests"]
# )

import argparse
import os
from pathlib import Path
import sys
import re
import yaml

import ray
from ray.tune import run_experiments
from ray.rllib import _register_all
from ray.rllib.common import SupportedFileType
from ray.rllib.train import load_experiments_from_file
from ray.rllib.utils.deprecation import deprecation_warning

parser = argparse.ArgumentParser()
parser.add_argument(
    "--framework",
    choices=["jax", "tf2", "tf", "torch"],
    default="tf",
    help="The deep learning framework to use.",
)
parser.add_argument(
    "--dir",
    type=str,
    required=True,
    help="The directory or file in which to find all tests.",
)
parser.add_argument("--num-cpus", type=int, default=None)
parser.add_argument(
    "--local-mode",
    action="store_true",
    help="Run ray in local mode for easier debugging.",
)
parser.add_argument(
    "--override-mean-reward",
    type=float,
    default=0.0,
    help=(
        "Override "
        "the mean reward specified by the yaml file in the stopping criteria. This "
        "is particularly useful for timed tests."
    ),
)

# Obsoleted arg, use --dir instead.
parser.add_argument("--yaml-dir", type=str, default="")

if __name__ == "__main__":
    args = parser.parse_args()

    if args.yaml_dir != "":
        deprecation_warning(old="--yaml-dir", new="--dir", error=False)
        args.dir = args.yaml_dir

    # Bazel regression test mode: Get path to look for yaml files.
    # Get the path or single file to use.
    rllib_dir = Path(__file__).parent.parent
    print(f"rllib dir={rllib_dir}")

    abs_path = os.path.join(rllib_dir, args.dir)
    # Single file given.
    if os.path.isfile(abs_path):
        files = [abs_path]
    # Path given -> Get all yaml files in there via rglob.
    elif os.path.isdir(abs_path):
<<<<<<< HEAD
        files = rllib_dir.rglob(args.dir + "/*.yaml")
=======
        files = []
        for type_ in ["yaml", "yml", "py"]:
            files += list(rllib_dir.rglob(args.dir + f"/*.{type_}"))
>>>>>>> 87b821cc
        files = sorted(map(lambda path: str(path.absolute()), files), reverse=True)
    # Given path/file does not exist.
    else:
        raise ValueError(f"--dir ({args.dir}) not found!")

    print("Will run the following regression tests:")
    for file in files:
        print("->", file)

    # Loop through all collected files.
    for file in files:
        # For python files, need to make sure, we only deliver the module name into the
        # `load_experiments_from_file` function (everything from "/ray/rllib" on).
        if file.endswith(".py"):
            file = re.sub("^.*/ray/rllib/", "ray/rllib/", file)
            experiments = load_experiments_from_file(file, SupportedFileType.python)
        else:
            experiments = load_experiments_from_file(file, SupportedFileType.yaml)

        assert (
            len(experiments) == 1
        ), "Error, can only run a single experiment per file!"

        exp = list(experiments.values())[0]
        exp["config"]["framework"] = args.framework

        # Override the mean reward if specified. This is used by the ray ci
        # for overriding the episode reward mean for tf2 tests for off policy
        # long learning tests such as sac and ddpg on the pendulum environment.
        if args.override_mean_reward != 0.0:
            exp["stop"]["episode_reward_mean"] = args.override_mean_reward

        # QMIX does not support tf yet -> skip.
        if exp["run"] == "QMIX" and args.framework != "torch":
            print(f"Skipping framework='{args.framework}' for QMIX.")
            continue

        # Always run with eager-tracing when framework=tf2 if not in local-mode.
        # Ignore this if the yaml explicitly tells us to disable eager tracing
        if (
            args.framework == "tf2"
            and not args.local_mode
            and not exp["config"].get("eager_tracing") is False
        ):

            exp["config"]["eager_tracing"] = True

        # Print out the actual config.
        print("== Test config ==")
        print(yaml.dump(experiments))

        # Try running each test 3 times and make sure it reaches the given
        # reward.
        passed = False
        for i in range(3):
            # Try starting a new ray cluster.
            try:
                ray.init(num_cpus=args.num_cpus, local_mode=args.local_mode)
            # Allow running this script on existing cluster as well.
            except ConnectionError:
                ray.init()
            else:
                try:
                    trials = run_experiments(experiments, resume=False, verbose=2)
                finally:
                    ray.shutdown()
                    _register_all()

            for t in trials:
                # If we have evaluation workers, use their rewards.
                # This is useful for offline learning tests, where
                # we evaluate against an actual environment.
                check_eval = exp["config"].get("evaluation_interval", None) is not None
                reward_mean = (
                    t.last_result["evaluation"]["episode_reward_mean"]
                    if check_eval
                    else t.last_result["episode_reward_mean"]
                )

                # If we are using evaluation workers, we may have
                # a stopping criterion under the "evaluation/" scope. If
                # not, use `episode_reward_mean`.
                if check_eval:
                    min_reward = t.stopping_criterion.get(
                        "evaluation/episode_reward_mean",
                        t.stopping_criterion.get("episode_reward_mean"),
                    )
                # Otherwise, expect `episode_reward_mean` to be set.
                else:
                    min_reward = t.stopping_criterion.get("episode_reward_mean")

                # If min reward not defined, always pass.
                if min_reward is None or reward_mean >= min_reward:
                    passed = True
                    break

            if passed:
                print("Regression test PASSED")
                break
            else:
                print("Regression test FAILED on attempt {}".format(i + 1))

        if not passed:
            print("Overall regression FAILED: Exiting with Error.")
            sys.exit(1)<|MERGE_RESOLUTION|>--- conflicted
+++ resolved
@@ -81,13 +81,9 @@
         files = [abs_path]
     # Path given -> Get all yaml files in there via rglob.
     elif os.path.isdir(abs_path):
-<<<<<<< HEAD
-        files = rllib_dir.rglob(args.dir + "/*.yaml")
-=======
         files = []
         for type_ in ["yaml", "yml", "py"]:
             files += list(rllib_dir.rglob(args.dir + f"/*.{type_}"))
->>>>>>> 87b821cc
         files = sorted(map(lambda path: str(path.absolute()), files), reverse=True)
     # Given path/file does not exist.
     else:
