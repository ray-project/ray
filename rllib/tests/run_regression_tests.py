--- conflicted
+++ resolved
@@ -97,12 +97,8 @@
         # For python files, need to make sure, we only deliver the module name into the
         # `load_experiments_from_file` function (everything from "/ray/rllib" on).
         if file.endswith(".py"):
-<<<<<<< HEAD
-            file = re.sub("^.*[/\\\\]ray[/\\\\]rllib[/\\\\]", "ray/rllib/", file)
-=======
             if file.endswith("__init__.py"):  # weird CI learning test (BAZEL) case
                 continue
->>>>>>> b7717df6
             experiments = load_experiments_from_file(file, SupportedFileType.python)
         else:
             experiments = load_experiments_from_file(file, SupportedFileType.yaml)
