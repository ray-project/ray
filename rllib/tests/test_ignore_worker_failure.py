--- conflicted
+++ resolved
@@ -1,285 +1,145 @@
-<<<<<<< HEAD
-import gym
-import unittest
-
-import ray
-from ray.rllib import _register_all
-from ray.rllib.agents.registry import get_trainer_class
-from ray.rllib.utils.test_utils import framework_iterator
-from ray.tune.registry import register_env
-
-
-class FaultInjectEnv(gym.Env):
-    """Env that fails upon calling `step()`, but only for some remote workers.
-
-    The worker indices that should produce the failure (a ValueError) can be
-    provided by a list (of ints) under the "bad_indices" key in the env's
-    config.
-
-    Examples:
-        >>> from ray.rllib.env.env_context import EnvContext
-        >>> # This env will fail for workers 1 and 2 (not for the local worker
-        >>> # or any others with an index > 2).
-        >>> bad_env = FaultInjectEnv(
-        ...    EnvContext({"bad_indices": [1, 2]},
-        ...               worker_index=1, num_workers=3))
-    """
-
-    def __init__(self, config):
-        self.env = gym.make("CartPole-v0")
-        self.action_space = self.env.action_space
-        self.observation_space = self.env.observation_space
-        self.config = config
-
-    def reset(self):
-        return self.env.reset()
-
-    def step(self, action):
-        if self.config.worker_index in self.config["bad_indices"]:
-            raise ValueError(
-                "This is a simulated error from "
-                f"worker-idx={self.config.worker_index}."
-            )
-        return self.env.step(action)
-
-
-class IgnoresWorkerFailure(unittest.TestCase):
-    def do_test(self, alg, config, fn=None):
-        fn = fn or self._do_test_fault_recover
-        try:
-            ray.init(num_cpus=6, ignore_reinit_error=True)
-            fn(alg, config)
-        finally:
-            ray.shutdown()
-            _register_all()  # re-register the evicted objects
-
-    def _do_test_fault_recover(self, alg, config):
-        register_env("fault_env", lambda c: FaultInjectEnv(c))
-        agent_cls = get_trainer_class(alg)
-
-        # Test fault handling
-        config["num_workers"] = 2
-        config["ignore_worker_failures"] = True
-        # Make worker idx=1 fail. Other workers will be ok.
-        config["env_config"] = {"bad_indices": [1]}
-
-        for _ in framework_iterator(config, frameworks=("torch", "tf")):
-            a = agent_cls(config=config, env="fault_env")
-            result = a.train()
-            self.assertTrue(result["num_healthy_workers"], 1)
-            a.stop()
-
-    def _do_test_fault_fatal(self, alg, config):
-        register_env("fault_env", lambda c: FaultInjectEnv(c))
-        agent_cls = get_trainer_class(alg)
-
-        # Test raises real error when out of workers
-        config["num_workers"] = 2
-        config["ignore_worker_failures"] = True
-        # Make both worker idx=1 and 2 fail.
-        config["env_config"] = {"bad_indices": [1, 2]}
-
-        for _ in framework_iterator(config, frameworks=("torch", "tf")):
-            a = agent_cls(config=config, env="fault_env")
-            self.assertRaises(Exception, lambda: a.train())
-            a.stop()
-
-    def test_fatal(self):
-        # test the case where all workers fail
-        self.do_test("PG", {"optimizer": {}}, fn=self._do_test_fault_fatal)
-
-    def test_async_grads(self):
-        self.do_test("A3C", {"optimizer": {"grads_per_step": 1}})
-
-    def test_async_replay(self):
-        self.do_test(
-            "APEX",
-            {
-                "timesteps_per_iteration": 1000,
-                "num_gpus": 0,
-                "min_iter_time_s": 1,
-                "explore": False,
-                "learning_starts": 1000,
-                "target_network_update_freq": 100,
-                "optimizer": {
-                    "num_replay_buffer_shards": 1,
-                },
-            },
-        )
-
-    def test_async_samples(self):
-        self.do_test("IMPALA", {"num_gpus": 0})
-
-    def test_sync_replay(self):
-        self.do_test("DQN", {"timesteps_per_iteration": 1})
-
-    def test_multi_g_p_u(self):
-        self.do_test(
-            "PPO",
-            {
-                "num_sgd_iter": 1,
-                "train_batch_size": 10,
-                "rollout_fragment_length": 10,
-                "sgd_minibatch_size": 1,
-            },
-        )
-
-    def test_sync_samples(self):
-        self.do_test("PG", {"optimizer": {}})
-
-    def test_async_sampling_option(self):
-        self.do_test("PG", {"optimizer": {}, "sample_async": True})
-
-
-if __name__ == "__main__":
-    import pytest
-    import sys
-
-    sys.exit(pytest.main(["-v", __file__]))
-=======
-import gym
-import unittest
-
-import ray
-from ray.rllib import _register_all
-from ray.rllib.agents.registry import get_trainer_class
-from ray.rllib.utils.test_utils import framework_iterator
-from ray.tune.registry import register_env
-
-
-class FaultInjectEnv(gym.Env):
-    """Env that fails upon calling `step()`, but only for some remote workers.
-
-    The worker indices that should produce the failure (a ValueError) can be
-    provided by a list (of ints) under the "bad_indices" key in the env's
-    config.
-
-    Examples:
-        >>> from ray.rllib.env.env_context import EnvContext
-        >>> # This env will fail for workers 1 and 2 (not for the local worker
-        >>> # or any others with an index > 2).
-        >>> bad_env = FaultInjectEnv(
-        ...    EnvContext({"bad_indices": [1, 2]},
-        ...               worker_index=1, num_workers=3))
-    """
-
-    def __init__(self, config):
-        self.env = gym.make("CartPole-v0")
-        self.action_space = self.env.action_space
-        self.observation_space = self.env.observation_space
-        self.config = config
-
-    def reset(self):
-        return self.env.reset()
-
-    def step(self, action):
-        if self.config.worker_index in self.config["bad_indices"]:
-            raise ValueError(
-                "This is a simulated error from "
-                f"worker-idx={self.config.worker_index}."
-            )
-        return self.env.step(action)
-
-
-class IgnoresWorkerFailure(unittest.TestCase):
-    @classmethod
-    def setUpClass(cls) -> None:
-        ray.init()
-
-    @classmethod
-    def tearDownClass(cls) -> None:
-        ray.shutdown()
-
-    def do_test(self, alg, config, fn=None):
-        fn = fn or self._do_test_fault_recover
-        try:
-            ray.init(num_cpus=6, ignore_reinit_error=True)
-            fn(alg, config)
-        finally:
-            ray.shutdown()
-            _register_all()  # re-register the evicted objects
-
-    def _do_test_fault_recover(self, alg, config):
-        register_env("fault_env", lambda c: FaultInjectEnv(c))
-        agent_cls = get_trainer_class(alg)
-
-        # Test fault handling
-        config["num_workers"] = 2
-        config["ignore_worker_failures"] = True
-        # Make worker idx=1 fail. Other workers will be ok.
-        config["env_config"] = {"bad_indices": [1]}
-
-        for _ in framework_iterator(config, frameworks=("torch", "tf")):
-            a = agent_cls(config=config, env="fault_env")
-            result = a.train()
-            self.assertTrue(result["num_healthy_workers"], 1)
-            a.stop()
-
-    def _do_test_fault_fatal(self, alg, config):
-        register_env("fault_env", lambda c: FaultInjectEnv(c))
-        agent_cls = get_trainer_class(alg)
-
-        # Test raises real error when out of workers
-        config["num_workers"] = 2
-        config["ignore_worker_failures"] = True
-        # Make both worker idx=1 and 2 fail.
-        config["env_config"] = {"bad_indices": [1, 2]}
-
-        for _ in framework_iterator(config, frameworks=("torch", "tf")):
-            a = agent_cls(config=config, env="fault_env")
-            self.assertRaises(Exception, lambda: a.train())
-            a.stop()
-
-    def test_fatal(self):
-        # test the case where all workers fail
-        self.do_test("PG", {"optimizer": {}}, fn=self._do_test_fault_fatal)
-
-    def test_async_grads(self):
-        self.do_test("A3C", {"optimizer": {"grads_per_step": 1}})
-
-    def test_async_replay(self):
-        self.do_test(
-            "APEX",
-            {
-                "timesteps_per_iteration": 1000,
-                "num_gpus": 0,
-                "min_time_s_per_reporting": 1,
-                "explore": False,
-                "learning_starts": 1000,
-                "target_network_update_freq": 100,
-                "optimizer": {
-                    "num_replay_buffer_shards": 1,
-                },
-            },
-        )
-
-    def test_async_samples(self):
-        self.do_test("IMPALA", {"num_gpus": 0})
-
-    def test_sync_replay(self):
-        self.do_test("DQN", {"timesteps_per_iteration": 1})
-
-    def test_multi_g_p_u(self):
-        self.do_test(
-            "PPO",
-            {
-                "num_sgd_iter": 1,
-                "train_batch_size": 10,
-                "rollout_fragment_length": 10,
-                "sgd_minibatch_size": 1,
-            },
-        )
-
-    def test_sync_samples(self):
-        self.do_test("PG", {"optimizer": {}})
-
-    def test_async_sampling_option(self):
-        self.do_test("PG", {"optimizer": {}, "sample_async": True})
-
-
-if __name__ == "__main__":
-    import pytest
-    import sys
-
-    sys.exit(pytest.main(["-v", __file__]))
->>>>>>> 19672688
+import gym
+import unittest
+
+import ray
+from ray.rllib import _register_all
+from ray.rllib.agents.registry import get_trainer_class
+from ray.rllib.utils.test_utils import framework_iterator
+from ray.tune.registry import register_env
+
+
+class FaultInjectEnv(gym.Env):
+    """Env that fails upon calling `step()`, but only for some remote workers.
+
+    The worker indices that should produce the failure (a ValueError) can be
+    provided by a list (of ints) under the "bad_indices" key in the env's
+    config.
+
+    Examples:
+        >>> from ray.rllib.env.env_context import EnvContext
+        >>> # This env will fail for workers 1 and 2 (not for the local worker
+        >>> # or any others with an index > 2).
+        >>> bad_env = FaultInjectEnv(
+        ...    EnvContext({"bad_indices": [1, 2]},
+        ...               worker_index=1, num_workers=3))
+    """
+
+    def __init__(self, config):
+        self.env = gym.make("CartPole-v0")
+        self.action_space = self.env.action_space
+        self.observation_space = self.env.observation_space
+        self.config = config
+
+    def reset(self):
+        return self.env.reset()
+
+    def step(self, action):
+        if self.config.worker_index in self.config["bad_indices"]:
+            raise ValueError(
+                "This is a simulated error from "
+                f"worker-idx={self.config.worker_index}."
+            )
+        return self.env.step(action)
+
+
+class IgnoresWorkerFailure(unittest.TestCase):
+    @classmethod
+    def setUpClass(cls) -> None:
+        ray.init()
+
+    @classmethod
+    def tearDownClass(cls) -> None:
+        ray.shutdown()
+
+    def do_test(self, alg, config, fn=None):
+        fn = fn or self._do_test_fault_recover
+        try:
+            ray.init(num_cpus=6, ignore_reinit_error=True)
+            fn(alg, config)
+        finally:
+            ray.shutdown()
+            _register_all()  # re-register the evicted objects
+
+    def _do_test_fault_recover(self, alg, config):
+        register_env("fault_env", lambda c: FaultInjectEnv(c))
+        agent_cls = get_trainer_class(alg)
+
+        # Test fault handling
+        config["num_workers"] = 2
+        config["ignore_worker_failures"] = True
+        # Make worker idx=1 fail. Other workers will be ok.
+        config["env_config"] = {"bad_indices": [1]}
+
+        for _ in framework_iterator(config, frameworks=("torch", "tf")):
+            a = agent_cls(config=config, env="fault_env")
+            result = a.train()
+            self.assertTrue(result["num_healthy_workers"], 1)
+            a.stop()
+
+    def _do_test_fault_fatal(self, alg, config):
+        register_env("fault_env", lambda c: FaultInjectEnv(c))
+        agent_cls = get_trainer_class(alg)
+
+        # Test raises real error when out of workers
+        config["num_workers"] = 2
+        config["ignore_worker_failures"] = True
+        # Make both worker idx=1 and 2 fail.
+        config["env_config"] = {"bad_indices": [1, 2]}
+
+        for _ in framework_iterator(config, frameworks=("torch", "tf")):
+            a = agent_cls(config=config, env="fault_env")
+            self.assertRaises(Exception, lambda: a.train())
+            a.stop()
+
+    def test_fatal(self):
+        # test the case where all workers fail
+        self.do_test("PG", {"optimizer": {}}, fn=self._do_test_fault_fatal)
+
+    def test_async_grads(self):
+        self.do_test("A3C", {"optimizer": {"grads_per_step": 1}})
+
+    def test_async_replay(self):
+        self.do_test(
+            "APEX",
+            {
+                "timesteps_per_iteration": 1000,
+                "num_gpus": 0,
+                "min_time_s_per_reporting": 1,
+                "explore": False,
+                "learning_starts": 1000,
+                "target_network_update_freq": 100,
+                "optimizer": {
+                    "num_replay_buffer_shards": 1,
+                },
+            },
+        )
+
+    def test_async_samples(self):
+        self.do_test("IMPALA", {"num_gpus": 0})
+
+    def test_sync_replay(self):
+        self.do_test("DQN", {"timesteps_per_iteration": 1})
+
+    def test_multi_g_p_u(self):
+        self.do_test(
+            "PPO",
+            {
+                "num_sgd_iter": 1,
+                "train_batch_size": 10,
+                "rollout_fragment_length": 10,
+                "sgd_minibatch_size": 1,
+            },
+        )
+
+    def test_sync_samples(self):
+        self.do_test("PG", {"optimizer": {}})
+
+    def test_async_sampling_option(self):
+        self.do_test("PG", {"optimizer": {}, "sample_async": True})
+
+
+if __name__ == "__main__":
+    import pytest
+    import sys
+
+    sys.exit(pytest.main(["-v", __file__]))