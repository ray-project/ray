from gym import spaces
from gym.envs.registration import EnvSpec
import gym
import numpy as np
import pickle
import unittest

import ray
from ray.rllib.algorithms.a2c import A2CConfig
from ray.rllib.algorithms.pg import PGConfig
from ray.rllib.env import MultiAgentEnv
from ray.rllib.env.base_env import convert_to_base_env
from ray.rllib.env.tests.test_external_env import SimpleServing
from ray.rllib.env.vector_env import VectorEnv
from ray.rllib.models import ModelCatalog
from ray.rllib.models.tf.tf_modelv2 import TFModelV2
from ray.rllib.models.torch.fcnet import FullyConnectedNetwork
from ray.rllib.models.torch.torch_modelv2 import TorchModelV2
from ray.rllib.evaluate import rollout
from ray.tune.registry import register_env
from ray.rllib.utils.framework import try_import_tf, try_import_torch
from ray.rllib.utils.numpy import one_hot
from ray.rllib.utils.spaces.repeated import Repeated
from ray.rllib.utils.test_utils import check

tf1, tf, tfv = try_import_tf()
_, nn = try_import_torch()

DICT_SPACE = spaces.Dict(
    {
        "sensors": spaces.Dict(
            {
                "position": spaces.Box(low=-100, high=100, shape=(3,)),
                "velocity": spaces.Box(low=-1, high=1, shape=(3,)),
                "front_cam": spaces.Tuple(
                    (
                        spaces.Box(low=0, high=1, shape=(10, 10, 3)),
                        spaces.Box(low=0, high=1, shape=(10, 10, 3)),
                    )
                ),
                "rear_cam": spaces.Box(low=0, high=1, shape=(10, 10, 3)),
            }
        ),
        "inner_state": spaces.Dict(
            {
                "charge": spaces.Discrete(100),
                "job_status": spaces.Dict(
                    {
                        "task": spaces.Discrete(5),
                        "progress": spaces.Box(low=0, high=100, shape=()),
                    }
                ),
            }
        ),
    }
)

DICT_SAMPLES = [DICT_SPACE.sample() for _ in range(10)]

TUPLE_SPACE = spaces.Tuple(
    [
        spaces.Box(low=-100, high=100, shape=(3,)),
        spaces.Tuple(
            (
                spaces.Box(low=0, high=1, shape=(10, 10, 3)),
                spaces.Box(low=0, high=1, shape=(10, 10, 3)),
            )
        ),
        spaces.Discrete(5),
    ]
)
TUPLE_SAMPLES = [TUPLE_SPACE.sample() for _ in range(10)]

# Constraints on the Repeated space.
MAX_PLAYERS = 4
MAX_ITEMS = 7
MAX_EFFECTS = 2
ITEM_SPACE = spaces.Box(-5, 5, shape=(1,))
EFFECT_SPACE = spaces.Box(9000, 9999, shape=(4,))
PLAYER_SPACE = spaces.Dict(
    {
        "location": spaces.Box(-100, 100, shape=(2,)),
        "items": Repeated(ITEM_SPACE, max_len=MAX_ITEMS),
        "effects": Repeated(EFFECT_SPACE, max_len=MAX_EFFECTS),
        "status": spaces.Box(-1, 1, shape=(10,)),
    }
)
REPEATED_SPACE = Repeated(PLAYER_SPACE, max_len=MAX_PLAYERS)
REPEATED_SAMPLES = [REPEATED_SPACE.sample() for _ in range(10)]


class NestedDictEnv(gym.Env):
    def __init__(self):
        self.action_space = spaces.Discrete(2)
        self.observation_space = DICT_SPACE
        self._spec = EnvSpec("NestedDictEnv-v0")
        self.steps = 0

    def reset(self):
        self.steps = 0
        return DICT_SAMPLES[0]

    def step(self, action):
        self.steps += 1
        return DICT_SAMPLES[self.steps], 1, self.steps >= 5, {}


class NestedTupleEnv(gym.Env):
    def __init__(self):
        self.action_space = spaces.Discrete(2)
        self.observation_space = TUPLE_SPACE
        self._spec = EnvSpec("NestedTupleEnv-v0")
        self.steps = 0

    def reset(self):
        self.steps = 0
        return TUPLE_SAMPLES[0]

    def step(self, action):
        self.steps += 1
        return TUPLE_SAMPLES[self.steps], 1, self.steps >= 5, {}


class RepeatedSpaceEnv(gym.Env):
    def __init__(self):
        self.action_space = spaces.Discrete(2)
        self.observation_space = REPEATED_SPACE
        self._spec = EnvSpec("RepeatedSpaceEnv-v0")
        self.steps = 0

    def reset(self):
        self.steps = 0
        return REPEATED_SAMPLES[0]

    def step(self, action):
        self.steps += 1
        return REPEATED_SAMPLES[self.steps], 1, self.steps >= 5, {}


class NestedMultiAgentEnv(MultiAgentEnv):
    def __init__(self):
        super().__init__()
        self.observation_space = spaces.Dict(
            {"dict_agent": DICT_SPACE, "tuple_agent": TUPLE_SPACE}
        )
        self.action_space = spaces.Dict(
            {"dict_agent": spaces.Discrete(1), "tuple_agent": spaces.Discrete(1)}
        )
        self._agent_ids = {"dict_agent", "tuple_agent"}
        self.steps = 0

    def reset(self):
        return {
            "dict_agent": DICT_SAMPLES[0],
            "tuple_agent": TUPLE_SAMPLES[0],
        }

    def step(self, actions):
        self.steps += 1
        obs = {
            "dict_agent": DICT_SAMPLES[self.steps],
            "tuple_agent": TUPLE_SAMPLES[self.steps],
        }
        rew = {
            "dict_agent": 0,
            "tuple_agent": 0,
        }
        dones = {"__all__": self.steps >= 5}
        infos = {
            "dict_agent": {},
            "tuple_agent": {},
        }
        return obs, rew, dones, infos


class InvalidModel(TorchModelV2):
    def forward(self, input_dict, state, seq_lens):
        return "not", "valid"


class InvalidModel2(TFModelV2):
    def forward(self, input_dict, state, seq_lens):
        return tf.constant(0), tf.constant(0)


class TorchSpyModel(TorchModelV2, nn.Module):
    capture_index = 0

    def __init__(self, obs_space, action_space, num_outputs, model_config, name):
        TorchModelV2.__init__(
            self, obs_space, action_space, num_outputs, model_config, name
        )
        nn.Module.__init__(self)
        self.fc = FullyConnectedNetwork(
            obs_space.original_space["sensors"].spaces["position"],
            action_space,
            num_outputs,
            model_config,
            name,
        )

    def forward(self, input_dict, state, seq_lens):
        pos = input_dict["obs"]["sensors"]["position"].detach().cpu().numpy()
        front_cam = input_dict["obs"]["sensors"]["front_cam"][0].detach().cpu().numpy()
        task = (
            input_dict["obs"]["inner_state"]["job_status"]["task"]
            .detach()
            .cpu()
            .numpy()
        )
        ray.experimental.internal_kv._internal_kv_put(
            "torch_spy_in_{}".format(TorchSpyModel.capture_index),
            pickle.dumps((pos, front_cam, task)),
            overwrite=True,
        )
        TorchSpyModel.capture_index += 1
        return self.fc(
            {"obs": input_dict["obs"]["sensors"]["position"]}, state, seq_lens
        )

    def value_function(self):
        return self.fc.value_function()


class TorchRepeatedSpyModel(TorchModelV2, nn.Module):
    capture_index = 0

    def __init__(self, obs_space, action_space, num_outputs, model_config, name):
        TorchModelV2.__init__(
            self, obs_space, action_space, num_outputs, model_config, name
        )
        nn.Module.__init__(self)
        self.fc = FullyConnectedNetwork(
            obs_space.original_space.child_space["location"],
            action_space,
            num_outputs,
            model_config,
            name,
        )

    def forward(self, input_dict, state, seq_lens):
        ray.experimental.internal_kv._internal_kv_put(
            "torch_rspy_in_{}".format(TorchRepeatedSpyModel.capture_index),
            pickle.dumps(input_dict["obs"].unbatch_all()),
            overwrite=True,
        )
        TorchRepeatedSpyModel.capture_index += 1
        return self.fc(
            {"obs": input_dict["obs"].values["location"][:, 0]}, state, seq_lens
        )

    def value_function(self):
        return self.fc.value_function()


def to_list(value):
    if isinstance(value, list):
        return [to_list(x) for x in value]
    elif isinstance(value, dict):
        return {k: to_list(v) for k, v in value.items()}
    elif isinstance(value, np.ndarray):
        return value.tolist()
    elif isinstance(value, int):
        return value
    else:
        return value.detach().cpu().numpy().tolist()


class DictSpyModel(TFModelV2):
    capture_index = 0

    def __init__(self, obs_space, action_space, num_outputs, model_config, name):
        super().__init__(obs_space, action_space, None, model_config, name)
        # Will only feed in sensors->pos.
        input_ = tf.keras.layers.Input(
            shape=self.obs_space["sensors"]["position"].shape
        )

        self.num_outputs = num_outputs or 64
        out = tf.keras.layers.Dense(self.num_outputs)(input_)
        self._main_layer = tf.keras.models.Model([input_], [out])

    def forward(self, input_dict, state, seq_lens):
        def spy(pos, front_cam, task):
            # TF runs this function in an isolated context, so we have to use
            # redis to communicate back to our suite
            ray.experimental.internal_kv._internal_kv_put(
                "d_spy_in_{}".format(DictSpyModel.capture_index),
                pickle.dumps((pos, front_cam, task)),
                overwrite=True,
            )
            DictSpyModel.capture_index += 1
            return np.array(0, dtype=np.int64)

        spy_fn = tf1.py_func(
            spy,
            [
                input_dict["obs"]["sensors"]["position"],
                input_dict["obs"]["sensors"]["front_cam"][0],
                input_dict["obs"]["inner_state"]["job_status"]["task"],
            ],
            tf.int64,
            stateful=True,
        )

        with tf1.control_dependencies([spy_fn]):
            output = self._main_layer([input_dict["obs"]["sensors"]["position"]])

        return output, []


class TupleSpyModel(TFModelV2):
    capture_index = 0

    def __init__(self, obs_space, action_space, num_outputs, model_config, name):
        super().__init__(obs_space, action_space, None, model_config, name)
        # Will only feed in 0th index of observation Tuple space.
        input_ = tf.keras.layers.Input(shape=self.obs_space[0].shape)

        self.num_outputs = num_outputs or 64
        out = tf.keras.layers.Dense(self.num_outputs)(input_)
        self._main_layer = tf.keras.models.Model([input_], [out])

    def forward(self, input_dict, state, seq_lens):
        def spy(pos, cam, task):
            # TF runs this function in an isolated context, so we have to use
            # redis to communicate back to our suite
            ray.experimental.internal_kv._internal_kv_put(
                "t_spy_in_{}".format(TupleSpyModel.capture_index),
                pickle.dumps((pos, cam, task)),
                overwrite=True,
            )
            TupleSpyModel.capture_index += 1
            return np.array(0, dtype=np.int64)

        spy_fn = tf1.py_func(
            spy,
            [
                input_dict["obs"][0],
                input_dict["obs"][1][0],
                input_dict["obs"][2],
            ],
            tf.int64,
            stateful=True,
        )

        with tf1.control_dependencies([spy_fn]):
            output = tf1.layers.dense(input_dict["obs"][0], self.num_outputs)
        return output, []


class TestNestedObservationSpaces(unittest.TestCase):
    @classmethod
    def setUpClass(cls):
        ray.init(num_cpus=5)

    @classmethod
    def tearDownClass(cls):
        ray.shutdown()

    def test_invalid_model(self):
        ModelCatalog.register_custom_model("invalid", InvalidModel)
        config = (
            PGConfig()
            .environment("CartPole-v1")
            .framework("torch")
            .training(model={"custom_model": "invalid"})
        )
        self.assertRaisesRegex(
            ValueError,
            "Subclasses of TorchModelV2 must also inherit from nn.Module",
            lambda: config.build(),
        )

    def test_invalid_model2(self):
        ModelCatalog.register_custom_model("invalid2", InvalidModel2)
        config = (
            PGConfig()
            .environment("CartPole-v1")
            .framework("tf")
            .training(model={"custom_model": "invalid2"})
        )
        self.assertRaisesRegex(
            ValueError,
            "State output is not a list",
            lambda: config.build(),
        )

    def do_test_nested_dict(self, make_env, test_lstm=False, disable_connectors=False):
        ModelCatalog.register_custom_model("composite", DictSpyModel)
        register_env("nested", make_env)
        config = (
            PGConfig()
            .environment("nested", disable_env_checking=True)
            .rollouts(num_rollout_workers=0, rollout_fragment_length=5)
            .framework("tf")
            .training(
                model={"custom_model": "composite", "use_lstm": test_lstm},
                train_batch_size=5,
            )
        )
        if disable_connectors:
            # manually disable the connectors
            # TODO(avnishn): remove this after deprecating external_env
            config = config.rollouts(enable_connectors=False)
        pg = config.build()
        # Skip first passes as they came from the TorchPolicy loss
        # initialization.
        DictSpyModel.capture_index = 0
        pg.train()

        # Check that the model sees the correct reconstructed observations
        for i in range(4):
            seen = pickle.loads(
                ray.experimental.internal_kv._internal_kv_get("d_spy_in_{}".format(i))
            )
            pos_i = DICT_SAMPLES[i]["sensors"]["position"].tolist()
            cam_i = DICT_SAMPLES[i]["sensors"]["front_cam"][0].tolist()
            task_i = DICT_SAMPLES[i]["inner_state"]["job_status"]["task"]
            self.assertEqual(seen[0][0].tolist(), pos_i)
            self.assertEqual(seen[1][0].tolist(), cam_i)
            check(seen[2][0], task_i)

    def do_test_nested_tuple(self, make_env, disable_connectors=False):
        ModelCatalog.register_custom_model("composite2", TupleSpyModel)
        register_env("nested2", make_env)
        config = (
            PGConfig()
            .environment("nested2", disable_env_checking=True)
            .rollouts(num_rollout_workers=0, rollout_fragment_length=5)
            .framework("tf")
            .training(model={"custom_model": "composite2"}, train_batch_size=5)
        )
        if disable_connectors:
            # manually disable the connectors
            # TODO(avnishn): remove this after deprecating external_env
            config = config.rollouts(enable_connectors=False)

        pg = config.build()
        # Skip first passes as they came from the TorchPolicy loss
        # initialization.
        TupleSpyModel.capture_index = 0
        pg.train()

        # Check that the model sees the correct reconstructed observations
        for i in range(4):
            seen = pickle.loads(
                ray.experimental.internal_kv._internal_kv_get("t_spy_in_{}".format(i))
            )
            pos_i = TUPLE_SAMPLES[i][0].tolist()
            cam_i = TUPLE_SAMPLES[i][1][0].tolist()
            task_i = TUPLE_SAMPLES[i][2]
            self.assertEqual(seen[0][0].tolist(), pos_i)
            self.assertEqual(seen[1][0].tolist(), cam_i)
            check(seen[2][0], task_i)

    def test_nested_dict_gym(self):
        self.do_test_nested_dict(lambda _: NestedDictEnv())

    def test_nested_dict_gym_lstm(self):
        self.do_test_nested_dict(lambda _: NestedDictEnv(), test_lstm=True)

    def test_nested_dict_vector(self):
        self.do_test_nested_dict(
            lambda _: VectorEnv.vectorize_gym_envs(lambda i: NestedDictEnv())
        )

    def test_nested_dict_serving(self):
<<<<<<< HEAD
        # TODO: (Artur) Enable this test again for connectors if discrepancies
        #  between EnvRunnerV2 and ExternalEnv are resolved
        if PGConfig().enable_connectors is True:
            return
        self.do_test_nested_dict(lambda _: SimpleServing(NestedDictEnv()))
=======
        self.do_test_nested_dict(
            lambda _: SimpleServing(NestedDictEnv()), disable_connectors=True
        )
>>>>>>> 306833c7

    def test_nested_dict_async(self):
        self.do_test_nested_dict(lambda _: convert_to_base_env(NestedDictEnv()))

    def test_nested_tuple_gym(self):
        self.do_test_nested_tuple(lambda _: NestedTupleEnv())

    def test_nested_tuple_vector(self):
        self.do_test_nested_tuple(
            lambda _: VectorEnv.vectorize_gym_envs(lambda i: NestedTupleEnv())
        )

    def test_nested_tuple_serving(self):
<<<<<<< HEAD
        # TODO: (Artur) Enable this test again for connectors if discrepancies
        #  between EnvRunnerV2 and ExternalEnv are resolved
        if PGConfig().enable_connectors is True:
            return
        self.do_test_nested_tuple(lambda _: SimpleServing(NestedTupleEnv()))
=======
        self.do_test_nested_tuple(
            lambda _: SimpleServing(NestedTupleEnv()), disable_connectors=True
        )
>>>>>>> 306833c7

    def test_nested_tuple_async(self):
        self.do_test_nested_tuple(lambda _: convert_to_base_env(NestedTupleEnv()))

    def test_multi_agent_complex_spaces(self):
        ModelCatalog.register_custom_model("dict_spy", DictSpyModel)
        ModelCatalog.register_custom_model("tuple_spy", TupleSpyModel)
        register_env("nested_ma", lambda _: NestedMultiAgentEnv())
        act_space = spaces.Discrete(2)
        config = (
            PGConfig()
            .environment("nested_ma", disable_env_checking=True)
            .framework("tf")
            .rollouts(num_rollout_workers=0, rollout_fragment_length=5)
            .training(train_batch_size=5)
            .multi_agent(
                policies={
                    "tuple_policy": (
                        None,
                        TUPLE_SPACE,
                        act_space,
                        {"model": {"custom_model": "tuple_spy"}},
                    ),
                    "dict_policy": (
                        None,
                        DICT_SPACE,
                        act_space,
                        {"model": {"custom_model": "dict_spy"}},
                    ),
                },
                policy_mapping_fn=(
                    lambda agent_id, **kwargs: {
                        "tuple_agent": "tuple_policy",
                        "dict_agent": "dict_policy",
                    }[agent_id]
                ),
            )
        )

        pg = config.build()

        # Skip first passes as they came from the TorchPolicy loss
        # initialization.
        TupleSpyModel.capture_index = DictSpyModel.capture_index = 0
        pg.train()

        for i in range(4):
            seen = pickle.loads(
                ray.experimental.internal_kv._internal_kv_get("d_spy_in_{}".format(i))
            )
            pos_i = DICT_SAMPLES[i]["sensors"]["position"].tolist()
            cam_i = DICT_SAMPLES[i]["sensors"]["front_cam"][0].tolist()
            task_i = DICT_SAMPLES[i]["inner_state"]["job_status"]["task"]
            self.assertEqual(seen[0][0].tolist(), pos_i)
            self.assertEqual(seen[1][0].tolist(), cam_i)
            check(seen[2][0], task_i)

        for i in range(4):
            seen = pickle.loads(
                ray.experimental.internal_kv._internal_kv_get("t_spy_in_{}".format(i))
            )
            pos_i = TUPLE_SAMPLES[i][0].tolist()
            cam_i = TUPLE_SAMPLES[i][1][0].tolist()
            task_i = TUPLE_SAMPLES[i][2]
            self.assertEqual(seen[0][0].tolist(), pos_i)
            self.assertEqual(seen[1][0].tolist(), cam_i)
            check(seen[2][0], task_i)

    def test_rollout_dict_space(self):
        register_env("nested", lambda _: NestedDictEnv())

        config = PGConfig().environment("nested").framework("tf")
        algo = config.build()
        algo.train()
        path = algo.save()
        algo.stop()

        # Test train works on restore
        algo2 = config.build()
        algo2.restore(path)
        algo2.train()

        # Test rollout works on restore
        rollout(algo2, "nested", 100)

    def test_py_torch_model(self):
        ModelCatalog.register_custom_model("composite", TorchSpyModel)
        register_env("nested", lambda _: NestedDictEnv())

        config = (
            A2CConfig()
            .environment("nested")
            .framework("torch")
            .rollouts(num_rollout_workers=0, rollout_fragment_length=5)
            .training(train_batch_size=5, model={"custom_model": "composite"})
        )
        a2c = config.build()

        # Skip first passes as they came from the TorchPolicy loss
        # initialization.
        TorchSpyModel.capture_index = 0
        a2c.train()

        # Check that the model sees the correct reconstructed observations
        for i in range(4):
            seen = pickle.loads(
                ray.experimental.internal_kv._internal_kv_get(
                    "torch_spy_in_{}".format(i)
                )
            )

            pos_i = DICT_SAMPLES[i]["sensors"]["position"].tolist()
            cam_i = DICT_SAMPLES[i]["sensors"]["front_cam"][0].tolist()
            task_i = one_hot(DICT_SAMPLES[i]["inner_state"]["job_status"]["task"], 5)
            # Only look at the last entry (-1) in `seen` as we reset (re-use)
            # the ray-kv indices before training.
            self.assertEqual(seen[0][-1].tolist(), pos_i)
            self.assertEqual(seen[1][-1].tolist(), cam_i)
            check(seen[2][-1], task_i)

    # TODO(ekl) should probably also add a test for TF/eager
    def test_torch_repeated(self):
        ModelCatalog.register_custom_model("r1", TorchRepeatedSpyModel)
        register_env("repeat", lambda _: RepeatedSpaceEnv())

        config = (
            A2CConfig()
            .environment("repeat")
            .framework("torch")
            .rollouts(num_rollout_workers=0, rollout_fragment_length=5)
            .training(train_batch_size=5, model={"custom_model": "r1"})
        )
        a2c = config.build()

        # Skip first passes as they came from the TorchPolicy loss
        # initialization.
        TorchRepeatedSpyModel.capture_index = 0
        a2c.train()

        # Check that the model sees the correct reconstructed observations
        for i in range(4):
            seen = pickle.loads(
                ray.experimental.internal_kv._internal_kv_get(
                    "torch_rspy_in_{}".format(i)
                )
            )

            # Only look at the last entry (-1) in `seen` as we reset (re-use)
            # the ray-kv indices before training.
            self.assertEqual(to_list(seen[:][-1]), to_list(REPEATED_SAMPLES[i]))


if __name__ == "__main__":
    import pytest
    import sys

    sys.exit(pytest.main(["-v", __file__]))<|MERGE_RESOLUTION|>--- conflicted
+++ resolved
@@ -466,17 +466,11 @@
         )
 
     def test_nested_dict_serving(self):
-<<<<<<< HEAD
         # TODO: (Artur) Enable this test again for connectors if discrepancies
         #  between EnvRunnerV2 and ExternalEnv are resolved
         if PGConfig().enable_connectors is True:
             return
         self.do_test_nested_dict(lambda _: SimpleServing(NestedDictEnv()))
-=======
-        self.do_test_nested_dict(
-            lambda _: SimpleServing(NestedDictEnv()), disable_connectors=True
-        )
->>>>>>> 306833c7
 
     def test_nested_dict_async(self):
         self.do_test_nested_dict(lambda _: convert_to_base_env(NestedDictEnv()))
@@ -490,17 +484,11 @@
         )
 
     def test_nested_tuple_serving(self):
-<<<<<<< HEAD
         # TODO: (Artur) Enable this test again for connectors if discrepancies
         #  between EnvRunnerV2 and ExternalEnv are resolved
         if PGConfig().enable_connectors is True:
             return
         self.do_test_nested_tuple(lambda _: SimpleServing(NestedTupleEnv()))
-=======
-        self.do_test_nested_tuple(
-            lambda _: SimpleServing(NestedTupleEnv()), disable_connectors=True
-        )
->>>>>>> 306833c7
 
     def test_nested_tuple_async(self):
         self.do_test_nested_tuple(lambda _: convert_to_base_env(NestedTupleEnv()))
