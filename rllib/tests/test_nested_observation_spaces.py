--- conflicted
+++ resolved
@@ -22,11 +22,7 @@
 from ray.rllib.utils.framework import try_import_tf, try_import_torch
 from ray.rllib.utils.spaces.repeated import Repeated
 
-<<<<<<< HEAD
-tf, tfv = try_import_tf()
-=======
 tf1, tf, tfv = try_import_tf()
->>>>>>> b71c912d
 _, nn = try_import_torch()
 
 DICT_SPACE = spaces.Dict({
