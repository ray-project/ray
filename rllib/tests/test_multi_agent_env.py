--- conflicted
+++ resolved
@@ -6,26 +6,12 @@
 from ray.tune.registry import register_env
 from ray.rllib.agents.pg import PGTrainer
 from ray.rllib.agents.pg.pg_tf_policy import PGTFPolicy
-<<<<<<< HEAD
 from ray.rllib.examples.env.multi_agent import MultiAgentCartPole, \
     BasicMultiAgent, EarlyDoneMultiAgent, RoundRobinMultiAgent
 from ray.rllib.tests.test_rollout_worker import MockPolicy
 from ray.rllib.evaluation.rollout_worker import RolloutWorker
 from ray.rllib.policy.tests.test_policy import TestPolicy
 from ray.rllib.env.base_env import _MultiAgentEnvToBaseEnv
-=======
-from ray.rllib.agents.dqn.dqn_tf_policy import DQNTFPolicy
-from ray.rllib.env.base_env import _MultiAgentEnvToBaseEnv
-from ray.rllib.evaluation.rollout_worker import RolloutWorker
-from ray.rllib.evaluation.metrics import collect_metrics
-from ray.rllib.evaluation.worker_set import WorkerSet
-from ray.rllib.examples.env.multi_agent import MultiAgentCartPole, \
-    BasicMultiAgent, EarlyDoneMultiAgent, RoundRobinMultiAgent
-from ray.rllib.examples.policy.random_policy import RandomPolicy
-from ray.rllib.optimizers import (SyncSamplesOptimizer, SyncReplayOptimizer,
-                                  AsyncGradientsOptimizer)
-from ray.rllib.tests.test_rollout_worker import MockPolicy
->>>>>>> c0917aa6
 
 
 def one_hot(i, n):
