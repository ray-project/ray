<<<<<<< HEAD
import gym
import numpy as np
import unittest

import ray
from ray.rllib.agents.dqn import DQNTrainer
from ray.rllib.utils.test_utils import framework_iterator
from ray.tune.registry import register_env


class TestReproducibility(unittest.TestCase):
    def test_reproducing_trajectory(self):
        class PickLargest(gym.Env):
            def __init__(self):
                self.observation_space = gym.spaces.Box(
                    low=float("-inf"), high=float("inf"), shape=(4,)
                )
                self.action_space = gym.spaces.Discrete(4)

            def reset(self, **kwargs):
                self.obs = np.random.randn(4)
                return self.obs

            def step(self, action):
                reward = self.obs[action]
                return self.obs, reward, True, {}

        def env_creator(env_config):
            return PickLargest()

        for fw in framework_iterator(frameworks=("tf", "torch")):
            trajs = list()
            for trial in range(3):
                ray.init()
                register_env("PickLargest", env_creator)
                config = {
                    "seed": 666 if trial in [0, 1] else 999,
                    "min_iter_time_s": 0,
                    "timesteps_per_iteration": 100,
                    "framework": fw,
                }
                agent = DQNTrainer(config=config, env="PickLargest")

                trajectory = list()
                for _ in range(8):
                    r = agent.train()
                    trajectory.append(r["episode_reward_max"])
                    trajectory.append(r["episode_reward_min"])
                trajs.append(trajectory)

                ray.shutdown()

            # trial0 and trial1 use same seed and thus
            # expect identical trajectories.
            all_same = True
            for v0, v1 in zip(trajs[0], trajs[1]):
                if v0 != v1:
                    all_same = False
            self.assertTrue(all_same)

            # trial1 and trial2 use different seeds and thus
            # most rewards tend to be different.
            diff_cnt = 0
            for v1, v2 in zip(trajs[1], trajs[2]):
                if v1 != v2:
                    diff_cnt += 1
            self.assertTrue(diff_cnt > 8)


if __name__ == "__main__":
    import pytest
    import sys

    sys.exit(pytest.main(["-v", __file__]))
=======
import gym
import numpy as np
import unittest

import ray
from ray.rllib.agents.dqn import DQNTrainer
from ray.rllib.utils.test_utils import framework_iterator
from ray.tune.registry import register_env


class TestReproducibility(unittest.TestCase):
    def test_reproducing_trajectory(self):
        class PickLargest(gym.Env):
            def __init__(self):
                self.observation_space = gym.spaces.Box(
                    low=float("-inf"), high=float("inf"), shape=(4,)
                )
                self.action_space = gym.spaces.Discrete(4)

            def reset(self, **kwargs):
                self.obs = np.random.randn(4)
                return self.obs

            def step(self, action):
                reward = self.obs[action]
                return self.obs, reward, True, {}

        def env_creator(env_config):
            return PickLargest()

        for fw in framework_iterator(frameworks=("tf", "torch")):
            trajs = list()
            for trial in range(3):
                ray.init()
                register_env("PickLargest", env_creator)
                config = {
                    "seed": 666 if trial in [0, 1] else 999,
                    "min_time_s_per_reporting": 0,
                    "timesteps_per_iteration": 100,
                    "framework": fw,
                }
                agent = DQNTrainer(config=config, env="PickLargest")

                trajectory = list()
                for _ in range(8):
                    r = agent.train()
                    trajectory.append(r["episode_reward_max"])
                    trajectory.append(r["episode_reward_min"])
                trajs.append(trajectory)

                ray.shutdown()

            # trial0 and trial1 use same seed and thus
            # expect identical trajectories.
            all_same = True
            for v0, v1 in zip(trajs[0], trajs[1]):
                if v0 != v1:
                    all_same = False
            self.assertTrue(all_same)

            # trial1 and trial2 use different seeds and thus
            # most rewards tend to be different.
            diff_cnt = 0
            for v1, v2 in zip(trajs[1], trajs[2]):
                if v1 != v2:
                    diff_cnt += 1
            self.assertTrue(diff_cnt > 8)


if __name__ == "__main__":
    import pytest
    import sys

    sys.exit(pytest.main(["-v", __file__]))
>>>>>>> 19672688
<|MERGE_RESOLUTION|>--- conflicted
+++ resolved
@@ -1,151 +1,74 @@
-<<<<<<< HEAD
-import gym
-import numpy as np
-import unittest
-
-import ray
-from ray.rllib.agents.dqn import DQNTrainer
-from ray.rllib.utils.test_utils import framework_iterator
-from ray.tune.registry import register_env
-
-
-class TestReproducibility(unittest.TestCase):
-    def test_reproducing_trajectory(self):
-        class PickLargest(gym.Env):
-            def __init__(self):
-                self.observation_space = gym.spaces.Box(
-                    low=float("-inf"), high=float("inf"), shape=(4,)
-                )
-                self.action_space = gym.spaces.Discrete(4)
-
-            def reset(self, **kwargs):
-                self.obs = np.random.randn(4)
-                return self.obs
-
-            def step(self, action):
-                reward = self.obs[action]
-                return self.obs, reward, True, {}
-
-        def env_creator(env_config):
-            return PickLargest()
-
-        for fw in framework_iterator(frameworks=("tf", "torch")):
-            trajs = list()
-            for trial in range(3):
-                ray.init()
-                register_env("PickLargest", env_creator)
-                config = {
-                    "seed": 666 if trial in [0, 1] else 999,
-                    "min_iter_time_s": 0,
-                    "timesteps_per_iteration": 100,
-                    "framework": fw,
-                }
-                agent = DQNTrainer(config=config, env="PickLargest")
-
-                trajectory = list()
-                for _ in range(8):
-                    r = agent.train()
-                    trajectory.append(r["episode_reward_max"])
-                    trajectory.append(r["episode_reward_min"])
-                trajs.append(trajectory)
-
-                ray.shutdown()
-
-            # trial0 and trial1 use same seed and thus
-            # expect identical trajectories.
-            all_same = True
-            for v0, v1 in zip(trajs[0], trajs[1]):
-                if v0 != v1:
-                    all_same = False
-            self.assertTrue(all_same)
-
-            # trial1 and trial2 use different seeds and thus
-            # most rewards tend to be different.
-            diff_cnt = 0
-            for v1, v2 in zip(trajs[1], trajs[2]):
-                if v1 != v2:
-                    diff_cnt += 1
-            self.assertTrue(diff_cnt > 8)
-
-
-if __name__ == "__main__":
-    import pytest
-    import sys
-
-    sys.exit(pytest.main(["-v", __file__]))
-=======
-import gym
-import numpy as np
-import unittest
-
-import ray
-from ray.rllib.agents.dqn import DQNTrainer
-from ray.rllib.utils.test_utils import framework_iterator
-from ray.tune.registry import register_env
-
-
-class TestReproducibility(unittest.TestCase):
-    def test_reproducing_trajectory(self):
-        class PickLargest(gym.Env):
-            def __init__(self):
-                self.observation_space = gym.spaces.Box(
-                    low=float("-inf"), high=float("inf"), shape=(4,)
-                )
-                self.action_space = gym.spaces.Discrete(4)
-
-            def reset(self, **kwargs):
-                self.obs = np.random.randn(4)
-                return self.obs
-
-            def step(self, action):
-                reward = self.obs[action]
-                return self.obs, reward, True, {}
-
-        def env_creator(env_config):
-            return PickLargest()
-
-        for fw in framework_iterator(frameworks=("tf", "torch")):
-            trajs = list()
-            for trial in range(3):
-                ray.init()
-                register_env("PickLargest", env_creator)
-                config = {
-                    "seed": 666 if trial in [0, 1] else 999,
-                    "min_time_s_per_reporting": 0,
-                    "timesteps_per_iteration": 100,
-                    "framework": fw,
-                }
-                agent = DQNTrainer(config=config, env="PickLargest")
-
-                trajectory = list()
-                for _ in range(8):
-                    r = agent.train()
-                    trajectory.append(r["episode_reward_max"])
-                    trajectory.append(r["episode_reward_min"])
-                trajs.append(trajectory)
-
-                ray.shutdown()
-
-            # trial0 and trial1 use same seed and thus
-            # expect identical trajectories.
-            all_same = True
-            for v0, v1 in zip(trajs[0], trajs[1]):
-                if v0 != v1:
-                    all_same = False
-            self.assertTrue(all_same)
-
-            # trial1 and trial2 use different seeds and thus
-            # most rewards tend to be different.
-            diff_cnt = 0
-            for v1, v2 in zip(trajs[1], trajs[2]):
-                if v1 != v2:
-                    diff_cnt += 1
-            self.assertTrue(diff_cnt > 8)
-
-
-if __name__ == "__main__":
-    import pytest
-    import sys
-
-    sys.exit(pytest.main(["-v", __file__]))
->>>>>>> 19672688
+import gym
+import numpy as np
+import unittest
+
+import ray
+from ray.rllib.agents.dqn import DQNTrainer
+from ray.rllib.utils.test_utils import framework_iterator
+from ray.tune.registry import register_env
+
+
+class TestReproducibility(unittest.TestCase):
+    def test_reproducing_trajectory(self):
+        class PickLargest(gym.Env):
+            def __init__(self):
+                self.observation_space = gym.spaces.Box(
+                    low=float("-inf"), high=float("inf"), shape=(4,)
+                )
+                self.action_space = gym.spaces.Discrete(4)
+
+            def reset(self, **kwargs):
+                self.obs = np.random.randn(4)
+                return self.obs
+
+            def step(self, action):
+                reward = self.obs[action]
+                return self.obs, reward, True, {}
+
+        def env_creator(env_config):
+            return PickLargest()
+
+        for fw in framework_iterator(frameworks=("tf", "torch")):
+            trajs = list()
+            for trial in range(3):
+                ray.init()
+                register_env("PickLargest", env_creator)
+                config = {
+                    "seed": 666 if trial in [0, 1] else 999,
+                    "min_time_s_per_reporting": 0,
+                    "timesteps_per_iteration": 100,
+                    "framework": fw,
+                }
+                agent = DQNTrainer(config=config, env="PickLargest")
+
+                trajectory = list()
+                for _ in range(8):
+                    r = agent.train()
+                    trajectory.append(r["episode_reward_max"])
+                    trajectory.append(r["episode_reward_min"])
+                trajs.append(trajectory)
+
+                ray.shutdown()
+
+            # trial0 and trial1 use same seed and thus
+            # expect identical trajectories.
+            all_same = True
+            for v0, v1 in zip(trajs[0], trajs[1]):
+                if v0 != v1:
+                    all_same = False
+            self.assertTrue(all_same)
+
+            # trial1 and trial2 use different seeds and thus
+            # most rewards tend to be different.
+            diff_cnt = 0
+            for v1, v2 in zip(trajs[1], trajs[2]):
+                if v1 != v2:
+                    diff_cnt += 1
+            self.assertTrue(diff_cnt > 8)
+
+
+if __name__ == "__main__":
+    import pytest
+    import sys
+
+    sys.exit(pytest.main(["-v", __file__]))