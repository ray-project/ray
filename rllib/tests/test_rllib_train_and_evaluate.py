import os
from pathlib import Path
import re
import sys
import unittest

import ray
from ray import air, tune
from ray.rllib.algorithms.algorithm_config import AlgorithmConfig
from ray.rllib.examples.env.multi_agent import MultiAgentCartPole
from ray.rllib.utils.test_utils import framework_iterator
from ray.tune.registry import get_trainable_cls

# The new RLModule / Learner API
from ray.rllib.core.rl_module.rl_module import SingleAgentRLModuleSpec
from ray.rllib.core.rl_module.marl_module import MultiAgentRLModuleSpec

rllib_dir = str(Path(__file__).parent.parent.absolute())


def evaluate_test(algo, env="CartPole-v1", test_episode_rollout=False):
    extra_config = ""
    if algo == "ARS":
        extra_config = ',"train_batch_size": 10, "noise_size": 250000'
    elif algo == "ES":
        extra_config = (
            ',"episodes_per_batch": 1,"train_batch_size": 10, ' '"noise_size": 250000'
        )

    for fw in framework_iterator(frameworks=("tf", "torch")):
        fw_ = ', "framework": "{}"'.format(fw)

        tmp_dir = os.popen("mktemp -d").read()[:-1]
        if not os.path.exists(tmp_dir):
            sys.exit(1)

        print("Saving results to {}".format(tmp_dir))

        print("RLlib dir = {}\nexists={}".format(rllib_dir, os.path.exists(rllib_dir)))
        os.system(
            "python {}/train.py --local-dir={} --run={} "
            "--checkpoint-freq=1 ".format(rllib_dir, tmp_dir, algo)
            + "--config='{"
            + '"num_workers": 1, "num_gpus": 0{}{}'.format(fw_, extra_config)
            + ', "min_sample_timesteps_per_iteration": 5,'
            '"min_time_s_per_iteration": 0.1, '
            '"model": {"fcnet_hiddens": [10]}'
            "}' --stop='{\"training_iteration\": 1}'" + " --env={}".format(env)
        )

        checkpoint_path = os.popen(
            "ls {}/default/*/checkpoint_000001/algorithm_state.pkl".format(tmp_dir)
        ).read()[:-1]
        if not os.path.exists(checkpoint_path):
            sys.exit(1)
        print("Checkpoint path {} (exists)".format(checkpoint_path))

        # Test rolling out n steps.
        os.popen(
            'python {}/evaluate.py --run={} "{}" --steps=10 '
            '--out="{}/rollouts_10steps.pkl"'.format(
                rllib_dir, algo, checkpoint_path, tmp_dir
            )
        ).read()
        if not os.path.exists(tmp_dir + "/rollouts_10steps.pkl"):
            sys.exit(1)
        print("evaluate output (10 steps) exists!")

        # Test rolling out 1 episode.
        if test_episode_rollout:
            os.popen(
                'python {}/evaluate.py --run={} "{}" --episodes=1 '
                '--out="{}/rollouts_1episode.pkl"'.format(
                    rllib_dir, algo, checkpoint_path, tmp_dir
                )
            ).read()
            if not os.path.exists(tmp_dir + "/rollouts_1episode.pkl"):
                sys.exit(1)
            print("evaluate output (1 ep) exists!")

        # Cleanup.
        os.popen('rm -rf "{}"'.format(tmp_dir)).read()


def learn_test_plus_evaluate(algo: str, env="CartPole-v1"):
    for fw in framework_iterator(frameworks=("tf", "torch")):
        fw_ = ', \\"framework\\": \\"{}\\"'.format(fw)

        tmp_dir = os.popen("mktemp -d").read()[:-1]
        if not os.path.exists(tmp_dir):
            # Last resort: Resolve via underlying tempdir (and cut tmp_.
            tmp_dir = ray._private.utils.tempfile.gettempdir() + tmp_dir[4:]
            if not os.path.exists(tmp_dir):
                sys.exit(1)

        print("Saving results to {}".format(tmp_dir))

        rllib_dir = str(Path(__file__).parent.parent.absolute())

        # This is only supported without RLModule API. See AlgorithmConfig for
        # more info. We need to prefetch the default config that will be used when we
        # call rllib train here to see if the RLModule API is enabled.
        algo_cls = get_trainable_cls(algo)
        config = algo_cls.get_default_config()
        if config._enable_rl_module_api:
            eval_ = ', \\"evaluation_config\\": {}'
        else:
            eval_ = ', \\"evaluation_config\\": {\\"explore\\": false}'

        print("RLlib dir = {}\nexists={}".format(rllib_dir, os.path.exists(rllib_dir)))
        os.system(
            "python {}/train.py --local-dir={} --run={} "
            "--checkpoint-freq=1 --checkpoint-at-end ".format(rllib_dir, tmp_dir, algo)
            + '--config="{\\"num_gpus\\": 0, \\"num_workers\\": 1'
            + eval_
            + fw_
            + '}" '
            + '--stop="{\\"episode_reward_mean\\": 100.0}"'
            + " --env={}".format(env)
        )

        # Find last checkpoint and use that for the rollout.
        checkpoint_path = os.popen(
            "ls {}/default/*/checkpoint_*/algorithm_state.pkl".format(tmp_dir)
        ).read()[:-1]
        checkpoints = [
            cp
            for cp in checkpoint_path.split("\n")
            if re.match(r"^.+algorithm_state.pkl$", cp)
        ]
        # Sort by number and pick last (which should be the best checkpoint).
        last_checkpoint = sorted(
            checkpoints,
            key=lambda x: int(re.match(r".+checkpoint_(\d+).+", x).group(1)),
        )[-1]
        assert re.match(r"^.+checkpoint_\d+/algorithm_state.pkl$", last_checkpoint)
        if not os.path.exists(last_checkpoint):
            sys.exit(1)
        print("Best checkpoint={} (exists)".format(last_checkpoint))

        # Test rolling out n steps.
        result = os.popen(
            "python {}/evaluate.py --run={} "
            "--steps=400 "
            '--out="{}/rollouts_n_steps.pkl" "{}"'.format(
                rllib_dir, algo, tmp_dir, last_checkpoint
            )
        ).read()[:-1]
        if not os.path.exists(tmp_dir + "/rollouts_n_steps.pkl"):
            sys.exit(1)
        print("Rollout output exists -> Checking reward ...")
        episodes = result.split("\n")
        mean_reward = 0.0
        num_episodes = 0
        for ep in episodes:
            mo = re.match(r"Episode .+reward: ([\d\.\-]+)", ep)
            if mo:
                mean_reward += float(mo.group(1))
                num_episodes += 1
        mean_reward /= num_episodes
        print("Rollout's mean episode reward={}".format(mean_reward))
        assert mean_reward >= 100.0

        # Cleanup.
        os.popen('rm -rf "{}"'.format(tmp_dir)).read()


def learn_test_multi_agent_plus_evaluate(algo: str):
    for fw in framework_iterator(frameworks=("tf", "torch")):
        tmp_dir = os.popen("mktemp -d").read()[:-1]
        if not os.path.exists(tmp_dir):
            # Last resort: Resolve via underlying tempdir (and cut tmp_.
            tmp_dir = ray._private.utils.tempfile.gettempdir() + tmp_dir[4:]
            if not os.path.exists(tmp_dir):
                sys.exit(1)

        print("Saving results to {}".format(tmp_dir))

        rllib_dir = str(Path(__file__).parent.parent.absolute())
        print("RLlib dir = {}\nexists={}".format(rllib_dir, os.path.exists(rllib_dir)))

        def policy_fn(agent_id, episode, **kwargs):
            return "pol{}".format(agent_id)

        config = (
            get_trainable_cls(algo)
            .get_default_config()
            .environment(MultiAgentCartPole)
            .framework(fw)
            .rollouts(num_rollout_workers=1)
            .multi_agent(
                policies={"pol0", "pol1"},
                policy_mapping_fn=policy_fn,
            )
            .resources(num_gpus=0)
<<<<<<< HEAD
=======
            .evaluation(evaluation_config=AlgorithmConfig.overrides(explore=True))
>>>>>>> 9fc1a6f8
            .rl_module(
                rl_module_spec=MultiAgentRLModuleSpec(
                    module_specs={
                        "pol0": SingleAgentRLModuleSpec(),
                        "pol1": SingleAgentRLModuleSpec(),
                    }
                ),
            )
        )

        # This is only supported without RLModule API. See AlgorithmConfig for
        # more info.
        if not config._enable_rl_module_api:
            config.evaluation(
                evaluation_config=AlgorithmConfig.overrides(explore=False)
            )
        else:
            config.evaluation(evaluation_config=AlgorithmConfig.overrides(explore=True))

        stop = {"episode_reward_mean": 100.0}

        results = tune.Tuner(
            algo,
            param_space=config,
            run_config=air.RunConfig(
                stop=stop,
                verbose=1,
                checkpoint_config=air.CheckpointConfig(
                    checkpoint_frequency=1, checkpoint_at_end=True
                ),
                local_dir=tmp_dir,
                failure_config=air.FailureConfig(fail_fast="raise"),
            ),
        ).fit()

        # Find last checkpoint and use that for the rollout.
        best_checkpoint = results.get_best_result(
            metric="episode_reward_mean",
            mode="max",
        ).checkpoint

        ray.shutdown()

        # Test rolling out n steps.
        result = os.popen(
            "python {}/evaluate.py --run={} "
            "--steps=400 "
            '--out="{}/rollouts_n_steps.pkl" "{}"'.format(
                rllib_dir, algo, tmp_dir, best_checkpoint._local_path
            )
        ).read()[:-1]
        if not os.path.exists(tmp_dir + "/rollouts_n_steps.pkl"):
            sys.exit(1)
        print("Rollout output exists -> Checking reward ...")
        episodes = result.split("\n")
        mean_reward = 0.0
        num_episodes = 0
        for ep in episodes:
            mo = re.match(r"Episode .+reward: ([\d\.\-]+)", ep)
            if mo:
                mean_reward += float(mo.group(1))
                num_episodes += 1
        mean_reward /= num_episodes
        print("Rollout's mean episode reward={}".format(mean_reward))
        assert mean_reward >= 100.0

        # Cleanup.
        os.popen('rm -rf "{}"'.format(tmp_dir)).read()


class TestEvaluate1(unittest.TestCase):
    def test_a3c(self):
        evaluate_test("A3C")

    def test_ddpg(self):
        evaluate_test("DDPG", env="Pendulum-v1")


class TestEvaluate2(unittest.TestCase):
    def test_dqn(self):
        evaluate_test("DQN")

    def test_es(self):
        evaluate_test("ES")


class TestEvaluate3(unittest.TestCase):
    def test_impala(self):
        evaluate_test("IMPALA", env="CartPole-v1")

    def test_ppo(self):
        evaluate_test("PPO", env="CartPole-v1", test_episode_rollout=True)


class TestEvaluate4(unittest.TestCase):
    def test_sac(self):
        evaluate_test("SAC", env="Pendulum-v1")


class TestTrainAndEvaluate(unittest.TestCase):
    def test_ppo_train_then_rollout(self):
        learn_test_plus_evaluate("PPO")

    def test_ppo_multi_agent_train_then_rollout(self):
        learn_test_multi_agent_plus_evaluate("PPO")


class TestCLISmokeTests(unittest.TestCase):
    def test_help(self):
        assert os.popen(f"python {rllib_dir}/scripts.py --help").read()
        assert os.popen(f"python {rllib_dir}/train.py --help").read()
        assert os.popen(f"python {rllib_dir}/train.py file --help").read()
        assert os.popen(f"python {rllib_dir}/evaluate.py --help").read()
        assert os.popen(f"python {rllib_dir}/scripts.py example --help").read()
        assert os.popen(f"python {rllib_dir}/scripts.py example list --help").read()
        assert os.popen(f"python {rllib_dir}/scripts.py example run --help").read()

    def test_example_commands(self):
        assert os.popen(f"python {rllib_dir}/scripts.py example list").read()
        assert os.popen(f"python {rllib_dir}/scripts.py example list -f=ppo").read()
        assert os.popen(f"python {rllib_dir}/scripts.py example get atari-a2c").read()
        assert os.popen(
            f"python {rllib_dir}/scripts.py example run cartpole-simpleq-test"
        ).read()

    def test_yaml_run(self):
        assert os.popen(
            f"python {rllib_dir}/scripts.py train file tuned_examples/simple_q/"
            f"cartpole-simpleq-test.yaml"
        ).read()

    def test_python_run(self):
        assert os.popen(
            f"python {rllib_dir}/scripts.py train file tuned_examples/simple_q/"
            f"cartpole_simpleq_test.py "
            f"--stop={'timesteps_total': 50000, 'episode_reward_mean': 200}"
        ).read()

    def test_all_example_files_exist(self):
        """The 'example' command now knows about example files,
        so we check that they exist."""
        from ray.rllib.common import EXAMPLES

        for val in EXAMPLES.values():
            file = val["file"]
            assert os.path.exists(os.path.join(rllib_dir, file))


if __name__ == "__main__":
    import pytest

    # One can specify the specific TestCase class to run.
    # None for all unittest.TestCase classes in this file.
    class_ = sys.argv[1] if len(sys.argv) > 1 else None
    sys.exit(pytest.main(["-v", __file__ + ("" if class_ is None else "::" + class_)]))<|MERGE_RESOLUTION|>--- conflicted
+++ resolved
@@ -193,10 +193,8 @@
                 policy_mapping_fn=policy_fn,
             )
             .resources(num_gpus=0)
-<<<<<<< HEAD
-=======
             .evaluation(evaluation_config=AlgorithmConfig.overrides(explore=True))
->>>>>>> 9fc1a6f8
+            .evaluation(evaluation_config=AlgorithmConfig.overrides(explore=True))
             .rl_module(
                 rl_module_spec=MultiAgentRLModuleSpec(
                     module_specs={
@@ -206,15 +204,6 @@
                 ),
             )
         )
-
-        # This is only supported without RLModule API. See AlgorithmConfig for
-        # more info.
-        if not config._enable_rl_module_api:
-            config.evaluation(
-                evaluation_config=AlgorithmConfig.overrides(explore=False)
-            )
-        else:
-            config.evaluation(evaluation_config=AlgorithmConfig.overrides(explore=True))
 
         stop = {"episode_reward_mean": 100.0}
 
