--- conflicted
+++ resolved
@@ -168,12 +168,8 @@
             return "pol{}".format(agent_id)
 
         config = (
-<<<<<<< HEAD
-            algo.get_default_config()
-=======
             get_trainable_cls(algo)
             .get_default_config()
->>>>>>> 4134dab2
             .environment(MultiAgentCartPole)
             .framework(fw)
             .rollouts(num_rollout_workers=1)
