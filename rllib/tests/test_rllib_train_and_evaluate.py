<<<<<<< HEAD
import os
from pathlib import Path
import re
import sys
import unittest

import ray
from ray import tune
from ray.rllib.examples.env.multi_agent import MultiAgentCartPole
from ray.rllib.utils.test_utils import framework_iterator


def evaluate_test(algo, env="CartPole-v0", test_episode_rollout=False):
    extra_config = ""
    if algo == "ARS":
        extra_config = ',"train_batch_size": 10, "noise_size": 250000'
    elif algo == "ES":
        extra_config = (
            ',"episodes_per_batch": 1,"train_batch_size": 10, ' '"noise_size": 250000'
        )

    for fw in framework_iterator(frameworks=("tf", "torch")):
        fw_ = ', "framework": "{}"'.format(fw)

        tmp_dir = os.popen("mktemp -d").read()[:-1]
        if not os.path.exists(tmp_dir):
            sys.exit(1)

        print("Saving results to {}".format(tmp_dir))

        rllib_dir = str(Path(__file__).parent.parent.absolute())
        print("RLlib dir = {}\nexists={}".format(rllib_dir, os.path.exists(rllib_dir)))
        os.system(
            "python {}/train.py --local-dir={} --run={} "
            "--checkpoint-freq=1 ".format(rllib_dir, tmp_dir, algo)
            + "--config='{"
            + '"num_workers": 1, "num_gpus": 0{}{}'.format(fw_, extra_config)
            + ', "timesteps_per_iteration": 5,"min_iter_time_s": 0.1, '
            '"model": {"fcnet_hiddens": [10]}'
            "}' --stop='{\"training_iteration\": 1}'"
            + " --env={} --no-ray-ui".format(env)
        )

        checkpoint_path = os.popen(
            "ls {}/default/*/checkpoint_000001/" "checkpoint-1".format(tmp_dir)
        ).read()[:-1]
        if not os.path.exists(checkpoint_path):
            sys.exit(1)
        print("Checkpoint path {} (exists)".format(checkpoint_path))

        # Test rolling out n steps.
        os.popen(
            'python {}/evaluate.py --run={} "{}" --steps=10 '
            '--out="{}/rollouts_10steps.pkl" --no-render'.format(
                rllib_dir, algo, checkpoint_path, tmp_dir
            )
        ).read()
        if not os.path.exists(tmp_dir + "/rollouts_10steps.pkl"):
            sys.exit(1)
        print("evaluate output (10 steps) exists!")

        # Test rolling out 1 episode.
        if test_episode_rollout:
            os.popen(
                'python {}/evaluate.py --run={} "{}" --episodes=1 '
                '--out="{}/rollouts_1episode.pkl" --no-render'.format(
                    rllib_dir, algo, checkpoint_path, tmp_dir
                )
            ).read()
            if not os.path.exists(tmp_dir + "/rollouts_1episode.pkl"):
                sys.exit(1)
            print("evaluate output (1 ep) exists!")

        # Cleanup.
        os.popen('rm -rf "{}"'.format(tmp_dir)).read()


def learn_test_plus_evaluate(algo, env="CartPole-v0"):
    for fw in framework_iterator(frameworks=("tf", "torch")):
        fw_ = ', \\"framework\\": \\"{}\\"'.format(fw)

        tmp_dir = os.popen("mktemp -d").read()[:-1]
        if not os.path.exists(tmp_dir):
            # Last resort: Resolve via underlying tempdir (and cut tmp_.
            tmp_dir = ray._private.utils.tempfile.gettempdir() + tmp_dir[4:]
            if not os.path.exists(tmp_dir):
                sys.exit(1)

        print("Saving results to {}".format(tmp_dir))

        rllib_dir = str(Path(__file__).parent.parent.absolute())
        print("RLlib dir = {}\nexists={}".format(rllib_dir, os.path.exists(rllib_dir)))
        os.system(
            "python {}/train.py --local-dir={} --run={} "
            "--checkpoint-freq=1 --checkpoint-at-end ".format(rllib_dir, tmp_dir, algo)
            + '--config="{\\"num_gpus\\": 0, \\"num_workers\\": 1, '
            '\\"evaluation_config\\": {\\"explore\\": false}'
            + fw_
            + '}" '
            + '--stop="{\\"episode_reward_mean\\": 100.0}"'
            + " --env={}".format(env)
        )

        # Find last checkpoint and use that for the rollout.
        checkpoint_path = os.popen(
            "ls {}/default/*/checkpoint_*/" "checkpoint-*".format(tmp_dir)
        ).read()[:-1]
        checkpoints = [
            cp
            for cp in checkpoint_path.split("\n")
            if re.match(r"^.+checkpoint-\d+$", cp)
        ]
        # Sort by number and pick last (which should be the best checkpoint).
        last_checkpoint = sorted(
            checkpoints, key=lambda x: int(re.match(r".+checkpoint-(\d+)", x).group(1))
        )[-1]
        assert re.match(r"^.+checkpoint_\d+/checkpoint-\d+$", last_checkpoint)
        if not os.path.exists(last_checkpoint):
            sys.exit(1)
        print("Best checkpoint={} (exists)".format(last_checkpoint))

        # Test rolling out n steps.
        result = os.popen(
            "python {}/evaluate.py --run={} "
            "--steps=400 "
            '--out="{}/rollouts_n_steps.pkl" --no-render "{}"'.format(
                rllib_dir, algo, tmp_dir, last_checkpoint
            )
        ).read()[:-1]
        if not os.path.exists(tmp_dir + "/rollouts_n_steps.pkl"):
            sys.exit(1)
        print("Rollout output exists -> Checking reward ...")
        episodes = result.split("\n")
        mean_reward = 0.0
        num_episodes = 0
        for ep in episodes:
            mo = re.match(r"Episode .+reward: ([\d\.\-]+)", ep)
            if mo:
                mean_reward += float(mo.group(1))
                num_episodes += 1
        mean_reward /= num_episodes
        print("Rollout's mean episode reward={}".format(mean_reward))
        assert mean_reward >= 100.0

        # Cleanup.
        os.popen('rm -rf "{}"'.format(tmp_dir)).read()


def learn_test_multi_agent_plus_evaluate(algo):
    for fw in framework_iterator(frameworks=("tf", "torch")):
        tmp_dir = os.popen("mktemp -d").read()[:-1]
        if not os.path.exists(tmp_dir):
            # Last resort: Resolve via underlying tempdir (and cut tmp_.
            tmp_dir = ray._private.utils.tempfile.gettempdir() + tmp_dir[4:]
            if not os.path.exists(tmp_dir):
                sys.exit(1)

        print("Saving results to {}".format(tmp_dir))

        rllib_dir = str(Path(__file__).parent.parent.absolute())
        print("RLlib dir = {}\nexists={}".format(rllib_dir, os.path.exists(rllib_dir)))

        def policy_fn(agent_id, episode, **kwargs):
            return "pol{}".format(agent_id)

        config = {
            "num_gpus": 0,
            "num_workers": 1,
            "evaluation_config": {"explore": False},
            "framework": fw,
            "env": MultiAgentCartPole,
            "multiagent": {
                "policies": {"pol0", "pol1"},
                "policy_mapping_fn": policy_fn,
            },
        }
        stop = {"episode_reward_mean": 100.0}
        tune.run(
            algo,
            config=config,
            stop=stop,
            checkpoint_freq=1,
            checkpoint_at_end=True,
            local_dir=tmp_dir,
            verbose=1,
        )

        # Find last checkpoint and use that for the rollout.
        checkpoint_path = os.popen(
            "ls {}/PPO/*/checkpoint_*/" "checkpoint-*".format(tmp_dir)
        ).read()[:-1]
        checkpoint_paths = checkpoint_path.split("\n")
        assert len(checkpoint_paths) > 0
        checkpoints = [
            cp for cp in checkpoint_paths if re.match(r"^.+checkpoint-\d+$", cp)
        ]
        # Sort by number and pick last (which should be the best checkpoint).
        last_checkpoint = sorted(
            checkpoints, key=lambda x: int(re.match(r".+checkpoint-(\d+)", x).group(1))
        )[-1]
        assert re.match(r"^.+checkpoint_\d+/checkpoint-\d+$", last_checkpoint)
        if not os.path.exists(last_checkpoint):
            sys.exit(1)
        print("Best checkpoint={} (exists)".format(last_checkpoint))

        ray.shutdown()

        # Test rolling out n steps.
        result = os.popen(
            "python {}/evaluate.py --run={} "
            "--steps=400 "
            '--out="{}/rollouts_n_steps.pkl" --no-render "{}"'.format(
                rllib_dir, algo, tmp_dir, last_checkpoint
            )
        ).read()[:-1]
        if not os.path.exists(tmp_dir + "/rollouts_n_steps.pkl"):
            sys.exit(1)
        print("Rollout output exists -> Checking reward ...")
        episodes = result.split("\n")
        mean_reward = 0.0
        num_episodes = 0
        for ep in episodes:
            mo = re.match(r"Episode .+reward: ([\d\.\-]+)", ep)
            if mo:
                mean_reward += float(mo.group(1))
                num_episodes += 1
        mean_reward /= num_episodes
        print("Rollout's mean episode reward={}".format(mean_reward))
        assert mean_reward >= 100.0

        # Cleanup.
        os.popen('rm -rf "{}"'.format(tmp_dir)).read()


class TestEvaluate1(unittest.TestCase):
    def test_a3c(self):
        evaluate_test("A3C")

    def test_ddpg(self):
        evaluate_test("DDPG", env="Pendulum-v1")


class TestEvaluate2(unittest.TestCase):
    def test_dqn(self):
        evaluate_test("DQN")

    def test_es(self):
        evaluate_test("ES")


class TestEvaluate3(unittest.TestCase):
    def test_impala(self):
        evaluate_test("IMPALA", env="CartPole-v0")

    def test_ppo(self):
        evaluate_test("PPO", env="CartPole-v0", test_episode_rollout=True)


class TestEvaluate4(unittest.TestCase):
    def test_sac(self):
        evaluate_test("SAC", env="Pendulum-v1")


class TestTrainAndEvaluate(unittest.TestCase):
    def test_ppo_train_then_rollout(self):
        learn_test_plus_evaluate("PPO")

    def test_ppo_multi_agent_train_then_rollout(self):
        learn_test_multi_agent_plus_evaluate("PPO")


if __name__ == "__main__":
    import pytest

    # One can specify the specific TestCase class to run.
    # None for all unittest.TestCase classes in this file.
    class_ = sys.argv[1] if len(sys.argv) > 1 else None
    sys.exit(pytest.main(["-v", __file__ + ("" if class_ is None else "::" + class_)]))
=======
import os
from pathlib import Path
import re
import sys
import unittest

import ray
from ray import tune
from ray.rllib.examples.env.multi_agent import MultiAgentCartPole
from ray.rllib.utils.test_utils import framework_iterator


def evaluate_test(algo, env="CartPole-v0", test_episode_rollout=False):
    extra_config = ""
    if algo == "ARS":
        extra_config = ',"train_batch_size": 10, "noise_size": 250000'
    elif algo == "ES":
        extra_config = (
            ',"episodes_per_batch": 1,"train_batch_size": 10, ' '"noise_size": 250000'
        )

    for fw in framework_iterator(frameworks=("tf", "torch")):
        fw_ = ', "framework": "{}"'.format(fw)

        tmp_dir = os.popen("mktemp -d").read()[:-1]
        if not os.path.exists(tmp_dir):
            sys.exit(1)

        print("Saving results to {}".format(tmp_dir))

        rllib_dir = str(Path(__file__).parent.parent.absolute())
        print("RLlib dir = {}\nexists={}".format(rllib_dir, os.path.exists(rllib_dir)))
        os.system(
            "python {}/train.py --local-dir={} --run={} "
            "--checkpoint-freq=1 ".format(rllib_dir, tmp_dir, algo)
            + "--config='{"
            + '"num_workers": 1, "num_gpus": 0{}{}'.format(fw_, extra_config)
            + ', "timesteps_per_iteration": 5,"min_time_s_per_reporting": 0.1, '
            '"model": {"fcnet_hiddens": [10]}'
            "}' --stop='{\"training_iteration\": 1}'"
            + " --env={} --no-ray-ui".format(env)
        )

        checkpoint_path = os.popen(
            "ls {}/default/*/checkpoint_000001/" "checkpoint-1".format(tmp_dir)
        ).read()[:-1]
        if not os.path.exists(checkpoint_path):
            sys.exit(1)
        print("Checkpoint path {} (exists)".format(checkpoint_path))

        # Test rolling out n steps.
        os.popen(
            'python {}/evaluate.py --run={} "{}" --steps=10 '
            '--out="{}/rollouts_10steps.pkl" --no-render'.format(
                rllib_dir, algo, checkpoint_path, tmp_dir
            )
        ).read()
        if not os.path.exists(tmp_dir + "/rollouts_10steps.pkl"):
            sys.exit(1)
        print("evaluate output (10 steps) exists!")

        # Test rolling out 1 episode.
        if test_episode_rollout:
            os.popen(
                'python {}/evaluate.py --run={} "{}" --episodes=1 '
                '--out="{}/rollouts_1episode.pkl" --no-render'.format(
                    rllib_dir, algo, checkpoint_path, tmp_dir
                )
            ).read()
            if not os.path.exists(tmp_dir + "/rollouts_1episode.pkl"):
                sys.exit(1)
            print("evaluate output (1 ep) exists!")

        # Cleanup.
        os.popen('rm -rf "{}"'.format(tmp_dir)).read()


def learn_test_plus_evaluate(algo, env="CartPole-v0"):
    for fw in framework_iterator(frameworks=("tf", "torch")):
        fw_ = ', \\"framework\\": \\"{}\\"'.format(fw)

        tmp_dir = os.popen("mktemp -d").read()[:-1]
        if not os.path.exists(tmp_dir):
            # Last resort: Resolve via underlying tempdir (and cut tmp_.
            tmp_dir = ray._private.utils.tempfile.gettempdir() + tmp_dir[4:]
            if not os.path.exists(tmp_dir):
                sys.exit(1)

        print("Saving results to {}".format(tmp_dir))

        rllib_dir = str(Path(__file__).parent.parent.absolute())
        print("RLlib dir = {}\nexists={}".format(rllib_dir, os.path.exists(rllib_dir)))
        os.system(
            "python {}/train.py --local-dir={} --run={} "
            "--checkpoint-freq=1 --checkpoint-at-end ".format(rllib_dir, tmp_dir, algo)
            + '--config="{\\"num_gpus\\": 0, \\"num_workers\\": 1, '
            '\\"evaluation_config\\": {\\"explore\\": false}'
            + fw_
            + '}" '
            + '--stop="{\\"episode_reward_mean\\": 100.0}"'
            + " --env={}".format(env)
        )

        # Find last checkpoint and use that for the rollout.
        checkpoint_path = os.popen(
            "ls {}/default/*/checkpoint_*/" "checkpoint-*".format(tmp_dir)
        ).read()[:-1]
        checkpoints = [
            cp
            for cp in checkpoint_path.split("\n")
            if re.match(r"^.+checkpoint-\d+$", cp)
        ]
        # Sort by number and pick last (which should be the best checkpoint).
        last_checkpoint = sorted(
            checkpoints, key=lambda x: int(re.match(r".+checkpoint-(\d+)", x).group(1))
        )[-1]
        assert re.match(r"^.+checkpoint_\d+/checkpoint-\d+$", last_checkpoint)
        if not os.path.exists(last_checkpoint):
            sys.exit(1)
        print("Best checkpoint={} (exists)".format(last_checkpoint))

        # Test rolling out n steps.
        result = os.popen(
            "python {}/evaluate.py --run={} "
            "--steps=400 "
            '--out="{}/rollouts_n_steps.pkl" --no-render "{}"'.format(
                rllib_dir, algo, tmp_dir, last_checkpoint
            )
        ).read()[:-1]
        if not os.path.exists(tmp_dir + "/rollouts_n_steps.pkl"):
            sys.exit(1)
        print("Rollout output exists -> Checking reward ...")
        episodes = result.split("\n")
        mean_reward = 0.0
        num_episodes = 0
        for ep in episodes:
            mo = re.match(r"Episode .+reward: ([\d\.\-]+)", ep)
            if mo:
                mean_reward += float(mo.group(1))
                num_episodes += 1
        mean_reward /= num_episodes
        print("Rollout's mean episode reward={}".format(mean_reward))
        assert mean_reward >= 100.0

        # Cleanup.
        os.popen('rm -rf "{}"'.format(tmp_dir)).read()


def learn_test_multi_agent_plus_evaluate(algo):
    for fw in framework_iterator(frameworks=("tf", "torch")):
        tmp_dir = os.popen("mktemp -d").read()[:-1]
        if not os.path.exists(tmp_dir):
            # Last resort: Resolve via underlying tempdir (and cut tmp_.
            tmp_dir = ray._private.utils.tempfile.gettempdir() + tmp_dir[4:]
            if not os.path.exists(tmp_dir):
                sys.exit(1)

        print("Saving results to {}".format(tmp_dir))

        rllib_dir = str(Path(__file__).parent.parent.absolute())
        print("RLlib dir = {}\nexists={}".format(rllib_dir, os.path.exists(rllib_dir)))

        def policy_fn(agent_id, episode, **kwargs):
            return "pol{}".format(agent_id)

        config = {
            "num_gpus": 0,
            "num_workers": 1,
            "evaluation_config": {"explore": False},
            "framework": fw,
            "env": MultiAgentCartPole,
            "multiagent": {
                "policies": {"pol0", "pol1"},
                "policy_mapping_fn": policy_fn,
            },
        }
        stop = {"episode_reward_mean": 100.0}
        tune.run(
            algo,
            config=config,
            stop=stop,
            checkpoint_freq=1,
            checkpoint_at_end=True,
            local_dir=tmp_dir,
            verbose=1,
        )

        # Find last checkpoint and use that for the rollout.
        checkpoint_path = os.popen(
            "ls {}/PPO/*/checkpoint_*/" "checkpoint-*".format(tmp_dir)
        ).read()[:-1]
        checkpoint_paths = checkpoint_path.split("\n")
        assert len(checkpoint_paths) > 0
        checkpoints = [
            cp for cp in checkpoint_paths if re.match(r"^.+checkpoint-\d+$", cp)
        ]
        # Sort by number and pick last (which should be the best checkpoint).
        last_checkpoint = sorted(
            checkpoints, key=lambda x: int(re.match(r".+checkpoint-(\d+)", x).group(1))
        )[-1]
        assert re.match(r"^.+checkpoint_\d+/checkpoint-\d+$", last_checkpoint)
        if not os.path.exists(last_checkpoint):
            sys.exit(1)
        print("Best checkpoint={} (exists)".format(last_checkpoint))

        ray.shutdown()

        # Test rolling out n steps.
        result = os.popen(
            "python {}/evaluate.py --run={} "
            "--steps=400 "
            '--out="{}/rollouts_n_steps.pkl" --no-render "{}"'.format(
                rllib_dir, algo, tmp_dir, last_checkpoint
            )
        ).read()[:-1]
        if not os.path.exists(tmp_dir + "/rollouts_n_steps.pkl"):
            sys.exit(1)
        print("Rollout output exists -> Checking reward ...")
        episodes = result.split("\n")
        mean_reward = 0.0
        num_episodes = 0
        for ep in episodes:
            mo = re.match(r"Episode .+reward: ([\d\.\-]+)", ep)
            if mo:
                mean_reward += float(mo.group(1))
                num_episodes += 1
        mean_reward /= num_episodes
        print("Rollout's mean episode reward={}".format(mean_reward))
        assert mean_reward >= 100.0

        # Cleanup.
        os.popen('rm -rf "{}"'.format(tmp_dir)).read()


class TestEvaluate1(unittest.TestCase):
    def test_a3c(self):
        evaluate_test("A3C")

    def test_ddpg(self):
        evaluate_test("DDPG", env="Pendulum-v1")


class TestEvaluate2(unittest.TestCase):
    def test_dqn(self):
        evaluate_test("DQN")

    def test_es(self):
        evaluate_test("ES")


class TestEvaluate3(unittest.TestCase):
    def test_impala(self):
        evaluate_test("IMPALA", env="CartPole-v0")

    def test_ppo(self):
        evaluate_test("PPO", env="CartPole-v0", test_episode_rollout=True)


class TestEvaluate4(unittest.TestCase):
    def test_sac(self):
        evaluate_test("SAC", env="Pendulum-v1")


class TestTrainAndEvaluate(unittest.TestCase):
    def test_ppo_train_then_rollout(self):
        learn_test_plus_evaluate("PPO")

    def test_ppo_multi_agent_train_then_rollout(self):
        learn_test_multi_agent_plus_evaluate("PPO")


if __name__ == "__main__":
    import pytest

    # One can specify the specific TestCase class to run.
    # None for all unittest.TestCase classes in this file.
    class_ = sys.argv[1] if len(sys.argv) > 1 else None
    sys.exit(pytest.main(["-v", __file__ + ("" if class_ is None else "::" + class_)]))
>>>>>>> 19672688
<|MERGE_RESOLUTION|>--- conflicted
+++ resolved
@@ -1,559 +1,278 @@
-<<<<<<< HEAD
-import os
-from pathlib import Path
-import re
-import sys
-import unittest
-
-import ray
-from ray import tune
-from ray.rllib.examples.env.multi_agent import MultiAgentCartPole
-from ray.rllib.utils.test_utils import framework_iterator
-
-
-def evaluate_test(algo, env="CartPole-v0", test_episode_rollout=False):
-    extra_config = ""
-    if algo == "ARS":
-        extra_config = ',"train_batch_size": 10, "noise_size": 250000'
-    elif algo == "ES":
-        extra_config = (
-            ',"episodes_per_batch": 1,"train_batch_size": 10, ' '"noise_size": 250000'
-        )
-
-    for fw in framework_iterator(frameworks=("tf", "torch")):
-        fw_ = ', "framework": "{}"'.format(fw)
-
-        tmp_dir = os.popen("mktemp -d").read()[:-1]
-        if not os.path.exists(tmp_dir):
-            sys.exit(1)
-
-        print("Saving results to {}".format(tmp_dir))
-
-        rllib_dir = str(Path(__file__).parent.parent.absolute())
-        print("RLlib dir = {}\nexists={}".format(rllib_dir, os.path.exists(rllib_dir)))
-        os.system(
-            "python {}/train.py --local-dir={} --run={} "
-            "--checkpoint-freq=1 ".format(rllib_dir, tmp_dir, algo)
-            + "--config='{"
-            + '"num_workers": 1, "num_gpus": 0{}{}'.format(fw_, extra_config)
-            + ', "timesteps_per_iteration": 5,"min_iter_time_s": 0.1, '
-            '"model": {"fcnet_hiddens": [10]}'
-            "}' --stop='{\"training_iteration\": 1}'"
-            + " --env={} --no-ray-ui".format(env)
-        )
-
-        checkpoint_path = os.popen(
-            "ls {}/default/*/checkpoint_000001/" "checkpoint-1".format(tmp_dir)
-        ).read()[:-1]
-        if not os.path.exists(checkpoint_path):
-            sys.exit(1)
-        print("Checkpoint path {} (exists)".format(checkpoint_path))
-
-        # Test rolling out n steps.
-        os.popen(
-            'python {}/evaluate.py --run={} "{}" --steps=10 '
-            '--out="{}/rollouts_10steps.pkl" --no-render'.format(
-                rllib_dir, algo, checkpoint_path, tmp_dir
-            )
-        ).read()
-        if not os.path.exists(tmp_dir + "/rollouts_10steps.pkl"):
-            sys.exit(1)
-        print("evaluate output (10 steps) exists!")
-
-        # Test rolling out 1 episode.
-        if test_episode_rollout:
-            os.popen(
-                'python {}/evaluate.py --run={} "{}" --episodes=1 '
-                '--out="{}/rollouts_1episode.pkl" --no-render'.format(
-                    rllib_dir, algo, checkpoint_path, tmp_dir
-                )
-            ).read()
-            if not os.path.exists(tmp_dir + "/rollouts_1episode.pkl"):
-                sys.exit(1)
-            print("evaluate output (1 ep) exists!")
-
-        # Cleanup.
-        os.popen('rm -rf "{}"'.format(tmp_dir)).read()
-
-
-def learn_test_plus_evaluate(algo, env="CartPole-v0"):
-    for fw in framework_iterator(frameworks=("tf", "torch")):
-        fw_ = ', \\"framework\\": \\"{}\\"'.format(fw)
-
-        tmp_dir = os.popen("mktemp -d").read()[:-1]
-        if not os.path.exists(tmp_dir):
-            # Last resort: Resolve via underlying tempdir (and cut tmp_.
-            tmp_dir = ray._private.utils.tempfile.gettempdir() + tmp_dir[4:]
-            if not os.path.exists(tmp_dir):
-                sys.exit(1)
-
-        print("Saving results to {}".format(tmp_dir))
-
-        rllib_dir = str(Path(__file__).parent.parent.absolute())
-        print("RLlib dir = {}\nexists={}".format(rllib_dir, os.path.exists(rllib_dir)))
-        os.system(
-            "python {}/train.py --local-dir={} --run={} "
-            "--checkpoint-freq=1 --checkpoint-at-end ".format(rllib_dir, tmp_dir, algo)
-            + '--config="{\\"num_gpus\\": 0, \\"num_workers\\": 1, '
-            '\\"evaluation_config\\": {\\"explore\\": false}'
-            + fw_
-            + '}" '
-            + '--stop="{\\"episode_reward_mean\\": 100.0}"'
-            + " --env={}".format(env)
-        )
-
-        # Find last checkpoint and use that for the rollout.
-        checkpoint_path = os.popen(
-            "ls {}/default/*/checkpoint_*/" "checkpoint-*".format(tmp_dir)
-        ).read()[:-1]
-        checkpoints = [
-            cp
-            for cp in checkpoint_path.split("\n")
-            if re.match(r"^.+checkpoint-\d+$", cp)
-        ]
-        # Sort by number and pick last (which should be the best checkpoint).
-        last_checkpoint = sorted(
-            checkpoints, key=lambda x: int(re.match(r".+checkpoint-(\d+)", x).group(1))
-        )[-1]
-        assert re.match(r"^.+checkpoint_\d+/checkpoint-\d+$", last_checkpoint)
-        if not os.path.exists(last_checkpoint):
-            sys.exit(1)
-        print("Best checkpoint={} (exists)".format(last_checkpoint))
-
-        # Test rolling out n steps.
-        result = os.popen(
-            "python {}/evaluate.py --run={} "
-            "--steps=400 "
-            '--out="{}/rollouts_n_steps.pkl" --no-render "{}"'.format(
-                rllib_dir, algo, tmp_dir, last_checkpoint
-            )
-        ).read()[:-1]
-        if not os.path.exists(tmp_dir + "/rollouts_n_steps.pkl"):
-            sys.exit(1)
-        print("Rollout output exists -> Checking reward ...")
-        episodes = result.split("\n")
-        mean_reward = 0.0
-        num_episodes = 0
-        for ep in episodes:
-            mo = re.match(r"Episode .+reward: ([\d\.\-]+)", ep)
-            if mo:
-                mean_reward += float(mo.group(1))
-                num_episodes += 1
-        mean_reward /= num_episodes
-        print("Rollout's mean episode reward={}".format(mean_reward))
-        assert mean_reward >= 100.0
-
-        # Cleanup.
-        os.popen('rm -rf "{}"'.format(tmp_dir)).read()
-
-
-def learn_test_multi_agent_plus_evaluate(algo):
-    for fw in framework_iterator(frameworks=("tf", "torch")):
-        tmp_dir = os.popen("mktemp -d").read()[:-1]
-        if not os.path.exists(tmp_dir):
-            # Last resort: Resolve via underlying tempdir (and cut tmp_.
-            tmp_dir = ray._private.utils.tempfile.gettempdir() + tmp_dir[4:]
-            if not os.path.exists(tmp_dir):
-                sys.exit(1)
-
-        print("Saving results to {}".format(tmp_dir))
-
-        rllib_dir = str(Path(__file__).parent.parent.absolute())
-        print("RLlib dir = {}\nexists={}".format(rllib_dir, os.path.exists(rllib_dir)))
-
-        def policy_fn(agent_id, episode, **kwargs):
-            return "pol{}".format(agent_id)
-
-        config = {
-            "num_gpus": 0,
-            "num_workers": 1,
-            "evaluation_config": {"explore": False},
-            "framework": fw,
-            "env": MultiAgentCartPole,
-            "multiagent": {
-                "policies": {"pol0", "pol1"},
-                "policy_mapping_fn": policy_fn,
-            },
-        }
-        stop = {"episode_reward_mean": 100.0}
-        tune.run(
-            algo,
-            config=config,
-            stop=stop,
-            checkpoint_freq=1,
-            checkpoint_at_end=True,
-            local_dir=tmp_dir,
-            verbose=1,
-        )
-
-        # Find last checkpoint and use that for the rollout.
-        checkpoint_path = os.popen(
-            "ls {}/PPO/*/checkpoint_*/" "checkpoint-*".format(tmp_dir)
-        ).read()[:-1]
-        checkpoint_paths = checkpoint_path.split("\n")
-        assert len(checkpoint_paths) > 0
-        checkpoints = [
-            cp for cp in checkpoint_paths if re.match(r"^.+checkpoint-\d+$", cp)
-        ]
-        # Sort by number and pick last (which should be the best checkpoint).
-        last_checkpoint = sorted(
-            checkpoints, key=lambda x: int(re.match(r".+checkpoint-(\d+)", x).group(1))
-        )[-1]
-        assert re.match(r"^.+checkpoint_\d+/checkpoint-\d+$", last_checkpoint)
-        if not os.path.exists(last_checkpoint):
-            sys.exit(1)
-        print("Best checkpoint={} (exists)".format(last_checkpoint))
-
-        ray.shutdown()
-
-        # Test rolling out n steps.
-        result = os.popen(
-            "python {}/evaluate.py --run={} "
-            "--steps=400 "
-            '--out="{}/rollouts_n_steps.pkl" --no-render "{}"'.format(
-                rllib_dir, algo, tmp_dir, last_checkpoint
-            )
-        ).read()[:-1]
-        if not os.path.exists(tmp_dir + "/rollouts_n_steps.pkl"):
-            sys.exit(1)
-        print("Rollout output exists -> Checking reward ...")
-        episodes = result.split("\n")
-        mean_reward = 0.0
-        num_episodes = 0
-        for ep in episodes:
-            mo = re.match(r"Episode .+reward: ([\d\.\-]+)", ep)
-            if mo:
-                mean_reward += float(mo.group(1))
-                num_episodes += 1
-        mean_reward /= num_episodes
-        print("Rollout's mean episode reward={}".format(mean_reward))
-        assert mean_reward >= 100.0
-
-        # Cleanup.
-        os.popen('rm -rf "{}"'.format(tmp_dir)).read()
-
-
-class TestEvaluate1(unittest.TestCase):
-    def test_a3c(self):
-        evaluate_test("A3C")
-
-    def test_ddpg(self):
-        evaluate_test("DDPG", env="Pendulum-v1")
-
-
-class TestEvaluate2(unittest.TestCase):
-    def test_dqn(self):
-        evaluate_test("DQN")
-
-    def test_es(self):
-        evaluate_test("ES")
-
-
-class TestEvaluate3(unittest.TestCase):
-    def test_impala(self):
-        evaluate_test("IMPALA", env="CartPole-v0")
-
-    def test_ppo(self):
-        evaluate_test("PPO", env="CartPole-v0", test_episode_rollout=True)
-
-
-class TestEvaluate4(unittest.TestCase):
-    def test_sac(self):
-        evaluate_test("SAC", env="Pendulum-v1")
-
-
-class TestTrainAndEvaluate(unittest.TestCase):
-    def test_ppo_train_then_rollout(self):
-        learn_test_plus_evaluate("PPO")
-
-    def test_ppo_multi_agent_train_then_rollout(self):
-        learn_test_multi_agent_plus_evaluate("PPO")
-
-
-if __name__ == "__main__":
-    import pytest
-
-    # One can specify the specific TestCase class to run.
-    # None for all unittest.TestCase classes in this file.
-    class_ = sys.argv[1] if len(sys.argv) > 1 else None
-    sys.exit(pytest.main(["-v", __file__ + ("" if class_ is None else "::" + class_)]))
-=======
-import os
-from pathlib import Path
-import re
-import sys
-import unittest
-
-import ray
-from ray import tune
-from ray.rllib.examples.env.multi_agent import MultiAgentCartPole
-from ray.rllib.utils.test_utils import framework_iterator
-
-
-def evaluate_test(algo, env="CartPole-v0", test_episode_rollout=False):
-    extra_config = ""
-    if algo == "ARS":
-        extra_config = ',"train_batch_size": 10, "noise_size": 250000'
-    elif algo == "ES":
-        extra_config = (
-            ',"episodes_per_batch": 1,"train_batch_size": 10, ' '"noise_size": 250000'
-        )
-
-    for fw in framework_iterator(frameworks=("tf", "torch")):
-        fw_ = ', "framework": "{}"'.format(fw)
-
-        tmp_dir = os.popen("mktemp -d").read()[:-1]
-        if not os.path.exists(tmp_dir):
-            sys.exit(1)
-
-        print("Saving results to {}".format(tmp_dir))
-
-        rllib_dir = str(Path(__file__).parent.parent.absolute())
-        print("RLlib dir = {}\nexists={}".format(rllib_dir, os.path.exists(rllib_dir)))
-        os.system(
-            "python {}/train.py --local-dir={} --run={} "
-            "--checkpoint-freq=1 ".format(rllib_dir, tmp_dir, algo)
-            + "--config='{"
-            + '"num_workers": 1, "num_gpus": 0{}{}'.format(fw_, extra_config)
-            + ', "timesteps_per_iteration": 5,"min_time_s_per_reporting": 0.1, '
-            '"model": {"fcnet_hiddens": [10]}'
-            "}' --stop='{\"training_iteration\": 1}'"
-            + " --env={} --no-ray-ui".format(env)
-        )
-
-        checkpoint_path = os.popen(
-            "ls {}/default/*/checkpoint_000001/" "checkpoint-1".format(tmp_dir)
-        ).read()[:-1]
-        if not os.path.exists(checkpoint_path):
-            sys.exit(1)
-        print("Checkpoint path {} (exists)".format(checkpoint_path))
-
-        # Test rolling out n steps.
-        os.popen(
-            'python {}/evaluate.py --run={} "{}" --steps=10 '
-            '--out="{}/rollouts_10steps.pkl" --no-render'.format(
-                rllib_dir, algo, checkpoint_path, tmp_dir
-            )
-        ).read()
-        if not os.path.exists(tmp_dir + "/rollouts_10steps.pkl"):
-            sys.exit(1)
-        print("evaluate output (10 steps) exists!")
-
-        # Test rolling out 1 episode.
-        if test_episode_rollout:
-            os.popen(
-                'python {}/evaluate.py --run={} "{}" --episodes=1 '
-                '--out="{}/rollouts_1episode.pkl" --no-render'.format(
-                    rllib_dir, algo, checkpoint_path, tmp_dir
-                )
-            ).read()
-            if not os.path.exists(tmp_dir + "/rollouts_1episode.pkl"):
-                sys.exit(1)
-            print("evaluate output (1 ep) exists!")
-
-        # Cleanup.
-        os.popen('rm -rf "{}"'.format(tmp_dir)).read()
-
-
-def learn_test_plus_evaluate(algo, env="CartPole-v0"):
-    for fw in framework_iterator(frameworks=("tf", "torch")):
-        fw_ = ', \\"framework\\": \\"{}\\"'.format(fw)
-
-        tmp_dir = os.popen("mktemp -d").read()[:-1]
-        if not os.path.exists(tmp_dir):
-            # Last resort: Resolve via underlying tempdir (and cut tmp_.
-            tmp_dir = ray._private.utils.tempfile.gettempdir() + tmp_dir[4:]
-            if not os.path.exists(tmp_dir):
-                sys.exit(1)
-
-        print("Saving results to {}".format(tmp_dir))
-
-        rllib_dir = str(Path(__file__).parent.parent.absolute())
-        print("RLlib dir = {}\nexists={}".format(rllib_dir, os.path.exists(rllib_dir)))
-        os.system(
-            "python {}/train.py --local-dir={} --run={} "
-            "--checkpoint-freq=1 --checkpoint-at-end ".format(rllib_dir, tmp_dir, algo)
-            + '--config="{\\"num_gpus\\": 0, \\"num_workers\\": 1, '
-            '\\"evaluation_config\\": {\\"explore\\": false}'
-            + fw_
-            + '}" '
-            + '--stop="{\\"episode_reward_mean\\": 100.0}"'
-            + " --env={}".format(env)
-        )
-
-        # Find last checkpoint and use that for the rollout.
-        checkpoint_path = os.popen(
-            "ls {}/default/*/checkpoint_*/" "checkpoint-*".format(tmp_dir)
-        ).read()[:-1]
-        checkpoints = [
-            cp
-            for cp in checkpoint_path.split("\n")
-            if re.match(r"^.+checkpoint-\d+$", cp)
-        ]
-        # Sort by number and pick last (which should be the best checkpoint).
-        last_checkpoint = sorted(
-            checkpoints, key=lambda x: int(re.match(r".+checkpoint-(\d+)", x).group(1))
-        )[-1]
-        assert re.match(r"^.+checkpoint_\d+/checkpoint-\d+$", last_checkpoint)
-        if not os.path.exists(last_checkpoint):
-            sys.exit(1)
-        print("Best checkpoint={} (exists)".format(last_checkpoint))
-
-        # Test rolling out n steps.
-        result = os.popen(
-            "python {}/evaluate.py --run={} "
-            "--steps=400 "
-            '--out="{}/rollouts_n_steps.pkl" --no-render "{}"'.format(
-                rllib_dir, algo, tmp_dir, last_checkpoint
-            )
-        ).read()[:-1]
-        if not os.path.exists(tmp_dir + "/rollouts_n_steps.pkl"):
-            sys.exit(1)
-        print("Rollout output exists -> Checking reward ...")
-        episodes = result.split("\n")
-        mean_reward = 0.0
-        num_episodes = 0
-        for ep in episodes:
-            mo = re.match(r"Episode .+reward: ([\d\.\-]+)", ep)
-            if mo:
-                mean_reward += float(mo.group(1))
-                num_episodes += 1
-        mean_reward /= num_episodes
-        print("Rollout's mean episode reward={}".format(mean_reward))
-        assert mean_reward >= 100.0
-
-        # Cleanup.
-        os.popen('rm -rf "{}"'.format(tmp_dir)).read()
-
-
-def learn_test_multi_agent_plus_evaluate(algo):
-    for fw in framework_iterator(frameworks=("tf", "torch")):
-        tmp_dir = os.popen("mktemp -d").read()[:-1]
-        if not os.path.exists(tmp_dir):
-            # Last resort: Resolve via underlying tempdir (and cut tmp_.
-            tmp_dir = ray._private.utils.tempfile.gettempdir() + tmp_dir[4:]
-            if not os.path.exists(tmp_dir):
-                sys.exit(1)
-
-        print("Saving results to {}".format(tmp_dir))
-
-        rllib_dir = str(Path(__file__).parent.parent.absolute())
-        print("RLlib dir = {}\nexists={}".format(rllib_dir, os.path.exists(rllib_dir)))
-
-        def policy_fn(agent_id, episode, **kwargs):
-            return "pol{}".format(agent_id)
-
-        config = {
-            "num_gpus": 0,
-            "num_workers": 1,
-            "evaluation_config": {"explore": False},
-            "framework": fw,
-            "env": MultiAgentCartPole,
-            "multiagent": {
-                "policies": {"pol0", "pol1"},
-                "policy_mapping_fn": policy_fn,
-            },
-        }
-        stop = {"episode_reward_mean": 100.0}
-        tune.run(
-            algo,
-            config=config,
-            stop=stop,
-            checkpoint_freq=1,
-            checkpoint_at_end=True,
-            local_dir=tmp_dir,
-            verbose=1,
-        )
-
-        # Find last checkpoint and use that for the rollout.
-        checkpoint_path = os.popen(
-            "ls {}/PPO/*/checkpoint_*/" "checkpoint-*".format(tmp_dir)
-        ).read()[:-1]
-        checkpoint_paths = checkpoint_path.split("\n")
-        assert len(checkpoint_paths) > 0
-        checkpoints = [
-            cp for cp in checkpoint_paths if re.match(r"^.+checkpoint-\d+$", cp)
-        ]
-        # Sort by number and pick last (which should be the best checkpoint).
-        last_checkpoint = sorted(
-            checkpoints, key=lambda x: int(re.match(r".+checkpoint-(\d+)", x).group(1))
-        )[-1]
-        assert re.match(r"^.+checkpoint_\d+/checkpoint-\d+$", last_checkpoint)
-        if not os.path.exists(last_checkpoint):
-            sys.exit(1)
-        print("Best checkpoint={} (exists)".format(last_checkpoint))
-
-        ray.shutdown()
-
-        # Test rolling out n steps.
-        result = os.popen(
-            "python {}/evaluate.py --run={} "
-            "--steps=400 "
-            '--out="{}/rollouts_n_steps.pkl" --no-render "{}"'.format(
-                rllib_dir, algo, tmp_dir, last_checkpoint
-            )
-        ).read()[:-1]
-        if not os.path.exists(tmp_dir + "/rollouts_n_steps.pkl"):
-            sys.exit(1)
-        print("Rollout output exists -> Checking reward ...")
-        episodes = result.split("\n")
-        mean_reward = 0.0
-        num_episodes = 0
-        for ep in episodes:
-            mo = re.match(r"Episode .+reward: ([\d\.\-]+)", ep)
-            if mo:
-                mean_reward += float(mo.group(1))
-                num_episodes += 1
-        mean_reward /= num_episodes
-        print("Rollout's mean episode reward={}".format(mean_reward))
-        assert mean_reward >= 100.0
-
-        # Cleanup.
-        os.popen('rm -rf "{}"'.format(tmp_dir)).read()
-
-
-class TestEvaluate1(unittest.TestCase):
-    def test_a3c(self):
-        evaluate_test("A3C")
-
-    def test_ddpg(self):
-        evaluate_test("DDPG", env="Pendulum-v1")
-
-
-class TestEvaluate2(unittest.TestCase):
-    def test_dqn(self):
-        evaluate_test("DQN")
-
-    def test_es(self):
-        evaluate_test("ES")
-
-
-class TestEvaluate3(unittest.TestCase):
-    def test_impala(self):
-        evaluate_test("IMPALA", env="CartPole-v0")
-
-    def test_ppo(self):
-        evaluate_test("PPO", env="CartPole-v0", test_episode_rollout=True)
-
-
-class TestEvaluate4(unittest.TestCase):
-    def test_sac(self):
-        evaluate_test("SAC", env="Pendulum-v1")
-
-
-class TestTrainAndEvaluate(unittest.TestCase):
-    def test_ppo_train_then_rollout(self):
-        learn_test_plus_evaluate("PPO")
-
-    def test_ppo_multi_agent_train_then_rollout(self):
-        learn_test_multi_agent_plus_evaluate("PPO")
-
-
-if __name__ == "__main__":
-    import pytest
-
-    # One can specify the specific TestCase class to run.
-    # None for all unittest.TestCase classes in this file.
-    class_ = sys.argv[1] if len(sys.argv) > 1 else None
-    sys.exit(pytest.main(["-v", __file__ + ("" if class_ is None else "::" + class_)]))
->>>>>>> 19672688
+import os
+from pathlib import Path
+import re
+import sys
+import unittest
+
+import ray
+from ray import tune
+from ray.rllib.examples.env.multi_agent import MultiAgentCartPole
+from ray.rllib.utils.test_utils import framework_iterator
+
+
+def evaluate_test(algo, env="CartPole-v0", test_episode_rollout=False):
+    extra_config = ""
+    if algo == "ARS":
+        extra_config = ',"train_batch_size": 10, "noise_size": 250000'
+    elif algo == "ES":
+        extra_config = (
+            ',"episodes_per_batch": 1,"train_batch_size": 10, ' '"noise_size": 250000'
+        )
+
+    for fw in framework_iterator(frameworks=("tf", "torch")):
+        fw_ = ', "framework": "{}"'.format(fw)
+
+        tmp_dir = os.popen("mktemp -d").read()[:-1]
+        if not os.path.exists(tmp_dir):
+            sys.exit(1)
+
+        print("Saving results to {}".format(tmp_dir))
+
+        rllib_dir = str(Path(__file__).parent.parent.absolute())
+        print("RLlib dir = {}\nexists={}".format(rllib_dir, os.path.exists(rllib_dir)))
+        os.system(
+            "python {}/train.py --local-dir={} --run={} "
+            "--checkpoint-freq=1 ".format(rllib_dir, tmp_dir, algo)
+            + "--config='{"
+            + '"num_workers": 1, "num_gpus": 0{}{}'.format(fw_, extra_config)
+            + ', "timesteps_per_iteration": 5,"min_time_s_per_reporting": 0.1, '
+            '"model": {"fcnet_hiddens": [10]}'
+            "}' --stop='{\"training_iteration\": 1}'"
+            + " --env={} --no-ray-ui".format(env)
+        )
+
+        checkpoint_path = os.popen(
+            "ls {}/default/*/checkpoint_000001/" "checkpoint-1".format(tmp_dir)
+        ).read()[:-1]
+        if not os.path.exists(checkpoint_path):
+            sys.exit(1)
+        print("Checkpoint path {} (exists)".format(checkpoint_path))
+
+        # Test rolling out n steps.
+        os.popen(
+            'python {}/evaluate.py --run={} "{}" --steps=10 '
+            '--out="{}/rollouts_10steps.pkl" --no-render'.format(
+                rllib_dir, algo, checkpoint_path, tmp_dir
+            )
+        ).read()
+        if not os.path.exists(tmp_dir + "/rollouts_10steps.pkl"):
+            sys.exit(1)
+        print("evaluate output (10 steps) exists!")
+
+        # Test rolling out 1 episode.
+        if test_episode_rollout:
+            os.popen(
+                'python {}/evaluate.py --run={} "{}" --episodes=1 '
+                '--out="{}/rollouts_1episode.pkl" --no-render'.format(
+                    rllib_dir, algo, checkpoint_path, tmp_dir
+                )
+            ).read()
+            if not os.path.exists(tmp_dir + "/rollouts_1episode.pkl"):
+                sys.exit(1)
+            print("evaluate output (1 ep) exists!")
+
+        # Cleanup.
+        os.popen('rm -rf "{}"'.format(tmp_dir)).read()
+
+
+def learn_test_plus_evaluate(algo, env="CartPole-v0"):
+    for fw in framework_iterator(frameworks=("tf", "torch")):
+        fw_ = ', \\"framework\\": \\"{}\\"'.format(fw)
+
+        tmp_dir = os.popen("mktemp -d").read()[:-1]
+        if not os.path.exists(tmp_dir):
+            # Last resort: Resolve via underlying tempdir (and cut tmp_.
+            tmp_dir = ray._private.utils.tempfile.gettempdir() + tmp_dir[4:]
+            if not os.path.exists(tmp_dir):
+                sys.exit(1)
+
+        print("Saving results to {}".format(tmp_dir))
+
+        rllib_dir = str(Path(__file__).parent.parent.absolute())
+        print("RLlib dir = {}\nexists={}".format(rllib_dir, os.path.exists(rllib_dir)))
+        os.system(
+            "python {}/train.py --local-dir={} --run={} "
+            "--checkpoint-freq=1 --checkpoint-at-end ".format(rllib_dir, tmp_dir, algo)
+            + '--config="{\\"num_gpus\\": 0, \\"num_workers\\": 1, '
+            '\\"evaluation_config\\": {\\"explore\\": false}'
+            + fw_
+            + '}" '
+            + '--stop="{\\"episode_reward_mean\\": 100.0}"'
+            + " --env={}".format(env)
+        )
+
+        # Find last checkpoint and use that for the rollout.
+        checkpoint_path = os.popen(
+            "ls {}/default/*/checkpoint_*/" "checkpoint-*".format(tmp_dir)
+        ).read()[:-1]
+        checkpoints = [
+            cp
+            for cp in checkpoint_path.split("\n")
+            if re.match(r"^.+checkpoint-\d+$", cp)
+        ]
+        # Sort by number and pick last (which should be the best checkpoint).
+        last_checkpoint = sorted(
+            checkpoints, key=lambda x: int(re.match(r".+checkpoint-(\d+)", x).group(1))
+        )[-1]
+        assert re.match(r"^.+checkpoint_\d+/checkpoint-\d+$", last_checkpoint)
+        if not os.path.exists(last_checkpoint):
+            sys.exit(1)
+        print("Best checkpoint={} (exists)".format(last_checkpoint))
+
+        # Test rolling out n steps.
+        result = os.popen(
+            "python {}/evaluate.py --run={} "
+            "--steps=400 "
+            '--out="{}/rollouts_n_steps.pkl" --no-render "{}"'.format(
+                rllib_dir, algo, tmp_dir, last_checkpoint
+            )
+        ).read()[:-1]
+        if not os.path.exists(tmp_dir + "/rollouts_n_steps.pkl"):
+            sys.exit(1)
+        print("Rollout output exists -> Checking reward ...")
+        episodes = result.split("\n")
+        mean_reward = 0.0
+        num_episodes = 0
+        for ep in episodes:
+            mo = re.match(r"Episode .+reward: ([\d\.\-]+)", ep)
+            if mo:
+                mean_reward += float(mo.group(1))
+                num_episodes += 1
+        mean_reward /= num_episodes
+        print("Rollout's mean episode reward={}".format(mean_reward))
+        assert mean_reward >= 100.0
+
+        # Cleanup.
+        os.popen('rm -rf "{}"'.format(tmp_dir)).read()
+
+
+def learn_test_multi_agent_plus_evaluate(algo):
+    for fw in framework_iterator(frameworks=("tf", "torch")):
+        tmp_dir = os.popen("mktemp -d").read()[:-1]
+        if not os.path.exists(tmp_dir):
+            # Last resort: Resolve via underlying tempdir (and cut tmp_.
+            tmp_dir = ray._private.utils.tempfile.gettempdir() + tmp_dir[4:]
+            if not os.path.exists(tmp_dir):
+                sys.exit(1)
+
+        print("Saving results to {}".format(tmp_dir))
+
+        rllib_dir = str(Path(__file__).parent.parent.absolute())
+        print("RLlib dir = {}\nexists={}".format(rllib_dir, os.path.exists(rllib_dir)))
+
+        def policy_fn(agent_id, episode, **kwargs):
+            return "pol{}".format(agent_id)
+
+        config = {
+            "num_gpus": 0,
+            "num_workers": 1,
+            "evaluation_config": {"explore": False},
+            "framework": fw,
+            "env": MultiAgentCartPole,
+            "multiagent": {
+                "policies": {"pol0", "pol1"},
+                "policy_mapping_fn": policy_fn,
+            },
+        }
+        stop = {"episode_reward_mean": 100.0}
+        tune.run(
+            algo,
+            config=config,
+            stop=stop,
+            checkpoint_freq=1,
+            checkpoint_at_end=True,
+            local_dir=tmp_dir,
+            verbose=1,
+        )
+
+        # Find last checkpoint and use that for the rollout.
+        checkpoint_path = os.popen(
+            "ls {}/PPO/*/checkpoint_*/" "checkpoint-*".format(tmp_dir)
+        ).read()[:-1]
+        checkpoint_paths = checkpoint_path.split("\n")
+        assert len(checkpoint_paths) > 0
+        checkpoints = [
+            cp for cp in checkpoint_paths if re.match(r"^.+checkpoint-\d+$", cp)
+        ]
+        # Sort by number and pick last (which should be the best checkpoint).
+        last_checkpoint = sorted(
+            checkpoints, key=lambda x: int(re.match(r".+checkpoint-(\d+)", x).group(1))
+        )[-1]
+        assert re.match(r"^.+checkpoint_\d+/checkpoint-\d+$", last_checkpoint)
+        if not os.path.exists(last_checkpoint):
+            sys.exit(1)
+        print("Best checkpoint={} (exists)".format(last_checkpoint))
+
+        ray.shutdown()
+
+        # Test rolling out n steps.
+        result = os.popen(
+            "python {}/evaluate.py --run={} "
+            "--steps=400 "
+            '--out="{}/rollouts_n_steps.pkl" --no-render "{}"'.format(
+                rllib_dir, algo, tmp_dir, last_checkpoint
+            )
+        ).read()[:-1]
+        if not os.path.exists(tmp_dir + "/rollouts_n_steps.pkl"):
+            sys.exit(1)
+        print("Rollout output exists -> Checking reward ...")
+        episodes = result.split("\n")
+        mean_reward = 0.0
+        num_episodes = 0
+        for ep in episodes:
+            mo = re.match(r"Episode .+reward: ([\d\.\-]+)", ep)
+            if mo:
+                mean_reward += float(mo.group(1))
+                num_episodes += 1
+        mean_reward /= num_episodes
+        print("Rollout's mean episode reward={}".format(mean_reward))
+        assert mean_reward >= 100.0
+
+        # Cleanup.
+        os.popen('rm -rf "{}"'.format(tmp_dir)).read()
+
+
+class TestEvaluate1(unittest.TestCase):
+    def test_a3c(self):
+        evaluate_test("A3C")
+
+    def test_ddpg(self):
+        evaluate_test("DDPG", env="Pendulum-v1")
+
+
+class TestEvaluate2(unittest.TestCase):
+    def test_dqn(self):
+        evaluate_test("DQN")
+
+    def test_es(self):
+        evaluate_test("ES")
+
+
+class TestEvaluate3(unittest.TestCase):
+    def test_impala(self):
+        evaluate_test("IMPALA", env="CartPole-v0")
+
+    def test_ppo(self):
+        evaluate_test("PPO", env="CartPole-v0", test_episode_rollout=True)
+
+
+class TestEvaluate4(unittest.TestCase):
+    def test_sac(self):
+        evaluate_test("SAC", env="Pendulum-v1")
+
+
+class TestTrainAndEvaluate(unittest.TestCase):
+    def test_ppo_train_then_rollout(self):
+        learn_test_plus_evaluate("PPO")
+
+    def test_ppo_multi_agent_train_then_rollout(self):
+        learn_test_multi_agent_plus_evaluate("PPO")
+
+
+if __name__ == "__main__":
+    import pytest
+
+    # One can specify the specific TestCase class to run.
+    # None for all unittest.TestCase classes in this file.
+    class_ = sys.argv[1] if len(sys.argv) > 1 else None
+    sys.exit(pytest.main(["-v", __file__ + ("" if class_ is None else "::" + class_)]))