--- conflicted
+++ resolved
@@ -9,8 +9,6 @@
 from ray.rllib.models import ModelCatalog
 from ray.rllib.models.tf.visionnet_v2 import VisionNetwork
 from ray.rllib.models.tf.fcnet_v2 import FullyConnectedNetwork
-<<<<<<< HEAD
-
 
 class DQNCustomModelTest(unittest.TestCase):
     def TestDQNCustomModelTest(self, cls):
@@ -31,26 +29,6 @@
         self.TestDQNCustomModelTest(PPOTrainer)
 
 
-=======
-class DQNCustomModelTest(unittest.TestCase):
-    def TestDQNCustomModelTest(self,cls):
-        for i,model in enumerate([VisionNetwork,FullyConnectedNetwork]):
-            ModelCatalog.register_custom_model("my_model"+str(i),model)
-            config = {'model': {
-            "custom_model": "my_model"+str(i),
-            "custom_options": {},  # extra options to pass to your model
-        }}
-            agent = cls(config=config, env="BreakoutNoFrameskip-v4")
-            print(agent.train())
-    
-    def testDQNCustomModelTestDQN(self):
-        self.TestDQNCustomModelTest(DQNTrainer)
-    
-    """this test is to make sure the inheritance of DistribtionQModel in the custom model examples does not destroy the functionality of other policies"""    
-    def testDQNCustomModelTestPPO(self):
-        self.TestDQNCustomModelTest(PPOTrainer)
-
->>>>>>> 57625b50
 if __name__ == "__main__":
     ray.init(num_cpus=5)
     unittest.main(verbosity=2)