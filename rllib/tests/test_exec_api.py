--- conflicted
+++ resolved
@@ -1,139 +1,68 @@
-<<<<<<< HEAD
-import unittest
-
-import ray
-from ray.rllib.agents.a3c import A2CTrainer
-from ray.rllib.execution.common import STEPS_SAMPLED_COUNTER, STEPS_TRAINED_COUNTER
-from ray.rllib.utils.metrics.learner_info import LEARNER_INFO
-from ray.rllib.utils.test_utils import framework_iterator
-
-
-class TestDistributedExecution(unittest.TestCase):
-    """General tests for the distributed execution API."""
-
-    @classmethod
-    def setUpClass(cls):
-        ray.init(num_cpus=4)
-
-    @classmethod
-    def tearDownClass(cls):
-        ray.shutdown()
-
-    def test_exec_plan_stats(ray_start_regular):
-        for fw in framework_iterator(frameworks=("torch", "tf")):
-            trainer = A2CTrainer(
-                env="CartPole-v0",
-                config={
-                    "min_iter_time_s": 0,
-                    "framework": fw,
-                },
-            )
-            result = trainer.train()
-            assert isinstance(result, dict)
-            assert "info" in result
-            assert LEARNER_INFO in result["info"]
-            assert STEPS_SAMPLED_COUNTER in result["info"]
-            assert STEPS_TRAINED_COUNTER in result["info"]
-            assert "timers" in result
-            assert "learn_time_ms" in result["timers"]
-            assert "learn_throughput" in result["timers"]
-            assert "sample_time_ms" in result["timers"]
-            assert "sample_throughput" in result["timers"]
-            assert "update_time_ms" in result["timers"]
-
-    def test_exec_plan_save_restore(ray_start_regular):
-        for fw in framework_iterator(frameworks=("torch", "tf")):
-            trainer = A2CTrainer(
-                env="CartPole-v0",
-                config={
-                    "min_iter_time_s": 0,
-                    "framework": fw,
-                },
-            )
-            res1 = trainer.train()
-            checkpoint = trainer.save()
-            for _ in range(2):
-                res2 = trainer.train()
-            assert res2["timesteps_total"] > res1["timesteps_total"], (res1, res2)
-            trainer.restore(checkpoint)
-
-            # Should restore the timesteps counter to the same as res2.
-            res3 = trainer.train()
-            assert res3["timesteps_total"] < res2["timesteps_total"], (res2, res3)
-
-
-if __name__ == "__main__":
-    import pytest
-    import sys
-
-    sys.exit(pytest.main(["-v", __file__]))
-=======
-import unittest
-
-import ray
-from ray.rllib.agents.a3c import A2CTrainer
-from ray.rllib.execution.common import STEPS_SAMPLED_COUNTER, STEPS_TRAINED_COUNTER
-from ray.rllib.utils.metrics.learner_info import LEARNER_INFO
-from ray.rllib.utils.test_utils import framework_iterator
-
-
-class TestDistributedExecution(unittest.TestCase):
-    """General tests for the distributed execution API."""
-
-    @classmethod
-    def setUpClass(cls):
-        ray.init(num_cpus=4)
-
-    @classmethod
-    def tearDownClass(cls):
-        ray.shutdown()
-
-    def test_exec_plan_stats(ray_start_regular):
-        for fw in framework_iterator(frameworks=("torch", "tf")):
-            trainer = A2CTrainer(
-                env="CartPole-v0",
-                config={
-                    "min_time_s_per_reporting": 0,
-                    "framework": fw,
-                },
-            )
-            result = trainer.train()
-            assert isinstance(result, dict)
-            assert "info" in result
-            assert LEARNER_INFO in result["info"]
-            assert STEPS_SAMPLED_COUNTER in result["info"]
-            assert STEPS_TRAINED_COUNTER in result["info"]
-            assert "timers" in result
-            assert "learn_time_ms" in result["timers"]
-            assert "learn_throughput" in result["timers"]
-            assert "sample_time_ms" in result["timers"]
-            assert "sample_throughput" in result["timers"]
-            assert "update_time_ms" in result["timers"]
-
-    def test_exec_plan_save_restore(ray_start_regular):
-        for fw in framework_iterator(frameworks=("torch", "tf")):
-            trainer = A2CTrainer(
-                env="CartPole-v0",
-                config={
-                    "min_time_s_per_reporting": 0,
-                    "framework": fw,
-                },
-            )
-            res1 = trainer.train()
-            checkpoint = trainer.save()
-            for _ in range(2):
-                res2 = trainer.train()
-            assert res2["timesteps_total"] > res1["timesteps_total"], (res1, res2)
-            trainer.restore(checkpoint)
-
-            # Should restore the timesteps counter to the same as res2.
-            res3 = trainer.train()
-            assert res3["timesteps_total"] < res2["timesteps_total"], (res2, res3)
-
-
-if __name__ == "__main__":
-    import pytest
-    import sys
-
-    sys.exit(pytest.main(["-v", __file__]))
->>>>>>> 19672688
+import unittest
+
+import ray
+from ray.rllib.agents.a3c import A2CTrainer
+from ray.rllib.execution.common import STEPS_SAMPLED_COUNTER, STEPS_TRAINED_COUNTER
+from ray.rllib.utils.metrics.learner_info import LEARNER_INFO
+from ray.rllib.utils.test_utils import framework_iterator
+
+
+class TestDistributedExecution(unittest.TestCase):
+    """General tests for the distributed execution API."""
+
+    @classmethod
+    def setUpClass(cls):
+        ray.init(num_cpus=4)
+
+    @classmethod
+    def tearDownClass(cls):
+        ray.shutdown()
+
+    def test_exec_plan_stats(ray_start_regular):
+        for fw in framework_iterator(frameworks=("torch", "tf")):
+            trainer = A2CTrainer(
+                env="CartPole-v0",
+                config={
+                    "min_time_s_per_reporting": 0,
+                    "framework": fw,
+                },
+            )
+            result = trainer.train()
+            assert isinstance(result, dict)
+            assert "info" in result
+            assert LEARNER_INFO in result["info"]
+            assert STEPS_SAMPLED_COUNTER in result["info"]
+            assert STEPS_TRAINED_COUNTER in result["info"]
+            assert "timers" in result
+            assert "learn_time_ms" in result["timers"]
+            assert "learn_throughput" in result["timers"]
+            assert "sample_time_ms" in result["timers"]
+            assert "sample_throughput" in result["timers"]
+            assert "update_time_ms" in result["timers"]
+
+    def test_exec_plan_save_restore(ray_start_regular):
+        for fw in framework_iterator(frameworks=("torch", "tf")):
+            trainer = A2CTrainer(
+                env="CartPole-v0",
+                config={
+                    "min_time_s_per_reporting": 0,
+                    "framework": fw,
+                },
+            )
+            res1 = trainer.train()
+            checkpoint = trainer.save()
+            for _ in range(2):
+                res2 = trainer.train()
+            assert res2["timesteps_total"] > res1["timesteps_total"], (res1, res2)
+            trainer.restore(checkpoint)
+
+            # Should restore the timesteps counter to the same as res2.
+            res3 = trainer.train()
+            assert res3["timesteps_total"] < res2["timesteps_total"], (res2, res3)
+
+
+if __name__ == "__main__":
+    import pytest
+    import sys
+
+    sys.exit(pytest.main(["-v", __file__]))