<<<<<<< HEAD
import numpy as np
import unittest

import ray
from ray.rllib.utils.filter import RunningStat, MeanStdFilter
from ray.rllib.utils import FilterManager
from ray.rllib.tests.mock_worker import _MockWorker


class RunningStatTest(unittest.TestCase):
    def testRunningStat(self):
        for shp in ((), (3,), (3, 4)):
            li = []
            rs = RunningStat(shp)
            for _ in range(5):
                val = np.random.randn(*shp)
                rs.push(val)
                li.append(val)
                m = np.mean(li, axis=0)
                self.assertTrue(np.allclose(rs.mean, m))
                v = np.square(m) if (len(li) == 1) else np.var(li, ddof=1, axis=0)
                self.assertTrue(np.allclose(rs.var, v))

    def testCombiningStat(self):
        for shape in [(), (3,), (3, 4)]:
            li = []
            rs1 = RunningStat(shape)
            rs2 = RunningStat(shape)
            rs = RunningStat(shape)
            for _ in range(5):
                val = np.random.randn(*shape)
                rs1.push(val)
                rs.push(val)
                li.append(val)
            for _ in range(9):
                rs2.push(val)
                rs.push(val)
                li.append(val)
            rs1.update(rs2)
            assert np.allclose(rs.mean, rs1.mean)
            assert np.allclose(rs.std, rs1.std)


class MSFTest(unittest.TestCase):
    def testBasic(self):
        for shape in [(), (3,), (3, 4, 4)]:
            filt = MeanStdFilter(shape)
            for i in range(5):
                filt(np.ones(shape))
            self.assertEqual(filt.rs.n, 5)
            self.assertEqual(filt.buffer.n, 5)

            filt2 = MeanStdFilter(shape)
            filt2.sync(filt)
            self.assertEqual(filt2.rs.n, 5)
            self.assertEqual(filt2.buffer.n, 5)

            filt.clear_buffer()
            self.assertEqual(filt.buffer.n, 0)
            self.assertEqual(filt2.buffer.n, 5)

            filt.apply_changes(filt2, with_buffer=False)
            self.assertEqual(filt.buffer.n, 0)
            self.assertEqual(filt.rs.n, 10)

            filt.apply_changes(filt2, with_buffer=True)
            self.assertEqual(filt.buffer.n, 5)
            self.assertEqual(filt.rs.n, 15)


class FilterManagerTest(unittest.TestCase):
    def setUp(self):
        ray.init(
            num_cpus=1, object_store_memory=1000 * 1024 * 1024, ignore_reinit_error=True
        )

    def tearDown(self):
        ray.shutdown()

    def test_synchronize(self):
        """Synchronize applies filter buffer onto own filter"""
        filt1 = MeanStdFilter(())
        for i in range(10):
            filt1(i)
        self.assertEqual(filt1.rs.n, 10)
        filt1.clear_buffer()
        self.assertEqual(filt1.buffer.n, 0)

        RemoteWorker = ray.remote(_MockWorker)
        remote_e = RemoteWorker.remote(sample_count=10)
        remote_e.sample.remote()

        FilterManager.synchronize(
            {"obs_filter": filt1, "rew_filter": filt1.copy()}, [remote_e]
        )

        filters = ray.get(remote_e.get_filters.remote())
        obs_f = filters["obs_filter"]
        self.assertEqual(filt1.rs.n, 20)
        self.assertEqual(filt1.buffer.n, 0)
        self.assertEqual(obs_f.rs.n, filt1.rs.n)
        self.assertEqual(obs_f.buffer.n, filt1.buffer.n)


if __name__ == "__main__":
    import pytest
    import sys

    sys.exit(pytest.main(["-v", __file__]))
=======
import numpy as np
import unittest

import ray
from ray.rllib.utils.filter import RunningStat, MeanStdFilter
from ray.rllib.utils import FilterManager
from ray.rllib.tests.mock_worker import _MockWorker


class RunningStatTest(unittest.TestCase):
    def testRunningStat(self):
        for shp in ((), (3,), (3, 4)):
            li = []
            rs = RunningStat(shp)
            for _ in range(5):
                val = np.random.randn(*shp)
                rs.push(val)
                li.append(val)
                m = np.mean(li, axis=0)
                self.assertTrue(np.allclose(rs.mean, m))
                v = np.square(m) if (len(li) == 1) else np.var(li, ddof=1, axis=0)
                self.assertTrue(np.allclose(rs.var, v))

    def testCombiningStat(self):
        for shape in [(), (3,), (3, 4)]:
            li = []
            rs1 = RunningStat(shape)
            rs2 = RunningStat(shape)
            rs = RunningStat(shape)
            for _ in range(5):
                val = np.random.randn(*shape)
                rs1.push(val)
                rs.push(val)
                li.append(val)
            for _ in range(9):
                rs2.push(val)
                rs.push(val)
                li.append(val)
            rs1.update(rs2)
            assert np.allclose(rs.mean, rs1.mean)
            assert np.allclose(rs.std, rs1.std)


class MeanStdFilterTest(unittest.TestCase):
    def testBasic(self):
        for shape in [(), (3,), (3, 4, 4)]:
            filt = MeanStdFilter(shape)
            for i in range(5):
                filt(np.ones(shape))
            self.assertEqual(filt.rs.n, 5)
            self.assertEqual(filt.buffer.n, 5)

            filt2 = MeanStdFilter(shape)
            filt2.sync(filt)
            self.assertEqual(filt2.rs.n, 5)
            self.assertEqual(filt2.buffer.n, 5)

            filt.clear_buffer()
            self.assertEqual(filt.buffer.n, 0)
            self.assertEqual(filt2.buffer.n, 5)

            filt.apply_changes(filt2, with_buffer=False)
            self.assertEqual(filt.buffer.n, 0)
            self.assertEqual(filt.rs.n, 10)

            filt.apply_changes(filt2, with_buffer=True)
            self.assertEqual(filt.buffer.n, 5)
            self.assertEqual(filt.rs.n, 15)


class FilterManagerTest(unittest.TestCase):
    def setUp(self):
        ray.init(
            num_cpus=1, object_store_memory=1000 * 1024 * 1024, ignore_reinit_error=True
        )

    def tearDown(self):
        ray.shutdown()

    def test_synchronize(self):
        """Synchronize applies filter buffer onto own filter"""
        filt1 = MeanStdFilter(())
        for i in range(10):
            filt1(i)
        self.assertEqual(filt1.rs.n, 10)
        filt1.clear_buffer()
        self.assertEqual(filt1.buffer.n, 0)

        RemoteWorker = ray.remote(_MockWorker)
        remote_e = RemoteWorker.remote(sample_count=10)
        remote_e.sample.remote()

        FilterManager.synchronize(
            {"obs_filter": filt1, "rew_filter": filt1.copy()}, [remote_e]
        )

        filters = ray.get(remote_e.get_filters.remote())
        obs_f = filters["obs_filter"]
        self.assertEqual(filt1.rs.n, 20)
        self.assertEqual(filt1.buffer.n, 0)
        self.assertEqual(obs_f.rs.n, filt1.rs.n)
        self.assertEqual(obs_f.buffer.n, filt1.buffer.n)


if __name__ == "__main__":
    import pytest
    import sys

    sys.exit(pytest.main(["-v", __file__]))
>>>>>>> 19672688
<|MERGE_RESOLUTION|>--- conflicted
+++ resolved
@@ -1,221 +1,109 @@
-<<<<<<< HEAD
-import numpy as np
-import unittest
-
-import ray
-from ray.rllib.utils.filter import RunningStat, MeanStdFilter
-from ray.rllib.utils import FilterManager
-from ray.rllib.tests.mock_worker import _MockWorker
-
-
-class RunningStatTest(unittest.TestCase):
-    def testRunningStat(self):
-        for shp in ((), (3,), (3, 4)):
-            li = []
-            rs = RunningStat(shp)
-            for _ in range(5):
-                val = np.random.randn(*shp)
-                rs.push(val)
-                li.append(val)
-                m = np.mean(li, axis=0)
-                self.assertTrue(np.allclose(rs.mean, m))
-                v = np.square(m) if (len(li) == 1) else np.var(li, ddof=1, axis=0)
-                self.assertTrue(np.allclose(rs.var, v))
-
-    def testCombiningStat(self):
-        for shape in [(), (3,), (3, 4)]:
-            li = []
-            rs1 = RunningStat(shape)
-            rs2 = RunningStat(shape)
-            rs = RunningStat(shape)
-            for _ in range(5):
-                val = np.random.randn(*shape)
-                rs1.push(val)
-                rs.push(val)
-                li.append(val)
-            for _ in range(9):
-                rs2.push(val)
-                rs.push(val)
-                li.append(val)
-            rs1.update(rs2)
-            assert np.allclose(rs.mean, rs1.mean)
-            assert np.allclose(rs.std, rs1.std)
-
-
-class MSFTest(unittest.TestCase):
-    def testBasic(self):
-        for shape in [(), (3,), (3, 4, 4)]:
-            filt = MeanStdFilter(shape)
-            for i in range(5):
-                filt(np.ones(shape))
-            self.assertEqual(filt.rs.n, 5)
-            self.assertEqual(filt.buffer.n, 5)
-
-            filt2 = MeanStdFilter(shape)
-            filt2.sync(filt)
-            self.assertEqual(filt2.rs.n, 5)
-            self.assertEqual(filt2.buffer.n, 5)
-
-            filt.clear_buffer()
-            self.assertEqual(filt.buffer.n, 0)
-            self.assertEqual(filt2.buffer.n, 5)
-
-            filt.apply_changes(filt2, with_buffer=False)
-            self.assertEqual(filt.buffer.n, 0)
-            self.assertEqual(filt.rs.n, 10)
-
-            filt.apply_changes(filt2, with_buffer=True)
-            self.assertEqual(filt.buffer.n, 5)
-            self.assertEqual(filt.rs.n, 15)
-
-
-class FilterManagerTest(unittest.TestCase):
-    def setUp(self):
-        ray.init(
-            num_cpus=1, object_store_memory=1000 * 1024 * 1024, ignore_reinit_error=True
-        )
-
-    def tearDown(self):
-        ray.shutdown()
-
-    def test_synchronize(self):
-        """Synchronize applies filter buffer onto own filter"""
-        filt1 = MeanStdFilter(())
-        for i in range(10):
-            filt1(i)
-        self.assertEqual(filt1.rs.n, 10)
-        filt1.clear_buffer()
-        self.assertEqual(filt1.buffer.n, 0)
-
-        RemoteWorker = ray.remote(_MockWorker)
-        remote_e = RemoteWorker.remote(sample_count=10)
-        remote_e.sample.remote()
-
-        FilterManager.synchronize(
-            {"obs_filter": filt1, "rew_filter": filt1.copy()}, [remote_e]
-        )
-
-        filters = ray.get(remote_e.get_filters.remote())
-        obs_f = filters["obs_filter"]
-        self.assertEqual(filt1.rs.n, 20)
-        self.assertEqual(filt1.buffer.n, 0)
-        self.assertEqual(obs_f.rs.n, filt1.rs.n)
-        self.assertEqual(obs_f.buffer.n, filt1.buffer.n)
-
-
-if __name__ == "__main__":
-    import pytest
-    import sys
-
-    sys.exit(pytest.main(["-v", __file__]))
-=======
-import numpy as np
-import unittest
-
-import ray
-from ray.rllib.utils.filter import RunningStat, MeanStdFilter
-from ray.rllib.utils import FilterManager
-from ray.rllib.tests.mock_worker import _MockWorker
-
-
-class RunningStatTest(unittest.TestCase):
-    def testRunningStat(self):
-        for shp in ((), (3,), (3, 4)):
-            li = []
-            rs = RunningStat(shp)
-            for _ in range(5):
-                val = np.random.randn(*shp)
-                rs.push(val)
-                li.append(val)
-                m = np.mean(li, axis=0)
-                self.assertTrue(np.allclose(rs.mean, m))
-                v = np.square(m) if (len(li) == 1) else np.var(li, ddof=1, axis=0)
-                self.assertTrue(np.allclose(rs.var, v))
-
-    def testCombiningStat(self):
-        for shape in [(), (3,), (3, 4)]:
-            li = []
-            rs1 = RunningStat(shape)
-            rs2 = RunningStat(shape)
-            rs = RunningStat(shape)
-            for _ in range(5):
-                val = np.random.randn(*shape)
-                rs1.push(val)
-                rs.push(val)
-                li.append(val)
-            for _ in range(9):
-                rs2.push(val)
-                rs.push(val)
-                li.append(val)
-            rs1.update(rs2)
-            assert np.allclose(rs.mean, rs1.mean)
-            assert np.allclose(rs.std, rs1.std)
-
-
-class MeanStdFilterTest(unittest.TestCase):
-    def testBasic(self):
-        for shape in [(), (3,), (3, 4, 4)]:
-            filt = MeanStdFilter(shape)
-            for i in range(5):
-                filt(np.ones(shape))
-            self.assertEqual(filt.rs.n, 5)
-            self.assertEqual(filt.buffer.n, 5)
-
-            filt2 = MeanStdFilter(shape)
-            filt2.sync(filt)
-            self.assertEqual(filt2.rs.n, 5)
-            self.assertEqual(filt2.buffer.n, 5)
-
-            filt.clear_buffer()
-            self.assertEqual(filt.buffer.n, 0)
-            self.assertEqual(filt2.buffer.n, 5)
-
-            filt.apply_changes(filt2, with_buffer=False)
-            self.assertEqual(filt.buffer.n, 0)
-            self.assertEqual(filt.rs.n, 10)
-
-            filt.apply_changes(filt2, with_buffer=True)
-            self.assertEqual(filt.buffer.n, 5)
-            self.assertEqual(filt.rs.n, 15)
-
-
-class FilterManagerTest(unittest.TestCase):
-    def setUp(self):
-        ray.init(
-            num_cpus=1, object_store_memory=1000 * 1024 * 1024, ignore_reinit_error=True
-        )
-
-    def tearDown(self):
-        ray.shutdown()
-
-    def test_synchronize(self):
-        """Synchronize applies filter buffer onto own filter"""
-        filt1 = MeanStdFilter(())
-        for i in range(10):
-            filt1(i)
-        self.assertEqual(filt1.rs.n, 10)
-        filt1.clear_buffer()
-        self.assertEqual(filt1.buffer.n, 0)
-
-        RemoteWorker = ray.remote(_MockWorker)
-        remote_e = RemoteWorker.remote(sample_count=10)
-        remote_e.sample.remote()
-
-        FilterManager.synchronize(
-            {"obs_filter": filt1, "rew_filter": filt1.copy()}, [remote_e]
-        )
-
-        filters = ray.get(remote_e.get_filters.remote())
-        obs_f = filters["obs_filter"]
-        self.assertEqual(filt1.rs.n, 20)
-        self.assertEqual(filt1.buffer.n, 0)
-        self.assertEqual(obs_f.rs.n, filt1.rs.n)
-        self.assertEqual(obs_f.buffer.n, filt1.buffer.n)
-
-
-if __name__ == "__main__":
-    import pytest
-    import sys
-
-    sys.exit(pytest.main(["-v", __file__]))
->>>>>>> 19672688
+import numpy as np
+import unittest
+
+import ray
+from ray.rllib.utils.filter import RunningStat, MeanStdFilter
+from ray.rllib.utils import FilterManager
+from ray.rllib.tests.mock_worker import _MockWorker
+
+
+class RunningStatTest(unittest.TestCase):
+    def testRunningStat(self):
+        for shp in ((), (3,), (3, 4)):
+            li = []
+            rs = RunningStat(shp)
+            for _ in range(5):
+                val = np.random.randn(*shp)
+                rs.push(val)
+                li.append(val)
+                m = np.mean(li, axis=0)
+                self.assertTrue(np.allclose(rs.mean, m))
+                v = np.square(m) if (len(li) == 1) else np.var(li, ddof=1, axis=0)
+                self.assertTrue(np.allclose(rs.var, v))
+
+    def testCombiningStat(self):
+        for shape in [(), (3,), (3, 4)]:
+            li = []
+            rs1 = RunningStat(shape)
+            rs2 = RunningStat(shape)
+            rs = RunningStat(shape)
+            for _ in range(5):
+                val = np.random.randn(*shape)
+                rs1.push(val)
+                rs.push(val)
+                li.append(val)
+            for _ in range(9):
+                rs2.push(val)
+                rs.push(val)
+                li.append(val)
+            rs1.update(rs2)
+            assert np.allclose(rs.mean, rs1.mean)
+            assert np.allclose(rs.std, rs1.std)
+
+
+class MeanStdFilterTest(unittest.TestCase):
+    def testBasic(self):
+        for shape in [(), (3,), (3, 4, 4)]:
+            filt = MeanStdFilter(shape)
+            for i in range(5):
+                filt(np.ones(shape))
+            self.assertEqual(filt.rs.n, 5)
+            self.assertEqual(filt.buffer.n, 5)
+
+            filt2 = MeanStdFilter(shape)
+            filt2.sync(filt)
+            self.assertEqual(filt2.rs.n, 5)
+            self.assertEqual(filt2.buffer.n, 5)
+
+            filt.clear_buffer()
+            self.assertEqual(filt.buffer.n, 0)
+            self.assertEqual(filt2.buffer.n, 5)
+
+            filt.apply_changes(filt2, with_buffer=False)
+            self.assertEqual(filt.buffer.n, 0)
+            self.assertEqual(filt.rs.n, 10)
+
+            filt.apply_changes(filt2, with_buffer=True)
+            self.assertEqual(filt.buffer.n, 5)
+            self.assertEqual(filt.rs.n, 15)
+
+
+class FilterManagerTest(unittest.TestCase):
+    def setUp(self):
+        ray.init(
+            num_cpus=1, object_store_memory=1000 * 1024 * 1024, ignore_reinit_error=True
+        )
+
+    def tearDown(self):
+        ray.shutdown()
+
+    def test_synchronize(self):
+        """Synchronize applies filter buffer onto own filter"""
+        filt1 = MeanStdFilter(())
+        for i in range(10):
+            filt1(i)
+        self.assertEqual(filt1.rs.n, 10)
+        filt1.clear_buffer()
+        self.assertEqual(filt1.buffer.n, 0)
+
+        RemoteWorker = ray.remote(_MockWorker)
+        remote_e = RemoteWorker.remote(sample_count=10)
+        remote_e.sample.remote()
+
+        FilterManager.synchronize(
+            {"obs_filter": filt1, "rew_filter": filt1.copy()}, [remote_e]
+        )
+
+        filters = ray.get(remote_e.get_filters.remote())
+        obs_f = filters["obs_filter"]
+        self.assertEqual(filt1.rs.n, 20)
+        self.assertEqual(filt1.buffer.n, 0)
+        self.assertEqual(obs_f.rs.n, filt1.rs.n)
+        self.assertEqual(obs_f.buffer.n, filt1.buffer.n)
+
+
+if __name__ == "__main__":
+    import pytest
+    import sys
+
+    sys.exit(pytest.main(["-v", __file__]))