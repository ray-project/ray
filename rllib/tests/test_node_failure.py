# This workload tests RLlib's ability to recover from failing workers nodes
import time
import unittest

import ray
from ray._private.test_utils import get_other_nodes
from ray.cluster_utils import Cluster
from ray.util.state import list_actors
from ray.rllib.algorithms.ppo import PPO, PPOConfig


num_redis_shards = 5
redis_max_memory = 10**8
object_store_memory = 10**8
num_nodes = 3


assert (
    num_nodes * object_store_memory + num_redis_shards * redis_max_memory
    < ray._private.utils.get_system_memory() / 2
), (
    "Make sure there is enough memory on this machine to run this "
    "workload. We divide the system memory by 2 to provide a buffer."
)


class NodeFailureTests(unittest.TestCase):
    def setUp(self):
        # Simulate a cluster on one machine.
        self.cluster = Cluster()

        for i in range(num_nodes):
            self.cluster.add_node(
                redis_port=6379 if i == 0 else None,
                num_redis_shards=num_redis_shards if i == 0 else None,
                num_cpus=2,
                num_gpus=0,
                object_store_memory=object_store_memory,
                redis_max_memory=redis_max_memory,
                dashboard_host="0.0.0.0",
            )
        self.cluster.wait_for_nodes()
        ray.init(address=self.cluster.address)

    def tearDown(self):
        ray.shutdown()
        self.cluster.shutdown()

    def test_continue_training_on_failure(self):
        # We tolerate failing workers and pause training
        config = (
            PPOConfig()
            .environment("CartPole-v1")
            .env_runners(
                num_env_runners=6,
<<<<<<< HEAD
                recreate_failed_workers=True,
=======
>>>>>>> 8fe3ac4d
                validate_env_runners_after_construction=True,
            )
            .fault_tolerance(recreate_failed_env_runners=True)
            .training(
                train_batch_size=300,
            )
        )
        ppo = PPO(config=config)

        # One step with all nodes up, enough to satisfy resource requirements
        ppo.train()

        self.assertEqual(ppo.workers.num_healthy_remote_workers(), 6)
        self.assertEqual(ppo.workers.num_remote_workers(), 6)

        # Remove the first non-head node.
        node_to_kill = get_other_nodes(self.cluster, exclude_head=True)[0]
        self.cluster.remove_node(node_to_kill)

        # step() should continue with 4 rollout workers.
        ppo.train()

        self.assertEqual(ppo.workers.num_healthy_remote_workers(), 4)
        self.assertEqual(ppo.workers.num_remote_workers(), 6)

        # node comes back immediately.
        self.cluster.add_node(
            redis_port=None,
            num_redis_shards=None,
            num_cpus=2,
            num_gpus=0,
            object_store_memory=object_store_memory,
            redis_max_memory=redis_max_memory,
            dashboard_host="0.0.0.0",
        )

        # Now, let's wait for Ray to restart all the RolloutWorker actors.
        while True:
            states = [
                a["state"] == "ALIVE"
                for a in list_actors()
                if a["class_name"] == "RolloutWorker"
            ]
            if all(states):
                break
            # Otherwise, wait a bit.
            time.sleep(1)

        # This step should continue with 4 workers, but by the end
        # of weight syncing, the 2 recovered rollout workers should
        # be back.
        ppo.train()

        # Workers should be back up, everything back to normal.
        self.assertEqual(ppo.workers.num_healthy_remote_workers(), 6)
        self.assertEqual(ppo.workers.num_remote_workers(), 6)


if __name__ == "__main__":
    import pytest
    import sys

    sys.exit(pytest.main(["-v", __file__]))<|MERGE_RESOLUTION|>--- conflicted
+++ resolved
@@ -53,10 +53,6 @@
             .environment("CartPole-v1")
             .env_runners(
                 num_env_runners=6,
-<<<<<<< HEAD
-                recreate_failed_workers=True,
-=======
->>>>>>> 8fe3ac4d
                 validate_env_runners_after_construction=True,
             )
             .fault_tolerance(recreate_failed_env_runners=True)
