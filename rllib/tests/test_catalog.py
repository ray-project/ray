--- conflicted
+++ resolved
@@ -1,30 +1,18 @@
+from functools import partial
+import gym
+from gym.spaces import Box, Dict, Discrete, Tuple
+import numpy as np
 import unittest
-from functools import partial
-
-import gym
-<<<<<<< HEAD
-=======
-from gym.spaces import Box, Discrete
->>>>>>> b4702de1
-import numpy as np
-from gym.spaces import Box, Dict, Discrete, Tuple
 
 import ray
-<<<<<<< HEAD
-from ray.rllib.models import MODEL_DEFAULTS, ActionDistribution, ModelCatalog
-from ray.rllib.models.preprocessors import (NoPreprocessor, OneHotPreprocessor,
-                                            Preprocessor)
+from ray.rllib.models import ActionDistribution, ModelCatalog, MODEL_DEFAULTS
+from ray.rllib.models.preprocessors import NoPreprocessor, OneHotPreprocessor,\
+    Preprocessor
+from ray.rllib.models.tf.tf_action_dist import MultiActionDistribution, \
+    TFActionDistribution
 from ray.rllib.models.tf.fcnet import FullyConnectedNetwork
-from ray.rllib.models.tf.tf_action_dist import (MultiActionDistribution,
-                                                TFActionDistribution)
 from ray.rllib.models.tf.tf_modelv2 import TFModelV2
 from ray.rllib.models.tf.visionnet import VisionNetwork
-=======
-from ray.rllib.models import ModelCatalog, MODEL_DEFAULTS, ActionDistribution
-from ray.rllib.models.tf.tf_modelv2 import TFModelV2
-from ray.rllib.models.tf.tf_action_dist import TFActionDistribution
-from ray.rllib.models.preprocessors import NoPreprocessor, Preprocessor
->>>>>>> b4702de1
 from ray.rllib.utils.annotations import override
 from ray.rllib.utils.framework import try_import_tf, try_import_torch
 from ray.rllib.utils.test_utils import framework_iterator
@@ -222,7 +210,6 @@
 
 
 if __name__ == "__main__":
+    import pytest
     import sys
-
-    import pytest
     sys.exit(pytest.main(["-v", __file__]))