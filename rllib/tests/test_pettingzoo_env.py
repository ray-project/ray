--- conflicted
+++ resolved
@@ -27,13 +27,8 @@
             env = normalize_obs_v0(env)
             return env
 
-<<<<<<< HEAD
-        config = deepcopy(get_trainer_class("PPO")._default_config)
-        config["env_config"] = {}
-=======
         config = deepcopy(get_trainer_class("PPO").get_default_config())
         config["env_config"] = {"local_ratio": 0.5}
->>>>>>> d697c13b
         # Register env
         register_env("pistonball",
                      lambda config: PettingZooEnv(env_creator(config)))
