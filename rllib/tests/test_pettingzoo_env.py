import unittest
from copy import deepcopy

import ray
from ray.tune.registry import register_env
from ray.rllib.env import PettingZooEnv
from ray.rllib.agents.registry import get_trainer_class

from pettingzoo.mpe import simple_spread_v2


class TestPettingZooEnv(unittest.TestCase):
    def setUp(self) -> None:
        ray.init()

    def tearDown(self) -> None:
        ray.shutdown()

    def test_pettingzoo_env(self):
        register_env("simple_spread",
                     lambda _: PettingZooEnv(simple_spread_v2.env()))

        agent_class = get_trainer_class("PPO")

        config = deepcopy(agent_class._default_config)

        config["multiagent"] = {
<<<<<<< HEAD
            # Set of policy IDs (by default, will use Trainer's
            # default policy class, the env's obs/act spaces and config={}).
            "policies": {"av"},
            # Mapping function that always returns "av" as policy ID to use
            # (for any agent).
            "policy_mapping_fn": lambda agent_id: "av"
=======
            "policies": {
                # the first tuple value is None -> uses default policy
                "av": (None, obs_space, act_space, {}),
            },
            "policy_mapping_fn": lambda agent_id, episode, **kwargs: "av"
>>>>>>> be6db064
        }

        config["log_level"] = "DEBUG"
        config["num_workers"] = 0
        config["rollout_fragment_length"] = 30
        config["train_batch_size"] = 200
        config["horizon"] = 200  # After n steps, force reset simulation
        config["no_done_at_end"] = False

        agent = agent_class(env="simple_spread", config=config)
        agent.train()


if __name__ == "__main__":
    import pytest
    import sys
    sys.exit(pytest.main(["-v", __file__]))<|MERGE_RESOLUTION|>--- conflicted
+++ resolved
@@ -25,20 +25,12 @@
         config = deepcopy(agent_class._default_config)
 
         config["multiagent"] = {
-<<<<<<< HEAD
             # Set of policy IDs (by default, will use Trainer's
             # default policy class, the env's obs/act spaces and config={}).
             "policies": {"av"},
             # Mapping function that always returns "av" as policy ID to use
             # (for any agent).
-            "policy_mapping_fn": lambda agent_id: "av"
-=======
-            "policies": {
-                # the first tuple value is None -> uses default policy
-                "av": (None, obs_space, act_space, {}),
-            },
             "policy_mapping_fn": lambda agent_id, episode, **kwargs: "av"
->>>>>>> be6db064
         }
 
         config["log_level"] = "DEBUG"
