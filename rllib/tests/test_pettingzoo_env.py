import unittest
from copy import deepcopy
from numpy import float32

import ray
from ray.tune.registry import register_env
from ray.rllib.env import PettingZooEnv
from ray.rllib.agents.registry import get_trainer_class

<<<<<<< HEAD
from pettingzoo.butterfly import pistonball_v5
=======
from pettingzoo.butterfly import pistonball_v6
>>>>>>> 6087eda9
from pettingzoo.mpe import simple_spread_v2
from supersuit import normalize_obs_v0, dtype_v0, color_reduction_v0


class TestPettingZooEnv(unittest.TestCase):
    def setUp(self) -> None:
        ray.init()

    def tearDown(self) -> None:
        ray.shutdown()

<<<<<<< HEAD
    def test_pettingzoo_pistonball_v5_policies_are_dict_env(self):
        def env_creator(config):
            env = pistonball_v5.env()
=======
    def test_pettingzoo_pistonball_v6_policies_are_dict_env(self):
        def env_creator(config):
            env = pistonball_v6.env()
>>>>>>> 6087eda9
            env = dtype_v0(env, dtype=float32)
            env = color_reduction_v0(env, mode="R")
            env = normalize_obs_v0(env)
            return env

        config = deepcopy(get_trainer_class("PPO").get_default_config())
        config["env_config"] = {"local_ratio": 0.5}
        # Register env
        register_env("pistonball", lambda config: PettingZooEnv(env_creator(config)))
        env = PettingZooEnv(env_creator(config))
        observation_space = env.observation_space
        action_space = env.action_space
        del env

        config["multiagent"] = {
            # Setup a single, shared policy for all agents.
            "policies": {"av": (None, observation_space, action_space, {})},
            # Map all agents to that policy.
            "policy_mapping_fn": lambda agent_id, episode, **kwargs: "av",
        }

        config["num_workers"] = 1
        # Fragment length, collected at once from each worker
        # and for each agent!
        config["rollout_fragment_length"] = 30
        # Training batch size -> Fragments are concatenated up to this point.
        config["train_batch_size"] = 200
        # After n steps, force reset simulation
        config["horizon"] = 200
        # Default: False
        config["no_done_at_end"] = False
        trainer = get_trainer_class("PPO")(env="pistonball", config=config)
        trainer.train()

    def test_pettingzoo_env(self):
        register_env("simple_spread", lambda _: PettingZooEnv(simple_spread_v2.env()))
        env = PettingZooEnv(simple_spread_v2.env())
        observation_space = env.observation_space
        action_space = env.action_space
        del env

        agent_class = get_trainer_class("PPO")

        config = deepcopy(agent_class.get_default_config())

        config["multiagent"] = {
            # Set of policy IDs (by default, will use Trainer's
            # default policy class, the env's obs/act spaces and config={}).
            "policies": {"av": (None, observation_space, action_space, {})},
            # Mapping function that always returns "av" as policy ID to use
            # (for any agent).
            "policy_mapping_fn": lambda agent_id, episode, **kwargs: "av",
        }

        config["num_workers"] = 0
        config["rollout_fragment_length"] = 30
        config["train_batch_size"] = 200
        config["horizon"] = 200  # After n steps, force reset simulation
        config["no_done_at_end"] = False

        agent = agent_class(env="simple_spread", config=config)
        agent.train()


if __name__ == "__main__":
    import pytest
    import sys

    sys.exit(pytest.main(["-v", __file__]))<|MERGE_RESOLUTION|>--- conflicted
+++ resolved
@@ -7,11 +7,7 @@
 from ray.rllib.env import PettingZooEnv
 from ray.rllib.agents.registry import get_trainer_class
 
-<<<<<<< HEAD
-from pettingzoo.butterfly import pistonball_v5
-=======
 from pettingzoo.butterfly import pistonball_v6
->>>>>>> 6087eda9
 from pettingzoo.mpe import simple_spread_v2
 from supersuit import normalize_obs_v0, dtype_v0, color_reduction_v0
 
@@ -23,15 +19,9 @@
     def tearDown(self) -> None:
         ray.shutdown()
 
-<<<<<<< HEAD
-    def test_pettingzoo_pistonball_v5_policies_are_dict_env(self):
-        def env_creator(config):
-            env = pistonball_v5.env()
-=======
     def test_pettingzoo_pistonball_v6_policies_are_dict_env(self):
         def env_creator(config):
             env = pistonball_v6.env()
->>>>>>> 6087eda9
             env = dtype_v0(env, dtype=float32)
             env = color_reduction_v0(env, mode="R")
             env = normalize_obs_v0(env)
