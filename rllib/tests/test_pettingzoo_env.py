--- conflicted
+++ resolved
@@ -1,193 +1,95 @@
-<<<<<<< HEAD
-import unittest
-from copy import deepcopy
-from numpy import float32
-
-import ray
-from ray.tune.registry import register_env
-from ray.rllib.env import PettingZooEnv
-from ray.rllib.agents.registry import get_trainer_class
-
-from pettingzoo.butterfly import pistonball_v4
-from pettingzoo.mpe import simple_spread_v2
-from supersuit import normalize_obs_v0, dtype_v0, color_reduction_v0
-
-
-class TestPettingZooEnv(unittest.TestCase):
-    def setUp(self) -> None:
-        ray.init()
-
-    def tearDown(self) -> None:
-        ray.shutdown()
-
-    def test_pettingzoo_pistonball_v4_policies_are_dict_env(self):
-        def env_creator(config):
-            env = pistonball_v4.env(local_ratio=config.get("local_ratio", 0.2))
-            env = dtype_v0(env, dtype=float32)
-            env = color_reduction_v0(env, mode="R")
-            env = normalize_obs_v0(env)
-            return env
-
-        config = deepcopy(get_trainer_class("PPO").get_default_config())
-        config["env_config"] = {"local_ratio": 0.5}
-        # Register env
-        register_env("pistonball", lambda config: PettingZooEnv(env_creator(config)))
-        env = PettingZooEnv(env_creator(config))
-        observation_space = env.observation_space
-        action_space = env.action_space
-        del env
-
-        config["multiagent"] = {
-            # Setup a single, shared policy for all agents.
-            "policies": {"av": (None, observation_space, action_space, {})},
-            # Map all agents to that policy.
-            "policy_mapping_fn": lambda agent_id, episode, **kwargs: "av",
-        }
-
-        config["log_level"] = "DEBUG"
-        config["num_workers"] = 1
-        # Fragment length, collected at once from each worker
-        # and for each agent!
-        config["rollout_fragment_length"] = 30
-        # Training batch size -> Fragments are concatenated up to this point.
-        config["train_batch_size"] = 200
-        # After n steps, force reset simulation
-        config["horizon"] = 200
-        # Default: False
-        config["no_done_at_end"] = False
-        trainer = get_trainer_class("PPO")(env="pistonball", config=config)
-        trainer.train()
-
-    def test_pettingzoo_env(self):
-        register_env("simple_spread", lambda _: PettingZooEnv(simple_spread_v2.env()))
-        env = PettingZooEnv(simple_spread_v2.env())
-        observation_space = env.observation_space
-        action_space = env.action_space
-        del env
-
-        agent_class = get_trainer_class("PPO")
-
-        config = deepcopy(agent_class.get_default_config())
-
-        config["multiagent"] = {
-            # Set of policy IDs (by default, will use Trainer's
-            # default policy class, the env's obs/act spaces and config={}).
-            "policies": {"av": (None, observation_space, action_space, {})},
-            # Mapping function that always returns "av" as policy ID to use
-            # (for any agent).
-            "policy_mapping_fn": lambda agent_id, episode, **kwargs: "av",
-        }
-
-        config["log_level"] = "DEBUG"
-        config["num_workers"] = 0
-        config["rollout_fragment_length"] = 30
-        config["train_batch_size"] = 200
-        config["horizon"] = 200  # After n steps, force reset simulation
-        config["no_done_at_end"] = False
-
-        agent = agent_class(env="simple_spread", config=config)
-        agent.train()
-
-
-if __name__ == "__main__":
-    import pytest
-    import sys
-
-    sys.exit(pytest.main(["-v", __file__]))
-=======
-import unittest
-from copy import deepcopy
-from numpy import float32
-
-import ray
-from ray.tune.registry import register_env
-from ray.rllib.env import PettingZooEnv
-from ray.rllib.agents.registry import get_trainer_class
-
-from pettingzoo.butterfly import pistonball_v5
-from pettingzoo.mpe import simple_spread_v2
-from supersuit import normalize_obs_v0, dtype_v0, color_reduction_v0
-
-
-class TestPettingZooEnv(unittest.TestCase):
-    def setUp(self) -> None:
-        ray.init()
-
-    def tearDown(self) -> None:
-        ray.shutdown()
-
-    def test_pettingzoo_pistonball_v5_policies_are_dict_env(self):
-        def env_creator(config):
-            env = pistonball_v5.env()
-            env = dtype_v0(env, dtype=float32)
-            env = color_reduction_v0(env, mode="R")
-            env = normalize_obs_v0(env)
-            return env
-
-        config = deepcopy(get_trainer_class("PPO").get_default_config())
-        config["env_config"] = {"local_ratio": 0.5}
-        # Register env
-        register_env("pistonball", lambda config: PettingZooEnv(env_creator(config)))
-        env = PettingZooEnv(env_creator(config))
-        observation_space = env.observation_space
-        action_space = env.action_space
-        del env
-
-        config["multiagent"] = {
-            # Setup a single, shared policy for all agents.
-            "policies": {"av": (None, observation_space, action_space, {})},
-            # Map all agents to that policy.
-            "policy_mapping_fn": lambda agent_id, episode, **kwargs: "av",
-        }
-
-        config["log_level"] = "DEBUG"
-        config["num_workers"] = 1
-        # Fragment length, collected at once from each worker
-        # and for each agent!
-        config["rollout_fragment_length"] = 30
-        # Training batch size -> Fragments are concatenated up to this point.
-        config["train_batch_size"] = 200
-        # After n steps, force reset simulation
-        config["horizon"] = 200
-        # Default: False
-        config["no_done_at_end"] = False
-        trainer = get_trainer_class("PPO")(env="pistonball", config=config)
-        trainer.train()
-
-    def test_pettingzoo_env(self):
-        register_env("simple_spread", lambda _: PettingZooEnv(simple_spread_v2.env()))
-        env = PettingZooEnv(simple_spread_v2.env())
-        observation_space = env.observation_space
-        action_space = env.action_space
-        del env
-
-        agent_class = get_trainer_class("PPO")
-
-        config = deepcopy(agent_class.get_default_config())
-
-        config["multiagent"] = {
-            # Set of policy IDs (by default, will use Trainer's
-            # default policy class, the env's obs/act spaces and config={}).
-            "policies": {"av": (None, observation_space, action_space, {})},
-            # Mapping function that always returns "av" as policy ID to use
-            # (for any agent).
-            "policy_mapping_fn": lambda agent_id, episode, **kwargs: "av",
-        }
-
-        config["log_level"] = "DEBUG"
-        config["num_workers"] = 0
-        config["rollout_fragment_length"] = 30
-        config["train_batch_size"] = 200
-        config["horizon"] = 200  # After n steps, force reset simulation
-        config["no_done_at_end"] = False
-
-        agent = agent_class(env="simple_spread", config=config)
-        agent.train()
-
-
-if __name__ == "__main__":
-    import pytest
-    import sys
-
-    sys.exit(pytest.main(["-v", __file__]))
->>>>>>> 19672688
+import unittest
+from copy import deepcopy
+from numpy import float32
+
+import ray
+from ray.tune.registry import register_env
+from ray.rllib.env import PettingZooEnv
+from ray.rllib.agents.registry import get_trainer_class
+
+from pettingzoo.butterfly import pistonball_v5
+from pettingzoo.mpe import simple_spread_v2
+from supersuit import normalize_obs_v0, dtype_v0, color_reduction_v0
+
+
+class TestPettingZooEnv(unittest.TestCase):
+    def setUp(self) -> None:
+        ray.init()
+
+    def tearDown(self) -> None:
+        ray.shutdown()
+
+    def test_pettingzoo_pistonball_v5_policies_are_dict_env(self):
+        def env_creator(config):
+            env = pistonball_v5.env()
+            env = dtype_v0(env, dtype=float32)
+            env = color_reduction_v0(env, mode="R")
+            env = normalize_obs_v0(env)
+            return env
+
+        config = deepcopy(get_trainer_class("PPO").get_default_config())
+        config["env_config"] = {"local_ratio": 0.5}
+        # Register env
+        register_env("pistonball", lambda config: PettingZooEnv(env_creator(config)))
+        env = PettingZooEnv(env_creator(config))
+        observation_space = env.observation_space
+        action_space = env.action_space
+        del env
+
+        config["multiagent"] = {
+            # Setup a single, shared policy for all agents.
+            "policies": {"av": (None, observation_space, action_space, {})},
+            # Map all agents to that policy.
+            "policy_mapping_fn": lambda agent_id, episode, **kwargs: "av",
+        }
+
+        config["log_level"] = "DEBUG"
+        config["num_workers"] = 1
+        # Fragment length, collected at once from each worker
+        # and for each agent!
+        config["rollout_fragment_length"] = 30
+        # Training batch size -> Fragments are concatenated up to this point.
+        config["train_batch_size"] = 200
+        # After n steps, force reset simulation
+        config["horizon"] = 200
+        # Default: False
+        config["no_done_at_end"] = False
+        trainer = get_trainer_class("PPO")(env="pistonball", config=config)
+        trainer.train()
+
+    def test_pettingzoo_env(self):
+        register_env("simple_spread", lambda _: PettingZooEnv(simple_spread_v2.env()))
+        env = PettingZooEnv(simple_spread_v2.env())
+        observation_space = env.observation_space
+        action_space = env.action_space
+        del env
+
+        agent_class = get_trainer_class("PPO")
+
+        config = deepcopy(agent_class.get_default_config())
+
+        config["multiagent"] = {
+            # Set of policy IDs (by default, will use Trainer's
+            # default policy class, the env's obs/act spaces and config={}).
+            "policies": {"av": (None, observation_space, action_space, {})},
+            # Mapping function that always returns "av" as policy ID to use
+            # (for any agent).
+            "policy_mapping_fn": lambda agent_id, episode, **kwargs: "av",
+        }
+
+        config["log_level"] = "DEBUG"
+        config["num_workers"] = 0
+        config["rollout_fragment_length"] = 30
+        config["train_batch_size"] = 200
+        config["horizon"] = 200  # After n steps, force reset simulation
+        config["no_done_at_end"] = False
+
+        agent = agent_class(env="simple_spread", config=config)
+        agent.train()
+
+
+if __name__ == "__main__":
+    import pytest
+    import sys
+
+    sys.exit(pytest.main(["-v", __file__]))