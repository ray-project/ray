from dataclasses import dataclass, field
import logging
import pprint
from typing import (
    Any,
    Callable,
    Collection,
    Dict,
    KeysView,
    List,
    Optional,
    Set,
    Tuple,
    Type,
    Union,
)

from ray.rllib.core.models.specs.typing import SpecType
from ray.rllib.core.rl_module.rl_module import RLModule, SingleAgentRLModuleSpec

from ray.rllib.policy.sample_batch import MultiAgentBatch
from ray.rllib.utils.annotations import (
    ExperimentalAPI,
    override,
    OverrideToImplementCustomLogic,
)
from ray.rllib.utils.checkpoints import Checkpointable
from ray.rllib.utils.nested_dict import NestedDict
from ray.rllib.utils.policy import validate_policy_id
from ray.rllib.utils.serialization import serialize_type, deserialize_type
from ray.rllib.utils.typing import ModuleID, StateDict, T
from ray.util.annotations import PublicAPI

logger = logging.getLogger("ray.rllib")


@PublicAPI(stability="alpha")
class MultiAgentRLModule(RLModule):
    """Base class for multi-agent RLModules.

    This class holds a mapping from module_ids to the underlying RLModules. It provides
    a convenient way of accessing each individual module, as well as accessing all of
    them with only one API call. Whether a given module is trainable is
    determined by the caller of this class (not the instance of this class itself).

    The extension of this class can include any arbitrary neural networks as part of
    the multi-agent module. For example, a multi-agent module can include a shared
    encoder network that is used by all the individual RLModules. It is up to the user
    to decide how to implement this class.

    The default implementation assumes the data communicated as input and output of
    the APIs in this class are `MultiAgentBatch` types. The `MultiAgentRLModule` simply
    loops through each `module_id`, and runs the forward pass of the corresponding
    `RLModule` object with the associated `SampleBatch` within the `MultiAgentBatch`.
    It also assumes that the underlying RLModules do not share any parameters or
    communication with one another. The behavior of modules with such advanced
    communication would be undefined by default. To share parameters or communication
    between the underlying RLModules, you should implement your own
    `MultiAgentRLModule` subclass.
    """

    def __init__(self, config: Optional["MultiAgentRLModuleConfig"] = None) -> None:
        """Initializes a MultiagentRLModule instance.

        Args:
            config: An optional MultiAgentRLModuleConfig to use. If None, will use
                `MultiAgentRLModuleConfig()` as default config.
        """
        super().__init__(config or MultiAgentRLModuleConfig())

    @override(RLModule)
    def setup(self):
        """Sets up the underlying RLModules."""
        self._rl_modules = {}
        self.__check_module_configs(self.config.modules)
        # Make sure all individual RLModules have the same framework OR framework=None.
        framework = None
        for module_id, module_spec in self.config.modules.items():
            self._rl_modules[module_id] = module_spec.build()
            if framework is None:
                framework = self._rl_modules[module_id].framework
            else:
                assert self._rl_modules[module_id].framework in [None, framework]
        self.framework = framework

    @OverrideToImplementCustomLogic
    @override(RLModule)
    def get_initial_state(self) -> Any:
        # TODO (sven): Replace by call to `self.foreach_module`, but only if this method
        #  supports returning dicts.
        ret = {}
        for module_id, module in self._rl_modules.items():
            ret[module_id] = module.get_initial_state()
        return ret

    @OverrideToImplementCustomLogic
    @override(RLModule)
    def is_stateful(self) -> bool:
        initial_state = self.get_initial_state()
        assert isinstance(initial_state, dict), (
            "The initial state of an RLModule must be a dict, but is "
            f"{type(initial_state)} instead."
        )
        return bool(any(sa_init_state for sa_init_state in initial_state.values()))

    @classmethod
    def __check_module_configs(cls, module_configs: Dict[ModuleID, Any]):
        """Checks the module configs for validity.

        The module_configs be a mapping from module_ids to SingleAgentRLModuleSpec
        objects.

        Args:
            module_configs: The module configs to check.

        Raises:
            ValueError: If the module configs are invalid.
        """
        for module_id, module_spec in module_configs.items():
            if not isinstance(module_spec, SingleAgentRLModuleSpec):
                raise ValueError(
                    f"Module {module_id} is not a SingleAgentRLModuleSpec object."
                )

    def keys(self) -> KeysView[ModuleID]:
        """Returns a keys view over the module IDs in this MultiAgentRLModule."""
        return self._rl_modules.keys()

    def __len__(self) -> int:
        """Returns the number of RLModules within this MultiAgentRLModule."""
        return len(self._rl_modules)

    @override(RLModule)
    def as_multi_agent(self) -> "MultiAgentRLModule":
        """Returns a multi-agent wrapper around this module.

        This method is overridden to avoid double wrapping.

        Returns:
            The instance itself.
        """
        return self

    def add_module(
        self,
        module_id: ModuleID,
        module: RLModule,
        *,
        override: bool = False,
    ) -> None:
        """Adds a module at run time to the multi-agent module.

        Args:
            module_id: The module ID to add. If the module ID already exists and
                override is False, an error is raised. If override is True, the module
                is replaced.
            module: The module to add.
            override: Whether to override the module if it already exists.

        Raises:
            ValueError: If the module ID already exists and override is False.
                Warnings are raised if the module id is not valid according to the
                logic of ``validate_policy_id()``.
        """
        validate_policy_id(module_id)
        if module_id in self._rl_modules and not override:
            raise ValueError(
                f"Module ID {module_id} already exists. If your intention is to "
                "override, set override=True."
            )
        # Set our own inference_only flag to False as soon as any added Module
        # has `inference_only=False`.
        if not module.config.inference_only:
            self.config.inference_only = False
        self._rl_modules[module_id] = module
        # Update our `MultiAgentRLModuleConfig`, such that - if written to disk -
        # it'll allow for proper restoring this instance through `.from_checkpoint()`.
        self.config.modules[module_id] = SingleAgentRLModuleSpec.from_module(module)

    def remove_module(
        self, module_id: ModuleID, *, raise_err_if_not_found: bool = True
    ) -> None:
        """Removes a module at run time from the multi-agent module.

        Args:
            module_id: The module ID to remove.
            raise_err_if_not_found: Whether to raise an error if the module ID is not
                found.
        Raises:
            ValueError: If the module ID does not exist and raise_err_if_not_found is
                True.
        """
        if raise_err_if_not_found:
            self._check_module_exists(module_id)
        del self._rl_modules[module_id]
        del self.config.modules[module_id]

    def foreach_module(
        self, func: Callable[[ModuleID, RLModule, Optional[Any]], T], **kwargs
    ) -> List[T]:
        """Calls the given function with each (module_id, module).

        Args:
            func: The function to call with each (module_id, module) tuple.

        Returns:
            The lsit of return values of all calls to
            `func([module_id, module, **kwargs])`.
        """
        return [
            func(module_id, module, **kwargs)
            for module_id, module in self._rl_modules.items()
        ]

    def __contains__(self, item) -> bool:
        """Returns whether the given `item` (ModuleID) is present in self."""
        return item in self._rl_modules

    def __getitem__(self, module_id: ModuleID) -> RLModule:
        """Returns the RLModule with the given module ID.

        Args:
            module_id: The module ID to get.

        Returns:
            The RLModule with the given module ID.

        Raises:
            KeyError: If `module_id` cannot be found in self.
        """
        self._check_module_exists(module_id)
        return self._rl_modules[module_id]

    def get(
        self,
        module_id: ModuleID,
        default: Optional[RLModule] = None,
    ) -> Optional[RLModule]:
        """Returns the module with the given module ID or default if not found in self.

        Args:
            module_id: The module ID to get.

        Returns:
            The RLModule with the given module ID or `default` if `module_id` not found
            in `self`.
        """
        if module_id not in self._rl_modules:
            return default
        return self._rl_modules[module_id]

    @override(RLModule)
    def output_specs_train(self) -> SpecType:
        return []

    @override(RLModule)
    def output_specs_inference(self) -> SpecType:
        return []

    @override(RLModule)
    def output_specs_exploration(self) -> SpecType:
        return []

    @override(RLModule)
    def _default_input_specs(self) -> SpecType:
        """Multi-agent RLModule should not check the input specs.

        The underlying single-agent RLModules will check the input specs.
        """
        return []

    @override(RLModule)
    def _forward_train(
        self, batch: MultiAgentBatch, **kwargs
    ) -> Union[Dict[str, Any], Dict[ModuleID, Dict[str, Any]]]:
        """Runs the forward_train pass.

        TODO(avnishn, kourosh): Review type hints for forward methods.

        Args:
            batch: The batch of multi-agent data (i.e. mapping from module ids to
                SampleBaches).

        Returns:
            The output of the forward_train pass the specified modules.
        """
        return self._run_forward_pass("forward_train", batch, **kwargs)

    @override(RLModule)
    def _forward_inference(
        self, batch: MultiAgentBatch, **kwargs
    ) -> Union[Dict[str, Any], Dict[ModuleID, Dict[str, Any]]]:
        """Runs the forward_inference pass.

        TODO(avnishn, kourosh): Review type hints for forward methods.

        Args:
            batch: The batch of multi-agent data (i.e. mapping from module ids to
                SampleBaches).

        Returns:
            The output of the forward_inference pass the specified modules.
        """
        return self._run_forward_pass("forward_inference", batch, **kwargs)

    @override(RLModule)
    def _forward_exploration(
        self, batch: MultiAgentBatch, **kwargs
    ) -> Union[Dict[str, Any], Dict[ModuleID, Dict[str, Any]]]:
        """Runs the forward_exploration pass.

        TODO(avnishn, kourosh): Review type hints for forward methods.

        Args:
            batch: The batch of multi-agent data (i.e. mapping from module ids to
                SampleBaches).

        Returns:
            The output of the forward_exploration pass the specified modules.
        """
        return self._run_forward_pass("forward_exploration", batch, **kwargs)

    @override(RLModule)
    def get_state(
        self,
        components: Optional[Union[str, Collection[str]]] = None,
        *,
        not_components: Optional[Union[str, Collection[str]]] = None,
        inference_only: bool = False,
        **kwargs,
    ) -> StateDict:
        state = {}

        for module_id, rl_module in self.get_checkpointable_components():
            if self._check_component(module_id, components, not_components):
                state[module_id] = rl_module.get_state(
                    components=self._get_subcomponents(module_id, components),
                    not_components=self._get_subcomponents(module_id, not_components),
                    inference_only=inference_only,
                )
        return state

    @override(RLModule)
    def set_state(self, state: StateDict) -> None:
        """Sets the state of the multi-agent module.

        It is assumed that the state_dict is a mapping from module IDs to the
        corresponding module's state. This method sets the state of each module by
        calling their set_state method. If you want to set the state of some of the
        RLModules within this MultiAgentRLModule your state_dict can only include the
        state of those RLModules. Override this method to customize the state_dict for
        custom more advanced multi-agent use cases.

        Args:
            state: The state dict to set.
        """
        for module_id, module_state in state.items():
            if module_id in self:
                self._rl_modules[module_id].set_state(module_state)

    @override(Checkpointable)
    def get_checkpointable_components(self) -> List[Tuple[str, Checkpointable]]:
        return list(self._rl_modules.items())

    def __repr__(self) -> str:
        return f"MARL({pprint.pformat(self._rl_modules)})"

    def _run_forward_pass(
        self,
        forward_fn_name: str,
        batch: Union[NestedDict[Any], Dict[ModuleID, Any]],
        **kwargs,
    ) -> Dict[ModuleID, Dict[ModuleID, Any]]:
        """This is a helper method that runs the forward pass for the given module.

        It uses forward_fn_name to get the forward pass method from the RLModule
        (e.g. forward_train vs. forward_exploration) and runs it on the given batch.

        Args:
            forward_fn_name: The name of the forward pass method to run.
            batch: The batch of multi-agent data (i.e. mapping from module ids to
                SampleBaches).
            **kwargs: Additional keyword arguments to pass to the forward function.

        Returns:
            The output of the forward pass the specified modules. The output is a
            mapping from module ID to the output of the forward pass.
        """

        # if isinstance(batch, NestedDict):
        #    module_ids = list(batch.shallow_keys())
        # else:
        #    module_ids = list(batch.keys())

        outputs = {}
        for module_id in (
            batch.shallow_keys() if isinstance(batch, NestedDict) else batch.keys()
        ):
            self._check_module_exists(module_id)
            rl_module = self._rl_modules[module_id]
            forward_fn = getattr(rl_module, forward_fn_name)
            outputs[module_id] = forward_fn(batch[module_id], **kwargs)

        return outputs

    def _check_module_exists(self, module_id: ModuleID) -> None:
        if module_id not in self._rl_modules:
            raise KeyError(
                f"Module with module_id {module_id} not found. "
                f"Available modules: {set(self.keys())}"
            )


@PublicAPI(stability="alpha")
@dataclass
class MultiAgentRLModuleSpec:
    """A utility spec class to make it constructing MARL modules easier.

    Users can extend this class to modify the behavior of base class. For example to
    share neural networks across the modules, the build method can be overriden to
    create the shared module first and then pass it to custom module classes that would
    then use it as a shared module.

    Args:
        marl_module_class: The class of the multi-agent RLModule to construct. By
            default it is set to MultiAgentRLModule class. This class simply loops
            throught each module and calls their foward methods.
        module_specs: The module specs for each individual module. It can be either a
            SingleAgentRLModuleSpec used for all module_ids or a dictionary mapping
            from module IDs to SingleAgentRLModuleSpecs for each individual module.
        load_state_path: The path to the module state to load from. NOTE: This must be
            an absolute path. NOTE: If the load_state_path of this spec is set, and
            the load_state_path of one of the SingleAgentRLModuleSpecs' is also set,
            the weights of that RL Module will be loaded from the path specified in
            the SingleAgentRLModuleSpec. This is useful if you want to load the weights
            of a MARL module and also manually load the weights of some of the RL
            modules within that MARL module from other checkpoints.
        modules_to_load: A set of module ids to load from the checkpoint. This is
            only used if load_state_path is set. If this is None, all modules are
            loaded.
    """

    marl_module_class: Type[MultiAgentRLModule] = MultiAgentRLModule
    inference_only: bool = False
    module_specs: Union[
        SingleAgentRLModuleSpec, Dict[ModuleID, SingleAgentRLModuleSpec]
    ] = None
    load_state_path: Optional[str] = None
    modules_to_load: Optional[Set[ModuleID]] = None

    def __post_init__(self):
        if self.module_specs is None:
            raise ValueError(
                "Module_specs cannot be None. It should be either a "
                "SingleAgentRLModuleSpec or a dictionary mapping from module IDs to "
                "SingleAgentRLModuleSpecs for each individual module."
            )

    def get_marl_config(self) -> "MultiAgentRLModuleConfig":
        """Returns the MultiAgentRLModuleConfig for this spec."""
        return MultiAgentRLModuleConfig(
            # Only set `inference_only=True` if all single-agent specs are
            # `inference_only`.
            inference_only=all(
                spec.inference_only for spec in self.module_specs.values()
            ),
            modules=self.module_specs,
        )

    @OverrideToImplementCustomLogic
    def build(self, module_id: Optional[ModuleID] = None) -> RLModule:
        """Builds either the multi-agent module or the single-agent module.

        If module_id is None, it builds the multi-agent module. Otherwise, it builds
        the single-agent module with the given module_id.

        Note: If when build is called the module_specs is not a dictionary, it will
        raise an error, since it should have been updated by the caller to inform us
        about the module_ids.

        Args:
            module_id: The module_id of the single-agent module to build. If None, it
                builds the multi-agent module.

        Returns:
            The built module. If module_id is None, it returns the multi-agent module.
        """
        self._check_before_build()

        # ModuleID provided, return single-agent RLModule.
        if module_id:
            return self.module_specs[module_id].build()

        # Return MultiAgentRLModule.
        module_config = self.get_marl_config()
        module = self.marl_module_class(module_config)
        return module

    def add_modules(
        self,
        module_specs: Dict[ModuleID, SingleAgentRLModuleSpec],
        override: bool = True,
    ) -> None:
        """Add new module specs to the spec or updates existing ones.

        Args:
            module_specs: The mapping for the module_id to the single-agent module
                specs to be added to this multi-agent module spec.
            override: Whether to override the existing module specs if they already
                exist. If False, they are only updated.
        """
        if self.module_specs is None:
            self.module_specs = {}
        for module_id, module_spec in module_specs.items():
            if override or module_id not in self.module_specs:
                # Disable our `inference_only` as soon as any single-agent module has
                # `inference_only=False`.
                if not module_spec.inference_only:
                    self.inference_only = False
                self.module_specs[module_id] = module_spec
            else:
                self.module_specs[module_id].update(module_spec)

    @classmethod
    def from_module(self, module: MultiAgentRLModule) -> "MultiAgentRLModuleSpec":
        """Creates a MultiAgentRLModuleSpec from a MultiAgentRLModule.

        Args:
            module: The MultiAgentRLModule to create the spec from.

        Returns:
            The MultiAgentRLModuleSpec.
        """
        # we want to get the spec of the underlying unwrapped module that way we can
        # easily reconstruct it. The only wrappers that we expect to support today are
        # wrappers that allow us to do distributed training. Those will be added back
        # by the learner if necessary.
        module_specs = {
            module_id: SingleAgentRLModuleSpec.from_module(rl_module.unwrapped())
            for module_id, rl_module in module._rl_modules.items()
        }
        marl_module_class = module.__class__
        return MultiAgentRLModuleSpec(
            marl_module_class=marl_module_class,
            inference_only=module.config.inference_only,
            module_specs=module_specs,
        )

    def _check_before_build(self):
        if not isinstance(self.module_specs, dict):
            raise ValueError(
                f"When build() is called on {self.__class__}, the module_specs "
                "should be a dictionary mapping from module IDs to "
                "SingleAgentRLModuleSpecs for each individual module."
            )

    def to_dict(self) -> Dict[str, Any]:
        """Converts the MultiAgentRLModuleSpec to a dictionary."""
        return {
            "marl_module_class": serialize_type(self.marl_module_class),
            "inference_only": self.inference_only,
            "module_specs": {
                module_id: module_spec.to_dict()
                for module_id, module_spec in self.module_specs.items()
            },
        }

    @classmethod
    def from_dict(cls, d) -> "MultiAgentRLModuleSpec":
        """Creates a MultiAgentRLModuleSpec from a dictionary."""
        return MultiAgentRLModuleSpec(
            marl_module_class=deserialize_type(d["marl_module_class"]),
            inference_only=d["inference_only"],
            module_specs={
                module_id: SingleAgentRLModuleSpec.from_dict(module_spec)
                for module_id, module_spec in d["module_specs"].items()
            },
        )

    def update(
        self,
        other: Union["MultiAgentRLModuleSpec", SingleAgentRLModuleSpec],
        override=False,
    ) -> None:
        """Updates this spec with the other spec.

        Traverses this MultiAgentRLModuleSpec's module_specs and updates them with
        the module specs from the other MultiAgentRLModuleSpec.

        Args:
            other: The other spec to update this spec with.
            override: Whether to override the existing module specs if they already
                exist. If False, they are only updated.
        """
        if isinstance(other, SingleAgentRLModuleSpec):
            # Disable our `inference_only` as soon as any single-agent module has
            # `inference_only=False`.
            if not other.inference_only:
                self.inference_only = False
            for mid, spec in self.module_specs.items():
                self.module_specs[mid].update(other, override=False)
        elif isinstance(other.module_specs, dict):
            self.add_modules(other.module_specs, override=override)
        else:
            assert isinstance(other, MultiAgentRLModuleSpec)
            if not self.module_specs:
                self.inference_only = other.inference_only
                self.module_specs = other.module_specs
            else:
                if not other.inference_only:
                    self.inference_only = False
                self.module_specs.update(other.module_specs)

    def as_multi_agent(self) -> "MultiAgentRLModuleSpec":
        """Returns self to match `SingleAgentRLModuleSpec.as_multi_agent()`."""
        return self

    def __contains__(self, item) -> bool:
        """Returns whether the given `item` (ModuleID) is present in self."""
        return item in self.module_specs

<<<<<<< HEAD
=======

>>>>>>> 4e759219
# TODO (sven): Shouldn't we simply use this class inside MultiAgentRLModuleSpec instead
#  of duplicating all data records (e.g. `inference_only`) in `MultiAgentRLModuleSpec`?
#  Same for SingleAgentRLModuleSpec, which should use RLModuleConfig instead of
#  duplicating all settings, e.g. `observation_space`, `inference_only`, ...
@ExperimentalAPI
@dataclass
class MultiAgentRLModuleConfig:
    inference_only: bool = False
    modules: Dict[ModuleID, SingleAgentRLModuleSpec] = field(default_factory=dict)

    def to_dict(self):
        return {
            "inference_only": self.inference_only,
            "modules": {
                module_id: module_spec.to_dict()
                for module_id, module_spec in self.modules.items()
            },
        }

    @classmethod
    def from_dict(cls, d) -> "MultiAgentRLModuleConfig":
        return cls(
            inference_only=d["inference_only"],
            modules={
                module_id: SingleAgentRLModuleSpec.from_dict(module_spec)
                for module_id, module_spec in d["modules"].items()
            },
        )<|MERGE_RESOLUTION|>--- conflicted
+++ resolved
@@ -229,6 +229,24 @@
             KeyError: If `module_id` cannot be found in self.
         """
         self._check_module_exists(module_id)
+        return self._rl_modules[module_id]
+
+    def get(
+        self,
+        module_id: ModuleID,
+        default: Optional[RLModule] = None,
+    ) -> Optional[RLModule]:
+        """Returns the module with the given module ID or default if not found in self.
+
+        Args:
+            module_id: The module ID to get.
+
+        Returns:
+            The RLModule with the given module ID or `default` if `module_id` not found
+            in `self`.
+        """
+        if module_id not in self._rl_modules:
+            return default
         return self._rl_modules[module_id]
 
     def get(
@@ -619,10 +637,7 @@
         """Returns whether the given `item` (ModuleID) is present in self."""
         return item in self.module_specs
 
-<<<<<<< HEAD
-=======
-
->>>>>>> 4e759219
+
 # TODO (sven): Shouldn't we simply use this class inside MultiAgentRLModuleSpec instead
 #  of duplicating all data records (e.g. `inference_only`) in `MultiAgentRLModuleSpec`?
 #  Same for SingleAgentRLModuleSpec, which should use RLModuleConfig instead of
