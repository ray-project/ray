import tempfile
import unittest

import gymnasium as gym
import tensorflow as tf

from ray.rllib.core.columns import Columns
from ray.rllib.core.rl_module.rl_module import RLModuleConfig
from ray.rllib.core.rl_module.tf.tf_rl_module import TfRLModule
from ray.rllib.core.testing.tf.bc_module import DiscreteBCTFModule
from ray.rllib.utils.test_utils import check


class TestRLModule(unittest.TestCase):
    def test_compilation(self):

        env = gym.make("CartPole-v1")
        module = DiscreteBCTFModule(
            config=RLModuleConfig(
                env.observation_space,
                env.action_space,
                model_config_dict={"fcnet_hiddens": [32]},
            )
        )

        self.assertIsInstance(module, TfRLModule)

    def test_forward_train(self):

        bsize = 1024
        env = gym.make("CartPole-v1")
        module = DiscreteBCTFModule(
            config=RLModuleConfig(
                env.observation_space,
                env.action_space,
                model_config_dict={"fcnet_hiddens": [32]},
            )
        )
        obs_shape = env.observation_space.shape
        obs = tf.random.uniform((bsize,) + obs_shape)
        actions = tf.stack(
            [
                tf.convert_to_tensor(env.action_space.sample(), dtype=tf.float32)
                for _ in range(bsize)
            ]
        )
        with tf.GradientTape() as tape:
            output = module.forward_train({"obs": obs})
            action_dist_class = module.get_train_action_dist_cls()
            action_dist = action_dist_class.from_logits(
                output[Columns.ACTION_DIST_INPUTS]
            )
            loss = -tf.math.reduce_mean(action_dist.logp(actions))

        self.assertIsInstance(output, dict)

        grads = tape.gradient(loss, module.trainable_variables)

        # check that all neural net parameters have gradients
        for grad in grads:
            self.assertIsNotNone(grad)

    def test_forward(self):
        """Test forward inference and exploration of"""

        env = gym.make("CartPole-v1")
        module = DiscreteBCTFModule(
            config=RLModuleConfig(
                env.observation_space,
                env.action_space,
                model_config_dict={"fcnet_hiddens": [32]},
            )
        )

        obs_shape = env.observation_space.shape
        obs = tf.random.uniform((1,) + obs_shape)

        # just test if the forward pass runs fine
        module.forward_inference({"obs": obs})
        module.forward_exploration({"obs": obs})

    def test_get_set_state(self):

        env = gym.make("CartPole-v1")
        module = DiscreteBCTFModule(
            config=RLModuleConfig(
                env.observation_space,
                env.action_space,
                model_config_dict={"fcnet_hiddens": [32]},
            )
        )

        state = module.get_state()
        self.assertIsInstance(state, dict)

        module2 = DiscreteBCTFModule(
            config=RLModuleConfig(
                env.observation_space,
                env.action_space,
                model_config_dict={"fcnet_hiddens": [32]},
            )
        )
        state2 = module2.get_state()
        check(state["policy"][0], state2["policy"][0], false=True)

        module2.set_state(state)
        state2_after = module2.get_state()
        check(state, state2_after)

    def test_checkpointing(self):
        env = gym.make("CartPole-v1")
        module = DiscreteBCTFModule(
            config=RLModuleConfig(
                env.observation_space,
                env.action_space,
                model_config_dict={"fcnet_hiddens": [32]},
            )
        )
        with tempfile.TemporaryDirectory() as tmpdir:
<<<<<<< HEAD
            module.save(tmpdir)
=======
            module.save_to_path(tmpdir)
>>>>>>> 4e759219
            new_module = DiscreteBCTFModule.from_checkpoint(tmpdir)

        check(module.get_state(), new_module.get_state())
        self.assertNotEqual(id(module), id(new_module))


if __name__ == "__main__":
    import pytest
    import sys

    sys.exit(pytest.main(["-v", __file__]))<|MERGE_RESOLUTION|>--- conflicted
+++ resolved
@@ -117,11 +117,7 @@
             )
         )
         with tempfile.TemporaryDirectory() as tmpdir:
-<<<<<<< HEAD
-            module.save(tmpdir)
-=======
             module.save_to_path(tmpdir)
->>>>>>> 4e759219
             new_module = DiscreteBCTFModule.from_checkpoint(tmpdir)
 
         check(module.get_state(), new_module.get_state())
