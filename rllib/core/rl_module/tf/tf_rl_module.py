import pathlib
from typing import Any, Dict, Union

from ray.rllib.core.rl_module.rl_module import RLModule, SingleAgentRLModuleSpec
from ray.rllib.utils.annotations import override
from ray.rllib.utils.framework import try_import_tf
from ray.rllib.utils.typing import StateDict

_, tf, _ = try_import_tf()


class TfRLModule(tf.keras.Model, RLModule):
    """Base class for RLlib TensorFlow RLModules."""

    framework = "tf2"

    def __init__(self, *args, **kwargs) -> None:
        tf.keras.Model.__init__(self)
        RLModule.__init__(self, *args, **kwargs)

    def call(self, batch: Dict[str, Any], **kwargs) -> Dict[str, Any]:
        """Forward pass of the module.

        Note:
            This is aliased to forward_train to follow the Keras Model API.

        Args:
            batch: The input batch. This input batch should comply with
                input_specs_train().
            **kwargs: Additional keyword arguments.

        Returns:
            The output of the forward pass. This output should comply with the
            ouptut_specs_train().

        """
        return self.forward_train(batch)

    @override(RLModule)
    def get_state(self, inference_only: bool = False) -> StateDict:
        return self.get_weights()

    @override(RLModule)
<<<<<<< HEAD
    def set_state(self, state: StateDict) -> None:
        self.set_weights(state)

    #@override(RLModule)
    #def save(self, path: Union[str, pathlib.Path]) -> None:
    #    # NOTE: For this TfRLModule, we save the weights in the TF checkpoint
    #    # format, so the file name should have no ending and should be a plain string.
    #    # e.g. "my_checkpoint" instead of "my_checkpoint.h5". This method of
    #    # checkpointing saves the module weights as multiple files, so we recommend
    #    # passing a file path relative to a directory, e.g.
    #    # "my_checkpoint/module_state".
    #    path = str(pathlib.Path(path) / self._module_state_file_name())
    #    self.save_weights(path, save_format="tf")

    #@override(RLModule)
    #def restore(self, path: Union[str, pathlib.Path]) -> None:
    #    path = str(pathlib.Path(path) / self._module_state_file_name())
    #    self.load_weights(path)
=======
    def set_state(self, state_dict: StateDict) -> None:
        self.set_weights(state_dict)

    @override(RLModule)
    def _module_state_file_name(self) -> pathlib.Path:
        # TF checkpointing in the native tf format saves the weights as multiple
        # files, and when calling save_weights, the name passed should have no
        # file ending (e.g. .h5).
        return pathlib.Path("module_state")

    @override(RLModule)
    def save_state(self, dir: Union[str, pathlib.Path]) -> None:
        """Saves the weights of this RLModule to the directory dir.

        Args:
            dir: The directory to save the checkpoint to.

        NOTE: For this TfRLModule, we save the weights in the TF checkpoint
            format, so the file name should have no ending and should be a plain string.
            e.g. "my_checkpoint" instead of "my_checkpoint.h5". This method of
            checkpointing saves the module weights as multiple files, so we recommend
            passing a file path relative to a directory, e.g.
            "my_checkpoint/module_state".

        """
        path = str(pathlib.Path(dir) / self._module_state_file_name())
        self.save_weights(path, save_format="tf")

    @override(RLModule)
    def load_state(self, dir: Union[str, pathlib.Path]) -> None:
        path = str(pathlib.Path(dir) / self._module_state_file_name())
        self.load_weights(path)
>>>>>>> b643ed8a
<|MERGE_RESOLUTION|>--- conflicted
+++ resolved
@@ -41,56 +41,5 @@
         return self.get_weights()
 
     @override(RLModule)
-<<<<<<< HEAD
     def set_state(self, state: StateDict) -> None:
-        self.set_weights(state)
-
-    #@override(RLModule)
-    #def save(self, path: Union[str, pathlib.Path]) -> None:
-    #    # NOTE: For this TfRLModule, we save the weights in the TF checkpoint
-    #    # format, so the file name should have no ending and should be a plain string.
-    #    # e.g. "my_checkpoint" instead of "my_checkpoint.h5". This method of
-    #    # checkpointing saves the module weights as multiple files, so we recommend
-    #    # passing a file path relative to a directory, e.g.
-    #    # "my_checkpoint/module_state".
-    #    path = str(pathlib.Path(path) / self._module_state_file_name())
-    #    self.save_weights(path, save_format="tf")
-
-    #@override(RLModule)
-    #def restore(self, path: Union[str, pathlib.Path]) -> None:
-    #    path = str(pathlib.Path(path) / self._module_state_file_name())
-    #    self.load_weights(path)
-=======
-    def set_state(self, state_dict: StateDict) -> None:
-        self.set_weights(state_dict)
-
-    @override(RLModule)
-    def _module_state_file_name(self) -> pathlib.Path:
-        # TF checkpointing in the native tf format saves the weights as multiple
-        # files, and when calling save_weights, the name passed should have no
-        # file ending (e.g. .h5).
-        return pathlib.Path("module_state")
-
-    @override(RLModule)
-    def save_state(self, dir: Union[str, pathlib.Path]) -> None:
-        """Saves the weights of this RLModule to the directory dir.
-
-        Args:
-            dir: The directory to save the checkpoint to.
-
-        NOTE: For this TfRLModule, we save the weights in the TF checkpoint
-            format, so the file name should have no ending and should be a plain string.
-            e.g. "my_checkpoint" instead of "my_checkpoint.h5". This method of
-            checkpointing saves the module weights as multiple files, so we recommend
-            passing a file path relative to a directory, e.g.
-            "my_checkpoint/module_state".
-
-        """
-        path = str(pathlib.Path(dir) / self._module_state_file_name())
-        self.save_weights(path, save_format="tf")
-
-    @override(RLModule)
-    def load_state(self, dir: Union[str, pathlib.Path]) -> None:
-        path = str(pathlib.Path(dir) / self._module_state_file_name())
-        self.load_weights(path)
->>>>>>> b643ed8a
+        self.set_weights(state)