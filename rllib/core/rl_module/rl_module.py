import abc
import dataclasses
from dataclasses import dataclass, field
from typing import Any, Collection, Dict, Optional, Type, TYPE_CHECKING, Union

import gymnasium as gym

from ray.rllib.core import DEFAULT_MODULE_ID
from ray.rllib.core.columns import Columns
from ray.rllib.core.models.specs.typing import SpecType
from ray.rllib.core.models.specs.checker import (
    check_input_specs,
    check_output_specs,
    convert_to_canonical_format,
)
from ray.rllib.core.rl_module.default_model_config import DefaultModelConfig
from ray.rllib.models.distributions import Distribution
from ray.rllib.utils.annotations import (
    override,
    OverrideToImplementCustomLogic,
    OverrideToImplementCustomLogic_CallToSuperRecommended,
)
from ray.rllib.utils.checkpoints import Checkpointable
from ray.rllib.utils.deprecation import (
    Deprecated,
    DEPRECATED_VALUE,
    deprecation_warning,
)
from ray.rllib.utils.serialization import (
    gym_space_from_dict,
    gym_space_to_dict,
    serialize_type,
    deserialize_type,
)
from ray.rllib.utils.typing import StateDict
from ray.util.annotations import PublicAPI

if TYPE_CHECKING:
    from ray.rllib.core.rl_module.multi_rl_module import (
        MultiRLModule,
        MultiRLModuleSpec,
    )
    from ray.rllib.core.models.catalog import Catalog


@PublicAPI(stability="alpha")
@dataclass
class RLModuleSpec:
    """Utility spec class to make constructing RLModules (in single-agent case) easier.

    Args:
        module_class: The RLModule class to use.
        observation_space: The observation space of the RLModule. This may differ
            from the observation space of the environment. For example, a discrete
            observation space of an environment, would usually correspond to a
            one-hot encoded observation space of the RLModule because of preprocessing.
        action_space: The action space of the RLModule.
        inference_only: Whether the RLModule should be configured in its inference-only
            state, in which those components not needed for action computing (for
            example a value function or a target network) might be missing.
            Note that `inference_only=True` AND `learner_only=True` is not allowed.
        learner_only: Whether this RLModule should only be built on Learner workers, but
            NOT on EnvRunners. Useful for RLModules inside a MultiRLModule that are only
            used for training, for example a shared value function in a multi-agent
            setup or a world model in a curiosity-learning setup.
            Note that `inference_only=True` AND `learner_only=True` is not allowed.
        model_config: The model config dict or default RLlib dataclass to use.
        catalog_class: The Catalog class to use.
        load_state_path: The path to the module state to load from. NOTE: This must be
            an absolute path.
    """

    module_class: Optional[Type["RLModule"]] = None
    observation_space: Optional[gym.Space] = None
    action_space: Optional[gym.Space] = None
    inference_only: bool = False
    learner_only: bool = False
    model_config: Optional[Union[Dict[str, Any], DefaultModelConfig]] = None
    catalog_class: Optional[Type["Catalog"]] = None
    load_state_path: Optional[str] = None

    # Deprecated field.
    model_config_dict: Optional[Union[dict, int]] = None

    def __post_init__(self):
        if self.model_config_dict is not None:
            deprecation_warning(
                old="RLModuleSpec(model_config_dict=..)",
                new="RLModuleSpec(model_config=..)",
                error=True,
            )

    def build(self) -> "RLModule":
        """Builds the RLModule from this spec."""
        if self.module_class is None:
            raise ValueError("RLModule class is not set.")
        if self.observation_space is None:
            raise ValueError("Observation space is not set.")
        if self.action_space is None:
            raise ValueError("Action space is not set.")

        try:
            module = self.module_class(
                observation_space=self.observation_space,
                action_space=self.action_space,
                inference_only=self.inference_only,
                model_config=self.model_config,
                catalog_class=self.catalog_class,
            )
        # Older custom model might still require the old `RLModuleConfig` under
        # the `config` arg.
        except AttributeError:
            module_config = self.get_rl_module_config()
            module = self.module_class(module_config)
        return module

    @classmethod
    def from_module(cls, module: "RLModule") -> "RLModuleSpec":
        from ray.rllib.core.rl_module.multi_rl_module import MultiRLModule

        if isinstance(module, MultiRLModule):
            raise ValueError("MultiRLModule cannot be converted to RLModuleSpec.")

        # Try instantiating a new RLModule from the spec using the new c'tor args.
        try:
            rl_module_spec = RLModuleSpec(
                module_class=type(module),
                observation_space=module.observation_space,
                action_space=module.action_space,
                inference_only=module.inference_only,
                learner_only=module.learner_only,
                model_config=module.model_config,
                catalog_class=(
                    type(module.catalog) if module.catalog is not None else None
                ),
            )

        # Old path through deprecated `RLModuleConfig` class. Used only if `module`
        # still has a valid `config` attribute.
        except AttributeError:
            rl_module_spec = RLModuleSpec(
                module_class=type(module),
                observation_space=module.config.observation_space,
                action_space=module.config.action_space,
                inference_only=module.config.inference_only,
                learner_only=module.config.learner_only,
                model_config=module.config.model_config_dict,
                catalog_class=module.config.catalog_class,
            )
        return rl_module_spec

    def to_dict(self):
        """Returns a serialized representation of the spec."""
        return {
            "module_class": serialize_type(self.module_class),
            "observation_space": gym_space_to_dict(self.observation_space),
            "action_space": gym_space_to_dict(self.action_space),
            "inference_only": self.inference_only,
            "learner_only": self.learner_only,
            "model_config": self._get_model_config(),
            "catalog_class": serialize_type(self.catalog_class)
            if self.catalog_class is not None
            else None,
        }

    @classmethod
    def from_dict(cls, d):
        """Returns a single agent RLModule spec from a serialized representation."""
        module_class = deserialize_type(d["module_class"])
        try:
            spec = RLModuleSpec(
                module_class=module_class,
                observation_space=gym_space_from_dict(d["observation_space"]),
                action_space=gym_space_from_dict(d["action_space"]),
                inference_only=d["inference_only"],
                learner_only=d["learner_only"],
                model_config=d["model_config"],
                catalog_class=deserialize_type(d["catalog_class"])
                if d["catalog_class"] is not None
                else None,
            )

        # Old path through deprecated `RLModuleConfig` class.
        except KeyError:
            module_config = RLModuleConfig.from_dict(d["module_config"])
            spec = RLModuleSpec(
                module_class=module_class,
                observation_space=module_config.observation_space,
                action_space=module_config.action_space,
                inference_only=module_config.inference_only,
                learner_only=module_config.learner_only,
                model_config=module_config.model_config_dict,
                catalog_class=module_config.catalog_class,
            )
        return spec

    def update(self, other, override: bool = True) -> None:
        """Updates this spec with the given other spec. Works like dict.update().

        Args:
            other: The other SingleAgentRLModule spec to update this one from.
            override: Whether to update all properties in `self` with those of `other.
                If False, only update those properties in `self` that are not None.
        """
        if not isinstance(other, RLModuleSpec):
            raise ValueError("Can only update with another RLModuleSpec.")

        # If the field is None in the other, keep the current field, otherwise update
        # with the new value.
        if override:
            self.module_class = other.module_class or self.module_class
            self.observation_space = other.observation_space or self.observation_space
            self.action_space = other.action_space or self.action_space
            self.inference_only = other.inference_only or self.inference_only
            self.learner_only = other.learner_only and self.learner_only
            self.model_config = other.model_config or self.model_config
            self.catalog_class = other.catalog_class or self.catalog_class
            self.load_state_path = other.load_state_path or self.load_state_path
        # Only override, if the field is None in `self`.
        # Do NOT override the boolean settings: `inference_only` and `learner_only`.
        else:
            self.module_class = self.module_class or other.module_class
            self.observation_space = self.observation_space or other.observation_space
            self.action_space = self.action_space or other.action_space
            self.model_config = self.model_config or other.model_config
            self.catalog_class = self.catalog_class or other.catalog_class
            self.load_state_path = self.load_state_path or other.load_state_path

    def as_multi_rl_module_spec(self) -> "MultiRLModuleSpec":
        """Returns a MultiRLModuleSpec (`self` under DEFAULT_MODULE_ID key)."""
        from ray.rllib.core.rl_module.multi_rl_module import MultiRLModuleSpec

        return MultiRLModuleSpec(
            rl_module_specs={DEFAULT_MODULE_ID: self},
            load_state_path=self.load_state_path,
        )

    def _get_model_config(self):
        return (
            dataclasses.asdict(self.model_config)
            if dataclasses.is_dataclass(self.model_config)
            else (self.model_config or {})
        )

    @Deprecated(
        new="RLModule(*, observation_space=.., action_space=.., ....)",
        error=False,
    )
    def get_rl_module_config(self):
        return RLModuleConfig(
            observation_space=self.observation_space,
            action_space=self.action_space,
            inference_only=self.inference_only,
            learner_only=self.learner_only,
            model_config_dict=self._get_model_config(),
            catalog_class=self.catalog_class,
        )


@PublicAPI(stability="alpha")
class RLModule(Checkpointable, abc.ABC):
    """Base class for RLlib modules.

    Subclasses should call super().__init__(config) in their __init__ method.
    Here is the pseudocode for how the forward methods are called:

    Example for creating a sampling loop:

    .. testcode::

        from ray.rllib.algorithms.ppo.torch.ppo_torch_rl_module import (
            PPOTorchRLModule
        )
        from ray.rllib.algorithms.ppo.ppo_catalog import PPOCatalog
        import gymnasium as gym
        import torch

        env = gym.make("CartPole-v1")

        # Create a single agent RL module spec.
        module_spec = RLModuleSpec(
            module_class=PPOTorchRLModule,
            observation_space=env.observation_space,
            action_space=env.action_space,
            model_config=DefaultModelConfig(fcnet_hiddens=[128, 128]),
            catalog_class=PPOCatalog,
        )
        module = module_spec.build()
        action_dist_class = module.get_inference_action_dist_cls()
        obs, info = env.reset()
        terminated = False

        while not terminated:
            fwd_ins = {"obs": torch.Tensor([obs])}
            fwd_outputs = module.forward_exploration(fwd_ins)
            # this can be either deterministic or stochastic distribution
            action_dist = action_dist_class.from_logits(
                fwd_outputs["action_dist_inputs"]
            )
            action = action_dist.sample()[0].numpy()
            obs, reward, terminated, truncated, info = env.step(action)


    Example for training:

    .. testcode::

        from ray.rllib.algorithms.ppo.torch.ppo_torch_rl_module import (
            PPOTorchRLModule
        )
        from ray.rllib.algorithms.ppo.ppo_catalog import PPOCatalog
        import gymnasium as gym
        import torch

        env = gym.make("CartPole-v1")

        # Create a single agent RL module spec.
        module_spec = RLModuleSpec(
            module_class=PPOTorchRLModule,
            observation_space=env.observation_space,
            action_space=env.action_space,
            model_config=DefaultModelConfig(fcnet_hiddens=[128, 128]),
            catalog_class=PPOCatalog,
        )
        module = module_spec.build()

        fwd_ins = {"obs": torch.Tensor([obs])}
        fwd_outputs = module.forward_train(fwd_ins)
        # loss = compute_loss(fwd_outputs, fwd_ins)
        # update_params(module, loss)

    Example for inference:

    .. testcode::

        from ray.rllib.algorithms.ppo.torch.ppo_torch_rl_module import (
            PPOTorchRLModule
        )
        from ray.rllib.algorithms.ppo.ppo_catalog import PPOCatalog
        import gymnasium as gym
        import torch

        env = gym.make("CartPole-v1")

        # Create a single agent RL module spec.
        module_spec = RLModuleSpec(
            module_class=PPOTorchRLModule,
            observation_space=env.observation_space,
            action_space=env.action_space,
            model_config=DefaultModelConfig(fcnet_hiddens=[128, 128]),
            catalog_class=PPOCatalog,
        )
        module = module_spec.build()

        while not terminated:
            fwd_ins = {"obs": torch.Tensor([obs])}
            fwd_outputs = module.forward_inference(fwd_ins)
            # this can be either deterministic or stochastic distribution
            action_dist = action_dist_class.from_logits(
                fwd_outputs["action_dist_inputs"]
            )
            action = action_dist.sample()[0].numpy()
            obs, reward, terminated, truncated, info = env.step(action)


    Args:
        config: The config for the RLModule.

    Abstract Methods:
        ``~_forward_train``: Forward pass during training.

        ``~_forward_exploration``: Forward pass during training for exploration.

        ``~_forward_inference``: Forward pass during inference.


    Note:
        There is a reason that the specs are not written as abstract properties.
        The reason is that torch overrides `__getattr__` and `__setattr__`. This means
        that if we define the specs as properties, then any error in the property will
        be interpreted as a failure to retrieve the attribute and will invoke
        `__getattr__` which will give a confusing error about the attribute not found.
        More details here: https://github.com/pytorch/pytorch/issues/49726.
    """

    framework: str = None

    STATE_FILE_NAME = "module_state.pkl"

    def __init__(
        self,
        config=DEPRECATED_VALUE,
        *,
        observation_space: Optional[gym.Space] = None,
        action_space: Optional[gym.Space] = None,
        inference_only: Optional[bool] = None,
        learner_only: bool = False,
        model_config: Optional[Union[dict, DefaultModelConfig]] = None,
        catalog_class=None,
    ):
        # TODO (sven): Deprecate Catalog and replace with utility functions to create
        #  primitive components based on obs- and action spaces.
        self.catalog = None

        # Deprecated
        self.config = config
        if self.config != DEPRECATED_VALUE:
            deprecation_warning(
                old="RLModule(config=[RLModuleConfig])",
                new="RLModule(observation_space=.., action_space=.., inference_only=..,"
                " learner_only=.., model_config=..)",
                error=False,
            )
            self.observation_space = self.config.observation_space
            self.action_space = self.config.action_space
            self.inference_only = self.config.inference_only
            self.learner_only = self.config.learner_only
            self.model_config = self.config.model_config_dict
            try:
                self.catalog = self.config.get_catalog()
            except Exception:
                pass
        else:
            self.observation_space = observation_space
            self.action_space = action_space
            self.inference_only = inference_only
            self.learner_only = learner_only
            self.model_config = model_config
            try:
                self.catalog = catalog_class(
                    observation_space=self.observation_space,
                    action_space=self.action_space,
                    model_config_dict=self.model_config,
                )
            except Exception:
                pass

        self.action_dist_cls = None
        if self.catalog is not None:
            self.action_dist_cls = self.catalog.get_action_dist_cls(
                framework=self.framework
            )

        # Make sure, `setup()` is only called once, no matter what. In some cases
        # of multiple inheritance (and with our __post_init__ functionality in place,
        # this might get called twice.
        if hasattr(self, "_is_setup") and self._is_setup:
            raise RuntimeError(
                "`RLModule.setup()` called twice within your RLModule implementation "
                f"{self}! Make sure you are using the proper inheritance order "
                "(TorchRLModule before [Algo]RLModule) or (TfRLModule before "
                "[Algo]RLModule) and that you are using `super().__init__(...)` in "
                "your custom constructor."
            )
        self.setup()
        self._is_setup = True

    def __init_subclass__(cls, **kwargs):
        # Automatically add a __post_init__ method to all subclasses of RLModule.
        # This method is called after the __init__ method of the subclass.
        def init_decorator(previous_init):
            def new_init(self, *args, **kwargs):
                previous_init(self, *args, **kwargs)
                if type(self) is cls:
                    self.__post_init__()

            return new_init

        cls.__init__ = init_decorator(cls.__init__)

    def __post_init__(self):
        """Called automatically after the __init__ method of the subclass.

        The module first calls the __init__ method of the subclass, With in the
        __init__ you should call the super().__init__ method. Then after the __init__
        method of the subclass is called, the __post_init__ method is called.

        This is a good place to do any initialization that requires access to the
        subclass's attributes.
        """
        self._input_specs_train = convert_to_canonical_format(self.input_specs_train())
        self._output_specs_train = convert_to_canonical_format(
            self.output_specs_train()
        )
        self._input_specs_exploration = convert_to_canonical_format(
            self.input_specs_exploration()
        )
        self._output_specs_exploration = convert_to_canonical_format(
            self.output_specs_exploration()
        )
        self._input_specs_inference = convert_to_canonical_format(
            self.input_specs_inference()
        )
        self._output_specs_inference = convert_to_canonical_format(
            self.output_specs_inference()
        )

    @OverrideToImplementCustomLogic
    def setup(self):
        """Sets up the components of the module.

        This is called automatically during the __init__ method of this class,
        therefore, the subclass should call super.__init__() in its constructor. This
        abstraction can be used to create any components (e.g. NN layers) that your
        RLModule needs.
        """
        return None

    @OverrideToImplementCustomLogic
    def get_exploration_action_dist_cls(self) -> Type[Distribution]:
        """Returns the action distribution class for this RLModule used for exploration.

        This class is used to create action distributions from outputs of the
        forward_exploration method. If the case that no action distribution class is
        needed, this method can return None.

        Note that RLlib's distribution classes all implement the `Distribution`
        interface. This requires two special methods: `Distribution.from_logits()` and
        `Distribution.to_deterministic()`. See the documentation of the
        :py:class:`~ray.rllib.models.distributions.Distribution` class for more details.
        """
        raise NotImplementedError

    @OverrideToImplementCustomLogic
    def get_inference_action_dist_cls(self) -> Type[Distribution]:
        """Returns the action distribution class for this RLModule used for inference.

        This class is used to create action distributions from outputs of the forward
        inference method. If the case that no action distribution class is needed,
        this method can return None.

        Note that RLlib's distribution classes all implement the `Distribution`
        interface. This requires two special methods: `Distribution.from_logits()` and
        `Distribution.to_deterministic()`. See the documentation of the
        :py:class:`~ray.rllib.models.distributions.Distribution` class for more details.
        """
        raise NotImplementedError

    @OverrideToImplementCustomLogic
    def get_train_action_dist_cls(self) -> Type[Distribution]:
        """Returns the action distribution class for this RLModule used for training.

        This class is used to get the correct action distribution class to be used by
        the training components. In case that no action distribution class is needed,
        this method can return None.

        Note that RLlib's distribution classes all implement the `Distribution`
        interface. This requires two special methods: `Distribution.from_logits()` and
        `Distribution.to_deterministic()`. See the documentation of the
        :py:class:`~ray.rllib.models.distributions.Distribution` class for more details.
        """
        raise NotImplementedError

    @OverrideToImplementCustomLogic
    def _forward(self, batch: Dict[str, Any], **kwargs) -> Dict[str, Any]:
        """Generic forward pass method, used in all phases of training and evaluation.

        If you need a more nuanced distinction between forward passes in the different
        phases of training and evaluation, override the following methods instead:
        For distinct action computation logic w/o exploration, override the
        `self._forward_inference()` method.
        For distinct action computation logic with exploration, override the
        `self._forward_exploration()` method.
        For distinct forward pass logic before loss computation, override the
        `self._forward_train()` method.

        Args:
            batch: The input batch.
            **kwargs: Additional keyword arguments.

        Returns:
            The output of the forward pass.
        """
        return {}

    @check_input_specs("_input_specs_inference")
    @check_output_specs("_output_specs_inference")
    def forward_inference(self, batch: Dict[str, Any], **kwargs) -> Dict[str, Any]:
<<<<<<< HEAD
        """Forward-pass during evaluation, called from the sampler.
=======
        """DO NOT OVERRIDE! Forward-pass during evaluation, called from the sampler.
>>>>>>> e182e192

        This method should not be overridden. Override the `self._forward_inference()`
        method instead.

        Args:
            batch: The input batch. This input batch should comply with
                input_specs_inference().
            **kwargs: Additional keyword arguments.

        Returns:
            The output of the forward pass. This output should comply with the
            ouptut_specs_inference().
        """
        return self._forward_inference(batch, **kwargs)

    @OverrideToImplementCustomLogic
    def _forward_inference(self, batch: Dict[str, Any], **kwargs) -> Dict[str, Any]:
        """Forward-pass used for action computation without exploration behavior.

        Override this method only, if you need specific behavior for non-exploratory
        action computation behavior. If you have only one generic behavior for all
        phases of training and evaluation, override `self._forward()` instead.

        By default, this calls the generic `self._forward()` method.
        """
        return self._forward(batch, **kwargs)

    @check_input_specs("_input_specs_exploration")
    @check_output_specs("_output_specs_exploration")
    def forward_exploration(self, batch: Dict[str, Any], **kwargs) -> Dict[str, Any]:
<<<<<<< HEAD
        """Forward-pass during exploration, called from the sampler.
=======
        """DO NOT OVERRIDE! Forward-pass during exploration, called from the sampler.
>>>>>>> e182e192

        This method should not be overridden. Override the `self._forward_exploration()`
        method instead.

        Args:
            batch: The input batch. This input batch should comply with
                input_specs_exploration().
            **kwargs: Additional keyword arguments.

        Returns:
            The output of the forward pass. This output should comply with the
            output_specs_exploration().
        """
        return self._forward_exploration(batch, **kwargs)

    @OverrideToImplementCustomLogic
    def _forward_exploration(self, batch: Dict[str, Any], **kwargs) -> Dict[str, Any]:
        """Forward-pass used for action computation with exploration behavior.

        Override this method only, if you need specific behavior for exploratory
        action computation behavior. If you have only one generic behavior for all
        phases of training and evaluation, override `self._forward()` instead.

        By default, this calls the generic `self._forward()` method.
        """
        return self._forward(batch, **kwargs)

    @check_input_specs("_input_specs_train")
    @check_output_specs("_output_specs_train")
    def forward_train(self, batch: Dict[str, Any], **kwargs) -> Dict[str, Any]:
<<<<<<< HEAD
        """Forward-pass during training called from the learner. This method should
        not be overriden. Instead, override the _forward_train method.
=======
        """DO NOT OVERRIDE! Forward-pass during training called from the learner.

        This method should not be overridden. Override the `self._forward_train()`
        method instead.
>>>>>>> e182e192

        Args:
            batch: The input batch. This input batch should comply with
                input_specs_train().
            **kwargs: Additional keyword arguments.

        Returns:
            The output of the forward pass. This output should comply with the
            output_specs_train().
        """
        if self.inference_only:
            raise RuntimeError(
                "Calling `forward_train` on an inference_only module is not allowed! "
                "Set the `inference_only=False` flag in the RLModule's config when "
                "building the module."
            )
        return self._forward_train(batch, **kwargs)

    @OverrideToImplementCustomLogic
    def _forward_train(self, batch: Dict[str, Any], **kwargs) -> Dict[str, Any]:
        """Forward-pass used before the loss computation (training).

        Override this method only, if you need specific behavior and outputs for your
        loss computations. If you have only one generic behavior for all
        phases of training and evaluation, override `self._forward()` instead.

        By default, this calls the generic `self._forward()` method.
        """
        return self._forward(batch, **kwargs)

    @OverrideToImplementCustomLogic
    def get_initial_state(self) -> Any:
        """Returns the initial state of the RLModule, in case this is a stateful module.

        Returns:
            A tensor or any nested struct of tensors, representing an initial state for
            this (stateful) RLModule.
        """
        return {}

    @OverrideToImplementCustomLogic
    def is_stateful(self) -> bool:
        """By default, returns False if the initial state is an empty dict (or None).

        By default, RLlib assumes that the module is non-recurrent, if the initial
        state is an empty dict and recurrent otherwise.
        This behavior can be customized by overriding this method.
        """
        initial_state = self.get_initial_state()
        assert isinstance(initial_state, dict), (
            "The initial state of an RLModule must be a dict, but is "
            f"{type(initial_state)} instead."
        )
        return bool(initial_state)

    @OverrideToImplementCustomLogic
    @override(Checkpointable)
    def get_state(
        self,
        components: Optional[Union[str, Collection[str]]] = None,
        *,
        not_components: Optional[Union[str, Collection[str]]] = None,
        inference_only: bool = False,
        **kwargs,
    ) -> StateDict:
        """Returns the state dict of the module.

        Args:
            inference_only: Whether the returned state should be an inference-only
                state (w/o those model components that are not needed for action
                computations, such as a value function or a target network).
                Note that setting this to `False` might raise an error if
                `self.inference_only` is True.

        Returns:
            This RLModule's state dict.
        """
        if components is not None or not_components is not None:
            raise ValueError(
                "`component` arg and `not_component` arg not supported in "
                "`RLModule.get_state()` base implementation! Override this method in "
                "your custom RLModule subclass."
            )
        return {}

    @OverrideToImplementCustomLogic
    @override(Checkpointable)
    def set_state(self, state: StateDict) -> None:
        pass

    @override(Checkpointable)
    def get_ctor_args_and_kwargs(self):
        return (
            (self.config,),  # *args
            {
                "observation_space": self.observation_space,
                "action_space": self.action_space,
                "inference_only": self.inference_only,
                "learner_only": self.learner_only,
                "model_config": self.model_config,
                "catalog_class": (
                    type(self.catalog) if self.catalog is not None else None
                ),
            },  # **kwargs
        )

    @OverrideToImplementCustomLogic_CallToSuperRecommended
    def output_specs_inference(self) -> SpecType:
        """Returns the output specs of the `forward_inference()` method.

        Override this method to customize the output specs of the inference call.
        The default implementation requires the `forward_inference()` method to return
        a dict that has `action_dist` key and its value is an instance of
        `Distribution`.
        """
        return [Columns.ACTION_DIST_INPUTS]

    @OverrideToImplementCustomLogic_CallToSuperRecommended
    def output_specs_exploration(self) -> SpecType:
        """Returns the output specs of the `forward_exploration()` method.

        Override this method to customize the output specs of the exploration call.
        The default implementation requires the `forward_exploration()` method to return
        a dict that has `action_dist` key and its value is an instance of
        `Distribution`.
        """
        return [Columns.ACTION_DIST_INPUTS]

    def output_specs_train(self) -> SpecType:
        """Returns the output specs of the forward_train method."""
        return {}

    def input_specs_inference(self) -> SpecType:
        """Returns the input specs of the forward_inference method."""
        return self._default_input_specs()

    def input_specs_exploration(self) -> SpecType:
        """Returns the input specs of the forward_exploration method."""
        return self._default_input_specs()

    def input_specs_train(self) -> SpecType:
        """Returns the input specs of the forward_train method."""
        return self._default_input_specs()

    def _default_input_specs(self) -> SpecType:
        """Returns the default input specs."""
        return [Columns.OBS]

    def as_multi_rl_module(self) -> "MultiRLModule":
        """Returns a multi-agent wrapper around this module."""
        from ray.rllib.core.rl_module.multi_rl_module import MultiRLModule

        multi_rl_module = MultiRLModule(
            rl_module_specs={DEFAULT_MODULE_ID: RLModuleSpec.from_module(self)}
        )
        return multi_rl_module

    def unwrapped(self) -> "RLModule":
        """Returns the underlying module if this module is a wrapper.

        An example of a wrapped is the TorchDDPRLModule class, which wraps
        a TorchRLModule.

        Returns:
            The underlying module.
        """
        return self

    @Deprecated(new="RLModule.as_multi_rl_module()", error=True)
    def as_multi_agent(self, *args, **kwargs):
        pass

    @Deprecated(new="RLModule.save_to_path(...)", error=True)
    def save_state(self, *args, **kwargs):
        pass

    @Deprecated(new="RLModule.restore_from_path(...)", error=True)
    def load_state(self, *args, **kwargs):
        pass

    @Deprecated(new="RLModule.save_to_path(...)", error=True)
    def save_to_checkpoint(self, *args, **kwargs):
        pass


@Deprecated(
    old="RLModule(config=[RLModuleConfig object])",
    new="RLModule(observation_space=.., action_space=.., inference_only=.., "
    "model_config=.., catalog_class=..)",
    error=False,
)
@dataclass
class RLModuleConfig:
    observation_space: gym.Space = None
    action_space: gym.Space = None
    inference_only: bool = False
    learner_only: bool = False
    model_config_dict: Dict[str, Any] = field(default_factory=dict)
    catalog_class: Type["Catalog"] = None

    def get_catalog(self) -> Optional["Catalog"]:
        if self.catalog_class is not None:
            return self.catalog_class(
                observation_space=self.observation_space,
                action_space=self.action_space,
                model_config_dict=self.model_config_dict,
            )
        return None

    def to_dict(self):
        catalog_class_path = (
            serialize_type(self.catalog_class) if self.catalog_class else ""
        )
        return {
            "observation_space": gym_space_to_dict(self.observation_space),
            "action_space": gym_space_to_dict(self.action_space),
            "inference_only": self.inference_only,
            "learner_only": self.learner_only,
            "model_config_dict": self.model_config_dict,
            "catalog_class_path": catalog_class_path,
        }

    @classmethod
    def from_dict(cls, d: Dict[str, Any]):
        catalog_class = (
            None
            if d["catalog_class_path"] == ""
            else deserialize_type(d["catalog_class_path"])
        )
        return cls(
            observation_space=gym_space_from_dict(d["observation_space"]),
            action_space=gym_space_from_dict(d["action_space"]),
            inference_only=d["inference_only"],
            learner_only=d["learner_only"],
            model_config_dict=d["model_config_dict"],
            catalog_class=catalog_class,
        )<|MERGE_RESOLUTION|>--- conflicted
+++ resolved
@@ -576,11 +576,7 @@
     @check_input_specs("_input_specs_inference")
     @check_output_specs("_output_specs_inference")
     def forward_inference(self, batch: Dict[str, Any], **kwargs) -> Dict[str, Any]:
-<<<<<<< HEAD
-        """Forward-pass during evaluation, called from the sampler.
-=======
         """DO NOT OVERRIDE! Forward-pass during evaluation, called from the sampler.
->>>>>>> e182e192
 
         This method should not be overridden. Override the `self._forward_inference()`
         method instead.
@@ -611,11 +607,7 @@
     @check_input_specs("_input_specs_exploration")
     @check_output_specs("_output_specs_exploration")
     def forward_exploration(self, batch: Dict[str, Any], **kwargs) -> Dict[str, Any]:
-<<<<<<< HEAD
-        """Forward-pass during exploration, called from the sampler.
-=======
         """DO NOT OVERRIDE! Forward-pass during exploration, called from the sampler.
->>>>>>> e182e192
 
         This method should not be overridden. Override the `self._forward_exploration()`
         method instead.
@@ -646,15 +638,10 @@
     @check_input_specs("_input_specs_train")
     @check_output_specs("_output_specs_train")
     def forward_train(self, batch: Dict[str, Any], **kwargs) -> Dict[str, Any]:
-<<<<<<< HEAD
-        """Forward-pass during training called from the learner. This method should
-        not be overriden. Instead, override the _forward_train method.
-=======
         """DO NOT OVERRIDE! Forward-pass during training called from the learner.
 
         This method should not be overridden. Override the `self._forward_train()`
         method instead.
->>>>>>> e182e192
 
         Args:
             batch: The input batch. This input batch should comply with
