import abc
import dataclasses
from dataclasses import dataclass, field
import logging
from typing import Any, Collection, Dict, Optional, Type, TYPE_CHECKING, Union

import gymnasium as gym

from ray.rllib.core import DEFAULT_MODULE_ID
from ray.rllib.core.columns import Columns
from ray.rllib.core.models.specs.typing import SpecType
from ray.rllib.core.rl_module.default_model_config import DefaultModelConfig
from ray.rllib.models.distributions import Distribution
from ray.rllib.utils.annotations import (
    override,
    OverrideToImplementCustomLogic,
)
from ray.rllib.utils.checkpoints import Checkpointable
from ray.rllib.utils.deprecation import (
    Deprecated,
    DEPRECATED_VALUE,
    deprecation_warning,
)
from ray.rllib.utils.framework import try_import_torch
from ray.rllib.utils.serialization import (
    gym_space_from_dict,
    gym_space_to_dict,
    serialize_type,
    deserialize_type,
)
from ray.rllib.utils.typing import StateDict
from ray.util.annotations import PublicAPI

if TYPE_CHECKING:
    from ray.rllib.core.rl_module.multi_rl_module import (
        MultiRLModule,
        MultiRLModuleSpec,
    )
    from ray.rllib.core.models.catalog import Catalog

logger = logging.getLogger("ray.rllib")
torch, _ = try_import_torch()


@PublicAPI(stability="beta")
@dataclass
class RLModuleSpec:
    """Utility spec class to make constructing RLModules (in single-agent case) easier.

    Args:
        module_class: The RLModule class to use.
        observation_space: The observation space of the RLModule. This may differ
            from the observation space of the environment. For example, a discrete
            observation space of an environment, would usually correspond to a
            one-hot encoded observation space of the RLModule because of preprocessing.
        action_space: The action space of the RLModule.
        inference_only: Whether the RLModule should be configured in its inference-only
            state, in which those components not needed for action computing (for
            example a value function or a target network) might be missing.
            Note that `inference_only=True` AND `learner_only=True` is not allowed.
        learner_only: Whether this RLModule should only be built on Learner workers, but
            NOT on EnvRunners. Useful for RLModules inside a MultiRLModule that are only
            used for training, for example a shared value function in a multi-agent
            setup or a world model in a curiosity-learning setup.
            Note that `inference_only=True` AND `learner_only=True` is not allowed.
        model_config: The model config dict or default RLlib dataclass to use.
        catalog_class: The Catalog class to use.
        load_state_path: The path to the module state to load from. NOTE: This must be
            an absolute path.
    """

    module_class: Optional[Type["RLModule"]] = None
    observation_space: Optional[gym.Space] = None
    action_space: Optional[gym.Space] = None
    inference_only: bool = False
    learner_only: bool = False
    model_config: Optional[Union[Dict[str, Any], DefaultModelConfig]] = None
    catalog_class: Optional[Type["Catalog"]] = None
    load_state_path: Optional[str] = None

    # Deprecated field.
    model_config_dict: Optional[Union[dict, int]] = None

    def __post_init__(self):
        if self.model_config_dict is not None:
            deprecation_warning(
                old="RLModuleSpec(model_config_dict=..)",
                new="RLModuleSpec(model_config=..)",
                error=True,
            )

    def build(self) -> "RLModule":
        """Builds the RLModule from this spec."""
        if self.module_class is None:
            raise ValueError("RLModule class is not set.")
        if self.observation_space is None:
            raise ValueError("Observation space is not set.")

        try:
            module = self.module_class(
                observation_space=self.observation_space,
                action_space=self.action_space,
                inference_only=self.inference_only,
                model_config=self._get_model_config(),
                catalog_class=self.catalog_class,
            )
        # Older custom model might still require the old `RLModuleConfig` under
        # the `config` arg.
        except AttributeError:
            module_config = self.get_rl_module_config()
            module = self.module_class(module_config)
        return module

    @classmethod
    def from_module(cls, module: "RLModule") -> "RLModuleSpec":
        from ray.rllib.core.rl_module.multi_rl_module import MultiRLModule

        if isinstance(module, MultiRLModule):
            raise ValueError("MultiRLModule cannot be converted to RLModuleSpec.")

        # Try instantiating a new RLModule from the spec using the new c'tor args.
        try:
            rl_module_spec = RLModuleSpec(
                module_class=type(module),
                observation_space=module.observation_space,
                action_space=module.action_space,
                inference_only=module.inference_only,
                learner_only=module.learner_only,
                model_config=module.model_config,
                catalog_class=(
                    type(module.catalog) if module.catalog is not None else None
                ),
            )

        # Old path through deprecated `RLModuleConfig` class. Used only if `module`
        # still has a valid `config` attribute.
        except AttributeError:
            rl_module_spec = RLModuleSpec(
                module_class=type(module),
                observation_space=module.config.observation_space,
                action_space=module.config.action_space,
                inference_only=module.config.inference_only,
                learner_only=module.config.learner_only,
                model_config=module.config.model_config_dict,
                catalog_class=module.config.catalog_class,
            )
        return rl_module_spec

    def to_dict(self):
        """Returns a serialized representation of the spec."""
        return {
            "module_class": serialize_type(self.module_class),
            "observation_space": gym_space_to_dict(self.observation_space),
            "action_space": gym_space_to_dict(self.action_space),
            "inference_only": self.inference_only,
            "learner_only": self.learner_only,
            "model_config": self._get_model_config(),
            "catalog_class": serialize_type(self.catalog_class)
            if self.catalog_class is not None
            else None,
        }

    @classmethod
    def from_dict(cls, d):
        """Returns a single agent RLModule spec from a serialized representation."""
        module_class = deserialize_type(d["module_class"])
        try:
            spec = RLModuleSpec(
                module_class=module_class,
                observation_space=gym_space_from_dict(d["observation_space"]),
                action_space=gym_space_from_dict(d["action_space"]),
                inference_only=d["inference_only"],
                learner_only=d["learner_only"],
                model_config=d["model_config"],
                catalog_class=deserialize_type(d["catalog_class"])
                if d["catalog_class"] is not None
                else None,
            )

        # Old path through deprecated `RLModuleConfig` class.
        except KeyError:
            module_config = RLModuleConfig.from_dict(d["module_config"])
            spec = RLModuleSpec(
                module_class=module_class,
                observation_space=module_config.observation_space,
                action_space=module_config.action_space,
                inference_only=module_config.inference_only,
                learner_only=module_config.learner_only,
                model_config=module_config.model_config_dict,
                catalog_class=module_config.catalog_class,
            )
        return spec

    def update(self, other, override: bool = True) -> None:
        """Updates this spec with the given other spec. Works like dict.update().

        Args:
            other: The other SingleAgentRLModule spec to update this one from.
            override: Whether to update all properties in `self` with those of `other.
                If False, only update those properties in `self` that are not None.
        """
        if not isinstance(other, RLModuleSpec):
            raise ValueError("Can only update with another RLModuleSpec.")

        # If the field is None in the other, keep the current field, otherwise update
        # with the new value.
        if override:
            self.module_class = other.module_class or self.module_class
            self.observation_space = other.observation_space or self.observation_space
            self.action_space = other.action_space or self.action_space
            self.inference_only = other.inference_only or self.inference_only
            self.learner_only = other.learner_only and self.learner_only
            self.model_config = other.model_config or self.model_config
            self.catalog_class = other.catalog_class or self.catalog_class
            self.load_state_path = other.load_state_path or self.load_state_path
        # Only override, if the field is None in `self`.
        # Do NOT override the boolean settings: `inference_only` and `learner_only`.
        else:
            self.module_class = self.module_class or other.module_class
            self.observation_space = self.observation_space or other.observation_space
            self.action_space = self.action_space or other.action_space
            self.model_config = self.model_config or other.model_config
            self.catalog_class = self.catalog_class or other.catalog_class
            self.load_state_path = self.load_state_path or other.load_state_path

    def as_multi_rl_module_spec(self) -> "MultiRLModuleSpec":
        """Returns a MultiRLModuleSpec (`self` under DEFAULT_MODULE_ID key)."""
        from ray.rllib.core.rl_module.multi_rl_module import MultiRLModuleSpec

        return MultiRLModuleSpec(
            rl_module_specs={DEFAULT_MODULE_ID: self},
            load_state_path=self.load_state_path,
        )

    def _get_model_config(self):
        return (
            dataclasses.asdict(self.model_config)
            if dataclasses.is_dataclass(self.model_config)
            else (self.model_config or {})
        )

    @Deprecated(
        new="RLModule(*, observation_space=.., action_space=.., ....)",
        error=False,
    )
    def get_rl_module_config(self):
        return RLModuleConfig(
            observation_space=self.observation_space,
            action_space=self.action_space,
            inference_only=self.inference_only,
            learner_only=self.learner_only,
            model_config_dict=self._get_model_config(),
            catalog_class=self.catalog_class,
        )


@PublicAPI(stability="beta")
class RLModule(Checkpointable, abc.ABC):
    """Base class for RLlib modules.

    Subclasses should call `super().__init__(observation_space=.., action_space=..,
    inference_only=.., learner_only=.., model_config={..})` in their __init__ methods.

    Here is the pseudocode for how the forward methods are called:

    Example for creating a (inference-only) sampling loop:

    .. testcode::

        from ray.rllib.algorithms.ppo.torch.default_ppo_torch_rl_module import (
            DefaultPPOTorchRLModule
        )
        from ray.rllib.algorithms.ppo.ppo_catalog import PPOCatalog
        import gymnasium as gym
        import torch

        env = gym.make("CartPole-v1")

        # Create an instance of the default RLModule used by PPO.
        module = DefaultPPOTorchRLModule(
            observation_space=env.observation_space,
            action_space=env.action_space,
            model_config=DefaultModelConfig(fcnet_hiddens=[128, 128]),
            catalog_class=PPOCatalog,
        )
        action_dist_class = module.get_inference_action_dist_cls()
        obs, info = env.reset()
        terminated = False

        while not terminated:
            fwd_ins = {"obs": torch.Tensor([obs])}
            fwd_outputs = module.forward_exploration(fwd_ins)
            # This can be either deterministic or stochastic distribution.
            action_dist = action_dist_class.from_logits(
                fwd_outputs["action_dist_inputs"]
            )
            action = action_dist.sample()[0].numpy()
            obs, reward, terminated, truncated, info = env.step(action)


    Example for training:

    .. testcode::

        import gymnasium as gym
        import torch

        from ray.rllib.algorithms.ppo.torch.default_ppo_torch_rl_module import (
            DefaultPPOTorchRLModule
        )
        from ray.rllib.algorithms.ppo.ppo_catalog import PPOCatalog

        env = gym.make("CartPole-v1")

        # Create an instance of the default RLModule used by PPO.
        module = DefaultPPOTorchRLModule(
            observation_space=env.observation_space,
            action_space=env.action_space,
            model_config=DefaultModelConfig(fcnet_hiddens=[128, 128]),
            catalog_class=PPOCatalog,
        )

        fwd_ins = {"obs": torch.Tensor([obs])}
        fwd_outputs = module.forward_train(fwd_ins)
        # loss = compute_loss(fwd_outputs, fwd_ins)
        # update_params(module, loss)

    Example for inference:

    .. testcode::

        import gymnasium as gym
        import torch

        from ray.rllib.algorithms.ppo.torch.default_ppo_torch_rl_module import (
            DefaultPPOTorchRLModule
        )
        from ray.rllib.algorithms.ppo.ppo_catalog import PPOCatalog

        env = gym.make("CartPole-v1")

        # Create an instance of the default RLModule used by PPO.
        module = DefaultPPOTorchRLModule(
            observation_space=env.observation_space,
            action_space=env.action_space,
            model_config=DefaultModelConfig(fcnet_hiddens=[128, 128]),
            catalog_class=PPOCatalog,
        )

        while not terminated:
            fwd_ins = {"obs": torch.Tensor([obs])}
            fwd_outputs = module.forward_inference(fwd_ins)
            # this can be either deterministic or stochastic distribution
            action_dist = action_dist_class.from_logits(
                fwd_outputs["action_dist_inputs"]
            )
            action = action_dist.sample()[0].numpy()
            obs, reward, terminated, truncated, info = env.step(action)


    Args:
        observation_space: The observation space of the model. Note that in multi-agent
            setups, this is typically the observation space of an agent that maps to
            this RLModule.
        action_space: The action space of the model. Note that in multi-agent
            setups, this is typically the action space of an agent that maps to
            this RLModule.
        inference_only: If True, this RLModule should construct itself in an inference-
            only fashion. This is done automatically, if the user implements the
            `InferenceOnlyAPI` with their custom RLModule subclass. False by default.
        learner_only: If True, RLlib won't built this RLModule on EnvRunner actors.
            False by default.
        model_config: A config dict to specify features of this RLModule.

    Attributes:
        action_dist_cls: An optional ray.rllib.models.distribution.Distribution subclass
            to use for sampling actions, given parameters from a batch
            (`Columns.ACTION_DIST_INPUTS`).

    Abstract Methods:
        ``~_forward_train``: Forward pass during training.

        ``~_forward_exploration``: Forward pass during training for exploration.

        ``~_forward_inference``: Forward pass during inference.
    """

    framework: str = None

    STATE_FILE_NAME = "module_state"

    def __init__(
        self,
        config=DEPRECATED_VALUE,
        *,
        observation_space: Optional[gym.Space] = None,
        action_space: Optional[gym.Space] = None,
        inference_only: Optional[bool] = None,
        learner_only: bool = False,
        model_config: Optional[Union[dict, DefaultModelConfig]] = None,
        catalog_class=None,
        **kwargs,
    ):
        # TODO (sven): Deprecate Catalog and replace with utility functions to create
        #  primitive components based on obs- and action spaces.
        self.catalog = None
        self._catalog_ctor_error = None

        # Deprecated
        self.config = config
        if self.config != DEPRECATED_VALUE:
            deprecation_warning(
                old="RLModule(config=[RLModuleConfig])",
                new="RLModule(observation_space=.., action_space=.., inference_only=..,"
                " learner_only=.., model_config=..)",
                help="See https://github.com/ray-project/ray/blob/master/rllib/examples/rl_modules/custom_cnn_rl_module.py "  # noqa
                "for how to write a custom RLModule.",
                error=True,
            )
        else:
            self.observation_space = observation_space
            self.action_space = action_space
            self.inference_only = inference_only
            self.learner_only = learner_only
            self.model_config = model_config
            if catalog_class is not None:
                try:
                    self.catalog = catalog_class(
                        observation_space=self.observation_space,
                        action_space=self.action_space,
                        model_config_dict=self.model_config,
                    )
                except Exception as e:
                    logger.warning(
                        "Didn't create a Catalog object for your RLModule! If you are "
                        "not using the new API stack yet, make sure to switch it off in"
                        " your config: `config.api_stack(enable_rl_module_and_learner="
                        "False, enable_env_runner_and_connector_v2=False)`. All algos "
                        "use the new stack by default. Ignore this message, if your "
                        "RLModule does not use a Catalog to build its sub-components."
                    )
                    self._catalog_ctor_error = e

        # TODO (sven): Deprecate this. We keep it here for now in case users
        #  still have custom models (or subclasses of RLlib default models)
        #  into which they pass in a `config` argument.
        self.config = RLModuleConfig(
            observation_space=self.observation_space,
            action_space=self.action_space,
            inference_only=self.inference_only,
            learner_only=self.learner_only,
            model_config_dict=self.model_config,
            catalog_class=catalog_class,
        )

        self.action_dist_cls = None
        if self.catalog is not None:
            self.action_dist_cls = self.catalog.get_action_dist_cls(
                framework=self.framework
            )

        # Make sure, `setup()` is only called once, no matter what.
        if hasattr(self, "_is_setup") and self._is_setup:
            raise RuntimeError(
                "`RLModule.setup()` called twice within your RLModule implementation "
                f"{self}! Make sure you are using the proper inheritance order "
                "(TorchRLModule before [Algo]RLModule) or (TfRLModule before "
                "[Algo]RLModule) and that you are NOT overriding the constructor, but "
                "only the `setup()` method of your subclass."
            )
        try:
            self.setup()
        except AttributeError as e:
            if "'NoneType' object has no attribute " in e.args[0]:
                raise (self._catalog_ctor_error or e)
        self._is_setup = True
        # Cache value for returning from `is_stateful` so we don't have to call
        # the module's `get_initial_state()` method all the time (might be expensive).
        self._is_stateful = None

    @OverrideToImplementCustomLogic
    def setup(self):
        """Sets up the components of the module.

        This is called automatically during the __init__ method of this class,
        therefore, the subclass should call super.__init__() in its constructor. This
        abstraction can be used to create any components (e.g. NN layers) that your
        RLModule needs.
        """
        pass

    @OverrideToImplementCustomLogic
    def get_inference_action_dist_cls(self) -> Type[Distribution]:
        """Returns the action distribution class for this RLModule used for inference.

        This class is used to create action distributions from outputs of the forward
        inference method. If the case that no action distribution class is needed,
        this method can return None.

        Note that RLlib's distribution classes all implement the `Distribution`
        interface. This requires two special methods: `Distribution.from_logits()` and
        `Distribution.to_deterministic()`. See the documentation of the
        :py:class:`~ray.rllib.models.distributions.Distribution` class for more details.
        """
        raise NotImplementedError

    @OverrideToImplementCustomLogic
    def get_exploration_action_dist_cls(self) -> Type[Distribution]:
        """Returns the action distribution class for this RLModule used for exploration.

        This class is used to create action distributions from outputs of the
        forward_exploration method. If the case that no action distribution class is
        needed, this method can return None.

        Note that RLlib's distribution classes all implement the `Distribution`
        interface. This requires two special methods: `Distribution.from_logits()` and
        `Distribution.to_deterministic()`. See the documentation of the
        :py:class:`~ray.rllib.models.distributions.Distribution` class for more details.
        """
        raise NotImplementedError

    @OverrideToImplementCustomLogic
    def get_train_action_dist_cls(self) -> Type[Distribution]:
        """Returns the action distribution class for this RLModule used for training.

        This class is used to get the correct action distribution class to be used by
        the training components. In case that no action distribution class is needed,
        this method can return None.

        Note that RLlib's distribution classes all implement the `Distribution`
        interface. This requires two special methods: `Distribution.from_logits()` and
        `Distribution.to_deterministic()`. See the documentation of the
        :py:class:`~ray.rllib.models.distributions.Distribution` class for more details.
        """
        raise NotImplementedError

    @OverrideToImplementCustomLogic
    def _forward(self, batch: Dict[str, Any], **kwargs) -> Dict[str, Any]:
        """Generic forward pass method, used in all phases of training and evaluation.

<<<<<<< HEAD
        By default, RLlib assumes that the module is non-recurrent if the initial
        state is an empty dict and recurrent otherwise.
        This behavior can be overridden by implementing this method.
        """
        if self._is_stateful is None:
            initial_state = self.get_initial_state()
            assert isinstance(initial_state, dict), (
                "The initial state of an RLModule must be a dict, but is "
                f"{type(initial_state)} instead."
            )
            self._is_stateful = bool(initial_state)
        return self._is_stateful

    @OverrideToImplementCustomLogic
    def update_default_view_requirements(
        self, defaults: ViewRequirementsDict
    ) -> Mapping[str, ViewRequirement]:
        """Updates default view requirements with the view requirements of this module.
=======
        If you need a more nuanced distinction between forward passes in the different
        phases of training and evaluation, override the following methods instead:
>>>>>>> 5c06ef6e

        For distinct action computation logic w/o exploration, override the
        `self._forward_inference()` method.
        For distinct action computation logic with exploration, override the
        `self._forward_exploration()` method.
        For distinct forward pass logic before loss computation, override the
        `self._forward_train()` method.

        Args:
            batch: The input batch.
            **kwargs: Additional keyword arguments.

        Returns:
            The output of the forward pass.
        """
        return {}

    def forward_inference(self, batch: Dict[str, Any], **kwargs) -> Dict[str, Any]:
        """DO NOT OVERRIDE! Forward-pass during evaluation, called from the sampler.

        This method should not be overridden. Override the `self._forward_inference()`
        method instead.

        Args:
            batch: The input batch. This input batch should comply with
                input_specs_inference().
            **kwargs: Additional keyword arguments.

        Returns:
            The output of the forward pass. This output should comply with the
            ouptut_specs_inference().
        """
        return self._forward_inference(batch, **kwargs)

    @OverrideToImplementCustomLogic
    def _forward_inference(self, batch: Dict[str, Any], **kwargs) -> Dict[str, Any]:
        """Forward-pass used for action computation without exploration behavior.

        Override this method only, if you need specific behavior for non-exploratory
        action computation behavior. If you have only one generic behavior for all
        phases of training and evaluation, override `self._forward()` instead.

        By default, this calls the generic `self._forward()` method.
        """
        with torch.no_grad():
            return self._forward(batch, **kwargs)

    def forward_exploration(self, batch: Dict[str, Any], **kwargs) -> Dict[str, Any]:
        """DO NOT OVERRIDE! Forward-pass during exploration, called from the sampler.

        This method should not be overridden. Override the `self._forward_exploration()`
        method instead.

        Args:
            batch: The input batch. This input batch should comply with
                input_specs_exploration().
            **kwargs: Additional keyword arguments.

        Returns:
            The output of the forward pass. This output should comply with the
            output_specs_exploration().
        """
        return self._forward_exploration(batch, **kwargs)

    @OverrideToImplementCustomLogic
    def _forward_exploration(self, batch: Dict[str, Any], **kwargs) -> Dict[str, Any]:
        """Forward-pass used for action computation with exploration behavior.

        Override this method only, if you need specific behavior for exploratory
        action computation behavior. If you have only one generic behavior for all
        phases of training and evaluation, override `self._forward()` instead.

        By default, this calls the generic `self._forward()` method.
        """
        with torch.no_grad():
            return self._forward(batch, **kwargs)

    def forward_train(self, batch: Dict[str, Any], **kwargs) -> Dict[str, Any]:
        """DO NOT OVERRIDE! Forward-pass during training called from the learner.

        This method should not be overridden. Override the `self._forward_train()`
        method instead.

        Args:
            batch: The input batch. This input batch should comply with
                input_specs_train().
            **kwargs: Additional keyword arguments.

        Returns:
            The output of the forward pass. This output should comply with the
            output_specs_train().
        """
        if self.inference_only:
            raise RuntimeError(
                "Calling `forward_train` on an inference_only module is not allowed! "
                "Set the `inference_only=False` flag in the RLModuleSpec (or the "
                "RLModule's constructor)."
            )
        return self._forward_train(batch, **kwargs)

    @OverrideToImplementCustomLogic
    def _forward_train(self, batch: Dict[str, Any], **kwargs) -> Dict[str, Any]:
        """Forward-pass used before the loss computation (training).

        Override this method only, if you need specific behavior and outputs for your
        loss computations. If you have only one generic behavior for all
        phases of training and evaluation, override `self._forward()` instead.

        By default, this calls the generic `self._forward()` method.
        """
        return self._forward(batch, **kwargs)

    @OverrideToImplementCustomLogic
    def get_initial_state(self) -> Any:
        """Returns the initial state of the RLModule, in case this is a stateful module.

        Returns:
            A tensor or any nested struct of tensors, representing an initial state for
            this (stateful) RLModule.
        """
        return {}

    @OverrideToImplementCustomLogic
    def is_stateful(self) -> bool:
        """By default, returns False if the initial state is an empty dict (or None).

        By default, RLlib assumes that the module is non-recurrent, if the initial
        state is an empty dict and recurrent otherwise.
        This behavior can be customized by overriding this method.
        """
        initial_state = self.get_initial_state()
        assert isinstance(initial_state, dict), (
            "The initial state of an RLModule must be a dict, but is "
            f"{type(initial_state)} instead."
        )
        return bool(initial_state)

    @OverrideToImplementCustomLogic
    @override(Checkpointable)
    def get_state(
        self,
        components: Optional[Union[str, Collection[str]]] = None,
        *,
        not_components: Optional[Union[str, Collection[str]]] = None,
        inference_only: bool = False,
        **kwargs,
    ) -> StateDict:
        """Returns the state dict of the module.

        Args:
            inference_only: Whether the returned state should be an inference-only
                state (w/o those model components that are not needed for action
                computations, such as a value function or a target network).
                Note that setting this to `False` might raise an error if
                `self.inference_only` is True.

        Returns:
            This RLModule's state dict.
        """
        return {}

    @OverrideToImplementCustomLogic
    @override(Checkpointable)
    def set_state(self, state: StateDict) -> None:
        pass

    @override(Checkpointable)
    def get_ctor_args_and_kwargs(self):
        return (
            (),  # *args
            {
                "observation_space": self.observation_space,
                "action_space": self.action_space,
                "inference_only": self.inference_only,
                "learner_only": self.learner_only,
                "model_config": self.model_config,
                "catalog_class": (
                    type(self.catalog) if self.catalog is not None else None
                ),
            },  # **kwargs
        )

    def as_multi_rl_module(self) -> "MultiRLModule":
        """Returns a multi-agent wrapper around this module."""
        from ray.rllib.core.rl_module.multi_rl_module import MultiRLModule

        multi_rl_module = MultiRLModule(
            rl_module_specs={DEFAULT_MODULE_ID: RLModuleSpec.from_module(self)}
        )
        return multi_rl_module

    def unwrapped(self) -> "RLModule":
        """Returns the underlying module if this module is a wrapper.

        An example of a wrapped is the TorchDDPRLModule class, which wraps
        a TorchRLModule.

        Returns:
            The underlying module.
        """
        return self

    def output_specs_inference(self) -> SpecType:
        return [Columns.ACTION_DIST_INPUTS]

    def output_specs_exploration(self) -> SpecType:
        return [Columns.ACTION_DIST_INPUTS]

    def output_specs_train(self) -> SpecType:
        """Returns the output specs of the forward_train method."""
        return {}

    def input_specs_inference(self) -> SpecType:
        """Returns the input specs of the forward_inference method."""
        return self._default_input_specs()

    def input_specs_exploration(self) -> SpecType:
        """Returns the input specs of the forward_exploration method."""
        return self._default_input_specs()

    def input_specs_train(self) -> SpecType:
        """Returns the input specs of the forward_train method."""
        return self._default_input_specs()

    def _default_input_specs(self) -> SpecType:
        """Returns the default input specs."""
        return [Columns.OBS]


@Deprecated(
    old="RLModule(config=[RLModuleConfig object])",
    new="RLModule(observation_space=.., action_space=.., inference_only=.., "
    "model_config=.., catalog_class=..)",
    error=False,
)
@dataclass
class RLModuleConfig:
    observation_space: gym.Space = None
    action_space: gym.Space = None
    inference_only: bool = False
    learner_only: bool = False
    model_config_dict: Dict[str, Any] = field(default_factory=dict)
    catalog_class: Type["Catalog"] = None

    def get_catalog(self) -> Optional["Catalog"]:
        if self.catalog_class is not None:
            return self.catalog_class(
                observation_space=self.observation_space,
                action_space=self.action_space,
                model_config_dict=self.model_config_dict,
            )
        return None

    def to_dict(self):
        catalog_class_path = (
            serialize_type(self.catalog_class) if self.catalog_class else ""
        )
        return {
            "observation_space": gym_space_to_dict(self.observation_space),
            "action_space": gym_space_to_dict(self.action_space),
            "inference_only": self.inference_only,
            "learner_only": self.learner_only,
            "model_config_dict": self.model_config_dict,
            "catalog_class_path": catalog_class_path,
        }

    @classmethod
    def from_dict(cls, d: Dict[str, Any]):
        catalog_class = (
            None
            if d["catalog_class_path"] == ""
            else deserialize_type(d["catalog_class_path"])
        )
        return cls(
            observation_space=gym_space_from_dict(d["observation_space"]),
            action_space=gym_space_from_dict(d["action_space"]),
            inference_only=d["inference_only"],
            learner_only=d["learner_only"],
            model_config_dict=d["model_config_dict"],
            catalog_class=catalog_class,
        )<|MERGE_RESOLUTION|>--- conflicted
+++ resolved
@@ -538,29 +538,8 @@
     def _forward(self, batch: Dict[str, Any], **kwargs) -> Dict[str, Any]:
         """Generic forward pass method, used in all phases of training and evaluation.
 
-<<<<<<< HEAD
-        By default, RLlib assumes that the module is non-recurrent if the initial
-        state is an empty dict and recurrent otherwise.
-        This behavior can be overridden by implementing this method.
-        """
-        if self._is_stateful is None:
-            initial_state = self.get_initial_state()
-            assert isinstance(initial_state, dict), (
-                "The initial state of an RLModule must be a dict, but is "
-                f"{type(initial_state)} instead."
-            )
-            self._is_stateful = bool(initial_state)
-        return self._is_stateful
-
-    @OverrideToImplementCustomLogic
-    def update_default_view_requirements(
-        self, defaults: ViewRequirementsDict
-    ) -> Mapping[str, ViewRequirement]:
-        """Updates default view requirements with the view requirements of this module.
-=======
         If you need a more nuanced distinction between forward passes in the different
         phases of training and evaluation, override the following methods instead:
->>>>>>> 5c06ef6e
 
         For distinct action computation logic w/o exploration, override the
         `self._forward_inference()` method.
@@ -691,12 +670,14 @@
         state is an empty dict and recurrent otherwise.
         This behavior can be customized by overriding this method.
         """
-        initial_state = self.get_initial_state()
-        assert isinstance(initial_state, dict), (
-            "The initial state of an RLModule must be a dict, but is "
-            f"{type(initial_state)} instead."
-        )
-        return bool(initial_state)
+        if self._is_stateful is None:
+            initial_state = self.get_initial_state()
+            assert isinstance(initial_state, dict), (
+                "The initial state of an RLModule must be a dict, but is "
+                f"{type(initial_state)} instead."
+            )
+            self._is_stateful = bool(initial_state)
+        return self._is_stateful
 
     @OverrideToImplementCustomLogic
     @override(Checkpointable)
