--- conflicted
+++ resolved
@@ -736,35 +736,6 @@
         """
         return self
 
-<<<<<<< HEAD
-=======
-    def output_specs_inference(self):
-        return [Columns.ACTION_DIST_INPUTS]
-
-    def output_specs_exploration(self):
-        return [Columns.ACTION_DIST_INPUTS]
-
-    def output_specs_train(self):
-        """Returns the output specs of the forward_train method."""
-        return {}
-
-    def input_specs_inference(self):
-        """Returns the input specs of the forward_inference method."""
-        return self._default_input_specs()
-
-    def input_specs_exploration(self):
-        """Returns the input specs of the forward_exploration method."""
-        return self._default_input_specs()
-
-    def input_specs_train(self):
-        """Returns the input specs of the forward_train method."""
-        return self._default_input_specs()
-
-    def _default_input_specs(self):
-        """Returns the default input specs."""
-        return [Columns.OBS]
-
->>>>>>> 70f65013
 
 @Deprecated(
     old="RLModule(config=[RLModuleConfig object])",
