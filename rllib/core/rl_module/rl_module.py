import abc
import datetime
import json
import pathlib
from dataclasses import dataclass
from typing import Mapping, Any, TYPE_CHECKING, Optional, Type, Dict, Union

import gymnasium as gym
import tree

if TYPE_CHECKING:
    from ray.rllib.core.rl_module.marl_module import (
        MultiAgentRLModule,
        MultiAgentRLModuleSpec,
    )
    from ray.rllib.core.models.catalog import Catalog

import ray
from ray.rllib.core.columns import Columns
from ray.rllib.policy.policy import get_gym_space_from_struct_of_tensors
from ray.rllib.policy.view_requirement import ViewRequirement

from ray.rllib.core.models.specs.typing import SpecType
from ray.rllib.core.models.specs.checker import (
    check_input_specs,
    check_output_specs,
    convert_to_canonical_format,
)
from ray.rllib.core.rl_module import INFERENCE_ONLY
from ray.rllib.models.distributions import Distribution
from ray.rllib.policy.sample_batch import DEFAULT_POLICY_ID, SampleBatch
from ray.rllib.utils.annotations import (
    ExperimentalAPI,
    OverrideToImplementCustomLogic,
    OverrideToImplementCustomLogic_CallToSuperRecommended,
)
from ray.rllib.utils.nested_dict import NestedDict
from ray.rllib.utils.numpy import convert_to_numpy
from ray.rllib.utils.serialization import (
    gym_space_from_dict,
    gym_space_to_dict,
    serialize_type,
    deserialize_type,
)
from ray.rllib.utils.typing import SampleBatchType, ViewRequirementsDict


RLMODULE_METADATA_FILE_NAME = "rl_module_metadata.json"
RLMODULE_METADATA_SPEC_CLASS_KEY = "module_spec_class"
RLMODULE_METADATA_SPEC_KEY = "module_spec_dict"
RLMODULE_STATE_DIR_NAME = "module_state_dir"
RLMODULE_METADATA_RAY_VERSION_KEY = "ray_version"
RLMODULE_METADATA_RAY_COMMIT_HASH_KEY = "ray_commit_hash"
RLMODULE_METADATA_CHECKPOINT_DATE_TIME_KEY = "checkpoint_date_time"


@ExperimentalAPI
@dataclass
class SingleAgentRLModuleSpec:
    """Utility spec class to make constructing RLModules (in single-agent case) easier.

    Args:
        module_class: The RLModule class to use.
        observation_space: The observation space of the RLModule. This may differ
            from the observation space of the environment. For example, a discrete
            observation space of an environment, would usually correspond to a
            one-hot encoded observation space of the RLModule because of preprocessing.
        action_space: The action space of the RLModule.
        model_config_dict: The model config dict to use.
        catalog_class: The Catalog class to use.
        load_state_path: The path to the module state to load from. NOTE: This must be
            an absolute path.
    """

    module_class: Optional[Type["RLModule"]] = None
    observation_space: Optional[gym.Space] = None
    action_space: Optional[gym.Space] = None
    model_config_dict: Optional[Dict[str, Any]] = None
    catalog_class: Optional[Type["Catalog"]] = None
    load_state_path: Optional[str] = None

    def get_rl_module_config(self) -> "RLModuleConfig":
        """Returns the RLModule config for this spec."""
        return RLModuleConfig(
            observation_space=self.observation_space,
            action_space=self.action_space,
            model_config_dict=self.model_config_dict,
            catalog_class=self.catalog_class,
        )

    def build(self) -> "RLModule":
        """Builds the RLModule from this spec."""
        if self.module_class is None:
            raise ValueError("RLModule class is not set.")
        if self.observation_space is None:
            raise ValueError("Observation space is not set.")
        if self.action_space is None:
            raise ValueError("Action space is not set.")
        if self.model_config_dict is None:
            raise ValueError("Model config is not set.")

        module_config = self.get_rl_module_config()
        module = self.module_class(module_config)
        return module

    @classmethod
    def from_module(cls, module: "RLModule") -> "SingleAgentRLModuleSpec":
        from ray.rllib.core.rl_module.marl_module import MultiAgentRLModule

        if isinstance(module, MultiAgentRLModule):
            raise ValueError(
                "MultiAgentRLModule cannot be converted to SingleAgentRLModuleSpec."
            )

        return SingleAgentRLModuleSpec(
            module_class=type(module),
            observation_space=module.config.observation_space,
            action_space=module.config.action_space,
            model_config_dict=module.config.model_config_dict,
            catalog_class=module.config.catalog_class,
        )

    def to_dict(self):
        """Returns a serialized representation of the spec."""

        return {
            "module_class": serialize_type(self.module_class),
            "module_config": self.get_rl_module_config().to_dict(),
        }

    @classmethod
    def from_dict(cls, d):
        """Returns a single agent RLModule spec from a serialized representation."""
        module_class = deserialize_type(d["module_class"])

        module_config = RLModuleConfig.from_dict(d["module_config"])
        observation_space = module_config.observation_space
        action_space = module_config.action_space
        model_config_dict = module_config.model_config_dict
        catalog_class = module_config.catalog_class

        spec = SingleAgentRLModuleSpec(
            module_class=module_class,
            observation_space=observation_space,
            action_space=action_space,
            model_config_dict=model_config_dict,
            catalog_class=catalog_class,
        )
        return spec

    def update(self, other, override: bool = True) -> None:
        """Updates this spec with the given other spec. Works like dict.update().

        Args:
            other: The other SingleAgentRLModule spec to update this one from.
            override: Whether to update all properties in `self` with those of `other.
                If False, only update those properties in `self` that are not None.
        """
        if not isinstance(other, SingleAgentRLModuleSpec):
            raise ValueError("Can only update with another SingleAgentRLModuleSpec.")

        # If the field is None in the other, keep the current field, otherwise update
        # with the new value.
        if override:
            self.module_class = other.module_class or self.module_class
            self.observation_space = other.observation_space or self.observation_space
            self.action_space = other.action_space or self.action_space
            self.model_config_dict = other.model_config_dict or self.model_config_dict
            self.catalog_class = other.catalog_class or self.catalog_class
            self.load_state_path = other.load_state_path or self.load_state_path
        # Only override, if the field is None in `self`.
        else:
            self.module_class = self.module_class or other.module_class
            self.observation_space = self.observation_space or other.observation_space
            self.action_space = self.action_space or other.action_space
            self.model_config_dict = self.model_config_dict or other.model_config_dict
            self.catalog_class = self.catalog_class or other.catalog_class
            self.load_state_path = self.load_state_path or other.load_state_path

    def as_multi_agent(self) -> "MultiAgentRLModuleSpec":
        """Returns a MultiAgentRLModuleSpec (`self` under DEFAULT_POLICY_ID key)."""
        from ray.rllib.core.rl_module.marl_module import MultiAgentRLModuleSpec

        return MultiAgentRLModuleSpec(
            module_specs={DEFAULT_POLICY_ID: self},
            load_state_path=self.load_state_path,
        )


@ExperimentalAPI
@dataclass
class RLModuleConfig:
    """A utility config class to make it constructing RLModules easier.

    Args:
        observation_space: The observation space of the RLModule. This may differ
            from the observation space of the environment. For example, a discrete
            observation space of an environment, would usually correspond to a
            one-hot encoded observation space of the RLModule because of preprocessing.
        action_space: The action space of the RLModule.
        model_config_dict: The model config dict to use.
        catalog_class: The Catalog class to use.
    """

    observation_space: gym.Space = None
    action_space: gym.Space = None
    model_config_dict: Dict[str, Any] = None
    catalog_class: Type["Catalog"] = None

    def get_catalog(self) -> "Catalog":
        """Returns the catalog for this config."""
        return self.catalog_class(
            observation_space=self.observation_space,
            action_space=self.action_space,
            model_config_dict=self.model_config_dict,
        )

    def to_dict(self):
        """Returns a serialized representation of the config.

        NOTE: This should be JSON-able. Users can test this by calling
            json.dumps(config.to_dict()).

        """
        catalog_class_path = (
            serialize_type(self.catalog_class) if self.catalog_class else ""
        )
        return {
            "observation_space": gym_space_to_dict(self.observation_space),
            "action_space": gym_space_to_dict(self.action_space),
            "model_config_dict": self.model_config_dict,
            "catalog_class_path": catalog_class_path,
        }

    @classmethod
    def from_dict(cls, d: Dict[str, Any]):
        """Creates a config from a serialized representation."""
        catalog_class = (
            None
            if d["catalog_class_path"] == ""
            else deserialize_type(d["catalog_class_path"])
        )
        return cls(
            observation_space=gym_space_from_dict(d["observation_space"]),
            action_space=gym_space_from_dict(d["action_space"]),
            model_config_dict=d["model_config_dict"],
            catalog_class=catalog_class,
        )


@ExperimentalAPI
class RLModule(abc.ABC):
    """Base class for RLlib modules.

    Subclasses should call super().__init__(config) in their __init__ method.
    Here is the pseudocode for how the forward methods are called:

    Example for creating a sampling loop:

    .. testcode::

        from ray.rllib.algorithms.ppo.torch.ppo_torch_rl_module import (
            PPOTorchRLModule
        )
        from ray.rllib.algorithms.ppo.ppo_catalog import PPOCatalog
        import gymnasium as gym
        import torch

        env = gym.make("CartPole-v1")

        # Create a single agent RL module spec.
        module_spec = SingleAgentRLModuleSpec(
            module_class=PPOTorchRLModule,
            observation_space=env.observation_space,
            action_space=env.action_space,
            model_config_dict = {"hidden": [128, 128]},
            catalog_class = PPOCatalog,
        )
        module = module_spec.build()
        action_dist_class = module.get_inference_action_dist_cls()
        obs, info = env.reset()
        terminated = False

        while not terminated:
            fwd_ins = {"obs": torch.Tensor([obs])}
            fwd_outputs = module.forward_exploration(fwd_ins)
            # this can be either deterministic or stochastic distribution
            action_dist = action_dist_class.from_logits(
                fwd_outputs["action_dist_inputs"]
            )
            action = action_dist.sample()[0].numpy()
            obs, reward, terminated, truncated, info = env.step(action)


    Example for training:

    .. testcode::

        from ray.rllib.algorithms.ppo.torch.ppo_torch_rl_module import (
            PPOTorchRLModule
        )
        from ray.rllib.algorithms.ppo.ppo_catalog import PPOCatalog
        import gymnasium as gym
        import torch

        env = gym.make("CartPole-v1")

        # Create a single agent RL module spec.
        module_spec = SingleAgentRLModuleSpec(
            module_class=PPOTorchRLModule,
            observation_space=env.observation_space,
            action_space=env.action_space,
            model_config_dict = {"hidden": [128, 128]},
            catalog_class = PPOCatalog,
        )
        module = module_spec.build()

        fwd_ins = {"obs": torch.Tensor([obs])}
        fwd_outputs = module.forward_train(fwd_ins)
        # loss = compute_loss(fwd_outputs, fwd_ins)
        # update_params(module, loss)

    Example for inference:

    .. testcode::

        from ray.rllib.algorithms.ppo.torch.ppo_torch_rl_module import (
            PPOTorchRLModule
        )
        from ray.rllib.algorithms.ppo.ppo_catalog import PPOCatalog
        import gymnasium as gym
        import torch

        env = gym.make("CartPole-v1")

        # Create a single agent RL module spec.
        module_spec = SingleAgentRLModuleSpec(
            module_class=PPOTorchRLModule,
            observation_space=env.observation_space,
            action_space=env.action_space,
            model_config_dict = {"hidden": [128, 128]},
            catalog_class = PPOCatalog,
        )
        module = module_spec.build()

        while not terminated:
            fwd_ins = {"obs": torch.Tensor([obs])}
            fwd_outputs = module.forward_inference(fwd_ins)
            # this can be either deterministic or stochastic distribution
            action_dist = action_dist_class.from_logits(
                fwd_outputs["action_dist_inputs"]
            )
            action = action_dist.sample()[0].numpy()
            obs, reward, terminated, truncated, info = env.step(action)


    Args:
        config: The config for the RLModule.

    Abstract Methods:
        :py:meth:`~_forward_train`: Forward pass during training.

        :py:meth:`~_forward_exploration`: Forward pass during training for exploration.

        :py:meth:`~_forward_inference`: Forward pass during inference.


    Note:
        There is a reason that the specs are not written as abstract properties.
        The reason is that torch overrides `__getattr__` and `__setattr__`. This means
        that if we define the specs as properties, then any error in the property will
        be interpreted as a failure to retrieve the attribute and will invoke
        `__getattr__` which will give a confusing error about the attribute not found.
        More details here: https://github.com/pytorch/pytorch/issues/49726.
    """

    framework: str = None
<<<<<<< HEAD
    is_learner_module: bool = None

    def __init__(self, config: RLModuleConfig):
        self.config = config
        # By default, each module is a learner module and contains all building blocks,
        # such as target networks or critic networks used in the training process.
        self.is_learner_module = (
            self.config.model_config_dict.get("is_learner_module", True)
            if hasattr(self.config, "model_config_dict")
            else True
        )
=======
    inference_only: bool = None

    def __init__(self, config: RLModuleConfig):
        self.config = config

        if isinstance(self, MultiAgentRLModule):
            # A MARL module is always a learner module b/c it only contains
            # the single-agent modules. Each of the contained modules can be
            # single
            self.inference_only = False
        else:
            # By default, each module is a learner module and contains all
            # building blocks, such as target networks or critic networks
            # used in the training process.
            self.inference_only = self.config.model_config_dict.get(
                INFERENCE_ONLY, False
            )

>>>>>>> 371f3514
        # Make sure, `setup()` is only called once, no matter what. In some cases
        # of multiple inheritance (and with our __post_init__ functionality in place,
        # this might get called twice.
        if hasattr(self, "_is_setup") and self._is_setup:
            raise RuntimeError(
                "`RLModule.setup()` called twice within your RLModule implementation "
                f"{self}! Make sure you are using the proper inheritance order "
                "(TorchRLModule before [Algo]RLModule) or (TfRLModule before "
                "[Algo]RLModule) and that you are using `super().__init__(...)` in "
                "your custom constructor."
            )
        self.setup()
        self._is_setup = True

    def __init_subclass__(cls, **kwargs):
        # Automatically add a __post_init__ method to all subclasses of RLModule.
        # This method is called after the __init__ method of the subclass.
        def init_decorator(previous_init):
            def new_init(self, *args, **kwargs):
                previous_init(self, *args, **kwargs)
                if type(self) == cls:
                    self.__post_init__()

            return new_init

        cls.__init__ = init_decorator(cls.__init__)

    def __post_init__(self):
        """Called automatically after the __init__ method of the subclass.

        The module first calls the __init__ method of the subclass, With in the
        __init__ you should call the super().__init__ method. Then after the __init__
        method of the subclass is called, the __post_init__ method is called.

        This is a good place to do any initialization that requires access to the
        subclass's attributes.
        """
        self._input_specs_train = convert_to_canonical_format(self.input_specs_train())
        self._output_specs_train = convert_to_canonical_format(
            self.output_specs_train()
        )
        self._input_specs_exploration = convert_to_canonical_format(
            self.input_specs_exploration()
        )
        self._output_specs_exploration = convert_to_canonical_format(
            self.output_specs_exploration()
        )
        self._input_specs_inference = convert_to_canonical_format(
            self.input_specs_inference()
        )
        self._output_specs_inference = convert_to_canonical_format(
            self.output_specs_inference()
        )

    @OverrideToImplementCustomLogic
    def setup(self):
        """Sets up the components of the module.

        This is called automatically during the __init__ method of this class,
        therefore, the subclass should call super.__init__() in its constructor. This
        abstraction can be used to create any component that your RLModule needs.
        """
        pass

    @OverrideToImplementCustomLogic
    def get_train_action_dist_cls(self) -> Type[Distribution]:
        """Returns the action distribution class for this RLModule used for training.

        This class is used to create action distributions from outputs of the
        forward_train method. If the case that no action distribution class is needed,
        this method can return None.

        Note that RLlib's distribution classes all implement the `Distribution`
        interface. This requires two special methods: `Distribution.from_logits()` and
        `Distribution.to_deterministic()`. See the documentation for `Distribution`
        for more detail.
        """
        raise NotImplementedError

    @OverrideToImplementCustomLogic
    def get_exploration_action_dist_cls(self) -> Type[Distribution]:
        """Returns the action distribution class for this RLModule used for exploration.

        This class is used to create action distributions from outputs of the
        forward_exploration method. If the case that no action distribution class is
        needed, this method can return None.

        Note that RLlib's distribution classes all implement the `Distribution`
        interface. This requires two special methods: `Distribution.from_logits()` and
        `Distribution.to_deterministic()`. See the documentation for `Distribution`
        for more detail.
        """
        raise NotImplementedError

    @OverrideToImplementCustomLogic
    def get_inference_action_dist_cls(self) -> Type[Distribution]:
        """Returns the action distribution class for this RLModule used for inference.

        This class is used to create action distributions from outputs of the forward
        inference method. If the case that no action distribution class is needed,
        this method can return None.

        Note that RLlib's distribution classes all implement the `Distribution`
        interface. This requires two special methods: `Distribution.from_logits()` and
        `Distribution.to_deterministic()`. See the documentation for `Distribution`
        for more detail.
        """
        raise NotImplementedError

    @OverrideToImplementCustomLogic
    def get_initial_state(self) -> Any:
        """Returns the initial state of the RLModule.

        This can be used for recurrent models.
        """
        return {}

    @OverrideToImplementCustomLogic
    def is_stateful(self) -> bool:
        """Returns False if the initial state is an empty dict (or None).

        By default, RLlib assumes that the module is non-recurrent if the initial
        state is an empty dict and recurrent otherwise.
        This behavior can be overridden by implementing this method.
        """
        initial_state = self.get_initial_state()
        assert isinstance(initial_state, dict), (
            "The initial state of an RLModule must be a dict, but is "
            f"{type(initial_state)} instead."
        )
        return bool(initial_state)

    @OverrideToImplementCustomLogic
    def update_default_view_requirements(
        self, defaults: ViewRequirementsDict
    ) -> Mapping[str, ViewRequirement]:
        """Updates default view requirements with the view requirements of this module.

        This method should be called with view requirements that already contain
        information such as the given observation space, action space, etc.
        This method may then add additional shifts or state columns to the view
        requirements, or apply other changes.

        Args:
            defaults: The default view requirements to update.

        Returns:
            The updated view requirements.
        """
        if self.is_stateful():
            # get the initial state in numpy format, infer the state from it, and create
            # appropriate view requirements.
            init_state = convert_to_numpy(self.get_initial_state())
            init_state = tree.map_structure(lambda x: x[None], init_state)
            space = get_gym_space_from_struct_of_tensors(init_state, batched_input=True)
            max_seq_len = self.config.model_config_dict["max_seq_len"]
            assert max_seq_len is not None
            defaults[Columns.STATE_IN] = ViewRequirement(
                data_col=Columns.STATE_OUT,
                shift=-1,
                used_for_compute_actions=True,
                used_for_training=True,
                batch_repeat_value=max_seq_len,
                space=space,
            )

            if self.config.model_config_dict["lstm_use_prev_action"]:
                defaults[SampleBatch.PREV_ACTIONS] = ViewRequirement(
                    data_col=Columns.ACTIONS,
                    shift=-1,
                    used_for_compute_actions=True,
                    used_for_training=True,
                )

            if self.config.model_config_dict["lstm_use_prev_reward"]:
                defaults[SampleBatch.PREV_REWARDS] = ViewRequirement(
                    data_col=Columns.REWARDS,
                    shift=-1,
                    used_for_compute_actions=True,
                    used_for_training=True,
                )

            defaults[Columns.STATE_OUT] = ViewRequirement(
                data_col=Columns.STATE_OUT,
                used_for_compute_actions=False,
                used_for_training=True,
                space=space,
            )

        return defaults

    @OverrideToImplementCustomLogic_CallToSuperRecommended
    def output_specs_inference(self) -> SpecType:
        """Returns the output specs of the `forward_inference()` method.

        Override this method to customize the output specs of the inference call.
        The default implementation requires the `forward_inference()` method to return
        a dict that has `action_dist` key and its value is an instance of
        `Distribution`.
        """
        # TODO (sven): We should probably change this to [ACTION_DIST_INPUTS], b/c this
        #  is what most algos will do.
        return {"action_dist": Distribution}

    @OverrideToImplementCustomLogic_CallToSuperRecommended
    def output_specs_exploration(self) -> SpecType:
        """Returns the output specs of the `forward_exploration()` method.

        Override this method to customize the output specs of the exploration call.
        The default implementation requires the `forward_exploration()` method to return
        a dict that has `action_dist` key and its value is an instance of
        `Distribution`.
        """
        # TODO (sven): We should probably change this to [ACTION_DIST_INPUTS], b/c this
        #  is what most algos will do.
        return {"action_dist": Distribution}

    def output_specs_train(self) -> SpecType:
        """Returns the output specs of the forward_train method."""
        return {}

    def input_specs_inference(self) -> SpecType:
        """Returns the input specs of the forward_inference method."""
        return self._default_input_specs()

    def input_specs_exploration(self) -> SpecType:
        """Returns the input specs of the forward_exploration method."""
        return self._default_input_specs()

    def input_specs_train(self) -> SpecType:
        """Returns the input specs of the forward_train method."""
        return self._default_input_specs()

    def _default_input_specs(self) -> SpecType:
        """Returns the default input specs."""
        return [Columns.OBS]

    @check_input_specs("_input_specs_inference")
    @check_output_specs("_output_specs_inference")
    def forward_inference(self, batch: SampleBatchType, **kwargs) -> Mapping[str, Any]:
        """Forward-pass during evaluation, called from the sampler.

        This method should not be overriden to implement a custom forward inference
        method. Instead, override the _forward_inference method.

        Args:
            batch: The input batch. This input batch should comply with
                input_specs_inference().
            **kwargs: Additional keyword arguments.

        Returns:
            The output of the forward pass. This output should comply with the
            ouptut_specs_inference().
        """
        return self._forward_inference(batch, **kwargs)

    @abc.abstractmethod
    def _forward_inference(self, batch: NestedDict, **kwargs) -> Mapping[str, Any]:
        """Forward-pass during evaluation. See forward_inference for details."""

    @check_input_specs("_input_specs_exploration")
    @check_output_specs("_output_specs_exploration")
    def forward_exploration(
        self, batch: SampleBatchType, **kwargs
    ) -> Mapping[str, Any]:
        """Forward-pass during exploration, called from the sampler.

        This method should not be overriden to implement a custom forward exploration
        method. Instead, override the _forward_exploration method.

        Args:
            batch: The input batch. This input batch should comply with
                input_specs_exploration().
            **kwargs: Additional keyword arguments.

        Returns:
            The output of the forward pass. This output should comply with the
            output_specs_exploration().
        """
        return self._forward_exploration(batch, **kwargs)

    @abc.abstractmethod
    def _forward_exploration(self, batch: NestedDict, **kwargs) -> Mapping[str, Any]:
        """Forward-pass during exploration. See forward_exploration for details."""

    @check_input_specs("_input_specs_train")
    @check_output_specs("_output_specs_train")
    def forward_train(self, batch: SampleBatchType, **kwargs) -> Mapping[str, Any]:
        """Forward-pass during training called from the learner. This method should
        not be overriden. Instead, override the _forward_train method.

        Args:
            batch: The input batch. This input batch should comply with
                input_specs_train().
            **kwargs: Additional keyword arguments.

        Returns:
            The output of the forward pass. This output should comply with the
            output_specs_train().
        """
        return self._forward_train(batch, **kwargs)

    @abc.abstractmethod
    def _forward_train(self, batch: NestedDict, **kwargs) -> Mapping[str, Any]:
        """Forward-pass during training. See forward_train for details."""

    @OverrideToImplementCustomLogic
    def get_state(self) -> Mapping[str, Any]:
        """Returns the state dict of the module."""
        return {}

    @OverrideToImplementCustomLogic
    def set_state(self, state_dict: Mapping[str, Any]) -> None:
        """Sets the state dict of the module."""
        pass

    @OverrideToImplementCustomLogic
    def save_state(self, dir: Union[str, pathlib.Path]) -> None:
        """Saves the weights of this RLModule to the directory dir.

        Args:
            dir: The directory to save the checkpoint to.
        """
        pass

    @OverrideToImplementCustomLogic
    def load_state(
        self,
        dir: Union[str, pathlib.Path],
    ) -> None:
        """Loads the weights of an RLModule from the directory dir.

        Args:
            dir: The directory to load the checkpoint from.
        """
        pass

    def _module_metadata(
        self,
        module_spec_class: Union[
            Type[SingleAgentRLModuleSpec], Type["MultiAgentRLModuleSpec"]
        ],
        additional_metadata: Optional[Mapping[str, Any]] = None,
    ) -> Mapping[str, Any]:
        """Returns the metadata of the module.

        This method is used to save the metadata of the module to the checkpoint.

        Includes:
            - module spec class (e.g SingleAgentRLModuleSpec or MultiAgentRLModuleSpec)
            - module spec serialized to a dict
            - module state path (if provided)
            - the ray version used
            - the ray commit hash used
            - the date and time of the checkpoint was created

        Args:
            module_spec_class: The module spec class that can be used to construct this
                module.
            additional_metadata: Any additional metadata to be added to metadata.

        Returns:
            A dict of json serializable the metadata.
        """
        metadata = {}
        gmt_time = datetime.datetime.utcnow().strftime("%Y-%m-%d %H:%M:%S GMT")

        # TODO (Avnishn): Find a way to incorporate the tune registry here.
        metadata[RLMODULE_METADATA_SPEC_CLASS_KEY] = serialize_type(module_spec_class)
        metadata[RLMODULE_METADATA_SPEC_KEY] = module_spec_class.from_module(
            self
        ).to_dict()
        metadata[RLMODULE_METADATA_RAY_VERSION_KEY] = ray.__version__
        metadata[RLMODULE_METADATA_RAY_COMMIT_HASH_KEY] = ray.__commit__
        metadata[RLMODULE_METADATA_CHECKPOINT_DATE_TIME_KEY] = gmt_time
        if not additional_metadata:
            additional_metadata = {}
        metadata.update(**additional_metadata)
        return metadata

    def _save_module_metadata(
        self,
        checkpoint_dir: Union[str, pathlib.Path],
        module_spec_class: Union[
            Type[SingleAgentRLModuleSpec], Type["MultiAgentRLModuleSpec"]
        ],
        additional_metadata: Mapping[str, Any] = None,
    ):
        """Saves the metadata of the module to checkpoint_dir.

        Args:
            checkpoint_dir: The directory to save the metadata to.
            additional_metadata: Additional metadata to save.

        """
        if not additional_metadata:
            additional_metadata = {}
        checkpoint_dir = pathlib.Path(checkpoint_dir)
        metadata = self._module_metadata(module_spec_class, additional_metadata)
        metadata_path = checkpoint_dir / RLMODULE_METADATA_FILE_NAME
        with open(metadata_path, "w") as f:
            json.dump(metadata, f)

    @classmethod
    def _from_metadata_file(cls, metadata_path: Union[str, pathlib.Path]) -> "RLModule":
        """Constructs a module from the metadata.

        Args:
            metadata_path: The path to the metadata json file for a module.

        Returns:
            The module.
        """
        metadata_path = pathlib.Path(metadata_path)
        if not metadata_path.exists():
            raise ValueError(
                "While constructing the module from the metadata, the "
                f"metadata file was not found at {str(metadata_path)}"
            )
        with open(metadata_path, "r") as f:
            metadata = json.load(f)
        module_spec_class = deserialize_type(metadata[RLMODULE_METADATA_SPEC_CLASS_KEY])
        module_spec = module_spec_class.from_dict(metadata[RLMODULE_METADATA_SPEC_KEY])
        module = module_spec.build()
        return module

    def _module_state_file_name(self) -> pathlib.Path:
        """The name of the file to save the module state to while checkpointing."""
        raise NotImplementedError

    def save_to_checkpoint(self, checkpoint_dir_path: Union[str, pathlib.Path]) -> None:
        """Saves the module to a checkpoint directory.

        Args:
            checkpoint_dir_path: The directory to save the checkpoint to.

        Raises:
            ValueError: If dir_path is not an absolute path.
        """
        path = pathlib.Path(checkpoint_dir_path)
        path.mkdir(parents=True, exist_ok=True)
        module_state_dir = path / RLMODULE_STATE_DIR_NAME
        module_state_dir.mkdir(parents=True, exist_ok=True)
        self.save_state(module_state_dir)
        self._save_module_metadata(path, SingleAgentRLModuleSpec)

    @classmethod
    def from_checkpoint(cls, checkpoint_dir_path: Union[str, pathlib.Path]) -> None:
        """Loads the module from a checkpoint directory.

        Args:
            checkpoint_dir_path: The directory to load the checkpoint from.
        """
        path = pathlib.Path(checkpoint_dir_path)
        if not path.exists():
            raise ValueError(
                "While loading from checkpoint there was no directory"
                " found at {}".format(checkpoint_dir_path)
            )
        if not path.is_dir():
            raise ValueError(
                "While loading from checkpoint the checkpoint_dir_path "
                "provided was not a directory."
            )
        metadata_path = path / RLMODULE_METADATA_FILE_NAME
        module = cls._from_metadata_file(metadata_path)
        module_state_dir = path / RLMODULE_STATE_DIR_NAME
        module.load_state(module_state_dir)
        return module

    def as_multi_agent(self) -> "MultiAgentRLModule":
        """Returns a multi-agent wrapper around this module."""
        from ray.rllib.core.rl_module.marl_module import MultiAgentRLModule

        marl_module = MultiAgentRLModule()
        marl_module.add_module(DEFAULT_POLICY_ID, self)
        return marl_module

    def unwrapped(self) -> "RLModule":
        """Returns the underlying module if this module is a wrapper.

        An example of a wrapped is the TorchDDPRLModule class, which wraps
        a TorchRLModule.

        Returns:
            The underlying module.
        """
        return self<|MERGE_RESOLUTION|>--- conflicted
+++ resolved
@@ -375,19 +375,6 @@
     """
 
     framework: str = None
-<<<<<<< HEAD
-    is_learner_module: bool = None
-
-    def __init__(self, config: RLModuleConfig):
-        self.config = config
-        # By default, each module is a learner module and contains all building blocks,
-        # such as target networks or critic networks used in the training process.
-        self.is_learner_module = (
-            self.config.model_config_dict.get("is_learner_module", True)
-            if hasattr(self.config, "model_config_dict")
-            else True
-        )
-=======
     inference_only: bool = None
 
     def __init__(self, config: RLModuleConfig):
@@ -406,7 +393,6 @@
                 INFERENCE_ONLY, False
             )
 
->>>>>>> 371f3514
         # Make sure, `setup()` is only called once, no matter what. In some cases
         # of multiple inheritance (and with our __post_init__ functionality in place,
         # this might get called twice.
