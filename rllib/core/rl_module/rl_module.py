--- conflicted
+++ resolved
@@ -306,15 +306,12 @@
 
     .. testcode::
 
-<<<<<<< HEAD
         from ray.rllib.algorithms.ppo.torch.ppo_torch_rl_module import (
             PPOTorchRLModule
         )
         from ray.rllib.algorithms.ppo.ppo_catalog import PPOCatalog
         from ray.rllib.core.rl_module.rl_module import RLModuleSpec
         from ray.rllib.core.rl_module.default_model_config import DefaultModelConfig
-=======
->>>>>>> f0a296ca
         import gymnasium as gym
         import torch
 
@@ -342,15 +339,12 @@
 
     .. testcode::
 
-<<<<<<< HEAD
         from ray.rllib.algorithms.ppo.torch.ppo_torch_rl_module import (
             PPOTorchRLModule
         )
         from ray.rllib.algorithms.ppo.ppo_catalog import PPOCatalog
         from ray.rllib.core.rl_module.rl_module import RLModuleSpec
         from ray.rllib.core.rl_module.default_model_config import DefaultModelConfig
-=======
->>>>>>> f0a296ca
         import gymnasium as gym
         import torch
 
