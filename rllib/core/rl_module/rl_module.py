import abc
import datetime
import json
import pathlib
from dataclasses import dataclass, field
from typing import Any, Dict, Optional, Type, TYPE_CHECKING, Union

import gymnasium as gym
import tree  # pip install dm_tree

if TYPE_CHECKING:
    from ray.rllib.core.rl_module.marl_module import (
        MultiAgentRLModule,
        MultiAgentRLModuleSpec,
    )
    from ray.rllib.core.models.catalog import Catalog

import ray
from ray.rllib.core import DEFAULT_MODULE_ID
from ray.rllib.core.columns import Columns
from ray.rllib.core.models.specs.typing import SpecType
from ray.rllib.core.models.specs.checker import (
    check_input_specs,
    check_output_specs,
    convert_to_canonical_format,
)
from ray.rllib.models.distributions import Distribution
from ray.rllib.policy.policy import get_gym_space_from_struct_of_tensors
from ray.rllib.policy.sample_batch import SampleBatch
from ray.rllib.policy.view_requirement import ViewRequirement
from ray.rllib.utils.annotations import (
    ExperimentalAPI,
    OverrideToImplementCustomLogic,
    OverrideToImplementCustomLogic_CallToSuperRecommended,
)
from ray.rllib.utils.numpy import convert_to_numpy
from ray.rllib.utils.serialization import (
    gym_space_from_dict,
    gym_space_to_dict,
    serialize_type,
    deserialize_type,
)
from ray.rllib.utils.typing import SampleBatchType, StateDict, ViewRequirementsDict
from ray.util.annotations import PublicAPI


RLMODULE_METADATA_FILE_NAME = "rl_module_metadata.json"
RLMODULE_METADATA_SPEC_CLASS_KEY = "module_spec_class"
RLMODULE_METADATA_SPEC_KEY = "module_spec_dict"
RLMODULE_STATE_DIR_NAME = "module_state_dir"
RLMODULE_METADATA_RAY_VERSION_KEY = "ray_version"
RLMODULE_METADATA_RAY_COMMIT_HASH_KEY = "ray_commit_hash"
RLMODULE_METADATA_CHECKPOINT_DATE_TIME_KEY = "checkpoint_date_time"


@ExperimentalAPI
@dataclass
class SingleAgentRLModuleSpec:
    """Utility spec class to make constructing RLModules (in single-agent case) easier.

    Args:
        module_class: The RLModule class to use.
        observation_space: The observation space of the RLModule. This may differ
            from the observation space of the environment. For example, a discrete
            observation space of an environment, would usually correspond to a
            one-hot encoded observation space of the RLModule because of preprocessing.
        action_space: The action space of the RLModule.
        model_config_dict: The model config dict to use.
        catalog_class: The Catalog class to use.
        load_state_path: The path to the module state to load from. NOTE: This must be
            an absolute path.
    """

    module_class: Optional[Type["RLModule"]] = None
    observation_space: Optional[gym.Space] = None
    action_space: Optional[gym.Space] = None
    model_config_dict: Optional[Dict[str, Any]] = None
    catalog_class: Optional[Type["Catalog"]] = None
    load_state_path: Optional[str] = None

    def get_rl_module_config(self) -> "RLModuleConfig":
        """Returns the RLModule config for this spec."""
        return RLModuleConfig(
            observation_space=self.observation_space,
            action_space=self.action_space,
            model_config_dict=self.model_config_dict,
            catalog_class=self.catalog_class,
        )

    def build(self) -> "RLModule":
        """Builds the RLModule from this spec."""
        if self.module_class is None:
            raise ValueError("RLModule class is not set.")
        if self.observation_space is None:
            raise ValueError("Observation space is not set.")
        if self.action_space is None:
            raise ValueError("Action space is not set.")
        if self.model_config_dict is None:
            raise ValueError("Model config is not set.")

        module_config = self.get_rl_module_config()
        module = self.module_class(module_config)
        return module

    @classmethod
    def from_module(cls, module: "RLModule") -> "SingleAgentRLModuleSpec":
        from ray.rllib.core.rl_module.marl_module import MultiAgentRLModule

        if isinstance(module, MultiAgentRLModule):
            raise ValueError(
                "MultiAgentRLModule cannot be converted to SingleAgentRLModuleSpec."
            )

        return SingleAgentRLModuleSpec(
            module_class=type(module),
            observation_space=module.config.observation_space,
            action_space=module.config.action_space,
            model_config_dict=module.config.model_config_dict,
            catalog_class=module.config.catalog_class,
        )

    def to_dict(self):
        """Returns a serialized representation of the spec."""

        return {
            "module_class": serialize_type(self.module_class),
            "module_config": self.get_rl_module_config().to_dict(),
        }

    @classmethod
    def from_dict(cls, d):
        """Returns a single agent RLModule spec from a serialized representation."""
        module_class = deserialize_type(d["module_class"])

        module_config = RLModuleConfig.from_dict(d["module_config"])
        observation_space = module_config.observation_space
        action_space = module_config.action_space
        model_config_dict = module_config.model_config_dict
        catalog_class = module_config.catalog_class

        spec = SingleAgentRLModuleSpec(
            module_class=module_class,
            observation_space=observation_space,
            action_space=action_space,
            model_config_dict=model_config_dict,
            catalog_class=catalog_class,
        )
        return spec

    def update(self, other, override: bool = True) -> None:
        """Updates this spec with the given other spec. Works like dict.update().

        Args:
            other: The other SingleAgentRLModule spec to update this one from.
            override: Whether to update all properties in `self` with those of `other.
                If False, only update those properties in `self` that are not None.
        """
        if not isinstance(other, SingleAgentRLModuleSpec):
            raise ValueError("Can only update with another SingleAgentRLModuleSpec.")

        # If the field is None in the other, keep the current field, otherwise update
        # with the new value.
        if override:
            self.module_class = other.module_class or self.module_class
            self.observation_space = other.observation_space or self.observation_space
            self.action_space = other.action_space or self.action_space
            self.model_config_dict = other.model_config_dict or self.model_config_dict
            self.catalog_class = other.catalog_class or self.catalog_class
            self.load_state_path = other.load_state_path or self.load_state_path
        # Only override, if the field is None in `self`.
        else:
            self.module_class = self.module_class or other.module_class
            self.observation_space = self.observation_space or other.observation_space
            self.action_space = self.action_space or other.action_space
            self.model_config_dict = self.model_config_dict or other.model_config_dict
            self.catalog_class = self.catalog_class or other.catalog_class
            self.load_state_path = self.load_state_path or other.load_state_path

    def as_multi_agent(self) -> "MultiAgentRLModuleSpec":
        """Returns a MultiAgentRLModuleSpec (`self` under DEFAULT_MODULE_ID key)."""
        from ray.rllib.core.rl_module.marl_module import MultiAgentRLModuleSpec

        return MultiAgentRLModuleSpec(
            module_specs={DEFAULT_MODULE_ID: self},
            load_state_path=self.load_state_path,
        )


@ExperimentalAPI
@dataclass
class RLModuleConfig:
    """A utility config class to make it constructing RLModules easier.

    Args:
        observation_space: The observation space of the RLModule. This may differ
            from the observation space of the environment. For example, a discrete
            observation space of an environment, would usually correspond to a
            one-hot encoded observation space of the RLModule because of preprocessing.
        action_space: The action space of the RLModule.
        model_config_dict: The model config dict to use.
        catalog_class: The Catalog class to use.
    """

    observation_space: gym.Space = None
    action_space: gym.Space = None
    model_config_dict: Dict[str, Any] = field(default_factory=dict)
    catalog_class: Type["Catalog"] = None

    def get_catalog(self) -> "Catalog":
        """Returns the catalog for this config."""
        return self.catalog_class(
            observation_space=self.observation_space,
            action_space=self.action_space,
            model_config_dict=self.model_config_dict,
        )

    def to_dict(self):
        """Returns a serialized representation of the config.

        NOTE: This should be JSON-able. Users can test this by calling
            json.dumps(config.to_dict()).

        """
        catalog_class_path = (
            serialize_type(self.catalog_class) if self.catalog_class else ""
        )
        return {
            "observation_space": gym_space_to_dict(self.observation_space),
            "action_space": gym_space_to_dict(self.action_space),
            "model_config_dict": self.model_config_dict,
            "catalog_class_path": catalog_class_path,
        }

    @classmethod
    def from_dict(cls, d: Dict[str, Any]):
        """Creates a config from a serialized representation."""
        catalog_class = (
            None
            if d["catalog_class_path"] == ""
            else deserialize_type(d["catalog_class_path"])
        )
        return cls(
            observation_space=gym_space_from_dict(d["observation_space"]),
            action_space=gym_space_from_dict(d["action_space"]),
            model_config_dict=d["model_config_dict"],
            catalog_class=catalog_class,
        )


@PublicAPI(stability="alpha")
class RLModule(abc.ABC):
    """Base class for RLlib modules.

    Subclasses should call super().__init__(config) in their __init__ method.
    Here is the pseudocode for how the forward methods are called:

    Example for creating a sampling loop:

    .. testcode::

        from ray.rllib.algorithms.ppo.torch.ppo_torch_rl_module import (
            PPOTorchRLModule
        )
        from ray.rllib.algorithms.ppo.ppo_catalog import PPOCatalog
        import gymnasium as gym
        import torch

        env = gym.make("CartPole-v1")

        # Create a single agent RL module spec.
        module_spec = SingleAgentRLModuleSpec(
            module_class=PPOTorchRLModule,
            observation_space=env.observation_space,
            action_space=env.action_space,
            model_config_dict = {"hidden": [128, 128]},
            catalog_class = PPOCatalog,
        )
        module = module_spec.build()
        action_dist_class = module.get_inference_action_dist_cls()
        obs, info = env.reset()
        terminated = False

        while not terminated:
            fwd_ins = {"obs": torch.Tensor([obs])}
            fwd_outputs = module.forward_exploration(fwd_ins)
            # this can be either deterministic or stochastic distribution
            action_dist = action_dist_class.from_logits(
                fwd_outputs["action_dist_inputs"]
            )
            action = action_dist.sample()[0].numpy()
            obs, reward, terminated, truncated, info = env.step(action)


    Example for training:

    .. testcode::

        from ray.rllib.algorithms.ppo.torch.ppo_torch_rl_module import (
            PPOTorchRLModule
        )
        from ray.rllib.algorithms.ppo.ppo_catalog import PPOCatalog
        import gymnasium as gym
        import torch

        env = gym.make("CartPole-v1")

        # Create a single agent RL module spec.
        module_spec = SingleAgentRLModuleSpec(
            module_class=PPOTorchRLModule,
            observation_space=env.observation_space,
            action_space=env.action_space,
            model_config_dict = {"hidden": [128, 128]},
            catalog_class = PPOCatalog,
        )
        module = module_spec.build()

        fwd_ins = {"obs": torch.Tensor([obs])}
        fwd_outputs = module.forward_train(fwd_ins)
        # loss = compute_loss(fwd_outputs, fwd_ins)
        # update_params(module, loss)

    Example for inference:

    .. testcode::

        from ray.rllib.algorithms.ppo.torch.ppo_torch_rl_module import (
            PPOTorchRLModule
        )
        from ray.rllib.algorithms.ppo.ppo_catalog import PPOCatalog
        import gymnasium as gym
        import torch

        env = gym.make("CartPole-v1")

        # Create a single agent RL module spec.
        module_spec = SingleAgentRLModuleSpec(
            module_class=PPOTorchRLModule,
            observation_space=env.observation_space,
            action_space=env.action_space,
            model_config_dict = {"hidden": [128, 128]},
            catalog_class = PPOCatalog,
        )
        module = module_spec.build()

        while not terminated:
            fwd_ins = {"obs": torch.Tensor([obs])}
            fwd_outputs = module.forward_inference(fwd_ins)
            # this can be either deterministic or stochastic distribution
            action_dist = action_dist_class.from_logits(
                fwd_outputs["action_dist_inputs"]
            )
            action = action_dist.sample()[0].numpy()
            obs, reward, terminated, truncated, info = env.step(action)


    Args:
        config: The config for the RLModule.

    Abstract Methods:
        ``~_forward_train``: Forward pass during training.

        ``~_forward_exploration``: Forward pass during training for exploration.

        ``~_forward_inference``: Forward pass during inference.


    Note:
        There is a reason that the specs are not written as abstract properties.
        The reason is that torch overrides `__getattr__` and `__setattr__`. This means
        that if we define the specs as properties, then any error in the property will
        be interpreted as a failure to retrieve the attribute and will invoke
        `__getattr__` which will give a confusing error about the attribute not found.
        More details here: https://github.com/pytorch/pytorch/issues/49726.
    """

    framework: str = None
    inference_only: bool = None

    def __init__(self, config: RLModuleConfig):
        self.config = config

        from ray.rllib.core.rl_module.marl_module import MultiAgentRLModule

        if isinstance(self, MultiAgentRLModule) or not hasattr(
            self.config, "model_config_dict"
        ):
            # A MARL module is always a learner module b/c it only contains
            # the single-agent modules. Each of the contained modules can be
            # single.
            self.inference_only = False
        else:
            # By default, each module is a learner module and contains all
            # building blocks, such as target networks or critic networks
            # used in the training process.
            self.inference_only = self.config.model_config_dict.get(
                "_inference_only", False
            )

        # Make sure, `setup()` is only called once, no matter what. In some cases
        # of multiple inheritance (and with our __post_init__ functionality in place,
        # this might get called twice.
        if hasattr(self, "_is_setup") and self._is_setup:
            raise RuntimeError(
                "`RLModule.setup()` called twice within your RLModule implementation "
                f"{self}! Make sure you are using the proper inheritance order "
                "(TorchRLModule before [Algo]RLModule) or (TfRLModule before "
                "[Algo]RLModule) and that you are using `super().__init__(...)` in "
                "your custom constructor."
            )
        self.setup()
        self._is_setup = True

    def __init_subclass__(cls, **kwargs):
        # Automatically add a __post_init__ method to all subclasses of RLModule.
        # This method is called after the __init__ method of the subclass.
        def init_decorator(previous_init):
            def new_init(self, *args, **kwargs):
                previous_init(self, *args, **kwargs)
                if type(self) is cls:
                    self.__post_init__()

            return new_init

        cls.__init__ = init_decorator(cls.__init__)

    def __post_init__(self):
        """Called automatically after the __init__ method of the subclass.

        The module first calls the __init__ method of the subclass, With in the
        __init__ you should call the super().__init__ method. Then after the __init__
        method of the subclass is called, the __post_init__ method is called.

        This is a good place to do any initialization that requires access to the
        subclass's attributes.
        """
        self._input_specs_train = convert_to_canonical_format(self.input_specs_train())
        self._output_specs_train = convert_to_canonical_format(
            self.output_specs_train()
        )
        self._input_specs_exploration = convert_to_canonical_format(
            self.input_specs_exploration()
        )
        self._output_specs_exploration = convert_to_canonical_format(
            self.output_specs_exploration()
        )
        self._input_specs_inference = convert_to_canonical_format(
            self.input_specs_inference()
        )
        self._output_specs_inference = convert_to_canonical_format(
            self.output_specs_inference()
        )

    @OverrideToImplementCustomLogic
    def setup(self):
        """Sets up the components of the module.

        This is called automatically during the __init__ method of this class,
        therefore, the subclass should call super.__init__() in its constructor. This
        abstraction can be used to create any components (e.g. NN layers) that your
        RLModule needs.
        """
        return None

    @OverrideToImplementCustomLogic
    def get_train_action_dist_cls(self) -> Type[Distribution]:
        """Returns the action distribution class for this RLModule used for training.

        This class is used to get the correct action distribution class to be used by
        the training components. In case that no action distribution class is needed,
        this method can return None.

        Note that RLlib's distribution classes all implement the `Distribution`
        interface. This requires two special methods: `Distribution.from_logits()` and
        `Distribution.to_deterministic()`. See the documentation of the
        :py:class:`~ray.rllib.models.distributions.Distribution` class for more details.
        """
        raise NotImplementedError

    @OverrideToImplementCustomLogic
    def get_exploration_action_dist_cls(self) -> Type[Distribution]:
        """Returns the action distribution class for this RLModule used for exploration.

        This class is used to create action distributions from outputs of the
        forward_exploration method. If the case that no action distribution class is
        needed, this method can return None.

        Note that RLlib's distribution classes all implement the `Distribution`
        interface. This requires two special methods: `Distribution.from_logits()` and
        `Distribution.to_deterministic()`. See the documentation of the
        :py:class:`~ray.rllib.models.distributions.Distribution` class for more details.
        """
        raise NotImplementedError

    @OverrideToImplementCustomLogic
    def get_inference_action_dist_cls(self) -> Type[Distribution]:
        """Returns the action distribution class for this RLModule used for inference.

        This class is used to create action distributions from outputs of the forward
        inference method. If the case that no action distribution class is needed,
        this method can return None.

        Note that RLlib's distribution classes all implement the `Distribution`
        interface. This requires two special methods: `Distribution.from_logits()` and
        `Distribution.to_deterministic()`. See the documentation of the
        :py:class:`~ray.rllib.models.distributions.Distribution` class for more details.
        """
        raise NotImplementedError

    @OverrideToImplementCustomLogic
    def get_initial_state(self) -> Any:
        """Returns the initial state of the RLModule.

        This can be used for recurrent models.
        """
        return {}

    @OverrideToImplementCustomLogic
    def is_stateful(self) -> bool:
        """Returns False if the initial state is an empty dict (or None).

        By default, RLlib assumes that the module is non-recurrent if the initial
        state is an empty dict and recurrent otherwise.
        This behavior can be overridden by implementing this method.
        """
        initial_state = self.get_initial_state()
        assert isinstance(initial_state, dict), (
            "The initial state of an RLModule must be a dict, but is "
            f"{type(initial_state)} instead."
        )
        return bool(initial_state)

    @OverrideToImplementCustomLogic
    def update_default_view_requirements(
        self, defaults: ViewRequirementsDict
    ) -> Dict[str, ViewRequirement]:
        """Updates default view requirements with the view requirements of this module.

        This method should be called with view requirements that already contain
        information such as the given observation space, action space, etc.
        This method may then add additional shifts or state columns to the view
        requirements, or apply other changes.

        Args:
            defaults: The default view requirements to update.

        Returns:
            The updated view requirements.
        """
        if self.is_stateful():
            # get the initial state in numpy format, infer the state from it, and create
            # appropriate view requirements.
            init_state = convert_to_numpy(self.get_initial_state())
            init_state = tree.map_structure(lambda x: x[None], init_state)
            space = get_gym_space_from_struct_of_tensors(init_state, batched_input=True)
            max_seq_len = self.config.model_config_dict["max_seq_len"]
            assert max_seq_len is not None
            defaults[Columns.STATE_IN] = ViewRequirement(
                data_col=Columns.STATE_OUT,
                shift=-1,
                used_for_compute_actions=True,
                used_for_training=True,
                batch_repeat_value=max_seq_len,
                space=space,
            )

            if self.config.model_config_dict["lstm_use_prev_action"]:
                defaults[SampleBatch.PREV_ACTIONS] = ViewRequirement(
                    data_col=Columns.ACTIONS,
                    shift=-1,
                    used_for_compute_actions=True,
                    used_for_training=True,
                )

            if self.config.model_config_dict["lstm_use_prev_reward"]:
                defaults[SampleBatch.PREV_REWARDS] = ViewRequirement(
                    data_col=Columns.REWARDS,
                    shift=-1,
                    used_for_compute_actions=True,
                    used_for_training=True,
                )

            defaults[Columns.STATE_OUT] = ViewRequirement(
                data_col=Columns.STATE_OUT,
                used_for_compute_actions=False,
                used_for_training=True,
                space=space,
            )

        return defaults

    @OverrideToImplementCustomLogic_CallToSuperRecommended
    def output_specs_inference(self) -> SpecType:
        """Returns the output specs of the `forward_inference()` method.

        Override this method to customize the output specs of the inference call.
        The default implementation requires the `forward_inference()` method to return
        a dict that has `action_dist` key and its value is an instance of
        `Distribution`.
        """
        return [Columns.ACTION_DIST_INPUTS]

    @OverrideToImplementCustomLogic_CallToSuperRecommended
    def output_specs_exploration(self) -> SpecType:
        """Returns the output specs of the `forward_exploration()` method.

        Override this method to customize the output specs of the exploration call.
        The default implementation requires the `forward_exploration()` method to return
        a dict that has `action_dist` key and its value is an instance of
        `Distribution`.
        """
        return [Columns.ACTION_DIST_INPUTS]

    def output_specs_train(self) -> SpecType:
        """Returns the output specs of the forward_train method."""
        return {}

    def input_specs_inference(self) -> SpecType:
        """Returns the input specs of the forward_inference method."""
        return self._default_input_specs()

    def input_specs_exploration(self) -> SpecType:
        """Returns the input specs of the forward_exploration method."""
        return self._default_input_specs()

    def input_specs_train(self) -> SpecType:
        """Returns the input specs of the forward_train method."""
        return self._default_input_specs()

    def _default_input_specs(self) -> SpecType:
        """Returns the default input specs."""
        return [Columns.OBS]

    @check_input_specs("_input_specs_inference")
    @check_output_specs("_output_specs_inference")
    def forward_inference(self, batch: SampleBatchType, **kwargs) -> Dict[str, Any]:
        """Forward-pass during evaluation, called from the sampler.

        This method should not be overriden to implement a custom forward inference
        method. Instead, override the _forward_inference method.

        Args:
            batch: The input batch. This input batch should comply with
                input_specs_inference().
            **kwargs: Additional keyword arguments.

        Returns:
            The output of the forward pass. This output should comply with the
            ouptut_specs_inference().
        """
        return self._forward_inference(batch, **kwargs)

    @abc.abstractmethod
<<<<<<< HEAD
    def _forward_inference(self, batch: Dict, **kwargs) -> Mapping[str, Any]:
=======
    def _forward_inference(self, batch: NestedDict, **kwargs) -> Dict[str, Any]:
>>>>>>> 3bdcab68
        """Forward-pass during evaluation. See forward_inference for details."""

    @check_input_specs("_input_specs_exploration")
    @check_output_specs("_output_specs_exploration")
    def forward_exploration(self, batch: SampleBatchType, **kwargs) -> Dict[str, Any]:
        """Forward-pass during exploration, called from the sampler.

        This method should not be overriden to implement a custom forward exploration
        method. Instead, override the _forward_exploration method.

        Args:
            batch: The input batch. This input batch should comply with
                input_specs_exploration().
            **kwargs: Additional keyword arguments.

        Returns:
            The output of the forward pass. This output should comply with the
            output_specs_exploration().
        """
        return self._forward_exploration(batch, **kwargs)

    @abc.abstractmethod
<<<<<<< HEAD
    def _forward_exploration(self, batch: Dict, **kwargs) -> Mapping[str, Any]:
=======
    def _forward_exploration(self, batch: NestedDict, **kwargs) -> Dict[str, Any]:
>>>>>>> 3bdcab68
        """Forward-pass during exploration. See forward_exploration for details."""

    @check_input_specs("_input_specs_train")
    @check_output_specs("_output_specs_train")
    def forward_train(self, batch: SampleBatchType, **kwargs) -> Dict[str, Any]:
        """Forward-pass during training called from the learner. This method should
        not be overriden. Instead, override the _forward_train method.

        Args:
            batch: The input batch. This input batch should comply with
                input_specs_train().
            **kwargs: Additional keyword arguments.

        Returns:
            The output of the forward pass. This output should comply with the
            output_specs_train().
        """
        return self._forward_train(batch, **kwargs)

    @abc.abstractmethod
<<<<<<< HEAD
    def _forward_train(self, batch: Dict, **kwargs) -> Mapping[str, Any]:
=======
    def _forward_train(self, batch: NestedDict, **kwargs) -> Dict[str, Any]:
>>>>>>> 3bdcab68
        """Forward-pass during training. See forward_train for details."""

    @OverrideToImplementCustomLogic
    def get_state(self, inference_only: bool = False) -> StateDict:
        """Returns the state dict of the module."""
        return {}

    @OverrideToImplementCustomLogic
    def set_state(self, state_dict: StateDict) -> None:
        """Sets the state dict of the module."""
        return None

    @OverrideToImplementCustomLogic
    def save_state(self, dir: Union[str, pathlib.Path]) -> None:
        """Saves the weights of this RLModule to the directory dir.

        Args:
            dir: The directory to save the checkpoint to.
        """
        return None

    @OverrideToImplementCustomLogic
    def load_state(
        self,
        dir: Union[str, pathlib.Path],
    ) -> None:
        """Loads the weights of an RLModule from the directory dir.

        Args:
            dir: The directory to load the checkpoint from.
        """
        return None

    def _module_metadata(
        self,
        module_spec_class: Union[
            Type[SingleAgentRLModuleSpec], Type["MultiAgentRLModuleSpec"]
        ],
        additional_metadata: Optional[Dict[str, Any]] = None,
    ) -> Dict[str, Any]:
        """Returns the metadata of the module.

        This method is used to save the metadata of the module to the checkpoint.

        Includes:
            - module spec class (e.g SingleAgentRLModuleSpec or MultiAgentRLModuleSpec)
            - module spec serialized to a dict
            - module state path (if provided)
            - the ray version used
            - the ray commit hash used
            - the date and time of the checkpoint was created

        Args:
            module_spec_class: The module spec class that can be used to construct this
                module.
            additional_metadata: Any additional metadata to be added to metadata.

        Returns:
            A dict of json serializable the metadata.
        """
        metadata = {}
        gmt_time = datetime.datetime.utcnow().strftime("%Y-%m-%d %H:%M:%S GMT")

        # TODO (Avnishn): Find a way to incorporate the tune registry here.
        metadata[RLMODULE_METADATA_SPEC_CLASS_KEY] = serialize_type(module_spec_class)
        metadata[RLMODULE_METADATA_SPEC_KEY] = module_spec_class.from_module(
            self
        ).to_dict()
        metadata[RLMODULE_METADATA_RAY_VERSION_KEY] = ray.__version__
        metadata[RLMODULE_METADATA_RAY_COMMIT_HASH_KEY] = ray.__commit__
        metadata[RLMODULE_METADATA_CHECKPOINT_DATE_TIME_KEY] = gmt_time
        if not additional_metadata:
            additional_metadata = {}
        metadata.update(**additional_metadata)
        return metadata

    def _save_module_metadata(
        self,
        checkpoint_dir: Union[str, pathlib.Path],
        module_spec_class: Union[
            Type[SingleAgentRLModuleSpec], Type["MultiAgentRLModuleSpec"]
        ],
        additional_metadata: Dict[str, Any] = None,
    ):
        """Saves the metadata of the module to checkpoint_dir.

        Args:
            checkpoint_dir: The directory to save the metadata to.
            additional_metadata: Additional metadata to save.

        """
        if not additional_metadata:
            additional_metadata = {}
        checkpoint_dir = pathlib.Path(checkpoint_dir)
        metadata = self._module_metadata(module_spec_class, additional_metadata)
        metadata_path = checkpoint_dir / RLMODULE_METADATA_FILE_NAME
        with open(metadata_path, "w") as f:
            json.dump(metadata, f)

    @classmethod
    def _from_metadata_file(cls, metadata_path: Union[str, pathlib.Path]) -> "RLModule":
        """Constructs a module from the metadata.

        Args:
            metadata_path: The path to the metadata json file for a module.

        Returns:
            The module.
        """
        metadata_path = pathlib.Path(metadata_path)
        if not metadata_path.exists():
            raise ValueError(
                "While constructing the module from the metadata, the "
                f"metadata file was not found at {str(metadata_path)}"
            )
        with open(metadata_path, "r") as f:
            metadata = json.load(f)
        module_spec_class = deserialize_type(metadata[RLMODULE_METADATA_SPEC_CLASS_KEY])
        module_spec = module_spec_class.from_dict(metadata[RLMODULE_METADATA_SPEC_KEY])
        module = module_spec.build()
        return module

    def _module_state_file_name(self) -> pathlib.Path:
        """The name of the file to save the module state to while checkpointing."""
        raise NotImplementedError

    def save_to_checkpoint(self, checkpoint_dir_path: Union[str, pathlib.Path]) -> None:
        """Saves the module to a checkpoint directory.

        Args:
            checkpoint_dir_path: The directory to save the checkpoint to.

        Raises:
            ValueError: If dir_path is not an absolute path.
        """
        path = pathlib.Path(checkpoint_dir_path)
        path.mkdir(parents=True, exist_ok=True)
        module_state_dir = path / RLMODULE_STATE_DIR_NAME
        module_state_dir.mkdir(parents=True, exist_ok=True)
        self.save_state(module_state_dir)
        self._save_module_metadata(path, SingleAgentRLModuleSpec)

    @classmethod
    def from_checkpoint(cls, checkpoint_dir_path: Union[str, pathlib.Path]) -> None:
        """Loads the module from a checkpoint directory.

        Args:
            checkpoint_dir_path: The directory to load the checkpoint from.
        """
        path = pathlib.Path(checkpoint_dir_path)
        if not path.exists():
            raise ValueError(
                "While loading from checkpoint there was no directory"
                " found at {}".format(checkpoint_dir_path)
            )
        if not path.is_dir():
            raise ValueError(
                "While loading from checkpoint the checkpoint_dir_path "
                "provided was not a directory."
            )
        metadata_path = path / RLMODULE_METADATA_FILE_NAME
        module = cls._from_metadata_file(metadata_path)
        module_state_dir = path / RLMODULE_STATE_DIR_NAME
        module.load_state(module_state_dir)
        return module

    def as_multi_agent(self) -> "MultiAgentRLModule":
        """Returns a multi-agent wrapper around this module."""
        from ray.rllib.core.rl_module.marl_module import MultiAgentRLModule

        marl_module = MultiAgentRLModule()
        marl_module.add_module(DEFAULT_MODULE_ID, self)
        return marl_module

    def unwrapped(self) -> "RLModule":
        """Returns the underlying module if this module is a wrapper.

        An example of a wrapped is the TorchDDPRLModule class, which wraps
        a TorchRLModule.

        Returns:
            The underlying module.
        """
        return self<|MERGE_RESOLUTION|>--- conflicted
+++ resolved
@@ -650,11 +650,7 @@
         return self._forward_inference(batch, **kwargs)
 
     @abc.abstractmethod
-<<<<<<< HEAD
-    def _forward_inference(self, batch: Dict, **kwargs) -> Mapping[str, Any]:
-=======
-    def _forward_inference(self, batch: NestedDict, **kwargs) -> Dict[str, Any]:
->>>>>>> 3bdcab68
+    def _forward_inference(self, batch: Dict[str, Any], **kwargs) -> Dict[str, Any]:
         """Forward-pass during evaluation. See forward_inference for details."""
 
     @check_input_specs("_input_specs_exploration")
@@ -677,11 +673,7 @@
         return self._forward_exploration(batch, **kwargs)
 
     @abc.abstractmethod
-<<<<<<< HEAD
-    def _forward_exploration(self, batch: Dict, **kwargs) -> Mapping[str, Any]:
-=======
-    def _forward_exploration(self, batch: NestedDict, **kwargs) -> Dict[str, Any]:
->>>>>>> 3bdcab68
+    def _forward_exploration(self, batch: Dict[str, Any], **kwargs) -> Dict[str, Any]:
         """Forward-pass during exploration. See forward_exploration for details."""
 
     @check_input_specs("_input_specs_train")
@@ -702,11 +694,7 @@
         return self._forward_train(batch, **kwargs)
 
     @abc.abstractmethod
-<<<<<<< HEAD
-    def _forward_train(self, batch: Dict, **kwargs) -> Mapping[str, Any]:
-=======
-    def _forward_train(self, batch: NestedDict, **kwargs) -> Dict[str, Any]:
->>>>>>> 3bdcab68
+    def _forward_train(self, batch: Dict[str, Any], **kwargs) -> Dict[str, Any]:
         """Forward-pass during training. See forward_train for details."""
 
     @OverrideToImplementCustomLogic
