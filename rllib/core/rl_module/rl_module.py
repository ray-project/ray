--- conflicted
+++ resolved
@@ -7,10 +7,6 @@
 import gymnasium as gym
 
 from ray.rllib.core import DEFAULT_MODULE_ID
-<<<<<<< HEAD
-from ray.rllib.core.columns import Columns
-=======
->>>>>>> 578a679f
 from ray.rllib.core.rl_module.default_model_config import DefaultModelConfig
 from ray.rllib.core.distribution.distribution import Distribution
 from ray.rllib.utils.annotations import (
@@ -742,37 +738,6 @@
         """
         return self
 
-<<<<<<< HEAD
-=======
-    @Deprecated(error=False)
-    def output_specs_train(self):
-        pass
-
-    @Deprecated(error=False)
-    def output_specs_inference(self):
-        pass
-
-    @Deprecated(error=False)
-    def output_specs_exploration(self):
-        pass
-
-    @Deprecated(error=False)
-    def input_specs_inference(self):
-        pass
-
-    @Deprecated(error=False)
-    def input_specs_exploration(self):
-        pass
-
-    @Deprecated(error=False)
-    def input_specs_train(self):
-        pass
-
-    @Deprecated(error=False)
-    def _default_input_specs(self):
-        pass
-
->>>>>>> 578a679f
 
 @Deprecated(
     old="RLModule(config=[RLModuleConfig object])",
