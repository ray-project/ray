import abc
import dataclasses
from dataclasses import dataclass, field
import logging
from typing import Any, Collection, Dict, Optional, Type, TYPE_CHECKING, Union

import gymnasium as gym

from ray.rllib.core import DEFAULT_MODULE_ID
from ray.rllib.core.columns import Columns
from ray.rllib.core.models.specs.typing import SpecType
from ray.rllib.core.rl_module.default_model_config import DefaultModelConfig
from ray.rllib.models.distributions import Distribution
from ray.rllib.utils.annotations import (
    override,
    OverrideToImplementCustomLogic,
)
from ray.rllib.utils.checkpoints import Checkpointable
from ray.rllib.utils.deprecation import (
    Deprecated,
    DEPRECATED_VALUE,
    deprecation_warning,
)
from ray.rllib.utils.framework import try_import_torch
from ray.rllib.utils.serialization import (
    gym_space_from_dict,
    gym_space_to_dict,
    serialize_type,
    deserialize_type,
)
from ray.rllib.utils.typing import StateDict
from ray.util.annotations import PublicAPI

if TYPE_CHECKING:
    from ray.rllib.core.rl_module.multi_rl_module import (
        MultiRLModule,
        MultiRLModuleSpec,
    )
    from ray.rllib.core.models.catalog import Catalog

logger = logging.getLogger("ray.rllib")
torch, _ = try_import_torch()


@PublicAPI(stability="beta")
@dataclass
class RLModuleSpec:
    """Utility spec class to make constructing RLModules (in single-agent case) easier.

    Args:
        module_class: The RLModule class to use.
        observation_space: The observation space of the RLModule. This may differ
            from the observation space of the environment. For example, a discrete
            observation space of an environment, would usually correspond to a
            one-hot encoded observation space of the RLModule because of preprocessing.
        action_space: The action space of the RLModule.
        inference_only: Whether the RLModule should be configured in its inference-only
            state, in which those components not needed for action computing (for
            example a value function or a target network) might be missing.
            Note that `inference_only=True` AND `learner_only=True` is not allowed.
        learner_only: Whether this RLModule should only be built on Learner workers, but
            NOT on EnvRunners. Useful for RLModules inside a MultiRLModule that are only
            used for training, for example a shared value function in a multi-agent
            setup or a world model in a curiosity-learning setup.
            Note that `inference_only=True` AND `learner_only=True` is not allowed.
        model_config: The model config dict or default RLlib dataclass to use.
        catalog_class: The Catalog class to use.
        load_state_path: The path to the module state to load from. NOTE: This must be
            an absolute path.
    """

    module_class: Optional[Type["RLModule"]] = None
    observation_space: Optional[gym.Space] = None
    action_space: Optional[gym.Space] = None
    inference_only: bool = False
    learner_only: bool = False
    model_config: Optional[Union[Dict[str, Any], DefaultModelConfig]] = None
    catalog_class: Optional[Type["Catalog"]] = None
    load_state_path: Optional[str] = None

    # Deprecated field.
    model_config_dict: Optional[Union[dict, int]] = None

    def __post_init__(self):
        if self.model_config_dict is not None:
            deprecation_warning(
                old="RLModuleSpec(model_config_dict=..)",
                new="RLModuleSpec(model_config=..)",
                error=True,
            )

    def build(self) -> "RLModule":
        """Builds the RLModule from this spec."""
        if self.module_class is None:
            raise ValueError("RLModule class is not set.")
        if self.observation_space is None:
            raise ValueError("Observation space is not set.")
        if self.action_space is None:
            raise ValueError("Action space is not set.")

        try:
            module = self.module_class(
                observation_space=self.observation_space,
                action_space=self.action_space,
                inference_only=self.inference_only,
                model_config=self._get_model_config(),
                catalog_class=self.catalog_class,
            )
        # Older custom model might still require the old `RLModuleConfig` under
        # the `config` arg.
        except AttributeError:
            module_config = self.get_rl_module_config()
            module = self.module_class(module_config)
        return module

    @classmethod
    def from_module(cls, module: "RLModule") -> "RLModuleSpec":
        from ray.rllib.core.rl_module.multi_rl_module import MultiRLModule

        if isinstance(module, MultiRLModule):
            raise ValueError("MultiRLModule cannot be converted to RLModuleSpec.")

        # Try instantiating a new RLModule from the spec using the new c'tor args.
        try:
            rl_module_spec = RLModuleSpec(
                module_class=type(module),
                observation_space=module.observation_space,
                action_space=module.action_space,
                inference_only=module.inference_only,
                learner_only=module.learner_only,
                model_config=module.model_config,
                catalog_class=(
                    type(module.catalog) if module.catalog is not None else None
                ),
            )

        # Old path through deprecated `RLModuleConfig` class. Used only if `module`
        # still has a valid `config` attribute.
        except AttributeError:
            rl_module_spec = RLModuleSpec(
                module_class=type(module),
                observation_space=module.config.observation_space,
                action_space=module.config.action_space,
                inference_only=module.config.inference_only,
                learner_only=module.config.learner_only,
                model_config=module.config.model_config_dict,
                catalog_class=module.config.catalog_class,
            )
        return rl_module_spec

    def to_dict(self):
        """Returns a serialized representation of the spec."""
        return {
            "module_class": serialize_type(self.module_class),
            "observation_space": gym_space_to_dict(self.observation_space),
            "action_space": gym_space_to_dict(self.action_space),
            "inference_only": self.inference_only,
            "learner_only": self.learner_only,
            "model_config": self._get_model_config(),
            "catalog_class": serialize_type(self.catalog_class)
            if self.catalog_class is not None
            else None,
        }

    @classmethod
    def from_dict(cls, d):
        """Returns a single agent RLModule spec from a serialized representation."""
        module_class = deserialize_type(d["module_class"])
        try:
            spec = RLModuleSpec(
                module_class=module_class,
                observation_space=gym_space_from_dict(d["observation_space"]),
                action_space=gym_space_from_dict(d["action_space"]),
                inference_only=d["inference_only"],
                learner_only=d["learner_only"],
                model_config=d["model_config"],
                catalog_class=deserialize_type(d["catalog_class"])
                if d["catalog_class"] is not None
                else None,
            )

        # Old path through deprecated `RLModuleConfig` class.
        except KeyError:
            module_config = RLModuleConfig.from_dict(d["module_config"])
            spec = RLModuleSpec(
                module_class=module_class,
                observation_space=module_config.observation_space,
                action_space=module_config.action_space,
                inference_only=module_config.inference_only,
                learner_only=module_config.learner_only,
                model_config=module_config.model_config_dict,
                catalog_class=module_config.catalog_class,
            )
        return spec

    def update(self, other, override: bool = True) -> None:
        """Updates this spec with the given other spec. Works like dict.update().

        Args:
            other: The other SingleAgentRLModule spec to update this one from.
            override: Whether to update all properties in `self` with those of `other.
                If False, only update those properties in `self` that are not None.
        """
        if not isinstance(other, RLModuleSpec):
            raise ValueError("Can only update with another RLModuleSpec.")

        # If the field is None in the other, keep the current field, otherwise update
        # with the new value.
        if override:
            self.module_class = other.module_class or self.module_class
            self.observation_space = other.observation_space or self.observation_space
            self.action_space = other.action_space or self.action_space
            self.inference_only = other.inference_only or self.inference_only
            self.learner_only = other.learner_only and self.learner_only
            self.model_config = other.model_config or self.model_config
            self.catalog_class = other.catalog_class or self.catalog_class
            self.load_state_path = other.load_state_path or self.load_state_path
        # Only override, if the field is None in `self`.
        # Do NOT override the boolean settings: `inference_only` and `learner_only`.
        else:
            self.module_class = self.module_class or other.module_class
            self.observation_space = self.observation_space or other.observation_space
            self.action_space = self.action_space or other.action_space
            self.model_config = self.model_config or other.model_config
            self.catalog_class = self.catalog_class or other.catalog_class
            self.load_state_path = self.load_state_path or other.load_state_path

    def as_multi_rl_module_spec(self) -> "MultiRLModuleSpec":
        """Returns a MultiRLModuleSpec (`self` under DEFAULT_MODULE_ID key)."""
        from ray.rllib.core.rl_module.multi_rl_module import MultiRLModuleSpec

        return MultiRLModuleSpec(
            rl_module_specs={DEFAULT_MODULE_ID: self},
            load_state_path=self.load_state_path,
        )

    def _get_model_config(self):
        return (
            dataclasses.asdict(self.model_config)
            if dataclasses.is_dataclass(self.model_config)
            else (self.model_config or {})
        )

    @Deprecated(
        new="RLModule(*, observation_space=.., action_space=.., ....)",
        error=False,
    )
    def get_rl_module_config(self):
        return RLModuleConfig(
            observation_space=self.observation_space,
            action_space=self.action_space,
            inference_only=self.inference_only,
            learner_only=self.learner_only,
            model_config_dict=self._get_model_config(),
            catalog_class=self.catalog_class,
        )


@PublicAPI(stability="beta")
class RLModule(Checkpointable, abc.ABC):
    """Base class for RLlib modules.

    Subclasses should call `super().__init__(observation_space=.., action_space=..,
    inference_only=.., learner_only=.., model_config={..})` in their __init__ methods.

    Here is the pseudocode for how the forward methods are called:

    Example for creating a (inference-only) sampling loop:

    .. testcode::

        from ray.rllib.algorithms.ppo.torch.default_ppo_torch_rl_module import (
            DefaultPPOTorchRLModule
        )
        from ray.rllib.algorithms.ppo.ppo_catalog import PPOCatalog
        import gymnasium as gym
        import torch

        env = gym.make("CartPole-v1")

        # Create an instance of the default RLModule used by PPO.
        module = DefaultPPOTorchRLModule(
            observation_space=env.observation_space,
            action_space=env.action_space,
            model_config=DefaultModelConfig(fcnet_hiddens=[128, 128]),
            catalog_class=PPOCatalog,
        )
        action_dist_class = module.get_inference_action_dist_cls()
        obs, info = env.reset()
        terminated = False

        while not terminated:
            fwd_ins = {"obs": torch.Tensor([obs])}
            fwd_outputs = module.forward_exploration(fwd_ins)
            # This can be either deterministic or stochastic distribution.
            action_dist = action_dist_class.from_logits(
                fwd_outputs["action_dist_inputs"]
            )
            action = action_dist.sample()[0].numpy()
            obs, reward, terminated, truncated, info = env.step(action)


    Example for training:

    .. testcode::

        import gymnasium as gym
        import torch

        from ray.rllib.algorithms.ppo.torch.default_ppo_torch_rl_module import (
            DefaultPPOTorchRLModule
        )
        from ray.rllib.algorithms.ppo.ppo_catalog import PPOCatalog

        env = gym.make("CartPole-v1")

        # Create an instance of the default RLModule used by PPO.
        module = DefaultPPOTorchRLModule(
            observation_space=env.observation_space,
            action_space=env.action_space,
            model_config=DefaultModelConfig(fcnet_hiddens=[128, 128]),
            catalog_class=PPOCatalog,
        )

        fwd_ins = {"obs": torch.Tensor([obs])}
        fwd_outputs = module.forward_train(fwd_ins)
        # loss = compute_loss(fwd_outputs, fwd_ins)
        # update_params(module, loss)

    Example for inference:

    .. testcode::

        import gymnasium as gym
        import torch

        from ray.rllib.algorithms.ppo.torch.default_ppo_torch_rl_module import (
            DefaultPPOTorchRLModule
        )
        from ray.rllib.algorithms.ppo.ppo_catalog import PPOCatalog

        env = gym.make("CartPole-v1")

        # Create an instance of the default RLModule used by PPO.
        module = DefaultPPOTorchRLModule(
            observation_space=env.observation_space,
            action_space=env.action_space,
            model_config=DefaultModelConfig(fcnet_hiddens=[128, 128]),
            catalog_class=PPOCatalog,
        )

        while not terminated:
            fwd_ins = {"obs": torch.Tensor([obs])}
            fwd_outputs = module.forward_inference(fwd_ins)
            # this can be either deterministic or stochastic distribution
            action_dist = action_dist_class.from_logits(
                fwd_outputs["action_dist_inputs"]
            )
            action = action_dist.sample()[0].numpy()
            obs, reward, terminated, truncated, info = env.step(action)


    Args:
        config: The config for the RLModule.

    Abstract Methods:
        ``~_forward_train``: Forward pass during training.

        ``~_forward_exploration``: Forward pass during training for exploration.

        ``~_forward_inference``: Forward pass during inference.
    """

    framework: str = None

    STATE_FILE_NAME = "module_state.pkl"

    def __init__(
        self,
        config=DEPRECATED_VALUE,
        *,
        observation_space: Optional[gym.Space] = None,
        action_space: Optional[gym.Space] = None,
        inference_only: Optional[bool] = None,
        learner_only: bool = False,
        model_config: Optional[Union[dict, DefaultModelConfig]] = None,
        catalog_class=None,
        **kwargs,
    ):
        # TODO (sven): Deprecate Catalog and replace with utility functions to create
        #  primitive components based on obs- and action spaces.
        self.catalog = None
        self._catalog_ctor_error = None

        # Deprecated
        self.config = config
        if self.config != DEPRECATED_VALUE:
            deprecation_warning(
                old="RLModule(config=[RLModuleConfig])",
                new="RLModule(observation_space=.., action_space=.., inference_only=..,"
                " learner_only=.., model_config=..)",
                help="See https://github.com/ray-project/ray/blob/master/rllib/examples/rl_modules/custom_cnn_rl_module.py "  # noqa
                "for how to write a custom RLModule.",
                error=True,
            )
        else:
            self.observation_space = observation_space
            self.action_space = action_space
            self.inference_only = inference_only
            self.learner_only = learner_only
            self.model_config = model_config
            try:
                self.catalog = catalog_class(
                    observation_space=self.observation_space,
                    action_space=self.action_space,
                    model_config_dict=self.model_config,
                )
            except Exception as e:
                logger.warning(
                    "Could not create a Catalog object for your RLModule! If you are "
                    "not using the new API stack yet, make sure to switch it off in "
                    "your config: `config.api_stack(enable_rl_module_and_learner=False"
                    ", enable_env_runner_and_connector_v2=False)`. All algos "
                    "use the new stack by default. Ignore this message, if your "
                    "RLModule does not use a Catalog to build its sub-components."
                )
                self._catalog_ctor_error = e

        # TODO (sven): Deprecate this. We keep it here for now in case users
        #  still have custom models (or subclasses of RLlib default models)
        #  into which they pass in a `config` argument.
        self.config = RLModuleConfig(
            observation_space=self.observation_space,
            action_space=self.action_space,
            inference_only=self.inference_only,
            learner_only=self.learner_only,
            model_config_dict=self.model_config,
            catalog_class=catalog_class,
        )

        self.action_dist_cls = None
        if self.catalog is not None:
            self.action_dist_cls = self.catalog.get_action_dist_cls(
                framework=self.framework
            )

        # Make sure, `setup()` is only called once, no matter what.
        if hasattr(self, "_is_setup") and self._is_setup:
            raise RuntimeError(
                "`RLModule.setup()` called twice within your RLModule implementation "
                f"{self}! Make sure you are using the proper inheritance order "
                "(TorchRLModule before [Algo]RLModule) or (TfRLModule before "
                "[Algo]RLModule) and that you are NOT overriding the constructor, but "
                "only the `setup()` method of your subclass."
            )
        self.setup()
        self._is_setup = True

    @OverrideToImplementCustomLogic
    def setup(self):
        """Sets up the components of the module.

        This is called automatically during the __init__ method of this class,
        therefore, the subclass should call super.__init__() in its constructor. This
        abstraction can be used to create any components (e.g. NN layers) that your
        RLModule needs.
        """
        return None

    @OverrideToImplementCustomLogic
    def get_exploration_action_dist_cls(self) -> Type[Distribution]:
        """Returns the action distribution class for this RLModule used for exploration.

        This class is used to create action distributions from outputs of the
        forward_exploration method. If the case that no action distribution class is
        needed, this method can return None.

        Note that RLlib's distribution classes all implement the `Distribution`
        interface. This requires two special methods: `Distribution.from_logits()` and
        `Distribution.to_deterministic()`. See the documentation of the
        :py:class:`~ray.rllib.models.distributions.Distribution` class for more details.
        """
        raise NotImplementedError

    @OverrideToImplementCustomLogic
    def get_inference_action_dist_cls(self) -> Type[Distribution]:
        """Returns the action distribution class for this RLModule used for inference.

        This class is used to create action distributions from outputs of the forward
        inference method. If the case that no action distribution class is needed,
        this method can return None.

        Note that RLlib's distribution classes all implement the `Distribution`
        interface. This requires two special methods: `Distribution.from_logits()` and
        `Distribution.to_deterministic()`. See the documentation of the
        :py:class:`~ray.rllib.models.distributions.Distribution` class for more details.
        """
        raise NotImplementedError

    @OverrideToImplementCustomLogic
    def get_train_action_dist_cls(self) -> Type[Distribution]:
        """Returns the action distribution class for this RLModule used for training.

        This class is used to get the correct action distribution class to be used by
        the training components. In case that no action distribution class is needed,
        this method can return None.

        Note that RLlib's distribution classes all implement the `Distribution`
        interface. This requires two special methods: `Distribution.from_logits()` and
        `Distribution.to_deterministic()`. See the documentation of the
        :py:class:`~ray.rllib.models.distributions.Distribution` class for more details.
        """
        raise NotImplementedError

    @OverrideToImplementCustomLogic
    def _forward(self, batch: Dict[str, Any], **kwargs) -> Dict[str, Any]:
        """Generic forward pass method, used in all phases of training and evaluation.

        If you need a more nuanced distinction between forward passes in the different
        phases of training and evaluation, override the following methods instead:

        For distinct action computation logic w/o exploration, override the
        `self._forward_inference()` method.
        For distinct action computation logic with exploration, override the
        `self._forward_exploration()` method.
        For distinct forward pass logic before loss computation, override the
        `self._forward_train()` method.

        Args:
            batch: The input batch.
            **kwargs: Additional keyword arguments.

        Returns:
            The output of the forward pass.
        """
        return {}

    def forward_inference(self, batch: Dict[str, Any], **kwargs) -> Dict[str, Any]:
        """DO NOT OVERRIDE! Forward-pass during evaluation, called from the sampler.

        This method should not be overridden. Override the `self._forward_inference()`
        method instead.

        Args:
            batch: The input batch. This input batch should comply with
                input_specs_inference().
            **kwargs: Additional keyword arguments.

        Returns:
            The output of the forward pass. This output should comply with the
            ouptut_specs_inference().
        """
        return self._forward_inference(batch, **kwargs)

    @OverrideToImplementCustomLogic
    def _forward_inference(self, batch: Dict[str, Any], **kwargs) -> Dict[str, Any]:
        """Forward-pass used for action computation without exploration behavior.

        Override this method only, if you need specific behavior for non-exploratory
        action computation behavior. If you have only one generic behavior for all
        phases of training and evaluation, override `self._forward()` instead.

        By default, this calls the generic `self._forward()` method.
        """
<<<<<<< HEAD
        with torch.no_grad:
=======
        with torch.no_grad():
>>>>>>> 3b165a9a
            return self._forward(batch, **kwargs)

    def forward_exploration(self, batch: Dict[str, Any], **kwargs) -> Dict[str, Any]:
        """DO NOT OVERRIDE! Forward-pass during exploration, called from the sampler.

        This method should not be overridden. Override the `self._forward_exploration()`
        method instead.

        Args:
            batch: The input batch. This input batch should comply with
                input_specs_exploration().
            **kwargs: Additional keyword arguments.

        Returns:
            The output of the forward pass. This output should comply with the
            output_specs_exploration().
        """
        return self._forward_exploration(batch, **kwargs)

    @OverrideToImplementCustomLogic
    def _forward_exploration(self, batch: Dict[str, Any], **kwargs) -> Dict[str, Any]:
        """Forward-pass used for action computation with exploration behavior.

        Override this method only, if you need specific behavior for exploratory
        action computation behavior. If you have only one generic behavior for all
        phases of training and evaluation, override `self._forward()` instead.

        By default, this calls the generic `self._forward()` method.
        """
<<<<<<< HEAD
        with torch.no_grad:
=======
        with torch.no_grad():
>>>>>>> 3b165a9a
            return self._forward(batch, **kwargs)

    def forward_train(self, batch: Dict[str, Any], **kwargs) -> Dict[str, Any]:
        """DO NOT OVERRIDE! Forward-pass during training called from the learner.

        This method should not be overridden. Override the `self._forward_train()`
        method instead.

        Args:
            batch: The input batch. This input batch should comply with
                input_specs_train().
            **kwargs: Additional keyword arguments.

        Returns:
            The output of the forward pass. This output should comply with the
            output_specs_train().
        """
        if self.inference_only:
            raise RuntimeError(
                "Calling `forward_train` on an inference_only module is not allowed! "
                "Set the `inference_only=False` flag in the RLModuleSpec (or the "
                "RLModule's constructor)."
            )
        return self._forward_train(batch, **kwargs)

    @OverrideToImplementCustomLogic
    def _forward_train(self, batch: Dict[str, Any], **kwargs) -> Dict[str, Any]:
        """Forward-pass used before the loss computation (training).

        Override this method only, if you need specific behavior and outputs for your
        loss computations. If you have only one generic behavior for all
        phases of training and evaluation, override `self._forward()` instead.

        By default, this calls the generic `self._forward()` method.
        """
        return self._forward(batch, **kwargs)

    @OverrideToImplementCustomLogic
    def get_initial_state(self) -> Any:
        """Returns the initial state of the RLModule, in case this is a stateful module.

        Returns:
            A tensor or any nested struct of tensors, representing an initial state for
            this (stateful) RLModule.
        """
        return {}

    @OverrideToImplementCustomLogic
    def is_stateful(self) -> bool:
        """By default, returns False if the initial state is an empty dict (or None).

        By default, RLlib assumes that the module is non-recurrent, if the initial
        state is an empty dict and recurrent otherwise.
        This behavior can be customized by overriding this method.
        """
        initial_state = self.get_initial_state()
        assert isinstance(initial_state, dict), (
            "The initial state of an RLModule must be a dict, but is "
            f"{type(initial_state)} instead."
        )
        return bool(initial_state)

    @OverrideToImplementCustomLogic
    @override(Checkpointable)
    def get_state(
        self,
        components: Optional[Union[str, Collection[str]]] = None,
        *,
        not_components: Optional[Union[str, Collection[str]]] = None,
        inference_only: bool = False,
        **kwargs,
    ) -> StateDict:
        """Returns the state dict of the module.

        Args:
            inference_only: Whether the returned state should be an inference-only
                state (w/o those model components that are not needed for action
                computations, such as a value function or a target network).
                Note that setting this to `False` might raise an error if
                `self.inference_only` is True.

        Returns:
            This RLModule's state dict.
        """
        return {}

    @OverrideToImplementCustomLogic
    @override(Checkpointable)
    def set_state(self, state: StateDict) -> None:
        pass

    @override(Checkpointable)
    def get_ctor_args_and_kwargs(self):
        return (
            (),  # *args
            {
                "observation_space": self.observation_space,
                "action_space": self.action_space,
                "inference_only": self.inference_only,
                "learner_only": self.learner_only,
                "model_config": self.model_config,
                "catalog_class": (
                    type(self.catalog) if self.catalog is not None else None
                ),
            },  # **kwargs
        )

    def as_multi_rl_module(self) -> "MultiRLModule":
        """Returns a multi-agent wrapper around this module."""
        from ray.rllib.core.rl_module.multi_rl_module import MultiRLModule

        multi_rl_module = MultiRLModule(
            rl_module_specs={DEFAULT_MODULE_ID: RLModuleSpec.from_module(self)}
        )
        return multi_rl_module

    def unwrapped(self) -> "RLModule":
        """Returns the underlying module if this module is a wrapper.

        An example of a wrapped is the TorchDDPRLModule class, which wraps
        a TorchRLModule.

        Returns:
            The underlying module.
        """
        return self

    def output_specs_inference(self) -> SpecType:
        return [Columns.ACTION_DIST_INPUTS]

    def output_specs_exploration(self) -> SpecType:
        return [Columns.ACTION_DIST_INPUTS]

    def output_specs_train(self) -> SpecType:
        """Returns the output specs of the forward_train method."""
        return {}

    def input_specs_inference(self) -> SpecType:
        """Returns the input specs of the forward_inference method."""
        return self._default_input_specs()

    def input_specs_exploration(self) -> SpecType:
        """Returns the input specs of the forward_exploration method."""
        return self._default_input_specs()

    def input_specs_train(self) -> SpecType:
        """Returns the input specs of the forward_train method."""
        return self._default_input_specs()

    def _default_input_specs(self) -> SpecType:
        """Returns the default input specs."""
        return [Columns.OBS]


@Deprecated(
    old="RLModule(config=[RLModuleConfig object])",
    new="RLModule(observation_space=.., action_space=.., inference_only=.., "
    "model_config=.., catalog_class=..)",
    error=False,
)
@dataclass
class RLModuleConfig:
    observation_space: gym.Space = None
    action_space: gym.Space = None
    inference_only: bool = False
    learner_only: bool = False
    model_config_dict: Dict[str, Any] = field(default_factory=dict)
    catalog_class: Type["Catalog"] = None

    def get_catalog(self) -> Optional["Catalog"]:
        if self.catalog_class is not None:
            return self.catalog_class(
                observation_space=self.observation_space,
                action_space=self.action_space,
                model_config_dict=self.model_config_dict,
            )
        return None

    def to_dict(self):
        catalog_class_path = (
            serialize_type(self.catalog_class) if self.catalog_class else ""
        )
        return {
            "observation_space": gym_space_to_dict(self.observation_space),
            "action_space": gym_space_to_dict(self.action_space),
            "inference_only": self.inference_only,
            "learner_only": self.learner_only,
            "model_config_dict": self.model_config_dict,
            "catalog_class_path": catalog_class_path,
        }

    @classmethod
    def from_dict(cls, d: Dict[str, Any]):
        catalog_class = (
            None
            if d["catalog_class_path"] == ""
            else deserialize_type(d["catalog_class_path"])
        )
        return cls(
            observation_space=gym_space_from_dict(d["observation_space"]),
            action_space=gym_space_from_dict(d["action_space"]),
            inference_only=d["inference_only"],
            learner_only=d["learner_only"],
            model_config_dict=d["model_config_dict"],
            catalog_class=catalog_class,
        )<|MERGE_RESOLUTION|>--- conflicted
+++ resolved
@@ -562,11 +562,7 @@
 
         By default, this calls the generic `self._forward()` method.
         """
-<<<<<<< HEAD
-        with torch.no_grad:
-=======
         with torch.no_grad():
->>>>>>> 3b165a9a
             return self._forward(batch, **kwargs)
 
     def forward_exploration(self, batch: Dict[str, Any], **kwargs) -> Dict[str, Any]:
@@ -596,11 +592,7 @@
 
         By default, this calls the generic `self._forward()` method.
         """
-<<<<<<< HEAD
-        with torch.no_grad:
-=======
         with torch.no_grad():
->>>>>>> 3b165a9a
             return self._forward(batch, **kwargs)
 
     def forward_train(self, batch: Dict[str, Any], **kwargs) -> Dict[str, Any]:
