import abc
from dataclasses import dataclass, field
from typing import Any, Collection, Dict, Optional, Type, TYPE_CHECKING, Union

import gymnasium as gym
import tree  # pip install dm_tree

if TYPE_CHECKING:
    from ray.rllib.core.rl_module.marl_module import (
        MultiAgentRLModule,
        MultiAgentRLModuleSpec,
    )
    from ray.rllib.core.models.catalog import Catalog

from ray.rllib.core import DEFAULT_MODULE_ID
from ray.rllib.core.columns import Columns
from ray.rllib.core.models.specs.typing import SpecType
from ray.rllib.core.models.specs.checker import (
    check_input_specs,
    check_output_specs,
    convert_to_canonical_format,
)
from ray.rllib.models.distributions import Distribution
from ray.rllib.policy.policy import get_gym_space_from_struct_of_tensors
from ray.rllib.policy.sample_batch import SampleBatch
from ray.rllib.policy.view_requirement import ViewRequirement
from ray.rllib.utils.annotations import (
    ExperimentalAPI,
    override,
    OverrideToImplementCustomLogic,
    OverrideToImplementCustomLogic_CallToSuperRecommended,
)
from ray.rllib.utils.checkpoints import Checkpointable
from ray.rllib.utils.deprecation import Deprecated
from ray.rllib.utils.nested_dict import NestedDict
from ray.rllib.utils.numpy import convert_to_numpy
from ray.rllib.utils.serialization import (
    gym_space_from_dict,
    gym_space_to_dict,
    serialize_type,
    deserialize_type,
)
from ray.rllib.utils.typing import SampleBatchType, StateDict, ViewRequirementsDict
from ray.util.annotations import PublicAPI


@PublicAPI(stability="alpha")
@dataclass
class SingleAgentRLModuleSpec:
    """Utility spec class to make constructing RLModules (in single-agent case) easier.

    Args:
        module_class: The RLModule class to use.
        observation_space: The observation space of the RLModule. This may differ
            from the observation space of the environment. For example, a discrete
            observation space of an environment, would usually correspond to a
            one-hot encoded observation space of the RLModule because of preprocessing.
        action_space: The action space of the RLModule.
        inference_only: Whether the RLModule should be configured in its inference-only
            state, in which any components not needed for pure action computing (such as
            a value function or a target network) might be missing.
        model_config_dict: The model config dict to use.
        catalog_class: The Catalog class to use.
        load_state_path: The path to the module state to load from. NOTE: This must be
            an absolute path.
    """

    module_class: Optional[Type["RLModule"]] = None
    observation_space: Optional[gym.Space] = None
    action_space: Optional[gym.Space] = None
    inference_only: bool = False
    model_config_dict: Optional[Dict[str, Any]] = None
    catalog_class: Optional[Type["Catalog"]] = None
    load_state_path: Optional[str] = None

    def get_rl_module_config(self) -> "RLModuleConfig":
        """Returns the RLModule config for this spec."""
        return RLModuleConfig(
            observation_space=self.observation_space,
            action_space=self.action_space,
            inference_only=self.inference_only,
<<<<<<< HEAD
            model_config_dict=self.model_config_dict,
=======
            model_config_dict=self.model_config_dict or {},
>>>>>>> 4e759219
            catalog_class=self.catalog_class,
        )

    def build(self) -> "RLModule":
        """Builds the RLModule from this spec."""
        if self.module_class is None:
            raise ValueError("RLModule class is not set.")
        if self.observation_space is None:
            raise ValueError("Observation space is not set.")
        if self.action_space is None:
            raise ValueError("Action space is not set.")

        module_config = self.get_rl_module_config()
        module = self.module_class(module_config)
        return module

    @classmethod
    def from_module(cls, module: "RLModule") -> "SingleAgentRLModuleSpec":
        from ray.rllib.core.rl_module.marl_module import MultiAgentRLModule

        if isinstance(module, MultiAgentRLModule):
            raise ValueError(
                "MultiAgentRLModule cannot be converted to SingleAgentRLModuleSpec."
            )

        return SingleAgentRLModuleSpec(
            module_class=type(module),
            observation_space=module.config.observation_space,
            action_space=module.config.action_space,
            inference_only=module.config.inference_only,
            model_config_dict=module.config.model_config_dict,
            catalog_class=module.config.catalog_class,
        )

    def to_dict(self):
        """Returns a serialized representation of the spec."""

        return {
            "module_class": serialize_type(self.module_class),
            "module_config": self.get_rl_module_config().to_dict(),
        }

    @classmethod
    def from_dict(cls, d):
        """Returns a single agent RLModule spec from a serialized representation."""
        module_class = deserialize_type(d["module_class"])
        module_config = RLModuleConfig.from_dict(d["module_config"])

        spec = SingleAgentRLModuleSpec(
            module_class=module_class,
            observation_space=module_config.observation_space,
            action_space=module_config.action_space,
            inference_only=module_config.inference_only,
            model_config_dict=module_config.model_config_dict,
            catalog_class=module_config.catalog_class,
        )
        return spec

    def update(self, other, override: bool = True) -> None:
        """Updates this spec with the given other spec. Works like dict.update().

        Args:
            other: The other SingleAgentRLModule spec to update this one from.
            override: Whether to update all properties in `self` with those of `other.
                If False, only update those properties in `self` that are not None.
        """
        if not isinstance(other, SingleAgentRLModuleSpec):
            raise ValueError("Can only update with another SingleAgentRLModuleSpec.")

        # If the field is None in the other, keep the current field, otherwise update
        # with the new value.
        if override:
            self.module_class = other.module_class or self.module_class
            self.observation_space = other.observation_space or self.observation_space
            self.action_space = other.action_space or self.action_space
            self.inference_only = other.inference_only or self.inference_only
            self.model_config_dict = other.model_config_dict or self.model_config_dict
            self.catalog_class = other.catalog_class or self.catalog_class
            self.load_state_path = other.load_state_path or self.load_state_path
        # Only override, if the field is None in `self`.
        else:
            self.module_class = self.module_class or other.module_class
            self.observation_space = self.observation_space or other.observation_space
            self.action_space = self.action_space or other.action_space
            self.model_config_dict = self.model_config_dict or other.model_config_dict
            self.catalog_class = self.catalog_class or other.catalog_class
            self.load_state_path = self.load_state_path or other.load_state_path

    def as_multi_agent(self) -> "MultiAgentRLModuleSpec":
        """Returns a MultiAgentRLModuleSpec (`self` under DEFAULT_MODULE_ID key)."""
        from ray.rllib.core.rl_module.marl_module import MultiAgentRLModuleSpec

        return MultiAgentRLModuleSpec(
            module_specs={DEFAULT_MODULE_ID: self},
            load_state_path=self.load_state_path,
        )


@ExperimentalAPI
@dataclass
class RLModuleConfig:
    """A utility config class to make it constructing RLModules easier.

    Args:
        observation_space: The observation space of the RLModule. This may differ
            from the observation space of the environment. For example, a discrete
            observation space of an environment, would usually correspond to a
            one-hot encoded observation space of the RLModule because of preprocessing.
        action_space: The action space of the RLModule.
        inference_only: Whether the RLModule should be configured in its inference-only
            state, in which any components not needed for pure action computing (such as
            a value function or a target network) might be missing.
        model_config_dict: The model config dict to use.
        catalog_class: The Catalog class to use.
    """

    observation_space: gym.Space = None
    action_space: gym.Space = None
    inference_only: bool = False
    model_config_dict: Dict[str, Any] = field(default_factory=dict)
    catalog_class: Type["Catalog"] = None

    def get_catalog(self) -> "Catalog":
        """Returns the catalog for this config."""
        return self.catalog_class(
            observation_space=self.observation_space,
            action_space=self.action_space,
            model_config_dict=self.model_config_dict,
        )

    def to_dict(self):
        """Returns a serialized representation of the config.

        NOTE: This should be JSON-able. Users can test this by calling
            json.dumps(config.to_dict()).

        """
        catalog_class_path = (
            serialize_type(self.catalog_class) if self.catalog_class else ""
        )
        return {
            "observation_space": gym_space_to_dict(self.observation_space),
            "action_space": gym_space_to_dict(self.action_space),
            "inference_only": self.inference_only,
            "model_config_dict": self.model_config_dict,
            "catalog_class_path": catalog_class_path,
        }

    @classmethod
    def from_dict(cls, d: Dict[str, Any]):
        """Creates a config from a serialized representation."""
        catalog_class = (
            None
            if d["catalog_class_path"] == ""
            else deserialize_type(d["catalog_class_path"])
        )
        return cls(
            observation_space=gym_space_from_dict(d["observation_space"]),
            action_space=gym_space_from_dict(d["action_space"]),
            inference_only=d["inference_only"],
            model_config_dict=d["model_config_dict"],
            catalog_class=catalog_class,
        )


@PublicAPI(stability="alpha")
class RLModule(Checkpointable, abc.ABC):
    """Base class for RLlib modules.

    Subclasses should call super().__init__(config) in their __init__ method.
    Here is the pseudocode for how the forward methods are called:

    Example for creating a sampling loop:

    .. testcode::

        from ray.rllib.algorithms.ppo.torch.ppo_torch_rl_module import (
            PPOTorchRLModule
        )
        from ray.rllib.algorithms.ppo.ppo_catalog import PPOCatalog
        import gymnasium as gym
        import torch

        env = gym.make("CartPole-v1")

        # Create a single agent RL module spec.
        module_spec = SingleAgentRLModuleSpec(
            module_class=PPOTorchRLModule,
            observation_space=env.observation_space,
            action_space=env.action_space,
            model_config_dict = {"hidden": [128, 128]},
            catalog_class = PPOCatalog,
        )
        module = module_spec.build()
        action_dist_class = module.get_inference_action_dist_cls()
        obs, info = env.reset()
        terminated = False

        while not terminated:
            fwd_ins = {"obs": torch.Tensor([obs])}
            fwd_outputs = module.forward_exploration(fwd_ins)
            # this can be either deterministic or stochastic distribution
            action_dist = action_dist_class.from_logits(
                fwd_outputs["action_dist_inputs"]
            )
            action = action_dist.sample()[0].numpy()
            obs, reward, terminated, truncated, info = env.step(action)


    Example for training:

    .. testcode::

        from ray.rllib.algorithms.ppo.torch.ppo_torch_rl_module import (
            PPOTorchRLModule
        )
        from ray.rllib.algorithms.ppo.ppo_catalog import PPOCatalog
        import gymnasium as gym
        import torch

        env = gym.make("CartPole-v1")

        # Create a single agent RL module spec.
        module_spec = SingleAgentRLModuleSpec(
            module_class=PPOTorchRLModule,
            observation_space=env.observation_space,
            action_space=env.action_space,
            model_config_dict = {"hidden": [128, 128]},
            catalog_class = PPOCatalog,
        )
        module = module_spec.build()

        fwd_ins = {"obs": torch.Tensor([obs])}
        fwd_outputs = module.forward_train(fwd_ins)
        # loss = compute_loss(fwd_outputs, fwd_ins)
        # update_params(module, loss)

    Example for inference:

    .. testcode::

        from ray.rllib.algorithms.ppo.torch.ppo_torch_rl_module import (
            PPOTorchRLModule
        )
        from ray.rllib.algorithms.ppo.ppo_catalog import PPOCatalog
        import gymnasium as gym
        import torch

        env = gym.make("CartPole-v1")

        # Create a single agent RL module spec.
        module_spec = SingleAgentRLModuleSpec(
            module_class=PPOTorchRLModule,
            observation_space=env.observation_space,
            action_space=env.action_space,
            model_config_dict = {"hidden": [128, 128]},
            catalog_class = PPOCatalog,
        )
        module = module_spec.build()

        while not terminated:
            fwd_ins = {"obs": torch.Tensor([obs])}
            fwd_outputs = module.forward_inference(fwd_ins)
            # this can be either deterministic or stochastic distribution
            action_dist = action_dist_class.from_logits(
                fwd_outputs["action_dist_inputs"]
            )
            action = action_dist.sample()[0].numpy()
            obs, reward, terminated, truncated, info = env.step(action)


    Args:
        config: The config for the RLModule.

    Abstract Methods:
        ``~_forward_train``: Forward pass during training.

        ``~_forward_exploration``: Forward pass during training for exploration.

        ``~_forward_inference``: Forward pass during inference.


    Note:
        There is a reason that the specs are not written as abstract properties.
        The reason is that torch overrides `__getattr__` and `__setattr__`. This means
        that if we define the specs as properties, then any error in the property will
        be interpreted as a failure to retrieve the attribute and will invoke
        `__getattr__` which will give a confusing error about the attribute not found.
        More details here: https://github.com/pytorch/pytorch/issues/49726.
    """

    framework: str = None

    STATE_FILE_NAME = "module_state.pkl"

    def __init__(self, config: RLModuleConfig):
        self.config = config

        # Make sure, `setup()` is only called once, no matter what. In some cases
        # of multiple inheritance (and with our __post_init__ functionality in place,
        # this might get called twice.
        if hasattr(self, "_is_setup") and self._is_setup:
            raise RuntimeError(
                "`RLModule.setup()` called twice within your RLModule implementation "
                f"{self}! Make sure you are using the proper inheritance order "
                "(TorchRLModule before [Algo]RLModule) or (TfRLModule before "
                "[Algo]RLModule) and that you are using `super().__init__(...)` in "
                "your custom constructor."
            )
        self.setup()
        self._is_setup = True

    def __init_subclass__(cls, **kwargs):
        # Automatically add a __post_init__ method to all subclasses of RLModule.
        # This method is called after the __init__ method of the subclass.
        def init_decorator(previous_init):
            def new_init(self, *args, **kwargs):
                previous_init(self, *args, **kwargs)
                if type(self) is cls:
                    self.__post_init__()

            return new_init

        cls.__init__ = init_decorator(cls.__init__)

    def __post_init__(self):
        """Called automatically after the __init__ method of the subclass.

        The module first calls the __init__ method of the subclass, With in the
        __init__ you should call the super().__init__ method. Then after the __init__
        method of the subclass is called, the __post_init__ method is called.

        This is a good place to do any initialization that requires access to the
        subclass's attributes.
        """
        self._input_specs_train = convert_to_canonical_format(self.input_specs_train())
        self._output_specs_train = convert_to_canonical_format(
            self.output_specs_train()
        )
        self._input_specs_exploration = convert_to_canonical_format(
            self.input_specs_exploration()
        )
        self._output_specs_exploration = convert_to_canonical_format(
            self.output_specs_exploration()
        )
        self._input_specs_inference = convert_to_canonical_format(
            self.input_specs_inference()
        )
        self._output_specs_inference = convert_to_canonical_format(
            self.output_specs_inference()
        )

    @OverrideToImplementCustomLogic
    def setup(self):
        """Sets up the components of the module.

        This is called automatically during the __init__ method of this class,
        therefore, the subclass should call super.__init__() in its constructor. This
        abstraction can be used to create any components (e.g. NN layers) that your
        RLModule needs.
        """
        return None

    @OverrideToImplementCustomLogic
    def get_train_action_dist_cls(self) -> Type[Distribution]:
        """Returns the action distribution class for this RLModule used for training.

        This class is used to get the correct action distribution class to be used by
        the training components. In case that no action distribution class is needed,
        this method can return None.

        Note that RLlib's distribution classes all implement the `Distribution`
        interface. This requires two special methods: `Distribution.from_logits()` and
        `Distribution.to_deterministic()`. See the documentation of the
        :py:class:`~ray.rllib.models.distributions.Distribution` class for more details.
        """
        raise NotImplementedError

    @OverrideToImplementCustomLogic
    def get_exploration_action_dist_cls(self) -> Type[Distribution]:
        """Returns the action distribution class for this RLModule used for exploration.

        This class is used to create action distributions from outputs of the
        forward_exploration method. If the case that no action distribution class is
        needed, this method can return None.

        Note that RLlib's distribution classes all implement the `Distribution`
        interface. This requires two special methods: `Distribution.from_logits()` and
        `Distribution.to_deterministic()`. See the documentation of the
        :py:class:`~ray.rllib.models.distributions.Distribution` class for more details.
        """
        raise NotImplementedError

    @OverrideToImplementCustomLogic
    def get_inference_action_dist_cls(self) -> Type[Distribution]:
        """Returns the action distribution class for this RLModule used for inference.

        This class is used to create action distributions from outputs of the forward
        inference method. If the case that no action distribution class is needed,
        this method can return None.

        Note that RLlib's distribution classes all implement the `Distribution`
        interface. This requires two special methods: `Distribution.from_logits()` and
        `Distribution.to_deterministic()`. See the documentation of the
        :py:class:`~ray.rllib.models.distributions.Distribution` class for more details.
        """
        raise NotImplementedError

    @OverrideToImplementCustomLogic
    def get_initial_state(self) -> Any:
        """Returns the initial state of the RLModule.

        This can be used for recurrent models.
        """
        return {}

    @OverrideToImplementCustomLogic
    def is_stateful(self) -> bool:
        """Returns False if the initial state is an empty dict (or None).

        By default, RLlib assumes that the module is non-recurrent if the initial
        state is an empty dict and recurrent otherwise.
        This behavior can be overridden by implementing this method.
        """
        initial_state = self.get_initial_state()
        assert isinstance(initial_state, dict), (
            "The initial state of an RLModule must be a dict, but is "
            f"{type(initial_state)} instead."
        )
        return bool(initial_state)

    @OverrideToImplementCustomLogic
    def update_default_view_requirements(
        self, defaults: ViewRequirementsDict
    ) -> Dict[str, ViewRequirement]:
        """Updates default view requirements with the view requirements of this module.

        This method should be called with view requirements that already contain
        information such as the given observation space, action space, etc.
        This method may then add additional shifts or state columns to the view
        requirements, or apply other changes.

        Args:
            defaults: The default view requirements to update.

        Returns:
            The updated view requirements.
        """
        if self.is_stateful():
            # get the initial state in numpy format, infer the state from it, and create
            # appropriate view requirements.
            init_state = convert_to_numpy(self.get_initial_state())
            init_state = tree.map_structure(lambda x: x[None], init_state)
            space = get_gym_space_from_struct_of_tensors(init_state, batched_input=True)
            max_seq_len = self.config.model_config_dict["max_seq_len"]
            assert max_seq_len is not None
            defaults[Columns.STATE_IN] = ViewRequirement(
                data_col=Columns.STATE_OUT,
                shift=-1,
                used_for_compute_actions=True,
                used_for_training=True,
                batch_repeat_value=max_seq_len,
                space=space,
            )

            if self.config.model_config_dict["lstm_use_prev_action"]:
                defaults[SampleBatch.PREV_ACTIONS] = ViewRequirement(
                    data_col=Columns.ACTIONS,
                    shift=-1,
                    used_for_compute_actions=True,
                    used_for_training=True,
                )

            if self.config.model_config_dict["lstm_use_prev_reward"]:
                defaults[SampleBatch.PREV_REWARDS] = ViewRequirement(
                    data_col=Columns.REWARDS,
                    shift=-1,
                    used_for_compute_actions=True,
                    used_for_training=True,
                )

            defaults[Columns.STATE_OUT] = ViewRequirement(
                data_col=Columns.STATE_OUT,
                used_for_compute_actions=False,
                used_for_training=True,
                space=space,
            )

        return defaults

    @OverrideToImplementCustomLogic_CallToSuperRecommended
    def output_specs_inference(self) -> SpecType:
        """Returns the output specs of the `forward_inference()` method.

        Override this method to customize the output specs of the inference call.
        The default implementation requires the `forward_inference()` method to return
        a dict that has `action_dist` key and its value is an instance of
        `Distribution`.
        """
        return [Columns.ACTION_DIST_INPUTS]

    @OverrideToImplementCustomLogic_CallToSuperRecommended
    def output_specs_exploration(self) -> SpecType:
        """Returns the output specs of the `forward_exploration()` method.

        Override this method to customize the output specs of the exploration call.
        The default implementation requires the `forward_exploration()` method to return
        a dict that has `action_dist` key and its value is an instance of
        `Distribution`.
        """
        return [Columns.ACTION_DIST_INPUTS]

    def output_specs_train(self) -> SpecType:
        """Returns the output specs of the forward_train method."""
        return {}

    def input_specs_inference(self) -> SpecType:
        """Returns the input specs of the forward_inference method."""
        return self._default_input_specs()

    def input_specs_exploration(self) -> SpecType:
        """Returns the input specs of the forward_exploration method."""
        return self._default_input_specs()

    def input_specs_train(self) -> SpecType:
        """Returns the input specs of the forward_train method."""
        return self._default_input_specs()

    def _default_input_specs(self) -> SpecType:
        """Returns the default input specs."""
        return [Columns.OBS]

    @check_input_specs("_input_specs_inference")
    @check_output_specs("_output_specs_inference")
    def forward_inference(self, batch: SampleBatchType, **kwargs) -> Dict[str, Any]:
        """Forward-pass during evaluation, called from the sampler.

        This method should not be overriden to implement a custom forward inference
        method. Instead, override the _forward_inference method.

        Args:
            batch: The input batch. This input batch should comply with
                input_specs_inference().
            **kwargs: Additional keyword arguments.

        Returns:
            The output of the forward pass. This output should comply with the
            ouptut_specs_inference().
        """
        return self._forward_inference(batch, **kwargs)

    @abc.abstractmethod
    def _forward_inference(self, batch: NestedDict, **kwargs) -> Dict[str, Any]:
        """Forward-pass during evaluation. See forward_inference for details."""

    @check_input_specs("_input_specs_exploration")
    @check_output_specs("_output_specs_exploration")
    def forward_exploration(self, batch: SampleBatchType, **kwargs) -> Dict[str, Any]:
        """Forward-pass during exploration, called from the sampler.

        This method should not be overriden to implement a custom forward exploration
        method. Instead, override the _forward_exploration method.

        Args:
            batch: The input batch. This input batch should comply with
                input_specs_exploration().
            **kwargs: Additional keyword arguments.

        Returns:
            The output of the forward pass. This output should comply with the
            output_specs_exploration().
        """
        return self._forward_exploration(batch, **kwargs)

    @abc.abstractmethod
    def _forward_exploration(self, batch: NestedDict, **kwargs) -> Dict[str, Any]:
        """Forward-pass during exploration. See forward_exploration for details."""

    @check_input_specs("_input_specs_train")
    @check_output_specs("_output_specs_train")
    def forward_train(self, batch: SampleBatchType, **kwargs) -> Dict[str, Any]:
        """Forward-pass during training called from the learner. This method should
        not be overriden. Instead, override the _forward_train method.

        Args:
            batch: The input batch. This input batch should comply with
                input_specs_train().
            **kwargs: Additional keyword arguments.

        Returns:
            The output of the forward pass. This output should comply with the
            output_specs_train().
        """
        if self.config.inference_only:
            raise RuntimeError(
                "Calling `forward_train` on an inference_only module is not allowed! "
                "Set the `inference_only=False` flag in the RLModule's config when "
                "building the module."
            )
        return self._forward_train(batch, **kwargs)

    @abc.abstractmethod
    def _forward_train(self, batch: NestedDict, **kwargs) -> Dict[str, Any]:
        """Forward-pass during training. See forward_train for details."""

    @OverrideToImplementCustomLogic
    @override(Checkpointable)
    def get_state(
        self,
        components: Optional[Union[str, Collection[str]]] = None,
        *,
        not_components: Optional[Union[str, Collection[str]]] = None,
        inference_only: bool = False,
        **kwargs,
    ) -> StateDict:
        """Returns the state dict of the module.

        Args:
            inference_only: Whether the returned state should be an inference-only
                state (w/o those model components that are not needed for action
                computations, such as a value function or a target network).
                Note that setting this to `False` might raise an error if
                `self.config.inference_only` is True.

        Returns:
            This RLModule's state dict.
        """
        if components is not None or not_components is not None:
            raise ValueError(
                "`component` arg and `not_component` arg not supported in "
                "`RLModule.get_state()` base implementation! Override this method in "
                "your custom RLModule subclass."
            )
<<<<<<< HEAD
        elif inference_only is True:
            raise ValueError(
                "`inference_only=True` not supported in "
                "`RLModule.get_state()` base implementation! Override this method in "
                "your custom RLModule subclass."
            )
        return {}

=======
        return {}

    @OverrideToImplementCustomLogic
    @override(Checkpointable)
    def set_state(self, state: StateDict) -> None:
        pass

>>>>>>> 4e759219
    @override(Checkpointable)
    def get_ctor_args_and_kwargs(self):
        return (
            (self.config,),  # *args
            {},  # **kwargs
        )

    def as_multi_agent(self) -> "MultiAgentRLModule":
        """Returns a multi-agent wrapper around this module."""
        from ray.rllib.core.rl_module.marl_module import MultiAgentRLModule

        marl_module = MultiAgentRLModule()
        marl_module.add_module(DEFAULT_MODULE_ID, self)
        return marl_module

    def unwrapped(self) -> "RLModule":
        """Returns the underlying module if this module is a wrapper.

        An example of a wrapped is the TorchDDPRLModule class, which wraps
        a TorchRLModule.

        Returns:
            The underlying module.
        """
        return self

    @Deprecated(new="RLModule.save_to_path(...)", error=True)
    def save_state(self, *args, **kwargs):
        pass

    @Deprecated(new="RLModule.restore_from_path(...)", error=True)
    def load_state(self, *args, **kwargs):
        pass

    @Deprecated(new="RLModule.save_to_path(...)", error=True)
    def save_to_checkpoint(self, *args, **kwargs):
        pass<|MERGE_RESOLUTION|>--- conflicted
+++ resolved
@@ -79,11 +79,7 @@
             observation_space=self.observation_space,
             action_space=self.action_space,
             inference_only=self.inference_only,
-<<<<<<< HEAD
-            model_config_dict=self.model_config_dict,
-=======
             model_config_dict=self.model_config_dict or {},
->>>>>>> 4e759219
             catalog_class=self.catalog_class,
         )
 
@@ -717,16 +713,6 @@
                 "`RLModule.get_state()` base implementation! Override this method in "
                 "your custom RLModule subclass."
             )
-<<<<<<< HEAD
-        elif inference_only is True:
-            raise ValueError(
-                "`inference_only=True` not supported in "
-                "`RLModule.get_state()` base implementation! Override this method in "
-                "your custom RLModule subclass."
-            )
-        return {}
-
-=======
         return {}
 
     @OverrideToImplementCustomLogic
@@ -734,7 +720,6 @@
     def set_state(self, state: StateDict) -> None:
         pass
 
->>>>>>> 4e759219
     @override(Checkpointable)
     def get_ctor_args_and_kwargs(self):
         return (
