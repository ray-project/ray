--- conflicted
+++ resolved
@@ -320,8 +320,7 @@
         """Returns a multi-agent wrapper around this module."""
         from ray.rllib.core.rl_module.marl_module import MultiAgentRLModule
 
-<<<<<<< HEAD
-        return MultiAgentRLModule.from_config({DEFAULT_POLICY_ID: self})
+        return MultiAgentRLModule({DEFAULT_POLICY_ID: self})
 
     def __get_default_view_requirements(self):
         obs_space = self.config.observation_space
@@ -346,6 +345,4 @@
             SampleBatch.AGENT_INDEX: ViewRequirement(),
             SampleBatch.T: ViewRequirement(),
         }
-=======
-        return MultiAgentRLModule({DEFAULT_POLICY_ID: self})
->>>>>>> d72bf085
+        