--- conflicted
+++ resolved
@@ -465,29 +465,6 @@
         return list(self._rl_modules.items())
 
     @override(RLModule)
-<<<<<<< HEAD
-    def output_specs_train(self):
-        return []
-
-    @override(RLModule)
-    def output_specs_inference(self):
-        return []
-
-    @override(RLModule)
-    def output_specs_exploration(self):
-        return []
-
-    @override(RLModule)
-    def _default_input_specs(self):
-        """MultiRLModule should not check the input specs.
-
-        The underlying single-agent RLModules will check the input specs.
-        """
-        return []
-
-    @override(RLModule)
-=======
->>>>>>> 6f4f167d
     def as_multi_rl_module(self) -> "MultiRLModule":
         """Returns self in order to match `RLModule.as_multi_rl_module()` behavior.
 
