--- conflicted
+++ resolved
@@ -1,29 +1,22 @@
 import abc
 import pathlib
-<<<<<<< HEAD
 import sys
 from dataclasses import dataclass
-from typing import Any, Mapping, Union, Type
+from typing import Any, List, Mapping, Tuple, Union, Type
 
 from ray.rllib.core.models.specs.checker import (
     check_input_specs,
     check_output_specs,
-=======
-from typing import Any, List, Mapping, Tuple, Union, Type
-
+)
 from ray.rllib.core.rl_module.rl_module_with_target_networks_interface import (
     RLModuleWithTargetNetworksInterface,
->>>>>>> b64727a3
 )
 from ray.rllib.core.rl_module import RLModule
 from ray.rllib.models.torch.torch_distributions import TorchDistribution
 from ray.rllib.utils.annotations import override
 from ray.rllib.utils.framework import try_import_torch
-<<<<<<< HEAD
+from ray.rllib.utils.typing import NetworkType
 from ray.rllib.utils.typing import SampleBatchType
-=======
-from ray.rllib.utils.typing import NetworkType
->>>>>>> b64727a3
 
 torch, nn = try_import_torch()
 
