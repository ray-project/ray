--- conflicted
+++ resolved
@@ -69,59 +69,17 @@
         return compile_wrapper(self, compile_config)
 
     @override(RLModule)
-<<<<<<< HEAD
-    def get_state(self, inference_only: bool = False) -> Dict[str, Any]:
+    def get_state(self, inference_only: bool = False) -> StateDict:
         return self.state_dict()
 
     @override(RLModule)
-    def set_state(self, state: Dict[str, Any]) -> None:
+    def set_state(self, state: StateDict) -> None:
         # If state contains more keys than `self.state_dict()`, then we simply ignore
         # these keys (strict=False). This is most likely due to `state` coming from
         # an `inference_only=False` RLModule, while `self` is an `inference_only=True`
         # RLModule.
         self.load_state_dict(convert_to_torch_tensor(state), strict=False)
 
-    #@override(RLModule)
-    #def save_to_path(self, path: Union[str, pathlib.Path]) -> None:
-    #    #state = self.get_state()
-
-    #    path = pathlib.Path(path)
-    #    path.mkdir(parents=True, exist_ok=True)
-
-    #    # Save the weights to one file (so that users can load the model simply
-    #    # by using the torch.nn.Module API.
-    #    weights_file = str(pathlib.Path(path) / self._module_state_file_name())
-    #    torch.save(convert_to_numpy(state["weights"]), weights_file)
-    #    # Save the meta-data (spec and other meta-data) to a separate file.
-    #    self._save_module_metadata(path, SingleAgentRLModuleSpec)
-
-    #@override(RLModule)
-    #def restore_from_path(self, path: Union[str, pathlib.Path]) -> None:
-    #    path = str(pathlib.Path(path) / self._module_state_file_name())
-    #    self.set_state({"weights": torch.load(path)})
-=======
-    def get_state(self, inference_only: bool = False) -> StateDict:
-        return self.state_dict()
-
-    @override(RLModule)
-    def set_state(self, state_dict: StateDict) -> None:
-        state_dict = convert_to_torch_tensor(state_dict)
-        self.load_state_dict(state_dict)
-
-    def _module_state_file_name(self) -> pathlib.Path:
-        return pathlib.Path("module_state.pt")
-
-    @override(RLModule)
-    def save_state(self, dir: Union[str, pathlib.Path]) -> None:
-        path = str(pathlib.Path(dir) / self._module_state_file_name())
-        torch.save(convert_to_numpy(self.state_dict()), path)
-
-    @override(RLModule)
-    def load_state(self, dir: Union[str, pathlib.Path]) -> None:
-        path = str(pathlib.Path(dir) / self._module_state_file_name())
-        self.set_state(torch.load(path))
->>>>>>> b643ed8a
-
     def _set_inference_only_state_dict_keys(self) -> None:
         """Sets expected and unexpected keys for the inference-only module.
 
@@ -133,13 +91,7 @@
         """
         pass
 
-<<<<<<< HEAD
-    def _inference_only_get_state_hook(
-        self, state_dict: Dict[str, Any]
-    ) -> Dict[str, Any]:
-=======
     def _inference_only_get_state_hook(self, state_dict: StateDict) -> StateDict:
->>>>>>> b643ed8a
         """Removes or renames the parameters in the state dict for the inference module.
 
         This hook is called when the state dict is created on a learner module for an
