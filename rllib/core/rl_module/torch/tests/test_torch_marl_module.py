import unittest
import gymnasium as gym
import tree
import torch
import numpy as np

from ray.rllib.algorithms.ppo.torch.ppo_torch_rl_module import (
    PPOTorchRLModule,
    get_separate_encoder_config,
    get_shared_encoder_config,
    get_ppo_loss,
)
from ray.rllib.core.rl_module.torch import TorchMultiAgentRLModule
from ray.rllib.env.multi_agent_env import make_multi_agent
from ray.rllib.policy.sample_batch import DEFAULT_POLICY_ID
from ray.rllib.utils.test_utils import check
from ray.rllib.policy.sample_batch import SampleBatch


def to_numpy(tensor):
    return tensor.detach().cpu().numpy()


def to_tensor(array, device=None):
    if device:
        return torch.from_numpy(array).float().to(device)
    return torch.from_numpy(array).float()


def get_policy_data_from_agent_data(agent_data, policy_map_fn):
    """Utility function to get policy data from agent data and policy map function.

    It also keeps track of agent_id for each row so that we can retreive the agent
    level information after the forward pass.

    Returns:
        dict of module_id to module data
    """
    policy_data = {}
    for agent_id, data in agent_data.items():
        policy_id = policy_map_fn(agent_id)
        policy_data.setdefault(policy_id, {})
        policy_data[policy_id].setdefault(SampleBatch.AGENT_INDEX, [])

        if data[SampleBatch.OBS].ndim == 1:
            policy_data[policy_id][SampleBatch.AGENT_INDEX].append(agent_id)
        else:
            policy_data[policy_id][SampleBatch.AGENT_INDEX] += [agent_id] * len(
                data[SampleBatch.OBS]
            )

        for k, v in data.items():
            policy_data[policy_id].setdefault(k, [])
            if v.ndim == 1:
                v = v[None]
            policy_data[policy_id][k].append(v)

    for policy_id in policy_data:
        policy_data[policy_id] = {
            k: np.concatenate(v) if k != SampleBatch.AGENT_INDEX else v
            for k, v in policy_data[policy_id].items()
        }

    return policy_data


def get_action_from_ma_fwd_pass(agent_obs, fwd_out, fwd_in, policy_map_fn):
    """Utility function to get action from policy level data to agent data format.

    Using agen_ids in agent_obs and the correspondance of fwd_out, and fwd_in, it maps
    the policy level output to agent level output.

    Returns:
        dict of agent_id to action
    """
    policy_to_agent_to_action = {}
    for policy_id, policy_out in fwd_out.items():
        policy_to_agent_to_action[policy_id] = {}
        for agent_id, agent_out in zip(
            fwd_in[policy_id][SampleBatch.AGENT_INDEX],
            policy_out[SampleBatch.ACTION_DIST].sample(),
        ):
            policy_to_agent_to_action[policy_id][agent_id] = to_numpy(agent_out)

    action = {
        aid: policy_to_agent_to_action[policy_map_fn(aid)][aid] for aid in agent_obs
    }

    return action


class TestMARLModule(unittest.TestCase):
    def test_from_config(self):

        env_class = make_multi_agent("CartPole-v0")
        env = env_class({"num_agents": 2})

        config1 = get_shared_encoder_config(env)
        config2 = get_separate_encoder_config(env)

        multi_agent_dict = {
            "module1": (PPOTorchRLModule, config1),
            "module2": (PPOTorchRLModule, config2),
        }
        marl_module = TorchMultiAgentRLModule.from_multi_agent_config(multi_agent_dict)

        self.assertEqual(set(marl_module.keys()), {"module1", "module2"})
        self.assertIsInstance(marl_module["module1"], PPOTorchRLModule)
        self.assertIsInstance(marl_module["module2"], PPOTorchRLModule)

    def test_as_multi_agent(self):

        env_class = make_multi_agent("CartPole-v0")
        env = env_class({"num_agents": 2})

        # make sure that the action/obs space is as expected  (Box or Discrete)
        assert isinstance(env.action_space, (gym.spaces.Box, gym.spaces.Discrete))
        assert isinstance(env.observation_space, (gym.spaces.Box, gym.spaces.Discrete))

        config = get_shared_encoder_config(env)
        module = PPOTorchRLModule(config)
        marl_module = module.as_multi_agent()

        self.assertNotIsInstance(marl_module, PPOTorchRLModule)
        self.assertIsInstance(marl_module, TorchMultiAgentRLModule)

        self.assertEqual({DEFAULT_POLICY_ID}, set(marl_module.keys()))

        # check as_multi_agent() for the second time
        marl_module2 = marl_module.as_multi_agent()
        self.assertEqual(id(marl_module), id(marl_module2))

    def test_get_set_state(self):

        env_class = make_multi_agent("CartPole-v0")
        env = env_class({"num_agents": 2})

        config = get_shared_encoder_config(env)
        module = PPOTorchRLModule(config).as_multi_agent()

        state = module.get_state()
        self.assertIsInstance(state, dict)
        self.assertEqual(set(state.keys()), set(module.keys()))
        self.assertEqual(
            set(state[DEFAULT_POLICY_ID].keys()),
            set(module[DEFAULT_POLICY_ID].get_state().keys()),
        )

        module2 = PPOTorchRLModule(config).as_multi_agent()
        state2 = module2.get_state()
        self.assertRaises(AssertionError, lambda: check(state, state2))

        module2.set_state(state)
        state2_after = module2.get_state()
        check(state, state2_after)

    def test_add_remove_modules(self):
        # TODO (Avnish): Modify this test to make sure that the distributed
        # functionality won't break the add / remove.

        env_class = make_multi_agent("CartPole-v0")
        env = env_class({"num_agents": 2})
        config = get_shared_encoder_config(env)
        module = PPOTorchRLModule(config).as_multi_agent()

        module.add_module("test", PPOTorchRLModule(config))
        self.assertEqual(set(module.keys()), {DEFAULT_POLICY_ID, "test"})
        module.remove_module("test")
        self.assertEqual(set(module.keys()), {DEFAULT_POLICY_ID})

        # test if add works with a conflicting name
        self.assertRaises(
            ValueError,
            lambda: module.add_module(DEFAULT_POLICY_ID, PPOTorchRLModule(config)),
        )

        module.add_module(DEFAULT_POLICY_ID, PPOTorchRLModule(config), override=True)

    def test_rollouts(self):
        for env_name in ["CartPole-v0", "Pendulum-v1"]:
            for fwd_fn in ["forward_exploration", "forward_inference"]:
                env_class = make_multi_agent(env_name)
                env = env_class({"num_agents": 2})
                config = get_shared_encoder_config(env)
                module = PPOTorchRLModule(config).as_multi_agent()

                def policy_map(agent_id):
                    return DEFAULT_POLICY_ID

                obs, info = env.reset()

                tstep = 0
                while tstep < 10:
                    # go from agent_id to module_id, compute the actions in batches
                    # and come back to the original per agent format.
                    agent_obs = tree.map_structure(lambda x: {SampleBatch.OBS: x}, obs)
                    fwd_in = get_policy_data_from_agent_data(agent_obs, policy_map)
                    fwd_in = tree.map_structure(
                        lambda x: to_tensor(x) if isinstance(x, np.ndarray) else x,
                        fwd_in,
                    )

                    if fwd_fn == "forward_exploration":
                        fwd_out = module.forward_exploration(fwd_in)

                        action = get_action_from_ma_fwd_pass(
                            agent_obs, fwd_out, fwd_in, policy_map
                        )

                    elif fwd_fn == "forward_inference":
                        # check if I sample twice, I get the same action
                        fwd_out = module.forward_inference(fwd_in)

                        action = get_action_from_ma_fwd_pass(
                            agent_obs, fwd_out, fwd_in, policy_map
                        )
                        action2 = get_action_from_ma_fwd_pass(
                            agent_obs, fwd_out, fwd_in, policy_map
                        )

                        check(action, action2)

                    obs, reward, terminated, truncated, info = env.step(action)
                    print(
                        f"obs: {obs}, action: {action}, reward: {reward}, terminated: "
                        f"{terminated}, truncated: {truncated}, info: {info}"
                    )
                    tstep += 1

    def test_forward_train(self):

        env_class = make_multi_agent("CartPole-v0")
        env = env_class({"num_agents": 2})
        config = get_shared_encoder_config(env)
        module = PPOTorchRLModule(config).as_multi_agent()

        def policy_map(agent_id):
            return DEFAULT_POLICY_ID

        obs, info = env.reset()

        batch = []
        tstep = 0
        while tstep < 10:
            # go from agent_id to module_id, compute the actions in batches
            # and come back to the original per agent format.
            agent_obs = tree.map_structure(lambda x: {SampleBatch.OBS: x}, obs)
            fwd_in = get_policy_data_from_agent_data(agent_obs, policy_map)
            fwd_in = tree.map_structure(
                lambda x: to_tensor(x) if isinstance(x, np.ndarray) else x, fwd_in
            )
            fwd_out = module.forward_exploration(fwd_in)
            action = get_action_from_ma_fwd_pass(agent_obs, fwd_out, fwd_in, policy_map)
            next_obs, reward, terminated, truncated, info = env.step(action)
            tstep += 1

            # construct the data from this iteration
            iteration_data = {}
            for aid in agent_obs.keys():
                iteration_data[aid] = {
                    SampleBatch.OBS: obs[aid],
                    SampleBatch.ACTIONS: action[aid][None]
                    if action[aid].ndim == 0
                    else action[aid],
<<<<<<< HEAD
                    "reward": np.array(reward[aid])[None],
                    "terminated": np.array(terminated[aid])[None],
                    "truncated": np.array(truncated[aid])[None],
                    "next_obs": next_obs[aid],
=======
                    SampleBatch.REWARDS: np.array(reward[aid])[None],
                    SampleBatch.DONES: np.array(done[aid])[None],
                    SampleBatch.NEXT_OBS: next_obs[aid],
>>>>>>> 9fca1f64
                }
            batch.append(iteration_data)

            obs = next_obs

        # convert a list of similarly structured nested dicts that end with np.array
        # leaves to a nested dict of the same structure that ends with stacked np.arrays
        batch = tree.map_structure(lambda *x: np.stack(x, axis=0), *batch)
        fwd_in = get_policy_data_from_agent_data(batch, policy_map)
        fwd_in = tree.map_structure(
            lambda x: to_tensor(x).squeeze(-1) if isinstance(x, np.ndarray) else x,
            fwd_in,
        )
        fwd_out = module.forward_train(fwd_in)

        # compute loss per each module and then sum them up to get the total loss
        loss = {}
        for module_id in module.keys():
            loss[module_id] = get_ppo_loss(fwd_in[module_id], fwd_out[module_id])
        loss_total = sum(loss.values())
        loss_total.backward()

        # check that all neural net parameters have gradients
        for param in module.parameters():
            self.assertIsNotNone(param.grad)


if __name__ == "__main__":
    import pytest
    import sys

    sys.exit(pytest.main(["-v", __file__]))<|MERGE_RESOLUTION|>--- conflicted
+++ resolved
@@ -262,16 +262,10 @@
                     SampleBatch.ACTIONS: action[aid][None]
                     if action[aid].ndim == 0
                     else action[aid],
-<<<<<<< HEAD
-                    "reward": np.array(reward[aid])[None],
-                    "terminated": np.array(terminated[aid])[None],
-                    "truncated": np.array(truncated[aid])[None],
-                    "next_obs": next_obs[aid],
-=======
                     SampleBatch.REWARDS: np.array(reward[aid])[None],
-                    SampleBatch.DONES: np.array(done[aid])[None],
+                    SampleBatch.TERMINATEDS: np.array(terminated[aid])[None],
+                    SampleBatch.TRUNCATEDS: np.array(truncated[aid])[None],
                     SampleBatch.NEXT_OBS: next_obs[aid],
->>>>>>> 9fca1f64
                 }
             batch.append(iteration_data)
 
