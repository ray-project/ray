import tempfile
import unittest
from typing import Mapping
import gc

import gymnasium as gym
import torch
from ray.rllib.core.models.tests.test_base_models import _dynamo_is_available

from ray.rllib.core.rl_module.rl_module import RLModuleConfig
from ray.rllib.core.rl_module.torch import TorchRLModule
from ray.rllib.core.rl_module.torch.torch_compile_config import TorchCompileConfig
from ray.rllib.core.testing.torch.bc_module import DiscreteBCTorchModule
from ray.rllib.policy.sample_batch import SampleBatch
from ray.rllib.utils.test_utils import check


class TestRLModule(unittest.TestCase):
    def test_compilation(self):

        env = gym.make("CartPole-v1")
        module = DiscreteBCTorchModule(
            config=RLModuleConfig(
                env.observation_space,
                env.action_space,
                model_config_dict={"fcnet_hiddens": [32]},
            )
        )

        self.assertIsInstance(module, TorchRLModule)

    def test_forward_train(self):

        bsize = 1024
        env = gym.make("CartPole-v1")
        module = DiscreteBCTorchModule(
            config=RLModuleConfig(
                env.observation_space,
                env.action_space,
                model_config_dict={"fcnet_hiddens": [32]},
            )
        )

        obs_shape = env.observation_space.shape
        obs = torch.randn((bsize,) + obs_shape)
        actions = torch.stack(
            [torch.tensor(env.action_space.sample()) for _ in range(bsize)]
        )
        output = module.forward_train({"obs": obs})

        self.assertIsInstance(output, Mapping)
        self.assertIn(SampleBatch.ACTION_DIST_INPUTS, output)

        action_dist_inputs = output[SampleBatch.ACTION_DIST_INPUTS]
        action_dist_class = module.get_train_action_dist_cls()
        action_dist = action_dist_class.from_logits(action_dist_inputs)

        loss = -action_dist.logp(actions.view(-1)).mean()
        loss.backward()

        # check that all neural net parameters have gradients
        for param in module.parameters():
            self.assertIsNotNone(param.grad)

    def test_forward(self):
        """Test forward inference and exploration of"""

        env = gym.make("CartPole-v1")
        module = DiscreteBCTorchModule(
            config=RLModuleConfig(
                env.observation_space,
                env.action_space,
                model_config_dict={"fcnet_hiddens": [32]},
            )
        )

        obs_shape = env.observation_space.shape
        obs = torch.randn((1,) + obs_shape)

        # just test if the forward pass runs fine
        module.forward_inference({"obs": obs})
        module.forward_exploration({"obs": obs})

    def test_get_set_state(self):

        env = gym.make("CartPole-v1")
        module = DiscreteBCTorchModule(
            config=RLModuleConfig(
                env.observation_space,
                env.action_space,
                model_config_dict={"fcnet_hiddens": [32]},
            )
        )

        state = module.get_state()
        self.assertIsInstance(state, dict)

        module2 = DiscreteBCTorchModule(
            config=RLModuleConfig(
                env.observation_space,
                env.action_space,
                model_config_dict={"fcnet_hiddens": [32]},
            )
        )
        state2 = module2.get_state()
        check(state, state2, false=True)

        module2.set_state(state)
        state2_after = module2.get_state()
        check(state, state2_after)

    def test_checkpointing(self):
        env = gym.make("CartPole-v1")
        module = DiscreteBCTorchModule(
            config=RLModuleConfig(
                env.observation_space,
                env.action_space,
                model_config_dict={"fcnet_hiddens": [32]},
            )
        )
        with tempfile.TemporaryDirectory() as tmpdir:
            tmpdir = "/tmp/rl_module_test"
            module.save_to_checkpoint(tmpdir)
            new_module = DiscreteBCTorchModule.from_checkpoint(tmpdir)

        check(module.get_state(), new_module.get_state())
        self.assertNotEqual(id(module), id(new_module))


class TestRLModuleGPU(unittest.TestCase):
    @unittest.skipIf(not _dynamo_is_available(), "torch._dynamo not available")
    def test_torch_compile_no_memory_leak_gpu(self):
        assert torch.cuda.is_available()

        def get_memory_usage_cuda():
            torch.cuda.empty_cache()
            return torch.cuda.memory_allocated()

        compile_cfg = TorchCompileConfig(
            compile_forward_train=True,
            compile_forward_inference=True,
            compile_forward_exploration=True,
        )

        env = gym.make("CartPole-v1")

        memory_before_create = get_memory_usage_cuda()

<<<<<<< HEAD
        def bad_constructor():
            return DiscreteBCTorchModule(
                config=unpickleable_param,
=======
        torch_rl_module = DiscreteBCTorchModule(
            config=RLModuleConfig(
                env.observation_space,
                env.action_space,
                model_config_dict={"fcnet_hiddens": [32]},
>>>>>>> dc88d311
            )
        )

        torch_rl_module.cuda()

        torch_rl_module.compile(compile_cfg)

        memory_after_create = get_memory_usage_cuda()
        memory_diff_create = memory_after_create - memory_before_create
        print("memory_diff_create: ", memory_diff_create)
        # Sanity check that we actually allocated memory.
        assert memory_diff_create > 0

        del torch_rl_module
        gc.collect()
        memory_after_delete = get_memory_usage_cuda()
        memory_diff_delete = memory_after_delete - memory_after_create
        print("memory_diff_delete: ", memory_diff_delete)

        # Memory should be released after deleting the module.
        check(memory_before_create, memory_after_delete)


if __name__ == "__main__":
    import pytest
    import sys

    # One can specify the specific TestCase class to run.
    # None for all unittest.TestCase classes in this file.
    class_ = sys.argv[1] if len(sys.argv) > 1 else None
    sys.exit(pytest.main(["-v", __file__ + ("" if class_ is None else "::" + class_)]))<|MERGE_RESOLUTION|>--- conflicted
+++ resolved
@@ -146,17 +146,11 @@
 
         memory_before_create = get_memory_usage_cuda()
 
-<<<<<<< HEAD
-        def bad_constructor():
-            return DiscreteBCTorchModule(
-                config=unpickleable_param,
-=======
         torch_rl_module = DiscreteBCTorchModule(
             config=RLModuleConfig(
                 env.observation_space,
                 env.action_space,
                 model_config_dict={"fcnet_hiddens": [32]},
->>>>>>> dc88d311
             )
         )
 
