--- conflicted
+++ resolved
@@ -63,14 +63,9 @@
             tf.random.set_seed(0)
         env = gym.make("CartPole-v1")
         scaling_config = LOCAL_SCALING_CONFIGS[scaling_mode]
-<<<<<<< HEAD
-        learner_group = get_learner_group(fw, env, scaling_config, eager_tracing=True)
+        learner_group = get_learner_group(fw, env, scaling_config)
         framework_hps = FrameworkHyperparameters(eager_tracing=True)
         local_learner = get_learner(framework=fw, framework_hps=framework_hps, env=env)
-=======
-        learner_group = get_learner_group(fw, env, scaling_config)
-        local_learner = get_learner(framework=fw, env=env)
->>>>>>> ec72e019
         local_learner.build()
 
         # make the state of the learner and the local learner_group identical
