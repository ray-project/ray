import gymnasium as gym
import itertools
import numpy as np
from typing import Any, Dict, List
import tempfile
import unittest

import ray
from ray.rllib.algorithms.ppo.tests.test_ppo_learner import FAKE_BATCH
from ray.rllib.policy.sample_batch import (
    DEFAULT_POLICY_ID,
    SampleBatch,
    MultiAgentBatch,
)
from ray.rllib.core.learner.learner import Learner
from ray.rllib.core.learner.scaling_config import LearnerGroupScalingConfig
from ray.rllib.core.rl_module.marl_module import MultiAgentRLModule
from ray.rllib.core.testing.utils import (
    get_learner_group,
    get_learner,
    get_module_spec,
    add_module_to_learner_or_learner_group,
)
from ray.rllib.examples.env.multi_agent import MultiAgentCartPole
from ray.rllib.utils.test_utils import check, get_cartpole_dataset_reader
from ray.rllib.utils.metrics import ALL_MODULES
from ray.util.timer import _Timer


REMOTE_SCALING_CONFIGS = {
    "remote-cpu": LearnerGroupScalingConfig(num_workers=1),
    "remote-gpu": LearnerGroupScalingConfig(num_workers=1, num_gpus_per_worker=1),
    "multi-gpu-ddp": LearnerGroupScalingConfig(num_workers=2, num_gpus_per_worker=1),
    "multi-cpu-ddp": LearnerGroupScalingConfig(num_workers=2, num_cpus_per_worker=2),
    # "multi-gpu-ddp-pipeline": LearnerGroupScalingConfig(
    #     num_workers=2, num_gpus_per_worker=2
    # ),
}


LOCAL_SCALING_CONFIGS = {
    "local-cpu": LearnerGroupScalingConfig(num_workers=0, num_gpus_per_worker=0),
    "local-gpu": LearnerGroupScalingConfig(num_workers=0, num_gpus_per_worker=1),
}


# TODO(avnishn) Make this a ray task later. Currently thats not possible because the
# task is not dying after the test is done. This is a bug with ray core.
@ray.remote(num_gpus=1)
class RemoteTrainingHelper:
    def local_training_helper(self, fw, scaling_mode) -> None:
        if fw == "torch":
            import torch

            torch.manual_seed(0)
        elif fw == "tf2":
            import tensorflow as tf

            # this is done by rllib already inside of the policy class, but we need to
            # do it here for testing purposes
            tf.compat.v1.enable_eager_execution()
            tf.random.set_seed(0)
        env = gym.make("CartPole-v1")
        scaling_config = LOCAL_SCALING_CONFIGS[scaling_mode]
        learner_group = get_learner_group(fw, env, scaling_config, eager_tracing=True)
        local_learner = get_learner(fw, env)
        local_learner.build()

        # make the state of the learner and the local learner_group identical
        local_learner.set_state(learner_group.get_state())
        check(local_learner.get_state(), learner_group.get_state())
        reader = get_cartpole_dataset_reader(batch_size=500)
        batch = reader.next()
        batch = batch.as_multi_agent()
        learner_update = local_learner.update(batch)
        learner_group_update = learner_group.update(batch)
        check(learner_update, learner_group_update)

        new_module_id = "test_module"

        add_module_to_learner_or_learner_group(fw, env, new_module_id, learner_group)
        add_module_to_learner_or_learner_group(fw, env, new_module_id, local_learner)

        # make the state of the learner and the local learner_group identical
        local_learner.set_state(learner_group.get_state())
        # learner_group.set_state(learner_group.get_state())
        check(local_learner.get_state(), learner_group.get_state())

        # do another update
        batch = reader.next()
        ma_batch = MultiAgentBatch(
            {new_module_id: batch, DEFAULT_POLICY_ID: batch}, env_steps=batch.count
        )
        # the optimizer state is not initialized fully until the first time that
        # training is completed. A call to get state before that won't contain the
        # optimizer state. So we do a dummy update here to initialize the optimizer
        local_learner.update(ma_batch)
        learner_group.update(ma_batch)

        check(local_learner.get_state(), learner_group.get_state())
        local_learner_results = local_learner.update(ma_batch)
        learner_group_results = learner_group.update(ma_batch)

        check(local_learner_results, learner_group_results)

        check(local_learner.get_state(), learner_group.get_state())


class TestLearnerGroup1(unittest.TestCase):
    def setUp(self) -> None:
        ray.init()

    def tearDown(self) -> None:
        ray.shutdown()

    def test_learner_group_local(self):
        fws = ["torch", "tf2"]

        test_iterator = itertools.product(fws, LOCAL_SCALING_CONFIGS)

        # run the logic of this test inside of a ray actor because we want tensorflow
        # resources to be gracefully released. Tensorflow blocks the gpu resources
        # otherwise between test cases, causing a gpu oom error.
        for fw, scaling_mode in test_iterator:
            print(f"Testing framework: {fw}, scaling mode: {scaling_mode}")
            training_helper = RemoteTrainingHelper.remote()
            ray.get(training_helper.local_training_helper.remote(fw, scaling_mode))

    def test_update_multigpu(self):
        fws = ["torch", "tf2"]
        scaling_modes = REMOTE_SCALING_CONFIGS.keys()
        test_iterator = itertools.product(fws, scaling_modes)

        for fw, scaling_mode in test_iterator:
            print(f"Testing framework: {fw}, scaling mode: {scaling_mode}.")
            env = gym.make("CartPole-v1")

            scaling_config = REMOTE_SCALING_CONFIGS[scaling_mode]
            learner_group = get_learner_group(
                fw, env, scaling_config, eager_tracing=True
            )
            reader = get_cartpole_dataset_reader(batch_size=1024)

            min_loss = float("inf")
            for iter_i in range(1000):
                batch = reader.next()
                results = learner_group.update(batch.as_multi_agent(), reduce_fn=None)

                loss = np.mean(
                    [res[ALL_MODULES][Learner.TOTAL_LOSS_KEY] for res in results]
                )
                min_loss = min(loss, min_loss)
                print(f"[iter = {iter_i}] Loss: {loss:.3f}, Min Loss: {min_loss:.3f}")
                # The loss is initially around 0.69 (ln2). When it gets to around
                # 0.57 the return of the policy gets to around 100.
                if min_loss < 0.57:
                    break

                for res1, res2 in zip(results, results[1:]):
                    self.assertEqual(
                        res1[DEFAULT_POLICY_ID]["mean_weight"],
                        res2[DEFAULT_POLICY_ID]["mean_weight"],
                    )

            self.assertLess(min_loss, 0.57)

            # Make sure the learner_group resources are freed up so that we don't
            # autoscale.
            learner_group.shutdown()
            del learner_group

    def _check_multi_worker_weights(self, results: List[Dict[str, Any]]):
        # check that module weights are updated across workers and synchronized
        for i in range(1, len(results)):
            for module_id in results[i].keys():
                if module_id == ALL_MODULES:
                    continue
                current_weights = results[i][module_id]["mean_weight"]
                prev_weights = results[i - 1][module_id]["mean_weight"]
                self.assertEqual(current_weights, prev_weights)

    def test_add_remove_module(self):
        fws = ["torch", "tf2"]
        scaling_modes = REMOTE_SCALING_CONFIGS.keys()
        test_iterator = itertools.product(fws, scaling_modes)

        for fw, scaling_mode in test_iterator:
            print(f"Testing framework: {fw}, scaling mode: {scaling_mode}.")
            env = gym.make("CartPole-v1")
            scaling_config = REMOTE_SCALING_CONFIGS[scaling_mode]
            learner_group = get_learner_group(
                fw, env, scaling_config, eager_tracing=True
            )
            reader = get_cartpole_dataset_reader(batch_size=512)
            batch = reader.next()

            # update once with the default policy
            results = learner_group.update(batch.as_multi_agent(), reduce_fn=None)
            module_ids_before_add = {DEFAULT_POLICY_ID}
            new_module_id = "test_module"

            # add a test_module
            add_module_to_learner_or_learner_group(
                fw, env, new_module_id, learner_group
            )

            # do training that includes the test_module
            results = learner_group.update(
                MultiAgentBatch(
                    {new_module_id: batch, DEFAULT_POLICY_ID: batch}, batch.count
                ),
                reduce_fn=None,
            )

            self._check_multi_worker_weights(results)

            # check that module ids are updated to include the new module
            module_ids_after_add = {DEFAULT_POLICY_ID, new_module_id}
            for result in results:
                # remove the total_loss key since its not a module key
                self.assertEqual(
                    set(result.keys()) - {ALL_MODULES}, module_ids_after_add
                )

            # remove the test_module
            learner_group.remove_module(module_id=new_module_id)

            # run training without the test_module
            results = learner_group.update(batch.as_multi_agent(), reduce_fn=None)

            self._check_multi_worker_weights(results)

            # check that module ids are updated after remove operation to not
            # include the new module
            for result in results:
                # remove the total_loss key since its not a module key
                self.assertEqual(
                    set(result.keys()) - {ALL_MODULES}, module_ids_before_add
                )

            # make sure the learner_group resources are freed up so that we don't
            # autoscale
            learner_group.shutdown()
            del learner_group

<<<<<<< HEAD

class TestLearnerGroup2(unittest.TestCase):
    def setUp(self) -> None:
        ray.init()

    def tearDown(self) -> None:
        ray.shutdown()
=======
    def test_async_update(self):
        """Test that async style updates converge to the same result as sync."""
        fws = ["torch", "tf2"]
        # async_update only needs to be tested for the most complex case.
        # so we'll only test it for multi-gpu-ddp.
        scaling_modes = ["multi-gpu-ddp"]
        test_iterator = itertools.product(fws, scaling_modes)

        for fw, scaling_mode in test_iterator:
            print(f"Testing framework: {fw}, scaling mode: {scaling_mode}.")
            env = gym.make("CartPole-v1")
            scaling_config = REMOTE_SCALING_CONFIGS[scaling_mode]
            learner_group = get_learner_group(
                fw, env, scaling_config, eager_tracing=True
            )
            reader = get_cartpole_dataset_reader(batch_size=512)
            min_loss = float("inf")
            batch = reader.next()
            timer_sync = _Timer()
            timer_async = _Timer()
            with timer_sync:
                learner_group.update(batch.as_multi_agent(), reduce_fn=None)
            with timer_async:
                result_async = learner_group.async_update(
                    batch.as_multi_agent(), reduce_fn=None
                )
            # ideally the the first async update will return nothing, and an easy
            # way to check that is if the time for an async update call is faster
            # than the time for a sync update call.
            self.assertLess(timer_async.mean, timer_sync.mean)
            self.assertIsInstance(result_async, list)
            self.assertEqual(len(result_async), 0)
            iter_i = 0
            while True:
                batch = reader.next()
                async_results = learner_group.async_update(
                    batch.as_multi_agent(), reduce_fn=None
                )
                if not async_results:
                    continue
                losses = [
                    np.mean(
                        [res[ALL_MODULES][Learner.TOTAL_LOSS_KEY] for res in results]
                    )
                    for results in async_results
                ]
                min_loss_this_iter = min(losses)
                min_loss = min(min_loss_this_iter, min_loss)
                print(
                    f"[iter = {iter_i}] Loss: {min_loss_this_iter:.3f}, Min Loss: "
                    f"{min_loss:.3f}"
                )
                # The loss is initially around 0.69 (ln2). When it gets to around
                # 0.57 the return of the policy gets to around 100.
                if min_loss < 0.57:
                    break
                for results in async_results:
                    for res1, res2 in zip(results, results[1:]):
                        self.assertEqual(
                            res1[DEFAULT_POLICY_ID]["mean_weight"],
                            res2[DEFAULT_POLICY_ID]["mean_weight"],
                        )
                iter_i += 1
            learner_group.shutdown()
            self.assertLess(min_loss, 0.57)
>>>>>>> f1f714c6

    def test_save_load_state(self):
        fws = ["torch", "tf2"]
        # this is expanded to more scaling modes on the release ci.
        scaling_modes = REMOTE_SCALING_CONFIGS.keys()

        test_iterator = itertools.product(fws, scaling_modes)
        batch = SampleBatch(FAKE_BATCH)
        for fw, scaling_mode in test_iterator:
            print(f"Testing framework: {fw}, scaling mode: {scaling_mode}.")
            env = gym.make("CartPole-v1")

            scaling_config = REMOTE_SCALING_CONFIGS[scaling_mode]
            initial_learner_group = get_learner_group(
                fw, env, scaling_config, eager_tracing=True
            )

            # checkpoint the initial learner state for later comparison
            initial_learner_checkpoint_dir = tempfile.TemporaryDirectory().name
            initial_learner_group.save_state(initial_learner_checkpoint_dir)
            initial_learner_group_weights = initial_learner_group.get_weights()

            # do a single update
            initial_learner_group.update(batch.as_multi_agent(), reduce_fn=None)

            # checkpoint the learner state after 1 update for later comparison
            learner_after_1_update_checkpoint_dir = tempfile.TemporaryDirectory().name
            initial_learner_group.save_state(learner_after_1_update_checkpoint_dir)

            # remove that learner, construct a new one, and load the state of the old
            # learner into the new one
            initial_learner_group.shutdown()
            del initial_learner_group
            new_learner_group = get_learner_group(
                fw, env, scaling_config, eager_tracing=True
            )
            new_learner_group.load_state(learner_after_1_update_checkpoint_dir)

            # do another update
            results_with_break = new_learner_group.update(
                batch.as_multi_agent(), reduce_fn=None
            )
            weights_after_1_update_with_break = new_learner_group.get_weights()
            new_learner_group.shutdown()
            del new_learner_group

            # construct a new learner group and load the initial state of the learner
            learner_group = get_learner_group(
                fw, env, scaling_config, eager_tracing=True
            )
            learner_group.load_state(initial_learner_checkpoint_dir)
            check(learner_group.get_weights(), initial_learner_group_weights)
            learner_group.update(batch.as_multi_agent(), reduce_fn=None)
            results_without_break = learner_group.update(
                batch.as_multi_agent(), reduce_fn=None
            )
            weights_after_1_update_without_break = learner_group.get_weights()
            learner_group.shutdown()
            del learner_group

            # compare the results of the two updates
            check(results_with_break, results_without_break)
            check(
                weights_after_1_update_with_break, weights_after_1_update_without_break
            )

    def test_load_module_state(self):
        fws = ["torch", "tf2"]
        # this is expanded to more scaling modes on the release ci.
        scaling_modes = ["local-cpu", "multi-cpu-ddp", "multi-gpu-ddp"]

        test_iterator = itertools.product(fws, scaling_modes)
        for fw, scaling_mode in test_iterator:
            print(f"Testing framework: {fw}, scaling mode: {scaling_mode}.")
            # env will have agent ids 0 and 1
            env = MultiAgentCartPole({"num_agents": 2})

            scaling_config = REMOTE_SCALING_CONFIGS.get(
                scaling_mode
            ) or LOCAL_SCALING_CONFIGS.get(scaling_mode)
            learner_group = get_learner_group(
                fw, env, scaling_config, eager_tracing=True, is_multi_agent=True
            )
            spec = get_module_spec(framework=fw, env=env)
            learner_group.add_module(module_id="0", module_spec=spec)
            learner_group.add_module(module_id="1", module_spec=spec)
            learner_group.remove_module(DEFAULT_POLICY_ID)

            module_0 = spec.build()
            module_1 = spec.build()
            marl_module = MultiAgentRLModule()
            marl_module.add_module(module_id="0", module=module_0)
            marl_module.add_module(module_id="1", module=module_1)

            # Check if we can load just the MARL Module
            with tempfile.TemporaryDirectory() as tmpdir:
                marl_module.save_to_checkpoint(tmpdir)
                old_learner_weights = learner_group.get_weights()
                learner_group.load_module_state(marl_module_ckpt_dir=tmpdir)
                # check the weights of the module in the learner group are the
                # same as the weights of the newly created marl module
                check(learner_group.get_weights(), marl_module.get_state())
                learner_group.set_weights(old_learner_weights)

            # Check if we can load just single agent RL Modules
            with tempfile.TemporaryDirectory() as tmpdir:
                module_0.save_to_checkpoint(tmpdir)
                with tempfile.TemporaryDirectory() as tmpdir2:
                    temp_module = spec.build()
                    temp_module.save_to_checkpoint(tmpdir2)

                    old_learner_weights = learner_group.get_weights()
                    learner_group.load_module_state(
                        rl_module_ckpt_dirs={"0": tmpdir, "1": tmpdir2}
                    )
                    # check the weights of the module in the learner group are the
                    # same as the weights of the newly created marl module
                    new_marl_module = MultiAgentRLModule()
                    new_marl_module.add_module(module_id="0", module=module_0)
                    new_marl_module.add_module(module_id="1", module=temp_module)
                    check(learner_group.get_weights(), new_marl_module.get_state())
                    learner_group.set_weights(old_learner_weights)

            # Check if we can load a MARL Module and single agent RL Module
            # at the same time. Check that the single agent RL Module is loaded
            # over the sub module in the MARL Module
            with tempfile.TemporaryDirectory() as tmpdir:
                module_0 = spec.build()
                marl_module = MultiAgentRLModule()
                marl_module.add_module(module_id="0", module=module_0)
                marl_module.add_module(module_id="1", module=spec.build())
                marl_module.save_to_checkpoint(tmpdir)
                with tempfile.TemporaryDirectory() as tmpdir2:
                    module_1 = spec.build()
                    module_1.save_to_checkpoint(tmpdir2)
                    learner_group.load_module_state(
                        marl_module_ckpt_dir=tmpdir, rl_module_ckpt_dirs={"1": tmpdir2}
                    )
                    new_marl_module = MultiAgentRLModule()
                    new_marl_module.add_module(module_id="0", module=module_0)
                    new_marl_module.add_module(module_id="1", module=module_1)
                    check(learner_group.get_weights(), new_marl_module.get_state())
            del learner_group

    def test_load_module_state_errors(self):
        """Check error cases for load_module_state.

        check that loading marl modules and specifing a module id to
        be loaded using modules_to_load and rl_module_ckpt_dirs raises
        an error
        """
        # env will have agent ids 0 and 1
        env = MultiAgentCartPole({"num_agents": 2})

        scaling_config = LOCAL_SCALING_CONFIGS["local-cpu"]
        learner_group = get_learner_group(
            "torch", env, scaling_config, eager_tracing=True, is_multi_agent=True
        )
        spec = get_module_spec(framework="torch", env=env)
        learner_group.add_module(module_id="0", module_spec=spec)
        learner_group.add_module(module_id="1", module_spec=spec)
        learner_group.remove_module(DEFAULT_POLICY_ID)

        module_0 = spec.build()
        module_1 = spec.build()
        marl_module = MultiAgentRLModule()
        marl_module.add_module(module_id="0", module=module_0)
        marl_module.add_module(module_id="1", module=module_1)

        with tempfile.TemporaryDirectory() as tmpdir:
            module_0.save_to_checkpoint(tmpdir)
            with tempfile.TemporaryDirectory() as tmpdir:
                module_0 = spec.build()
                marl_module = MultiAgentRLModule()
                marl_module.add_module(module_id="0", module=module_0)
                marl_module.add_module(module_id="1", module=spec.build())
                marl_module.save_to_checkpoint(tmpdir)
                with tempfile.TemporaryDirectory() as tmpdir2:
                    module_1 = spec.build()
                    module_1.save_to_checkpoint(tmpdir2)
                    with self.assertRaisesRegex(
                        (ValueError,),
                        ".*modules_to_load and rl_module_ckpt_dirs. Please only.*",
                    ):
                        # check that loading marl modules and specifing a module id to
                        # be loaded using modules_to_load and rl_module_ckpt_dirs raises
                        # an error
                        learner_group.load_module_state(
                            marl_module_ckpt_dir=tmpdir,
                            rl_module_ckpt_dirs={"1": tmpdir2},
                            modules_to_load={
                                "1",
                            },
                        )
            del learner_group


class TestLearnerGroup3(unittest.TestCase):
    def setUp(self) -> None:
        ray.init()

    def tearDown(self) -> None:
        ray.shutdown()

    def test_async_update(self):
        """Test that async style updates converge to the same result as sync."""
        fws = ["torch", "tf2"]
        # block=True only needs to be tested for the most complex case.
        # so we'll only test it for multi-gpu-ddp.
        scaling_modes = ["multi-gpu-ddp"]
        test_iterator = itertools.product(fws, scaling_modes)

        for fw, scaling_mode in test_iterator:
            print(f"Testing framework: {fw}, scaling mode: {scaling_mode}.")
            env = gym.make("CartPole-v1")
            scaling_config = REMOTE_SCALING_CONFIGS[scaling_mode]
            learner_group = get_learner_group(fw, env, scaling_config)
            reader = get_cartpole_dataset_reader(batch_size=512)
            min_loss = float("inf")
            batch = reader.next()
            timer_sync = _Timer()
            timer_async = _Timer()
            with timer_sync:
                learner_group.update(batch.as_multi_agent(), block=True, reduce_fn=None)
            with timer_async:
                result_async = learner_group.update(
                    batch.as_multi_agent(), block=False, reduce_fn=None
                )
            # ideally the the first async update will return nothing, and an easy
            # way to check that is if the time for an async update call is faster
            # than the time for a sync update call.
            self.assertLess(timer_async.mean, timer_sync.mean)
            self.assertIsInstance(result_async, list)
            self.assertEqual(len(result_async), 0)
            for iter_i in range(1000):
                batch = reader.next()
                results = learner_group.update(
                    batch.as_multi_agent(), block=False, reduce_fn=None
                )
                if not results:
                    continue
                loss = np.mean(
                    [res[ALL_MODULES][Learner.TOTAL_LOSS_KEY] for res in results]
                )
                min_loss = min(loss, min_loss)
                print(f"[iter = {iter_i}] Loss: {loss:.3f}, Min Loss: {min_loss:.3f}")
                # The loss is initially around 0.69 (ln2). When it gets to around
                # 0.57 the return of the policy gets to around 100.
                if min_loss < 0.57:
                    break

                for res1, res2 in zip(results, results[1:]):
                    self.assertEqual(
                        res1[DEFAULT_POLICY_ID]["mean_weight"],
                        res2[DEFAULT_POLICY_ID]["mean_weight"],
                    )
            learner_group.shutdown()
            self.assertLess(min_loss, 0.57)


if __name__ == "__main__":
    import pytest
    import sys

    sys.exit(pytest.main(["-v", __file__]))<|MERGE_RESOLUTION|>--- conflicted
+++ resolved
@@ -106,7 +106,7 @@
         check(local_learner.get_state(), learner_group.get_state())
 
 
-class TestLearnerGroup1(unittest.TestCase):
+class TestLearnerGroupSyncUpdate(unittest.TestCase):
     def setUp(self) -> None:
         ray.init()
 
@@ -243,15 +243,217 @@
             learner_group.shutdown()
             del learner_group
 
-<<<<<<< HEAD
-
-class TestLearnerGroup2(unittest.TestCase):
+
+class TestLearnerGroupCheckpointRestore(unittest.TestCase):
     def setUp(self) -> None:
         ray.init()
 
     def tearDown(self) -> None:
         ray.shutdown()
-=======
+
+    def test_save_load_state(self):
+        fws = ["torch", "tf2"]
+        # this is expanded to more scaling modes on the release ci.
+        scaling_modes = REMOTE_SCALING_CONFIGS.keys()
+
+        test_iterator = itertools.product(fws, scaling_modes)
+        batch = SampleBatch(FAKE_BATCH)
+        for fw, scaling_mode in test_iterator:
+            print(f"Testing framework: {fw}, scaling mode: {scaling_mode}.")
+            env = gym.make("CartPole-v1")
+
+            scaling_config = REMOTE_SCALING_CONFIGS[scaling_mode]
+            initial_learner_group = get_learner_group(
+                fw, env, scaling_config, eager_tracing=True
+            )
+
+            # checkpoint the initial learner state for later comparison
+            initial_learner_checkpoint_dir = tempfile.TemporaryDirectory().name
+            initial_learner_group.save_state(initial_learner_checkpoint_dir)
+            initial_learner_group_weights = initial_learner_group.get_weights()
+
+            # do a single update
+            initial_learner_group.update(batch.as_multi_agent(), reduce_fn=None)
+
+            # checkpoint the learner state after 1 update for later comparison
+            learner_after_1_update_checkpoint_dir = tempfile.TemporaryDirectory().name
+            initial_learner_group.save_state(learner_after_1_update_checkpoint_dir)
+
+            # remove that learner, construct a new one, and load the state of the old
+            # learner into the new one
+            initial_learner_group.shutdown()
+            del initial_learner_group
+            new_learner_group = get_learner_group(
+                fw, env, scaling_config, eager_tracing=True
+            )
+            new_learner_group.load_state(learner_after_1_update_checkpoint_dir)
+
+            # do another update
+            results_with_break = new_learner_group.update(
+                batch.as_multi_agent(), reduce_fn=None
+            )
+            weights_after_1_update_with_break = new_learner_group.get_weights()
+            new_learner_group.shutdown()
+            del new_learner_group
+
+            # construct a new learner group and load the initial state of the learner
+            learner_group = get_learner_group(
+                fw, env, scaling_config, eager_tracing=True
+            )
+            learner_group.load_state(initial_learner_checkpoint_dir)
+            check(learner_group.get_weights(), initial_learner_group_weights)
+            learner_group.update(batch.as_multi_agent(), reduce_fn=None)
+            results_without_break = learner_group.update(
+                batch.as_multi_agent(), reduce_fn=None
+            )
+            weights_after_1_update_without_break = learner_group.get_weights()
+            learner_group.shutdown()
+            del learner_group
+
+            # compare the results of the two updates
+            check(results_with_break, results_without_break)
+            check(
+                weights_after_1_update_with_break, weights_after_1_update_without_break
+            )
+
+    def test_load_module_state(self):
+        fws = ["torch", "tf2"]
+        # this is expanded to more scaling modes on the release ci.
+        scaling_modes = ["local-cpu", "multi-cpu-ddp", "multi-gpu-ddp"]
+
+        test_iterator = itertools.product(fws, scaling_modes)
+        for fw, scaling_mode in test_iterator:
+            print(f"Testing framework: {fw}, scaling mode: {scaling_mode}.")
+            # env will have agent ids 0 and 1
+            env = MultiAgentCartPole({"num_agents": 2})
+
+            scaling_config = REMOTE_SCALING_CONFIGS.get(
+                scaling_mode
+            ) or LOCAL_SCALING_CONFIGS.get(scaling_mode)
+            learner_group = get_learner_group(
+                fw, env, scaling_config, eager_tracing=True, is_multi_agent=True
+            )
+            spec = get_module_spec(framework=fw, env=env)
+            learner_group.add_module(module_id="0", module_spec=spec)
+            learner_group.add_module(module_id="1", module_spec=spec)
+            learner_group.remove_module(DEFAULT_POLICY_ID)
+
+            module_0 = spec.build()
+            module_1 = spec.build()
+            marl_module = MultiAgentRLModule()
+            marl_module.add_module(module_id="0", module=module_0)
+            marl_module.add_module(module_id="1", module=module_1)
+
+            # Check if we can load just the MARL Module
+            with tempfile.TemporaryDirectory() as tmpdir:
+                marl_module.save_to_checkpoint(tmpdir)
+                old_learner_weights = learner_group.get_weights()
+                learner_group.load_module_state(marl_module_ckpt_dir=tmpdir)
+                # check the weights of the module in the learner group are the
+                # same as the weights of the newly created marl module
+                check(learner_group.get_weights(), marl_module.get_state())
+                learner_group.set_weights(old_learner_weights)
+
+            # Check if we can load just single agent RL Modules
+            with tempfile.TemporaryDirectory() as tmpdir:
+                module_0.save_to_checkpoint(tmpdir)
+                with tempfile.TemporaryDirectory() as tmpdir2:
+                    temp_module = spec.build()
+                    temp_module.save_to_checkpoint(tmpdir2)
+
+                    old_learner_weights = learner_group.get_weights()
+                    learner_group.load_module_state(
+                        rl_module_ckpt_dirs={"0": tmpdir, "1": tmpdir2}
+                    )
+                    # check the weights of the module in the learner group are the
+                    # same as the weights of the newly created marl module
+                    new_marl_module = MultiAgentRLModule()
+                    new_marl_module.add_module(module_id="0", module=module_0)
+                    new_marl_module.add_module(module_id="1", module=temp_module)
+                    check(learner_group.get_weights(), new_marl_module.get_state())
+                    learner_group.set_weights(old_learner_weights)
+
+            # Check if we can load a MARL Module and single agent RL Module
+            # at the same time. Check that the single agent RL Module is loaded
+            # over the sub module in the MARL Module
+            with tempfile.TemporaryDirectory() as tmpdir:
+                module_0 = spec.build()
+                marl_module = MultiAgentRLModule()
+                marl_module.add_module(module_id="0", module=module_0)
+                marl_module.add_module(module_id="1", module=spec.build())
+                marl_module.save_to_checkpoint(tmpdir)
+                with tempfile.TemporaryDirectory() as tmpdir2:
+                    module_1 = spec.build()
+                    module_1.save_to_checkpoint(tmpdir2)
+                    learner_group.load_module_state(
+                        marl_module_ckpt_dir=tmpdir, rl_module_ckpt_dirs={"1": tmpdir2}
+                    )
+                    new_marl_module = MultiAgentRLModule()
+                    new_marl_module.add_module(module_id="0", module=module_0)
+                    new_marl_module.add_module(module_id="1", module=module_1)
+                    check(learner_group.get_weights(), new_marl_module.get_state())
+            del learner_group
+
+    def test_load_module_state_errors(self):
+        """Check error cases for load_module_state.
+
+        check that loading marl modules and specifing a module id to
+        be loaded using modules_to_load and rl_module_ckpt_dirs raises
+        an error
+        """
+        # env will have agent ids 0 and 1
+        env = MultiAgentCartPole({"num_agents": 2})
+
+        scaling_config = LOCAL_SCALING_CONFIGS["local-cpu"]
+        learner_group = get_learner_group(
+            "torch", env, scaling_config, eager_tracing=True, is_multi_agent=True
+        )
+        spec = get_module_spec(framework="torch", env=env)
+        learner_group.add_module(module_id="0", module_spec=spec)
+        learner_group.add_module(module_id="1", module_spec=spec)
+        learner_group.remove_module(DEFAULT_POLICY_ID)
+
+        module_0 = spec.build()
+        module_1 = spec.build()
+        marl_module = MultiAgentRLModule()
+        marl_module.add_module(module_id="0", module=module_0)
+        marl_module.add_module(module_id="1", module=module_1)
+
+        with tempfile.TemporaryDirectory() as tmpdir:
+            module_0.save_to_checkpoint(tmpdir)
+            with tempfile.TemporaryDirectory() as tmpdir:
+                module_0 = spec.build()
+                marl_module = MultiAgentRLModule()
+                marl_module.add_module(module_id="0", module=module_0)
+                marl_module.add_module(module_id="1", module=spec.build())
+                marl_module.save_to_checkpoint(tmpdir)
+                with tempfile.TemporaryDirectory() as tmpdir2:
+                    module_1 = spec.build()
+                    module_1.save_to_checkpoint(tmpdir2)
+                    with self.assertRaisesRegex(
+                        (ValueError,),
+                        ".*modules_to_load and rl_module_ckpt_dirs. Please only.*",
+                    ):
+                        # check that loading marl modules and specifing a module id to
+                        # be loaded using modules_to_load and rl_module_ckpt_dirs raises
+                        # an error
+                        learner_group.load_module_state(
+                            marl_module_ckpt_dir=tmpdir,
+                            rl_module_ckpt_dirs={"1": tmpdir2},
+                            modules_to_load={
+                                "1",
+                            },
+                        )
+            del learner_group
+
+
+class TestLearnerGroupAsyncUpdate(unittest.TestCase):
+    def setUp(self) -> None:
+        ray.init()
+
+    def tearDown(self) -> None:
+        ray.shutdown()
+
     def test_async_update(self):
         """Test that async style updates converge to the same result as sync."""
         fws = ["torch", "tf2"]
@@ -317,265 +519,6 @@
                 iter_i += 1
             learner_group.shutdown()
             self.assertLess(min_loss, 0.57)
->>>>>>> f1f714c6
-
-    def test_save_load_state(self):
-        fws = ["torch", "tf2"]
-        # this is expanded to more scaling modes on the release ci.
-        scaling_modes = REMOTE_SCALING_CONFIGS.keys()
-
-        test_iterator = itertools.product(fws, scaling_modes)
-        batch = SampleBatch(FAKE_BATCH)
-        for fw, scaling_mode in test_iterator:
-            print(f"Testing framework: {fw}, scaling mode: {scaling_mode}.")
-            env = gym.make("CartPole-v1")
-
-            scaling_config = REMOTE_SCALING_CONFIGS[scaling_mode]
-            initial_learner_group = get_learner_group(
-                fw, env, scaling_config, eager_tracing=True
-            )
-
-            # checkpoint the initial learner state for later comparison
-            initial_learner_checkpoint_dir = tempfile.TemporaryDirectory().name
-            initial_learner_group.save_state(initial_learner_checkpoint_dir)
-            initial_learner_group_weights = initial_learner_group.get_weights()
-
-            # do a single update
-            initial_learner_group.update(batch.as_multi_agent(), reduce_fn=None)
-
-            # checkpoint the learner state after 1 update for later comparison
-            learner_after_1_update_checkpoint_dir = tempfile.TemporaryDirectory().name
-            initial_learner_group.save_state(learner_after_1_update_checkpoint_dir)
-
-            # remove that learner, construct a new one, and load the state of the old
-            # learner into the new one
-            initial_learner_group.shutdown()
-            del initial_learner_group
-            new_learner_group = get_learner_group(
-                fw, env, scaling_config, eager_tracing=True
-            )
-            new_learner_group.load_state(learner_after_1_update_checkpoint_dir)
-
-            # do another update
-            results_with_break = new_learner_group.update(
-                batch.as_multi_agent(), reduce_fn=None
-            )
-            weights_after_1_update_with_break = new_learner_group.get_weights()
-            new_learner_group.shutdown()
-            del new_learner_group
-
-            # construct a new learner group and load the initial state of the learner
-            learner_group = get_learner_group(
-                fw, env, scaling_config, eager_tracing=True
-            )
-            learner_group.load_state(initial_learner_checkpoint_dir)
-            check(learner_group.get_weights(), initial_learner_group_weights)
-            learner_group.update(batch.as_multi_agent(), reduce_fn=None)
-            results_without_break = learner_group.update(
-                batch.as_multi_agent(), reduce_fn=None
-            )
-            weights_after_1_update_without_break = learner_group.get_weights()
-            learner_group.shutdown()
-            del learner_group
-
-            # compare the results of the two updates
-            check(results_with_break, results_without_break)
-            check(
-                weights_after_1_update_with_break, weights_after_1_update_without_break
-            )
-
-    def test_load_module_state(self):
-        fws = ["torch", "tf2"]
-        # this is expanded to more scaling modes on the release ci.
-        scaling_modes = ["local-cpu", "multi-cpu-ddp", "multi-gpu-ddp"]
-
-        test_iterator = itertools.product(fws, scaling_modes)
-        for fw, scaling_mode in test_iterator:
-            print(f"Testing framework: {fw}, scaling mode: {scaling_mode}.")
-            # env will have agent ids 0 and 1
-            env = MultiAgentCartPole({"num_agents": 2})
-
-            scaling_config = REMOTE_SCALING_CONFIGS.get(
-                scaling_mode
-            ) or LOCAL_SCALING_CONFIGS.get(scaling_mode)
-            learner_group = get_learner_group(
-                fw, env, scaling_config, eager_tracing=True, is_multi_agent=True
-            )
-            spec = get_module_spec(framework=fw, env=env)
-            learner_group.add_module(module_id="0", module_spec=spec)
-            learner_group.add_module(module_id="1", module_spec=spec)
-            learner_group.remove_module(DEFAULT_POLICY_ID)
-
-            module_0 = spec.build()
-            module_1 = spec.build()
-            marl_module = MultiAgentRLModule()
-            marl_module.add_module(module_id="0", module=module_0)
-            marl_module.add_module(module_id="1", module=module_1)
-
-            # Check if we can load just the MARL Module
-            with tempfile.TemporaryDirectory() as tmpdir:
-                marl_module.save_to_checkpoint(tmpdir)
-                old_learner_weights = learner_group.get_weights()
-                learner_group.load_module_state(marl_module_ckpt_dir=tmpdir)
-                # check the weights of the module in the learner group are the
-                # same as the weights of the newly created marl module
-                check(learner_group.get_weights(), marl_module.get_state())
-                learner_group.set_weights(old_learner_weights)
-
-            # Check if we can load just single agent RL Modules
-            with tempfile.TemporaryDirectory() as tmpdir:
-                module_0.save_to_checkpoint(tmpdir)
-                with tempfile.TemporaryDirectory() as tmpdir2:
-                    temp_module = spec.build()
-                    temp_module.save_to_checkpoint(tmpdir2)
-
-                    old_learner_weights = learner_group.get_weights()
-                    learner_group.load_module_state(
-                        rl_module_ckpt_dirs={"0": tmpdir, "1": tmpdir2}
-                    )
-                    # check the weights of the module in the learner group are the
-                    # same as the weights of the newly created marl module
-                    new_marl_module = MultiAgentRLModule()
-                    new_marl_module.add_module(module_id="0", module=module_0)
-                    new_marl_module.add_module(module_id="1", module=temp_module)
-                    check(learner_group.get_weights(), new_marl_module.get_state())
-                    learner_group.set_weights(old_learner_weights)
-
-            # Check if we can load a MARL Module and single agent RL Module
-            # at the same time. Check that the single agent RL Module is loaded
-            # over the sub module in the MARL Module
-            with tempfile.TemporaryDirectory() as tmpdir:
-                module_0 = spec.build()
-                marl_module = MultiAgentRLModule()
-                marl_module.add_module(module_id="0", module=module_0)
-                marl_module.add_module(module_id="1", module=spec.build())
-                marl_module.save_to_checkpoint(tmpdir)
-                with tempfile.TemporaryDirectory() as tmpdir2:
-                    module_1 = spec.build()
-                    module_1.save_to_checkpoint(tmpdir2)
-                    learner_group.load_module_state(
-                        marl_module_ckpt_dir=tmpdir, rl_module_ckpt_dirs={"1": tmpdir2}
-                    )
-                    new_marl_module = MultiAgentRLModule()
-                    new_marl_module.add_module(module_id="0", module=module_0)
-                    new_marl_module.add_module(module_id="1", module=module_1)
-                    check(learner_group.get_weights(), new_marl_module.get_state())
-            del learner_group
-
-    def test_load_module_state_errors(self):
-        """Check error cases for load_module_state.
-
-        check that loading marl modules and specifing a module id to
-        be loaded using modules_to_load and rl_module_ckpt_dirs raises
-        an error
-        """
-        # env will have agent ids 0 and 1
-        env = MultiAgentCartPole({"num_agents": 2})
-
-        scaling_config = LOCAL_SCALING_CONFIGS["local-cpu"]
-        learner_group = get_learner_group(
-            "torch", env, scaling_config, eager_tracing=True, is_multi_agent=True
-        )
-        spec = get_module_spec(framework="torch", env=env)
-        learner_group.add_module(module_id="0", module_spec=spec)
-        learner_group.add_module(module_id="1", module_spec=spec)
-        learner_group.remove_module(DEFAULT_POLICY_ID)
-
-        module_0 = spec.build()
-        module_1 = spec.build()
-        marl_module = MultiAgentRLModule()
-        marl_module.add_module(module_id="0", module=module_0)
-        marl_module.add_module(module_id="1", module=module_1)
-
-        with tempfile.TemporaryDirectory() as tmpdir:
-            module_0.save_to_checkpoint(tmpdir)
-            with tempfile.TemporaryDirectory() as tmpdir:
-                module_0 = spec.build()
-                marl_module = MultiAgentRLModule()
-                marl_module.add_module(module_id="0", module=module_0)
-                marl_module.add_module(module_id="1", module=spec.build())
-                marl_module.save_to_checkpoint(tmpdir)
-                with tempfile.TemporaryDirectory() as tmpdir2:
-                    module_1 = spec.build()
-                    module_1.save_to_checkpoint(tmpdir2)
-                    with self.assertRaisesRegex(
-                        (ValueError,),
-                        ".*modules_to_load and rl_module_ckpt_dirs. Please only.*",
-                    ):
-                        # check that loading marl modules and specifing a module id to
-                        # be loaded using modules_to_load and rl_module_ckpt_dirs raises
-                        # an error
-                        learner_group.load_module_state(
-                            marl_module_ckpt_dir=tmpdir,
-                            rl_module_ckpt_dirs={"1": tmpdir2},
-                            modules_to_load={
-                                "1",
-                            },
-                        )
-            del learner_group
-
-
-class TestLearnerGroup3(unittest.TestCase):
-    def setUp(self) -> None:
-        ray.init()
-
-    def tearDown(self) -> None:
-        ray.shutdown()
-
-    def test_async_update(self):
-        """Test that async style updates converge to the same result as sync."""
-        fws = ["torch", "tf2"]
-        # block=True only needs to be tested for the most complex case.
-        # so we'll only test it for multi-gpu-ddp.
-        scaling_modes = ["multi-gpu-ddp"]
-        test_iterator = itertools.product(fws, scaling_modes)
-
-        for fw, scaling_mode in test_iterator:
-            print(f"Testing framework: {fw}, scaling mode: {scaling_mode}.")
-            env = gym.make("CartPole-v1")
-            scaling_config = REMOTE_SCALING_CONFIGS[scaling_mode]
-            learner_group = get_learner_group(fw, env, scaling_config)
-            reader = get_cartpole_dataset_reader(batch_size=512)
-            min_loss = float("inf")
-            batch = reader.next()
-            timer_sync = _Timer()
-            timer_async = _Timer()
-            with timer_sync:
-                learner_group.update(batch.as_multi_agent(), block=True, reduce_fn=None)
-            with timer_async:
-                result_async = learner_group.update(
-                    batch.as_multi_agent(), block=False, reduce_fn=None
-                )
-            # ideally the the first async update will return nothing, and an easy
-            # way to check that is if the time for an async update call is faster
-            # than the time for a sync update call.
-            self.assertLess(timer_async.mean, timer_sync.mean)
-            self.assertIsInstance(result_async, list)
-            self.assertEqual(len(result_async), 0)
-            for iter_i in range(1000):
-                batch = reader.next()
-                results = learner_group.update(
-                    batch.as_multi_agent(), block=False, reduce_fn=None
-                )
-                if not results:
-                    continue
-                loss = np.mean(
-                    [res[ALL_MODULES][Learner.TOTAL_LOSS_KEY] for res in results]
-                )
-                min_loss = min(loss, min_loss)
-                print(f"[iter = {iter_i}] Loss: {loss:.3f}, Min Loss: {min_loss:.3f}")
-                # The loss is initially around 0.69 (ln2). When it gets to around
-                # 0.57 the return of the policy gets to around 100.
-                if min_loss < 0.57:
-                    break
-
-                for res1, res2 in zip(results, results[1:]):
-                    self.assertEqual(
-                        res1[DEFAULT_POLICY_ID]["mean_weight"],
-                        res2[DEFAULT_POLICY_ID]["mean_weight"],
-                    )
-            learner_group.shutdown()
-            self.assertLess(min_loss, 0.57)
 
 
 if __name__ == "__main__":
