--- conflicted
+++ resolved
@@ -64,12 +64,8 @@
         env = gym.make("CartPole-v1")
         scaling_config = LOCAL_SCALING_CONFIGS[scaling_mode]
         learner_group = get_learner_group(fw, env, scaling_config, eager_tracing=True)
-<<<<<<< HEAD
         framework_hps = FrameworkHyperparameters(eager_tracing=True)
         local_learner = get_learner(framework=fw, framework_hps=framework_hps, env=env)
-=======
-        local_learner = get_learner(framework=fw, env=env)
->>>>>>> c4b5c194
         local_learner.build()
 
         # make the state of the learner and the local learner_group identical
