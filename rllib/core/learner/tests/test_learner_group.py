--- conflicted
+++ resolved
@@ -226,15 +226,8 @@
             batch = reader.next()
 
             # update once with the default policy
-<<<<<<< HEAD
             results = learner_group.update_from_batch(batch.as_multi_agent())
-            module_ids_before_add = {DEFAULT_POLICY_ID}
-=======
-            results = learner_group.update_from_batch(
-                batch=batch.as_multi_agent(), reduce_fn=None
-            )
             module_ids_before_add = {DEFAULT_MODULE_ID}
->>>>>>> 8b41666b
             new_module_id = "test_module"
 
             # add a test_module
@@ -244,13 +237,8 @@
 
             # do training that includes the test_module
             results = learner_group.update_from_batch(
-<<<<<<< HEAD
-                MultiAgentBatch(
-                    {new_module_id: batch, DEFAULT_POLICY_ID: batch}, batch.count
-=======
                 batch=MultiAgentBatch(
                     {new_module_id: batch, DEFAULT_MODULE_ID: batch}, batch.count
->>>>>>> 8b41666b
                 ),
             )
 
