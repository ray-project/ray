from dataclasses import dataclass


@dataclass
class LearnerGroupConfig:
<<<<<<< HEAD
    """Configuration object for LearnerGroup."""

    def __init__(self, cls: Type[LearnerGroup] = None) -> None:

        # Define the default LearnerGroup class
        self.learner_group_class = cls or LearnerGroup

        # `self.module()`
        self.module_spec = None

        # `self.learner()`
        self.learner_class = None
        self.learner_hyperparameters = LearnerHyperparameters()

        # `self.resources()`
        self.num_gpus_per_learner_worker = 0
        self.num_cpus_per_learner_worker = 1
        self.num_learner_workers = 1

        # TODO (Avnishn): We should come back and revise how to specify algorithm
        # resources this is a stop gap solution for now so that users can specify the
        # local gpu id to use when training with gpu and local mode. I doubt this will
        # be used much since users who have multiple gpus will probably be fine with
        # using the 0th gpu or will use multi gpu training.
        self.local_gpu_idx = 0

        # `self.framework()`
        self.eager_tracing = True
        self.torch_compile = False
        self.torch_compile_cfg = None
        self.torch_compile_what_to_compile = None

    def validate(self) -> None:

        if self.module_spec is None:
            raise ValueError(
                "Cannot initialize an Learner without the module specs. "
                "Please provide the specs via .module(module_spec)."
            )

        if self.learner_class is None:
            raise ValueError(
                "Cannot initialize an Learner without an Learner class. Please provide "
                "the Learner class with .learner(learner_class=MyLearnerClass)."
            )

    def build(self) -> LearnerGroup:
        self.validate()

        scaling_config = LearnerGroupScalingConfig(
            num_workers=self.num_learner_workers,
            num_gpus_per_worker=self.num_gpus_per_learner_worker,
            num_cpus_per_worker=self.num_cpus_per_learner_worker,
            local_gpu_idx=self.local_gpu_idx,
        )

        framework_hps = FrameworkHyperparameters(
            eager_tracing=self.eager_tracing,
            torch_compile_cfg=self.torch_compile_cfg,
            torch_compile=self.torch_compile,
            what_to_compile=self.torch_compile_what_to_compile,
        )

        learner_spec = LearnerSpec(
            learner_class=self.learner_class,
            module_spec=self.module_spec,
            learner_group_scaling_config=scaling_config,
            learner_hyperparameters=self.learner_hyperparameters,
            framework_hyperparameters=framework_hps,
        )

        return self.learner_group_class(learner_spec=learner_spec)

    def framework(
        self,
        eager_tracing: Optional[bool] = NotProvided,
        torch_compile: Optional[bool] = NotProvided,
        torch_compile_cfg: Optional["TorchCompileConfig"] = NotProvided,
        torch_compile_what_to_compile: Optional[str] = NotProvided,
    ) -> "LearnerGroupConfig":

        if eager_tracing is not NotProvided:
            self.eager_tracing = eager_tracing

        if torch_compile is not NotProvided:
            self.torch_compile = torch_compile

        if torch_compile_cfg is not NotProvided:
            self.torch_compile_cfg = torch_compile_cfg

        if torch_compile_what_to_compile is not NotProvided:
            self.torch_compile_what_to_compile = torch_compile_what_to_compile

        return self

    def module(
        self,
        module_spec: Optional[ModuleSpec] = NotProvided,
    ) -> "LearnerGroupConfig":

        if module_spec is not NotProvided:
            self.module_spec = module_spec

        return self

    def resources(
        self,
        *,
        num_learner_workers: Optional[int] = NotProvided,
        num_gpus_per_learner_worker: Optional[int] = NotProvided,
        num_cpus_per_learner_worker: Optional[Union[float, int]] = NotProvided,
        local_gpu_idx: Optional[int] = NotProvided,
    ) -> "LearnerGroupConfig":

        if num_learner_workers is not NotProvided:
            self.num_learner_workers = num_learner_workers
        if num_gpus_per_learner_worker is not NotProvided:
            self.num_gpus_per_learner_worker = num_gpus_per_learner_worker
        if num_cpus_per_learner_worker is not NotProvided:
            self.num_cpus_per_learner_worker = num_cpus_per_learner_worker
        if local_gpu_idx is not NotProvided:
            self.local_gpu_idx = local_gpu_idx

        return self

    def learner(
        self,
        *,
        learner_class: Optional[Type["Learner"]] = NotProvided,
        learner_hyperparameters: Optional[LearnerHyperparameters] = NotProvided,
    ) -> "LearnerGroupConfig":

        if learner_class is not NotProvided:
            self.learner_class = learner_class
        if learner_hyperparameters is not NotProvided:
            self.learner_hyperparameters = learner_hyperparameters

        return self
=======
    def __init_subclass__(cls, **kwargs):
        raise ValueError(
            "`LearnerGroupConfig` has been replaced by the `AlgorithmConfig` object of "
            "your experiment. All information that used to be inside "
            "`LearnerGroupConfig` is already available inside an `AlgorithmConfig` "
            "object (e.g. `num_learner_workers` or `num_gpus_per_learner_worker`). "
            "You can build a LearnerGroup directly using an `AlgorithmConfig` via: "
            "`config.build_learner_group(env=..., spaces=..., rl_module_spec=...)`."
        )
>>>>>>> 55ab6dfd
<|MERGE_RESOLUTION|>--- conflicted
+++ resolved
@@ -3,146 +3,6 @@
 
 @dataclass
 class LearnerGroupConfig:
-<<<<<<< HEAD
-    """Configuration object for LearnerGroup."""
-
-    def __init__(self, cls: Type[LearnerGroup] = None) -> None:
-
-        # Define the default LearnerGroup class
-        self.learner_group_class = cls or LearnerGroup
-
-        # `self.module()`
-        self.module_spec = None
-
-        # `self.learner()`
-        self.learner_class = None
-        self.learner_hyperparameters = LearnerHyperparameters()
-
-        # `self.resources()`
-        self.num_gpus_per_learner_worker = 0
-        self.num_cpus_per_learner_worker = 1
-        self.num_learner_workers = 1
-
-        # TODO (Avnishn): We should come back and revise how to specify algorithm
-        # resources this is a stop gap solution for now so that users can specify the
-        # local gpu id to use when training with gpu and local mode. I doubt this will
-        # be used much since users who have multiple gpus will probably be fine with
-        # using the 0th gpu or will use multi gpu training.
-        self.local_gpu_idx = 0
-
-        # `self.framework()`
-        self.eager_tracing = True
-        self.torch_compile = False
-        self.torch_compile_cfg = None
-        self.torch_compile_what_to_compile = None
-
-    def validate(self) -> None:
-
-        if self.module_spec is None:
-            raise ValueError(
-                "Cannot initialize an Learner without the module specs. "
-                "Please provide the specs via .module(module_spec)."
-            )
-
-        if self.learner_class is None:
-            raise ValueError(
-                "Cannot initialize an Learner without an Learner class. Please provide "
-                "the Learner class with .learner(learner_class=MyLearnerClass)."
-            )
-
-    def build(self) -> LearnerGroup:
-        self.validate()
-
-        scaling_config = LearnerGroupScalingConfig(
-            num_workers=self.num_learner_workers,
-            num_gpus_per_worker=self.num_gpus_per_learner_worker,
-            num_cpus_per_worker=self.num_cpus_per_learner_worker,
-            local_gpu_idx=self.local_gpu_idx,
-        )
-
-        framework_hps = FrameworkHyperparameters(
-            eager_tracing=self.eager_tracing,
-            torch_compile_cfg=self.torch_compile_cfg,
-            torch_compile=self.torch_compile,
-            what_to_compile=self.torch_compile_what_to_compile,
-        )
-
-        learner_spec = LearnerSpec(
-            learner_class=self.learner_class,
-            module_spec=self.module_spec,
-            learner_group_scaling_config=scaling_config,
-            learner_hyperparameters=self.learner_hyperparameters,
-            framework_hyperparameters=framework_hps,
-        )
-
-        return self.learner_group_class(learner_spec=learner_spec)
-
-    def framework(
-        self,
-        eager_tracing: Optional[bool] = NotProvided,
-        torch_compile: Optional[bool] = NotProvided,
-        torch_compile_cfg: Optional["TorchCompileConfig"] = NotProvided,
-        torch_compile_what_to_compile: Optional[str] = NotProvided,
-    ) -> "LearnerGroupConfig":
-
-        if eager_tracing is not NotProvided:
-            self.eager_tracing = eager_tracing
-
-        if torch_compile is not NotProvided:
-            self.torch_compile = torch_compile
-
-        if torch_compile_cfg is not NotProvided:
-            self.torch_compile_cfg = torch_compile_cfg
-
-        if torch_compile_what_to_compile is not NotProvided:
-            self.torch_compile_what_to_compile = torch_compile_what_to_compile
-
-        return self
-
-    def module(
-        self,
-        module_spec: Optional[ModuleSpec] = NotProvided,
-    ) -> "LearnerGroupConfig":
-
-        if module_spec is not NotProvided:
-            self.module_spec = module_spec
-
-        return self
-
-    def resources(
-        self,
-        *,
-        num_learner_workers: Optional[int] = NotProvided,
-        num_gpus_per_learner_worker: Optional[int] = NotProvided,
-        num_cpus_per_learner_worker: Optional[Union[float, int]] = NotProvided,
-        local_gpu_idx: Optional[int] = NotProvided,
-    ) -> "LearnerGroupConfig":
-
-        if num_learner_workers is not NotProvided:
-            self.num_learner_workers = num_learner_workers
-        if num_gpus_per_learner_worker is not NotProvided:
-            self.num_gpus_per_learner_worker = num_gpus_per_learner_worker
-        if num_cpus_per_learner_worker is not NotProvided:
-            self.num_cpus_per_learner_worker = num_cpus_per_learner_worker
-        if local_gpu_idx is not NotProvided:
-            self.local_gpu_idx = local_gpu_idx
-
-        return self
-
-    def learner(
-        self,
-        *,
-        learner_class: Optional[Type["Learner"]] = NotProvided,
-        learner_hyperparameters: Optional[LearnerHyperparameters] = NotProvided,
-    ) -> "LearnerGroupConfig":
-
-        if learner_class is not NotProvided:
-            self.learner_class = learner_class
-        if learner_hyperparameters is not NotProvided:
-            self.learner_hyperparameters = learner_hyperparameters
-
-        return self
-=======
     def __init_subclass__(cls, **kwargs):
         raise ValueError(
             "`LearnerGroupConfig` has been replaced by the `AlgorithmConfig` object of "
@@ -151,5 +11,4 @@
             "object (e.g. `num_learner_workers` or `num_gpus_per_learner_worker`). "
             "You can build a LearnerGroup directly using an `AlgorithmConfig` via: "
             "`config.build_learner_group(env=..., spaces=..., rl_module_spec=...)`."
-        )
->>>>>>> 55ab6dfd
+        )