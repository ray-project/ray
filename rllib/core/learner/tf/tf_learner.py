import json
import logging
import pathlib
from typing import (
    Any,
<<<<<<< HEAD
    Callable,
    Dict,
=======
>>>>>>> 141f71e5
    Hashable,
    Mapping,
    Optional,
    Sequence,
    Tuple,
    Union,
)

from ray.rllib.core.learner.learner import (
    FrameworkHyperparameters,
    Learner,
    LEARNER_RESULTS_CURR_LR_KEY,
    ParamOptimizerPair,
    NamedParamOptimizerPairs,
    Param,
    ParamDict,
)
from ray.rllib.core.rl_module.rl_module import (
    RLModule,
    ModuleID,
    SingleAgentRLModuleSpec,
)
from ray.rllib.core.rl_module.tf.tf_rl_module import TfRLModule
from ray.rllib.policy.eager_tf_policy import _convert_to_tf
from ray.rllib.policy.sample_batch import MultiAgentBatch
from ray.rllib.utils.annotations import (
    override,
    OverrideToImplementCustomLogic,
    OverrideToImplementCustomLogic_CallToSuperRecommended,
)
from ray.rllib.utils.framework import try_import_tf
from ray.rllib.utils.tf_utils import clip_gradients
from ray.rllib.utils.metrics import ALL_MODULES
from ray.rllib.utils.nested_dict import NestedDict
from ray.rllib.utils.serialization import convert_numpy_to_python_primitives
from ray.rllib.utils.typing import TensorType


tf1, tf, tfv = try_import_tf()

logger = logging.getLogger(__name__)


class TfLearner(Learner):

    framework: str = "tf2"

    def __init__(
        self,
        *,
        framework_hyperparameters: Optional[FrameworkHyperparameters] = None,
        **kwargs,
    ):

        # by default in rllib we disable tf2 behavior
        # This call re-enables it as it is needed for using
        # this class.
        try:
            tf1.enable_v2_behavior()
        except ValueError:
            # This is a hack to avoid the error that happens when calling
            # enable_v2_behavior after variables have already been created.
            pass

        super().__init__(
            framework_hyperparameters=(
                framework_hyperparameters or FrameworkHyperparameters()
            ),
            **kwargs,
        )

        self._enable_tf_function = self._framework_hyperparameters.eager_tracing

        # This is a placeholder which will be filled by
        # `_make_distributed_strategy_if_necessary`.
        self._strategy: tf.distribute.Strategy = None

    @OverrideToImplementCustomLogic
    @override(Learner)
    def configure_optimizers_for_module(
        self, module_id: ModuleID
    ) -> Union[ParamOptimizerPair, NamedParamOptimizerPairs]:
        module = self._module[module_id]
        lr = self.lr_scheduler.get_current_value(module_id)
        optim = tf.keras.optimizers.Adam(learning_rate=lr)
        pair: ParamOptimizerPair = (
            self.get_parameters(module),
            optim,
        )
        # This isn't strictly necessary, but makes it so that if a checkpoint is
        # computed before training actually starts, then it will be the same in
        # shape / size as a checkpoint after training starts.
        optim.build(module.trainable_variables)
        return pair

    @override(Learner)
    def compute_gradients(
<<<<<<< HEAD
        self, loss: Union[TensorType, Dict[str, Any]], tape: "tf.GradientTape"
    ) -> ParamDictType:
        grads = tape.gradient(loss[self.TOTAL_LOSS_KEY], self._params)
=======
        self,
        loss_per_module: Mapping[str, TensorType],
        gradient_tape: "tf.GradientTape",
        **kwargs,
    ) -> ParamDict:
        grads = gradient_tape.gradient(loss_per_module[ALL_MODULES], self._params)
>>>>>>> 141f71e5
        return grads

    @override(Learner)
    def postprocess_gradients(self, gradients_dict: ParamDictType) -> ParamDictType:
        """Postprocesses gradients depending on the optimizer config."""

        # Perform gradient clipping, if necessary.
        clip_gradients(
            gradients_dict,
            grad_clip=self._optimizer_config.get("grad_clip"),
            grad_clip_by=self._optimizer_config.get("grad_clip_by"),
        )

        return gradients_dict

    @override(Learner)
<<<<<<< HEAD
    def apply_gradients(self, gradients_dict: ParamDictType) -> None:
=======
    def apply_gradients(self, gradients: ParamDict) -> None:
>>>>>>> 141f71e5
        # TODO (Avnishn, kourosh): apply gradients doesn't work in cases where
        #  only some agents have a sample batch that is passed but not others.
        #  This is probably because of the way that we are iterating over the
        #  parameters in the optim_to_param_dictionary.
        for optim, param_ref_seq in self._optimizer_parameters.items():
            variable_list = [
                self._params[param_ref]
                for param_ref in param_ref_seq
                if gradients_dict[param_ref] is not None
            ]
            gradient_list = [
                gradients_dict[param_ref]
                for param_ref in param_ref_seq
                if gradients_dict[param_ref] is not None
            ]
            assert len(gradient_list) == len(variable_list)
            optim.apply_gradients(zip(gradient_list, variable_list))

    @override(Learner)
    def load_state(
        self,
        path: Union[str, pathlib.Path],
    ) -> None:
        # This operation is potentially very costly because a MARL Module is created at
        # build time, destroyed, and then a new one is created from a checkpoint.
        # However, it is necessary due to complications with the way that Ray Tune
        # restores failed trials. When Tune restores a failed trial, it reconstructs the
        # entire experiment from the initial config. Therefore, to reflect any changes
        # made to the learner's modules, the module created by Tune is destroyed and
        # then rebuilt from the checkpoint.
        with self._strategy.scope():
            super().load_state(path)

    def _save_optimizer_hparams(
        self,
        path: pathlib.Path,
        optim: "tf.keras.optimizers.Optimizer",
        optim_name: str,
    ) -> None:
        """Save the hyperparameters of optim to path/optim_name_hparams.json.

        Args:
            path: The path to the directory to save the hyperparameters to.
            optim: The optimizer to save the hyperparameters of.
            optim_name: The name of the optimizer.

        """
        hparams = tf.keras.optimizers.serialize(optim)
        hparams = tf.nest.map_structure(convert_numpy_to_python_primitives, hparams)
        with open(path / f"{optim_name}_hparams.json", "w") as f:
            json.dump(hparams, f)

    def _save_optimizer_state(
        self,
        path: pathlib.Path,
        optim: "tf.keras.optimizers.Optimizer",
        optim_name: str,
    ) -> None:
        """Save the state variables of optim to path/optim_name_state.txt.

        Args:
            path: The path to the directory to save the state to.
            optim: The optimizer to save the state of.
            optim_name: The name of the optimizer.

        """
        state = optim.variables()
        serialized_tensors = [tf.io.serialize_tensor(tensor) for tensor in state]
        contents = tf.strings.join(serialized_tensors, separator="tensor: ")
        tf.io.write_file(str(path / f"{optim_name}_state.txt"), contents)

    @override(Learner)
    def _save_optimizers(self, path: Union[str, pathlib.Path]) -> None:
        path = pathlib.Path(path)
        path.mkdir(parents=True, exist_ok=True)
        for name, optim in self._named_optimizers.items():
            self._save_optimizer_hparams(path, optim, name)
            self._save_optimizer_state(path, optim, name)

    def _load_optimizer_from_hparams(
        self, path: pathlib.Path, optim_name: str
    ) -> "tf.keras.optimizers.Optimizer":
        """Load an optimizer from the hyperparameters saved at path/optim_name_hparams.json.

        Args:
            path: The path to the directory to load the hyperparameters from.
            optim_name: The name of the optimizer.

        Returns:
            The optimizer loaded from the hyperparameters.

        """
        with open(path / f"{optim_name}_hparams.json", "r") as f:
            state = json.load(f)
        return tf.keras.optimizers.deserialize(state)

    def _load_optimizer_state(
        self,
        path: pathlib.Path,
        optim: "tf.keras.optimizers.Optimizer",
        optim_name: str,
    ) -> None:
        """Load the state of optim from the state saved at path/optim_name_state.txt.

        Args:
            path: The path to the directory to load the state from.
            optim: The optimizer to load the state into.
            optim_name: The name of the optimizer.

        """
        contents = tf.io.read_file(str(path / f"{optim_name}_state.txt"))
        serialized_tensors = tf.strings.split(contents, sep="tensor: ")
        unserialized_optim_state = []
        for serialized_tensor, optim_tensor in zip(
            serialized_tensors, optim.variables()
        ):
            unserialized_optim_state.append(
                tf.io.parse_tensor(serialized_tensor, optim_tensor.dtype)
            )

        # set the state of the optimizer to the state that was saved
        optim.set_weights(unserialized_optim_state)

    @override(Learner)
    def _load_optimizers(self, path: Union[str, pathlib.Path]) -> None:
        path = pathlib.Path(path)
        for name in self._named_optimizers.keys():
            new_optim = self._load_optimizer_from_hparams(path, name)
            old_optim = self._named_optimizers[name]

            # assign replace the old optim with the new optim in the learner's state
            self._named_optimizers[name] = new_optim
            param_seq = self._optimizer_parameters.pop(old_optim)
            self._optimizer_parameters[new_optim] = []
            for param_ref in param_seq:
                self._optimizer_parameters[new_optim].append(param_ref)

            # delete the old optimizer / free its memory
            del old_optim
            # these are the variables that the optimizer is supposed to optimize over
            variable_list = [
                self._params[param_ref]
                for param_ref in self._optimizer_parameters[new_optim]
            ]
            # initialize the optimizer with the variables that it is supposed to
            # optimize over
            new_optim.build(variable_list)

            # This loads in the actual state of the optimizer.
            self._load_optimizer_state(path, new_optim, name)

    @override(Learner)
    def set_weights(self, weights: Mapping[str, Any]) -> None:
        self._module.set_state(weights)

    @override(Learner)
    def get_optimizer_weights(self) -> Mapping[str, Any]:
        optim_weights = {}
        with tf.init_scope():
            for name, optim in self._named_optimizers.items():
                optim_weights[name] = [var.numpy() for var in optim.variables()]
        return optim_weights

    @override(Learner)
    def set_optimizer_weights(self, weights: Mapping[str, Any]) -> None:
        for name, weight_array in weights.items():
            if name not in self._named_optimizers:
                raise ValueError(
                    f"Optimizer {name} in weights is not known."
                    f"Known optimizers are {self._named_optimizers.keys()}"
                )
            optim = self._named_optimizers[name]
            optim.set_weights(weight_array)

    @override(Learner)
    def get_param_ref(self, param: Param) -> Hashable:
        return param.ref()

    @override(Learner)
    def get_parameters(self, module: RLModule) -> Sequence[Param]:
        return list(module.trainable_variables)

    def _is_module_compatible_with_learner(self, module: RLModule) -> bool:
        return isinstance(module, TfRLModule)

    @override(Learner)
    def _check_structure_param_optim_pair(self, param_optim_pair: Any) -> None:
        super()._check_structure_param_optim_pair(param_optim_pair)
        params, optim = param_optim_pair
        if not isinstance(optim, tf.keras.optimizers.Optimizer):
            raise ValueError(
                f"The optimizer in {param_optim_pair} is not a tf keras optimizer. "
                "Please use a tf.keras.optimizers.Optimizer for TfLearner."
            )
        for param in params:
            if not isinstance(param, tf.Variable):
                raise ValueError(
                    f"One of the parameters {param} in this ParamOptimizerPair "
                    f"{param_optim_pair} is not a tf.Variable. Please use a "
                    "tf.Variable for TfLearner. You can retrieve the param with a call "
                    "to learner.get_param_ref(tensor)."
                )

    @override(Learner)
    def _convert_batch_type(self, batch: MultiAgentBatch) -> NestedDict[TensorType]:
        batch = _convert_to_tf(batch.policy_batches)
        batch = NestedDict(batch)
        return batch

    @override(Learner)
    def add_module(
        self,
        *,
        module_id: ModuleID,
        module_spec: SingleAgentRLModuleSpec,
    ) -> None:
        # TODO(Avnishn):
        # WARNING:tensorflow:Using MirroredStrategy eagerly has significant overhead
        # currently. We will be working on improving this in the future, but for now
        # please wrap `call_for_each_replica` or `experimental_run` or `run` inside a
        # tf.function to get the best performance.
        # I get this warning any time I add a new module. I see the warning a few times
        # and then it disappears. I think that I will need to open an issue with the TF
        # team.
        with self._strategy.scope():
            super().add_module(
                module_id=module_id,
                module_spec=module_spec,
            )
        if self._enable_tf_function:
            self._possibly_traced_update = tf.function(
                self._untraced_update, reduce_retracing=True
            )

    @override(Learner)
    def remove_module(self, module_id: ModuleID) -> None:
        with self._strategy.scope():
            super().remove_module(module_id)

        if self._enable_tf_function:
            self._possibly_traced_update = tf.function(
                self._untraced_update, reduce_retracing=True
            )

    def _make_distributed_strategy_if_necessary(self) -> "tf.distribute.Strategy":
        """Create a distributed strategy for the learner.

        A stratgey is a tensorflow object that is used for distributing training and
        gradient computation across multiple devices. By default a no-op strategy is
        used that is not distributed.

        Returns:
            A strategy for the learner to use for distributed training.

        """
        if self._distributed:
            strategy = tf.distribute.MultiWorkerMirroredStrategy()
        elif self._use_gpu:
            # mirrored strategy is typically used for multi-gpu training
            # on a single machine, however we can use it for single-gpu
            devices = tf.config.list_logical_devices("GPU")
            assert self._local_gpu_idx < len(devices), (
                f"local_gpu_idx {self._local_gpu_idx} is not a valid GPU id or is "
                " not available."
            )
            local_gpu = [devices[self._local_gpu_idx].name]
            strategy = tf.distribute.MirroredStrategy(devices=local_gpu)
        else:
            # the default strategy is a no-op that can be used in the local mode
            # cpu only case, build will override this if needed.
            strategy = tf.distribute.get_strategy()
        return strategy

    @override(Learner)
    def build(self) -> None:
        """Build the TfLearner.

        This method is specific TfLearner. Before running super() it sets the correct
        distributing strategy with the right device, so that computational graph is
        placed on the correct device. After running super(), depending on eager_tracing
        flag it will decide whether to wrap the update function with tf.function or not.
        """

        # we call build anytime we make a learner, or load a learner from a checkpoint.
        # we can't make a new strategy every time we build, so we only make one the
        # first time build is called.
        if not self._strategy:
            self._strategy = self._make_distributed_strategy_if_necessary()

        with self._strategy.scope():
            super().build()

        if self._enable_tf_function:
            self._possibly_traced_update = tf.function(
                self._untraced_update, reduce_retracing=True
            )
        else:
            self._possibly_traced_update = self._untraced_update

    @override(Learner)
    def _update(self, batch: NestedDict) -> Tuple[Any, Any, Any]:
        return self._possibly_traced_update(batch)

    def _untraced_update(
        self,
        batch: NestedDict,
        # TODO: Figure out, why _ray_trace_ctx=None helps to prevent a crash in
        #  eager_tracing=True mode.
        #  It seems there may be a clash between the traced-by-tf function and the
        #  traced-by-ray functions (for making the TfLearner class a ray actor).
        _ray_trace_ctx=None,
    ):
        def helper(_batch):
            # TODO (Kourosh, Sven): We need to go back to NestedDict because that's the
            #  constraint on forward_train and compute_loss APIs. This seems to be
            #  in-efficient. However, for tf>=2.12, it works also w/o this conversion
            #  so remove this after we upgrade officially to tf==2.12.
            _batch = NestedDict(_batch)
            with tf.GradientTape(persistent=True) as tape:
                fwd_out = self._module.forward_train(_batch)
<<<<<<< HEAD
                loss = self.compute_loss(fwd_out=fwd_out, batch=_batch)
                # In case compute_loss returns a single tensor, wrap it in a dict
                # with `self.TOTAL_LOSS_KEY` as key.
                if isinstance(loss, tf.Tensor):
                    loss = {self.TOTAL_LOSS_KEY: loss}
            gradients = self.compute_gradients(loss, tape)
            gradients = self.postprocess_gradients(gradients)
            self.apply_gradients(gradients)

            # NOTE (Kourosh) The reason for returning fwd_out is that it is optionally
            # needed for compiling the results in a later step (e.g. in
            # compile_results), but it should not contain anything but tensors, None or
            # ExtensionTypes, otherwise the tf.function will yell at us because it
            # won't be able to convert the returned objects to a tensor representation
            # (for internal reasons). So, in here, we remove anything from fwd_out that
            # is not a tensor, None or ExtensionType.
            def filter_fwd_out(x):
                if isinstance(
                    x, (tf.Tensor, type(None), tf.experimental.ExtensionType)
                ):
                    return x
                return None

            return {
                "loss": loss,
                "fwd_out": tree.map_structure(filter_fwd_out, fwd_out),
                "postprocessed_gradients": gradients,
            }
=======
                loss_per_module = self.compute_loss(fwd_out=fwd_out, batch=_batch)
            gradients = self.compute_gradients(loss_per_module, gradient_tape=tape)
            postprocessed_gradients = self.postprocess_gradients(gradients)
            self.apply_gradients(postprocessed_gradients)

            return fwd_out, loss_per_module, dict(self._metrics)
>>>>>>> 141f71e5

        return self._strategy.run(helper, args=(batch,))

    @OverrideToImplementCustomLogic_CallToSuperRecommended
    @override(Learner)
    def additional_update_for_module(
        self, *, module_id: ModuleID, timestep: int, **kwargs
    ) -> Mapping[str, Any]:

        results = super().additional_update_for_module(
            module_id=module_id, timestep=timestep
        )

        # Handle lr scheduling updates and apply new learning rates to the optimizers.
        new_lr = self.lr_scheduler.update(module_id=module_id, timestep=timestep)

        # Not sure why we need to do this here besides setting the original
        # tf Variable `self.curr_lr_per_module[module_id]`. But when tf creates the
        # optimizer, it seems to detach its lr value from the given variable.
        # Updating this variable is NOT sufficient to update the actual optimizer's
        # learning rate, so we have to explicitly set it here.
        if self.hps.lr_schedule is not None:
            self._named_optimizers[module_id].lr = new_lr

        results.update({LEARNER_RESULTS_CURR_LR_KEY: new_lr})

        return results

    @override(Learner)
    def _get_tensor_variable(self, value, dtype=None, trainable=False) -> "tf.Tensor":
        return tf.Variable(
            value,
            trainable=trainable,
            dtype=(
                dtype
                or (
                    tf.float32
                    if isinstance(value, float)
                    else tf.int32
                    if isinstance(value, int)
                    else None
                )
            ),
        )<|MERGE_RESOLUTION|>--- conflicted
+++ resolved
@@ -3,11 +3,8 @@
 import pathlib
 from typing import (
     Any,
-<<<<<<< HEAD
     Callable,
     Dict,
-=======
->>>>>>> 141f71e5
     Hashable,
     Mapping,
     Optional,
@@ -105,18 +102,12 @@
 
     @override(Learner)
     def compute_gradients(
-<<<<<<< HEAD
-        self, loss: Union[TensorType, Dict[str, Any]], tape: "tf.GradientTape"
-    ) -> ParamDictType:
-        grads = tape.gradient(loss[self.TOTAL_LOSS_KEY], self._params)
-=======
         self,
         loss_per_module: Mapping[str, TensorType],
         gradient_tape: "tf.GradientTape",
         **kwargs,
     ) -> ParamDict:
         grads = gradient_tape.gradient(loss_per_module[ALL_MODULES], self._params)
->>>>>>> 141f71e5
         return grads
 
     @override(Learner)
@@ -133,11 +124,7 @@
         return gradients_dict
 
     @override(Learner)
-<<<<<<< HEAD
-    def apply_gradients(self, gradients_dict: ParamDictType) -> None:
-=======
-    def apply_gradients(self, gradients: ParamDict) -> None:
->>>>>>> 141f71e5
+    def apply_gradients(self, gradients_dict: ParamDict) -> None:
         # TODO (Avnishn, kourosh): apply gradients doesn't work in cases where
         #  only some agents have a sample batch that is passed but not others.
         #  This is probably because of the way that we are iterating over the
@@ -458,43 +445,12 @@
             _batch = NestedDict(_batch)
             with tf.GradientTape(persistent=True) as tape:
                 fwd_out = self._module.forward_train(_batch)
-<<<<<<< HEAD
-                loss = self.compute_loss(fwd_out=fwd_out, batch=_batch)
-                # In case compute_loss returns a single tensor, wrap it in a dict
-                # with `self.TOTAL_LOSS_KEY` as key.
-                if isinstance(loss, tf.Tensor):
-                    loss = {self.TOTAL_LOSS_KEY: loss}
-            gradients = self.compute_gradients(loss, tape)
-            gradients = self.postprocess_gradients(gradients)
-            self.apply_gradients(gradients)
-
-            # NOTE (Kourosh) The reason for returning fwd_out is that it is optionally
-            # needed for compiling the results in a later step (e.g. in
-            # compile_results), but it should not contain anything but tensors, None or
-            # ExtensionTypes, otherwise the tf.function will yell at us because it
-            # won't be able to convert the returned objects to a tensor representation
-            # (for internal reasons). So, in here, we remove anything from fwd_out that
-            # is not a tensor, None or ExtensionType.
-            def filter_fwd_out(x):
-                if isinstance(
-                    x, (tf.Tensor, type(None), tf.experimental.ExtensionType)
-                ):
-                    return x
-                return None
-
-            return {
-                "loss": loss,
-                "fwd_out": tree.map_structure(filter_fwd_out, fwd_out),
-                "postprocessed_gradients": gradients,
-            }
-=======
                 loss_per_module = self.compute_loss(fwd_out=fwd_out, batch=_batch)
             gradients = self.compute_gradients(loss_per_module, gradient_tape=tape)
             postprocessed_gradients = self.postprocess_gradients(gradients)
             self.apply_gradients(postprocessed_gradients)
 
             return fwd_out, loss_per_module, dict(self._metrics)
->>>>>>> 141f71e5
 
         return self._strategy.run(helper, args=(batch,))
 
