import json
import logging
import numpy as np
import pathlib
import tree  # pip install dm-tree
from typing import (
    Any,
    Callable,
    Dict,
    Hashable,
    Mapping,
    Optional,
    Sequence,
    Union,
)

from ray.rllib.core.learner.learner import (
    FrameworkHyperparameters,
    Learner,
    ParamOptimizerPair,
    NamedParamOptimizerPairs,
    ParamType,
    ParamDictType,
)
from ray.rllib.core.rl_module.rl_module import (
    RLModule,
    ModuleID,
    SingleAgentRLModuleSpec,
)
from ray.rllib.core.rl_module.tf.tf_rl_module import TfRLModule
from ray.rllib.policy.sample_batch import MultiAgentBatch
from ray.rllib.utils.annotations import override
from ray.rllib.utils.framework import try_import_tf
from ray.rllib.utils.typing import TensorType, ResultDict
from ray.rllib.utils.minibatch_utils import (
    MiniBatchDummyIterator,
    MiniBatchCyclicIterator,
)
from ray.rllib.utils.nested_dict import NestedDict
from ray.rllib.utils.serialization import convert_numpy_to_python_primitives


tf1, tf, tfv = try_import_tf()

logger = logging.getLogger(__name__)


class TfLearner(Learner):

    framework: str = "tf"

    def __init__(
        self,
        *,
        framework_hyperparameters: Optional[FrameworkHyperparameters] = None,
        **kwargs,
    ):

        # by default in rllib we disable tf2 behavior
        # This call re-enables it as it is needed for using
        # this class.
        try:
            tf1.enable_v2_behavior()
        except ValueError:
            # This is a hack to avoid the error that happens when calling
            # enable_v2_behavior after variables have already been created.
            pass

        super().__init__(
            framework_hyperparameters=(
                framework_hyperparameters or FrameworkHyperparameters()
            ),
            **kwargs,
        )

<<<<<<< HEAD
        self._enable_tf_function = self._framework_hyperparameters.eager_tracing
        # the default strategy is a no-op that can be used in the local mode
        # cpu only case, build will override this if needed.
        self._strategy = tf.distribute.get_strategy()
=======
        self._enable_tf_function = framework_hyperparameters.eager_tracing

        # this is a placeholder which will be filled by
        # `_make_distributed_strategy_if_necessary`
        self._strategy: tf.distribute.Strategy = None
>>>>>>> 9536fb8d

    @override(Learner)
    def configure_optimizer_per_module(
        self, module_id: ModuleID
    ) -> Union[ParamOptimizerPair, NamedParamOptimizerPairs]:
        module = self._module[module_id]
        lr = self._optimizer_config["lr"]
        optim = tf.keras.optimizers.Adam(learning_rate=lr)
        pair: ParamOptimizerPair = (
            self.get_parameters(module),
            optim,
        )
        # this isn't strictly necessary, but makes it so that if a checkpoint is
        # computed before training actually starts, then it will be the same in
        # shape / size as a checkpoint after training starts.
        optim.build(module.trainable_variables)
        return pair

    @override(Learner)
    def compute_gradients(
        self, loss: Union[TensorType, Mapping[str, Any]], tape: "tf.GradientTape"
    ) -> ParamDictType:
        grads = tape.gradient(loss[self.TOTAL_LOSS_KEY], self._params)
        return grads

    @override(Learner)
    def postprocess_gradients(
        self,
        gradients_dict: Mapping[str, Any],
    ) -> Mapping[str, Any]:
        """Applies grad clipping depending on the optimizer config."""

        # Clip by value (each gradient individually).
        grad_clip_by_value = self._optimizer_config.get("grad_clip_by_value", None)
        if grad_clip_by_value is not None:
            gradients_dict = {
                k: tf.clip_by_value(
                    v, -grad_clip_by_value, grad_clip_by_value
                ) for k, v in gradients_dict.items()
            }

        # Clip by L2-norm (per gradient tensor).
        grad_clip_by_norm = self._optimizer_config.get("grad_clip_by_norm", None)
        if grad_clip_by_norm is not None:
            gradients_dict = {
                k: tf.clip_by_norm(
                    v, grad_clip_by_norm
                ) for k, v in gradients_dict.items()
            }

        # Clip by global L2-norm (across all gradient tensors).
        grad_clip_by_global_norm = self._optimizer_config.get(
            "grad_clip_by_global_norm", None
        )
        if grad_clip_by_global_norm is not None:
            clipped_grads, _ = tf.clip_by_global_norm(
                list(gradients_dict.values()), grad_clip_by_global_norm
            )
            gradients_dict = {k: v for k, v in zip(gradients_dict.keys(), clipped_grads)}

        return gradients_dict

    @override(Learner)
    def apply_gradients(self, gradients: ParamDictType) -> None:
        # TODO (Avnishn, kourosh): apply gradients doesn't work in cases where
        #  only some agents have a sample batch that is passed but not others.
        #  This is probably because of the way that we are iterating over the
        #  parameters in the optim_to_param_dictionary.
        for optim, param_ref_seq in self._optimizer_parameters.items():
            variable_list = [
                self._params[param_ref]
                for param_ref in param_ref_seq
                if gradients[param_ref] is not None
            ]
            gradient_list = [
                gradients[param_ref]
                for param_ref in param_ref_seq
                if gradients[param_ref] is not None
            ]
            optim.apply_gradients(zip(gradient_list, variable_list))

    @override(Learner)
    def load_state(
        self,
        path: Union[str, pathlib.Path],
    ) -> None:
        # This operation is potentially very costly because a MARL Module is created at
        # build time, destroyed, and then a new one is created from a checkpoint.
        # However, it is necessary due to complications with the way that Ray Tune
        # restores failed trials. When Tune restores a failed trial, it reconstructs the
        # entire experiment from the initial config. Therefore, to reflect any changes
        # made to the learner's modules, the module created by Tune is destroyed and
        # then rebuilt from the checkpoint.
        with self._strategy.scope():
            super().load_state(path)

    def _save_optimizer_hparams(
        self,
        path: pathlib.Path,
        optim: "tf.keras.optimizers.Optimizer",
        optim_name: str,
    ) -> None:
        """Save the hyperparameters of optim to path/optim_name_hparams.json.

        Args:
            path: The path to the directory to save the hyperparameters to.
            optim: The optimizer to save the hyperparameters of.
            optim_name: The name of the optimizer.

        """
        hparams = tf.keras.optimizers.serialize(optim)
        hparams = tf.nest.map_structure(convert_numpy_to_python_primitives, hparams)
        with open(path / f"{optim_name}_hparams.json", "w") as f:
            json.dump(hparams, f)

    def _save_optimizer_state(
        self,
        path: pathlib.Path,
        optim: "tf.keras.optimizers.Optimizer",
        optim_name: str,
    ) -> None:
        """Save the state variables of optim to path/optim_name_state.txt.

        Args:
            path: The path to the directory to save the state to.
            optim: The optimizer to save the state of.
            optim_name: The name of the optimizer.

        """
        state = optim.variables()
        serialized_tensors = [tf.io.serialize_tensor(tensor) for tensor in state]
        contents = tf.strings.join(serialized_tensors, separator="tensor: ")
        tf.io.write_file(str(path / f"{optim_name}_state.txt"), contents)

    @override(Learner)
    def _save_optimizers(self, path: Union[str, pathlib.Path]) -> None:
        path = pathlib.Path(path)
        path.mkdir(parents=True, exist_ok=True)
        for name, optim in self._named_optimizers.items():
            self._save_optimizer_hparams(path, optim, name)
            self._save_optimizer_state(path, optim, name)

    def _load_optimizer_from_hparams(
        self, path: pathlib.Path, optim_name: str
    ) -> "tf.keras.optimizers.Optimizer":
        """Load an optimizer from the hyperparameters saved at path/optim_name_hparams.json.

        Args:
            path: The path to the directory to load the hyperparameters from.
            optim_name: The name of the optimizer.

        Returns:
            The optimizer loaded from the hyperparameters.

        """
        with open(path / f"{optim_name}_hparams.json", "r") as f:
            state = json.load(f)
        return tf.keras.optimizers.deserialize(state)

    def _load_optimizer_state(
        self,
        path: pathlib.Path,
        optim: "tf.keras.optimizers.Optimizer",
        optim_name: str,
    ) -> None:
        """Load the state of optim from the state saved at path/optim_name_state.txt.

        Args:
            path: The path to the directory to load the state from.
            optim: The optimizer to load the state into.
            optim_name: The name of the optimizer.

        """
        contents = tf.io.read_file(str(path / f"{optim_name}_state.txt"))
        serialized_tensors = tf.strings.split(contents, sep="tensor: ")
        unserialized_optim_state = []
        for serialized_tensor, optim_tensor in zip(
            serialized_tensors, optim.variables()
        ):
            unserialized_optim_state.append(
                tf.io.parse_tensor(serialized_tensor, optim_tensor.dtype)
            )

        # set the state of the optimizer to the state that was saved
        optim.set_weights(unserialized_optim_state)

    @override(Learner)
    def _load_optimizers(self, path: Union[str, pathlib.Path]) -> None:
        path = pathlib.Path(path)
        for name in self._named_optimizers.keys():
            new_optim = self._load_optimizer_from_hparams(path, name)
            old_optim = self._named_optimizers[name]

            # assign replace the old optim with the new optim in the learner's state
            self._named_optimizers[name] = new_optim
            param_seq = self._optimizer_parameters.pop(old_optim)
            self._optimizer_parameters[new_optim] = []
            for param_ref in param_seq:
                self._optimizer_parameters[new_optim].append(param_ref)

            # delete the old optimizer / free its memory
            del old_optim
            # these are the variables that the optimizer is supposed to optimize over
            variable_list = [
                self._params[param_ref]
                for param_ref in self._optimizer_parameters[new_optim]
            ]
            # initialize the optimizer with the variables that it is supposed to
            # optimize over
            new_optim.build(variable_list)

            # This loads in the actual state of the optimizer.
            self._load_optimizer_state(path, new_optim, name)

    @override(Learner)
    def set_weights(self, weights: Mapping[str, Any]) -> None:
        self._module.set_state(weights)

    @override(Learner)
    def get_param_ref(self, param: ParamType) -> Hashable:
        return param.ref()

    @override(Learner)
    def get_parameters(self, module: RLModule) -> Sequence[ParamType]:
        return list(module.trainable_variables)

    def _is_module_compatible_with_learner(self, module: RLModule) -> bool:
        return isinstance(module, TfRLModule)

    @override(Learner)
    def _check_structure_param_optim_pair(self, param_optim_pair: Any) -> None:
        super()._check_structure_param_optim_pair(param_optim_pair)
        params, optim = param_optim_pair
        if not isinstance(optim, tf.keras.optimizers.Optimizer):
            raise ValueError(
                f"The optimizer in {param_optim_pair} is not a tf keras optimizer. "
                "Please use a tf.keras.optimizers.Optimizer for TfLearner."
            )
        for param in params:
            if not isinstance(param, tf.Variable):
                raise ValueError(
                    f"One of the parameters {param} in this ParamOptimizerPair "
                    f"{param_optim_pair} is not a tf.Variable. Please use a "
                    "tf.Variable for TfLearner. You can retrieve the param with a call "
                    "to learner.get_param_ref(tensor)."
                )

    @override(Learner)
    def _convert_batch_type(self, batch: MultiAgentBatch) -> NestedDict[TensorType]:
        """Convert the arrays of batch to tf.Tensor's.

        Note: This is an in place operation.

        Args:
            batch: The batch to convert.

        Returns:
            The converted batch.

        """
        # TODO(avnishn): This is a hack to get around the fact that
        # SampleBatch.count becomes 0 after decorating the function with
        # tf.function. This messes with input spec checking. Other fields of
        # the sample batch are possibly modified by tf.function which may lead
        # to unwanted consequences. We'll need to further investigate this.
        ma_batch = NestedDict(batch.policy_batches)
        for key, value in ma_batch.items():
            if isinstance(value, np.ndarray):
                ma_batch[key] = tf.convert_to_tensor(value, dtype=tf.float32)
        return ma_batch

    @override(Learner)
    def add_module(
        self,
        *,
        module_id: ModuleID,
        module_spec: SingleAgentRLModuleSpec,
    ) -> None:
        # TODO(Avnishn):
        # WARNING:tensorflow:Using MirroredStrategy eagerly has significant overhead
        # currently. We will be working on improving this in the future, but for now
        # please wrap `call_for_each_replica` or `experimental_run` or `run` inside a
        # tf.function to get the best performance.
        # I get this warning any time I add a new module. I see the warning a few times
        # and then it disappears. I think that I will need to open an issue with the TF
        # team.
        with self._strategy.scope():
            super().add_module(
                module_id=module_id,
                module_spec=module_spec,
            )
        if self._enable_tf_function:
            self._update_fn = tf.function(self._do_update_fn, reduce_retracing=True)

    @override(Learner)
    def remove_module(self, module_id: ModuleID) -> None:
        with self._strategy.scope():
            super().remove_module(module_id)
        if self._enable_tf_function:
            self._update_fn = tf.function(self._do_update_fn, reduce_retracing=True)

    def _make_distributed_strategy_if_necessary(self) -> "tf.distribute.Strategy":
        """Create a distributed strategy for the learner.

        A stratgey is a tensorflow object that is used for distributing training and
        gradient computation across multiple devices. By default a no-op strategy is
        that is not distributed is used.

        Returns:
            A strategy for the learner to use for distributed training.

        """
        if self._distributed:
            strategy = tf.distribute.MultiWorkerMirroredStrategy()
        elif self._use_gpu:
            # mirrored strategy is typically used for multi-gpu training
            # on a single machine, however we can use it for single-gpu
            devices = tf.config.list_logical_devices("GPU")
            assert self._local_gpu_idx < len(devices), (
                f"local_gpu_idx {self._local_gpu_idx} is not a valid GPU id or is "
                " not available."
            )
            local_gpu = [devices[self._local_gpu_idx].name]
            strategy = tf.distribute.MirroredStrategy(devices=local_gpu)
        else:
            # the default strategy is a no-op that can be used in the local mode
            # cpu only case, build will override this if needed.
            strategy = tf.distribute.get_strategy()
        return strategy

    @override(Learner)
    def build(self) -> None:
        """Build the TfLearner.

        This method is specific TfLearner. Before running super() it sets the correct
        distributing strategy with the right device, so that computational graph is
        placed on the correct device. After running super(), depending on eager_tracing
        flag it will decide whether to wrap the update function with tf.function or not.
        """

        # we call build anytime we make a learner, or load a learner from a checkpoint.
        # we can't make a new strategy every time we build, so we only make one the
        # first time build is called.
        if not self._strategy:
            self._strategy = self._make_distributed_strategy_if_necessary()

        with self._strategy.scope():
            super().build()

        if self._enable_tf_function:
            self._update_fn = tf.function(self._do_update_fn, reduce_retracing=True)
        else:
            self._update_fn = self._do_update_fn

    @override(Learner)
    def update(
        self,
        batch: MultiAgentBatch,
        *,
        minibatch_size: Optional[int] = None,
        num_iters: int = 1,
        reduce_fn: Callable[[ResultDict], ResultDict] = ...,
    ) -> Mapping[str, Any]:
        # TODO (Kourosh): The update of learner is vastly differnet than the base
        # class. So we need to unify them.
        missing_module_ids = set(batch.policy_batches.keys()) - set(self._module.keys())
        if len(missing_module_ids) > 0:
            raise ValueError(
                "Batch contains module ids that are not in the learner: "
                f"{missing_module_ids}"
            )

        batch_iter = (
            MiniBatchCyclicIterator
            if minibatch_size is not None
            else MiniBatchDummyIterator
        )

        results = []
        for minibatch in batch_iter(batch, minibatch_size, num_iters):
            # TODO (Avnish): converting to tf tensor and then from nested dict back to
            # dict will most likely hit us in perf. But let's go with this for now.
            tensorbatch = self._convert_batch_type(minibatch)
            update_outs = self._update_fn(tensorbatch)
            loss = update_outs["loss"]
            fwd_out = update_outs["fwd_out"]
            postprocessed_gradients = update_outs["postprocessed_gradients"]
            result = self.compile_results(batch, fwd_out, loss, postprocessed_gradients)
            self._check_result(result)
            results.append(result)

        # Reduce results across all minibatches, if necessary.
        if len(results) == 1:
            return results[0]
        else:
            if reduce_fn is None:
                return results
            return reduce_fn(results)

    def _do_update_fn(
        self,
        batch: MultiAgentBatch,
        _ray_trace_ctx=None,
    ):
        # TODO (Avnish): Match this base class's implementation.
        def helper(_batch):
            # TODO (Kourosh): We need to go back to NestedDict because that's the
            # constraint on forward_train and compute_loss APIs. This seems to be
            # in-efficient. Make it efficient.
            _batch = NestedDict(_batch)
            with tf.GradientTape() as tape:
                t0 = tf.timestamp()
                fwd_out = self._module.forward_train(_batch)
                t1 = tf.timestamp()
                loss = self.compute_loss(fwd_out=fwd_out, batch=_batch)
                if isinstance(loss, tf.Tensor):
                    loss = {"total_loss": loss}
            t2 = tf.timestamp()
            gradients = self.compute_gradients(loss, tape)
            t3 = tf.timestamp()
            gradients = self.postprocess_gradients(gradients)
            t4 = tf.timestamp()
            self.apply_gradients(gradients)
            t5 = tf.timestamp()

            # NOTE (Kourosh) The reason for returning fwd_out is that it is optionally
            # needed for compiling the results in a later step (e.g. in
            # compile_results), but it should not contain anything but tensors, None or
            # ExtensionTypes, otherwise the tf.function will yell at us because it
            # won't be able to convert the returned objects to a tensor representation
            # (for internal reasons). So, in here, we remove anything from fwd_out that
            # is not a tensor, None or ExtensionType.
            def filter_fwd_out(x):
                if isinstance(
                    x, (tf.Tensor, type(None), tf.experimental.ExtensionType)
                ):
                    return x
                return None

            return {
                "time_forward_train_ms": (t1 - t0) * 1000.0,
                "time_compute_loss_ms": (t2 - t1) * 1000.0,
                "time_compute_gradients_ms": (t3 - t2) * 1000.0,
                "time_postprocess_gradients_ms": (t4 - t3) * 1000.0,
                "time_apply_gradients_ms": (t5 - t4) * 1000.0,
                "loss": loss,
                "fwd_out": tree.map_structure(filter_fwd_out, fwd_out),
                "postprocessed_gradients": gradients,
            }

        return self._strategy.run(helper, args=(batch,))<|MERGE_RESOLUTION|>--- conflicted
+++ resolved
@@ -73,18 +73,11 @@
             **kwargs,
         )
 
-<<<<<<< HEAD
         self._enable_tf_function = self._framework_hyperparameters.eager_tracing
-        # the default strategy is a no-op that can be used in the local mode
-        # cpu only case, build will override this if needed.
-        self._strategy = tf.distribute.get_strategy()
-=======
-        self._enable_tf_function = framework_hyperparameters.eager_tracing
-
-        # this is a placeholder which will be filled by
-        # `_make_distributed_strategy_if_necessary`
+
+        # This is a placeholder which will be filled by
+        # `_make_distributed_strategy_if_necessary`.
         self._strategy: tf.distribute.Strategy = None
->>>>>>> 9536fb8d
 
     @override(Learner)
     def configure_optimizer_per_module(
