import json
import logging
import numpy as np
import pathlib
import tree  # pip install dm-tree
from typing import (
    Any,
    Callable,
    Hashable,
    Mapping,
    Optional,
    Sequence,
    Union,
)

from ray.rllib.core.learner.learner import (
    FrameworkHyperparameters,
    Learner,
    LEARNER_RESULTS_CURR_LR_KEY,
    ParamOptimizerPair,
    NamedParamOptimizerPairs,
    ParamType,
    ParamDictType,
)
from ray.rllib.core.rl_module.rl_module import (
    RLModule,
    ModuleID,
    SingleAgentRLModuleSpec,
)
from ray.rllib.core.rl_module.tf.tf_rl_module import TfRLModule
from ray.rllib.policy.sample_batch import MultiAgentBatch
from ray.rllib.utils.annotations import (
    override,
    OverrideToImplementCustomLogic_CallToSuperRecommended,
)
from ray.rllib.utils.framework import try_import_tf
from ray.rllib.utils.tf_utils import clip_gradients
from ray.rllib.utils.typing import TensorType, ResultDict
from ray.rllib.utils.minibatch_utils import (
    MiniBatchDummyIterator,
    MiniBatchCyclicIterator,
)
from ray.rllib.utils.nested_dict import NestedDict
from ray.rllib.utils.serialization import convert_numpy_to_python_primitives


tf1, tf, tfv = try_import_tf()

logger = logging.getLogger(__name__)


class TfLearner(Learner):

    framework: str = "tf"

    def __init__(
        self,
        *,
        framework_hyperparameters: Optional[FrameworkHyperparameters] = None,
        **kwargs,
    ):

        # by default in rllib we disable tf2 behavior
        # This call re-enables it as it is needed for using
        # this class.
        try:
            tf1.enable_v2_behavior()
        except ValueError:
            # This is a hack to avoid the error that happens when calling
            # enable_v2_behavior after variables have already been created.
            pass

        super().__init__(
            framework_hyperparameters=(
                framework_hyperparameters or FrameworkHyperparameters()
            ),
            **kwargs,
        )

        self._enable_tf_function = self._framework_hyperparameters.eager_tracing

        # This is a placeholder which will be filled by
        # `_make_distributed_strategy_if_necessary`.
        self._strategy: tf.distribute.Strategy = None

    @override(Learner)
    def configure_optimizer_per_module(
        self, module_id: ModuleID
    ) -> Union[ParamOptimizerPair, NamedParamOptimizerPairs]:
        module = self._module[module_id]
        # TODO (sven): Move lr from optimizer config to Learner HPs?
        #  We might not need optimizer config.
        lr = self.curr_lr_per_module[module_id]
        optim = tf.keras.optimizers.Adam(learning_rate=lr)
        pair: ParamOptimizerPair = (
            self.get_parameters(module),
            optim,
        )
        # This isn't strictly necessary, but makes it so that if a checkpoint is
        # computed before training actually starts, then it will be the same in
        # shape / size as a checkpoint after training starts.
        optim.build(module.trainable_variables)
        return pair

    @override(Learner)
    def compute_gradients(
        self, loss: Union[TensorType, Mapping[str, Any]], tape: "tf.GradientTape"
    ) -> ParamDictType:
        grads = tape.gradient(loss[self.TOTAL_LOSS_KEY], self._params)
        return grads

    @override(Learner)
    def postprocess_gradients(
        self,
        gradients_dict: Mapping[str, Any],
    ) -> Mapping[str, Any]:
        """Postprocesses gradients depending on the optimizer config."""

        # Perform gradient clipping, if necessary.
        clip_gradients(
            gradients_dict,
            grad_clip=self._optimizer_config.get("grad_clip"),
            grad_clip_by=self._optimizer_config.get("grad_clip_by"),
        )

        return gradients_dict

    @override(Learner)
    def apply_gradients(self, gradients: ParamDictType) -> None:
        # TODO (Avnishn, kourosh): apply gradients doesn't work in cases where
        #  only some agents have a sample batch that is passed but not others.
        #  This is probably because of the way that we are iterating over the
        #  parameters in the optim_to_param_dictionary.
        for optim, param_ref_seq in self._optimizer_parameters.items():
            variable_list = [
                self._params[param_ref]
                for param_ref in param_ref_seq
                if gradients[param_ref] is not None
            ]
            gradient_list = [
                gradients[param_ref]
                for param_ref in param_ref_seq
                if gradients[param_ref] is not None
            ]
            optim.apply_gradients(zip(gradient_list, variable_list))

    @override(Learner)
    def load_state(
        self,
        path: Union[str, pathlib.Path],
    ) -> None:
        # This operation is potentially very costly because a MARL Module is created at
        # build time, destroyed, and then a new one is created from a checkpoint.
        # However, it is necessary due to complications with the way that Ray Tune
        # restores failed trials. When Tune restores a failed trial, it reconstructs the
        # entire experiment from the initial config. Therefore, to reflect any changes
        # made to the learner's modules, the module created by Tune is destroyed and
        # then rebuilt from the checkpoint.
        with self._strategy.scope():
            super().load_state(path)

    def _save_optimizer_hparams(
        self,
        path: pathlib.Path,
        optim: "tf.keras.optimizers.Optimizer",
        optim_name: str,
    ) -> None:
        """Save the hyperparameters of optim to path/optim_name_hparams.json.

        Args:
            path: The path to the directory to save the hyperparameters to.
            optim: The optimizer to save the hyperparameters of.
            optim_name: The name of the optimizer.

        """
        hparams = tf.keras.optimizers.serialize(optim)
        hparams = tf.nest.map_structure(convert_numpy_to_python_primitives, hparams)
        with open(path / f"{optim_name}_hparams.json", "w") as f:
            json.dump(hparams, f)

    def _save_optimizer_state(
        self,
        path: pathlib.Path,
        optim: "tf.keras.optimizers.Optimizer",
        optim_name: str,
    ) -> None:
        """Save the state variables of optim to path/optim_name_state.txt.

        Args:
            path: The path to the directory to save the state to.
            optim: The optimizer to save the state of.
            optim_name: The name of the optimizer.

        """
        state = optim.variables()
        serialized_tensors = [tf.io.serialize_tensor(tensor) for tensor in state]
        contents = tf.strings.join(serialized_tensors, separator="tensor: ")
        tf.io.write_file(str(path / f"{optim_name}_state.txt"), contents)

    @override(Learner)
    def _save_optimizers(self, path: Union[str, pathlib.Path]) -> None:
        path = pathlib.Path(path)
        path.mkdir(parents=True, exist_ok=True)
        for name, optim in self._named_optimizers.items():
            self._save_optimizer_hparams(path, optim, name)
            self._save_optimizer_state(path, optim, name)

    def _load_optimizer_from_hparams(
        self, path: pathlib.Path, optim_name: str
    ) -> "tf.keras.optimizers.Optimizer":
        """Load an optimizer from the hyperparameters saved at path/optim_name_hparams.json.

        Args:
            path: The path to the directory to load the hyperparameters from.
            optim_name: The name of the optimizer.

        Returns:
            The optimizer loaded from the hyperparameters.

        """
        with open(path / f"{optim_name}_hparams.json", "r") as f:
            state = json.load(f)
        return tf.keras.optimizers.deserialize(state)

    def _load_optimizer_state(
        self,
        path: pathlib.Path,
        optim: "tf.keras.optimizers.Optimizer",
        optim_name: str,
    ) -> None:
        """Load the state of optim from the state saved at path/optim_name_state.txt.

        Args:
            path: The path to the directory to load the state from.
            optim: The optimizer to load the state into.
            optim_name: The name of the optimizer.

        """
        contents = tf.io.read_file(str(path / f"{optim_name}_state.txt"))
        serialized_tensors = tf.strings.split(contents, sep="tensor: ")
        unserialized_optim_state = []
        for serialized_tensor, optim_tensor in zip(
            serialized_tensors, optim.variables()
        ):
            unserialized_optim_state.append(
                tf.io.parse_tensor(serialized_tensor, optim_tensor.dtype)
            )

        # set the state of the optimizer to the state that was saved
        optim.set_weights(unserialized_optim_state)

    @override(Learner)
    def _load_optimizers(self, path: Union[str, pathlib.Path]) -> None:
        path = pathlib.Path(path)
        for name in self._named_optimizers.keys():
            new_optim = self._load_optimizer_from_hparams(path, name)
            old_optim = self._named_optimizers[name]

            # assign replace the old optim with the new optim in the learner's state
            self._named_optimizers[name] = new_optim
            param_seq = self._optimizer_parameters.pop(old_optim)
            self._optimizer_parameters[new_optim] = []
            for param_ref in param_seq:
                self._optimizer_parameters[new_optim].append(param_ref)

            # delete the old optimizer / free its memory
            del old_optim
            # these are the variables that the optimizer is supposed to optimize over
            variable_list = [
                self._params[param_ref]
                for param_ref in self._optimizer_parameters[new_optim]
            ]
            # initialize the optimizer with the variables that it is supposed to
            # optimize over
            new_optim.build(variable_list)

            # This loads in the actual state of the optimizer.
            self._load_optimizer_state(path, new_optim, name)

    @override(Learner)
    def set_weights(self, weights: Mapping[str, Any]) -> None:
        self._module.set_state(weights)

    @override(Learner)
    def get_optimizer_weights(self) -> Mapping[str, Any]:
        optim_weights = {}
        with tf.init_scope():
            for name, optim in self._named_optimizers.items():
                optim_weights[name] = [var.numpy() for var in optim.variables()]
        return optim_weights

    @override(Learner)
    def set_optimizer_weights(self, weights: Mapping[str, Any]) -> None:
        for name, weight_array in weights.items():
            if name not in self._named_optimizers:
                raise ValueError(
                    f"Optimizer {name} in weights is not known."
                    f"Known optimizers are {self._named_optimizers.keys()}"
                )
            optim = self._named_optimizers[name]
            optim.set_weights(weight_array)

    @override(Learner)
    def get_param_ref(self, param: ParamType) -> Hashable:
        return param.ref()

    @override(Learner)
    def get_parameters(self, module: RLModule) -> Sequence[ParamType]:
        return list(module.trainable_variables)

    def _is_module_compatible_with_learner(self, module: RLModule) -> bool:
        return isinstance(module, TfRLModule)

    @override(Learner)
    def _check_structure_param_optim_pair(self, param_optim_pair: Any) -> None:
        super()._check_structure_param_optim_pair(param_optim_pair)
        params, optim = param_optim_pair
        if not isinstance(optim, tf.keras.optimizers.Optimizer):
            raise ValueError(
                f"The optimizer in {param_optim_pair} is not a tf keras optimizer. "
                "Please use a tf.keras.optimizers.Optimizer for TfLearner."
            )
        for param in params:
            if not isinstance(param, tf.Variable):
                raise ValueError(
                    f"One of the parameters {param} in this ParamOptimizerPair "
                    f"{param_optim_pair} is not a tf.Variable. Please use a "
                    "tf.Variable for TfLearner. You can retrieve the param with a call "
                    "to learner.get_param_ref(tensor)."
                )

    @override(Learner)
    def _convert_batch_type(self, batch: MultiAgentBatch) -> NestedDict[TensorType]:
        """Convert the arrays of batch to tf.Tensor's.

        Note: This is an in place operation.

        Args:
            batch: The batch to convert.

        Returns:
            The converted batch.

        """
        # TODO(avnishn): This is a hack to get around the fact that
        # SampleBatch.count becomes 0 after decorating the function with
        # tf.function. This messes with input spec checking. Other fields of
        # the sample batch are possibly modified by tf.function which may lead
        # to unwanted consequences. We'll need to further investigate this.
        ma_batch = NestedDict(batch.policy_batches)
        for key, value in ma_batch.items():
            if isinstance(value, np.ndarray):
                ma_batch[key] = tf.convert_to_tensor(value, dtype=tf.float32)
        return ma_batch

    @override(Learner)
    def add_module(
        self,
        *,
        module_id: ModuleID,
        module_spec: SingleAgentRLModuleSpec,
    ) -> None:
        # TODO(Avnishn):
        # WARNING:tensorflow:Using MirroredStrategy eagerly has significant overhead
        # currently. We will be working on improving this in the future, but for now
        # please wrap `call_for_each_replica` or `experimental_run` or `run` inside a
        # tf.function to get the best performance.
        # I get this warning any time I add a new module. I see the warning a few times
        # and then it disappears. I think that I will need to open an issue with the TF
        # team.
        with self._strategy.scope():
            super().add_module(
                module_id=module_id,
                module_spec=module_spec,
            )
        if self._enable_tf_function:
            self._update_fn = tf.function(self._do_update_fn, reduce_retracing=True)

    @override(Learner)
    def remove_module(self, module_id: ModuleID) -> None:
        with self._strategy.scope():
            super().remove_module(module_id)
        if self._enable_tf_function:
            self._update_fn = tf.function(self._do_update_fn, reduce_retracing=True)

    def _make_distributed_strategy_if_necessary(self) -> "tf.distribute.Strategy":
        """Create a distributed strategy for the learner.

        A stratgey is a tensorflow object that is used for distributing training and
        gradient computation across multiple devices. By default a no-op strategy is
        that is not distributed is used.

        Returns:
            A strategy for the learner to use for distributed training.

        """
        if self._distributed:
            strategy = tf.distribute.MultiWorkerMirroredStrategy()
        elif self._use_gpu:
            # mirrored strategy is typically used for multi-gpu training
            # on a single machine, however we can use it for single-gpu
            devices = tf.config.list_logical_devices("GPU")
            assert self._local_gpu_idx < len(devices), (
                f"local_gpu_idx {self._local_gpu_idx} is not a valid GPU id or is "
                " not available."
            )
            local_gpu = [devices[self._local_gpu_idx].name]
            strategy = tf.distribute.MirroredStrategy(devices=local_gpu)
        else:
            # the default strategy is a no-op that can be used in the local mode
            # cpu only case, build will override this if needed.
            strategy = tf.distribute.get_strategy()
        return strategy

    @override(Learner)
    def build(self) -> None:
        """Build the TfLearner.

        This method is specific TfLearner. Before running super() it sets the correct
        distributing strategy with the right device, so that computational graph is
        placed on the correct device. After running super(), depending on eager_tracing
        flag it will decide whether to wrap the update function with tf.function or not.
        """

        # we call build anytime we make a learner, or load a learner from a checkpoint.
        # we can't make a new strategy every time we build, so we only make one the
        # first time build is called.
        if not self._strategy:
            self._strategy = self._make_distributed_strategy_if_necessary()

        with self._strategy.scope():
            super().build()

        if self._enable_tf_function:
            self._update_fn = tf.function(self._do_update_fn, reduce_retracing=True)
        else:
            self._update_fn = self._do_update_fn

    @override(Learner)
    def update(
        self,
        batch: MultiAgentBatch,
        *,
        minibatch_size: Optional[int] = None,
        num_iters: int = 1,
        reduce_fn: Callable[[ResultDict], ResultDict] = ...,
    ) -> Mapping[str, Any]:
        # TODO (Kourosh): The update of learner is vastly differnet than the base
        #  class. So we need to unify them.
        missing_module_ids = set(batch.policy_batches.keys()) - set(self._module.keys())
        if len(missing_module_ids) > 0:
            raise ValueError(
                "Batch contains module ids that are not in the learner: "
                f"{missing_module_ids}"
            )

        batch_iter = (
            MiniBatchCyclicIterator
            if minibatch_size is not None
            else MiniBatchDummyIterator
        )

        results = []
        for minibatch in batch_iter(batch, minibatch_size, num_iters):
            # TODO (Avnish): converting to tf tensor and then from nested dict back to
            #  dict will most likely hit us in perf. But let's go with this for now.
            tensorbatch = self._convert_batch_type(minibatch)
            update_outs = self._update_fn(tensorbatch)
            loss = update_outs["loss"]
            fwd_out = update_outs["fwd_out"]
            postprocessed_gradients = update_outs["postprocessed_gradients"]
            result = self.compile_results(batch, fwd_out, loss, postprocessed_gradients)
            self._check_result(result)
            results.append(result)

        # Reduce results across all minibatches, if necessary.
        if len(results) == 1:
            return results[0]
        else:
            if reduce_fn is None:
                return results
            return reduce_fn(results)

    def _do_update_fn(
        self,
        batch: MultiAgentBatch,
        _ray_trace_ctx=None,
<<<<<<< HEAD
    ):
=======
    ) -> Mapping[str, Any]:
>>>>>>> 9432c9ec
        # TODO (Avnish): Match this base class's implementation.
        def helper(_batch):
            # TODO (Kourosh): We need to go back to NestedDict because that's the
            #  constraint on forward_train and compute_loss APIs. This seems to be
            #  in-efficient. Make it efficient.
            _batch = NestedDict(_batch)
            with tf.GradientTape() as tape:
                fwd_out = self._module.forward_train(_batch)
                loss = self.compute_loss(fwd_out=fwd_out, batch=_batch)
                if isinstance(loss, tf.Tensor):
                    loss = {"total_loss": loss}
            gradients = self.compute_gradients(loss, tape)
            gradients = self.postprocess_gradients(gradients)
            self.apply_gradients(gradients)

            # NOTE (Kourosh) The reason for returning fwd_out is that it is optionally
            # needed for compiling the results in a later step (e.g. in
            # compile_results), but it should not contain anything but tensors, None or
            # ExtensionTypes, otherwise the tf.function will yell at us because it
            # won't be able to convert the returned objects to a tensor representation
            # (for internal reasons). So, in here, we remove anything from fwd_out that
            # is not a tensor, None or ExtensionType.
            def filter_fwd_out(x):
                if isinstance(
                    x, (tf.Tensor, type(None), tf.experimental.ExtensionType)
                ):
                    return x
                return None

            return {
                "loss": loss,
                "fwd_out": tree.map_structure(filter_fwd_out, fwd_out),
                "postprocessed_gradients": gradients,
            }

        return self._strategy.run(helper, args=(batch,))

    @OverrideToImplementCustomLogic_CallToSuperRecommended
    @override(Learner)
    def additional_update_per_module(
        self, module_id: ModuleID, *, timestep: int, **kwargs
    ) -> Mapping[str, Any]:
        # Handle lr scheduling updates and apply new learning rates to the optimizers.
        if self.hps.lr_schedule is not None:
            value = self.lr_schedule_per_module[module_id].value(t=timestep)
            self.curr_lr_per_module[module_id].assign(value)
            # Not sure why we need to do this here besides setting the original
            # tf Variable `self.curr_lr_per_module[module_id]`. When tf creates the
            # optimizer, maybe it detaches its lr value from the given variable?
            self._named_optimizers[module_id].lr = value
        return {
            LEARNER_RESULTS_CURR_LR_KEY: self._named_optimizers[module_id].lr.numpy()
        }

    @override(Learner)
    def _get_tensor_variable(self, value, dtype=None, trainable=False) -> "tf.Tensor":
        return tf.Variable(
            value,
            trainable=trainable,
            dtype=(
                dtype
                or (
                    tf.float32
                    if isinstance(value, float)
                    else tf.int32
                    if isinstance(value, int)
                    else None
                )
            ),
        )<|MERGE_RESOLUTION|>--- conflicted
+++ resolved
@@ -485,11 +485,7 @@
         self,
         batch: MultiAgentBatch,
         _ray_trace_ctx=None,
-<<<<<<< HEAD
-    ):
-=======
     ) -> Mapping[str, Any]:
->>>>>>> 9432c9ec
         # TODO (Avnish): Match this base class's implementation.
         def helper(_batch):
             # TODO (Kourosh): We need to go back to NestedDict because that's the
