--- conflicted
+++ resolved
@@ -26,11 +26,6 @@
 )
 from ray.rllib.utils.framework import try_import_tf
 from ray.rllib.utils.metrics import ALL_MODULES
-<<<<<<< HEAD
-from ray.rllib.utils.serialization import convert_numpy_to_python_primitives
-from ray.rllib.utils.typing import ModuleID, Optimizer, Param, ParamDict, TensorType
-=======
-from ray.rllib.utils.nested_dict import NestedDict
 from ray.rllib.utils.typing import (
     ModuleID,
     Optimizer,
@@ -39,7 +34,6 @@
     StateDict,
     TensorType,
 )
->>>>>>> bb90a82e
 
 if TYPE_CHECKING:
     from ray.rllib.algorithms.algorithm_config import AlgorithmConfig
