import abc
import logging
import numpy
from typing import (
    Any,
    Collection,
    Dict,
    Iterable,
    Optional,
    Tuple,
    TYPE_CHECKING,
    Union,
)

from ray.rllib.connectors.learner.learner_connector_pipeline import (
    LearnerConnectorPipeline,
)
from ray.rllib.core import ALL_MODULES, COMPONENT_METRICS_LOGGER
from ray.rllib.core.learner.training_data import TrainingData
from ray.rllib.core.rl_module.multi_rl_module import MultiRLModule
from ray.rllib.core.rl_module.rl_module import RLModule
from ray.rllib.policy.sample_batch import MultiAgentBatch, SampleBatch
from ray.rllib.utils import unflatten_dict
from ray.rllib.utils.annotations import (
    override,
    OverrideToImplementCustomLogic,
    OverrideToImplementCustomLogic_CallToSuperRecommended,
)
from ray.rllib.utils.checkpoints import Checkpointable
from ray.rllib.utils.metrics import (
    DATASET_NUM_ITERS_TRAINED,
    DATASET_NUM_ITERS_TRAINED_LIFETIME,
    NUM_ENV_STEPS_TRAINED,
    NUM_ENV_STEPS_TRAINED_LIFETIME,
    NUM_MODULE_STEPS_TRAINED,
    NUM_MODULE_STEPS_TRAINED_LIFETIME,
    MODULE_TRAIN_BATCH_SIZE_MEAN,
    WEIGHTS_SEQ_NO,
)
from ray.rllib.utils.metrics.metrics_logger import MetricsLogger
from ray.rllib.utils.minibatch_utils import (
    MiniBatchCyclicIterator,
    MiniBatchDummyIterator,
    MiniBatchRayDataIterator,
)
from ray.rllib.utils.typing import (
    DeviceType,
    ModuleID,
    NamedParamDict,
    ResultDict,
    StateDict,
    TensorType,
)

if TYPE_CHECKING:
    from ray.rllib.algorithms.algorithm_config import AlgorithmConfig
    from ray.rllib.core.learner.differentiable_learner_config import (
        DifferentiableLearnerConfig,
    )

logger = logging.getLogger(__name__)


class DifferentiableLearner(Checkpointable):
    """A differentiable `Learner` class enabling functional parameter updates.

    This class is part of RLlib's Meta Learning API and provides a differentiable
    `Learner`, allowing higher-order updates within the meta-learning loop.

    Unlike standard learners, this class operates on a provided `RLModule` reference
    instead of creating its own. Updated cloned module parameters are returned to the
    caller, facilitating further update processes.

    The `update`, `_update`, `compute_gradients`, and `apply_gradients` methods
    require, in addition to other arguments, a dictionary of cloned `RLModule`
    parameters for functional updates.
    """

    # The framework an instance uses.
    framework_str: str

    # The key for the total loss.
    TOTAL_LOSS_KEY: str = "total_loss"

    def __init__(
        self,
        *,
        config: "AlgorithmConfig",
        learner_config: "DifferentiableLearnerConfig",
        module: Optional[RLModule] = None,
        **kwargs,
    ) -> None:

        # An `AlgorithmConfig` used to access certain global configurations.
        self.config: "AlgorithmConfig" = config.copy(copy_frozen=False)
        # The specific configuration for the differentiable learner instance.
        self.learner_config: "DifferentiableLearnerConfig" = learner_config
        # The reference to the caller's module.
        self._module: Optional[MultiRLModule] = module
        # The reference to the caller's device.
        self._device: Optional[DeviceType] = None
        # A counter for functional weight updates.
        self._weights_seq_no: int = 0

        # Whether self.build has already been called.
        self._is_built: bool = False

        # The learner connector pipeline.
        self._learner_connector: Optional[LearnerConnectorPipeline] = None

        # The Learner's own MetricsLogger to be used to log RLlib's built-in metrics or
        # custom user-defined ones (e.g. custom loss values). When returning from an
        # `update_from_...()` method call, the Learner will do a `self.metrics.reduce()`
        # and return the resulting (reduced) dict.
        self.metrics: MetricsLogger = MetricsLogger(
            stats_cls_lookup=config.stats_cls_lookup
        )

        # In case of offline learning and multiple learners, each learner receives a
        # repeatable iterator that iterates over a split of the streamed data.
        self.iterator: MiniBatchRayDataIterator = None

    @OverrideToImplementCustomLogic_CallToSuperRecommended
    def build(self, device: Optional[DeviceType] = None) -> None:

        if self._is_built:
            logger.debug("DifferentiableLearner already built. Skipping built.")

        # If a dvice was passed, set the `DifferentiableLearner`'s device.
        if device:
            self._device = device

        # TODO (simon): Move the `build_learner_connector` to the
        # `DifferentiableLearnerConfig`.
        self._learner_connector = self.learner_config.build_learner_connector(
            input_observation_space=None,
            input_action_space=None,
            device=self._device,
        )

        # This instance is now ready for use.
        self._is_built = True

    @OverrideToImplementCustomLogic
    @abc.abstractmethod
    def compute_gradients(
        self,
        loss_per_module: Dict[ModuleID, TensorType],
        params: Dict[ModuleID, NamedParamDict],
        **kwargs,
    ) -> Dict[ModuleID, NamedParamDict]:
        """Computes functional gradients based on the given losses.

        Note that this method requires computing gradients functionally,
        without relying on an optimizer. If an optimizer is needed, a
        differentiable optimizer from a third-party package must be used.

        Args:
            loss_per_module: Dict mapping module IDs to their individual total loss
                terms, computed by the individual `compute_loss_for_module()` calls.
                The overall total loss (sum of loss terms over all modules) is stored
                under `loss_per_module[ALL_MODULES]`.
            params: A dictionary containing cloned parameters for each module id.
            **kwargs: Forward compatibility kwargs.

        Returns:
            The gradients in the same (dict) format as `params`.
        """

    @OverrideToImplementCustomLogic
    @abc.abstractmethod
    def apply_gradients(
        self,
        gradients: Dict[ModuleID, NamedParamDict],
        params: Dict[ModuleID, NamedParamDict],
    ) -> Dict[ModuleID, NamedParamDict]:
        """Applies given gradients functionally.

        Note that this method requires functional parameter updates,
        meaning modifications must not be performed in-place (e.g., via an
        optimizer or directly within the `MultiRLModule`).

        Args:
            gradients: A dictionary containing named gradients for each module id.
            params: A dictionary containing named parameters for each module id.

        Returns:
            The updated parameters in the same (dict) format as `params`.
        """

    @OverrideToImplementCustomLogic
    def should_module_be_updated(self, module_id, multi_agent_batch=None):
        """Returns whether a module should be updated or not based on `self.config`.

        Args:
            module_id: The ModuleID that we want to query on whether this module
                should be updated or not.
            multi_agent_batch: An optional MultiAgentBatch to possibly provide further
                information on the decision on whether the RLModule should be updated
                or not.
        """
        should_module_be_updated_fn = self.config.policies_to_train
        # If None, return True (by default, all modules should be updated).
        if should_module_be_updated_fn is None:
            return True
        # If collection given, return whether `module_id` is in that container.
        elif not callable(should_module_be_updated_fn):
            return module_id in set(should_module_be_updated_fn)

        return should_module_be_updated_fn(module_id, multi_agent_batch)

    @OverrideToImplementCustomLogic
    def compute_losses(
        self, *, fwd_out: Dict[str, Any], batch: Dict[str, Any]
    ) -> Dict[str, Any]:
        """Computes the loss(es) for the module being optimized.

        This method must be overridden by MultiRLModule-specific Learners in order to
        define the specific loss computation logic. If the algorithm is single-agent,
        only `compute_loss_for_module()` should be overridden instead. If the algorithm
        uses independent multi-agent learning (default behavior for RLlib's multi-agent
        setups), also only `compute_loss_for_module()` should be overridden, but it will
        be called for each individual RLModule inside the MultiRLModule.
        For the functional update to work, no `forward` call should be made
        within this method, especially not a non-functional one. Instead, use
        the model outputs provided by `fwd_out`.

        Args:
            fwd_out: Output from a functional call to the `forward_train()` method of the
                underlying MultiRLModule (`self.module`) during training
                (`self.update()`).
            batch: The train batch that was used to compute `fwd_out`.

        Returns:
            A dictionary mapping module IDs to individual loss terms.
        """
        loss_per_module = {}
        for module_id in fwd_out:
            loss = self.compute_loss_for_module(
                module_id=module_id,
                # TODO (simon): Check, if this should be provided per
                # `DifferentiableLearnerConfig`.
                config=self.config.get_config_for_module(module_id),
                batch=batch[module_id],
                fwd_out=fwd_out[module_id],
            )
            loss_per_module[module_id] = loss

        return loss_per_module

    @OverrideToImplementCustomLogic
    @abc.abstractmethod
    def compute_loss_for_module(
        self,
        *,
        module_id: ModuleID,
        config: "AlgorithmConfig",
        batch: Dict[str, Any],
        fwd_out: Dict[str, TensorType],
    ) -> TensorType:
        """Computes the loss for a single module.

        Think of this as computing loss for a single agent. For multi-agent use-cases
        that require more complicated computation for loss, consider overriding the
        `compute_losses` method instead.

        Args:
            module_id: The id of the module.
            config: The AlgorithmConfig specific to the given `module_id`.
            batch: The train batch for this particular module.
            fwd_out: The output of the forward pass for this particular module.

        Returns:
            A single total loss tensor. If you have more than one optimizer on the
            provided `module_id` and would like to compute gradients separately using
            these different optimizers, simply add up the individual loss terms for
            each optimizer and return the sum. Also, for recording/logging any
            individual loss terms, you can use the `Learner.metrics.log_value(
            key=..., value=...)` or `DifferentiableLearner.metrics.log_dict()` APIs.
            See: :py:class:`~ray.rllib.utils.metrics.metrics_logger.MetricsLogger` for
            more information.
        """

    def update(
        self,
        params: Dict[ModuleID, NamedParamDict],
        training_data: TrainingData,
        *,
        _no_metrics_reduce: bool = False,
        **kwargs,
    ) -> Tuple[Dict[ModuleID, NamedParamDict], ResultDict]:
        """Make a functional update on provided parameters.

        You can use this method to take more than one backward pass on the batch. All
        configuration parameters for the iteration loop are set within the
        `learner_config`. Note, the same configuration will be used for all module ids
        in `MultiRLModule`.

        Args:
            params: A parameter dictionary holding named parameters for each module id.
                These parameters must be a clone of the module's original parameters to
                perform a functional update on them.
            training_data: A `TrainingData` instance containing the data or data iterators
                to be used in updating the given parameters in `param`.

        Returns:
            The functionally updated parameters in the (dict) format they were passed in
            and a `ResultDict` object produced by a call to `self.metrics.reduce()`. The
            returned dict may be arbitrarily nested and must have `Stats` objects at
            all its leafs, allowing components further downstream (i.e. a user of this
            Learner) to further reduce these results (for example over n parallel
            Learners).
        """
        self._check_is_built()

        # TODO (simon): Implement a `before_gradient_based_update`, if necessary.
        # Call `before_gradient_based_update` to allow for non-gradient based
        # preparations-, logging-, and update logic to happen.
        # self.before_gradient_based_update(timesteps=timesteps or {})

        training_data.validate()
        training_data.solve_refs()
        assert training_data.batches is None, "`training_data.batches` must be None!"

        self._weights_seq_no += 1

        batch_iter = self._create_iterator_if_necessary(
            training_data=training_data,
            num_total_minibatches=self.learner_config.num_total_minibatches,
            num_epochs=self.learner_config.num_epochs,
            minibatch_size=self.learner_config.minibatch_size,
            shuffle_batch_per_epoch=self.learner_config.shuffle_batch_per_epoch,
        )

        # Perform the actual looping through the minibatches or the given data iterator.
        for iteration, tensor_minibatch in enumerate(batch_iter):
            # Check the MultiAgentBatch, whether our RLModule contains all ModuleIDs
            # found in this batch. If not, throw an error.
            unknown_module_ids = set(tensor_minibatch.policy_batches.keys()) - set(
                self.module.keys()
            )
            if unknown_module_ids:
                raise ValueError(
                    f"Batch contains one or more ModuleIDs ({unknown_module_ids}) that "
                    f"are not in this Learner!"
                )

            # Make the actual in-graph/traced `_update` call. This should return
            # all tensor values (no numpy).
            fwd_out, loss_per_module, params, _ = self._update(
                # TODO (simon): Maybe filter ParamDict by module keys in batch.
                tensor_minibatch.policy_batches,
                params,
            )

            # TODO (sven): Maybe move this into loop above to get metrics more accuratcely
            #  cover the minibatch/epoch logic.
            # Log all timesteps (env, agent, modules) based on given episodes/batch.
            self._log_steps_trained_metrics(tensor_minibatch)

            self._set_slicing_by_batch_id(tensor_minibatch, value=False)

        if self.iterator:
            # Record the number of batches pulled from the dataset.
            self.metrics.log_value(
                (ALL_MODULES, DATASET_NUM_ITERS_TRAINED),
                iteration + 1,
                reduce="sum",
                clear_on_reduce=True,
            )
            self.metrics.log_value(
                (ALL_MODULES, DATASET_NUM_ITERS_TRAINED_LIFETIME),
                iteration + 1,
                reduce="lifetime_sum",
            )
        # Log all individual RLModules' loss terms and its registered optimizers'
        # current learning rates.
        # Note: We do this only once for the last of the minibatch updates, b/c the
        # window is only 1 anyways.
        for mid, loss in loss_per_module.items():
            self.metrics.log_value(
                key=(mid, self.TOTAL_LOSS_KEY),
                value=loss,
                window=1,
            )

        # Call `after_gradient_based_update` to allow for non-gradient based
        # cleanups-, logging-, and update logic to happen.
        # TODO (simon): Check, if this should stay here, when running multiple
        # gradient steps inside the iterator loop above (could be a complete epoch)
        # the target networks might need to be updated earlier.
        # self.after_gradient_based_update(timesteps=timesteps or {})

        # Reduce results across all minibatch update steps.
        if not _no_metrics_reduce:
            return params, loss_per_module, self.metrics.reduce()
        else:
            return params, loss_per_module, {}

    def _create_iterator_if_necessary(
        self,
        *,
        training_data: TrainingData,
        num_total_minibatches: int = 0,
        num_epochs: int = 1,
        minibatch_size: Optional[int] = None,
        shuffle_batch_per_epoch: bool = False,
        **kwargs,
    ) -> Iterable:
        """Provides a batch iterator."""

        # Data iterator provided.
        if training_data.data_iterators:
            num_iters = kwargs.pop("num_iters", None)
            if num_iters is None:
                raise ValueError(
                    "Learner.update(data_iterators=..) requires `num_iters` kwarg!"
                )

            def _collate_fn(_batch: Dict[str, numpy.ndarray]) -> MultiAgentBatch:
                _batch = unflatten_dict(_batch)
                _batch = MultiAgentBatch(
                    {
                        module_id: SampleBatch(module_data)
                        for module_id, module_data in _batch.items()
                    },
                    env_steps=sum(
                        len(next(iter(module_data.values())))
                        for module_data in _batch.values()
                    ),
                )
                _batch = self._convert_batch_type(_batch, to_device=False)
                return self._set_slicing_by_batch_id(_batch, value=True)

            def _finalize_fn(batch: MultiAgentBatch) -> MultiAgentBatch:
                return self._convert_batch_type(batch, to_device=True, use_stream=True)

            if not self.iterator:
                # This iterator holds a `ray.data.DataIterator` and manages it state.
                self.iterator = MiniBatchRayDataIterator(
                    iterator=training_data.data_iterators[0],
                    collate_fn=_collate_fn,
                    finalize_fn=_finalize_fn,
                    minibatch_size=minibatch_size,
                    num_iters=num_iters,
                    **kwargs,
                )

            batch_iter = self.iterator
        else:
            batch = self._make_batch_if_necessary(training_data=training_data)
            assert batch is not None

            # TODO: Move this into LearnerConnector pipeline?
            # Filter out those RLModules from the final train batch that should not be
            # updated.
            for module_id in list(batch.policy_batches.keys()):
                if not self.should_module_be_updated(module_id, batch):
                    del batch.policy_batches[module_id]
            if not batch.policy_batches:
                return {}

            batch = self._set_slicing_by_batch_id(batch, value=True)

            if minibatch_size:
                batch_iter_cls = MiniBatchCyclicIterator
            elif num_epochs > 1:
                # `minibatch_size` was not set but `num_epochs` > 1.
                minibatch_size = batch.count
                # Note that there is no need to shuffle here, b/c we don't have
                # minibatches.
                batch_iter_cls = MiniBatchCyclicIterator
            else:
                # `minibatch_size` and `num_epochs` are not set by the user.
                batch_iter_cls = MiniBatchDummyIterator

            batch_iter = batch_iter_cls(
                batch,
                num_epochs=num_epochs,
                minibatch_size=minibatch_size,
                shuffle_batch_per_epoch=shuffle_batch_per_epoch and (num_epochs > 1),
                num_total_minibatches=num_total_minibatches,
            )
        return batch_iter

    @OverrideToImplementCustomLogic
    @abc.abstractmethod
    def _update(
        self,
        batch: Dict[str, Any],
        params: Dict[ModuleID, NamedParamDict],
        **kwargs,
    ) -> Tuple[Any, Dict[ModuleID, NamedParamDict], Any, Any]:
        """Contains all logic for an in-graph/traceable functional update step.

        Framework specific subclasses must implement this method. This should include
        functional calls to the RLModule's `forward_train`, `compute_loss`,
        `compute_gradients`, `postprocess_gradients`, and `apply_gradients` methods
        and return a tuple with all the individual results as well as the functionally
        updated parameter dictionary.

        Args:
            batch: The train batch already converted to a Dict mapping str to (possibly
                nested) tensors.
            kwargs: Forward compatibility kwargs.

        Returns:
            A tuple consisting of:
                1) the output of a functional forward call to the RLModule using
                    `params`,
                2) the functionally updated parameters in the (dict) format passed in,
                3) the `loss_per_module` dictionary mapping module IDs to individual
                    loss tensors,
                4) a metrics dict mapping module IDs to metrics key/value pairs.

        """

    @override(Checkpointable)
    def get_state(
        self,
        components: Optional[Union[str, Collection[str]]] = None,
        *,
        not_components: Optional[Union[str, Collection[str]]] = None,
        **kwargs,
    ) -> StateDict:
        """Gets the state of the `DifferentiableLearner` instance.

        Note, because the `MultiRLModule` held by this class is only a reference
        it is not contained in the class' state.
        """
        self._check_is_built()

        state = {
            "should_module_be_updated": self.config.policies_to_train,
            WEIGHTS_SEQ_NO: self._weights_seq_no,
        }

        if self._check_component(COMPONENT_METRICS_LOGGER, components, not_components):
            # TODO (sven): Make `MetricsLogger` a Checkpointable.
            state[COMPONENT_METRICS_LOGGER] = self.metrics.get_state()

        return state

    @override(Checkpointable)
    def set_state(self, state: StateDict) -> None:
        """Sets the state of the `DifferentiableLearner` instance."""
        self._check_is_built()

        weights_seq_no = state.get(WEIGHTS_SEQ_NO, 0)

        # Update our weights_seq_no, if the new one is > 0.
        if weights_seq_no > 0:
            self._weights_seq_no = weights_seq_no

        # Update our trainable Modules information/function via our config.
        # If not provided in state (None), all Modules will be trained by default.
        if "should_module_be_updated" in state:
            self.config.multi_agent(policies_to_train=state["should_module_be_updated"])

        # TODO (sven): Make `MetricsLogger` a Checkpointable.
        if COMPONENT_METRICS_LOGGER in state:
            self.metrics.set_state(state[COMPONENT_METRICS_LOGGER])

    @override(Checkpointable)
    def get_ctor_args_and_kwargs(self):
        return (
            (),  # *args,
            {
                "config": self.config,
            },  # **kwargs
        )

    @override(Checkpointable)
    def get_checkpointable_components(self):
        if not self._check_is_built(error=False):
            self.build()
        return []

    # TODO (simon): Duplicate in Learner. Move to base class "Learnable".
    def _make_batch_if_necessary(self, training_data):
        batch = training_data.batch

        # Call the learner connector on the given `episodes` (if we have one).
        if training_data.episodes is not None:
            # If we want to learn from Episodes, we must have a LearnerConnector
            # pipeline to translate into a train batch first.
            if self._learner_connector is None:
                raise ValueError(
                    f"If episodes provided for training, Learner ({self}) must have a "
                    "LearnerConnector pipeline (but pipeline is None)!"
                )

            # Call the learner connector pipeline.
            shared_data = {}
            batch = self._learner_connector(
                rl_module=self.module,
                batch=training_data.batch if training_data.batch is not None else {},
                episodes=training_data.episodes,
                shared_data=shared_data,
                metrics=self.metrics,
            )
            # Convert to a batch.
            # TODO (sven): Try to not require MultiAgentBatch anymore.
            batch = MultiAgentBatch(
                {
                    module_id: (
                        SampleBatch(module_data, _zero_padded=True)
                        if shared_data.get(f"_zero_padded_for_mid={module_id}")
                        else SampleBatch(module_data)
                    )
                    for module_id, module_data in batch.items()
                },
                env_steps=sum(len(e) for e in training_data.episodes),
            )
        # Single-agent SampleBatch: Have to convert to MultiAgentBatch.
        elif isinstance(training_data.batch, SampleBatch):
            if len(self.module) != 1:
                raise ValueError(
                    f"SampleBatch provided, but RLModule ({self.module}) has more than "
                    f"one sub-RLModule! Need to provide MultiAgentBatch instead."
                )

            batch = MultiAgentBatch(
                {next(iter(self.module.keys())): training_data.batch},
                env_steps=len(training_data.batch),
            )
        # If we already have an `MultiAgentBatch` but with `numpy` array, convert to
        # tensors.
        elif (
            isinstance(training_data.batch, MultiAgentBatch)
            and training_data.batch.policy_batches
            and (
                isinstance(
                    next(iter(training_data.batch.policy_batches.values()))["obs"],
                    numpy.ndarray,
                )
                or next(iter(training_data.batch.policy_batches.values()))["obs"].device
                != self._device
            )
        ):
            batch = self._convert_batch_type(training_data.batch)

        return batch

    # TODO (simon): Duplicate in Learner. Move to base class "Learnable".
    def _set_slicing_by_batch_id(
        self, batch: MultiAgentBatch, *, value: bool
    ) -> MultiAgentBatch:
        """Enables slicing by batch id in the given batch.

        If the input batch contains batches of sequences we need to make sure when
        slicing happens it is sliced via batch id and not timestamp. Calling this
        method enables the same flag on each SampleBatch within the input
        MultiAgentBatch.

        Args:
            batch: The MultiAgentBatch to enable slicing by batch id on.
            value: The value to set the flag to.

        Returns:
            The input MultiAgentBatch with the indexing flag is enabled / disabled on.
        """

        for pid, policy_batch in batch.policy_batches.items():
            # We assume that arriving batches for recurrent modules OR batches that
            # have a SEQ_LENS column are already zero-padded to the max sequence length
            # and have tensors of shape [B, T, ...]. Therefore, we slice sequence
            # lengths in B. See SampleBatch for more information.
            if (
                self.module[pid].is_stateful()
                or policy_batch.get("seq_lens") is not None
            ):
                if value:
                    policy_batch.enable_slicing_by_batch_id()
                else:
                    policy_batch.disable_slicing_by_batch_id()

        return batch

    # TODO (simon): Duplicate in Learner. Move to base class "Learnable".
    def _check_is_built(self, error: bool = True) -> bool:
        if self.module is None:
            if error:
                raise ValueError(
                    "Learner.build() must be called after constructing a "
                    "Learner and before calling any methods on it."
                )
            return False
        return True

    @abc.abstractmethod
    def _get_tensor_variable(
        self,
        value: Any,
        dtype: Any = None,
        trainable: bool = False,
    ) -> TensorType:
        """Returns a framework-specific tensor variable with the initial given value.

        This is a framework specific method that should be implemented by the
        framework specific sub-classes.

        Args:
            value: The initial value for the tensor variable variable.

        Returns:
            The framework specific tensor variable of the given initial value,
            dtype and trainable/requires_grad property.
        """

    # TODO (simon): Duplicate in Learner. Move to base class "Learnable".
    def _reset(self):
        self.metrics = MetricsLogger(
            stats_cls_lookup=self.config.custom_stats_cls_lookup
        )
        self._is_built = False

    # TODO (simon): Duplicate in Learner. Move to base class "Learnable".
    def _log_steps_trained_metrics(self, batch: MultiAgentBatch):
        """Logs this iteration's steps trained, based on given `batch`."""
        # Collect all module steps and add them for `ALL_MODULES` to avoid
        # biasing the throughput by looping through modules.
        total_module_steps = 0
        # Loop through all modules.
        for mid, module_batch in batch.policy_batches.items():
            # Log weights seq no for this batch.
            self.metrics.log_value(
                (mid, WEIGHTS_SEQ_NO),
                self._weights_seq_no,
                window=1,
            )

            module_batch_size = len(module_batch)
            # Log average batch size (for each module).
            self.metrics.log_value(
                key=(mid, MODULE_TRAIN_BATCH_SIZE_MEAN),
                value=module_batch_size,
            )
            # Log module steps (for each module).
            self.metrics.log_value(
                key=(mid, NUM_MODULE_STEPS_TRAINED),
                value=module_batch_size,
                reduce="sum",
                clear_on_reduce=True,
            )
            self.metrics.log_value(
                key=(mid, NUM_MODULE_STEPS_TRAINED_LIFETIME),
                value=module_batch_size,
<<<<<<< HEAD
                reduce="lifetime_sum",
            )
            # Log module steps (sum of all modules).
            self.metrics.log_value(
                key=(ALL_MODULES, NUM_MODULE_STEPS_TRAINED),
                value=module_batch_size,
                reduce="sum",
                clear_on_reduce=True,
            )
            self.metrics.log_value(
                key=(ALL_MODULES, NUM_MODULE_STEPS_TRAINED_LIFETIME),
                value=module_batch_size,
                reduce="lifetime_sum",
            )
=======
                reduce="sum",
                with_throughput=True,
            )
            total_module_steps += module_batch_size

        # Log module steps (sum of all modules).
        self.metrics.log_value(
            key=(ALL_MODULES, NUM_MODULE_STEPS_TRAINED),
            value=total_module_steps,
            reduce="sum",
            clear_on_reduce=True,
        )
        self.metrics.log_value(
            key=(ALL_MODULES, NUM_MODULE_STEPS_TRAINED_LIFETIME),
            value=total_module_steps,
            reduce="sum",
            with_throughput=True,
        )
>>>>>>> cf4e04c6
        # Log env steps (all modules).
        self.metrics.log_value(
            (ALL_MODULES, NUM_ENV_STEPS_TRAINED),
            batch.env_steps(),
            reduce="sum",
            clear_on_reduce=True,
        )
        self.metrics.log_value(
            (ALL_MODULES, NUM_ENV_STEPS_TRAINED_LIFETIME),
            batch.env_steps(),
            reduce="lifetime_sum",
            with_throughput=True,
        )

    @OverrideToImplementCustomLogic
    @abc.abstractmethod
    def _make_functional_call(
        self,
        module: MultiRLModule,
        params: Dict[ModuleID, NamedParamDict],
        batch: MultiAgentBatch,
        **kwargs,
    ) -> Dict[ModuleID, Dict[str, TensorType]]:
        """Makes a functional call to a module.

        Functional calls enable the Learner to (a) use the same module as its
        `MetaLearner` and (b) to generate and apply gradients without modifying
        the `RLModule` parameters directly.

        Args:
            module: The `MultiRLModule` to be used for the functional call. Note, this
                module's `forward` method must call the `foward_train`.
            params: A dictionary containing containing for each `RLModule`'s id its
                named parameter dictionary. For functional calls to work, these
                parameters need to be cloned.
            batch: A `MultiAgentBatch` instance to be used in the functional call.

        Returns:
            A dictionary with the output of the module's forward pass.
        """

    @property
    def module(self) -> MultiRLModule:
        """The MultiRLModule reference that is being used in updates."""
        return self._module

    @module.setter
    def module(self, module: MultiRLModule) -> None:
        """Sets the `MultiRLModule`.

        Args:
            module: The reference to the `MultiRLModule` of the class that holds the
                instance of this `DifferentiableLearner` instance.
        """
        self._module = module<|MERGE_RESOLUTION|>--- conflicted
+++ resolved
@@ -718,9 +718,6 @@
     # TODO (simon): Duplicate in Learner. Move to base class "Learnable".
     def _log_steps_trained_metrics(self, batch: MultiAgentBatch):
         """Logs this iteration's steps trained, based on given `batch`."""
-        # Collect all module steps and add them for `ALL_MODULES` to avoid
-        # biasing the throughput by looping through modules.
-        total_module_steps = 0
         # Loop through all modules.
         for mid, module_batch in batch.policy_batches.items():
             # Log weights seq no for this batch.
@@ -746,7 +743,6 @@
             self.metrics.log_value(
                 key=(mid, NUM_MODULE_STEPS_TRAINED_LIFETIME),
                 value=module_batch_size,
-<<<<<<< HEAD
                 reduce="lifetime_sum",
             )
             # Log module steps (sum of all modules).
@@ -761,26 +757,6 @@
                 value=module_batch_size,
                 reduce="lifetime_sum",
             )
-=======
-                reduce="sum",
-                with_throughput=True,
-            )
-            total_module_steps += module_batch_size
-
-        # Log module steps (sum of all modules).
-        self.metrics.log_value(
-            key=(ALL_MODULES, NUM_MODULE_STEPS_TRAINED),
-            value=total_module_steps,
-            reduce="sum",
-            clear_on_reduce=True,
-        )
-        self.metrics.log_value(
-            key=(ALL_MODULES, NUM_MODULE_STEPS_TRAINED_LIFETIME),
-            value=total_module_steps,
-            reduce="sum",
-            with_throughput=True,
-        )
->>>>>>> cf4e04c6
         # Log env steps (all modules).
         self.metrics.log_value(
             (ALL_MODULES, NUM_ENV_STEPS_TRAINED),
