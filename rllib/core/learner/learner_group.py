from collections import defaultdict, deque
from functools import partial
import pathlib
from typing import (
    Any,
    Callable,
    Dict,
    List,
    Optional,
    Set,
    Type,
    Union,
)
import uuid

import ray
from ray.rllib.algorithms.algorithm_config import AlgorithmConfig
from ray.rllib.core.learner.reduce_result_dict_fn import _reduce_mean_results
from ray.rllib.core.rl_module.rl_module import (
    SingleAgentRLModuleSpec,
    RLMODULE_STATE_DIR_NAME,
)
<<<<<<< HEAD
from ray.rllib.core.learner.learner import Learner, LearnerSpec
from ray.rllib.policy.sample_batch import MultiAgentBatch
from ray.rllib.utils.actor_manager import FaultTolerantActorManager
from ray.rllib.utils.deprecation import Deprecated
from ray.rllib.utils.minibatch_utils import ShardBatchIterator, ShardEpisodesIterator
from ray.rllib.utils.typing import (
    EpisodeType,
    ModuleID,
    ResultDict,
    ShouldModuleBeUpdatedFn,
)
=======
from ray.rllib.policy.sample_batch import MultiAgentBatch
from ray.rllib.utils.actor_manager import FaultTolerantActorManager
from ray.rllib.utils.deprecation import Deprecated, deprecation_warning
from ray.rllib.utils.minibatch_utils import ShardBatchIterator
>>>>>>> 55ab6dfd
from ray.rllib.utils.numpy import convert_to_numpy
from ray.rllib.utils.typing import (
    ModuleID,
    ResultDict,
    RLModuleSpec,
    ShouldModuleBeUpdatedFn,
)
from ray.train._internal.backend_executor import BackendExecutor
from ray.tune.utils.file_transfer import sync_dir_between_nodes
from ray.util.annotations import PublicAPI


def _get_backend_config(learner_class: Type[Learner]) -> str:
    if learner_class.framework == "torch":
        from ray.train.torch import TorchConfig

        backend_config = TorchConfig()
    elif learner_class.framework == "tf2":
        from ray.train.tensorflow import TensorflowConfig

        backend_config = TensorflowConfig()
    else:
        raise ValueError("framework must be either torch or tf")

    return backend_config


def _default_should_module_be_updated_fn(
    module_id: ModuleID,
    batch: MultiAgentBatch,
) -> bool:
    """Default implemntation for `LearnerGroup.should_module_be_updated_fn()`.

    It assumes that all modules are to be updated by default.
    """
    return True


@PublicAPI(stability="alpha")
class LearnerGroup:
<<<<<<< HEAD
    """Coordinator of Learners.

    Args:
        learner_spec: The specification for constructing Learners.
        max_queue_len: The maximum number of batches to queue up if doing async_update
            If the queue is full it will evict the oldest batch first.
=======
    """Coordinator of n (possibly remote) Learner workers.
>>>>>>> 55ab6dfd

    Each Learner worker
    """

    def __init__(
        self,
        *,
        config: AlgorithmConfig = None,  # TODO (sven): Make this arg mandatory.
        module_spec: Optional[RLModuleSpec] = None,
        max_queue_len: int = 20,
        # Deprecated args.
        learner_spec=None,
    ):
        """Initializes a LearnerGroup instance.

        Args:
            config: The AlgorithmConfig object to use to configure this LearnerGroup.
                Call the `resources(num_learner_workers=...)` method on your config to
                specify the number of learner workers to use.
                Call the same method with arguments `num_cpus_per_learner_worker` and/or
                `num_gpus_per_learner_worker` to configure the compute used by each
                Learner worker in this LearnerGroup.
                Call the `training(learner_class=...)` method on your config to specify,
                which exact Learner class to use.
                Call the `rl_module(rl_module_spec=...)` method on your config to set up
                the specifics for your RLModule to be used in each Learner.
            module_spec: If not already specified in `config`, a separate overriding
                RLModuleSpec may be provided via this argument.
            max_queue_len: The maximum number of batches to queue up if doing
                async_update. If the queue is full it will evict the oldest batch first.
        """
        if learner_spec is not None:
            deprecation_warning(
                old="LearnerGroup(learner_spec=...)",
                new="config = AlgorithmConfig().[resources|training|rl_module](...); "
                "LearnerGroup(config=config)",
                error=True,
            )
        if config is None:
            raise ValueError(
                "LearnerGroup constructor must be called with a `config` arg! "
                "Pass in a `ray.rllib.algorithms.algorithm_config::AlgorithmConfig` "
                "object with the proper settings configured."
            )

        # scaling_config = learner_spec.learner_group_scaling_config
        self.config = config

        learner_class = self.config.learner_class
        module_spec = module_spec or self.config.get_marl_module_spec()

        self._learner = None
        self._workers = None
        # If a user calls self.shutdown() on their own then this flag is set to true.
        # When del is called the backend executor isn't shutdown twice if this flag is
        # true. the backend executor would otherwise log a warning to the console from
        # ray train.
        self._is_shut_down = False

        # The callable to use to figure out whether a (single-agent) sub-module is
        # trainable (via its ModuleID and the train batch) or not.
        self._should_module_be_updated_fn = _default_should_module_be_updated_fn

        # How many timesteps had to be dropped due to a full input queue?
        self._in_queue_ts_dropped = 0

        # A single local Learner.
        if not self.is_remote:
            self._learner = learner_class(config=config, module_spec=module_spec)
            self._learner.build()
            self._worker_manager = None
            self._in_queue = []
        # N remote Learner workers.
        else:
            backend_config = _get_backend_config(learner_class)
            backend_executor = BackendExecutor(
                backend_config=backend_config,
                num_workers=self.config.num_learner_workers,
                # TODO (sven): Cannot set both `num_cpus_per_learner_worker`>1 and
                #  `num_gpus_per_learner_worker`>0! Users must set one or the other due
                #  to issues with placement group fragmentation. See
                #  https://github.com/ray-project/ray/issues/35409 for more details.
                num_cpus_per_worker=(
                    self.config.num_cpus_per_learner_worker
                    if not self.config.num_gpus_per_learner_worker
                    else 0
                ),
                num_gpus_per_worker=self.config.num_gpus_per_learner_worker,
                max_retries=0,
            )
            backend_executor.start(
                train_cls=learner_class,
                train_cls_kwargs={
                    "config": config,
                    "module_spec": module_spec,
                },
            )
            self._backend_executor = backend_executor

            self._workers = [w.actor for w in backend_executor.worker_group.workers]

            # Run the neural network building code on remote workers.
            ray.get([w.build.remote() for w in self._workers])

            self._worker_manager = FaultTolerantActorManager(
                self._workers,
                # TODO (sven): This probably works even without any restriction
                #  (allowing for any arbitrary number of requests in-flight). Test with
                #  3 first, then with unlimited, and if both show the same behavior on
                #  an async algo, remove this restriction entirely.
                max_remote_requests_in_flight_per_actor=3,
            )
            # This is a list of the tags for asynchronous update requests that are
            # inflight, and is used for grouping together the results of requests
            # that were sent to the workers at the same time.
            self._inflight_request_tags: Set[str] = set()
            self._in_queue = deque(maxlen=max_queue_len)

    def get_in_queue_stats(self) -> Dict[str, Any]:
        """Returns the current stats for the input queue for this learner group."""
        return {
            "learner_group_queue_size": len(self._in_queue),
            "learner_group_queue_ts_dropped": self._in_queue_ts_dropped,
        }

    @property
    def is_remote(self) -> bool:
        return self.config.num_learner_workers > 0

    @property
    def is_local(self) -> bool:
        return not self.is_remote

    def update(
        self,
        *,
        batch: Optional[MultiAgentBatch] = None,
        episodes: Optional[List[EpisodeType]] = None,
        reduce_fn: Optional[Callable[[List[Dict[str, Any]]], ResultDict]] = (
            _reduce_mean_results
        ),
        # TODO (sven): Deprecate the following args. They should be extracted from the
        #  LearnerHyperparameters of those specific algorithms that actually require
        #  these settings.
        minibatch_size: Optional[int] = None,
        num_iters: int = 1,
    ) -> Union[Dict[str, Any], List[Dict[str, Any]]]:
        """Do one or more gradient based updates to the Learner(s) based on given data.

        Args:
            batch: The (optional) data batch to use for the update. If there are more
                than one Learner workers, the batch is split amongst these and one
                shard is sent to each Learner. If `batch` is not provided, the user
                must provide the `episodes` arg. Sending both `batch` and `episodes`
                is also allowed.
            episodes: The (optional) list of Episodes to process and perform the update
                for. If there are more than one Learner workers, the list of episodes
                is split amongst these and one list shard is sent to each Learner.
                If `episodes` is not provided, the user must provide the `batch` arg.
                Sending both `batch` and `episodes` is also allowed.
            minibatch_size: The minibatch size to use for the update.
            num_iters: The number of complete passes over all the sub-batches in the
                input multi-agent batch.
            reduce_fn: An optional callable to reduce the results from a list of the
                Learner actors into a single result. This can be any arbitrary function
                that takes a list of dictionaries and returns a single dictionary. For
                example, you can either take an average (default) or concatenate the
                results (for example for metrics) or be more selective about you want to
                report back to the algorithm's training_step. If None is passed, the
                results will not get reduced.

        Returns:
            A dictionary with the reduced results of the updates from the Learner(s) or
            a list of dictionaries of results from the updates from the Learner(s).
        """

        # Construct a multi-agent batch with only those modules in it that should
        # be updated.
        # TODO (sven): Move this into individual Learners. It might be that
        #  batch/episodes postprocessing on each Learner requires the non-trainable
        #  modules' data.
        train_batch = None
        if batch is not None:
            train_batch = {}
            for module_id in batch.policy_batches.keys():
                if self.should_module_be_updated_fn(module_id, batch):
                    train_batch[module_id] = batch.policy_batches[module_id]
            train_batch = MultiAgentBatch(train_batch, batch.count)

        if self.is_local:
            assert batch is not None or episodes is not None
            results = [
                self._learner.update(
                    batch=train_batch,
                    episodes=episodes,
                    reduce_fn=reduce_fn,
                    minibatch_size=minibatch_size,
                    num_iters=num_iters,
                )
            ]
        else:

            # Define remote function to be called on all Learner actors.
            def _learner_update(
                learner: Learner, batch_shard=None, episodes_shard=None
            ):
                return learner.update(
                    batch=batch_shard,
                    episodes=episodes_shard,
                    reduce_fn=reduce_fn,
                    minibatch_size=minibatch_size,
                    num_iters=num_iters,
                )

            # Only batch provided, split it up into n shards.
            if episodes is None:
                assert batch is not None
                results = self._get_results(
                    self._worker_manager.foreach_actor(
                        [
                            partial(_learner_update, batch_shard=batch_shard)
                            for batch_shard in ShardBatchIterator(
                                train_batch, len(self._workers)
                            )
                        ]
                    )
                )
            # Only episodes provided, split them up into n shards.
            elif batch is None:
                assert episodes is not None
                results = self._get_results(
                    self._worker_manager.foreach_actor(
                        [
                            partial(_learner_update, episodes_shard=episodes_shard)
                            for episodes_shard in ShardEpisodesIterator(
                                episodes, len(self._workers)
                            )
                        ]
                    )
                )
            # TODO (sven): Implement the case in which both batch and episodes might
            #  already be provided (or figure out whether this makes sense at all).
            else:
                raise NotImplementedError

        # TODO (sven): Move reduce_fn to the training_step
        if reduce_fn is None:
            return results
        else:
            return reduce_fn(results)

    def async_update(
        self,
        *,
        batch: Optional[MultiAgentBatch] = None,
        episodes: Optional[List[EpisodeType]] = None,
        reduce_fn: Optional[Callable[[List[Dict[str, Any]]], ResultDict]] = (
            _reduce_mean_results
        ),
        # TODO (sven): Deprecate the following args. They should be extracted from the
        #  LearnerHyperparameters of those specific algorithms that actually require
        #  these settings.
        minibatch_size: Optional[int] = None,
        num_iters: int = 1,
    ) -> Union[List[Dict[str, Any]], List[List[Dict[str, Any]]]]:
        """Asnychronously do gradient based updates to the Learner(s) with `batch`.

        Args:
            batch: The (optional) data batch to use for the update. If there are more
                than one Learner workers, the batch is split amongst these and one
                shard is sent to each Learner. If `batch` is not provided, the user
                must provide the `episodes` arg. Sending both `batch` and `episodes`
                is also allowed.
            episodes: The (optional) list of Episodes to process and perform the update
                for. If there are more than one Learner workers, the list of episodes
                is split amongst these and one list shard is sent to each Learner.
                If `episodes` is not provided, the user must provide the `batch` arg.
                Sending both `batch` and `episodes` is also allowed.
            reduce_fn: An optional callable to reduce the results from a list of the
                Learner actors into a single result. This can be any arbitrary function
                that takes a list of dictionaries and returns a single dictionary. For
                example you can either take an average (default) or concatenate the
                results (for example for metrics) or be more selective about you want to
                report back to the algorithm's training_step. If None is passed, the
                results will not get reduced.
            minibatch_size: The minibatch size to use for the update.
            num_iters: The number of complete passes over all the sub-batches in the
                input multi-agent batch.

        Returns:
            A list of list of dictionaries of results, where the outer list
            corresponds to separate calls to `async_update`, and the inner
            list corresponds to the results from each Learner(s). Or if the results
            are reduced, a list of dictionaries of the reduced results from each
            call to async_update that is ready.
        """
        if self.is_local:
            raise ValueError(
                "Cannot call `async_update` when running in local mode "
                "(`config.num_learner_workers=0`)!"
            )
        else:
            if minibatch_size is not None:
                minibatch_size //= len(self._workers)

            # Define remote function to be called on all Learner actors.
            def _learner_update(learner, batch_shard=None, episodes_shard=None):
                return learner.update(
                    batch=batch_shard,
                    episodes=episodes_shard,
                    reduce_fn=reduce_fn,
                    minibatch_size=minibatch_size,
                    num_iters=num_iters,
                )

            # Queue the new batches.
            # If queue is full, kick out the oldest item (and thus add its
            # length to the "dropped ts" counter).
            if len(self._in_queue) == self._in_queue.maxlen:
                self._in_queue_ts_dropped += len(self._in_queue[0])

            self._in_queue.append((batch, episodes))

            # Retrieve all ready results (kicked off by prior calls to this method).
            results = self._worker_manager.fetch_ready_async_reqs(
                tags=list(self._inflight_request_tags)
            )
            # Only if there are no more requests in-flight on any of the learners,
            # we can send in one new batch for sharding and parallel learning.
            if self._worker_manager_ready():
                count = 0
                # TODO (sven): This probably works even without any restriction
                #  (allowing for any arbitrary number of requests in-flight). Test with
                #  3 first, then with unlimited, and if both show the same behavior on
                #  an async algo, remove this restriction entirely.
                while len(self._in_queue) > 0 and count < 3:
                    # Pull a single batch from the queue (from the left side, meaning:
                    # use the oldest one first).
                    update_tag = str(uuid.uuid4())
                    self._inflight_request_tags.add(update_tag)
                    batch, episodes = self._in_queue.popleft()

                    # Only batch provided, split it up into n shards.
                    if episodes is None:
                        assert batch is not None
                        self._worker_manager.foreach_actor_async(
                            [
                                partial(_learner_update, batch_shard=batch_shard)
                                for batch_shard in ShardBatchIterator(
                                    batch, len(self._workers)
                                )
                            ],
                            tag=update_tag,
                        )
                    # Only episodes provided, split them up into n shards.
                    elif batch is None:
                        assert episodes is not None
                        self._worker_manager.foreach_actor(
                            [
                                partial(_learner_update, episodes_shard=episodes_shard)
                                for episodes_shard in ShardEpisodesIterator(
                                    episodes, len(self._workers)
                                )
                            ],
                            tag=update_tag,
                        )
                    # TODO (sven): Implement the case in which both batch and episodes
                    #  might already be provided (or figure out whether this makes sense
                    #  at all).
                    else:
                        raise NotImplementedError

                    count += 1

            # NOTE: There is a strong assumption here that the requests launched to
            # learner workers will return at the same time, since they have a
            # barrier inside themselves for gradient aggregation. Therefore, results
            # should be a list of lists where each inner list should be the length of
            # the number of learner workers, if results from a non-blocking update are
            # ready.
            results = self._get_async_results(results)

            # TODO(sven): Move reduce_fn to the training_step
            if reduce_fn is None:
                return results
            else:
                return [reduce_fn(r) for r in results]

    def _worker_manager_ready(self):
        # TODO (sven): This probably works even without any restriction (allowing for
        #  any arbitrary number of requests in-flight). Test with 3 first, then with
        #  unlimited, and if both show the same behavior on an async algo, remove
        #  this method entirely.
        return (
            self._worker_manager.num_outstanding_async_reqs()
            <= self._worker_manager.num_actors() * 2
        )

    def _get_results(self, results):
        processed_results = []
        for result in results:
            result_or_error = result.get()
            if result.ok:
                processed_results.append(result_or_error)
            else:
                raise result_or_error
        return processed_results

    def _get_async_results(self, results):
        """Get results from the worker manager and group them by tag.

        Returns:
            A list of lists of results, where each inner list contains all results
            for same tags.

        """
        unprocessed_results = defaultdict(list)
        for result in results:
            result_or_error = result.get()
            if result.ok:
                assert (
                    result.tag
                ), "Cannot call _get_async_results on untagged async requests."
                unprocessed_results[result.tag].append(result_or_error)
            else:
                raise result_or_error

        for tag in unprocessed_results.keys():
            self._inflight_request_tags.remove(tag)
        return list(unprocessed_results.values())

    def additional_update(
        self,
        *,
        reduce_fn: Callable[[ResultDict], ResultDict] = _reduce_mean_results,
        **kwargs,
    ) -> Union[Dict[str, Any], List[Dict[str, Any]]]:
        """Apply additional non-gradient based updates to the Learners.

        For example, this could be used to do a polyak averaging update
        of a target network in off policy algorithms like SAC or DQN.

        By default this is a pass through that calls `Learner.additional_update`

        Args:
            reduce_fn: See `update()` documentation for more details.
            **kwargs: Keyword arguments to pass to each Learner.

        Returns:
            A list of dictionaries of results from the updates from each worker.
        """

        if self.is_local:
            return self._learner.additional_update(**kwargs)
        else:
            results = self._worker_manager.foreach_actor(
                [lambda w: w.additional_update(**kwargs) for _ in self._workers]
            )
            results = self._get_results(results)
            if reduce_fn is None:
                return results
            # TODO(sven): Move reduce_fn to the training_step
            return reduce_fn(results)

    def add_module(
        self,
        *,
        module_id: ModuleID,
        module_spec: SingleAgentRLModuleSpec,
    ) -> None:
        """Add a module to the Learners maintained by this LearnerGroup.

        Args:
            module_id: The id of the module to add.
            module_spec:  #TODO (Kourosh) fill in here.
        """
        if self.is_local:
            self._learner.add_module(
                module_id=module_id,
                module_spec=module_spec,
            )
        else:
            results = self._worker_manager.foreach_actor(
                lambda w: w.add_module(
                    module_id=module_id,
                    module_spec=module_spec,
                )
            )
            return self._get_results(results)

    def remove_module(self, module_id: ModuleID) -> None:
        """Remove a module from the Learners maintained by this LearnerGroup.

        Args:
            module_id: The id of the module to remove.

        """
        if self.is_local:
            self._learner.remove_module(module_id)
        else:
            refs = []
            for worker in self._workers:
                ref = worker.remove_module.remote(module_id)
                refs.append(ref)
            ray.get(refs)

    def get_weights(self, module_ids: Optional[Set[str]] = None) -> Dict[str, Any]:
        """Get the weights of the MultiAgentRLModule maintained by each Learner.

        Args:
            module_ids: The ids of the modules to get the weights of.

        Returns:
            A mapping of module ids to their weights.

        """
        if self.is_local:
            state = self._learner.get_module_state(module_ids)
        else:
            worker = self._worker_manager.healthy_actor_ids()[0]
            assert len(self._workers) == self._worker_manager.num_healthy_actors()
            state = self._worker_manager.foreach_actor(
                lambda w: w.get_module_state(module_ids), remote_actor_ids=[worker]
            )
            state = self._get_results(state)[0]

        return convert_to_numpy(state)

    def set_weights(self, weights: Dict[str, Any]) -> None:
        """Set the weights of the MultiAgentRLModule maintained by each Learner.

        The weights don't have to include all the modules in the MARLModule.
        This way the weights of only some of the Agents can be set.

        Args:
            weights: The weights to set each RLModule in the MARLModule to.

        """
        if self.is_local:
            self._learner.set_module_state(weights)
        else:
            results_or_errors = self._worker_manager.foreach_actor(
                lambda w: w.set_module_state(weights)
            )
            # raise errors if any
            self._get_results(results_or_errors)

    def get_state(self) -> Dict[str, Any]:
        """Get the states of this LearnerGroup.

        Contains the Learners' state (which should be the same across Learners) and
        some other information.

        Returns:
            The state dict mapping str keys to state information.
        """
        if self.is_local:
            learner_state = self._learner.get_state()
        else:
            worker = self._worker_manager.healthy_actor_ids()[0]
            assert len(self._workers) == self._worker_manager.num_healthy_actors()
            results = self._worker_manager.foreach_actor(
                lambda w: w.get_state(), remote_actor_ids=[worker]
            )
            learner_state = self._get_results(results)[0]

        return {
            "learner_state": learner_state,
            "should_module_be_updated_fn": self.should_module_be_updated_fn,
        }

    def set_state(self, state: Dict[str, Any]) -> None:
        """Sets the state of this LearnerGroup.

        Note that all Learners share the same state.

        Args:
            state: The state dict mapping str keys to state information.
        """
        learner_state = state.get("learner_state")
        if learner_state is not None:
            if self.is_local:
                self._learner.set_state(learner_state)
            else:
                self._worker_manager.foreach_actor(lambda w: w.set_state(learner_state))
        if state.get("should_module_be_updated_fn"):
            self.set_should_module_be_updated_fn(state["should_module_be_updated_fn"])

    @property
    def should_module_be_updated_fn(self):
        return self._should_module_be_updated_fn

    def set_should_module_be_updated_fn(
        self, should_module_be_updated_fn: Optional[ShouldModuleBeUpdatedFn] = None
    ) -> None:
        """Sets the function that determines whether a module should be updated or not.

        Args:
            should_module_be_updated_fn: An optional callable that takes in a ModuleID
                and a batch and returns a boolean indicating whether the module should
                be updated on the given batch.
        """
        # If None, use default implementation (all modules should be updated).
        if should_module_be_updated_fn is None:
            should_module_be_updated_fn = _default_should_module_be_updated_fn
        # If container given, construct a simple callable returning True
        # if the ModuleID is found in the list/set of IDs.
        elif not callable(should_module_be_updated_fn):
            if not isinstance(should_module_be_updated_fn, (list, set, tuple)):
                raise ValueError(
                    "`should_module_be_updated_fn` arg must either be a [list|set|"
                    "tuple] or a callable taking a ModuleID and a MultiAgentBatch as "
                    "call args and returning True|False (whether module is to be "
                    "updated or not?)."
                )
            module_ids = set(should_module_be_updated_fn)

            def should_module_be_updated_fn(mid, batch=None):
                return mid in module_ids

        self._should_module_be_updated_fn = should_module_be_updated_fn

    # TODO (sven): Why did we chose to re-invent the wheel here and provide load/save
    #  from/to disk functionality? This should all be replaced with a simple
    #  get/set_state logic, which returns/takes a dict and then loading and saving
    #  should be managed by the owner class (Algorithm/Trainable).
    def save_state(self, path: str) -> None:
        """Saves the state of the LearnerGroup.

        Args:
            path: The path to save the state to.
        """
        if self.is_local:
            self._learner.save_state(path)
        else:
            worker = self._worker_manager.healthy_actor_ids()[0]
            worker_ip_addr = self._worker_manager.foreach_actor(
                self._get_ip_address, remote_actor_ids=[worker]
            )
            worker_ip_addr = self._get_results(worker_ip_addr)[0]
            self_ip_addr = self._get_ip_address()

            if worker_ip_addr == self_ip_addr:
                self._worker_manager.foreach_actor(
                    lambda w: w.save_state(path), remote_actor_ids=[worker]
                )
            else:
                # save the checkpoint to a temporary location on the worker

                # create a temporary directory on the worker
                worker_temp_dir = self._worker_manager.foreach_actor(
                    self._create_temporary_dir, remote_actor_ids=[worker]
                )
                worker_temp_dir = self._get_results(worker_temp_dir)[0]

                # save the checkpoint to the temporary directory on the worker
                self._worker_manager.foreach_actor(
                    lambda w: w.save_state(worker_temp_dir), remote_actor_ids=[worker]
                )

                # sync the temporary directory on the worker to the local directory
                sync_dir_between_nodes(
                    worker_ip_addr, worker_temp_dir, self_ip_addr, path
                )

                # creating this function here instead of making it a member funciton
                # becasue it uses the worker_temp_dir variable, and this can't
                # be passed in as an argument to foreach_actor
                def remove_dir(w):
                    import shutil

                    shutil.rmtree(worker_temp_dir)

                # remove the temporary directory on the worker
                self._worker_manager.foreach_actor(
                    remove_dir, remote_actor_ids=[worker]
                )

    def load_state(self, path: str) -> None:
        """Loads the state of the LearnerGroup.

        Args:
            path: The path to load the state from.
        """
        path = str(self._resolve_checkpoint_path(path))

        if self.is_local:
            self._learner.load_state(path)
        else:
            assert len(self._workers) == self._worker_manager.num_healthy_actors()
            head_node_ip = ray.util.get_node_ip_address()
            workers = self._worker_manager.healthy_actor_ids()

            def _load_state(w):
                # doing imports here since they might not be imported on the worker
                import ray
                import tempfile

                worker_node_ip = ray.util.get_node_ip_address()
                # if the worker is on the same node as the head, load the checkpoint
                # directly from the path otherwise sync the checkpoint from the head
                # to the worker and load it from there
                if worker_node_ip == head_node_ip:
                    w.load_state(path)
                else:
                    with tempfile.TemporaryDirectory() as temp_dir:
                        sync_dir_between_nodes(
                            head_node_ip, path, worker_node_ip, temp_dir
                        )
                        w.load_state(temp_dir)

            self._worker_manager.foreach_actor(_load_state, remote_actor_ids=workers)

    def load_module_state(
        self,
        *,
        marl_module_ckpt_dir: Optional[str] = None,
        modules_to_load: Optional[Set[str]] = None,
        rl_module_ckpt_dirs: Optional[Dict[ModuleID, str]] = None,
    ) -> None:

        """Load the checkpoints of the modules being trained by this LearnerGroup.

        `load_module_state` can be used 3 ways:
            1. Load a checkpoint for the MultiAgentRLModule being trained by this
                LearnerGroup. Limit the modules that are loaded from the checkpoint
                by specifying the `modules_to_load` argument.
            2. Load the checkpoint(s) for single agent RLModules that
                are in the MultiAgentRLModule being trained by this LearnerGroup.
            3. Load a checkpoint for the MultiAgentRLModule being trained by this
                LearnerGroup and load the checkpoint(s) for single agent RLModules
                that are in the MultiAgentRLModule. The checkpoints for the single
                agent RLModules take precedence over the module states in the
                MultiAgentRLModule checkpoint.

        NOTE: At lease one of marl_module_ckpt_dir or rl_module_ckpt_dirs is
            must be specified. modules_to_load can only be specified if
            marl_module_ckpt_dir is specified.

        Args:
            marl_module_ckpt_dir: The path to the checkpoint for the
                MultiAgentRLModule.
            modules_to_load: A set of module ids to load from the checkpoint.
            rl_module_ckpt_dirs: A mapping from module ids to the path to a
                checkpoint for a single agent RLModule.
        """
        if not (marl_module_ckpt_dir or rl_module_ckpt_dirs):
            raise ValueError(
                "At least one of multi_agent_module_state or "
                "single_agent_module_states must be specified."
            )
        if marl_module_ckpt_dir:
            if not isinstance(marl_module_ckpt_dir, str):
                raise ValueError("multi_agent_module_state must be a string path.")
            marl_module_ckpt_dir = self._resolve_checkpoint_path(marl_module_ckpt_dir)
        if rl_module_ckpt_dirs:
            if not isinstance(rl_module_ckpt_dirs, dict):
                raise ValueError("single_agent_module_states must be a dictionary.")
            for module_id, path in rl_module_ckpt_dirs.items():
                if not isinstance(path, str):
                    raise ValueError(
                        "rl_module_ckpt_dirs must be a dictionary "
                        "mapping module ids to string paths."
                    )
                rl_module_ckpt_dirs[module_id] = self._resolve_checkpoint_path(path)
        if modules_to_load:
            if not isinstance(modules_to_load, set):
                raise ValueError("modules_to_load must be a set.")
            for module_id in modules_to_load:
                if not isinstance(module_id, str):
                    raise ValueError("modules_to_load must be a list of strings.")

        if self.is_local:
            module_keys = set(self._learner.module.keys())
        else:
            workers = self._worker_manager.healthy_actor_ids()
            module_keys = set(
                self._get_results(
                    self._worker_manager.foreach_actor(
                        lambda w: w.module.keys(), remote_actor_ids=[workers[0]]
                    )
                )[0]
            )

        if marl_module_ckpt_dir and rl_module_ckpt_dirs:
            # If both a MARLModule checkpoint and RLModule checkpoints are specified,
            # the RLModule checkpoints take precedence over the MARLModule checkpoint,
            # so we should not load any modules in the MARLModule checkpoint that are
            # also in the RLModule checkpoints.
            if modules_to_load:
                for module_id in rl_module_ckpt_dirs.keys():
                    if module_id in modules_to_load:
                        raise ValueError(
                            f"module_id {module_id} was specified in both "
                            "`modules_to_load` AND `rl_module_ckpt_dirs`! "
                            "Specify a module to be loaded either in `modules_to_load` "
                            "or `rl_module_ckpt_dirs`, but not in both."
                        )
            else:
                modules_to_load = module_keys - set(rl_module_ckpt_dirs.keys())

        # No need to do any file transfer operations if we are running training
        # on the experiment head node.
        if self.is_local:
            if marl_module_ckpt_dir:
                # load the MARLModule checkpoint if they were specified
                self._learner.module.load_state(
                    marl_module_ckpt_dir, modules_to_load=modules_to_load
                )
            if rl_module_ckpt_dirs:
                # load the RLModule if they were specified
                for module_id, path in rl_module_ckpt_dirs.items():
                    self._learner.module[module_id].load_state(
                        path / RLMODULE_STATE_DIR_NAME
                    )
        else:
            self._distributed_load_module_state(
                marl_module_ckpt_dir=marl_module_ckpt_dir,
                modules_to_load=modules_to_load,
                rl_module_ckpt_dirs=rl_module_ckpt_dirs,
            )

    def _distributed_load_module_state(
        self,
        *,
        marl_module_ckpt_dir: Optional[str] = None,
        modules_to_load: Optional[Set[str]] = None,
        rl_module_ckpt_dirs: Optional[Dict[ModuleID, str]] = None,
    ):
        """Load the checkpoints of the modules being trained by this LearnerGroup.

           This method only needs to be called if the LearnerGroup is training
           distributed learners (e.g num_learner_workers > 0).

        Args:
            marl_module_ckpt_dir: The path to the checkpoint for the
                MultiAgentRLModule.
            modules_to_load: A set of module ids to load from the checkpoint.
            rl_module_ckpt_dirs: A mapping from module ids to the path to a
                checkpoint for a single agent RLModule.

        """

        assert len(self._workers) == self._worker_manager.num_healthy_actors()
        workers = self._worker_manager.healthy_actor_ids()
        head_node_ip = ray.util.get_node_ip_address()

        def _load_module_state(w):
            # doing imports here since they might not be imported on the worker
            import ray
            import tempfile
            import shutil

            worker_node_ip = ray.util.get_node_ip_address()
            # sync the checkpoints from the head to the worker if the worker is not
            # on the same node as the head
            tmp_marl_module_ckpt_dir = marl_module_ckpt_dir
            tmp_rl_module_ckpt_dirs = rl_module_ckpt_dirs
            if worker_node_ip != head_node_ip:
                if marl_module_ckpt_dir:
                    tmp_marl_module_ckpt_dir = tempfile.mkdtemp()
                    sync_dir_between_nodes(
                        source_ip=head_node_ip,
                        source_path=marl_module_ckpt_dir,
                        target_ip=worker_node_ip,
                        target_path=tmp_marl_module_ckpt_dir,
                    )
                if rl_module_ckpt_dirs:
                    tmp_rl_module_ckpt_dirs = {}
                    for module_id, path in rl_module_ckpt_dirs.items():
                        tmp_rl_module_ckpt_dirs[module_id] = tempfile.mkdtemp()
                        sync_dir_between_nodes(
                            source_ip=head_node_ip,
                            source_path=path,
                            target_ip=worker_node_ip,
                            target_path=tmp_rl_module_ckpt_dirs[module_id],
                        )
                        tmp_rl_module_ckpt_dirs[module_id] = pathlib.Path(
                            tmp_rl_module_ckpt_dirs[module_id]
                        )
            if marl_module_ckpt_dir:
                # load the MARLModule checkpoint if they were specified
                w.module.load_state(
                    tmp_marl_module_ckpt_dir, modules_to_load=modules_to_load
                )
            if rl_module_ckpt_dirs:
                # load the RLModule if they were specified
                for module_id, path in tmp_rl_module_ckpt_dirs.items():
                    w.module[module_id].load_state(path / RLMODULE_STATE_DIR_NAME)

            # remove the temporary directories on the worker if any were created
            if worker_node_ip != head_node_ip:
                if marl_module_ckpt_dir:
                    shutil.rmtree(tmp_marl_module_ckpt_dir)
                if rl_module_ckpt_dirs:
                    for module_id, path in tmp_rl_module_ckpt_dirs.items():
                        shutil.rmtree(path)

        self._worker_manager.foreach_actor(_load_module_state, remote_actor_ids=workers)

    @staticmethod
    def _resolve_checkpoint_path(path: str) -> pathlib.Path:
        """Checks that the provided checkpoint path is a dir and makes it absolute."""
        path = pathlib.Path(path)
        if not path.is_dir():
            raise ValueError(
                f"Path {path} is not a directory. "
                "Please specify a directory containing the checkpoint files."
            )
        if not path.exists():
            raise ValueError(f"Path {path} does not exist.")
        path = path.absolute()
        return path

    @staticmethod
    def _create_temporary_dir(_=None) -> str:
        """Creates a temporary directory.

        Args:
            _: Unused arg. Exists to make this function compatible with foreach_actor
            calls.

        Returns:
            The path to the temporary directory.
        """
        import tempfile

        return tempfile.mkdtemp()

    @staticmethod
    def _get_ip_address(_=None) -> str:
        """Returns this process's address.

        Args:
            _: Unused arg. Exists to make this function compatible with foreach_actor
            calls.

        Returns:
            The address of this process.

        """
        import ray

        return ray.util.get_node_ip_address()

    def shutdown(self):
        """Shuts down the LearnerGroup."""
        if self.is_remote and hasattr(self, "_backend_executor"):
            self._backend_executor.shutdown()
        self._is_shut_down = True

    def __del__(self):
        if not self._is_shut_down:
            self.shutdown()

    @Deprecated(new="LearnerGroup.set_should_module_be_updated_fn()", error=True)
    def set_is_module_trainable(self, *args, **kwargs):
        pass<|MERGE_RESOLUTION|>--- conflicted
+++ resolved
@@ -20,31 +20,19 @@
     SingleAgentRLModuleSpec,
     RLMODULE_STATE_DIR_NAME,
 )
-<<<<<<< HEAD
-from ray.rllib.core.learner.learner import Learner, LearnerSpec
+from ray.rllib.core.learner.learner import Learner
 from ray.rllib.policy.sample_batch import MultiAgentBatch
 from ray.rllib.utils.actor_manager import FaultTolerantActorManager
-from ray.rllib.utils.deprecation import Deprecated
+from ray.rllib.utils.deprecation import Deprecated, deprecation_warning
 from ray.rllib.utils.minibatch_utils import ShardBatchIterator, ShardEpisodesIterator
 from ray.rllib.utils.typing import (
     EpisodeType,
     ModuleID,
     ResultDict,
-    ShouldModuleBeUpdatedFn,
-)
-=======
-from ray.rllib.policy.sample_batch import MultiAgentBatch
-from ray.rllib.utils.actor_manager import FaultTolerantActorManager
-from ray.rllib.utils.deprecation import Deprecated, deprecation_warning
-from ray.rllib.utils.minibatch_utils import ShardBatchIterator
->>>>>>> 55ab6dfd
-from ray.rllib.utils.numpy import convert_to_numpy
-from ray.rllib.utils.typing import (
-    ModuleID,
-    ResultDict,
     RLModuleSpec,
     ShouldModuleBeUpdatedFn,
 )
+from ray.rllib.utils.numpy import convert_to_numpy
 from ray.train._internal.backend_executor import BackendExecutor
 from ray.tune.utils.file_transfer import sync_dir_between_nodes
 from ray.util.annotations import PublicAPI
@@ -78,18 +66,13 @@
 
 @PublicAPI(stability="alpha")
 class LearnerGroup:
-<<<<<<< HEAD
-    """Coordinator of Learners.
+    """Coordinator of n (possibly remote) Learner workers.
 
     Args:
         learner_spec: The specification for constructing Learners.
         max_queue_len: The maximum number of batches to queue up if doing async_update
             If the queue is full it will evict the oldest batch first.
-=======
-    """Coordinator of n (possibly remote) Learner workers.
->>>>>>> 55ab6dfd
-
-    Each Learner worker
+
     """
 
     def __init__(
