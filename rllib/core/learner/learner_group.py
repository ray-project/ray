import pathlib
from collections import defaultdict, Counter
import copy
from functools import partial
import itertools
from typing import (
    Any,
    Callable,
    Collection,
    Dict,
    List,
    Optional,
    Set,
    Type,
    TYPE_CHECKING,
    Union,
)

import ray
from ray import ObjectRef
from ray.rllib.core import COMPONENT_LEARNER, COMPONENT_RL_MODULE
from ray.rllib.core.learner.learner import Learner
from ray.rllib.core.rl_module import validate_module_id
from ray.rllib.core.rl_module.multi_rl_module import MultiRLModuleSpec
from ray.rllib.core.rl_module.rl_module import RLModuleSpec
from ray.rllib.env.multi_agent_episode import MultiAgentEpisode
from ray.rllib.policy.policy import PolicySpec
from ray.rllib.policy.sample_batch import MultiAgentBatch
from ray.rllib.utils.actor_manager import (
    FaultTolerantActorManager,
    RemoteCallResults,
    ResultOrError,
)
from ray.rllib.utils.annotations import override
from ray.rllib.utils.checkpoints import Checkpointable
<<<<<<< HEAD
from ray.rllib.utils.deprecation import (
    Deprecated,
    DEPRECATED_VALUE,
    deprecation_warning,
)
=======
from ray.rllib.utils.deprecation import Deprecated
from ray.rllib.utils.metrics.metrics_logger import MetricsLogger
>>>>>>> a00d79a5
from ray.rllib.utils.minibatch_utils import (
    ShardBatchIterator,
    ShardEpisodesIterator,
    ShardObjectRefIterator,
)
from ray.rllib.utils.typing import (
    EpisodeType,
    ModuleID,
    RLModuleSpecType,
    ShouldModuleBeUpdatedFn,
    StateDict,
    T,
)
from ray.train._internal.backend_executor import BackendExecutor
from ray.util.annotations import PublicAPI

if TYPE_CHECKING:
    from ray.rllib.algorithms.algorithm_config import AlgorithmConfig


def _get_backend_config(learner_class: Type[Learner]) -> str:
    if learner_class.framework == "torch":
        from ray.train.torch import TorchConfig

        backend_config = TorchConfig()
    elif learner_class.framework == "tf2":
        from ray.train.tensorflow import TensorflowConfig

        backend_config = TensorflowConfig()
    else:
        raise ValueError(
            "`learner_class.framework` must be either 'torch' or 'tf2' (but is "
            f"{learner_class.framework}!"
        )

    return backend_config


@PublicAPI(stability="alpha")
class LearnerGroup(Checkpointable):
    """Coordinator of n (possibly remote) Learner workers.

    Each Learner worker has a copy of the RLModule, the loss function(s), and
    one or more optimizers.
    """

    def __init__(
        self,
        *,
        config: "AlgorithmConfig",
        # TODO (sven): Rename into `rl_module_spec`.
        module_spec: Optional[RLModuleSpecType] = None,
    ):
        """Initializes a LearnerGroup instance.

        Args:
            config: The AlgorithmConfig object to use to configure this LearnerGroup.
                Call the `learners(num_learners=...)` method on your config to
                specify the number of learner workers to use.
                Call the same method with arguments `num_cpus_per_learner` and/or
                `num_gpus_per_learner` to configure the compute used by each
                Learner worker in this LearnerGroup.
                Call the `training(learner_class=...)` method on your config to specify,
                which exact Learner class to use.
                Call the `rl_module(rl_module_spec=...)` method on your config to set up
                the specifics for your RLModule to be used in each Learner.
            module_spec: If not already specified in `config`, a separate overriding
                RLModuleSpec may be provided via this argument.
        """
        self.config = config.copy(copy_frozen=False)
        self._module_spec = module_spec

        learner_class = self.config.learner_class
        module_spec = module_spec or self.config.get_multi_rl_module_spec()

        self._learner = None
        self._workers = None
        # If a user calls self.shutdown() on their own then this flag is set to true.
        # When del is called the backend executor isn't shutdown twice if this flag is
        # true. the backend executor would otherwise log a warning to the console from
        # ray train.
        self._is_shut_down = False

        # How many timesteps had to be dropped due to a full input queue?
        self._ts_dropped = 0

        # A single local Learner.
        if not self.is_remote:
            self._learner = learner_class(config=config, module_spec=module_spec)
            self._learner.build()
            self._worker_manager = None
        # N remote Learner workers.
        else:
            backend_config = _get_backend_config(learner_class)

            # TODO (sven): Can't set both `num_cpus_per_learner`>1 and
            #  `num_gpus_per_learner`>0! Users must set one or the other due
            #  to issues with placement group fragmentation. See
            #  https://github.com/ray-project/ray/issues/35409 for more details.
            num_cpus_per_learner = (
                self.config.num_cpus_per_learner
                if not self.config.num_gpus_per_learner
                else 0
            )
            num_gpus_per_learner = self.config.num_gpus_per_learner
            resources_per_learner = {
                "CPU": num_cpus_per_learner,
                "GPU": num_gpus_per_learner,
            }

            backend_executor = BackendExecutor(
                backend_config=backend_config,
                num_workers=self.config.num_learners,
                resources_per_worker=resources_per_learner,
                max_retries=0,
            )
            backend_executor.start(
                train_cls=learner_class,
                train_cls_kwargs={
                    "config": config,
                    "module_spec": module_spec,
                },
            )
            self._backend_executor = backend_executor

            self._workers = [w.actor for w in backend_executor.worker_group.workers]

            # Run the neural network building code on remote workers.
            ray.get([w.build.remote() for w in self._workers])

            self._worker_manager = FaultTolerantActorManager(
                self._workers,
                # TODO (sven): This probably works even without any restriction
                #  (allowing for any arbitrary number of requests in-flight). Test with
                #  3 first, then with unlimited, and if both show the same behavior on
                #  an async algo, remove this restriction entirely.
                max_remote_requests_in_flight_per_actor=3,
            )
            # Counters for the tags for asynchronous update requests that are
            # in-flight. Used for keeping trakc of and grouping together the results of
            # requests that were sent to the workers at the same time.
            self._update_request_tags = Counter()
            self._update_request_tag = 0
            self._update_request_results = {}

    # TODO (sven): Replace this with call to `self.metrics.peek()`?
    #  Currently LearnerGroup does not have a metrics object.
    def get_stats(self) -> Dict[str, Any]:
        """Returns the current stats for the input queue for this learner group."""
        return {
            "learner_group_ts_dropped": self._ts_dropped,
            "actor_manager_num_outstanding_async_reqs": (
                0
                if self.is_local
                else self._worker_manager.num_outstanding_async_reqs()
            ),
        }

    @property
    def is_remote(self) -> bool:
        return self.config.num_learners > 0

    @property
    def is_local(self) -> bool:
        return not self.is_remote

    def update_from_batch(
        self,
        batch: MultiAgentBatch,
        *,
        timesteps: Optional[Dict[str, Any]] = None,
        async_update: bool = False,
        return_state: bool = False,
        num_epochs: int = 1,
        minibatch_size: Optional[int] = None,
        shuffle_batch_per_epoch: bool = False,
        # User kwargs.
        **kwargs,
    ) -> Union[Dict[str, Any], List[Dict[str, Any]], List[List[Dict[str, Any]]]]:
        """Performs gradient based update(s) on the Learner(s), based on given batch.

        Args:
            batch: A data batch to use for the update. If there are more
                than one Learner workers, the batch is split amongst these and one
                shard is sent to each Learner.
            async_update: Whether the update request(s) to the Learner workers should be
                sent asynchronously. If True, will return NOT the results from the
                update on the given data, but all results from prior asynchronous update
                requests that have not been returned thus far.
            return_state: Whether to include one of the Learner worker's state from
                after the update step in the returned results dict (under the
                `_rl_module_state_after_update` key). Note that after an update, all
                Learner workers' states should be identical, so we use the first
                Learner's state here. Useful for avoiding an extra `get_weights()` call,
                e.g. for synchronizing EnvRunner weights.
            num_epochs: The number of complete passes over the entire train batch. Each
                pass might be further split into n minibatches (if `minibatch_size`
                provided).
            minibatch_size: The size of minibatches to use to further split the train
                `batch` into sub-batches. The `batch` is then iterated over n times
                where n is `len(batch) // minibatch_size`.
            shuffle_batch_per_epoch: Whether to shuffle the train batch once per epoch.
                If the train batch has a time rank (axis=1), shuffling will only take
                place along the batch axis to not disturb any intact (episode)
                trajectories. Also, shuffling is always skipped if `minibatch_size` is
                None, meaning the entire train batch is processed each epoch, making it
                unnecessary to shuffle.

        Returns:
            If `async_update` is False, a dictionary with the reduced results of the
            updates from the Learner(s) or a list of dictionaries of results from the
            updates from the Learner(s).
            If `async_update` is True, a list of list of dictionaries of results, where
            the outer list corresponds to separate previous calls to this method, and
            the inner list corresponds to the results from each Learner(s). Or if the
            results are reduced, a list of dictionaries of the reduced results from each
            call to async_update that is ready.
        """
        return self._update(
            batch=batch,
            timesteps=timesteps,
            async_update=async_update,
            return_state=return_state,
            num_epochs=num_epochs,
            minibatch_size=minibatch_size,
            shuffle_batch_per_epoch=shuffle_batch_per_epoch,
            **kwargs,
        )

    def update_from_episodes(
        self,
        episodes: List[EpisodeType],
        *,
        timesteps: Optional[Dict[str, Any]] = None,
        async_update: bool = False,
        return_state: bool = False,
        num_epochs: int = 1,
        minibatch_size: Optional[int] = None,
        shuffle_batch_per_epoch: bool = False,
        # User kwargs.
        **kwargs,
    ) -> Union[Dict[str, Any], List[Dict[str, Any]], List[List[Dict[str, Any]]]]:
        """Performs gradient based update(s) on the Learner(s), based on given episodes.

        Args:
            episodes: A list of Episodes to process and perform the update
                for. If there are more than one Learner workers, the list of episodes
                is split amongst these and one list shard is sent to each Learner.
            async_update: Whether the update request(s) to the Learner workers should be
                sent asynchronously. If True, will return NOT the results from the
                update on the given data, but all results from prior asynchronous update
                requests that have not been returned thus far.
            return_state: Whether to include one of the Learner worker's state from
                after the update step in the returned results dict (under the
                `_rl_module_state_after_update` key). Note that after an update, all
                Learner workers' states should be identical, so we use the first
                Learner's state here. Useful for avoiding an extra `get_weights()` call,
                e.g. for synchronizing EnvRunner weights.
            num_epochs: The number of complete passes over the entire train batch. Each
                pass might be further split into n minibatches (if `minibatch_size`
                provided). The train batch is generated from the given `episodes`
                through the Learner connector pipeline.
            minibatch_size: The size of minibatches to use to further split the train
                `batch` into sub-batches. The `batch` is then iterated over n times
                where n is `len(batch) // minibatch_size`. The train batch is generated
                from the given `episodes` through the Learner connector pipeline.
            shuffle_batch_per_epoch: Whether to shuffle the train batch once per epoch.
                If the train batch has a time rank (axis=1), shuffling will only take
                place along the batch axis to not disturb any intact (episode)
                trajectories. Also, shuffling is always skipped if `minibatch_size` is
                None, meaning the entire train batch is processed each epoch, making it
                unnecessary to shuffle. The train batch is generated from the given
                `episodes` through the Learner connector pipeline.

        Returns:
            If async_update is False, a dictionary with the reduced results of the
            updates from the Learner(s) or a list of dictionaries of results from the
            updates from the Learner(s).
            If async_update is True, a list of list of dictionaries of results, where
            the outer list corresponds to separate previous calls to this method, and
            the inner list corresponds to the results from each Learner(s). Or if the
            results are reduced, a list of dictionaries of the reduced results from each
            call to async_update that is ready.
        """
        return self._update(
            episodes=episodes,
            timesteps=timesteps,
            async_update=async_update,
            return_state=return_state,
            num_epochs=num_epochs,
            minibatch_size=minibatch_size,
            shuffle_batch_per_epoch=shuffle_batch_per_epoch,
            **kwargs,
        )

    def _update(
        self,
        *,
        batch: Optional[MultiAgentBatch] = None,
        episodes: Optional[List[EpisodeType]] = None,
        timesteps: Optional[Dict[str, Any]] = None,
        async_update: bool = False,
        return_state: bool = False,
        num_epochs: int = 1,
        num_iters: int = 1,
        minibatch_size: Optional[int] = None,
        shuffle_batch_per_epoch: bool = False,
        **kwargs,
    ) -> Union[Dict[str, Any], List[Dict[str, Any]], List[List[Dict[str, Any]]]]:

        # Define function to be called on all Learner actors (or the local learner).
        def _learner_update(
            _learner: Learner,
            *,
            _batch_shard=None,
            _episodes_shard=None,
            _timesteps=None,
            _return_state=False,
            _num_total_minibatches=0,
            **_kwargs,
        ):
            # If the batch shard is an `DataIterator` we have an offline
            # multi-learner setup and `update_from_iterator` needs to
            # handle updating.
            if isinstance(_batch_shard, ray.data.DataIterator):
                result = _learner.update_from_iterator(
                    iterator=_batch_shard,
                    timesteps=_timesteps,
                    minibatch_size=minibatch_size,
                    num_iters=num_iters,
                    **_kwargs,
                )
            elif _batch_shard is not None:
                result = _learner.update_from_batch(
                    batch=_batch_shard,
                    timesteps=_timesteps,
                    num_epochs=num_epochs,
                    minibatch_size=minibatch_size,
                    shuffle_batch_per_epoch=shuffle_batch_per_epoch,
                    **_kwargs,
                )
            else:
                result = _learner.update_from_episodes(
                    episodes=_episodes_shard,
                    timesteps=_timesteps,
                    num_epochs=num_epochs,
                    minibatch_size=minibatch_size,
                    shuffle_batch_per_epoch=shuffle_batch_per_epoch,
                    num_total_minibatches=_num_total_minibatches,
                    **_kwargs,
                )
            if _return_state:
                result["_rl_module_state_after_update"] = _learner.get_state(
                    components=COMPONENT_RL_MODULE, inference_only=True
                )[COMPONENT_RL_MODULE]

            return result

        # Local Learner worker: Don't shard batch/episodes, just run data as-is through
        # this Learner.
        if self.is_local:
            if async_update:
                raise ValueError(
                    "Cannot call `update_from_batch(async_update=True)` when running in"
                    " local mode! Try setting `config.num_learners > 0`."
                )

            results = [
                _learner_update(
                    _learner=self._learner,
                    _batch_shard=batch,
                    _episodes_shard=episodes,
                    _timesteps=timesteps,
                    _return_state=return_state,
                    **kwargs,
                )
            ]
        # One or more remote Learners: Shard batch/episodes into equal pieces (roughly
        # equal if multi-agent AND episodes) and send each Learner worker one of these
        # shards.
        else:
            # MultiAgentBatch: Shard into equal pieces.
            # TODO (sven): The sharder used here destroys - for multi-agent only -
            #  the relationship of the different agents' timesteps to each other.
            #  Thus, in case the algorithm requires agent-synchronized data (aka.
            #  "lockstep"), the `ShardBatchIterator` should not be used.
            #  Then again, we might move into a world where Learner always
            #  receives Episodes, never batches.
            if isinstance(batch, list) and isinstance(batch[0], ray.data.DataIterator):
                partials = [
                    partial(
                        _learner_update,
                        _batch_shard=iterator,
                        _return_state=(return_state and i == 0),
                        _timesteps=timesteps,
                        **kwargs,
                    )
                    # Note, `OfflineData` defines exactly as many iterators as there
                    # are learners.
                    for i, iterator in enumerate(batch)
                ]
            elif batch is not None:
                partials = [
                    partial(
                        _learner_update,
                        _batch_shard=batch_shard,
                        _return_state=(return_state and i == 0),
                        _timesteps=timesteps,
                        **kwargs,
                    )
                    for i, batch_shard in enumerate(
                        ShardBatchIterator(batch, len(self._workers))
                    )
                ]
            elif isinstance(episodes, list) and isinstance(episodes[0], ObjectRef):
                partials = [
                    partial(
                        _learner_update,
                        _episodes_shard=episodes_shard,
                        _timesteps=timesteps,
                        _return_state=(return_state and i == 0),
                        **kwargs,
                    )
                    for i, episodes_shard in enumerate(
                        ShardObjectRefIterator(episodes, len(self._workers))
                    )
                ]
            # Single- or MultiAgentEpisodes: Shard into equal pieces (only roughly equal
            # in case of multi-agent).
            else:
                from ray.data.iterator import DataIterator

                if isinstance(episodes[0], DataIterator):
                    num_total_minibatches = 0
                    partials = [
                        partial(
                            _learner_update,
                            _episodes_shard=episodes_shard,
                            _timesteps=timesteps,
                            _num_total_minibatches=num_total_minibatches,
                        )
                        for episodes_shard in episodes
                    ]
                else:
                    eps_shards = list(
                        ShardEpisodesIterator(
                            episodes,
                            len(self._workers),
                            len_lookback_buffer=self.config.episode_lookback_horizon,
                        )
                    )
                    # In the multi-agent case AND `minibatch_size` AND num_workers
                    # > 1, we compute a max iteration counter such that the different
                    # Learners will not go through a different number of iterations.
                    num_total_minibatches = 0
                    if minibatch_size and len(self._workers) > 1:
                        num_total_minibatches = self._compute_num_total_minibatches(
                            episodes,
                            len(self._workers),
                            minibatch_size,
                            num_epochs,
                        )
                    partials = [
                        partial(
                            _learner_update,
                            _episodes_shard=eps_shard,
                            _timesteps=timesteps,
                            _num_total_minibatches=num_total_minibatches,
                        )
                        for eps_shard in eps_shards
                    ]

            if async_update:
                # Retrieve all ready results (kicked off by prior calls to this method).
                tags_to_get = []
                for tag in self._update_request_tags.keys():
                    result = self._worker_manager.fetch_ready_async_reqs(
                        tags=[str(tag)], timeout_seconds=0.0
                    )
                    if tag not in self._update_request_results:
                        self._update_request_results[tag] = result
                    else:
                        for r in result:
                            self._update_request_results[tag].add_result(
                                r.actor_id, r.result_or_error, tag
                            )

                    # Still not done with this `tag` -> skip out early.
                    if (
                        self._update_request_tags[tag]
                        > len(self._update_request_results[tag].result_or_errors)
                        > 0
                    ):
                        break
                    tags_to_get.append(tag)

                # Send out new request(s), if there is still capacity on the actors.
                update_tag = self._update_request_tag
                self._update_request_tag += 1
                num_sent_requests = self._worker_manager.foreach_actor_async(
                    partials, tag=str(update_tag)
                )
                if num_sent_requests:
                    self._update_request_tags[update_tag] = num_sent_requests

                # Some requests were dropped, record lost ts/data.
                if num_sent_requests != len(self._workers):
                    # assert num_sent_requests == 0, num_sent_requests
                    factor = 1 - (num_sent_requests / len(self._workers))
                    # Batch: Measure its length.
                    if episodes is None:
                        dropped = len(batch)
                    # List of Ray ObjectRefs (each object ref is a list of episodes of
                    # total len=`rollout_fragment_length * num_envs_per_env_runner`)
                    elif isinstance(episodes[0], ObjectRef):
                        dropped = (
                            len(episodes)
                            * self.config.get_rollout_fragment_length()
                            * self.config.num_envs_per_env_runner
                        )
                    else:
                        dropped = sum(len(e) for e in episodes)

                    self._ts_dropped += factor * dropped

                # NOTE: There is a strong assumption here that the requests launched to
                # learner workers will return at the same time, since they have a
                # barrier inside for gradient aggregation. Therefore, results should be
                # a list of lists where each inner list should be the length of the
                # number of learner workers, if results from an non-blocking update are
                # ready.
                results = self._get_async_results(tags_to_get)

            else:
                results = self._get_results(
                    self._worker_manager.foreach_actor(partials)
                )

        return results

    # TODO (sven): Move this into FaultTolerantActorManager?
    def _get_results(self, results):
        processed_results = []
        for result in results:
            result_or_error = result.get()
            if result.ok:
                processed_results.append(result_or_error)
            else:
                raise result_or_error
        return processed_results

    def _get_async_results(self, tags_to_get):  # results):
        """Get results from the worker manager and group them by tag.

        Returns:
            A list of lists of results, where each inner list contains all results
            for same tags.

        """
        # if results is None:
        #    return []

        unprocessed_results = defaultdict(list)
        for tag in tags_to_get:
            results = self._update_request_results[tag]
            for result in results:
                result_or_error = result.get()
                if result.ok:
                    if result.tag is None:
                        raise RuntimeError(
                            "Cannot call `LearnerGroup._get_async_results()` on "
                            "untagged async requests!"
                        )
                    tag = int(result.tag)
                    unprocessed_results[tag].append(result_or_error)

                    if tag in self._update_request_tags:
                        self._update_request_tags[tag] -= 1
                        if self._update_request_tags[tag] == 0:
                            del self._update_request_tags[tag]
                            del self._update_request_results[tag]
                    else:
                        assert False

                else:
                    raise result_or_error

        return list(unprocessed_results.values())

    def add_module(
        self,
        *,
        module_id: ModuleID,
        module_spec: RLModuleSpec,
        config_overrides: Optional[Dict] = None,
        new_should_module_be_updated: Optional[ShouldModuleBeUpdatedFn] = None,
    ) -> MultiRLModuleSpec:
        """Adds a module to the underlying MultiRLModule.

        Changes this Learner's config in order to make this architectural change
        permanent wrt. to checkpointing.

        Args:
            module_id: The ModuleID of the module to be added.
            module_spec: The ModuleSpec of the module to be added.
            config_overrides: The `AlgorithmConfig` overrides that should apply to
                the new Module, if any.
            new_should_module_be_updated: An optional sequence of ModuleIDs or a
                callable taking ModuleID and SampleBatchType and returning whether the
                ModuleID should be updated (trained).
                If None, will keep the existing setup in place. RLModules,
                whose IDs are not in the list (or for which the callable
                returns False) will not be updated.

        Returns:
            The new MultiRLModuleSpec (after the change has been performed).
        """
        validate_module_id(module_id, error=True)

        # Force-set inference-only = False.
        module_spec = copy.deepcopy(module_spec)
        module_spec.inference_only = False

        results = self.foreach_learner(
            func=lambda _learner: _learner.add_module(
                module_id=module_id,
                module_spec=module_spec,
                config_overrides=config_overrides,
                new_should_module_be_updated=new_should_module_be_updated,
            ),
        )
        marl_spec = self._get_results(results)[0]

        # Change our config (AlgorithmConfig) to contain the new Module.
        # TODO (sven): This is a hack to manipulate the AlgorithmConfig directly,
        #  but we'll deprecate config.policies soon anyway.
        self.config.policies[module_id] = PolicySpec()
        if config_overrides is not None:
            self.config.multi_agent(
                algorithm_config_overrides_per_module={module_id: config_overrides}
            )
        self.config.rl_module(rl_module_spec=marl_spec)
        if new_should_module_be_updated is not None:
            self.config.multi_agent(policies_to_train=new_should_module_be_updated)

        return marl_spec

    def remove_module(
        self,
        module_id: ModuleID,
        *,
        new_should_module_be_updated: Optional[ShouldModuleBeUpdatedFn] = None,
    ) -> MultiRLModuleSpec:
        """Removes a module from the Learner.

        Args:
            module_id: The ModuleID of the module to be removed.
            new_should_module_be_updated: An optional sequence of ModuleIDs or a
                callable taking ModuleID and SampleBatchType and returning whether the
                ModuleID should be updated (trained).
                If None, will keep the existing setup in place. RLModules,
                whose IDs are not in the list (or for which the callable
                returns False) will not be updated.

        Returns:
            The new MultiRLModuleSpec (after the change has been performed).
        """
        results = self.foreach_learner(
            func=lambda _learner: _learner.remove_module(
                module_id=module_id,
                new_should_module_be_updated=new_should_module_be_updated,
            ),
        )
        marl_spec = self._get_results(results)[0]

        # Change self.config to reflect the new architecture.
        # TODO (sven): This is a hack to manipulate the AlgorithmConfig directly,
        #  but we'll deprecate config.policies soon anyway.
        del self.config.policies[module_id]
        self.config.algorithm_config_overrides_per_module.pop(module_id, None)
        if new_should_module_be_updated is not None:
            self.config.multi_agent(policies_to_train=new_should_module_be_updated)
        self.config.rl_module(rl_module_spec=marl_spec)

        return marl_spec

    @override(Checkpointable)
    def get_state(
        self,
        components: Optional[Union[str, Collection[str]]] = None,
        *,
        not_components: Optional[Union[str, Collection[str]]] = None,
        **kwargs,
    ) -> StateDict:
        state = {}

        if self._check_component(COMPONENT_LEARNER, components, not_components):
            if self.is_local:
                state[COMPONENT_LEARNER] = self._learner.get_state(
                    components=self._get_subcomponents(COMPONENT_LEARNER, components),
                    not_components=self._get_subcomponents(
                        COMPONENT_LEARNER, not_components
                    ),
                    **kwargs,
                )
            else:
                worker = self._worker_manager.healthy_actor_ids()[0]
                assert len(self._workers) == self._worker_manager.num_healthy_actors()
                _comps = self._get_subcomponents(COMPONENT_LEARNER, components)
                _not_comps = self._get_subcomponents(COMPONENT_LEARNER, not_components)
                results = self._worker_manager.foreach_actor(
                    lambda w: w.get_state(_comps, not_components=_not_comps, **kwargs),
                    remote_actor_ids=[worker],
                )
                state[COMPONENT_LEARNER] = self._get_results(results)[0]

        return state

    @override(Checkpointable)
    def set_state(self, state: StateDict) -> None:
        if COMPONENT_LEARNER in state:
            if self.is_local:
                self._learner.set_state(state[COMPONENT_LEARNER])
            else:
                state_ref = ray.put(state[COMPONENT_LEARNER])
                self.foreach_learner(
                    lambda _learner, _ref=state_ref: _learner.set_state(ray.get(_ref))
                )

    def get_weights(
        self, module_ids: Optional[Collection[ModuleID]] = None
    ) -> StateDict:
        """Convenience method instead of self.get_state(components=...).

        Args:
            module_ids: An optional collection of ModuleIDs for which to return weights.
                If None (default), return weights of all RLModules.

        Returns:
            The results of
            `self.get_state(components='learner/rl_module')['learner']['rl_module']`.
        """
        # Return the entire RLModule state (all possible single-agent RLModules).
        if module_ids is None:
            components = COMPONENT_LEARNER + "/" + COMPONENT_RL_MODULE
        # Return a subset of the single-agent RLModules.
        else:
            components = [
                "".join(tup)
                for tup in itertools.product(
                    [COMPONENT_LEARNER + "/" + COMPONENT_RL_MODULE + "/"],
                    list(module_ids),
                )
            ]

        return self.get_state(components)[COMPONENT_LEARNER][COMPONENT_RL_MODULE]

    def set_weights(self, weights) -> None:
        """Convenience method instead of self.set_state({'learner': {'rl_module': ..}}).

        Args:
            weights: The weights dict of the MultiRLModule of a Learner inside this
                LearnerGroup.
        """
        self.set_state({COMPONENT_LEARNER: {COMPONENT_RL_MODULE: weights}})

    @override(Checkpointable)
    def get_ctor_args_and_kwargs(self):
        return (
            (),  # *args
            {
                "config": self.config,
                "module_spec": self._module_spec,
            },  # **kwargs
        )

    @override(Checkpointable)
    def get_checkpointable_components(self):
        # Return the entire ActorManager, if remote. Otherwise, return the
        # local worker. Also, don't give the component (Learner) a name ("")
        # as it's the only component in this LearnerGroup to be saved.
        return [
            (
                COMPONENT_LEARNER,
                self._learner if self.is_local else self._worker_manager,
            )
        ]

    def foreach_learner(
        self,
        func: Callable[[Learner, Optional[Any]], T],
        *,
        healthy_only: bool = True,
        remote_actor_ids: List[int] = None,
        timeout_seconds: Optional[float] = None,
        return_obj_refs: bool = False,
        mark_healthy: bool = True,
        **kwargs,
    ) -> RemoteCallResults:
        """Calls the given function on each Learner L with the args: (L, \*\*kwargs).

        Args:
            func: The function to call on each Learner L with args: (L, \*\*kwargs).
            healthy_only: If True, applies `func` only to Learner actors currently
                tagged "healthy", otherwise to all actors. If `healthy_only=False` and
                `mark_healthy=True`, will send `func` to all actors and mark those
                actors "healthy" that respond to the request within `timeout_seconds`
                and are currently tagged as "unhealthy".
            remote_actor_ids: Apply func on a selected set of remote actors. Use None
                (default) for all actors.
            timeout_seconds: Time to wait (in seconds) for results. Set this to 0.0 for
                fire-and-forget. Set this to None (default) to wait infinitely (i.e. for
                synchronous execution).
            return_obj_refs: whether to return ObjectRef instead of actual results.
                Note, for fault tolerance reasons, these returned ObjectRefs should
                never be resolved with ray.get() outside of the context of this manager.
            mark_healthy: Whether to mark all those actors healthy again that are
                currently marked unhealthy AND that returned results from the remote
                call (within the given `timeout_seconds`).
                Note that actors are NOT set unhealthy, if they simply time out
                (only if they return a RayActorError).
                Also not that this setting is ignored if `healthy_only=True` (b/c this
                setting only affects actors that are currently tagged as unhealthy).

        Returns:
            A list of size len(Learners) with the return values of all calls to `func`.
        """
        if self.is_local:
            results = RemoteCallResults()
            results.add_result(
                None,
                ResultOrError(result=func(self._learner, **kwargs)),
                None,
            )
            return results

        return self._worker_manager.foreach_actor(
            func=partial(func, **kwargs),
            healthy_only=healthy_only,
            remote_actor_ids=remote_actor_ids,
            timeout_seconds=timeout_seconds,
            return_obj_refs=return_obj_refs,
            mark_healthy=mark_healthy,
        )

    def shutdown(self):
        """Shuts down the LearnerGroup."""
        if self.is_remote and hasattr(self, "_backend_executor"):
            self._backend_executor.shutdown()
        self._is_shut_down = True

    def __del__(self):
        if not self._is_shut_down:
            self.shutdown()

    @staticmethod
    def _compute_num_total_minibatches(
        episodes,
        num_shards,
        minibatch_size,
        num_epochs,
    ):
        # Count total number of timesteps per module ID.
        if isinstance(episodes[0], MultiAgentEpisode):
            per_mod_ts = defaultdict(int)
            for ma_episode in episodes:
                for sa_episode in ma_episode.agent_episodes.values():
                    per_mod_ts[sa_episode.module_id] += len(sa_episode)
            max_ts = max(per_mod_ts.values())
        else:
            max_ts = sum(map(len, episodes))

        return int((num_epochs * max_ts) / (num_shards * minibatch_size))

    @Deprecated(new="LearnerGroup.update_from_batch(async=False)", error=False)
    def update(self, *args, **kwargs):
        # Just in case, we would like to revert this API retirement, we can do so
        # easily.
        return self._update(*args, **kwargs, async_update=False)

    @Deprecated(new="LearnerGroup.update_from_batch(async=True)", error=False)
    def async_update(self, *args, **kwargs):
        # Just in case, we would like to revert this API retirement, we can do so
        # easily.
        return self._update(*args, **kwargs, async_update=True)

    @Deprecated(new="LearnerGroup.save_to_path(...)", error=True)
    def save_state(self, *args, **kwargs):
        pass

    @Deprecated(new="LearnerGroup.restore_from_path(...)", error=True)
    def load_state(self, *args, **kwargs):
        pass

    @Deprecated(new="LearnerGroup.load_from_path(path=..., component=...)", error=False)
    def load_module_state(
        self,
        *,
        multi_rl_module_ckpt_dir: Optional[str] = None,
        modules_to_load: Optional[Set[str]] = None,
        rl_module_ckpt_dirs: Optional[Dict[ModuleID, str]] = None,
    ) -> None:
        """Load the checkpoints of the modules being trained by this LearnerGroup.

        `load_module_state` can be used 3 ways:
            1. Load a checkpoint for the MultiRLModule being trained by this
                LearnerGroup. Limit the modules that are loaded from the checkpoint
                by specifying the `modules_to_load` argument.
            2. Load the checkpoint(s) for single agent RLModules that
                are in the MultiRLModule being trained by this LearnerGroup.
            3. Load a checkpoint for the MultiRLModule being trained by this
                LearnerGroup and load the checkpoint(s) for single agent RLModules
                that are in the MultiRLModule. The checkpoints for the single
                agent RLModules take precedence over the module states in the
                MultiRLModule checkpoint.

        NOTE: At lease one of multi_rl_module_ckpt_dir or rl_module_ckpt_dirs is
            must be specified. modules_to_load can only be specified if
            multi_rl_module_ckpt_dir is specified.

        Args:
            multi_rl_module_ckpt_dir: The path to the checkpoint for the
                MultiRLModule.
            modules_to_load: A set of module ids to load from the checkpoint.
            rl_module_ckpt_dirs: A mapping from module ids to the path to a
                checkpoint for a single agent RLModule.
        """
        if not (multi_rl_module_ckpt_dir or rl_module_ckpt_dirs):
            raise ValueError(
                "At least one of `multi_rl_module_ckpt_dir` or "
                "`rl_module_ckpt_dirs` must be provided!"
            )
        if multi_rl_module_ckpt_dir:
            multi_rl_module_ckpt_dir = pathlib.Path(multi_rl_module_ckpt_dir)
        if rl_module_ckpt_dirs:
            for module_id, path in rl_module_ckpt_dirs.items():
                rl_module_ckpt_dirs[module_id] = pathlib.Path(path)

        # MultiRLModule checkpoint is provided.
        if multi_rl_module_ckpt_dir:
            # Restore the entire MultiRLModule state.
            if modules_to_load is None:
                self.restore_from_path(
                    multi_rl_module_ckpt_dir,
                    component=COMPONENT_LEARNER + "/" + COMPONENT_RL_MODULE,
                )
            # Restore individual module IDs.
            else:
                for module_id in modules_to_load:
                    self.restore_from_path(
                        multi_rl_module_ckpt_dir / module_id,
                        component=(
                            COMPONENT_LEARNER
                            + "/"
                            + COMPONENT_RL_MODULE
                            + "/"
                            + module_id
                        ),
                    )
        if rl_module_ckpt_dirs:
            for module_id, path in rl_module_ckpt_dirs.items():
                self.restore_from_path(
                    path,
                    component=(
                        COMPONENT_LEARNER + "/" + COMPONENT_RL_MODULE + "/" + module_id
                    ),
                )<|MERGE_RESOLUTION|>--- conflicted
+++ resolved
@@ -33,16 +33,7 @@
 )
 from ray.rllib.utils.annotations import override
 from ray.rllib.utils.checkpoints import Checkpointable
-<<<<<<< HEAD
-from ray.rllib.utils.deprecation import (
-    Deprecated,
-    DEPRECATED_VALUE,
-    deprecation_warning,
-)
-=======
 from ray.rllib.utils.deprecation import Deprecated
-from ray.rllib.utils.metrics.metrics_logger import MetricsLogger
->>>>>>> a00d79a5
 from ray.rllib.utils.minibatch_utils import (
     ShardBatchIterator,
     ShardEpisodesIterator,
