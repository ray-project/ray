import pathlib
from collections import defaultdict, Counter
import copy
from functools import partial
from typing import (
    Any,
    Callable,
    Collection,
    Dict,
    List,
    Optional,
    Type,
    TYPE_CHECKING,
    Union,
)

import tree  # pip install dm_tree

import ray
from ray import ObjectRef
from ray.rllib.core import COMPONENT_LEARNER, COMPONENT_RL_MODULE
from ray.rllib.core.learner.learner import Learner
<<<<<<< HEAD
=======
from ray.rllib.core.rl_module.marl_module import MultiAgentRLModuleSpec
>>>>>>> 4e759219
from ray.rllib.core.rl_module.rl_module import SingleAgentRLModuleSpec
from ray.rllib.env.multi_agent_episode import MultiAgentEpisode
from ray.rllib.policy.policy import PolicySpec
from ray.rllib.policy.sample_batch import MultiAgentBatch
<<<<<<< HEAD
from ray.rllib.utils.actor_manager import FaultTolerantActorManager
=======
from ray.rllib.utils.actor_manager import (
    FaultTolerantActorManager,
    RemoteCallResults,
    ResultOrError,
)
>>>>>>> 4e759219
from ray.rllib.utils.annotations import override
from ray.rllib.utils.checkpoints import Checkpointable
from ray.rllib.utils.deprecation import (
    Deprecated,
    DEPRECATED_VALUE,
    deprecation_warning,
)
from ray.rllib.utils.metrics.metrics_logger import MetricsLogger
from ray.rllib.utils.minibatch_utils import (
    ShardBatchIterator,
    ShardEpisodesIterator,
    ShardObjectRefIterator,
)
<<<<<<< HEAD
=======
from ray.rllib.utils.policy import validate_policy_id
>>>>>>> 4e759219
from ray.rllib.utils.typing import (
    EpisodeType,
    ModuleID,
    RLModuleSpec,
    ShouldModuleBeUpdatedFn,
    StateDict,
    T,
)
from ray.train._internal.backend_executor import BackendExecutor
from ray.util.annotations import PublicAPI

if TYPE_CHECKING:
    from ray.rllib.algorithms.algorithm_config import AlgorithmConfig


def _get_backend_config(learner_class: Type[Learner]) -> str:
    if learner_class.framework == "torch":
        from ray.train.torch import TorchConfig

        backend_config = TorchConfig()
    elif learner_class.framework == "tf2":
        from ray.train.tensorflow import TensorflowConfig

        backend_config = TensorflowConfig()
    else:
        raise ValueError(
            "`learner_class.framework` must be either 'torch' or 'tf2' (but is "
            f"{learner_class.framework}!"
        )

    return backend_config


@PublicAPI(stability="alpha")
class LearnerGroup(Checkpointable):
    """Coordinator of n (possibly remote) Learner workers.

    Each Learner worker has a copy of the RLModule, the loss function(s), and
    one or more optimizers.
    """

    def __init__(
        self,
        *,
        config: "AlgorithmConfig",
        module_spec: Optional[RLModuleSpec] = None,
    ):
        """Initializes a LearnerGroup instance.

        Args:
            config: The AlgorithmConfig object to use to configure this LearnerGroup.
                Call the `learners(num_learners=...)` method on your config to
                specify the number of learner workers to use.
                Call the same method with arguments `num_cpus_per_learner` and/or
                `num_gpus_per_learner` to configure the compute used by each
                Learner worker in this LearnerGroup.
                Call the `training(learner_class=...)` method on your config to specify,
                which exact Learner class to use.
                Call the `rl_module(rl_module_spec=...)` method on your config to set up
                the specifics for your RLModule to be used in each Learner.
            module_spec: If not already specified in `config`, a separate overriding
                RLModuleSpec may be provided via this argument.
        """
<<<<<<< HEAD
        # scaling_config = learner_spec.learner_group_scaling_config
        self.config = config
=======
        self.config = config.copy(copy_frozen=False)
>>>>>>> 4e759219
        self._module_spec = module_spec

        learner_class = self.config.learner_class
        module_spec = module_spec or self.config.get_marl_module_spec()

        self._learner = None
        self._workers = None
        # If a user calls self.shutdown() on their own then this flag is set to true.
        # When del is called the backend executor isn't shutdown twice if this flag is
        # true. the backend executor would otherwise log a warning to the console from
        # ray train.
        self._is_shut_down = False

        # How many timesteps had to be dropped due to a full input queue?
        self._ts_dropped = 0

        # A single local Learner.
        if not self.is_remote:
            self._learner = learner_class(config=config, module_spec=module_spec)
            self._learner.build()
            self._worker_manager = None
        # N remote Learner workers.
        else:
            backend_config = _get_backend_config(learner_class)

            # TODO (sven): Can't set both `num_cpus_per_learner`>1 and
            #  `num_gpus_per_learner`>0! Users must set one or the other due
            #  to issues with placement group fragmentation. See
            #  https://github.com/ray-project/ray/issues/35409 for more details.
            num_cpus_per_learner = (
                self.config.num_cpus_per_learner
                if not self.config.num_gpus_per_learner
                else 0
            )
            num_gpus_per_learner = self.config.num_gpus_per_learner
            resources_per_learner = {
                "CPU": num_cpus_per_learner,
                "GPU": num_gpus_per_learner,
            }

            backend_executor = BackendExecutor(
                backend_config=backend_config,
                num_workers=self.config.num_learners,
                resources_per_worker=resources_per_learner,
                max_retries=0,
            )
            backend_executor.start(
                train_cls=learner_class,
                train_cls_kwargs={
                    "config": config,
                    "module_spec": module_spec,
                },
            )
            self._backend_executor = backend_executor

            self._workers = [w.actor for w in backend_executor.worker_group.workers]

            # Run the neural network building code on remote workers.
            ray.get([w.build.remote() for w in self._workers])

            self._worker_manager = FaultTolerantActorManager(
                self._workers,
                # TODO (sven): This probably works even without any restriction
                #  (allowing for any arbitrary number of requests in-flight). Test with
                #  3 first, then with unlimited, and if both show the same behavior on
                #  an async algo, remove this restriction entirely.
                max_remote_requests_in_flight_per_actor=3,
            )
            # Counters for the tags for asynchronous update requests that are
            # in-flight. Used for keeping trakc of and grouping together the results of
            # requests that were sent to the workers at the same time.
            self._update_request_tags = Counter()
            self._update_request_tag = 0
            self._update_request_results = {}

        # A special MetricsLogger object (not exposed to the user) for reducing
        # the n results dicts returned by our n Learner workers in case we are on
        # the old or hybrid API stack.
        self._metrics_logger_old_and_hybrid_stack: Optional[MetricsLogger] = None
        if not self.config.enable_env_runner_and_connector_v2:
            self._metrics_logger_old_and_hybrid_stack = MetricsLogger()

    # TODO (sven): Replace this with call to `self.metrics.peek()`?
    #  Currently LearnerGroup does not have a metrics object.
    def get_stats(self) -> Dict[str, Any]:
        """Returns the current stats for the input queue for this learner group."""
        return {
            "learner_group_ts_dropped": self._ts_dropped,
            "actor_manager_num_outstanding_async_reqs": (
                0
                if self.is_local
                else self._worker_manager.num_outstanding_async_reqs()
            ),
        }

    @property
    def is_remote(self) -> bool:
        return self.config.num_learners > 0

    @property
    def is_local(self) -> bool:
        return not self.is_remote

    def update_from_batch(
        self,
        batch: MultiAgentBatch,
        *,
        timesteps: Optional[Dict[str, Any]] = None,
        async_update: bool = False,
        return_state: bool = False,
        # TODO (sven): Deprecate the following args. They should be extracted from the
        #  self.config of those specific algorithms that actually require these
        #  settings.
        minibatch_size: Optional[int] = None,
        num_iters: int = 1,
        # Already deprecated args.
        reduce_fn=DEPRECATED_VALUE,
        # User kwargs.
        **kwargs,
    ) -> Union[Dict[str, Any], List[Dict[str, Any]], List[List[Dict[str, Any]]]]:
        """Performs gradient based update(s) on the Learner(s), based on given batch.

        Args:
            batch: A data batch to use for the update. If there are more
                than one Learner workers, the batch is split amongst these and one
                shard is sent to each Learner.
            async_update: Whether the update request(s) to the Learner workers should be
                sent asynchronously. If True, will return NOT the results from the
                update on the given data, but all results from prior asynchronous update
                requests that have not been returned thus far.
            return_state: Whether to include one of the Learner worker's state from
                after the update step in the returned results dict (under the
                `_rl_module_state_after_update` key). Note that after an update, all
                Learner workers' states should be identical, so we use the first
                Learner's state here. Useful for avoiding an extra `get_weights()` call,
                e.g. for synchronizing EnvRunner weights.
            minibatch_size: The minibatch size to use for the update.
            num_iters: The number of complete passes over all the sub-batches in the
                input multi-agent batch.

        Returns:
            If `async_update` is False, a dictionary with the reduced results of the
            updates from the Learner(s) or a list of dictionaries of results from the
            updates from the Learner(s).
            If `async_update` is True, a list of list of dictionaries of results, where
            the outer list corresponds to separate previous calls to this method, and
            the inner list corresponds to the results from each Learner(s). Or if the
            results are reduced, a list of dictionaries of the reduced results from each
            call to async_update that is ready.
        """
        if reduce_fn != DEPRECATED_VALUE:
            deprecation_warning(
                old="LearnerGroup.update_from_batch(reduce_fn=..)",
                new="Learner.metrics.[log_value|log_dict|log_time](key=..., value=..., "
                "reduce=[mean|min|max|sum], window=..., ema_coeff=...)",
                help="Use the new ray.rllib.utils.metrics.metrics_logger::MetricsLogger"
                " API in your custom Learner methods for logging and time-reducing any "
                "custom metrics. The central `MetricsLogger` instance is available "
                "under `self.metrics` within your custom Learner.",
                error=True,
            )
        return self._update(
            batch=batch,
            timesteps=timesteps,
            async_update=async_update,
            return_state=return_state,
            minibatch_size=minibatch_size,
            num_iters=num_iters,
            **kwargs,
        )

    def update_from_episodes(
        self,
        episodes: List[EpisodeType],
        *,
        timesteps: Optional[Dict[str, Any]] = None,
        async_update: bool = False,
        return_state: bool = False,
        # TODO (sven): Deprecate the following args. They should be extracted from the
        #  self.config of those specific algorithms that actually require these
        #  settings.
        minibatch_size: Optional[int] = None,
        num_iters: int = 1,
        # Already deprecated args.
        reduce_fn=DEPRECATED_VALUE,
        # User kwargs.
        **kwargs,
    ) -> Union[Dict[str, Any], List[Dict[str, Any]], List[List[Dict[str, Any]]]]:
        """Performs gradient based update(s) on the Learner(s), based on given episodes.

        Args:
            episodes: A list of Episodes to process and perform the update
                for. If there are more than one Learner workers, the list of episodes
                is split amongst these and one list shard is sent to each Learner.
            async_update: Whether the update request(s) to the Learner workers should be
                sent asynchronously. If True, will return NOT the results from the
                update on the given data, but all results from prior asynchronous update
                requests that have not been returned thus far.
            return_state: Whether to include one of the Learner worker's state from
                after the update step in the returned results dict (under the
                `_rl_module_state_after_update` key). Note that after an update, all
                Learner workers' states should be identical, so we use the first
                Learner's state here. Useful for avoiding an extra `get_weights()` call,
                e.g. for synchronizing EnvRunner weights.
            minibatch_size: The minibatch size to use for the update.
            num_iters: The number of complete passes over all the sub-batches in the
                input multi-agent batch.

        Returns:
            If async_update is False, a dictionary with the reduced results of the
            updates from the Learner(s) or a list of dictionaries of results from the
            updates from the Learner(s).
            If async_update is True, a list of list of dictionaries of results, where
            the outer list corresponds to separate previous calls to this method, and
            the inner list corresponds to the results from each Learner(s). Or if the
            results are reduced, a list of dictionaries of the reduced results from each
            call to async_update that is ready.
        """
        if reduce_fn != DEPRECATED_VALUE:
            deprecation_warning(
                old="LearnerGroup.update_from_episodes(reduce_fn=..)",
                new="Learner.metrics.[log_value|log_dict|log_time](key=..., value=..., "
                "reduce=[mean|min|max|sum], window=..., ema_coeff=...)",
                help="Use the new ray.rllib.utils.metrics.metrics_logger::MetricsLogger"
                " API in your custom Learner methods for logging and time-reducing any "
                "custom metrics. The central `MetricsLogger` instance is available "
                "under `self.metrics` within your custom Learner.",
                error=True,
            )

        return self._update(
            episodes=episodes,
            timesteps=timesteps,
            async_update=async_update,
            return_state=return_state,
            minibatch_size=minibatch_size,
            num_iters=num_iters,
            **kwargs,
        )

    def _update(
        self,
        *,
        batch: Optional[MultiAgentBatch] = None,
        episodes: Optional[List[EpisodeType]] = None,
        timesteps: Optional[Dict[str, Any]] = None,
        async_update: bool = False,
        return_state: bool = False,
        minibatch_size: Optional[int] = None,
        num_iters: int = 1,
        **kwargs,
    ) -> Union[Dict[str, Any], List[Dict[str, Any]], List[List[Dict[str, Any]]]]:

        # Define function to be called on all Learner actors (or the local learner).
        def _learner_update(
            _learner: Learner,
            *,
            _batch_shard=None,
            _episodes_shard=None,
            _timesteps=None,
            _return_state=False,
            _min_total_mini_batches=0,
            **_kwargs,
        ):
            if _batch_shard is not None:
                result = _learner.update_from_batch(
                    batch=_batch_shard,
                    timesteps=_timesteps,
                    minibatch_size=minibatch_size,
                    num_iters=num_iters,
                    **_kwargs,
                )
            else:
                result = _learner.update_from_episodes(
                    episodes=_episodes_shard,
                    timesteps=_timesteps,
                    minibatch_size=minibatch_size,
                    num_iters=num_iters,
                    min_total_mini_batches=_min_total_mini_batches,
                    **_kwargs,
                )
            if _return_state:
                result["_rl_module_state_after_update"] = _learner.get_state(
                    components=COMPONENT_RL_MODULE, inference_only=True
                )[COMPONENT_RL_MODULE]

            return result

        # Local Learner worker: Don't shard batch/episodes, just run data as-is through
        # this Learner.
        if self.is_local:
            if async_update:
                raise ValueError(
                    "Cannot call `update_from_batch(async_update=True)` when running in"
                    " local mode! Try setting `config.num_learners > 0`."
                )

            results = [
                _learner_update(
                    _learner=self._learner,
                    _batch_shard=batch,
                    _episodes_shard=episodes,
                    _timesteps=timesteps,
                    _return_state=return_state,
                    **kwargs,
                )
            ]
        # One or more remote Learners: Shard batch/episodes into equal pieces (roughly
        # equal if multi-agent AND episodes) and send each Learner worker one of these
        # shards.
        else:
            # MultiAgentBatch: Shard into equal pieces.
            # TODO (sven): The sharder used here destroys - for multi-agent only -
            #  the relationship of the different agents' timesteps to each other.
            #  Thus, in case the algorithm requires agent-synchronized data (aka.
            #  "lockstep"), the `ShardBatchIterator` should not be used.
            #  Then again, we might move into a world where Learner always
            #  receives Episodes, never batches.
            if batch is not None:
                partials = [
                    partial(
                        _learner_update,
                        _batch_shard=batch_shard,
                        _return_state=(return_state and i == 0),
                        _timesteps=timesteps,
                        **kwargs,
                    )
                    for i, batch_shard in enumerate(
                        ShardBatchIterator(batch, len(self._workers))
                    )
                ]
            elif isinstance(episodes, list) and isinstance(episodes[0], ObjectRef):
                partials = [
                    partial(
                        _learner_update,
                        _episodes_shard=episodes_shard,
                        _timesteps=timesteps,
                        _return_state=(return_state and i == 0),
                        **kwargs,
                    )
                    for i, episodes_shard in enumerate(
                        ShardObjectRefIterator(episodes, len(self._workers))
                    )
                ]
            # Single- or MultiAgentEpisodes: Shard into equal pieces (only roughly equal
            # in case of multi-agent).
            else:
                eps_shards = list(ShardEpisodesIterator(episodes, len(self._workers)))
                # In the multi-agent case AND `minibatch_size` AND num_workers > 1, we
                # compute a max iteration counter such that the different Learners will
                # not go through a different number of iterations.
                min_total_mini_batches = 0
                if (
                    isinstance(episodes[0], MultiAgentEpisode)
                    and minibatch_size
                    and len(self._workers) > 1
                ):
                    # Find episode w/ the largest single-agent episode in it, then
                    # compute this single-agent episode's total number of mini batches
                    # (if we iterated over it num_sgd_iter times with the mini batch
                    # size).
                    longest_ts = 0
                    per_mod_ts = defaultdict(int)
                    for i, shard in enumerate(eps_shards):
                        for ma_episode in shard:
                            for sa_episode in ma_episode.agent_episodes.values():
                                key = (i, sa_episode.module_id)
                                per_mod_ts[key] += len(sa_episode)
                                if per_mod_ts[key] > longest_ts:
                                    longest_ts = per_mod_ts[key]
                    min_total_mini_batches = self._compute_num_total_mini_batches(
                        batch_size=longest_ts,
                        mini_batch_size=minibatch_size,
                        num_iters=num_iters,
                    )
                partials = [
                    partial(
                        _learner_update,
                        _episodes_shard=eps_shard,
                        _timesteps=timesteps,
                        _return_state=(return_state and i == 0),
                        _min_total_mini_batches=min_total_mini_batches,
                        **kwargs,
                    )
                    for i, eps_shard in enumerate(eps_shards)
                ]

            if async_update:
                # Retrieve all ready results (kicked off by prior calls to this method).
                tags_to_get = []
                for tag in self._update_request_tags.keys():
                    result = self._worker_manager.fetch_ready_async_reqs(
                        tags=[str(tag)], timeout_seconds=0.0
                    )
                    if tag not in self._update_request_results:
                        self._update_request_results[tag] = result
                    else:
                        for r in result:
                            self._update_request_results[tag].add_result(
                                r.actor_id, r.result_or_error, tag
                            )

                    # Still not done with this `tag` -> skip out early.
                    if (
                        self._update_request_tags[tag]
                        > len(self._update_request_results[tag].result_or_errors)
                        > 0
                    ):
                        break
                    tags_to_get.append(tag)

                # Send out new request(s), if there is still capacity on the actors.
                update_tag = self._update_request_tag
                self._update_request_tag += 1
                num_sent_requests = self._worker_manager.foreach_actor_async(
                    partials, tag=str(update_tag)
                )
                if num_sent_requests:
                    self._update_request_tags[update_tag] = num_sent_requests

                # Some requests were dropped, record lost ts/data.
                if num_sent_requests != len(self._workers):
                    # assert num_sent_requests == 0, num_sent_requests
                    factor = 1 - (num_sent_requests / len(self._workers))
                    # Batch: Measure its length.
                    if episodes is None:
                        dropped = len(batch)
                    # List of Ray ObjectRefs (each object ref is a list of episodes of
                    # total len=`rollout_fragment_length * num_envs_per_env_runner`)
                    elif isinstance(episodes[0], ObjectRef):
                        dropped = (
                            len(episodes)
                            * self.config.get_rollout_fragment_length()
                            * self.config.num_envs_per_env_runner
                        )
                    else:
                        dropped = sum(len(e) for e in episodes)

                    self._ts_dropped += factor * dropped

                # NOTE: There is a strong assumption here that the requests launched to
                # learner workers will return at the same time, since they have a
                # barrier inside for gradient aggregation. Therefore, results should be
                # a list of lists where each inner list should be the length of the
                # number of learner workers, if results from an non-blocking update are
                # ready.
                results = self._get_async_results(tags_to_get)

            else:
                results = self._get_results(
                    self._worker_manager.foreach_actor(partials)
                )

        # If we are on the hybrid API stacks (no EnvRunners), we need to emulate
        # the old behavior of returning an already reduced dict (as if we had a
        # reduce_fn).
        if not self.config.enable_env_runner_and_connector_v2:
            # If we are doing an ansync update, we operate on a list (different async
            # requests that now have results ready) of lists (n Learner workers) here.
            if async_update:
                results = tree.flatten_up_to(
                    [[None] * len(r) for r in results], results
                )
            self._metrics_logger_old_and_hybrid_stack.merge_and_log_n_dicts(results)
            results = self._metrics_logger_old_and_hybrid_stack.reduce(
                # We are returning to a client (Algorithm) that does NOT make any
                # use of MetricsLogger (or Stats) -> Convert all values to non-Stats
                # primitives.
                return_stats_obj=False
            )

        return results

    # TODO (sven): Move this into FaultTolerantActorManager?
    def _get_results(self, results):
        processed_results = []
        for result in results:
            result_or_error = result.get()
            if result.ok:
                processed_results.append(result_or_error)
            else:
                raise result_or_error
        return processed_results

    def _get_async_results(self, tags_to_get):  # results):
        """Get results from the worker manager and group them by tag.

        Returns:
            A list of lists of results, where each inner list contains all results
            for same tags.

        """
        # if results is None:
        #    return []

        unprocessed_results = defaultdict(list)
        for tag in tags_to_get:
            results = self._update_request_results[tag]
            for result in results:
                result_or_error = result.get()
                if result.ok:
                    if result.tag is None:
                        raise RuntimeError(
                            "Cannot call `LearnerGroup._get_async_results()` on "
                            "untagged async requests!"
                        )
                    tag = int(result.tag)
                    unprocessed_results[tag].append(result_or_error)

                    if tag in self._update_request_tags:
                        self._update_request_tags[tag] -= 1
                        if self._update_request_tags[tag] == 0:
                            del self._update_request_tags[tag]
                            del self._update_request_results[tag]
                    else:
                        assert False

                else:
                    raise result_or_error

        return list(unprocessed_results.values())

    def add_module(
        self,
        *,
        module_id: ModuleID,
        module_spec: SingleAgentRLModuleSpec,
        config_overrides: Optional[Dict] = None,
        new_should_module_be_updated: Optional[ShouldModuleBeUpdatedFn] = None,
    ) -> MultiAgentRLModuleSpec:
        """Adds a module to the underlying MultiAgentRLModule.

        Changes this Learner's config in order to make this architectural change
        permanent wrt. to checkpointing.

        Args:
            module_id: The ModuleID of the module to be added.
            module_spec: The ModuleSpec of the module to be added.
            config_overrides: The `AlgorithmConfig` overrides that should apply to
                the new Module, if any.
            new_should_module_be_updated: An optional sequence of ModuleIDs or a
                callable taking ModuleID and SampleBatchType and returning whether the
                ModuleID should be updated (trained).
                If None, will keep the existing setup in place. RLModules,
                whose IDs are not in the list (or for which the callable
                returns False) will not be updated.

        Returns:
            The new MultiAgentRLModuleSpec (after the change has been performed).
        """
        validate_policy_id(module_id, error=True)

        # Force-set inference-only = False.
        module_spec = copy.deepcopy(module_spec)
        module_spec.inference_only = False

        results = self.foreach_learner(
            func=lambda _learner: _learner.add_module(
                module_id=module_id,
                module_spec=module_spec,
                config_overrides=config_overrides,
                new_should_module_be_updated=new_should_module_be_updated,
            ),
        )
        marl_spec = self._get_results(results)[0]

        # Change our config (AlgorithmConfig) to contain the new Module.
        # TODO (sven): This is a hack to manipulate the AlgorithmConfig directly,
        #  but we'll deprecate config.policies soon anyway.
        self.config.policies[module_id] = PolicySpec()
        if config_overrides is not None:
            self.config.multi_agent(
                algorithm_config_overrides_per_module={module_id: config_overrides}
            )
        self.config.rl_module(rl_module_spec=marl_spec)
        if new_should_module_be_updated is not None:
            self.config.multi_agent(policies_to_train=new_should_module_be_updated)

        return marl_spec

    def remove_module(
        self,
        module_id: ModuleID,
        *,
        new_should_module_be_updated: Optional[ShouldModuleBeUpdatedFn] = None,
    ) -> MultiAgentRLModuleSpec:
        """Removes a module from the Learner.

        Args:
            module_id: The ModuleID of the module to be removed.
            new_should_module_be_updated: An optional sequence of ModuleIDs or a
                callable taking ModuleID and SampleBatchType and returning whether the
                ModuleID should be updated (trained).
                If None, will keep the existing setup in place. RLModules,
                whose IDs are not in the list (or for which the callable
                returns False) will not be updated.

        Returns:
            The new MultiAgentRLModuleSpec (after the change has been performed).
        """
        # Remove all stats from the module from our metrics logger (hybrid API stack
        # only), so we don't report results from this module again.
        if (
            not self.config.enable_env_runner_and_connector_v2
            and module_id in self._metrics_logger_old_and_hybrid_stack.stats
        ):
            del self._metrics_logger_old_and_hybrid_stack.stats[module_id]

<<<<<<< HEAD
=======
        results = self.foreach_learner(
            func=lambda _learner: _learner.remove_module(
                module_id=module_id,
                new_should_module_be_updated=new_should_module_be_updated,
            ),
        )
        marl_spec = self._get_results(results)[0]

        # Change self.config to reflect the new architecture.
        # TODO (sven): This is a hack to manipulate the AlgorithmConfig directly,
        #  but we'll deprecate config.policies soon anyway.
        del self.config.policies[module_id]
        self.config.algorithm_config_overrides_per_module.pop(module_id, None)
        if new_should_module_be_updated is not None:
            self.config.multi_agent(policies_to_train=new_should_module_be_updated)
        self.config.rl_module(rl_module_spec=marl_spec)

        return marl_spec

>>>>>>> 4e759219
    @override(Checkpointable)
    def get_state(
        self,
        components: Optional[Union[str, Collection[str]]] = None,
        *,
        not_components: Optional[Union[str, Collection[str]]] = None,
        **kwargs,
    ) -> StateDict:
        state = {}
<<<<<<< HEAD

        if self._check_component(COMPONENT_LEARNER, components, not_components):
            if self.is_local:
                state[COMPONENT_LEARNER] = self._learner.get_state(
                    components=self._get_subcomponents(COMPONENT_LEARNER, components),
                    not_components=self._get_subcomponents(
                        COMPONENT_LEARNER, not_components
                    ),
                    **kwargs,
                )
            else:
                worker = self._worker_manager.healthy_actor_ids()[0]
                assert len(self._workers) == self._worker_manager.num_healthy_actors()
                results = self._worker_manager.foreach_actor(
                    lambda w: w.get_state(
                        components=self._get_subcomponents(
                            COMPONENT_LEARNER, components
                        ),
                        not_components=self._get_subcomponents(
                            COMPONENT_LEARNER, not_components
                        ),
                        **kwargs,
                    ),
                    remote_actor_ids=[worker],
                )
                state[COMPONENT_LEARNER] = self._get_results(results)[0]

        return state

    @override(Checkpointable)
    def set_state(self, state: StateDict) -> None:
        if COMPONENT_LEARNER in state:
            if self.is_local:
                self._learner.set_state(state[COMPONENT_LEARNER])
            else:
                self._worker_manager.foreach_actor(
                    lambda w: w.set_state(state[COMPONENT_LEARNER])
                )

    def get_weights(self) -> StateDict:
        """Convenience method instead of self.get_state(components=...).

        Returns:
            The results of
            `self.get_state(components='learner/rl_module')['learner']['rl_module']`.
        """
        return self.get_state(components=COMPONENT_LEARNER + "/" + COMPONENT_RL_MODULE)[
            COMPONENT_LEARNER
        ][COMPONENT_RL_MODULE]

    def set_weights(self, weights) -> None:
        """Convenience method instead of self.set_state({'learner': {'rl_module': ..}}).
=======

        if self._check_component(COMPONENT_LEARNER, components, not_components):
            if self.is_local:
                state[COMPONENT_LEARNER] = self._learner.get_state(
                    components=self._get_subcomponents(COMPONENT_LEARNER, components),
                    not_components=self._get_subcomponents(
                        COMPONENT_LEARNER, not_components
                    ),
                    **kwargs,
                )
            else:
                worker = self._worker_manager.healthy_actor_ids()[0]
                assert len(self._workers) == self._worker_manager.num_healthy_actors()
                _comps = self._get_subcomponents(COMPONENT_LEARNER, components)
                _not_comps = self._get_subcomponents(COMPONENT_LEARNER, not_components)
                results = self._worker_manager.foreach_actor(
                    lambda w: w.get_state(_comps, not_components=_not_comps, **kwargs),
                    remote_actor_ids=[worker],
                )
                state[COMPONENT_LEARNER] = self._get_results(results)[0]

        return state

    @override(Checkpointable)
    def set_state(self, state: StateDict) -> None:
        if COMPONENT_LEARNER in state:
            if self.is_local:
                self._learner.set_state(state[COMPONENT_LEARNER])
            else:
                state_ref = ray.put(state[COMPONENT_LEARNER])
                self.foreach_learner(
                    lambda _learner, _ref=state_ref: _learner.set_state(ray.get(_ref))
                )

    def get_weights(self) -> StateDict:
        """Convenience method instead of self.get_state(components=...).

        Returns:
            The results of
            `self.get_state(components='learner/rl_module')['learner']['rl_module']`.
        """
        return self.get_state(components=COMPONENT_LEARNER + "/" + COMPONENT_RL_MODULE)[
            COMPONENT_LEARNER
        ][COMPONENT_RL_MODULE]

    def set_weights(self, weights) -> None:
        """Convenience method instead of self.set_state({'learner': {'rl_module': ..}}).

        Args:
            weights: The weights dict of the MARLModule of a Learner inside this
                LearnerGroup.
        """
        self.set_state({COMPONENT_LEARNER: {COMPONENT_RL_MODULE: weights}})

    @override(Checkpointable)
    def get_ctor_args_and_kwargs(self):
        return (
            (),  # *args
            {
                "config": self.config,
                "module_spec": self._module_spec,
            },  # **kwargs
        )

    @override(Checkpointable)
    def get_checkpointable_components(self):
        # Return the entire ActorManager, if remote. Otherwise, return the
        # local worker. Also, don't give the component (Learner) a name ("")
        # as it's the only component in this LearnerGroup to be saved.
        return [
            (
                COMPONENT_LEARNER,
                self._learner if self.is_local else self._worker_manager,
            )
        ]

    def foreach_learner(
        self,
        func: Callable[[Learner, Optional[Any]], T],
        *,
        healthy_only: bool = True,
        remote_actor_ids: List[int] = None,
        timeout_seconds: Optional[float] = None,
        return_obj_refs: bool = False,
        mark_healthy: bool = True,
        **kwargs,
    ) -> RemoteCallResults:
        """Calls the given function on each Learner L with the args: (L, \*\*kwargs).

        Args:
            func: The function to call on each Learner L with args: (L, \*\*kwargs).
            healthy_only: If True, applies `func` only to Learner actors currently
                tagged "healthy", otherwise to all actors. If `healthy_only=False` and
                `mark_healthy=True`, will send `func` to all actors and mark those
                actors "healthy" that respond to the request within `timeout_seconds`
                and are currently tagged as "unhealthy".
            remote_actor_ids: Apply func on a selected set of remote actors. Use None
                (default) for all actors.
            timeout_seconds: Time to wait (in seconds) for results. Set this to 0.0 for
                fire-and-forget. Set this to None (default) to wait infinitely (i.e. for
                synchronous execution).
            return_obj_refs: whether to return ObjectRef instead of actual results.
                Note, for fault tolerance reasons, these returned ObjectRefs should
                never be resolved with ray.get() outside of the context of this manager.
            mark_healthy: Whether to mark all those actors healthy again that are
                currently marked unhealthy AND that returned results from the remote
                call (within the given `timeout_seconds`).
                Note that actors are NOT set unhealthy, if they simply time out
                (only if they return a RayActorError).
                Also not that this setting is ignored if `healthy_only=True` (b/c this
                setting only affects actors that are currently tagged as unhealthy).

        Returns:
            A list of size len(Learners) with the return values of all calls to `func`.
        """
        if self.is_local:
            results = RemoteCallResults()
            results.add_result(
                None,
                ResultOrError(result=func(self._learner, **kwargs)),
                None,
            )
            return results

        return self._worker_manager.foreach_actor(
            func=partial(func, **kwargs),
            healthy_only=healthy_only,
            remote_actor_ids=remote_actor_ids,
            timeout_seconds=timeout_seconds,
            return_obj_refs=return_obj_refs,
            mark_healthy=mark_healthy,
        )

    def shutdown(self):
        """Shuts down the LearnerGroup."""
        if self.is_remote and hasattr(self, "_backend_executor"):
            self._backend_executor.shutdown()
        self._is_shut_down = True

    def __del__(self):
        if not self._is_shut_down:
            self.shutdown()

    @staticmethod
    def _compute_num_total_mini_batches(batch_size, mini_batch_size, num_iters):
        num_total_mini_batches = 0
        rest_size = 0
        for i in range(num_iters):
            eaten_batch = -rest_size
            while eaten_batch < batch_size:
                eaten_batch += mini_batch_size
                num_total_mini_batches += 1
            rest_size = mini_batch_size - (eaten_batch - batch_size)
            if rest_size:
                num_total_mini_batches -= 1
        if rest_size:
            num_total_mini_batches += 1
        return num_total_mini_batches

    @Deprecated(new="LearnerGroup.update_from_batch(async=False)", error=False)
    def update(self, *args, **kwargs):
        # Just in case, we would like to revert this API retirement, we can do so
        # easily.
        return self._update(*args, **kwargs, async_update=False)

    @Deprecated(new="LearnerGroup.update_from_batch(async=True)", error=False)
    def async_update(self, *args, **kwargs):
        # Just in case, we would like to revert this API retirement, we can do so
        # easily.
        return self._update(*args, **kwargs, async_update=True)

    @Deprecated(new="LearnerGroup.save_to_path(...)", error=True)
    def save_state(self, *args, **kwargs):
        pass

    @Deprecated(new="LearnerGroup.restore_from_path(...)", error=True)
    def load_state(self, *args, **kwargs):
        pass

    @Deprecated(new="LearnerGroup.load_from_path(path=..., component=...)", error=False)
    def load_module_state(
        self,
        *,
        marl_module_ckpt_dir: Optional[str] = None,
        modules_to_load: Optional[Set[str]] = None,
        rl_module_ckpt_dirs: Optional[Dict[ModuleID, str]] = None,
    ) -> None:
        """Load the checkpoints of the modules being trained by this LearnerGroup.

        `load_module_state` can be used 3 ways:
            1. Load a checkpoint for the MultiAgentRLModule being trained by this
                LearnerGroup. Limit the modules that are loaded from the checkpoint
                by specifying the `modules_to_load` argument.
            2. Load the checkpoint(s) for single agent RLModules that
                are in the MultiAgentRLModule being trained by this LearnerGroup.
            3. Load a checkpoint for the MultiAgentRLModule being trained by this
                LearnerGroup and load the checkpoint(s) for single agent RLModules
                that are in the MultiAgentRLModule. The checkpoints for the single
                agent RLModules take precedence over the module states in the
                MultiAgentRLModule checkpoint.

        NOTE: At lease one of marl_module_ckpt_dir or rl_module_ckpt_dirs is
            must be specified. modules_to_load can only be specified if
            marl_module_ckpt_dir is specified.
>>>>>>> 4e759219

        Args:
            weights: The weights dict of the MARLModule of a Learner inside this
                LearnerGroup.
        """
<<<<<<< HEAD
        self.set_state({COMPONENT_LEARNER: {COMPONENT_RL_MODULE: weights}})

    @override(Checkpointable)
    def get_ctor_args_and_kwargs(self):
        return (
            (),  # *args
            {
                "config": self.config,
                "module_spec": self._module_spec,
            },  # **kwargs
        )

    @override(Checkpointable)
    def get_checkpointable_components(self):
        # Return the entire ActorManager, if remote. Otherwise, return the
        # local worker. Also, don't give the component (Learner) a name ("")
        # as it's the only component in this LearnerGroup to be saved.
        return [
            (
                COMPONENT_LEARNER,
                self._learner if self.is_local else self._worker_manager,
            )
        ]

    def foreach_learner(
        self, func: Callable[[Learner, Optional[Any]], T], **kwargs
    ) -> List[T]:
        """Calls the given function on each Learner L with the args: (L, \*\*kwargs).

        Args:
            func: The function to call on each Learner L with (L, \*\*kwargs).

        Returns:
            A list of size len(Learners) with the return values of all calls to `func`.
        """
        if self.is_local:
            return [func(self._learner, **kwargs)]
        return self._worker_manager.foreach_actor(partial(func, **kwargs))

    def shutdown(self):
        """Shuts down the LearnerGroup."""
        if self.is_remote and hasattr(self, "_backend_executor"):
            self._backend_executor.shutdown()
        self._is_shut_down = True

    def __del__(self):
        if not self._is_shut_down:
            self.shutdown()

    @staticmethod
    def _compute_num_total_mini_batches(batch_size, mini_batch_size, num_iters):
        num_total_mini_batches = 0
        rest_size = 0
        for i in range(num_iters):
            eaten_batch = -rest_size
            while eaten_batch < batch_size:
                eaten_batch += mini_batch_size
                num_total_mini_batches += 1
            rest_size = mini_batch_size - (eaten_batch - batch_size)
            if rest_size:
                num_total_mini_batches -= 1
        if rest_size:
            num_total_mini_batches += 1
        return num_total_mini_batches

    @Deprecated(new="LearnerGroup.update_from_batch(async=False)", error=False)
    def update(self, *args, **kwargs):
        # Just in case, we would like to revert this API retirement, we can do so
        # easily.
        return self._update(*args, **kwargs, async_update=False)

    @Deprecated(new="LearnerGroup.update_from_batch(async=True)", error=False)
    def async_update(self, *args, **kwargs):
        # Just in case, we would like to revert this API retirement, we can do so
        # easily.
        return self._update(*args, **kwargs, async_update=True)

    @Deprecated(new="LearnerGroup.save(...)", error=True)
    def save_state(self, *args, **kwargs):
        pass

    @Deprecated(new="LearnerGroup.restore(...)", error=True)
    def load_state(self, *args, **kwargs):
        pass
=======
        if not (marl_module_ckpt_dir or rl_module_ckpt_dirs):
            raise ValueError(
                "At least one of `marl_module_ckpt_dir` or "
                "`rl_module_ckpt_dirs` must be provided!"
            )
        if marl_module_ckpt_dir:
            marl_module_ckpt_dir = pathlib.Path(marl_module_ckpt_dir)
        if rl_module_ckpt_dirs:
            for module_id, path in rl_module_ckpt_dirs.items():
                rl_module_ckpt_dirs[module_id] = pathlib.Path(path)

        # MARLModule checkpoint is provided.
        if marl_module_ckpt_dir:
            # Restore the entire MARLModule state.
            if modules_to_load is None:
                self.restore_from_path(
                    marl_module_ckpt_dir,
                    component=COMPONENT_LEARNER + "/" + COMPONENT_RL_MODULE,
                )
            # Restore individual module IDs.
            else:
                for module_id in modules_to_load:
                    self.restore_from_path(
                        marl_module_ckpt_dir / module_id,
                        component=(
                            COMPONENT_LEARNER
                            + "/"
                            + COMPONENT_RL_MODULE
                            + "/"
                            + module_id
                        ),
                    )
        if rl_module_ckpt_dirs:
            for module_id, path in rl_module_ckpt_dirs.items():
                self.restore_from_path(
                    path,
                    component=(
                        COMPONENT_LEARNER + "/" + COMPONENT_RL_MODULE + "/" + module_id
                    ),
                )
>>>>>>> 4e759219
<|MERGE_RESOLUTION|>--- conflicted
+++ resolved
@@ -20,23 +20,16 @@
 from ray import ObjectRef
 from ray.rllib.core import COMPONENT_LEARNER, COMPONENT_RL_MODULE
 from ray.rllib.core.learner.learner import Learner
-<<<<<<< HEAD
-=======
 from ray.rllib.core.rl_module.marl_module import MultiAgentRLModuleSpec
->>>>>>> 4e759219
 from ray.rllib.core.rl_module.rl_module import SingleAgentRLModuleSpec
 from ray.rllib.env.multi_agent_episode import MultiAgentEpisode
 from ray.rllib.policy.policy import PolicySpec
 from ray.rllib.policy.sample_batch import MultiAgentBatch
-<<<<<<< HEAD
-from ray.rllib.utils.actor_manager import FaultTolerantActorManager
-=======
 from ray.rllib.utils.actor_manager import (
     FaultTolerantActorManager,
     RemoteCallResults,
     ResultOrError,
 )
->>>>>>> 4e759219
 from ray.rllib.utils.annotations import override
 from ray.rllib.utils.checkpoints import Checkpointable
 from ray.rllib.utils.deprecation import (
@@ -50,10 +43,7 @@
     ShardEpisodesIterator,
     ShardObjectRefIterator,
 )
-<<<<<<< HEAD
-=======
 from ray.rllib.utils.policy import validate_policy_id
->>>>>>> 4e759219
 from ray.rllib.utils.typing import (
     EpisodeType,
     ModuleID,
@@ -117,12 +107,7 @@
             module_spec: If not already specified in `config`, a separate overriding
                 RLModuleSpec may be provided via this argument.
         """
-<<<<<<< HEAD
-        # scaling_config = learner_spec.learner_group_scaling_config
-        self.config = config
-=======
         self.config = config.copy(copy_frozen=False)
->>>>>>> 4e759219
         self._module_spec = module_spec
 
         learner_class = self.config.learner_class
@@ -731,8 +716,6 @@
         ):
             del self._metrics_logger_old_and_hybrid_stack.stats[module_id]
 
-<<<<<<< HEAD
-=======
         results = self.foreach_learner(
             func=lambda _learner: _learner.remove_module(
                 module_id=module_id,
@@ -752,7 +735,6 @@
 
         return marl_spec
 
->>>>>>> 4e759219
     @override(Checkpointable)
     def get_state(
         self,
@@ -762,60 +744,6 @@
         **kwargs,
     ) -> StateDict:
         state = {}
-<<<<<<< HEAD
-
-        if self._check_component(COMPONENT_LEARNER, components, not_components):
-            if self.is_local:
-                state[COMPONENT_LEARNER] = self._learner.get_state(
-                    components=self._get_subcomponents(COMPONENT_LEARNER, components),
-                    not_components=self._get_subcomponents(
-                        COMPONENT_LEARNER, not_components
-                    ),
-                    **kwargs,
-                )
-            else:
-                worker = self._worker_manager.healthy_actor_ids()[0]
-                assert len(self._workers) == self._worker_manager.num_healthy_actors()
-                results = self._worker_manager.foreach_actor(
-                    lambda w: w.get_state(
-                        components=self._get_subcomponents(
-                            COMPONENT_LEARNER, components
-                        ),
-                        not_components=self._get_subcomponents(
-                            COMPONENT_LEARNER, not_components
-                        ),
-                        **kwargs,
-                    ),
-                    remote_actor_ids=[worker],
-                )
-                state[COMPONENT_LEARNER] = self._get_results(results)[0]
-
-        return state
-
-    @override(Checkpointable)
-    def set_state(self, state: StateDict) -> None:
-        if COMPONENT_LEARNER in state:
-            if self.is_local:
-                self._learner.set_state(state[COMPONENT_LEARNER])
-            else:
-                self._worker_manager.foreach_actor(
-                    lambda w: w.set_state(state[COMPONENT_LEARNER])
-                )
-
-    def get_weights(self) -> StateDict:
-        """Convenience method instead of self.get_state(components=...).
-
-        Returns:
-            The results of
-            `self.get_state(components='learner/rl_module')['learner']['rl_module']`.
-        """
-        return self.get_state(components=COMPONENT_LEARNER + "/" + COMPONENT_RL_MODULE)[
-            COMPONENT_LEARNER
-        ][COMPONENT_RL_MODULE]
-
-    def set_weights(self, weights) -> None:
-        """Convenience method instead of self.set_state({'learner': {'rl_module': ..}}).
-=======
 
         if self._check_component(COMPONENT_LEARNER, components, not_components):
             if self.is_local:
@@ -1020,98 +948,14 @@
         NOTE: At lease one of marl_module_ckpt_dir or rl_module_ckpt_dirs is
             must be specified. modules_to_load can only be specified if
             marl_module_ckpt_dir is specified.
->>>>>>> 4e759219
 
         Args:
-            weights: The weights dict of the MARLModule of a Learner inside this
-                LearnerGroup.
+            marl_module_ckpt_dir: The path to the checkpoint for the
+                MultiAgentRLModule.
+            modules_to_load: A set of module ids to load from the checkpoint.
+            rl_module_ckpt_dirs: A mapping from module ids to the path to a
+                checkpoint for a single agent RLModule.
         """
-<<<<<<< HEAD
-        self.set_state({COMPONENT_LEARNER: {COMPONENT_RL_MODULE: weights}})
-
-    @override(Checkpointable)
-    def get_ctor_args_and_kwargs(self):
-        return (
-            (),  # *args
-            {
-                "config": self.config,
-                "module_spec": self._module_spec,
-            },  # **kwargs
-        )
-
-    @override(Checkpointable)
-    def get_checkpointable_components(self):
-        # Return the entire ActorManager, if remote. Otherwise, return the
-        # local worker. Also, don't give the component (Learner) a name ("")
-        # as it's the only component in this LearnerGroup to be saved.
-        return [
-            (
-                COMPONENT_LEARNER,
-                self._learner if self.is_local else self._worker_manager,
-            )
-        ]
-
-    def foreach_learner(
-        self, func: Callable[[Learner, Optional[Any]], T], **kwargs
-    ) -> List[T]:
-        """Calls the given function on each Learner L with the args: (L, \*\*kwargs).
-
-        Args:
-            func: The function to call on each Learner L with (L, \*\*kwargs).
-
-        Returns:
-            A list of size len(Learners) with the return values of all calls to `func`.
-        """
-        if self.is_local:
-            return [func(self._learner, **kwargs)]
-        return self._worker_manager.foreach_actor(partial(func, **kwargs))
-
-    def shutdown(self):
-        """Shuts down the LearnerGroup."""
-        if self.is_remote and hasattr(self, "_backend_executor"):
-            self._backend_executor.shutdown()
-        self._is_shut_down = True
-
-    def __del__(self):
-        if not self._is_shut_down:
-            self.shutdown()
-
-    @staticmethod
-    def _compute_num_total_mini_batches(batch_size, mini_batch_size, num_iters):
-        num_total_mini_batches = 0
-        rest_size = 0
-        for i in range(num_iters):
-            eaten_batch = -rest_size
-            while eaten_batch < batch_size:
-                eaten_batch += mini_batch_size
-                num_total_mini_batches += 1
-            rest_size = mini_batch_size - (eaten_batch - batch_size)
-            if rest_size:
-                num_total_mini_batches -= 1
-        if rest_size:
-            num_total_mini_batches += 1
-        return num_total_mini_batches
-
-    @Deprecated(new="LearnerGroup.update_from_batch(async=False)", error=False)
-    def update(self, *args, **kwargs):
-        # Just in case, we would like to revert this API retirement, we can do so
-        # easily.
-        return self._update(*args, **kwargs, async_update=False)
-
-    @Deprecated(new="LearnerGroup.update_from_batch(async=True)", error=False)
-    def async_update(self, *args, **kwargs):
-        # Just in case, we would like to revert this API retirement, we can do so
-        # easily.
-        return self._update(*args, **kwargs, async_update=True)
-
-    @Deprecated(new="LearnerGroup.save(...)", error=True)
-    def save_state(self, *args, **kwargs):
-        pass
-
-    @Deprecated(new="LearnerGroup.restore(...)", error=True)
-    def load_state(self, *args, **kwargs):
-        pass
-=======
         if not (marl_module_ckpt_dir or rl_module_ckpt_dirs):
             raise ValueError(
                 "At least one of `marl_module_ckpt_dir` or "
@@ -1152,4 +996,11 @@
                         COMPONENT_LEARNER + "/" + COMPONENT_RL_MODULE + "/" + module_id
                     ),
                 )
->>>>>>> 4e759219
+
+    @Deprecated(new="LearnerGroup.save(...)", error=True)
+    def save_state(self, *args, **kwargs):
+        pass
+
+    @Deprecated(new="LearnerGroup.restore(...)", error=True)
+    def load_state(self, *args, **kwargs):
+        pass