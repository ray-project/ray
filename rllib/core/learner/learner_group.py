<<<<<<< HEAD
from collections import defaultdict
import copy
from functools import partial
import itertools
import logging
=======
import copy
from functools import partial
import itertools
>>>>>>> 57cceb1a
import pathlib
from typing import (
    Any,
    Callable,
    Collection,
    Dict,
    List,
    Optional,
    Set,
    Type,
    TYPE_CHECKING,
    Union,
)

import ray
<<<<<<< HEAD
from ray import ObjectRef
from ray._private.ray_constants import env_integer
=======
>>>>>>> 57cceb1a
from ray.rllib.core import (
    COMPONENT_LEARNER,
    COMPONENT_RL_MODULE,
)
from ray.rllib.core.learner.learner import Learner
from ray.rllib.core.learner.training_data import TrainingData
from ray.rllib.core.rl_module import validate_module_id
from ray.rllib.core.rl_module.multi_rl_module import MultiRLModuleSpec
from ray.rllib.core.rl_module.rl_module import RLModuleSpec
from ray.rllib.policy.policy import PolicySpec
from ray.rllib.policy.sample_batch import MultiAgentBatch
from ray.rllib.utils.actor_manager import (
    FaultTolerantActorManager,
    RemoteCallResults,
    ResultOrError,
)
from ray.rllib.utils.annotations import override
from ray.rllib.utils.checkpoints import Checkpointable
from ray.rllib.utils.deprecation import Deprecated
from ray.rllib.utils.typing import (
    EpisodeType,
    ModuleID,
    RLModuleSpecType,
    ShouldModuleBeUpdatedFn,
    StateDict,
    T,
)
from ray.train._internal.backend_executor import BackendExecutor
from ray.train.constants import (
    TRAIN_ENABLE_WORKER_SPREAD_ENV,
    TRAIN_PLACEMENT_GROUP_TIMEOUT_S_ENV,
)
from ray.util.annotations import PublicAPI
from ray.util.placement_group import (
    PlacementGroup,
    placement_group,
    get_current_placement_group,
)

if TYPE_CHECKING:
    from ray.rllib.algorithms.algorithm_config import AlgorithmConfig


def _get_backend_config(learner_class: Type[Learner]) -> str:
    if learner_class.framework == "torch":
        from ray.train.torch import TorchConfig

        backend_config = TorchConfig()
    elif learner_class.framework == "tf2":
        from ray.train.tensorflow import TensorflowConfig

        backend_config = TensorflowConfig()
    else:
        raise ValueError(
            "`learner_class.framework` must be either 'torch' or 'tf2' (but is "
            f"{learner_class.framework}!"
        )

    return backend_config


logger = logging.getLogger(__name__)


@PublicAPI(stability="alpha")
class LearnerGroup(Checkpointable):
    """Coordinator of n (possibly remote) Learner workers.

    Each Learner worker has a copy of the RLModule, the loss function(s), and
    one or more optimizers.
    """

    def __init__(
        self,
        *,
        config: "AlgorithmConfig",
        # TODO (sven): Rename into `rl_module_spec`.
        module_spec: Optional[RLModuleSpecType] = None,
    ):
        """Initializes a LearnerGroup instance.

        Args:
            config: The AlgorithmConfig object to use to configure this LearnerGroup.
                Call the `learners(num_learners=...)` method on your config to
                specify the number of learner workers to use.
                Call the same method with arguments `num_cpus_per_learner` and/or
                `num_gpus_per_learner` to configure the compute used by each
                Learner worker in this LearnerGroup.
                Call the `training(learner_class=...)` method on your config to specify,
                which exact Learner class to use.
                Call the `rl_module(rl_module_spec=...)` method on your config to set up
                the specifics for your RLModule to be used in each Learner.
            module_spec: If not already specified in `config`, a separate overriding
                RLModuleSpec may be provided via this argument.
        """
        self.config = config.copy(copy_frozen=False)
        self._module_spec = module_spec

        learner_class = self.config.learner_class
        module_spec = module_spec or self.config.get_multi_rl_module_spec()

        self._learner = None
        self._workers = None
        # If a user calls self.shutdown() on their own then this flag is set to true.
        # When del is called the backend executor isn't shutdown twice if this flag is
        # true. the backend executor would otherwise log a warning to the console from
        # ray train.
        self._is_shut_down = False

        # How many timesteps had to be dropped due to a full input queue?
        self._ts_dropped = 0

        # A single local Learner.
        if not self.is_remote:
            self._learner = learner_class(config=config, module_spec=module_spec)
            self._learner.build()
            self._worker_manager = None
        # N remote Learner workers.
        else:
            backend_config = _get_backend_config(learner_class)

            num_cpus_per_learner = (
                self.config.num_cpus_per_learner
                if self.config.num_cpus_per_learner != "auto"
                else 1
                if self.config.num_gpus_per_learner == 0
                else 0
            )
            num_gpus_per_learner = max(
                0,
                self.config.num_gpus_per_learner
                # TODO (sven): Activate this when Ray has figured out GPU pre-loading.
                # - (0.01 * self.config.num_aggregator_actors_per_learner),
            )
            resources_per_learner = {
                "CPU": num_cpus_per_learner,
                "GPU": num_gpus_per_learner,
            }

            # Create a placement, if necessary.
            self._placement_group = self._create_placement_group(
                num_cpus_per_learner=num_cpus_per_learner,
                num_gpus_per_learner=num_gpus_per_learner,
            )

            backend_executor = BackendExecutor(
                backend_config=backend_config,
                num_workers=self.config.num_learners,
                resources_per_worker=resources_per_learner,
                max_retries=0,
                placement_group=self._placement_group,
            )
            backend_executor.start(
                train_cls=learner_class,
                train_cls_kwargs={
                    "config": config,
                    "module_spec": module_spec,
                },
            )
            self._backend_executor = backend_executor

            self._workers = [w.actor for w in backend_executor.worker_group.workers]

            # Run the neural network building code on remote workers.
            ray.get([w.build.remote() for w in self._workers])

            self._worker_manager = FaultTolerantActorManager(
                self._workers,
                max_remote_requests_in_flight_per_actor=(
                    self.config.max_requests_in_flight_per_learner
                ),
            )

    # TODO (sven): Replace this with call to `self.metrics.peek()`?
    #  Currently LearnerGroup does not have a metrics object.
    def get_stats(self) -> Dict[str, Any]:
        """Returns the current stats for the input queue for this learner group."""
        return {
            "learner_group_ts_dropped_lifetime": self._ts_dropped,
            "actor_manager_num_outstanding_async_reqs": (
                0
                if self.is_local
                else self._worker_manager.num_outstanding_async_reqs()
            ),
        }

    def _create_placement_group(
        self, num_cpus_per_learner: int, num_gpus_per_learner: int
    ) -> Optional[PlacementGroup]:
        """Create a placement group for `Learners`.

        The placement group includes bundles for each `Learner` actor
        together with resources for the corresponding `AggregatorActor`s.

        In case the `LearnerGroup` exists inside of a Ray Tune trial, and
        the current placement group should capture child tasks in its
        placement group no placement group is created.

        Args:
            num_cpus_per_learner: Number of CPUs to use per `Learner` worker.
            num_gpus_per_learner: Number of GPUs to use per `Learner` worker.

        Returns:
            A placement group, if running without or `None`.
        """
        # Check, if a placement group already exists, e.g. b/c the process runs
        # in a Tune trial.
        current_placement_group = get_current_placement_group()
        worker = ray._private.worker.global_worker
        should_capture_child_tasks_in_placement_group = (
            worker.should_capture_child_tasks_in_placement_group
        )
        should_create_placement_group = (
            current_placement_group is None
            or not should_capture_child_tasks_in_placement_group
        )
        if should_create_placement_group:
            # Should a `"SPREAD"` scheduling be used for `Learner`s (i.e.
            # multi-node training)?
            use_spread = bool(env_integer(TRAIN_ENABLE_WORKER_SPREAD_ENV, 0))
            strategy = "SPREAD" if use_spread else "PACK"
            placement_group_for_learners = placement_group(
                [
                    {
                        "CPU": num_cpus_per_learner
                        + (self.config.num_aggregator_actors_per_learner or 0),
                        "GPU": num_gpus_per_learner,
                    }
                    for _ in range(self.config.num_learners)
                ],
                strategy=strategy,
            )
            logger.debug("Waiting for placement group to start.")
            # Ensure that we do not schedule infinitely.
            timeout = env_integer(TRAIN_PLACEMENT_GROUP_TIMEOUT_S_ENV, 100)
            ready, _ = ray.wait([placement_group_for_learners.ready()], timeout=timeout)
            if ready:
                logger.debug("Placement group has started.")
            else:
                raise TimeoutError(
                    "Placement group creation timed out. Make sure your "
                    "cluster either has enough resources or use an "
                    "autoscaling cluster. If you are running on a cluster, "
                    "make sure you specify an address in `ray.init()`, for example, "
                    '`ray.init("auto")`. You can also increase the timeout by setting '
                    "the TRAIN_PLACEMENT_GROUP_TIMEOUT_S environment variable. "
                    "Current resources available: {}, resources requested by the "
                    "placement group: {}".format(
                        ray.available_resources(),
                        placement_group_for_learners.bundle_specs,
                    )
                )
        else:
            placement_group_for_learners = None

        return placement_group_for_learners

    @property
    def is_remote(self) -> bool:
        return self.config.num_learners > 0

    @property
    def is_local(self) -> bool:
        return not self.is_remote

    def update(
        self,
        *,
        batch: Optional[MultiAgentBatch] = None,
        batches: Optional[List[MultiAgentBatch]] = None,
        batch_refs: Optional[List[ray.ObjectRef]] = None,
        episodes: Optional[List[EpisodeType]] = None,
        episodes_refs: Optional[List[ray.ObjectRef]] = None,
        data_iterators: Optional[List[ray.data.DataIterator]] = None,
        training_data: Optional[TrainingData] = None,
        timesteps: Optional[Dict[str, Any]] = None,
        async_update: bool = False,
        return_state: bool = False,
        # User kwargs passed onto the Learners.
        **kwargs,
    ) -> List[Dict[str, Any]]:
        """Performs gradient based updates on Learners, based on given training data.

        Args:
            batch: A data batch to use for the update. If there are more
                than one Learner workers, the batch is split amongst these and one
                shard is sent to each Learner.
            batch_refs:
            episodes: A list of Episodes to process and perform the update
                for. If there are more than one Learner workers, the list of episodes
                is split amongst these and one list shard is sent to each Learner.
            episodes_refs:
            timesteps:
            async_update: Whether the update request(s) to the Learner workers should be
                sent asynchronously. If True, will return NOT the results from the
                update on the given data, but all results from prior asynchronous update
                requests that have not been returned thus far.
            return_state: Whether to include one of the Learner worker's state from
                after the update step in the returned results dict (under the
                `_rl_module_state_after_update` key). Note that after an update, all
                Learner workers' states should be identical, so we use the first
                Learner's state here. Useful for avoiding an extra `get_weights()` call,
                e.g. for synchronizing EnvRunner weights.
            num_epochs: The number of complete passes over the entire train batch. Each
                pass might be further split into n minibatches (if `minibatch_size`
                provided).
            minibatch_size: The size of minibatches to use to further split the train
                `batch` into sub-batches. The `batch` is then iterated over n times
                where n is `len(batch) // minibatch_size`.
            shuffle_batch_per_epoch: Whether to shuffle the train batch once per epoch.
                If the train batch has a time rank (axis=1), shuffling will only take
                place along the batch axis to not disturb any intact (episode)
                trajectories. Also, shuffling is always skipped if `minibatch_size` is
                None, meaning the entire train batch is processed each epoch, making it
                unnecessary to shuffle.
            **kwargs:

        Returns:
            If `async_update` is False, a dictionary with the reduced results of the
            updates from the Learner(s) or a list of dictionaries of results from the
            updates from the Learner(s).
            If `async_update` is True, a list of list of dictionaries of results, where
            the outer list corresponds to separate previous calls to this method, and
            the inner list corresponds to the results from each Learner(s). Or if the
            results are reduced, a list of dictionaries of the reduced results from each
            call to async_update that is ready.
        """
        # Create and validate TrainingData object, if not already provided.
        if training_data is None:
            training_data = TrainingData(
                batch=batch,
                batches=batches,
                batch_refs=batch_refs,
                episodes=episodes,
                episodes_refs=episodes_refs,
                data_iterators=data_iterators,
            )
        training_data.validate()

        # Local Learner instance.
        if self.is_local:
            if async_update:
                raise ValueError(
                    "Can't call `update(async_update=True)` when running with "
                    "`num_learners=0`! Set `config.num_learners > 0` to allow async "
                    "updates."
                )
            # Solve all ray refs locally already here.
            training_data.solve_refs()
            if return_state:
                kwargs["return_state"] = return_state
            # Return the single Learner's update results.
            return [
                self._learner.update(
                    training_data=training_data,
                    timesteps=timesteps,
                    **kwargs,
                )
            ]

        # Remote Learner actors' kwargs.
        remote_call_kwargs = [
            dict(
                training_data=td_shard,
                timesteps=timesteps,
                # If `return_state=True`, only return it from the first Learner
                # actor.
                return_state=(return_state and i == 0),
                **kw,
                **kwargs,
            )
            for i, (td_shard, kw) in enumerate(
                training_data.shard(
                    num_shards=len(self),
                    len_lookback_buffer=self.config.episode_lookback_horizon,
                    **kwargs,
                )
            )
        ]

        # Async updates.
        if async_update:
            # Retrieve all ready results (kicked off by prior calls to this method).
            results = self._worker_manager.fetch_ready_async_reqs(timeout_seconds=0.0)
            # Send out new request(s), if there is still capacity on the actors
            # (each actor is allowed only some number of max in-flight requests
            # at the same time).
            num_sent_requests = self._worker_manager.foreach_actor_async(
                "update",
                kwargs=remote_call_kwargs,
            )

            # Some requests were dropped, record lost ts/data.
            if num_sent_requests != len(self):
                factor = 1 - (num_sent_requests / len(self))
                # TODO (sven): Move this logic into a TrainingData API as well
                #  (`TrainingData.env_steps()`).
                if training_data.batch_refs is not None:
                    dropped = (
                        len(training_data.batch_refs)
                        * self.config.train_batch_size_per_learner
                    )
                elif training_data.batch is not None:
                    dropped = len(training_data.batch)
                # List of Ray ObjectRefs (each object ref is a list of episodes of
                # total len=`rollout_fragment_length * num_envs_per_env_runner`)
                elif training_data.episodes_refs is not None:
                    dropped = (
                        len(training_data.episodes_refs)
                        * self.config.get_rollout_fragment_length()
                        * self.config.num_envs_per_env_runner
                    )
                else:
                    assert training_data.episodes is not None
                    dropped = sum(len(e) for e in training_data.episodes)

                self._ts_dropped += factor * dropped
        # Sync updates.
        else:
            results = self._worker_manager.foreach_actor(
                "update",
                kwargs=remote_call_kwargs,
            )

        results = self._get_results(results)
        return results

    def add_module(
        self,
        *,
        module_id: ModuleID,
        module_spec: RLModuleSpec,
        config_overrides: Optional[Dict] = None,
        new_should_module_be_updated: Optional[ShouldModuleBeUpdatedFn] = None,
    ) -> MultiRLModuleSpec:
        """Adds a module to the underlying MultiRLModule.

        Changes this Learner's config in order to make this architectural change
        permanent wrt. to checkpointing.

        Args:
            module_id: The ModuleID of the module to be added.
            module_spec: The ModuleSpec of the module to be added.
            config_overrides: The `AlgorithmConfig` overrides that should apply to
                the new Module, if any.
            new_should_module_be_updated: An optional sequence of ModuleIDs or a
                callable taking ModuleID and SampleBatchType and returning whether the
                ModuleID should be updated (trained).
                If None, will keep the existing setup in place. RLModules,
                whose IDs are not in the list (or for which the callable
                returns False) will not be updated.

        Returns:
            The new MultiRLModuleSpec (after the change has been performed).
        """
        validate_module_id(module_id, error=True)

        # Force-set inference-only = False.
        module_spec = copy.deepcopy(module_spec)
        module_spec.inference_only = False

        results = self.foreach_learner(
            func=lambda _learner: _learner.add_module(
                module_id=module_id,
                module_spec=module_spec,
                config_overrides=config_overrides,
                new_should_module_be_updated=new_should_module_be_updated,
            ),
        )
        marl_spec = self._get_results(results)[0]

        # Change our config (AlgorithmConfig) to contain the new Module.
        # TODO (sven): This is a hack to manipulate the AlgorithmConfig directly,
        #  but we'll deprecate config.policies soon anyway.
        self.config.policies[module_id] = PolicySpec()
        if config_overrides is not None:
            self.config.multi_agent(
                algorithm_config_overrides_per_module={module_id: config_overrides}
            )
        self.config.rl_module(rl_module_spec=marl_spec)
        if new_should_module_be_updated is not None:
            self.config.multi_agent(policies_to_train=new_should_module_be_updated)

        return marl_spec

    def remove_module(
        self,
        module_id: ModuleID,
        *,
        new_should_module_be_updated: Optional[ShouldModuleBeUpdatedFn] = None,
    ) -> MultiRLModuleSpec:
        """Removes a module from the Learner.

        Args:
            module_id: The ModuleID of the module to be removed.
            new_should_module_be_updated: An optional sequence of ModuleIDs or a
                callable taking ModuleID and SampleBatchType and returning whether the
                ModuleID should be updated (trained).
                If None, will keep the existing setup in place. RLModules,
                whose IDs are not in the list (or for which the callable
                returns False) will not be updated.

        Returns:
            The new MultiRLModuleSpec (after the change has been performed).
        """
        results = self.foreach_learner(
            func=lambda _learner: _learner.remove_module(
                module_id=module_id,
                new_should_module_be_updated=new_should_module_be_updated,
            ),
        )
        marl_spec = self._get_results(results)[0]

        # Change self.config to reflect the new architecture.
        # TODO (sven): This is a hack to manipulate the AlgorithmConfig directly,
        #  but we'll deprecate config.policies soon anyway.
        del self.config.policies[module_id]
        self.config.algorithm_config_overrides_per_module.pop(module_id, None)
        if new_should_module_be_updated is not None:
            self.config.multi_agent(policies_to_train=new_should_module_be_updated)
        self.config.rl_module(rl_module_spec=marl_spec)

        return marl_spec

    @override(Checkpointable)
    def get_state(
        self,
        components: Optional[Union[str, Collection[str]]] = None,
        *,
        not_components: Optional[Union[str, Collection[str]]] = None,
        **kwargs,
    ) -> StateDict:
        state = {}

        if self._check_component(COMPONENT_LEARNER, components, not_components):
            if self.is_local:
                state[COMPONENT_LEARNER] = self._learner.get_state(
                    components=self._get_subcomponents(COMPONENT_LEARNER, components),
                    not_components=self._get_subcomponents(
                        COMPONENT_LEARNER, not_components
                    ),
                    **kwargs,
                )
            else:
                worker = self._worker_manager.healthy_actor_ids()[0]
                assert len(self) == self._worker_manager.num_healthy_actors()
                _comps = self._get_subcomponents(COMPONENT_LEARNER, components)
                _not_comps = self._get_subcomponents(COMPONENT_LEARNER, not_components)
                results = self._worker_manager.foreach_actor(
                    lambda w: w.get_state(_comps, not_components=_not_comps, **kwargs),
                    remote_actor_ids=[worker],
                )
                state[COMPONENT_LEARNER] = self._get_results(results)[0]

        return state

    @override(Checkpointable)
    def set_state(self, state: StateDict) -> None:
        if COMPONENT_LEARNER in state:
            if self.is_local:
                self._learner.set_state(state[COMPONENT_LEARNER])
            else:
                state_ref = ray.put(state[COMPONENT_LEARNER])
                self.foreach_learner(
                    lambda _learner, _ref=state_ref: _learner.set_state(ray.get(_ref))
                )

    def get_weights(
        self, module_ids: Optional[Collection[ModuleID]] = None
    ) -> StateDict:
        """Convenience method instead of self.get_state(components=...).

        Args:
            module_ids: An optional collection of ModuleIDs for which to return weights.
                If None (default), return weights of all RLModules.

        Returns:
            The results of
            `self.get_state(components='learner/rl_module')['learner']['rl_module']`.
        """
        # Return the entire RLModule state (all possible single-agent RLModules).
        if module_ids is None:
            components = COMPONENT_LEARNER + "/" + COMPONENT_RL_MODULE
        # Return a subset of the single-agent RLModules.
        else:
            components = [
                "".join(tup)
                for tup in itertools.product(
                    [COMPONENT_LEARNER + "/" + COMPONENT_RL_MODULE + "/"],
                    list(module_ids),
                )
            ]
        state = self.get_state(components)[COMPONENT_LEARNER][COMPONENT_RL_MODULE]
        return state

    def set_weights(self, weights) -> None:
        """Convenience method instead of self.set_state({'learner': {'rl_module': ..}}).

        Args:
            weights: The weights dict of the MultiRLModule of a Learner inside this
                LearnerGroup.
        """
        self.set_state({COMPONENT_LEARNER: {COMPONENT_RL_MODULE: weights}})

    @override(Checkpointable)
    def get_ctor_args_and_kwargs(self):
        return (
            (),  # *args
            {
                "config": self.config,
                "module_spec": self._module_spec,
            },  # **kwargs
        )

    @override(Checkpointable)
    def get_checkpointable_components(self):
        # Return the entire ActorManager, if remote. Otherwise, return the
        # local worker. Also, don't give the component (Learner) a name ("")
        # as it's the only component in this LearnerGroup to be saved.
        return [
            (
                COMPONENT_LEARNER,
                self._learner if self.is_local else self._worker_manager,
            )
        ]

    def foreach_learner(
        self,
        func: Callable[[Learner, Optional[Any]], T],
        *,
        healthy_only: bool = True,
        remote_actor_ids: List[int] = None,
        timeout_seconds: Optional[float] = None,
        return_obj_refs: bool = False,
        mark_healthy: bool = False,
        **kwargs,
    ) -> RemoteCallResults:
        r"""Calls the given function on each Learner L with the args: (L, \*\*kwargs).

        Args:
            func: The function to call on each Learner L with args: (L, \*\*kwargs).
            healthy_only: If True, applies `func` only to Learner actors currently
                tagged "healthy", otherwise to all actors. If `healthy_only=False` and
                `mark_healthy=True`, will send `func` to all actors and mark those
                actors "healthy" that respond to the request within `timeout_seconds`
                and are currently tagged as "unhealthy".
            remote_actor_ids: Apply func on a selected set of remote actors. Use None
                (default) for all actors.
            timeout_seconds: Time to wait (in seconds) for results. Set this to 0.0 for
                fire-and-forget. Set this to None (default) to wait infinitely (i.e. for
                synchronous execution).
            return_obj_refs: whether to return ObjectRef instead of actual results.
                Note, for fault tolerance reasons, these returned ObjectRefs should
                never be resolved with ray.get() outside of the context of this manager.
            mark_healthy: Whether to mark all those actors healthy again that are
                currently marked unhealthy AND that returned results from the remote
                call (within the given `timeout_seconds`).
                Note that actors are NOT set unhealthy, if they simply time out
                (only if they return a RayActorError).
                Also not that this setting is ignored if `healthy_only=True` (b/c this
                setting only affects actors that are currently tagged as unhealthy).

        Returns:
            A list of size len(Learners) with the return values of all calls to `func`.
        """
        if self.is_local:
            results = RemoteCallResults()
            results.add_result(
                None,
                ResultOrError(result=func(self._learner, **kwargs)),
                None,
            )
            return results

        return self._worker_manager.foreach_actor(
            func=partial(func, **kwargs),
            healthy_only=healthy_only,
            remote_actor_ids=remote_actor_ids,
            timeout_seconds=timeout_seconds,
            return_obj_refs=return_obj_refs,
            mark_healthy=mark_healthy,
        )

    def __len__(self):
        return 0 if self.is_local else len(self._workers)

    def shutdown(self):
        """Shuts down the LearnerGroup."""
        if self.is_remote and hasattr(self, "_backend_executor"):
            self._backend_executor.shutdown(graceful_termination=True)
        self._is_shut_down = True

    def __del__(self):
        if not self._is_shut_down:
            self.shutdown()

    def _get_results(self, results):
        processed_results = []
        for result in results:
            result_or_error = result.get()
            if result.ok:
                processed_results.append(result_or_error)
            else:
                raise result_or_error
        return processed_results

    @Deprecated(new="LearnerGroup.update(batch=.., **kwargs)", error=False)
    def update_from_batch(self, batch, **kwargs):
        return self.update(batch=batch, **kwargs)

    @Deprecated(new="LearnerGroup.update(episodes=.., **kwargs)", error=False)
    def update_from_episodes(self, episodes, **kwargs):
        return self.update(episodes=episodes, **kwargs)

    @Deprecated(new="LearnerGroup.update_from_batch(async=True)", error=True)
    def async_update(self, *args, **kwargs):
        pass

    @Deprecated(new="LearnerGroup.load_from_path(path=..., component=...)", error=False)
    def load_module_state(
        self,
        *,
        multi_rl_module_ckpt_dir: Optional[str] = None,
        modules_to_load: Optional[Set[str]] = None,
        rl_module_ckpt_dirs: Optional[Dict[ModuleID, str]] = None,
    ) -> None:
        """Load the checkpoints of the modules being trained by this LearnerGroup.

        `load_module_state` can be used 3 ways:
            1. Load a checkpoint for the MultiRLModule being trained by this
                LearnerGroup. Limit the modules that are loaded from the checkpoint
                by specifying the `modules_to_load` argument.
            2. Load the checkpoint(s) for single agent RLModules that
                are in the MultiRLModule being trained by this LearnerGroup.
            3. Load a checkpoint for the MultiRLModule being trained by this
                LearnerGroup and load the checkpoint(s) for single agent RLModules
                that are in the MultiRLModule. The checkpoints for the single
                agent RLModules take precedence over the module states in the
                MultiRLModule checkpoint.

        NOTE: At lease one of multi_rl_module_ckpt_dir or rl_module_ckpt_dirs is
            must be specified. modules_to_load can only be specified if
            multi_rl_module_ckpt_dir is specified.

        Args:
            multi_rl_module_ckpt_dir: The path to the checkpoint for the
                MultiRLModule.
            modules_to_load: A set of module ids to load from the checkpoint.
            rl_module_ckpt_dirs: A mapping from module ids to the path to a
                checkpoint for a single agent RLModule.
        """
        if not (multi_rl_module_ckpt_dir or rl_module_ckpt_dirs):
            raise ValueError(
                "At least one of `multi_rl_module_ckpt_dir` or "
                "`rl_module_ckpt_dirs` must be provided!"
            )
        if multi_rl_module_ckpt_dir:
            multi_rl_module_ckpt_dir = pathlib.Path(multi_rl_module_ckpt_dir)
        if rl_module_ckpt_dirs:
            for module_id, path in rl_module_ckpt_dirs.items():
                rl_module_ckpt_dirs[module_id] = pathlib.Path(path)

        # MultiRLModule checkpoint is provided.
        if multi_rl_module_ckpt_dir:
            # Restore the entire MultiRLModule state.
            if modules_to_load is None:
                self.restore_from_path(
                    multi_rl_module_ckpt_dir,
                    component=COMPONENT_LEARNER + "/" + COMPONENT_RL_MODULE,
                )
            # Restore individual module IDs.
            else:
                for module_id in modules_to_load:
                    self.restore_from_path(
                        multi_rl_module_ckpt_dir / module_id,
                        component=(
                            COMPONENT_LEARNER
                            + "/"
                            + COMPONENT_RL_MODULE
                            + "/"
                            + module_id
                        ),
                    )
        if rl_module_ckpt_dirs:
            for module_id, path in rl_module_ckpt_dirs.items():
                self.restore_from_path(
                    path,
                    component=(
                        COMPONENT_LEARNER + "/" + COMPONENT_RL_MODULE + "/" + module_id
                    ),
                )<|MERGE_RESOLUTION|>--- conflicted
+++ resolved
@@ -1,14 +1,8 @@
-<<<<<<< HEAD
 from collections import defaultdict
 import copy
 from functools import partial
 import itertools
 import logging
-=======
-import copy
-from functools import partial
-import itertools
->>>>>>> 57cceb1a
 import pathlib
 from typing import (
     Any,
@@ -24,11 +18,8 @@
 )
 
 import ray
-<<<<<<< HEAD
 from ray import ObjectRef
 from ray._private.ray_constants import env_integer
-=======
->>>>>>> 57cceb1a
 from ray.rllib.core import (
     COMPONENT_LEARNER,
     COMPONENT_RL_MODULE,
