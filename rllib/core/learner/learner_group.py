from collections import defaultdict, Counter
from functools import partial
import pathlib
from typing import (
    Any,
    Callable,
    Dict,
    List,
    Optional,
    Set,
    Type,
    Union,
)
import uuid

import ray
from ray import ObjectRef
from ray.rllib.algorithms.algorithm_config import AlgorithmConfig
from ray.rllib.core.learner.learner import Learner
from ray.rllib.core.learner.reduce_result_dict_fn import _reduce_mean_results
from ray.rllib.core.rl_module.rl_module import (
    SingleAgentRLModuleSpec,
    RLMODULE_STATE_DIR_NAME,
)
from ray.rllib.policy.sample_batch import MultiAgentBatch
from ray.rllib.utils.actor_manager import FaultTolerantActorManager
from ray.rllib.utils.deprecation import Deprecated, deprecation_warning
<<<<<<< HEAD
from ray.rllib.utils.minibatch_utils import ShardBatchIterator, ShardEpisodesIterator, ShardObjectRefIterator
=======
from ray.rllib.utils.minibatch_utils import (
    ShardBatchIterator,
    ShardEpisodesIterator,
)
>>>>>>> 3f7f1b52
from ray.rllib.utils.numpy import convert_to_numpy
from ray.rllib.utils.typing import (
    EpisodeType,
    ModuleID,
    ResultDict,
    RLModuleSpec,
    ShouldModuleBeUpdatedFn,
)
from ray.train._internal.backend_executor import BackendExecutor
from ray.tune.utils.file_transfer import sync_dir_between_nodes
from ray.util.annotations import PublicAPI


def _get_backend_config(learner_class: Type[Learner]) -> str:
    if learner_class.framework == "torch":
        from ray.train.torch import TorchConfig

        backend_config = TorchConfig()
    elif learner_class.framework == "tf2":
        from ray.train.tensorflow import TensorflowConfig

        backend_config = TensorflowConfig()
    else:
        raise ValueError("framework must be either torch or tf")

    return backend_config


def _default_should_module_be_updated_fn(
    module_id: ModuleID,
    batch: MultiAgentBatch,
) -> bool:
    """Default implemntation for `LearnerGroup.should_module_be_updated_fn()`.

    It assumes that all modules are to be updated by default.
    """
    return True


@PublicAPI(stability="alpha")
class LearnerGroup:
    """Coordinator of n (possibly remote) Learner workers.

    Each Learner worker has a copy of the RLModule, the loss function(s), and
    one or more optimizers.
    """

    def __init__(
        self,
        *,
        config: AlgorithmConfig = None,  # TODO (sven): Make this arg mandatory.
        module_spec: Optional[RLModuleSpec] = None,
        max_queue_len: int = 20,
        # Deprecated args.
        learner_spec=None,
    ):
        """Initializes a LearnerGroup instance.

        Args:
            config: The AlgorithmConfig object to use to configure this LearnerGroup.
                Call the `resources(num_learner_workers=...)` method on your config to
                specify the number of learner workers to use.
                Call the same method with arguments `num_cpus_per_learner_worker` and/or
                `num_gpus_per_learner_worker` to configure the compute used by each
                Learner worker in this LearnerGroup.
                Call the `training(learner_class=...)` method on your config to specify,
                which exact Learner class to use.
                Call the `rl_module(rl_module_spec=...)` method on your config to set up
                the specifics for your RLModule to be used in each Learner.
            module_spec: If not already specified in `config`, a separate overriding
                RLModuleSpec may be provided via this argument.
            max_queue_len: The maximum number of batches to queue up if doing
                async_update. If the queue is full it will evict the oldest batch first.
        """
        if learner_spec is not None:
            deprecation_warning(
                old="LearnerGroup(learner_spec=...)",
                new="config = AlgorithmConfig().[resources|training|rl_module](...); "
                "LearnerGroup(config=config)",
                error=True,
            )
        if config is None:
            raise ValueError(
                "LearnerGroup constructor must be called with a `config` arg! "
                "Pass in a `ray.rllib.algorithms.algorithm_config::AlgorithmConfig` "
                "object with the proper settings configured."
            )

        # scaling_config = learner_spec.learner_group_scaling_config
        self.config = config

        learner_class = self.config.learner_class
        module_spec = module_spec or self.config.get_marl_module_spec()

        self._learner = None
        self._workers = None
        # If a user calls self.shutdown() on their own then this flag is set to true.
        # When del is called the backend executor isn't shutdown twice if this flag is
        # true. the backend executor would otherwise log a warning to the console from
        # ray train.
        self._is_shut_down = False

        # The callable to use to figure out whether a (single-agent) sub-module is
        # trainable (via its ModuleID and the train batch) or not.
        self._should_module_be_updated_fn = _default_should_module_be_updated_fn

        # How many timesteps had to be dropped due to a full input queue?
        self._ts_dropped = 0

        # A single local Learner.
        if not self.is_remote:
            self._learner = learner_class(config=config, module_spec=module_spec)
            self._learner.build()
            self._worker_manager = None
<<<<<<< HEAD
            #self._in_queue = []
=======
>>>>>>> 3f7f1b52
        # N remote Learner workers.
        else:
            backend_config = _get_backend_config(learner_class)
            backend_executor = BackendExecutor(
                backend_config=backend_config,
                num_workers=self.config.num_learner_workers,
                # TODO (sven): Cannot set both `num_cpus_per_learner_worker`>1 and
                #  `num_gpus_per_learner_worker`>0! Users must set one or the other due
                #  to issues with placement group fragmentation. See
                #  https://github.com/ray-project/ray/issues/35409 for more details.
                num_cpus_per_worker=(
                    self.config.num_cpus_per_learner_worker
                    if not self.config.num_gpus_per_learner_worker
                    else 0
                ),
                num_gpus_per_worker=self.config.num_gpus_per_learner_worker,
                max_retries=0,
            )
            backend_executor.start(
                train_cls=learner_class,
                train_cls_kwargs={
                    "config": config,
                    "module_spec": module_spec,
                },
            )
            self._backend_executor = backend_executor

            self._workers = [w.actor for w in backend_executor.worker_group.workers]

            # Run the neural network building code on remote workers.
            ray.get([w.build.remote() for w in self._workers])

            self._worker_manager = FaultTolerantActorManager(
                self._workers,
                # TODO (sven): This probably works even without any restriction
                #  (allowing for any arbitrary number of requests in-flight). Test with
                #  3 first, then with unlimited, and if both show the same behavior on
                #  an async algo, remove this restriction entirely.
                max_remote_requests_in_flight_per_actor=3,
            )
<<<<<<< HEAD
            # This is a set of the tags for asynchronous update requests that are
            # inflight, and is used for grouping together the results of requests
            # that were sent to the workers at the same time.
            self._update_request_tags = Counter()#Set[str] = set()
            self._additional_update_request_tags = Counter() #: Set[str] = set()
            #self._in_queue = deque(maxlen=max_queue_len)

    def get_queue_stats(self) -> Dict[str, Any]:
        """Returns the current stats for the input queue for this learner group."""
        return {
            #"learner_group_queue_size": len(self._in_queue),
            "learner_group_ts_dropped": self._ts_dropped,
            "actor_manager_num_outstanding_async_reqs": (
                0 if self.is_local
=======
            # Counters for the tags for asynchronous update requests that are
            # in-flight. Used for keeping trakc of and grouping together the results of
            # requests that were sent to the workers at the same time.
            self._update_request_tags = Counter()
            self._additional_update_request_tags = Counter()

    def get_stats(self) -> Dict[str, Any]:
        """Returns the current stats for the input queue for this learner group."""
        return {
            "learner_group_ts_dropped": self._ts_dropped,
            "actor_manager_num_outstanding_async_reqs": (
                0
                if self.is_local
>>>>>>> 3f7f1b52
                else self._worker_manager.num_outstanding_async_reqs()
            ),
        }

    @property
    def is_remote(self) -> bool:
        return self.config.num_learner_workers > 0

    @property
    def is_local(self) -> bool:
        return not self.is_remote

    def update_from_batch(
        self,
        *,
<<<<<<< HEAD
        batch: Optional[MultiAgentBatch] = None,
        episodes: Optional[List[EpisodeType]] = None,
=======
        async_update: bool = False,
>>>>>>> 3f7f1b52
        reduce_fn: Optional[Callable[[List[Dict[str, Any]]], ResultDict]] = (
            _reduce_mean_results
        ),
        # TODO (sven): Deprecate the following args. They should be extracted from the
        #  LearnerHyperparameters of those specific algorithms that actually require
        #  these settings.
        minibatch_size: Optional[int] = None,
        num_iters: int = 1,
<<<<<<< HEAD
    ) -> Union[Dict[str, Any], List[Dict[str, Any]]]:
        """Do one or more gradient based updates to the Learner(s) based on given data.

        Args:
            batch: The (optional) data batch to use for the update. If there are more
                than one Learner workers, the batch is split amongst these and one
                shard is sent to each Learner. If `batch` is not provided, the user
                must provide the `episodes` arg. Sending both `batch` and `episodes`
                is also allowed.
            episodes: The (optional) list of Episodes to process and perform the update
                for. If there are more than one Learner workers, the list of episodes
                is split amongst these and one list shard is sent to each Learner.
                If `episodes` is not provided, the user must provide the `batch` arg.
                Sending both `batch` and `episodes` is also allowed.
            minibatch_size: The minibatch size to use for the update.
            num_iters: The number of complete passes over all the sub-batches in the
                input multi-agent batch.
=======
    ) -> Union[Dict[str, Any], List[Dict[str, Any]], List[List[Dict[str, Any]]]]:
        """Performs gradient based update(s) on the Learner(s), based on given batch.

        Args:
            batch: A data batch to use for the update. If there are more
                than one Learner workers, the batch is split amongst these and one
                shard is sent to each Learner.
            async_update: Whether the update request(s) to the Learner workers should be
                sent asynchronously. If True, will return NOT the results from the
                update on the given data, but all results from prior asynchronous update
                requests that have not been returned thus far.
>>>>>>> 3f7f1b52
            reduce_fn: An optional callable to reduce the results from a list of the
                Learner actors into a single result. This can be any arbitrary function
                that takes a list of dictionaries and returns a single dictionary. For
                example, you can either take an average (default) or concatenate the
                results (for example for metrics) or be more selective about you want to
                report back to the algorithm's training_step. If None is passed, the
                results will not get reduced.
            minibatch_size: The minibatch size to use for the update.
            num_iters: The number of complete passes over all the sub-batches in the
                input multi-agent batch.

        Returns:
            If `async_update` is False, a dictionary with the reduced results of the
            updates from the Learner(s) or a list of dictionaries of results from the
            updates from the Learner(s).
            If `async_update` is True, a list of list of dictionaries of results, where
            the outer list corresponds to separate previous calls to this method, and
            the inner list corresponds to the results from each Learner(s). Or if the
            results are reduced, a list of dictionaries of the reduced results from each
            call to async_update that is ready.
        """
<<<<<<< HEAD

        # if minibatch_size is not None:
        #    minibatch_size //= len(self._workers)

        # Construct a multi-agent batch with only the trainable modules.
        # TODO (sven): Move this into individual Learners. It might be that
        #  batch/episodes postprocessing on each Learner requires the non-trainable
        #  modules' data.
        train_batch = None
        if batch is not None:
            train_batch = {}
            for module_id in batch.policy_batches.keys():
                if self.should_module_be_updated_fn(module_id, batch):
                    train_batch[module_id] = batch.policy_batches[module_id]
            train_batch = MultiAgentBatch(train_batch, batch.count)

        if self.is_local:
            assert batch is not None or episodes is not None
            results = [
                self._learner.update(
                    batch=train_batch,
                    episodes=episodes,
                    minibatch_size=minibatch_size,
                    num_iters=num_iters,
                    reduce_fn=reduce_fn,
                )
            ]
        else:

            def _learner_update(
                learner: Learner, batch_shard=None, episodes_shard=None
            ):
                return learner.update(
                    batch=batch_shard,
                    episodes=episodes_shard,
                    minibatch_size=minibatch_size,
                    num_iters=num_iters,
                    reduce_fn=reduce_fn,
                )

            # Only batch provided, split it up into n shards.
            if episodes is None:
                assert batch is not None
                results = self._get_results(
                    self._worker_manager.foreach_actor(
                        [
                            partial(_learner_update, batch_shard=batch_shard)
                            for batch_shard in ShardBatchIterator(
                                train_batch, len(self._workers)
                            )
                        ]
                    )
                )
            elif batch is None:
                assert episodes is not None
                results = self._get_results(
                    self._worker_manager.foreach_actor(
                        [
                            partial(_learner_update, episodes_shard=episodes_shard)
                            for episodes_shard in ShardEpisodesIterator(
                                episodes, len(self._workers)
                            )
                        ]
                    )
                )
            # TODO (sven): Implement the case in which both batch and episodes might
            #  already be provided (or figure out whether this makes sense at all).
            else:
                raise NotImplementedError

        # TODO (sven): Move reduce_fn to the training_step
        if reduce_fn is None:
            return results
        else:
            return reduce_fn(results)
=======
        # Construct a multi-agent batch with only those modules in it that should
        # be updated.
        # TODO (sven): Move this filtering of input data into individual Learners.
        #  It might be that the postprocessing of batch/episodes on each Learner
        #  requires the non-trainable modules' data.
        train_batch = {}
        for module_id in batch.policy_batches.keys():
            if self.should_module_be_updated_fn(module_id, batch):
                train_batch[module_id] = batch.policy_batches[module_id]
        train_batch = MultiAgentBatch(train_batch, batch.count)

        return self._update(
            batch=train_batch,
            episodes=None,
            async_update=async_update,
            reduce_fn=reduce_fn,
            minibatch_size=minibatch_size,
            num_iters=num_iters,
        )
>>>>>>> 3f7f1b52

    def update_from_episodes(
        self,
<<<<<<< HEAD
        *,
        batch: Optional[MultiAgentBatch] = None,
        episodes: Optional[List[EpisodeType]] = None,
=======
        episodes: List[EpisodeType],
        *,
        async_update: bool = False,
>>>>>>> 3f7f1b52
        reduce_fn: Optional[Callable[[List[Dict[str, Any]]], ResultDict]] = (
            _reduce_mean_results
        ),
        # TODO (sven): Deprecate the following args. They should be extracted from the
        #  LearnerHyperparameters of those specific algorithms that actually require
        #  these settings.
        minibatch_size: Optional[int] = None,
        num_iters: int = 1,
<<<<<<< HEAD
    ) -> Union[List[Dict[str, Any]], List[List[Dict[str, Any]]]]:
        """Asnychronously do gradient based updates to the Learner(s) with `batch`.

        Args:
            batch: The (optional) data batch to use for the update. If there are more
                than one Learner workers, the batch is split amongst these and one
                shard is sent to each Learner. If `batch` is not provided, the user
                must provide the `episodes` arg. Sending both `batch` and `episodes`
                is also allowed.
            episodes: The (optional) list of Episodes to process and perform the update
                for. If there are more than one Learner workers, the list of episodes
                is split amongst these and one list shard is sent to each Learner.
                If `episodes` is not provided, the user must provide the `batch` arg.
                Sending both `batch` and `episodes` is also allowed.
=======
    ) -> Union[Dict[str, Any], List[Dict[str, Any]], List[List[Dict[str, Any]]]]:
        """Performs gradient based update(s) on the Learner(s), based on given episodes.

        Args:
            episodes: A list of Episodes to process and perform the update
                for. If there are more than one Learner workers, the list of episodes
                is split amongst these and one list shard is sent to each Learner.
            async_update: Whether the update request(s) to the Learner workers should be
                sent asynchronously. If True, will return NOT the results from the
                update on the given data, but all results from prior asynchronous update
                requests that have not been returned thus far.
>>>>>>> 3f7f1b52
            minibatch_size: The minibatch size to use for the update.
            num_iters: The number of complete passes over all the sub-batches in the
                input multi-agent batch.
            reduce_fn: An optional callable to reduce the results from a list of the
                Learner actors into a single result. This can be any arbitrary function
                that takes a list of dictionaries and returns a single dictionary. For
                example, you can either take an average (default) or concatenate the
                results (for example for metrics) or be more selective about you want to
                report back to the algorithm's training_step. If None is passed, the
                results will not get reduced.

        Returns:
            If async_update is False, a dictionary with the reduced results of the
            updates from the Learner(s) or a list of dictionaries of results from the
            updates from the Learner(s).
            If async_update is True, a list of list of dictionaries of results, where
            the outer list corresponds to separate previous calls to this method, and
            the inner list corresponds to the results from each Learner(s). Or if the
            results are reduced, a list of dictionaries of the reduced results from each
            call to async_update that is ready.
        """
<<<<<<< HEAD
        if self.is_local:
            raise ValueError(
                "Cannot call `async_update` when running in local mode with "
                "num_workers=0."
            )

        # Queue the new batches.
        # If queue is full, kick out the oldest item (and thus add its
        # length to the "dropped ts" counter).
        #if len(self._in_queue) == self._in_queue.maxlen:
        #    item = self._in_queue[0]
        #    # Batch: Measure its length.
        #    if episodes is None:
        #        self._in_queue_ts_dropped += len(item)
        #    # List of Ray ObjectRefs (each object ref is a list of episodes of total
        #    # len=`rollout_fragment_length * num_envs_per_worker`)
        #    elif isinstance(item, ObjectRef):
        #        self._in_queue_ts_dropped += self.config.get_rollout_fragment_length() * self.config.num_envs_per_worker
        #    else:
        #        self._in_queue_ts_dropped += sum(len(e) for e in item)

        #self._in_queue.append(batch if episodes is None else episodes)

        # Retrieve all ready results (kicked off by prior calls to this method).
        results = None
        if self._update_request_tags:
            results = self._worker_manager.fetch_ready_async_reqs(
                tags=list(self._update_request_tags)
            )
        # Only if there are no more requests in-flight on any of the learners,
        # we can send in one new batch for sharding and parallel learning.

        #if self._worker_manager_ready():
        #count = 0
        # TODO (sven): This probably works even without any restriction
        #  (allowing for any arbitrary number of requests in-flight). Test with
        #  3 first, then with unlimited, and if both show the same behavior on
        #  an async algo, remove this restriction entirely.
        #while len(self._in_queue) > 0:# and count < 3:
        # Pull a single batch from the queue (from the left side, meaning:
        # use the oldest one first).
        update_tag = str(uuid.uuid4())
        batch_or_episodes = batch if episodes is None else episodes #self._in_queue.popleft()

        def _learner_update(learner, _batch=None, _episodes=None, _return_weights=False):
            _results = learner.update(
                batch=_batch,
                episodes=_episodes,
                minibatch_size=minibatch_size,
                num_iters=num_iters,
                reduce_fn=reduce_fn,
            )
            if _return_weights:
                #print("attaching state to results ...")
                _results["_state_after_update"] = learner.get_state()
            return _results

        if episodes is None:
            num_sent_requests = self._worker_manager.foreach_actor_async(
                [
                    partial(_learner_update, _batch=minibatch, _return_weights=i==0)
                    for i, minibatch in enumerate(ShardBatchIterator(batch_or_episodes, len(self._workers)))
                ],
                tag=update_tag,
            )
        elif batch is None:
            num_sent_requests = self._worker_manager.foreach_actor_async(
                [
                    partial(_learner_update, _episodes=_episodes, _return_weights=i==0)
                    for i, _episodes in enumerate(ShardObjectRefIterator(batch_or_episodes, len(self._workers)))
                ],
                tag=update_tag,
            )
        # TODO (sven): Implement the case in which both batch and episodes might
        #  already be provided (or figure out whether this makes sense at all).
        else:
            raise NotImplementedError

        #count += 1

        if num_sent_requests:
            self._update_request_tags[update_tag] = num_sent_requests

        # Some requests were dropped, record lost ts/data.
        if num_sent_requests != len(self._workers):
            #assert num_sent_requests == 0, num_sent_requests
            factor = 1 - (num_sent_requests / len(self._workers))
            # Batch: Measure its length.
            if episodes is None:
                dropped = len(batch_or_episodes)
            # List of Ray ObjectRefs (each object ref is a list of episodes of total
            # len=`rollout_fragment_length * num_envs_per_worker`)
            elif isinstance(batch_or_episodes[0], ObjectRef):
                dropped = len(batch_or_episodes) * self.config.get_rollout_fragment_length() * self.config.num_envs_per_worker
            else:
                dropped = sum(len(e) for e in batch_or_episodes)

            self._ts_dropped += factor * dropped
            #print(f"here: dropped={factor * dropped} new sum={self._ts_dropped}")

        # NOTE: There is a strong assumption here that the requests launched to
        # learner workers will return at the same time, since they are have a
        # barrier inside of themselves for gradient aggregation. Therefore results
        # should be a list of lists where each inner list should be the length of
        # the number of learner workers, if results from an  non-blocking update are
        # ready.
        results = self._get_async_results(results)

        #print(f"after async_update self._update_request_tags={self._update_request_tags}")
        #print(f"Sent {num_sent_requests} update requests to {len(self._workers)} actors with tag={update_tag} received {len(results)} results {list(len(r) for r in results)}")

        # TODO(sven): Move reduce_fn to the training_step
        if reduce_fn is None:
            return results
        else:
            # TODO: Move this "return weights from 1st actor pinged"-logic to IMPALA;
            ret = []
            for r in results:
                w = None
                for r_ in r:
                    if "_state_after_update" in r_:
                        w = r_.pop("_state_after_update")
                reduced_r = reduce_fn(r)
                if w is not None:
                    reduced_r.update({"_state_after_update": w})
                ret.append(reduced_r)
            return ret

    def _worker_manager_ready(self):
        # TODO (sven): This probably works even without any restriction (allowing for
        #  any arbitrary number of requests in-flight). Test with 3 first, then with
        #  unlimited, and if both show the same behavior on an async algo, remove
        #  this method entirely.
        return (
            self._worker_manager.num_outstanding_async_reqs()
            <= self._worker_manager.num_actors() * 2
        )
=======
        return self._update(
            batch=None,
            episodes=episodes,
            async_update=async_update,
            reduce_fn=reduce_fn,
            minibatch_size=minibatch_size,
            num_iters=num_iters,
        )

    def _update(
        self,
        *,
        batch: Optional[MultiAgentBatch] = None,
        episodes: Optional[List[EpisodeType]] = None,
        async_update: bool = False,
        reduce_fn: Optional[Callable[[List[Dict[str, Any]]], ResultDict]] = (
            _reduce_mean_results
        ),
        minibatch_size: Optional[int] = None,
        num_iters: int = 1,
    ) -> Union[Dict[str, Any], List[Dict[str, Any]], List[List[Dict[str, Any]]]]:

        # Define function to be called on all Learner actors (or the local learner).
        def _learner_update(learner: Learner, batch_shard=None, episodes_shard=None):
            if batch_shard is not None:
                return learner.update_from_batch(
                    batch=batch_shard,
                    reduce_fn=reduce_fn,
                    minibatch_size=minibatch_size,
                    num_iters=num_iters,
                )
            else:
                return learner.update_from_episodes(
                    episodes=episodes_shard,
                    reduce_fn=reduce_fn,
                    minibatch_size=minibatch_size,
                    num_iters=num_iters,
                )

        if self.is_local:
            if async_update:
                raise ValueError(
                    "Cannot call `update_from_batch(update_async=True)` when running in"
                    " local mode! Try setting `config.num_learner_workers > 0`."
                )

            results = [
                _learner_update(
                    learner=self._learner,
                    batch_shard=batch,
                    episodes_shard=episodes,
                )
            ]
        else:
            if episodes is None:
                partials = [
                    partial(_learner_update, batch_shard=batch_shard)
                    for batch_shard in ShardBatchIterator(batch, len(self._workers))
                ]
            else:
                partials = [
                    partial(_learner_update, episodes_shard=episodes_shard)
                    for episodes_shard in ShardEpisodesIterator(
                        episodes, len(self._workers)
                    )
                ]

            if async_update:
                # Retrieve all ready results (kicked off by prior calls to this method).
                results = None
                if self._update_request_tags:
                    results = self._worker_manager.fetch_ready_async_reqs(
                        tags=list(self._update_request_tags)
                    )

                update_tag = str(uuid.uuid4())

                num_sent_requests = self._worker_manager.foreach_actor_async(
                    partials, tag=update_tag
                )

                if num_sent_requests:
                    self._update_request_tags[update_tag] = num_sent_requests

                # Some requests were dropped, record lost ts/data.
                if num_sent_requests != len(self._workers):
                    # assert num_sent_requests == 0, num_sent_requests
                    factor = 1 - (num_sent_requests / len(self._workers))
                    if episodes is None:
                        self._ts_dropped += factor * len(batch)
                    else:
                        self._ts_dropped += factor * sum(len(e) for e in episodes)
                # NOTE: There is a strong assumption here that the requests launched to
                # learner workers will return at the same time, since they are have a
                # barrier inside of themselves for gradient aggregation. Therefore
                # results should be a list of lists where each inner list should be the
                # length of the number of learner workers, if results from an
                # non-blocking update are ready.
                results = self._get_async_results(results)

            else:
                results = self._get_results(
                    self._worker_manager.foreach_actor(partials)
                )

        # TODO (sven): Move reduce_fn to the training_step
        if reduce_fn is None:
            return results
        elif not async_update:
            return reduce_fn(results)
        else:
            return [reduce_fn(r) for r in results]
>>>>>>> 3f7f1b52

    def _get_results(self, results):
        processed_results = []
        for result in results:
            result_or_error = result.get()
            if result.ok:
                processed_results.append(result_or_error)
            else:
                raise result_or_error
        return processed_results

    def _get_async_results(self, results):
        """Get results from the worker manager and group them by tag.

        Returns:
            A list of lists of results, where each inner list contains all results
            for same tags.

        """
        if results is None:
            return []

<<<<<<< HEAD
        #print(f"doing result.get() on all {len(list(results))} results")

=======
>>>>>>> 3f7f1b52
        unprocessed_results = defaultdict(list)
        for result in results:
            result_or_error = result.get()
            if result.ok:
                tag = result.tag
                if not tag:
                    raise RuntimeError(
                        "Cannot call `LearnerGroup._get_async_results()` on untagged "
                        "async requests!"
                    )
                unprocessed_results[tag].append(result_or_error)

                if tag in self._update_request_tags:
                    self._update_request_tags[tag] -= 1
                    if self._update_request_tags[tag] == 0:
                        del self._update_request_tags[tag]
                else:
                    assert tag in self._additional_update_request_tags
                    self._additional_update_request_tags[tag] -= 1
                    if self._additional_update_request_tags[tag] == 0:
                        del self._additional_update_request_tags[tag]

            else:
                raise result_or_error

<<<<<<< HEAD
        #print("done w/ result.get()")

=======
>>>>>>> 3f7f1b52
        return list(unprocessed_results.values())

    def additional_update(
        self,
        *,
        reduce_fn: Callable[[ResultDict], ResultDict] = _reduce_mean_results,
        **kwargs,
    ) -> Union[Dict[str, Any], List[Dict[str, Any]]]:
        """Apply additional non-gradient based updates to the Learners.

        For example, this could be used to do a polyak averaging update
        of a target network in off policy algorithms like SAC or DQN.

        By default this is a pass through that calls `Learner.additional_update`

        Args:
            reduce_fn: See `update()` documentation for more details.
            **kwargs: Keyword arguments to pass to each Learner.

        Returns:
            A list of dictionaries of results from the updates from each worker.
        """

        if self.is_local:
            return self._learner.additional_update(**kwargs)
        else:
            results = self._worker_manager.foreach_actor(
                [lambda w: w.additional_update(**kwargs) for _ in self._workers]
            )
            results = self._get_results(results)
            if reduce_fn is None:
                return results
            # TODO(sven): Move reduce_fn to the training_step
            return reduce_fn(results)

    def async_additional_update(
        self,
        *,
        reduce_fn: Callable[[ResultDict], ResultDict] = _reduce_mean_results,
        **kwargs,
    ) -> Union[Dict[str, Any], List[Dict[str, Any]]]:
        """TODO: sven
        """

        if self.is_local:
            raise ValueError(
                "Cannot call `async_update` when running in local mode with "
                "num_workers=0."
            )

        # Retrieve all ready results (kicked off by prior calls to this method).
        results = None
        if self._additional_update_request_tags:
            results = self._worker_manager.fetch_ready_async_reqs(
                tags=list(self._additional_update_request_tags)
            )

        update_tag = str(uuid.uuid4())
        num_sent_requests = self._worker_manager.foreach_actor_async(
            [lambda w: w.additional_update(**kwargs) for _ in self._workers], tag=update_tag
        )
        if num_sent_requests:
            self._additional_update_request_tags[update_tag] = num_sent_requests

        #count += 1

        # NOTE: There is a strong assumption here that the requests launched to
        # learner workers will return at the same time, since they are have a
        # barrier inside of themselves for gradient aggregation. Therefore results
        # should be a list of lists where each inner list should be the length of
        # the number of learner workers, if results from an  non-blocking update are
        # ready.
        results = self._get_async_results(results)

        #print(f"after async_additional_update() _additional_update_request_tags={self._additional_update_request_tags}")

        # TODO(sven): Move reduce_fn to the training_step
        if reduce_fn is None:
            return results
        else:
            return [reduce_fn(r) for r in results]

    def add_module(
        self,
        *,
        module_id: ModuleID,
        module_spec: SingleAgentRLModuleSpec,
    ) -> None:
        """Add a module to the Learners maintained by this LearnerGroup.

        Args:
            module_id: The id of the module to add.
            module_spec:  #TODO (Kourosh) fill in here.
        """
        if self.is_local:
            self._learner.add_module(
                module_id=module_id,
                module_spec=module_spec,
            )
        else:
            results = self._worker_manager.foreach_actor(
                lambda w: w.add_module(
                    module_id=module_id,
                    module_spec=module_spec,
                )
            )
            return self._get_results(results)

    def remove_module(self, module_id: ModuleID) -> None:
        """Remove a module from the Learners maintained by this LearnerGroup.

        Args:
            module_id: The id of the module to remove.

        """
        if self.is_local:
            self._learner.remove_module(module_id)
        else:
            refs = []
            for worker in self._workers:
                ref = worker.remove_module.remote(module_id)
                refs.append(ref)
            ray.get(refs)

    def get_weights(self, module_ids: Optional[Set[str]] = None) -> Dict[str, Any]:
        """Get the weights of the MultiAgentRLModule maintained by each Learner.

        Args:
            module_ids: The ids of the modules to get the weights of.

        Returns:
            A mapping of module ids to their weights.

        """
        if self.is_local:
            state = self._learner.get_module_state(module_ids)
        else:
            worker = self._worker_manager.healthy_actor_ids()[0]
            assert len(self._workers) == self._worker_manager.num_healthy_actors()
            state = self._worker_manager.foreach_actor(
                lambda w: w.get_module_state(module_ids), remote_actor_ids=[worker]
            )
            state = self._get_results(state)[0]

        return convert_to_numpy(state)

    def set_weights(self, weights: Dict[str, Any]) -> None:
        """Set the weights of the MultiAgentRLModule maintained by each Learner.

        The weights don't have to include all the modules in the MARLModule.
        This way the weights of only some of the Agents can be set.

        Args:
            weights: The weights to set each RLModule in the MARLModule to.

        """
        if self.is_local:
            self._learner.set_module_state(weights)
        else:
            results_or_errors = self._worker_manager.foreach_actor(
                lambda w: w.set_module_state(weights)
            )
            # raise errors if any
            self._get_results(results_or_errors)

    def get_state(self) -> Dict[str, Any]:
        """Get the states of this LearnerGroup.

        Contains the Learners' state (which should be the same across Learners) and
        some other information.

        Returns:
            The state dict mapping str keys to state information.
        """
        if self.is_local:
            learner_state = self._learner.get_state()
        else:
            worker = self._worker_manager.healthy_actor_ids()[0]
            assert len(self._workers) == self._worker_manager.num_healthy_actors()
            results = self._worker_manager.foreach_actor(
                lambda w: w.get_state(), remote_actor_ids=[worker]
            )
            learner_state = self._get_results(results)[0]

        return {
            "learner_state": learner_state,
            "should_module_be_updated_fn": self.should_module_be_updated_fn,
        }

    def set_state(self, state: Dict[str, Any]) -> None:
        """Sets the state of this LearnerGroup.

        Note that all Learners share the same state.

        Args:
            state: The state dict mapping str keys to state information.
        """
        learner_state = state.get("learner_state")
        if learner_state is not None:
            if self.is_local:
                self._learner.set_state(learner_state)
            else:
                self._worker_manager.foreach_actor(lambda w: w.set_state(learner_state))
        if state.get("should_module_be_updated_fn"):
            self.set_should_module_be_updated_fn(state["should_module_be_updated_fn"])

    @property
    def should_module_be_updated_fn(self):
        return self._should_module_be_updated_fn

    def set_should_module_be_updated_fn(
        self, should_module_be_updated_fn: Optional[ShouldModuleBeUpdatedFn] = None
    ) -> None:
        """Sets the function that determines whether a module should be updated or not.

        Args:
            should_module_be_updated_fn: An optional callable that takes in a ModuleID
                and a batch and returns a boolean indicating whether the module should
                be updated on the given batch.
        """
        # If None, use default implementation (all modules should be updated).
        if should_module_be_updated_fn is None:
            should_module_be_updated_fn = _default_should_module_be_updated_fn
        # If container given, construct a simple callable returning True
        # if the ModuleID is found in the list/set of IDs.
        elif not callable(should_module_be_updated_fn):
            if not isinstance(should_module_be_updated_fn, (list, set, tuple)):
                raise ValueError(
                    "`should_module_be_updated_fn` arg must either be a [list|set|"
                    "tuple] or a callable taking a ModuleID and a MultiAgentBatch as "
                    "call args and returning True|False (whether module is to be "
                    "updated or not?)."
                )
            module_ids = set(should_module_be_updated_fn)

            def should_module_be_updated_fn(mid, batch=None):
                return mid in module_ids

        self._should_module_be_updated_fn = should_module_be_updated_fn

    # TODO (sven): Why did we chose to re-invent the wheel here and provide load/save
    #  from/to disk functionality? This should all be replaced with a simple
    #  get/set_state logic, which returns/takes a dict and then loading and saving
    #  should be managed by the owner class (Algorithm/Trainable).
    def save_state(self, path: str) -> None:
        """Saves the state of the LearnerGroup.

        Args:
            path: The path to save the state to.
        """
        if self.is_local:
            self._learner.save_state(path)
        else:
            worker = self._worker_manager.healthy_actor_ids()[0]
            worker_ip_addr = self._worker_manager.foreach_actor(
                self._get_ip_address, remote_actor_ids=[worker]
            )
            worker_ip_addr = self._get_results(worker_ip_addr)[0]
            self_ip_addr = self._get_ip_address()

            if worker_ip_addr == self_ip_addr:
                self._worker_manager.foreach_actor(
                    lambda w: w.save_state(path), remote_actor_ids=[worker]
                )
            else:
                # save the checkpoint to a temporary location on the worker

                # create a temporary directory on the worker
                worker_temp_dir = self._worker_manager.foreach_actor(
                    self._create_temporary_dir, remote_actor_ids=[worker]
                )
                worker_temp_dir = self._get_results(worker_temp_dir)[0]

                # save the checkpoint to the temporary directory on the worker
                self._worker_manager.foreach_actor(
                    lambda w: w.save_state(worker_temp_dir), remote_actor_ids=[worker]
                )

                # sync the temporary directory on the worker to the local directory
                sync_dir_between_nodes(
                    worker_ip_addr, worker_temp_dir, self_ip_addr, path
                )

                # creating this function here instead of making it a member funciton
                # becasue it uses the worker_temp_dir variable, and this can't
                # be passed in as an argument to foreach_actor
                def remove_dir(w):
                    import shutil

                    shutil.rmtree(worker_temp_dir)

                # remove the temporary directory on the worker
                self._worker_manager.foreach_actor(
                    remove_dir, remote_actor_ids=[worker]
                )

    def load_state(self, path: str) -> None:
        """Loads the state of the LearnerGroup.

        Args:
            path: The path to load the state from.
        """
        path = str(self._resolve_checkpoint_path(path))

        if self.is_local:
            self._learner.load_state(path)
        else:
            assert len(self._workers) == self._worker_manager.num_healthy_actors()
            head_node_ip = ray.util.get_node_ip_address()
            workers = self._worker_manager.healthy_actor_ids()

            def _load_state(w):
                # doing imports here since they might not be imported on the worker
                import ray
                import tempfile

                worker_node_ip = ray.util.get_node_ip_address()
                # if the worker is on the same node as the head, load the checkpoint
                # directly from the path otherwise sync the checkpoint from the head
                # to the worker and load it from there
                if worker_node_ip == head_node_ip:
                    w.load_state(path)
                else:
                    with tempfile.TemporaryDirectory() as temp_dir:
                        sync_dir_between_nodes(
                            head_node_ip, path, worker_node_ip, temp_dir
                        )
                        w.load_state(temp_dir)

            self._worker_manager.foreach_actor(_load_state, remote_actor_ids=workers)

    def load_module_state(
        self,
        *,
        marl_module_ckpt_dir: Optional[str] = None,
        modules_to_load: Optional[Set[str]] = None,
        rl_module_ckpt_dirs: Optional[Dict[ModuleID, str]] = None,
    ) -> None:

        """Load the checkpoints of the modules being trained by this LearnerGroup.

        `load_module_state` can be used 3 ways:
            1. Load a checkpoint for the MultiAgentRLModule being trained by this
                LearnerGroup. Limit the modules that are loaded from the checkpoint
                by specifying the `modules_to_load` argument.
            2. Load the checkpoint(s) for single agent RLModules that
                are in the MultiAgentRLModule being trained by this LearnerGroup.
            3. Load a checkpoint for the MultiAgentRLModule being trained by this
                LearnerGroup and load the checkpoint(s) for single agent RLModules
                that are in the MultiAgentRLModule. The checkpoints for the single
                agent RLModules take precedence over the module states in the
                MultiAgentRLModule checkpoint.

        NOTE: At lease one of marl_module_ckpt_dir or rl_module_ckpt_dirs is
            must be specified. modules_to_load can only be specified if
            marl_module_ckpt_dir is specified.

        Args:
            marl_module_ckpt_dir: The path to the checkpoint for the
                MultiAgentRLModule.
            modules_to_load: A set of module ids to load from the checkpoint.
            rl_module_ckpt_dirs: A mapping from module ids to the path to a
                checkpoint for a single agent RLModule.
        """
        if not (marl_module_ckpt_dir or rl_module_ckpt_dirs):
            raise ValueError(
                "At least one of multi_agent_module_state or "
                "single_agent_module_states must be specified."
            )
        if marl_module_ckpt_dir:
            if not isinstance(marl_module_ckpt_dir, str):
                raise ValueError("multi_agent_module_state must be a string path.")
            marl_module_ckpt_dir = self._resolve_checkpoint_path(marl_module_ckpt_dir)
        if rl_module_ckpt_dirs:
            if not isinstance(rl_module_ckpt_dirs, dict):
                raise ValueError("single_agent_module_states must be a dictionary.")
            for module_id, path in rl_module_ckpt_dirs.items():
                if not isinstance(path, str):
                    raise ValueError(
                        "rl_module_ckpt_dirs must be a dictionary "
                        "mapping module ids to string paths."
                    )
                rl_module_ckpt_dirs[module_id] = self._resolve_checkpoint_path(path)
        if modules_to_load:
            if not isinstance(modules_to_load, set):
                raise ValueError("modules_to_load must be a set.")
            for module_id in modules_to_load:
                if not isinstance(module_id, str):
                    raise ValueError("modules_to_load must be a list of strings.")

        if self.is_local:
            module_keys = set(self._learner.module.keys())
        else:
            workers = self._worker_manager.healthy_actor_ids()
            module_keys = set(
                self._get_results(
                    self._worker_manager.foreach_actor(
                        lambda w: w.module.keys(), remote_actor_ids=[workers[0]]
                    )
                )[0]
            )

        if marl_module_ckpt_dir and rl_module_ckpt_dirs:
            # If both a MARLModule checkpoint and RLModule checkpoints are specified,
            # the RLModule checkpoints take precedence over the MARLModule checkpoint,
            # so we should not load any modules in the MARLModule checkpoint that are
            # also in the RLModule checkpoints.
            if modules_to_load:
                for module_id in rl_module_ckpt_dirs.keys():
                    if module_id in modules_to_load:
                        raise ValueError(
                            f"module_id {module_id} was specified in both "
                            "`modules_to_load` AND `rl_module_ckpt_dirs`! "
                            "Specify a module to be loaded either in `modules_to_load` "
                            "or `rl_module_ckpt_dirs`, but not in both."
                        )
            else:
                modules_to_load = module_keys - set(rl_module_ckpt_dirs.keys())

        # No need to do any file transfer operations if we are running training
        # on the experiment head node.
        if self.is_local:
            if marl_module_ckpt_dir:
                # load the MARLModule checkpoint if they were specified
                self._learner.module.load_state(
                    marl_module_ckpt_dir, modules_to_load=modules_to_load
                )
            if rl_module_ckpt_dirs:
                # load the RLModule if they were specified
                for module_id, path in rl_module_ckpt_dirs.items():
                    self._learner.module[module_id].load_state(
                        path / RLMODULE_STATE_DIR_NAME
                    )
        else:
            self._distributed_load_module_state(
                marl_module_ckpt_dir=marl_module_ckpt_dir,
                modules_to_load=modules_to_load,
                rl_module_ckpt_dirs=rl_module_ckpt_dirs,
            )

    def _distributed_load_module_state(
        self,
        *,
        marl_module_ckpt_dir: Optional[str] = None,
        modules_to_load: Optional[Set[str]] = None,
        rl_module_ckpt_dirs: Optional[Dict[ModuleID, str]] = None,
    ):
        """Load the checkpoints of the modules being trained by this LearnerGroup.

           This method only needs to be called if the LearnerGroup is training
           distributed learners (e.g num_learner_workers > 0).

        Args:
            marl_module_ckpt_dir: The path to the checkpoint for the
                MultiAgentRLModule.
            modules_to_load: A set of module ids to load from the checkpoint.
            rl_module_ckpt_dirs: A mapping from module ids to the path to a
                checkpoint for a single agent RLModule.

        """

        assert len(self._workers) == self._worker_manager.num_healthy_actors()
        workers = self._worker_manager.healthy_actor_ids()
        head_node_ip = ray.util.get_node_ip_address()

        def _load_module_state(w):
            # doing imports here since they might not be imported on the worker
            import ray
            import tempfile
            import shutil

            worker_node_ip = ray.util.get_node_ip_address()
            # sync the checkpoints from the head to the worker if the worker is not
            # on the same node as the head
            tmp_marl_module_ckpt_dir = marl_module_ckpt_dir
            tmp_rl_module_ckpt_dirs = rl_module_ckpt_dirs
            if worker_node_ip != head_node_ip:
                if marl_module_ckpt_dir:
                    tmp_marl_module_ckpt_dir = tempfile.mkdtemp()
                    sync_dir_between_nodes(
                        source_ip=head_node_ip,
                        source_path=marl_module_ckpt_dir,
                        target_ip=worker_node_ip,
                        target_path=tmp_marl_module_ckpt_dir,
                    )
                if rl_module_ckpt_dirs:
                    tmp_rl_module_ckpt_dirs = {}
                    for module_id, path in rl_module_ckpt_dirs.items():
                        tmp_rl_module_ckpt_dirs[module_id] = tempfile.mkdtemp()
                        sync_dir_between_nodes(
                            source_ip=head_node_ip,
                            source_path=path,
                            target_ip=worker_node_ip,
                            target_path=tmp_rl_module_ckpt_dirs[module_id],
                        )
                        tmp_rl_module_ckpt_dirs[module_id] = pathlib.Path(
                            tmp_rl_module_ckpt_dirs[module_id]
                        )
            if marl_module_ckpt_dir:
                # load the MARLModule checkpoint if they were specified
                w.module.load_state(
                    tmp_marl_module_ckpt_dir, modules_to_load=modules_to_load
                )
            if rl_module_ckpt_dirs:
                # load the RLModule if they were specified
                for module_id, path in tmp_rl_module_ckpt_dirs.items():
                    w.module[module_id].load_state(path / RLMODULE_STATE_DIR_NAME)

            # remove the temporary directories on the worker if any were created
            if worker_node_ip != head_node_ip:
                if marl_module_ckpt_dir:
                    shutil.rmtree(tmp_marl_module_ckpt_dir)
                if rl_module_ckpt_dirs:
                    for module_id, path in tmp_rl_module_ckpt_dirs.items():
                        shutil.rmtree(path)

        self._worker_manager.foreach_actor(_load_module_state, remote_actor_ids=workers)

    @staticmethod
    def _resolve_checkpoint_path(path: str) -> pathlib.Path:
        """Checks that the provided checkpoint path is a dir and makes it absolute."""
        path = pathlib.Path(path)
        if not path.is_dir():
            raise ValueError(
                f"Path {path} is not a directory. "
                "Please specify a directory containing the checkpoint files."
            )
        if not path.exists():
            raise ValueError(f"Path {path} does not exist.")
        path = path.absolute()
        return path

    @staticmethod
    def _create_temporary_dir(_=None) -> str:
        """Creates a temporary directory.

        Args:
            _: Unused arg. Exists to make this function compatible with foreach_actor
            calls.

        Returns:
            The path to the temporary directory.
        """
        import tempfile

        return tempfile.mkdtemp()

    @staticmethod
    def _get_ip_address(_=None) -> str:
        """Returns this process's address.

        Args:
            _: Unused arg. Exists to make this function compatible with foreach_actor
            calls.

        Returns:
            The address of this process.

        """
        import ray

        return ray.util.get_node_ip_address()

    def shutdown(self):
        """Shuts down the LearnerGroup."""
        if self.is_remote and hasattr(self, "_backend_executor"):
            self._backend_executor.shutdown()
        self._is_shut_down = True

    def __del__(self):
        if not self._is_shut_down:
            self.shutdown()

    @Deprecated(new="LearnerGroup.update_from_batch(async=False)", error=False)
    def update(self, *args, **kwargs):
        # Just in case, we would like to revert this API retirement, we can do so
        # easily.
        return self._update(*args, **kwargs, async_update=False)

    @Deprecated(new="LearnerGroup.update_from_batch(async=True)", error=False)
    def async_update(self, *args, **kwargs):
        # Just in case, we would like to revert this API retirement, we can do so
        # easily.
        return self._update(*args, **kwargs, async_update=True)

    @Deprecated(new="LearnerGroup.set_should_module_be_updated_fn()", error=True)
    def set_is_module_trainable(self, *args, **kwargs):
        pass<|MERGE_RESOLUTION|>--- conflicted
+++ resolved
@@ -25,14 +25,11 @@
 from ray.rllib.policy.sample_batch import MultiAgentBatch
 from ray.rllib.utils.actor_manager import FaultTolerantActorManager
 from ray.rllib.utils.deprecation import Deprecated, deprecation_warning
-<<<<<<< HEAD
-from ray.rllib.utils.minibatch_utils import ShardBatchIterator, ShardEpisodesIterator, ShardObjectRefIterator
-=======
 from ray.rllib.utils.minibatch_utils import (
     ShardBatchIterator,
     ShardEpisodesIterator,
+    ShardObjectRefIterator,
 )
->>>>>>> 3f7f1b52
 from ray.rllib.utils.numpy import convert_to_numpy
 from ray.rllib.utils.typing import (
     EpisodeType,
@@ -147,10 +144,6 @@
             self._learner = learner_class(config=config, module_spec=module_spec)
             self._learner.build()
             self._worker_manager = None
-<<<<<<< HEAD
-            #self._in_queue = []
-=======
->>>>>>> 3f7f1b52
         # N remote Learner workers.
         else:
             backend_config = _get_backend_config(learner_class)
@@ -191,22 +184,6 @@
                 #  an async algo, remove this restriction entirely.
                 max_remote_requests_in_flight_per_actor=3,
             )
-<<<<<<< HEAD
-            # This is a set of the tags for asynchronous update requests that are
-            # inflight, and is used for grouping together the results of requests
-            # that were sent to the workers at the same time.
-            self._update_request_tags = Counter()#Set[str] = set()
-            self._additional_update_request_tags = Counter() #: Set[str] = set()
-            #self._in_queue = deque(maxlen=max_queue_len)
-
-    def get_queue_stats(self) -> Dict[str, Any]:
-        """Returns the current stats for the input queue for this learner group."""
-        return {
-            #"learner_group_queue_size": len(self._in_queue),
-            "learner_group_ts_dropped": self._ts_dropped,
-            "actor_manager_num_outstanding_async_reqs": (
-                0 if self.is_local
-=======
             # Counters for the tags for asynchronous update requests that are
             # in-flight. Used for keeping trakc of and grouping together the results of
             # requests that were sent to the workers at the same time.
@@ -220,7 +197,6 @@
             "actor_manager_num_outstanding_async_reqs": (
                 0
                 if self.is_local
->>>>>>> 3f7f1b52
                 else self._worker_manager.num_outstanding_async_reqs()
             ),
         }
@@ -235,13 +211,9 @@
 
     def update_from_batch(
         self,
+        batch: MultiAgentBatch,
         *,
-<<<<<<< HEAD
-        batch: Optional[MultiAgentBatch] = None,
-        episodes: Optional[List[EpisodeType]] = None,
-=======
         async_update: bool = False,
->>>>>>> 3f7f1b52
         reduce_fn: Optional[Callable[[List[Dict[str, Any]]], ResultDict]] = (
             _reduce_mean_results
         ),
@@ -250,25 +222,6 @@
         #  these settings.
         minibatch_size: Optional[int] = None,
         num_iters: int = 1,
-<<<<<<< HEAD
-    ) -> Union[Dict[str, Any], List[Dict[str, Any]]]:
-        """Do one or more gradient based updates to the Learner(s) based on given data.
-
-        Args:
-            batch: The (optional) data batch to use for the update. If there are more
-                than one Learner workers, the batch is split amongst these and one
-                shard is sent to each Learner. If `batch` is not provided, the user
-                must provide the `episodes` arg. Sending both `batch` and `episodes`
-                is also allowed.
-            episodes: The (optional) list of Episodes to process and perform the update
-                for. If there are more than one Learner workers, the list of episodes
-                is split amongst these and one list shard is sent to each Learner.
-                If `episodes` is not provided, the user must provide the `batch` arg.
-                Sending both `batch` and `episodes` is also allowed.
-            minibatch_size: The minibatch size to use for the update.
-            num_iters: The number of complete passes over all the sub-batches in the
-                input multi-agent batch.
-=======
     ) -> Union[Dict[str, Any], List[Dict[str, Any]], List[List[Dict[str, Any]]]]:
         """Performs gradient based update(s) on the Learner(s), based on given batch.
 
@@ -280,7 +233,6 @@
                 sent asynchronously. If True, will return NOT the results from the
                 update on the given data, but all results from prior asynchronous update
                 requests that have not been returned thus far.
->>>>>>> 3f7f1b52
             reduce_fn: An optional callable to reduce the results from a list of the
                 Learner actors into a single result. This can be any arbitrary function
                 that takes a list of dictionaries and returns a single dictionary. For
@@ -302,83 +254,6 @@
             results are reduced, a list of dictionaries of the reduced results from each
             call to async_update that is ready.
         """
-<<<<<<< HEAD
-
-        # if minibatch_size is not None:
-        #    minibatch_size //= len(self._workers)
-
-        # Construct a multi-agent batch with only the trainable modules.
-        # TODO (sven): Move this into individual Learners. It might be that
-        #  batch/episodes postprocessing on each Learner requires the non-trainable
-        #  modules' data.
-        train_batch = None
-        if batch is not None:
-            train_batch = {}
-            for module_id in batch.policy_batches.keys():
-                if self.should_module_be_updated_fn(module_id, batch):
-                    train_batch[module_id] = batch.policy_batches[module_id]
-            train_batch = MultiAgentBatch(train_batch, batch.count)
-
-        if self.is_local:
-            assert batch is not None or episodes is not None
-            results = [
-                self._learner.update(
-                    batch=train_batch,
-                    episodes=episodes,
-                    minibatch_size=minibatch_size,
-                    num_iters=num_iters,
-                    reduce_fn=reduce_fn,
-                )
-            ]
-        else:
-
-            def _learner_update(
-                learner: Learner, batch_shard=None, episodes_shard=None
-            ):
-                return learner.update(
-                    batch=batch_shard,
-                    episodes=episodes_shard,
-                    minibatch_size=minibatch_size,
-                    num_iters=num_iters,
-                    reduce_fn=reduce_fn,
-                )
-
-            # Only batch provided, split it up into n shards.
-            if episodes is None:
-                assert batch is not None
-                results = self._get_results(
-                    self._worker_manager.foreach_actor(
-                        [
-                            partial(_learner_update, batch_shard=batch_shard)
-                            for batch_shard in ShardBatchIterator(
-                                train_batch, len(self._workers)
-                            )
-                        ]
-                    )
-                )
-            elif batch is None:
-                assert episodes is not None
-                results = self._get_results(
-                    self._worker_manager.foreach_actor(
-                        [
-                            partial(_learner_update, episodes_shard=episodes_shard)
-                            for episodes_shard in ShardEpisodesIterator(
-                                episodes, len(self._workers)
-                            )
-                        ]
-                    )
-                )
-            # TODO (sven): Implement the case in which both batch and episodes might
-            #  already be provided (or figure out whether this makes sense at all).
-            else:
-                raise NotImplementedError
-
-        # TODO (sven): Move reduce_fn to the training_step
-        if reduce_fn is None:
-            return results
-        else:
-            return reduce_fn(results)
-=======
         # Construct a multi-agent batch with only those modules in it that should
         # be updated.
         # TODO (sven): Move this filtering of input data into individual Learners.
@@ -398,19 +273,12 @@
             minibatch_size=minibatch_size,
             num_iters=num_iters,
         )
->>>>>>> 3f7f1b52
 
     def update_from_episodes(
         self,
-<<<<<<< HEAD
-        *,
-        batch: Optional[MultiAgentBatch] = None,
-        episodes: Optional[List[EpisodeType]] = None,
-=======
         episodes: List[EpisodeType],
         *,
         async_update: bool = False,
->>>>>>> 3f7f1b52
         reduce_fn: Optional[Callable[[List[Dict[str, Any]]], ResultDict]] = (
             _reduce_mean_results
         ),
@@ -419,22 +287,6 @@
         #  these settings.
         minibatch_size: Optional[int] = None,
         num_iters: int = 1,
-<<<<<<< HEAD
-    ) -> Union[List[Dict[str, Any]], List[List[Dict[str, Any]]]]:
-        """Asnychronously do gradient based updates to the Learner(s) with `batch`.
-
-        Args:
-            batch: The (optional) data batch to use for the update. If there are more
-                than one Learner workers, the batch is split amongst these and one
-                shard is sent to each Learner. If `batch` is not provided, the user
-                must provide the `episodes` arg. Sending both `batch` and `episodes`
-                is also allowed.
-            episodes: The (optional) list of Episodes to process and perform the update
-                for. If there are more than one Learner workers, the list of episodes
-                is split amongst these and one list shard is sent to each Learner.
-                If `episodes` is not provided, the user must provide the `batch` arg.
-                Sending both `batch` and `episodes` is also allowed.
-=======
     ) -> Union[Dict[str, Any], List[Dict[str, Any]], List[List[Dict[str, Any]]]]:
         """Performs gradient based update(s) on the Learner(s), based on given episodes.
 
@@ -446,7 +298,6 @@
                 sent asynchronously. If True, will return NOT the results from the
                 update on the given data, but all results from prior asynchronous update
                 requests that have not been returned thus far.
->>>>>>> 3f7f1b52
             minibatch_size: The minibatch size to use for the update.
             num_iters: The number of complete passes over all the sub-batches in the
                 input multi-agent batch.
@@ -468,145 +319,6 @@
             results are reduced, a list of dictionaries of the reduced results from each
             call to async_update that is ready.
         """
-<<<<<<< HEAD
-        if self.is_local:
-            raise ValueError(
-                "Cannot call `async_update` when running in local mode with "
-                "num_workers=0."
-            )
-
-        # Queue the new batches.
-        # If queue is full, kick out the oldest item (and thus add its
-        # length to the "dropped ts" counter).
-        #if len(self._in_queue) == self._in_queue.maxlen:
-        #    item = self._in_queue[0]
-        #    # Batch: Measure its length.
-        #    if episodes is None:
-        #        self._in_queue_ts_dropped += len(item)
-        #    # List of Ray ObjectRefs (each object ref is a list of episodes of total
-        #    # len=`rollout_fragment_length * num_envs_per_worker`)
-        #    elif isinstance(item, ObjectRef):
-        #        self._in_queue_ts_dropped += self.config.get_rollout_fragment_length() * self.config.num_envs_per_worker
-        #    else:
-        #        self._in_queue_ts_dropped += sum(len(e) for e in item)
-
-        #self._in_queue.append(batch if episodes is None else episodes)
-
-        # Retrieve all ready results (kicked off by prior calls to this method).
-        results = None
-        if self._update_request_tags:
-            results = self._worker_manager.fetch_ready_async_reqs(
-                tags=list(self._update_request_tags)
-            )
-        # Only if there are no more requests in-flight on any of the learners,
-        # we can send in one new batch for sharding and parallel learning.
-
-        #if self._worker_manager_ready():
-        #count = 0
-        # TODO (sven): This probably works even without any restriction
-        #  (allowing for any arbitrary number of requests in-flight). Test with
-        #  3 first, then with unlimited, and if both show the same behavior on
-        #  an async algo, remove this restriction entirely.
-        #while len(self._in_queue) > 0:# and count < 3:
-        # Pull a single batch from the queue (from the left side, meaning:
-        # use the oldest one first).
-        update_tag = str(uuid.uuid4())
-        batch_or_episodes = batch if episodes is None else episodes #self._in_queue.popleft()
-
-        def _learner_update(learner, _batch=None, _episodes=None, _return_weights=False):
-            _results = learner.update(
-                batch=_batch,
-                episodes=_episodes,
-                minibatch_size=minibatch_size,
-                num_iters=num_iters,
-                reduce_fn=reduce_fn,
-            )
-            if _return_weights:
-                #print("attaching state to results ...")
-                _results["_state_after_update"] = learner.get_state()
-            return _results
-
-        if episodes is None:
-            num_sent_requests = self._worker_manager.foreach_actor_async(
-                [
-                    partial(_learner_update, _batch=minibatch, _return_weights=i==0)
-                    for i, minibatch in enumerate(ShardBatchIterator(batch_or_episodes, len(self._workers)))
-                ],
-                tag=update_tag,
-            )
-        elif batch is None:
-            num_sent_requests = self._worker_manager.foreach_actor_async(
-                [
-                    partial(_learner_update, _episodes=_episodes, _return_weights=i==0)
-                    for i, _episodes in enumerate(ShardObjectRefIterator(batch_or_episodes, len(self._workers)))
-                ],
-                tag=update_tag,
-            )
-        # TODO (sven): Implement the case in which both batch and episodes might
-        #  already be provided (or figure out whether this makes sense at all).
-        else:
-            raise NotImplementedError
-
-        #count += 1
-
-        if num_sent_requests:
-            self._update_request_tags[update_tag] = num_sent_requests
-
-        # Some requests were dropped, record lost ts/data.
-        if num_sent_requests != len(self._workers):
-            #assert num_sent_requests == 0, num_sent_requests
-            factor = 1 - (num_sent_requests / len(self._workers))
-            # Batch: Measure its length.
-            if episodes is None:
-                dropped = len(batch_or_episodes)
-            # List of Ray ObjectRefs (each object ref is a list of episodes of total
-            # len=`rollout_fragment_length * num_envs_per_worker`)
-            elif isinstance(batch_or_episodes[0], ObjectRef):
-                dropped = len(batch_or_episodes) * self.config.get_rollout_fragment_length() * self.config.num_envs_per_worker
-            else:
-                dropped = sum(len(e) for e in batch_or_episodes)
-
-            self._ts_dropped += factor * dropped
-            #print(f"here: dropped={factor * dropped} new sum={self._ts_dropped}")
-
-        # NOTE: There is a strong assumption here that the requests launched to
-        # learner workers will return at the same time, since they are have a
-        # barrier inside of themselves for gradient aggregation. Therefore results
-        # should be a list of lists where each inner list should be the length of
-        # the number of learner workers, if results from an  non-blocking update are
-        # ready.
-        results = self._get_async_results(results)
-
-        #print(f"after async_update self._update_request_tags={self._update_request_tags}")
-        #print(f"Sent {num_sent_requests} update requests to {len(self._workers)} actors with tag={update_tag} received {len(results)} results {list(len(r) for r in results)}")
-
-        # TODO(sven): Move reduce_fn to the training_step
-        if reduce_fn is None:
-            return results
-        else:
-            # TODO: Move this "return weights from 1st actor pinged"-logic to IMPALA;
-            ret = []
-            for r in results:
-                w = None
-                for r_ in r:
-                    if "_state_after_update" in r_:
-                        w = r_.pop("_state_after_update")
-                reduced_r = reduce_fn(r)
-                if w is not None:
-                    reduced_r.update({"_state_after_update": w})
-                ret.append(reduced_r)
-            return ret
-
-    def _worker_manager_ready(self):
-        # TODO (sven): This probably works even without any restriction (allowing for
-        #  any arbitrary number of requests in-flight). Test with 3 first, then with
-        #  unlimited, and if both show the same behavior on an async algo, remove
-        #  this method entirely.
-        return (
-            self._worker_manager.num_outstanding_async_reqs()
-            <= self._worker_manager.num_actors() * 2
-        )
-=======
         return self._update(
             batch=None,
             episodes=episodes,
@@ -622,6 +334,7 @@
         batch: Optional[MultiAgentBatch] = None,
         episodes: Optional[List[EpisodeType]] = None,
         async_update: bool = False,
+        return_weights_after_update: bool = False,
         reduce_fn: Optional[Callable[[List[Dict[str, Any]]], ResultDict]] = (
             _reduce_mean_results
         ),
@@ -630,21 +343,29 @@
     ) -> Union[Dict[str, Any], List[Dict[str, Any]], List[List[Dict[str, Any]]]]:
 
         # Define function to be called on all Learner actors (or the local learner).
-        def _learner_update(learner: Learner, batch_shard=None, episodes_shard=None):
+        def _learner_update(
+            learner,
+            batch_shard=None,
+            episodes_shard=None,
+            return_weights=False,
+        ):
             if batch_shard is not None:
-                return learner.update_from_batch(
+                result = learner.update_from_batch(
                     batch=batch_shard,
                     reduce_fn=reduce_fn,
                     minibatch_size=minibatch_size,
                     num_iters=num_iters,
                 )
             else:
-                return learner.update_from_episodes(
+                result = learner.update_from_episodes(
                     episodes=episodes_shard,
                     reduce_fn=reduce_fn,
                     minibatch_size=minibatch_size,
                     num_iters=num_iters,
                 )
+            if return_weights:
+                result["_state_after_update"] = learner.get_state()
+            return result
 
         if self.is_local:
             if async_update:
@@ -663,15 +384,15 @@
         else:
             if episodes is None:
                 partials = [
-                    partial(_learner_update, batch_shard=batch_shard)
-                    for batch_shard in ShardBatchIterator(batch, len(self._workers))
+                    partial(_learner_update, batch_shard=batch_shard, return_weights=(return_weights_after_update and i == 0))
+                    for i, batch_shard in enumerate(ShardBatchIterator(batch, len(self._workers)))
                 ]
             else:
                 partials = [
-                    partial(_learner_update, episodes_shard=episodes_shard)
-                    for episodes_shard in ShardEpisodesIterator(
+                    partial(_learner_update, episodes_shard=episodes_shard, return_weights=(return_weights_after_update and i == 0))
+                    for i, episodes_shard in enumerate(ShardEpisodesIterator(
                         episodes, len(self._workers)
-                    )
+                    ))
                 ]
 
             if async_update:
@@ -716,10 +437,27 @@
         if reduce_fn is None:
             return results
         elif not async_update:
-            return reduce_fn(results)
-        else:
-            return [reduce_fn(r) for r in results]
->>>>>>> 3f7f1b52
+            w = None
+            for r_ in results:
+                if "_state_after_update" in r_:
+                    w = r_.pop("_state_after_update")
+            reduced_r = reduce_fn(results)
+            if w is not None:
+                reduced_r.update({"_state_after_update": w})
+            return reduced_r
+        else:
+            # TODO: Move this "return weights from 1st actor pinged"-logic to IMPALA;
+            ret = []
+            for r in results:
+                w = None
+                for r_ in r:
+                    if "_state_after_update" in r_:
+                        w = r_.pop("_state_after_update")
+                reduced_r = reduce_fn(r)
+                if w is not None:
+                    reduced_r.update({"_state_after_update": w})
+                ret.append(reduced_r)
+            return ret
 
     def _get_results(self, results):
         processed_results = []
@@ -742,11 +480,6 @@
         if results is None:
             return []
 
-<<<<<<< HEAD
-        #print(f"doing result.get() on all {len(list(results))} results")
-
-=======
->>>>>>> 3f7f1b52
         unprocessed_results = defaultdict(list)
         for result in results:
             result_or_error = result.get()
@@ -772,11 +505,6 @@
             else:
                 raise result_or_error
 
-<<<<<<< HEAD
-        #print("done w/ result.get()")
-
-=======
->>>>>>> 3f7f1b52
         return list(unprocessed_results.values())
 
     def additional_update(
