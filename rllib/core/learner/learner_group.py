import copy
import itertools
import pathlib
from functools import partial
from typing import (
    Any,
    Callable,
    Collection,
    Dict,
    List,
    Optional,
    Set,
    Type,
    TYPE_CHECKING,
    Union,
)

import ray
from ray._common.deprecation import Deprecated
from ray.rllib.core import (
    COMPONENT_LEARNER,
    COMPONENT_RL_MODULE,
)
from ray.rllib.core.learner.learner import Learner
from ray.rllib.core.learner.training_data import TrainingData
from ray.rllib.core.rl_module import validate_module_id
from ray.rllib.core.rl_module.multi_rl_module import MultiRLModuleSpec
from ray.rllib.core.rl_module.rl_module import RLModuleSpec
from ray.rllib.policy.policy import PolicySpec
from ray.rllib.policy.sample_batch import MultiAgentBatch
from ray.rllib.utils.actor_manager import (
    FaultTolerantActorManager,
    RemoteCallResults,
    ResultOrError,
)
from ray.rllib.utils.annotations import override
from ray.rllib.utils.checkpoints import Checkpointable
from ray.rllib.utils.metrics.ray_metrics import (
    TimerAndPrometheusLogger,
    DEFAULT_HISTOGRAM_BOUNDARIES_SHORT_EVENTS,
)
from ray.rllib.utils.typing import (
    EpisodeType,
    ModuleID,
    RLModuleSpecType,
    ShouldModuleBeUpdatedFn,
    StateDict,
    T,
)
from ray.train._internal.backend_executor import BackendExecutor
from ray.util.annotations import PublicAPI
from ray.util.metrics import Histogram

if TYPE_CHECKING:
    from ray.rllib.algorithms.algorithm_config import AlgorithmConfig
    from ray.util.placement_group import PlacementGroup


def _get_backend_config(learner_class: Type[Learner]) -> str:
    if learner_class.framework == "torch":
        from ray.train.torch.config import TorchConfig, _TorchBackend

        # Override `_TorchBackend` share_cuda_visible_devices=True setting.
        # We need this to be False to make sure Learner actors only see their
        # own GPU. There is no need in RLlib's LearnerGroups for 2 different Learner
        # actors to communicate with each other through their GPUs.
        class _RLlibTorchBackend(_TorchBackend):
            share_cuda_visible_devices = False

        class RLlibTorchConfig(TorchConfig):
            @property
            def backend_cls(self):
                return _RLlibTorchBackend

        backend_config = RLlibTorchConfig()

    else:
        raise ValueError(
            "`learner_class.framework` must be 'torch' (but is "
            f"{learner_class.framework}!"
        )

    return backend_config


class RLlibBackendExecutor(BackendExecutor):
    # Override `BackendExecutor` placement group creation logic. We need to pass our own
    # to make sure the one of the Algorithm (Trainable) is used for all the
    # Algorithm's actors.
    def _create_placement_group(self):
        pass

    # TODO (sven): Change this once there is a better (public) API for this in the
    #  superclass.
    def set_placement_group(self, placement_group):
        if placement_group is not None:
            self._placement_group = placement_group


@PublicAPI(stability="alpha")
class LearnerGroup(Checkpointable):
    """Coordinator of n (possibly remote) Learner workers.

    Each Learner worker has a copy of the RLModule, the loss function(s), and
    one or more optimizers.
    """

    def __init__(
        self,
        *,
        config: "AlgorithmConfig",
        # TODO (sven): Rename into `rl_module_spec`.
        module_spec: Optional[RLModuleSpecType] = None,
        placement_group: Optional["PlacementGroup"] = None,
    ):
        """Initializes a LearnerGroup instance.

        Args:
            config: The AlgorithmConfig object to use to configure this LearnerGroup.
                Call the `learners(num_learners=...)` method on your config to
                specify the number of learner workers to use.
                Call the same method with arguments `num_cpus_per_learner` and/or
                `num_gpus_per_learner` to configure the compute used by each
                Learner worker in this LearnerGroup.
                Call the `training(learner_class=...)` method on your config to specify,
                which exact Learner class to use.
                Call the `rl_module(rl_module_spec=...)` method on your config to set up
                the specifics for your RLModule to be used in each Learner.
            module_spec: If not already specified in `config`, a separate overriding
                RLModuleSpec may be provided via this argument.
            placement_group: An optional `PlacementGroup` instance to set the
                `RLlibBackendExecutor`'s `self._placement_group` attribute to.
                If run within an Algorithm (tune.Trainable), the placement group of tune
                trial actor is passed through here.
        """
        self.config = config.copy(copy_frozen=False)
        self._module_spec = module_spec

        learner_class = self.config.learner_class
        module_spec = module_spec or self.config.get_multi_rl_module_spec()

        self._learner = None
        self._workers = None
        # If a user calls self.shutdown() on their own then this flag is set to true.
        # When del is called the backend executor isn't shutdown twice if this flag is
        # true. the backend executor would otherwise log a warning to the console from
        # ray train.
        self._is_shut_down = False

        # How many timesteps had to be dropped due to a full input queue?
        self._ts_dropped = 0

        # A single local Learner.
        if not self.is_remote:
            self._learner = learner_class(config=config, module_spec=module_spec)
            self._learner.build()
            self._worker_manager = None

            # Ray metrics
            self._metrics_local_learner_training_data_solve_refs = Histogram(
                name="rllib_learner_local_training_data_solve_refs_time",
                description="Time spent in resolve training data refs for local learner.",
                boundaries=DEFAULT_HISTOGRAM_BOUNDARIES_SHORT_EVENTS,
                tag_keys=("rllib",),
            )
            self._metrics_local_learner_training_data_solve_refs.set_default_tags(
                {"rllib": self.__class__.__name__}
            )

        # N remote Learner workers.
        else:
            backend_config = _get_backend_config(learner_class)

            num_cpus_per_learner = (
                self.config.num_cpus_per_learner
                if self.config.num_cpus_per_learner != "auto"
                else 1
                if self.config.num_gpus_per_learner == 0
                else 0
            )
            num_gpus_per_learner = max(0, self.config.num_gpus_per_learner)
            resources_per_learner = {
                "CPU": num_cpus_per_learner,
                "GPU": num_gpus_per_learner,
            }

            backend_executor = RLlibBackendExecutor(
                backend_config=backend_config,
                num_workers=self.config.num_learners,
                resources_per_worker=resources_per_learner,
                max_retries=0,
            )
            # Set the placement group - if any - of the BackendExecutor.
            backend_executor.set_placement_group(placement_group)
            backend_executor.start(
                train_cls=learner_class,
                train_cls_kwargs={
                    "config": config,
                    "module_spec": module_spec,
                },
            )
            self._backend_executor = backend_executor

            self._workers = [w.actor for w in backend_executor.worker_group.workers]

            ray.get(
                [
                    worker._set_learner_index_and_placement_group.remote(
                        learner_index=idx,
                        placement_group=placement_group,
                    )
                    for idx, worker in enumerate(self._workers)
                ]
            )

            # Run the neural network building code on remote workers.
            ray.get([w.build.remote() for w in self._workers])

            self._worker_manager = FaultTolerantActorManager(
                self._workers,
                max_remote_requests_in_flight_per_actor=(
                    self.config.max_requests_in_flight_per_learner
                ),
            )

        # Ray metrics
        self._metrics_update_time = Histogram(
            name="rllib_learner_group_update_time",
            description="Time spent in LearnerGroup.update()",
            boundaries=DEFAULT_HISTOGRAM_BOUNDARIES_SHORT_EVENTS,
            tag_keys=("rllib",),
        )
        self._metrics_update_time.set_default_tags({"rllib": self.__class__.__name__})

    # TODO (sven): Replace this with call to `self.metrics.peek()`?
    #  Currently LearnerGroup does not have a metrics object.
    def get_stats(self) -> Dict[str, Any]:
        """Returns the current stats for the input queue for this learner group."""
        return {
            "learner_group_ts_dropped_lifetime": self._ts_dropped,
            "actor_manager_num_outstanding_async_reqs": (
                0
                if self.is_local
                else self._worker_manager.num_outstanding_async_reqs()
            ),
        }

    @property
    def is_remote(self) -> bool:
        return self.config.num_learners > 0

    @property
    def is_local(self) -> bool:
        return not self.is_remote

    def update(
        self,
        *,
        batch: Optional[MultiAgentBatch] = None,
        batches: Optional[List[MultiAgentBatch]] = None,
        batch_refs: Optional[List[ray.ObjectRef]] = None,
        episodes: Optional[List[EpisodeType]] = None,
        episodes_refs: Optional[List[ray.ObjectRef]] = None,
        data_iterators: Optional[List[ray.data.DataIterator]] = None,
        training_data: Optional[TrainingData] = None,
        timesteps: Optional[Dict[str, Any]] = None,
        async_update: bool = False,
        return_state: bool = False,
        # User kwargs passed onto the Learners.
        **kwargs,
    ) -> List[Dict[str, Any]]:
        """Performs gradient based updates on Learners, based on given training data.

        Args:
            batch: A data batch to use for the update. If there are more
                than one Learner workers, the batch is split amongst these and one
                shard is sent to each Learner.
            batch_refs:
            episodes: A list of Episodes to process and perform the update
                for. If there are more than one Learner workers, the list of episodes
                is split amongst these and one list shard is sent to each Learner.
            episodes_refs:
            timesteps:
            async_update: Whether the update request(s) to the Learner workers should be
                sent asynchronously. If True, will return NOT the results from the
                update on the given data, but all results from prior asynchronous update
                requests that have not been returned thus far.
            return_state: Whether to include one of the Learner worker's state from
                after the update step in the returned results dict (under the
                `_rl_module_state_after_update` key). Note that after an update, all
                Learner workers' states should be identical, so we use the first
                Learner's state here. Useful for avoiding an extra `get_weights()` call,
                e.g. for synchronizing EnvRunner weights.
            num_epochs: The number of complete passes over the entire train batch. Each
                pass might be further split into n minibatches (if `minibatch_size`
                provided).
            minibatch_size: The size of minibatches to use to further split the train
                `batch` into sub-batches. The `batch` is then iterated over n times
                where n is `len(batch) // minibatch_size`.
            shuffle_batch_per_epoch: Whether to shuffle the train batch once per epoch.
                If the train batch has a time rank (axis=1), shuffling will only take
                place along the batch axis to not disturb any intact (episode)
                trajectories. Also, shuffling is always skipped if `minibatch_size` is
                None, meaning the entire train batch is processed each epoch, making it
                unnecessary to shuffle.
            **kwargs:

        Returns:
            If `async_update` is False, a dictionary with the reduced results of the
            updates from the Learner(s) or a list of dictionaries of results from the
            updates from the Learner(s).
            If `async_update` is True, a list of list of dictionaries of results, where
            the outer list corresponds to separate previous calls to this method, and
            the inner list corresponds to the results from each Learner(s). Or if the
            results are reduced, a list of dictionaries of the reduced results from each
            call to async_update that is ready.
        """
<<<<<<< HEAD
        # Create and validate TrainingData object, if not already provided.
        if training_data is None:
            training_data = TrainingData(
                batch=batch,
                batches=batches,
                batch_refs=batch_refs,
                episodes=episodes,
                episodes_refs=episodes_refs,
                data_iterators=data_iterators,
            )
        training_data.validate()

        # NEW: allow caller to defer Ray.get()/materialization to the learner thread.
        # TODO (simon): Set to `False` and create attribute in config.
        defer_solve = kwargs.pop("defer_solve_refs_to_learner", False)

        # Local Learner instance.
        if self.is_local:
            if async_update:
                raise ValueError(
                    "Can't call `update(async_update=True)` when running with "
                    "`num_learners=0`! Set `config.num_learners > 0` to allow async "
                    "updates."
                )
            # Only solve refs here if NOT deferring. When deferring, the Learner/GPU
            # loader thread will call `training_data.solve_refs()` and build the CPU MAB.
            if not defer_solve:
                training_data.solve_refs()

            if return_state:
                kwargs["return_state"] = return_state
            # Return the single Learner's update results.
            return [
                self._learner.update(
                    training_data=training_data,
=======
        with TimerAndPrometheusLogger(self._metrics_update_time):
            # Create and validate TrainingData object, if not already provided.
            if training_data is None:
                training_data = TrainingData(
                    batch=batch,
                    batches=batches,
                    batch_refs=batch_refs,
                    episodes=episodes,
                    episodes_refs=episodes_refs,
                    data_iterators=data_iterators,
                )
            training_data.validate()

            # Local Learner instance.
            if self.is_local:
                if async_update:
                    raise ValueError(
                        "Can't call `update(async_update=True)` when running with "
                        "`num_learners=0`! Set `config.num_learners > 0` to allow async "
                        "updates."
                    )
                # Solve all ray refs locally already here.

                # Ray metrics
                with TimerAndPrometheusLogger(
                    self._metrics_local_learner_training_data_solve_refs
                ):
                    training_data.solve_refs()
                if return_state:
                    kwargs["return_state"] = return_state
                # Return the single Learner's update results.
                return [
                    self._learner.update(
                        training_data=training_data,
                        timesteps=timesteps,
                        **kwargs,
                    )
                ]

            # Remote Learner actors' kwargs.
            remote_call_kwargs = [
                dict(
                    training_data=td_shard,
>>>>>>> edc130a3
                    timesteps=timesteps,
                    # If `return_state=True`, only return it from the first Learner
                    # actor.
                    return_state=(return_state and i == 0),
                    **kw,
                    **kwargs,
                )
                for i, (td_shard, kw) in enumerate(
                    training_data.shard(
                        num_shards=len(self),
                        len_lookback_buffer=self.config.episode_lookback_horizon,
                        **kwargs,
                    )
                )
            ]

            # Async updates.
            if async_update:
                # Retrieve all ready results (kicked off by prior calls to this method).
                results = self._worker_manager.fetch_ready_async_reqs(
                    timeout_seconds=0.0
                )
                # Send out new request(s), if there is still capacity on the actors
                # (each actor is allowed only some number of max in-flight requests
                # at the same time).
                num_sent_requests = self._worker_manager.foreach_actor_async(
                    "update",
                    kwargs=remote_call_kwargs,
                )

                # Some requests were dropped, record lost ts/data.
                if num_sent_requests != len(self):
                    factor = 1 - (num_sent_requests / len(self))
                    # TODO (sven): Move this logic into a TrainingData API as well
                    #  (`TrainingData.env_steps()`).
                    if training_data.batch_refs is not None:
                        dropped = (
                            len(training_data.batch_refs)
                            * self.config.train_batch_size_per_learner
                        )
                    elif training_data.batch is not None:
                        dropped = len(training_data.batch)
                    # List of Ray ObjectRefs (each object ref is a list of episodes of
                    # total len=`rollout_fragment_length * num_envs_per_env_runner`)
                    elif training_data.episodes_refs is not None:
                        dropped = (
                            len(training_data.episodes_refs)
                            * self.config.get_rollout_fragment_length()
                            * self.config.num_envs_per_env_runner
                        )
                    else:
                        assert training_data.episodes is not None
                        dropped = sum(len(e) for e in training_data.episodes)

                    self._ts_dropped += factor * dropped
            # Sync updates.
            else:
                results = self._worker_manager.foreach_actor(
                    "update",
                    kwargs=remote_call_kwargs,
                )

            results = self._get_results(results)

        return results

    def add_module(
        self,
        *,
        module_id: ModuleID,
        module_spec: RLModuleSpec,
        config_overrides: Optional[Dict] = None,
        new_should_module_be_updated: Optional[ShouldModuleBeUpdatedFn] = None,
    ) -> MultiRLModuleSpec:
        """Adds a module to the underlying MultiRLModule.

        Changes this Learner's config in order to make this architectural change
        permanent wrt. to checkpointing.

        Args:
            module_id: The ModuleID of the module to be added.
            module_spec: The ModuleSpec of the module to be added.
            config_overrides: The `AlgorithmConfig` overrides that should apply to
                the new Module, if any.
            new_should_module_be_updated: An optional sequence of ModuleIDs or a
                callable taking ModuleID and SampleBatchType and returning whether the
                ModuleID should be updated (trained).
                If None, will keep the existing setup in place. RLModules,
                whose IDs are not in the list (or for which the callable
                returns False) will not be updated.

        Returns:
            The new MultiRLModuleSpec (after the change has been performed).
        """
        validate_module_id(module_id, error=True)

        # Force-set inference-only = False.
        module_spec = copy.deepcopy(module_spec)
        module_spec.inference_only = False

        results = self.foreach_learner(
            func=lambda _learner: _learner.add_module(
                module_id=module_id,
                module_spec=module_spec,
                config_overrides=config_overrides,
                new_should_module_be_updated=new_should_module_be_updated,
            ),
        )
        marl_spec = self._get_results(results)[0]

        # Change our config (AlgorithmConfig) to contain the new Module.
        # TODO (sven): This is a hack to manipulate the AlgorithmConfig directly,
        #  but we'll deprecate config.policies soon anyway.
        self.config.policies[module_id] = PolicySpec()
        if config_overrides is not None:
            self.config.multi_agent(
                algorithm_config_overrides_per_module={module_id: config_overrides}
            )
        self.config.rl_module(rl_module_spec=marl_spec)
        if new_should_module_be_updated is not None:
            self.config.multi_agent(policies_to_train=new_should_module_be_updated)

        return marl_spec

    def remove_module(
        self,
        module_id: ModuleID,
        *,
        new_should_module_be_updated: Optional[ShouldModuleBeUpdatedFn] = None,
    ) -> MultiRLModuleSpec:
        """Removes a module from the Learner.

        Args:
            module_id: The ModuleID of the module to be removed.
            new_should_module_be_updated: An optional sequence of ModuleIDs or a
                callable taking ModuleID and SampleBatchType and returning whether the
                ModuleID should be updated (trained).
                If None, will keep the existing setup in place. RLModules,
                whose IDs are not in the list (or for which the callable
                returns False) will not be updated.

        Returns:
            The new MultiRLModuleSpec (after the change has been performed).
        """
        results = self.foreach_learner(
            func=lambda _learner: _learner.remove_module(
                module_id=module_id,
                new_should_module_be_updated=new_should_module_be_updated,
            ),
        )
        marl_spec = self._get_results(results)[0]

        # Change self.config to reflect the new architecture.
        # TODO (sven): This is a hack to manipulate the AlgorithmConfig directly,
        #  but we'll deprecate config.policies soon anyway.
        del self.config.policies[module_id]
        self.config.algorithm_config_overrides_per_module.pop(module_id, None)
        if new_should_module_be_updated is not None:
            self.config.multi_agent(policies_to_train=new_should_module_be_updated)
        self.config.rl_module(rl_module_spec=marl_spec)

        return marl_spec

    @override(Checkpointable)
    def get_state(
        self,
        components: Optional[Union[str, Collection[str]]] = None,
        *,
        not_components: Optional[Union[str, Collection[str]]] = None,
        **kwargs,
    ) -> StateDict:
        state = {}

        if self._check_component(COMPONENT_LEARNER, components, not_components):
            if self.is_local:
                state[COMPONENT_LEARNER] = self._learner.get_state(
                    components=self._get_subcomponents(COMPONENT_LEARNER, components),
                    not_components=self._get_subcomponents(
                        COMPONENT_LEARNER, not_components
                    ),
                    **kwargs,
                )
            else:
                worker = self._worker_manager.healthy_actor_ids()[0]
                assert len(self) == self._worker_manager.num_healthy_actors()
                _comps = self._get_subcomponents(COMPONENT_LEARNER, components)
                _not_comps = self._get_subcomponents(COMPONENT_LEARNER, not_components)
                results = self._worker_manager.foreach_actor(
                    lambda w: w.get_state(_comps, not_components=_not_comps, **kwargs),
                    remote_actor_ids=[worker],
                )
                state[COMPONENT_LEARNER] = self._get_results(results)[0]

        return state

    @override(Checkpointable)
    def set_state(self, state: StateDict) -> None:
        if COMPONENT_LEARNER in state:
            if self.is_local:
                self._learner.set_state(state[COMPONENT_LEARNER])
            else:
                state_ref = ray.put(state[COMPONENT_LEARNER])
                self.foreach_learner(
                    lambda _learner, _ref=state_ref: _learner.set_state(ray.get(_ref))
                )

    def get_weights(
        self, module_ids: Optional[Collection[ModuleID]] = None
    ) -> StateDict:
        """Convenience method instead of self.get_state(components=...).

        Args:
            module_ids: An optional collection of ModuleIDs for which to return weights.
                If None (default), return weights of all RLModules.

        Returns:
            The results of
            `self.get_state(components='learner/rl_module')['learner']['rl_module']`.
        """
        # Return the entire RLModule state (all possible single-agent RLModules).
        if module_ids is None:
            components = COMPONENT_LEARNER + "/" + COMPONENT_RL_MODULE
        # Return a subset of the single-agent RLModules.
        else:
            components = [
                "".join(tup)
                for tup in itertools.product(
                    [COMPONENT_LEARNER + "/" + COMPONENT_RL_MODULE + "/"],
                    list(module_ids),
                )
            ]
        state = self.get_state(components)[COMPONENT_LEARNER][COMPONENT_RL_MODULE]
        return state

    def set_weights(self, weights) -> None:
        """Convenience method instead of self.set_state({'learner': {'rl_module': ..}}).

        Args:
            weights: The weights dict of the MultiRLModule of a Learner inside this
                LearnerGroup.
        """
        self.set_state({COMPONENT_LEARNER: {COMPONENT_RL_MODULE: weights}})

    @override(Checkpointable)
    def get_ctor_args_and_kwargs(self):
        return (
            (),  # *args
            {
                "config": self.config,
                "module_spec": self._module_spec,
            },  # **kwargs
        )

    @override(Checkpointable)
    def get_checkpointable_components(self):
        # Return the entire ActorManager, if remote. Otherwise, return the
        # local worker. Also, don't give the component (Learner) a name ("")
        # as it's the only component in this LearnerGroup to be saved.
        return [
            (
                COMPONENT_LEARNER,
                self._learner if self.is_local else self._worker_manager,
            )
        ]

    def foreach_learner(
        self,
        func: Callable[[Learner, Optional[Any]], T],
        *,
        healthy_only: bool = True,
        remote_actor_ids: List[int] = None,
        timeout_seconds: Optional[float] = None,
        return_obj_refs: bool = False,
        mark_healthy: bool = False,
        **kwargs,
    ) -> RemoteCallResults:
        r"""Calls the given function on each Learner L with the args: (L, \*\*kwargs).

        Args:
            func: The function to call on each Learner L with args: (L, \*\*kwargs).
            healthy_only: If True, applies `func` only to Learner actors currently
                tagged "healthy", otherwise to all actors. If `healthy_only=False` and
                `mark_healthy=True`, will send `func` to all actors and mark those
                actors "healthy" that respond to the request within `timeout_seconds`
                and are currently tagged as "unhealthy".
            remote_actor_ids: Apply func on a selected set of remote actors. Use None
                (default) for all actors.
            timeout_seconds: Time to wait (in seconds) for results. Set this to 0.0 for
                fire-and-forget. Set this to None (default) to wait infinitely (i.e. for
                synchronous execution).
            return_obj_refs: whether to return ObjectRef instead of actual results.
                Note, for fault tolerance reasons, these returned ObjectRefs should
                never be resolved with ray.get() outside of the context of this manager.
            mark_healthy: Whether to mark all those actors healthy again that are
                currently marked unhealthy AND that returned results from the remote
                call (within the given `timeout_seconds`).
                Note that actors are NOT set unhealthy, if they simply time out
                (only if they return a RayActorError).
                Also not that this setting is ignored if `healthy_only=True` (b/c this
                setting only affects actors that are currently tagged as unhealthy).

        Returns:
            A list of size len(Learners) with the return values of all calls to `func`.
        """
        if self.is_local:
            results = RemoteCallResults()
            results.add_result(
                None,
                ResultOrError(result=func(self._learner, **kwargs)),
                None,
            )
            return results

        return self._worker_manager.foreach_actor(
            func=partial(func, **kwargs),
            healthy_only=healthy_only,
            remote_actor_ids=remote_actor_ids,
            timeout_seconds=timeout_seconds,
            return_obj_refs=return_obj_refs,
            mark_healthy=mark_healthy,
        )

    def __len__(self):
        return 0 if self.is_local else len(self._workers)

    def shutdown(self):
        """Shuts down the LearnerGroup."""
        if self.is_remote and hasattr(self, "_backend_executor"):
            self._backend_executor.shutdown(graceful_termination=True)
        self._is_shut_down = True

    def __del__(self):
        if not self._is_shut_down:
            self.shutdown()

    def _get_results(self, results):
        processed_results = []
        for result in results:
            result_or_error = result.get()
            if result.ok:
                processed_results.append(result_or_error)
            else:
                raise result_or_error
        return processed_results

    @Deprecated(new="LearnerGroup.update(batch=.., **kwargs)", error=False)
    def update_from_batch(self, batch, **kwargs):
        return self.update(batch=batch, **kwargs)

    @Deprecated(new="LearnerGroup.update(episodes=.., **kwargs)", error=False)
    def update_from_episodes(self, episodes, **kwargs):
        return self.update(episodes=episodes, **kwargs)

    @Deprecated(new="LearnerGroup.update_from_batch(async=True)", error=True)
    def async_update(self, *args, **kwargs):
        pass

    @Deprecated(new="LearnerGroup.load_from_path(path=..., component=...)", error=False)
    def load_module_state(
        self,
        *,
        multi_rl_module_ckpt_dir: Optional[str] = None,
        modules_to_load: Optional[Set[str]] = None,
        rl_module_ckpt_dirs: Optional[Dict[ModuleID, str]] = None,
    ) -> None:
        """Load the checkpoints of the modules being trained by this LearnerGroup.

        `load_module_state` can be used 3 ways:
            1. Load a checkpoint for the MultiRLModule being trained by this
                LearnerGroup. Limit the modules that are loaded from the checkpoint
                by specifying the `modules_to_load` argument.
            2. Load the checkpoint(s) for single agent RLModules that
                are in the MultiRLModule being trained by this LearnerGroup.
            3. Load a checkpoint for the MultiRLModule being trained by this
                LearnerGroup and load the checkpoint(s) for single agent RLModules
                that are in the MultiRLModule. The checkpoints for the single
                agent RLModules take precedence over the module states in the
                MultiRLModule checkpoint.

        NOTE: At lease one of multi_rl_module_ckpt_dir or rl_module_ckpt_dirs is
            must be specified. modules_to_load can only be specified if
            multi_rl_module_ckpt_dir is specified.

        Args:
            multi_rl_module_ckpt_dir: The path to the checkpoint for the
                MultiRLModule.
            modules_to_load: A set of module ids to load from the checkpoint.
            rl_module_ckpt_dirs: A mapping from module ids to the path to a
                checkpoint for a single agent RLModule.
        """
        if not (multi_rl_module_ckpt_dir or rl_module_ckpt_dirs):
            raise ValueError(
                "At least one of `multi_rl_module_ckpt_dir` or "
                "`rl_module_ckpt_dirs` must be provided!"
            )
        if multi_rl_module_ckpt_dir:
            multi_rl_module_ckpt_dir = pathlib.Path(multi_rl_module_ckpt_dir)
        if rl_module_ckpt_dirs:
            for module_id, path in rl_module_ckpt_dirs.items():
                rl_module_ckpt_dirs[module_id] = pathlib.Path(path)

        # MultiRLModule checkpoint is provided.
        if multi_rl_module_ckpt_dir:
            # Restore the entire MultiRLModule state.
            if modules_to_load is None:
                self.restore_from_path(
                    multi_rl_module_ckpt_dir,
                    component=COMPONENT_LEARNER + "/" + COMPONENT_RL_MODULE,
                )
            # Restore individual module IDs.
            else:
                for module_id in modules_to_load:
                    self.restore_from_path(
                        multi_rl_module_ckpt_dir / module_id,
                        component=(
                            COMPONENT_LEARNER
                            + "/"
                            + COMPONENT_RL_MODULE
                            + "/"
                            + module_id
                        ),
                    )
        if rl_module_ckpt_dirs:
            for module_id, path in rl_module_ckpt_dirs.items():
                self.restore_from_path(
                    path,
                    component=(
                        COMPONENT_LEARNER + "/" + COMPONENT_RL_MODULE + "/" + module_id
                    ),
                )<|MERGE_RESOLUTION|>--- conflicted
+++ resolved
@@ -315,43 +315,6 @@
             results are reduced, a list of dictionaries of the reduced results from each
             call to async_update that is ready.
         """
-<<<<<<< HEAD
-        # Create and validate TrainingData object, if not already provided.
-        if training_data is None:
-            training_data = TrainingData(
-                batch=batch,
-                batches=batches,
-                batch_refs=batch_refs,
-                episodes=episodes,
-                episodes_refs=episodes_refs,
-                data_iterators=data_iterators,
-            )
-        training_data.validate()
-
-        # NEW: allow caller to defer Ray.get()/materialization to the learner thread.
-        # TODO (simon): Set to `False` and create attribute in config.
-        defer_solve = kwargs.pop("defer_solve_refs_to_learner", False)
-
-        # Local Learner instance.
-        if self.is_local:
-            if async_update:
-                raise ValueError(
-                    "Can't call `update(async_update=True)` when running with "
-                    "`num_learners=0`! Set `config.num_learners > 0` to allow async "
-                    "updates."
-                )
-            # Only solve refs here if NOT deferring. When deferring, the Learner/GPU
-            # loader thread will call `training_data.solve_refs()` and build the CPU MAB.
-            if not defer_solve:
-                training_data.solve_refs()
-
-            if return_state:
-                kwargs["return_state"] = return_state
-            # Return the single Learner's update results.
-            return [
-                self._learner.update(
-                    training_data=training_data,
-=======
         with TimerAndPrometheusLogger(self._metrics_update_time):
             # Create and validate TrainingData object, if not already provided.
             if training_data is None:
@@ -365,6 +328,10 @@
                 )
             training_data.validate()
 
+            # NEW: allow caller to defer Ray.get()/materialization to the learner thread.
+            # TODO (simon): Set to `False` and create attribute in config.
+            defer_solve = kwargs.pop("defer_solve_refs_to_learner", False)
+
             # Local Learner instance.
             if self.is_local:
                 if async_update:
@@ -373,13 +340,16 @@
                         "`num_learners=0`! Set `config.num_learners > 0` to allow async "
                         "updates."
                     )
-                # Solve all ray refs locally already here.
+                # Only solve refs here if NOT deferring. When deferring, the Learner/GPU
+            # loader thread will call `training_data.solve_refs()` and build the CPU MAB.
+            if not defer_solve:
 
                 # Ray metrics
                 with TimerAndPrometheusLogger(
                     self._metrics_local_learner_training_data_solve_refs
                 ):
                     training_data.solve_refs()
+
                 if return_state:
                     kwargs["return_state"] = return_state
                 # Return the single Learner's update results.
@@ -395,7 +365,6 @@
             remote_call_kwargs = [
                 dict(
                     training_data=td_shard,
->>>>>>> edc130a3
                     timesteps=timesteps,
                     # If `return_state=True`, only return it from the first Learner
                     # actor.
