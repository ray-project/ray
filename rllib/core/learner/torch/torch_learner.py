--- conflicted
+++ resolved
@@ -38,12 +38,6 @@
     NUM_TRAINABLE_PARAMETERS,
     NUM_NON_TRAINABLE_PARAMETERS,
 )
-<<<<<<< HEAD
-from ray.rllib.utils.torch_utils import (
-    convert_to_torch_tensor,
-    copy_torch_tensors,
-=======
-from ray.rllib.utils.nested_dict import NestedDict
 from ray.rllib.utils.torch_utils import convert_to_torch_tensor, copy_torch_tensors
 from ray.rllib.utils.typing import (
     ModuleID,
@@ -53,7 +47,6 @@
     ShouldModuleBeUpdatedFn,
     StateDict,
     TensorType,
->>>>>>> bb90a82e
 )
 
 torch, nn = try_import_torch()
