import logging
from typing import (
    Any,
    Callable,
    Dict,
    Hashable,
    Optional,
    Sequence,
    Tuple,
)

from ray.rllib.algorithms.algorithm_config import (
    AlgorithmConfig,
    TorchCompileWhatToCompile,
)
from ray.rllib.core.learner.learner import Learner
from ray.rllib.core.rl_module.multi_rl_module import (
    MultiRLModule,
    MultiRLModuleSpec,
)
from ray.rllib.core.rl_module.rl_module import (
    RLModule,
    RLModuleSpec,
)
from ray.rllib.core.rl_module.torch.torch_rl_module import (
    TorchCompileConfig,
    TorchDDPRLModule,
    TorchRLModule,
)
from ray.rllib.policy.sample_batch import MultiAgentBatch
from ray.rllib.utils.annotations import (
    override,
    OverrideToImplementCustomLogic,
)
from ray.rllib.utils.framework import try_import_torch
from ray.rllib.utils.metrics import (
    ALL_MODULES,
    NUM_TRAINABLE_PARAMETERS,
    NUM_NON_TRAINABLE_PARAMETERS,
)
from ray.rllib.utils.torch_utils import convert_to_torch_tensor, copy_torch_tensors
from ray.rllib.utils.typing import (
    ModuleID,
    Optimizer,
    Param,
    ParamDict,
    ShouldModuleBeUpdatedFn,
    StateDict,
    TensorType,
)

torch, nn = try_import_torch()

if torch:
    from ray.air._internal.torch_utils import get_devices


logger = logging.getLogger(__name__)


class TorchLearner(Learner):

    framework: str = "torch"

    def __init__(self, **kwargs):
        super().__init__(**kwargs)

        # Will be set during build.
        self._device = None

        # Whether to compile the RL Module of this learner. This implies that the.
        # forward_train method of the RL Module will be compiled. Further more,
        # other forward methods of the RL Module will be compiled on demand.
        # This is assumed to not happen, since other forwrad methods are not expected
        # to be used during training.
        self._torch_compile_forward_train = False
        self._torch_compile_cfg = None
        # Whether to compile the `_uncompiled_update` method of this learner. This
        # implies that everything within `_uncompiled_update` will be compiled,
        # not only the forward_train method of the RL Module.
        # Note that this is experimental.
        # Note that this requires recompiling the forward methods once we add/remove
        # RL Modules.
        self._torch_compile_complete_update = False
        if self.config.torch_compile_learner:
            if (
                self.config.torch_compile_learner_what_to_compile
                == TorchCompileWhatToCompile.COMPLETE_UPDATE
            ):
                self._torch_compile_complete_update = True
                self._compiled_update_initialized = False
            else:
                self._torch_compile_forward_train = True

            self._torch_compile_cfg = TorchCompileConfig(
                torch_dynamo_backend=self.config.torch_compile_learner_dynamo_backend,
                torch_dynamo_mode=self.config.torch_compile_learner_dynamo_mode,
            )

    @OverrideToImplementCustomLogic
    @override(Learner)
    def configure_optimizers_for_module(
        self,
        module_id: ModuleID,
        config: "AlgorithmConfig" = None,
    ) -> None:
        module = self._module[module_id]

        # For this default implementation, the learning rate is handled by the
        # attached lr Scheduler (controlled by self.config.lr, which can be a
        # fixed value of a schedule setting).
        params = self.get_parameters(module)
        optimizer = torch.optim.Adam(params)

        # Register the created optimizer (under the default optimizer name).
        self.register_optimizer(
            module_id=module_id,
            optimizer=optimizer,
            params=params,
            lr_or_lr_schedule=config.lr,
        )

    def _uncompiled_update(
        self,
        batch: Dict,
        **kwargs,
    ):
        """Performs a single update given a batch of data."""
        # Activate tensor-mode on our MetricsLogger.
        self.metrics.activate_tensor_mode()

        fwd_out = self.module.forward_train(batch)
        loss_per_module = self.compute_loss(fwd_out=fwd_out, batch=batch)

        gradients = self.compute_gradients(loss_per_module)
        postprocessed_gradients = self.postprocess_gradients(gradients)
        self.apply_gradients(postprocessed_gradients)

        # Deactivate tensor-mode on our MetricsLogger and collect the (tensor)
        # results.
        collected_tensor_metrics = self.metrics.deactivate_tensor_mode()

        return fwd_out, loss_per_module, collected_tensor_metrics

    @override(Learner)
    def compute_gradients(
        self, loss_per_module: Dict[ModuleID, TensorType], **kwargs
    ) -> ParamDict:
        for optim in self._optimizer_parameters:
            # `set_to_none=True` is a faster way to zero out the gradients.
            optim.zero_grad(set_to_none=True)
        loss_per_module[ALL_MODULES].backward()
        grads = {pid: p.grad for pid, p in self._params.items()}

        return grads

    @override(Learner)
    def apply_gradients(self, gradients_dict: ParamDict) -> None:
        # Make sure the parameters do not carry gradients on their own.
        for optim in self._optimizer_parameters:
            optim.zero_grad(set_to_none=True)

        # Set the gradient of the parameters.
        for pid, grad in gradients_dict.items():
            self._params[pid].grad = grad

        # For each optimizer call its step function.
        for optim in self._optimizer_parameters:
            optim.step()

    @override(Learner)
    def _get_optimizer_state(self) -> StateDict:
        return {
            name: copy_torch_tensors(optim.state_dict(), device="cpu")
            for name, optim in self._named_optimizers.items()
        }

    @override(Learner)
    def _set_optimizer_state(self, state: StateDict) -> None:
        for name, state_dict in state.items():
            if name not in self._named_optimizers:
                raise ValueError(
                    f"Optimizer {name} in `state` is not known."
                    f"Known optimizers are {self._named_optimizers.keys()}"
                )
            self._named_optimizers[name].load_state_dict(
                copy_torch_tensors(state_dict, device=self._device)
            )

    @override(Learner)
    def get_param_ref(self, param: Param) -> Hashable:
        return param

    @override(Learner)
    def get_parameters(self, module: RLModule) -> Sequence[Param]:
        return list(module.parameters())

    @override(Learner)
    def _convert_batch_type(self, batch: MultiAgentBatch) -> MultiAgentBatch:
        batch = convert_to_torch_tensor(batch.policy_batches, device=self._device)
        # TODO (sven): This computation of `env_steps` is not accurate!
        length = max(len(b) for b in batch.values())
        batch = MultiAgentBatch(batch, env_steps=length)
        return batch

    @override(Learner)
    def add_module(
        self,
        *,
        module_id: ModuleID,
        # TODO (sven): Rename to `rl_module_spec`.
        module_spec: RLModuleSpec,
        config_overrides: Optional[Dict] = None,
        new_should_module_be_updated: Optional[ShouldModuleBeUpdatedFn] = None,
    ) -> MultiRLModuleSpec:
        # Call super's add_module method.
        marl_spec = super().add_module(
            module_id=module_id,
            module_spec=module_spec,
            config_overrides=config_overrides,
            new_should_module_be_updated=new_should_module_be_updated,
        )

        # we need to ddpify the module that was just added to the pool
        module = self._module[module_id]

        if self._torch_compile_forward_train:
            module.compile(self._torch_compile_cfg)
        elif self._torch_compile_complete_update:
            # When compiling the update, we need to reset and recompile
            # _uncompiled_update every time we add/remove a module anew.
            torch._dynamo.reset()
            self._compiled_update_initialized = False
            self._possibly_compiled_update = torch.compile(
                self._uncompiled_update,
                backend=self._torch_compile_cfg.torch_dynamo_backend,
                mode=self._torch_compile_cfg.torch_dynamo_mode,
                **self._torch_compile_cfg.kwargs,
            )

        if isinstance(module, TorchRLModule):
            self._module[module_id].to(self._device)
            if self.distributed:
                if (
                    self._torch_compile_complete_update
                    or self._torch_compile_forward_train
                ):
                    raise ValueError(
                        "Using torch distributed and torch compile "
                        "together tested for now. Please disable "
                        "torch compile."
                    )
                self._module.add_module(
                    module_id,
                    TorchDDPRLModule(module, **self.config.torch_ddp_kwargs),
                    override=True,
                )

        return marl_spec

    @override(Learner)
    def remove_module(self, module_id: ModuleID, **kwargs) -> MultiRLModuleSpec:
        marl_spec = super().remove_module(module_id, **kwargs)

        if self._torch_compile_complete_update:
            # When compiling the update, we need to reset and recompile
            # _uncompiled_update every time we add/remove a module anew.
            torch._dynamo.reset()
            self._compiled_update_initialized = False
            self._possibly_compiled_update = torch.compile(
                self._uncompiled_update,
                backend=self._torch_compile_cfg.torch_dynamo_backend,
                mode=self._torch_compile_cfg.torch_dynamo_mode,
                **self._torch_compile_cfg.kwargs,
            )

        return marl_spec

    @override(Learner)
    def build(self) -> None:
        """Builds the TorchLearner.

        This method is specific to TorchLearner. Before running super() it will
        initialze the device properly based on the `_use_gpu` and `_distributed`
        flags, so that `_make_module()` can place the created module on the correct
        device. After running super() it will wrap the module in a TorchDDPRLModule
        if `_distributed` is True.
        Note, in inherited classes it is advisable to call the parent's `build()`
        after setting up all variables because `configure_optimizer_for_module` is
        called in this `Learner.build()`.
        """
        # TODO (Kourosh): How do we handle model parallelism?
        # TODO (Kourosh): Instead of using _TorchAccelerator, we should use the public
        #  API in ray.train but allow for session to be None without any errors raised.
        if self._use_gpu:
            # get_devices() returns a list that contains the 0th device if
            # it is called from outside of a Ray Train session. Its necessary to give
            # the user the option to run on the gpu of their choice, so we enable that
            # option here via the local gpu id scaling config parameter.
            if self._distributed:
                devices = get_devices()
                assert len(devices) == 1, (
                    "`get_devices()` should only return one cuda device, "
                    f"but {devices} was returned instead."
                )
                self._device = devices[0]
            else:
                assert self._local_gpu_idx < torch.cuda.device_count(), (
                    f"local_gpu_idx {self._local_gpu_idx} is not a valid GPU id or is "
                    " not available."
                )
                # this is an index into the available cuda devices. For example if
                # os.environ["CUDA_VISIBLE_DEVICES"] = "1" then
                # torch.cuda.device_count() = 1 and torch.device(0) will actuall map to
                # the gpu with id 1 on the node.
                self._device = torch.device(self._local_gpu_idx)
        else:
            self._device = torch.device("cpu")

        super().build()

        if self._torch_compile_complete_update:
            torch._dynamo.reset()
            self._compiled_update_initialized = False
            self._possibly_compiled_update = torch.compile(
                self._uncompiled_update,
                backend=self._torch_compile_cfg.torch_dynamo_backend,
                mode=self._torch_compile_cfg.torch_dynamo_mode,
                **self._torch_compile_cfg.kwargs,
            )
        else:
            if self._torch_compile_forward_train:
                if isinstance(self._module, TorchRLModule):
                    self._module.compile(self._torch_compile_cfg)
                elif isinstance(self._module, MultiRLModule):
                    for module in self._module._rl_modules.values():
                        # Compile only TorchRLModules, e.g. we don't want to compile
                        # a RandomRLModule.
                        if isinstance(self._module, TorchRLModule):
                            module.compile(self._torch_compile_cfg)
                else:
                    raise ValueError(
                        "Torch compile is only supported for TorchRLModule and "
                        "MultiRLModule."
                    )

            self._possibly_compiled_update = self._uncompiled_update

        self._make_modules_ddp_if_necessary()

<<<<<<< HEAD
    @override(Learner)
    def _update(self, batch: NestedDict) -> Tuple[Any, Any, Any]:
=======
        # Log number of non-trainable and trainable parameters of our RLModule.
        num_trainable_params = {
            (mid, NUM_TRAINABLE_PARAMETERS): sum(
                p.numel() for p in rlm.parameters() if p.requires_grad
            )
            for mid, rlm in self.module._rl_modules.items()
            if isinstance(rlm, TorchRLModule)
        }
        num_non_trainable_params = {
            (mid, NUM_NON_TRAINABLE_PARAMETERS): sum(
                p.numel() for p in rlm.parameters() if not p.requires_grad
            )
            for mid, rlm in self.module._rl_modules.items()
            if isinstance(rlm, TorchRLModule)
        }
        self.metrics.log_dict(
            {
                **{
                    (ALL_MODULES, NUM_TRAINABLE_PARAMETERS): sum(
                        num_trainable_params.values()
                    ),
                    (ALL_MODULES, NUM_NON_TRAINABLE_PARAMETERS): sum(
                        num_non_trainable_params.values()
                    ),
                },
                **num_trainable_params,
                **num_non_trainable_params,
            }
        )

    @override(Learner)
    def _update(self, batch: Dict[str, Any]) -> Tuple[Any, Any, Any]:
>>>>>>> e043a03e
        # The first time we call _update after building the learner or
        # adding/removing models, we update with the uncompiled update method.
        # This makes it so that any variables that may be created during the first
        # update step are already there when compiling. More specifically,
        # this avoids errors that occur around using defaultdicts with
        # torch.compile().
        if (
            self._torch_compile_complete_update
            and not self._compiled_update_initialized
        ):
            self._compiled_update_initialized = True
            return self._uncompiled_update(batch)
        else:
            return self._possibly_compiled_update(batch)

    @OverrideToImplementCustomLogic
    def _make_modules_ddp_if_necessary(self) -> None:
        """Default logic for (maybe) making all Modules within self._module DDP."""

        # If the module is a MultiRLModule and nn.Module we can simply assume
        # all the submodules are registered. Otherwise, we need to loop through
        # each submodule and move it to the correct device.
        # TODO (Kourosh): This can result in missing modules if the user does not
        #  register them in the MultiRLModule. We should find a better way to
        #  handle this.
        if self._distributed:
            # Single agent module: Convert to `TorchDDPRLModule`.
            if isinstance(self._module, TorchRLModule):
                self._module = TorchDDPRLModule(
                    self._module, **self.config.torch_ddp_kwargs
                )
            # Multi agent module: Convert each submodule to `TorchDDPRLModule`.
            else:
                assert isinstance(self._module, MultiRLModule)
                for key in self._module.keys():
                    sub_module = self._module[key]
                    if isinstance(sub_module, TorchRLModule):
                        # Wrap and override the module ID key in self._module.
                        self._module.add_module(
                            key,
                            TorchDDPRLModule(
                                sub_module, **self.config.torch_ddp_kwargs
                            ),
                            override=True,
                        )

    def _is_module_compatible_with_learner(self, module: RLModule) -> bool:
        return isinstance(module, nn.Module)

    @override(Learner)
    def _check_registered_optimizer(
        self,
        optimizer: Optimizer,
        params: Sequence[Param],
    ) -> None:
        super()._check_registered_optimizer(optimizer, params)
        if not isinstance(optimizer, torch.optim.Optimizer):
            raise ValueError(
                f"The optimizer ({optimizer}) is not a torch.optim.Optimizer! "
                "Only use torch.optim.Optimizer subclasses for TorchLearner."
            )
        for param in params:
            if not isinstance(param, torch.Tensor):
                raise ValueError(
                    f"One of the parameters ({param}) in the registered optimizer "
                    "is not a torch.Tensor!"
                )

    @override(Learner)
    def _make_module(self) -> MultiRLModule:
        module = super()._make_module()
        self._map_module_to_device(module)
        return module

    def _map_module_to_device(self, module: MultiRLModule) -> None:
        """Moves the module to the correct device."""
        if isinstance(module, torch.nn.Module):
            module.to(self._device)
        else:
            for key in module.keys():
                if isinstance(module[key], torch.nn.Module):
                    module[key].to(self._device)

    @override(Learner)
    def _get_tensor_variable(
        self, value, dtype=None, trainable=False
    ) -> "torch.Tensor":
        tensor = torch.tensor(
            value,
            requires_grad=trainable,
            device=self._device,
            dtype=(
                dtype
                or (
                    torch.float32
                    if isinstance(value, float)
                    else torch.int32
                    if isinstance(value, int)
                    else None
                )
            ),
        )
        return nn.Parameter(tensor) if trainable else tensor

    @staticmethod
    @override(Learner)
    def _get_optimizer_lr(optimizer: "torch.optim.Optimizer") -> float:
        for g in optimizer.param_groups:
            return g["lr"]

    @staticmethod
    @override(Learner)
    def _set_optimizer_lr(optimizer: "torch.optim.Optimizer", lr: float) -> None:
        for g in optimizer.param_groups:
            g["lr"] = lr

    @staticmethod
    @override(Learner)
    def _get_clip_function() -> Callable:
        from ray.rllib.utils.torch_utils import clip_gradients

        return clip_gradients<|MERGE_RESOLUTION|>--- conflicted
+++ resolved
@@ -348,10 +348,6 @@
 
         self._make_modules_ddp_if_necessary()
 
-<<<<<<< HEAD
-    @override(Learner)
-    def _update(self, batch: NestedDict) -> Tuple[Any, Any, Any]:
-=======
         # Log number of non-trainable and trainable parameters of our RLModule.
         num_trainable_params = {
             (mid, NUM_TRAINABLE_PARAMETERS): sum(
@@ -384,7 +380,6 @@
 
     @override(Learner)
     def _update(self, batch: Dict[str, Any]) -> Tuple[Any, Any, Any]:
->>>>>>> e043a03e
         # The first time we call _update after building the learner or
         # adding/removing models, we update with the uncompiled update method.
         # This makes it so that any variables that may be created during the first
