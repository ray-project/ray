--- conflicted
+++ resolved
@@ -14,12 +14,8 @@
     AlgorithmConfig,
     TorchCompileWhatToCompile,
 )
-<<<<<<< HEAD
 from ray.rllib.core.columns import Columns
-from ray.rllib.core.learner.learner import Learner
-=======
 from ray.rllib.core.learner.learner import Learner, LR_KEY
->>>>>>> 81cf6d87
 from ray.rllib.core.rl_module.multi_rl_module import (
     MultiRLModule,
     MultiRLModuleSpec,
