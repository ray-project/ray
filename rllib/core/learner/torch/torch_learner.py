--- conflicted
+++ resolved
@@ -32,16 +32,11 @@
 )
 from ray.rllib.utils.deprecation import deprecation_warning
 from ray.rllib.utils.framework import try_import_torch
-<<<<<<< HEAD
-from ray.rllib.utils.metrics import ALL_MODULES
-=======
 from ray.rllib.utils.metrics import (
     ALL_MODULES,
     NUM_TRAINABLE_PARAMETERS,
     NUM_NON_TRAINABLE_PARAMETERS,
 )
-from ray.rllib.utils.nested_dict import NestedDict
->>>>>>> 3bdcab68
 from ray.rllib.utils.torch_utils import (
     convert_to_torch_tensor,
     copy_torch_tensors,
@@ -400,14 +395,7 @@
         )
 
     @override(Learner)
-<<<<<<< HEAD
-    def _update(self, batch: Dict) -> Tuple[Any, Any, Any]:
-        # Activate tensor-mode on our MetricsLogger.
-        self.metrics.activate_tensor_mode()
-
-=======
-    def _update(self, batch: NestedDict) -> Tuple[Any, Any, Any]:
->>>>>>> 3bdcab68
+    def _update(self, batch: Dict[str, Any]) -> Tuple[Any, Any, Any]:
         # The first time we call _update after building the learner or
         # adding/removing models, we update with the uncompiled update method.
         # This makes it so that any variables that may be created during the first
