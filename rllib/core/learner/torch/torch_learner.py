from collections import defaultdict
import logging
from typing import (
    Any,
    Callable,
    Dict,
    Hashable,
    Optional,
    Sequence,
    Tuple,
)

from ray.rllib.algorithms.algorithm_config import (
    AlgorithmConfig,
    TorchCompileWhatToCompile,
)
from ray.rllib.core.learner.learner import Learner
from ray.rllib.core.rl_module.multi_rl_module import (
    MultiRLModule,
    MultiRLModuleSpec,
)
from ray.rllib.core.rl_module.rl_module import (
    RLModule,
    RLModuleSpec,
)
from ray.rllib.core.rl_module.torch.torch_rl_module import (
    TorchCompileConfig,
    TorchDDPRLModule,
    TorchRLModule,
)
from ray.rllib.policy.sample_batch import MultiAgentBatch
from ray.rllib.utils.annotations import (
    override,
    OverrideToImplementCustomLogic,
)
from ray.rllib.utils.framework import try_import_torch
from ray.rllib.utils.metrics import (
    ALL_MODULES,
    NUM_TRAINABLE_PARAMETERS,
    NUM_NON_TRAINABLE_PARAMETERS,
)
from ray.rllib.utils.torch_utils import convert_to_torch_tensor, copy_torch_tensors
from ray.rllib.utils.typing import (
    ModuleID,
    Optimizer,
    Param,
    ParamDict,
    ShouldModuleBeUpdatedFn,
    StateDict,
    TensorType,
)

torch, nn = try_import_torch()

if torch:
    from ray.air._internal.torch_utils import get_devices


logger = logging.getLogger(__name__)


class TorchLearner(Learner):

    framework: str = "torch"

    def __init__(self, **kwargs):
        super().__init__(**kwargs)

        # Will be set during build.
        self._device = None

        # Whether to compile the RL Module of this learner. This implies that the.
        # forward_train method of the RL Module will be compiled. Further more,
        # other forward methods of the RL Module will be compiled on demand.
        # This is assumed to not happen, since other forwrad methods are not expected
        # to be used during training.
        self._torch_compile_forward_train = False
        self._torch_compile_cfg = None
        # Whether to compile the `_uncompiled_update` method of this learner. This
        # implies that everything within `_uncompiled_update` will be compiled,
        # not only the forward_train method of the RL Module.
        # Note that this is experimental.
        # Note that this requires recompiling the forward methods once we add/remove
        # RL Modules.
        self._torch_compile_complete_update = False
        if self.config.torch_compile_learner:
            if (
                self.config.torch_compile_learner_what_to_compile
                == TorchCompileWhatToCompile.COMPLETE_UPDATE
            ):
                self._torch_compile_complete_update = True
                self._compiled_update_initialized = False
            else:
                self._torch_compile_forward_train = True

            self._torch_compile_cfg = TorchCompileConfig(
                torch_dynamo_backend=self.config.torch_compile_learner_dynamo_backend,
                torch_dynamo_mode=self.config.torch_compile_learner_dynamo_mode,
            )

        # Loss scalers for mixed precision training. Map optimizer names to
        # associated torch GradScaler objects.
<<<<<<< HEAD
        self._amp_grad_scalers = defaultdict(lambda: torch.amp.GradScaler(self._device))
=======
        self._grad_scalers = None
        if self.config._torch_grad_scaler_class:
            self._grad_scalers = defaultdict(
                lambda: self.config._torch_grad_scaler_class()
            )
>>>>>>> e676226e

    @OverrideToImplementCustomLogic
    @override(Learner)
    def configure_optimizers_for_module(
        self,
        module_id: ModuleID,
        config: "AlgorithmConfig" = None,
    ) -> None:
        module = self._module[module_id]

        # For this default implementation, the learning rate is handled by the
        # attached lr Scheduler (controlled by self.config.lr, which can be a
        # fixed value or a schedule setting).
        params = self.get_parameters(module)
        optimizer = torch.optim.Adam(params)

        # Register the created optimizer (under the default optimizer name).
        self.register_optimizer(
            module_id=module_id,
            optimizer=optimizer,
            params=params,
            lr_or_lr_schedule=config.lr,
        )

    def _uncompiled_update(
        self,
        batch: Dict,
        **kwargs,
    ):
        """Performs a single update given a batch of data."""
        # Activate tensor-mode on our MetricsLogger.
        self.metrics.activate_tensor_mode()

<<<<<<< HEAD
        if self.config._enable_torch_mixed_precision_training:
            with torch.cuda.amp.autocast():
                fwd_out = self.module.forward_train(batch)
                loss_per_module = self.compute_losses(fwd_out=fwd_out, batch=batch)
        else:
            fwd_out = self.module.forward_train(batch)
            loss_per_module = self.compute_losses(fwd_out=fwd_out, batch=batch)
=======
        fwd_out = self.module.forward_train(batch)
        loss_per_module = self.compute_losses(fwd_out=fwd_out, batch=batch)
>>>>>>> e676226e

        gradients = self.compute_gradients(loss_per_module)
        postprocessed_gradients = self.postprocess_gradients(gradients)
        self.apply_gradients(postprocessed_gradients)

        # Deactivate tensor-mode on our MetricsLogger and collect the (tensor)
        # results.
        collected_tensor_metrics = self.metrics.deactivate_tensor_mode()

        return fwd_out, loss_per_module, collected_tensor_metrics

    @override(Learner)
    def compute_gradients(
        self, loss_per_module: Dict[ModuleID, TensorType], **kwargs
    ) -> ParamDict:
        for optim in self._optimizer_parameters:
            # `set_to_none=True` is a faster way to zero out the gradients.
            optim.zero_grad(set_to_none=True)

<<<<<<< HEAD
        if self.config._enable_torch_mixed_precision_training:
            total_loss = sum(
                self._amp_grad_scalers[key].scale(loss)
                for key, loss in loss_per_module.items()
=======
        if self._grad_scalers is not None:
            total_loss = sum(
                self._grad_scalers[mid].scale(loss)
                for mid, loss in loss_per_module.items()
>>>>>>> e676226e
            )
        else:
            total_loss = sum(loss_per_module.values())

        total_loss.backward()
        grads = {pid: p.grad for pid, p in self._params.items()}

        return grads

    @override(Learner)
    def apply_gradients(self, gradients_dict: ParamDict) -> None:
<<<<<<< HEAD
        # Make sure the parameters do not carry gradients on their own.
        # for optim in self._optimizer_parameters:
        #    optim.zero_grad(set_to_none=True)

=======
>>>>>>> e676226e
        # Set the gradient of the parameters.
        for pid, grad in gradients_dict.items():
            self._params[pid].grad = grad

        # For each optimizer call its step function.
        for module_id, optimizer_names in self._module_optimizers.items():
            for optimizer_name in optimizer_names:
                optim = self.get_optimizer(module_id, optimizer_name)
<<<<<<< HEAD
                if self.config._enable_torch_mixed_precision_training:
                    self._amp_grad_scalers[module_id].step(optim)
                else:
                    optim.step()

        if self.config._enable_torch_mixed_precision_training:
            for scaler in self._amp_grad_scalers.values():
                scaler.update()
=======
                # Step through the scaler (unscales gradients, if applicable).
                if self._grad_scalers is not None:
                    scaler = self._grad_scalers[module_id]
                    scaler.step(optim)
                    self.metrics.log_value(
                        (module_id, "_torch_grad_scaler_current_scale"),
                        scaler.get_scale(),
                        window=1,  # snapshot in time, no EMA/mean.
                    )
                    # Update the scaler.
                    scaler.update()
                # `step` the optimizer (default), but only if all gradients are finite.
                elif all(
                    param.grad is None or torch.isfinite(param.grad).all()
                    for group in optim.param_groups
                    for param in group["params"]
                ):
                    optim.step()
>>>>>>> e676226e

    @override(Learner)
    def _get_optimizer_state(self) -> StateDict:
        return {
            name: copy_torch_tensors(optim.state_dict(), device="cpu")
            for name, optim in self._named_optimizers.items()
        }

    @override(Learner)
    def _set_optimizer_state(self, state: StateDict) -> None:
        for name, state_dict in state.items():
            if name not in self._named_optimizers:
                raise ValueError(
                    f"Optimizer {name} in `state` is not known."
                    f"Known optimizers are {self._named_optimizers.keys()}"
                )
            self._named_optimizers[name].load_state_dict(
                copy_torch_tensors(state_dict, device=self._device)
            )

    @override(Learner)
    def get_param_ref(self, param: Param) -> Hashable:
        return param

    @override(Learner)
    def get_parameters(self, module: RLModule) -> Sequence[Param]:
        return list(module.parameters())

    @override(Learner)
    def _convert_batch_type(self, batch: MultiAgentBatch) -> MultiAgentBatch:
        batch = convert_to_torch_tensor(batch.policy_batches, device=self._device)
        # TODO (sven): This computation of `env_steps` is not accurate!
        length = max(len(b) for b in batch.values())
        batch = MultiAgentBatch(batch, env_steps=length)
        return batch

    @override(Learner)
    def add_module(
        self,
        *,
        module_id: ModuleID,
        # TODO (sven): Rename to `rl_module_spec`.
        module_spec: RLModuleSpec,
        config_overrides: Optional[Dict] = None,
        new_should_module_be_updated: Optional[ShouldModuleBeUpdatedFn] = None,
    ) -> MultiRLModuleSpec:
        # Call super's add_module method.
        marl_spec = super().add_module(
            module_id=module_id,
            module_spec=module_spec,
            config_overrides=config_overrides,
            new_should_module_be_updated=new_should_module_be_updated,
        )

        # we need to ddpify the module that was just added to the pool
        module = self._module[module_id]

        if self._torch_compile_forward_train:
            module.compile(self._torch_compile_cfg)
        elif self._torch_compile_complete_update:
            # When compiling the update, we need to reset and recompile
            # _uncompiled_update every time we add/remove a module anew.
            torch._dynamo.reset()
            self._compiled_update_initialized = False
            self._possibly_compiled_update = torch.compile(
                self._uncompiled_update,
                backend=self._torch_compile_cfg.torch_dynamo_backend,
                mode=self._torch_compile_cfg.torch_dynamo_mode,
                **self._torch_compile_cfg.kwargs,
            )

        if isinstance(module, TorchRLModule):
            self._module[module_id].to(self._device)
            if self.distributed:
                if (
                    self._torch_compile_complete_update
                    or self._torch_compile_forward_train
                ):
                    raise ValueError(
                        "Using torch distributed and torch compile "
                        "together tested for now. Please disable "
                        "torch compile."
                    )
                self._module.add_module(
                    module_id,
                    TorchDDPRLModule(module, **self.config.torch_ddp_kwargs),
                    override=True,
                )

        return marl_spec

    @override(Learner)
    def remove_module(self, module_id: ModuleID, **kwargs) -> MultiRLModuleSpec:
        marl_spec = super().remove_module(module_id, **kwargs)

        if self._torch_compile_complete_update:
            # When compiling the update, we need to reset and recompile
            # _uncompiled_update every time we add/remove a module anew.
            torch._dynamo.reset()
            self._compiled_update_initialized = False
            self._possibly_compiled_update = torch.compile(
                self._uncompiled_update,
                backend=self._torch_compile_cfg.torch_dynamo_backend,
                mode=self._torch_compile_cfg.torch_dynamo_mode,
                **self._torch_compile_cfg.kwargs,
            )

        return marl_spec

    @override(Learner)
    def build(self) -> None:
        """Builds the TorchLearner.

        This method is specific to TorchLearner. Before running super() it will
        initialze the device properly based on the `_use_gpu` and `_distributed`
        flags, so that `_make_module()` can place the created module on the correct
        device. After running super() it will wrap the module in a TorchDDPRLModule
        if `_distributed` is True.
        Note, in inherited classes it is advisable to call the parent's `build()`
        after setting up all variables because `configure_optimizer_for_module` is
        called in this `Learner.build()`.
        """
        # TODO (Kourosh): How do we handle model parallelism?
        # TODO (Kourosh): Instead of using _TorchAccelerator, we should use the public
        #  API in ray.train but allow for session to be None without any errors raised.
        if self._use_gpu:
            # get_devices() returns a list that contains the 0th device if
            # it is called from outside of a Ray Train session. Its necessary to give
            # the user the option to run on the gpu of their choice, so we enable that
            # option here via the local gpu id scaling config parameter.
            if self._distributed:
                devices = get_devices()
                assert len(devices) == 1, (
                    "`get_devices()` should only return one cuda device, "
                    f"but {devices} was returned instead."
                )
                self._device = devices[0]
            else:
                assert self._local_gpu_idx < torch.cuda.device_count(), (
                    f"local_gpu_idx {self._local_gpu_idx} is not a valid GPU id or is "
                    " not available."
                )
                # this is an index into the available cuda devices. For example if
                # os.environ["CUDA_VISIBLE_DEVICES"] = "1" then
                # torch.cuda.device_count() = 1 and torch.device(0) will actuall map to
                # the gpu with id 1 on the node.
                self._device = torch.device(self._local_gpu_idx)
        else:
            self._device = torch.device("cpu")

        super().build()

        if self._torch_compile_complete_update:
            torch._dynamo.reset()
            self._compiled_update_initialized = False
            self._possibly_compiled_update = torch.compile(
                self._uncompiled_update,
                backend=self._torch_compile_cfg.torch_dynamo_backend,
                mode=self._torch_compile_cfg.torch_dynamo_mode,
                **self._torch_compile_cfg.kwargs,
            )
        else:
            if self._torch_compile_forward_train:
                if isinstance(self._module, TorchRLModule):
                    self._module.compile(self._torch_compile_cfg)
                elif isinstance(self._module, MultiRLModule):
                    for module in self._module._rl_modules.values():
                        # Compile only TorchRLModules, e.g. we don't want to compile
                        # a RandomRLModule.
                        if isinstance(self._module, TorchRLModule):
                            module.compile(self._torch_compile_cfg)
                else:
                    raise ValueError(
                        "Torch compile is only supported for TorchRLModule and "
                        "MultiRLModule."
                    )

            self._possibly_compiled_update = self._uncompiled_update

        self._make_modules_ddp_if_necessary()

        # Log number of non-trainable and trainable parameters of our RLModule.
        num_trainable_params = {
            (mid, NUM_TRAINABLE_PARAMETERS): sum(
                p.numel() for p in rlm.parameters() if p.requires_grad
            )
            for mid, rlm in self.module._rl_modules.items()
            if isinstance(rlm, TorchRLModule)
        }
        num_non_trainable_params = {
            (mid, NUM_NON_TRAINABLE_PARAMETERS): sum(
                p.numel() for p in rlm.parameters() if not p.requires_grad
            )
            for mid, rlm in self.module._rl_modules.items()
            if isinstance(rlm, TorchRLModule)
        }
        self.metrics.log_dict(
            {
                **{
                    (ALL_MODULES, NUM_TRAINABLE_PARAMETERS): sum(
                        num_trainable_params.values()
                    ),
                    (ALL_MODULES, NUM_NON_TRAINABLE_PARAMETERS): sum(
                        num_non_trainable_params.values()
                    ),
                },
                **num_trainable_params,
                **num_non_trainable_params,
            }
        )

    @override(Learner)
    def _update(self, batch: Dict[str, Any]) -> Tuple[Any, Any, Any]:
        # The first time we call _update after building the learner or
        # adding/removing models, we update with the uncompiled update method.
        # This makes it so that any variables that may be created during the first
        # update step are already there when compiling. More specifically,
        # this avoids errors that occur around using defaultdicts with
        # torch.compile().
        if (
            self._torch_compile_complete_update
            and not self._compiled_update_initialized
        ):
            self._compiled_update_initialized = True
            return self._uncompiled_update(batch)
        else:
            return self._possibly_compiled_update(batch)

    @OverrideToImplementCustomLogic
    def _make_modules_ddp_if_necessary(self) -> None:
        """Default logic for (maybe) making all Modules within self._module DDP."""

        # If the module is a MultiRLModule and nn.Module we can simply assume
        # all the submodules are registered. Otherwise, we need to loop through
        # each submodule and move it to the correct device.
        # TODO (Kourosh): This can result in missing modules if the user does not
        #  register them in the MultiRLModule. We should find a better way to
        #  handle this.
        if self._distributed:
            # Single agent module: Convert to `TorchDDPRLModule`.
            if isinstance(self._module, TorchRLModule):
                self._module = TorchDDPRLModule(
                    self._module, **self.config.torch_ddp_kwargs
                )
            # Multi agent module: Convert each submodule to `TorchDDPRLModule`.
            else:
                assert isinstance(self._module, MultiRLModule)
                for key in self._module.keys():
                    sub_module = self._module[key]
                    if isinstance(sub_module, TorchRLModule):
                        # Wrap and override the module ID key in self._module.
                        self._module.add_module(
                            key,
                            TorchDDPRLModule(
                                sub_module, **self.config.torch_ddp_kwargs
                            ),
                            override=True,
                        )

    def _is_module_compatible_with_learner(self, module: RLModule) -> bool:
        return isinstance(module, nn.Module)

    @override(Learner)
    def _check_registered_optimizer(
        self,
        optimizer: Optimizer,
        params: Sequence[Param],
    ) -> None:
        super()._check_registered_optimizer(optimizer, params)
        if not isinstance(optimizer, torch.optim.Optimizer):
            raise ValueError(
                f"The optimizer ({optimizer}) is not a torch.optim.Optimizer! "
                "Only use torch.optim.Optimizer subclasses for TorchLearner."
            )
        for param in params:
            if not isinstance(param, torch.Tensor):
                raise ValueError(
                    f"One of the parameters ({param}) in the registered optimizer "
                    "is not a torch.Tensor!"
                )

    @override(Learner)
    def _make_module(self) -> MultiRLModule:
        module = super()._make_module()
        self._map_module_to_device(module)
        return module

    def _map_module_to_device(self, module: MultiRLModule) -> None:
        """Moves the module to the correct device."""
        if isinstance(module, torch.nn.Module):
            module.to(self._device)
        else:
            for key in module.keys():
                if isinstance(module[key], torch.nn.Module):
                    module[key].to(self._device)

    @override(Learner)
    def _get_tensor_variable(
        self, value, dtype=None, trainable=False
    ) -> "torch.Tensor":
        tensor = torch.tensor(
            value,
            requires_grad=trainable,
            device=self._device,
            dtype=(
                dtype
                or (
                    torch.float32
                    if isinstance(value, float)
                    else torch.int32
                    if isinstance(value, int)
                    else None
                )
            ),
        )
        return nn.Parameter(tensor) if trainable else tensor

    @staticmethod
    @override(Learner)
    def _get_optimizer_lr(optimizer: "torch.optim.Optimizer") -> float:
        for g in optimizer.param_groups:
            return g["lr"]

    @staticmethod
    @override(Learner)
    def _set_optimizer_lr(optimizer: "torch.optim.Optimizer", lr: float) -> None:
        for g in optimizer.param_groups:
            g["lr"] = lr

    @staticmethod
    @override(Learner)
    def _get_clip_function() -> Callable:
        from ray.rllib.utils.torch_utils import clip_gradients

        return clip_gradients<|MERGE_RESOLUTION|>--- conflicted
+++ resolved
@@ -100,15 +100,11 @@
 
         # Loss scalers for mixed precision training. Map optimizer names to
         # associated torch GradScaler objects.
-<<<<<<< HEAD
-        self._amp_grad_scalers = defaultdict(lambda: torch.amp.GradScaler(self._device))
-=======
         self._grad_scalers = None
         if self.config._torch_grad_scaler_class:
             self._grad_scalers = defaultdict(
                 lambda: self.config._torch_grad_scaler_class()
             )
->>>>>>> e676226e
 
     @OverrideToImplementCustomLogic
     @override(Learner)
@@ -142,7 +138,6 @@
         # Activate tensor-mode on our MetricsLogger.
         self.metrics.activate_tensor_mode()
 
-<<<<<<< HEAD
         if self.config._enable_torch_mixed_precision_training:
             with torch.cuda.amp.autocast():
                 fwd_out = self.module.forward_train(batch)
@@ -150,10 +145,6 @@
         else:
             fwd_out = self.module.forward_train(batch)
             loss_per_module = self.compute_losses(fwd_out=fwd_out, batch=batch)
-=======
-        fwd_out = self.module.forward_train(batch)
-        loss_per_module = self.compute_losses(fwd_out=fwd_out, batch=batch)
->>>>>>> e676226e
 
         gradients = self.compute_gradients(loss_per_module)
         postprocessed_gradients = self.postprocess_gradients(gradients)
@@ -173,17 +164,10 @@
             # `set_to_none=True` is a faster way to zero out the gradients.
             optim.zero_grad(set_to_none=True)
 
-<<<<<<< HEAD
-        if self.config._enable_torch_mixed_precision_training:
-            total_loss = sum(
-                self._amp_grad_scalers[key].scale(loss)
-                for key, loss in loss_per_module.items()
-=======
         if self._grad_scalers is not None:
             total_loss = sum(
                 self._grad_scalers[mid].scale(loss)
                 for mid, loss in loss_per_module.items()
->>>>>>> e676226e
             )
         else:
             total_loss = sum(loss_per_module.values())
@@ -195,13 +179,6 @@
 
     @override(Learner)
     def apply_gradients(self, gradients_dict: ParamDict) -> None:
-<<<<<<< HEAD
-        # Make sure the parameters do not carry gradients on their own.
-        # for optim in self._optimizer_parameters:
-        #    optim.zero_grad(set_to_none=True)
-
-=======
->>>>>>> e676226e
         # Set the gradient of the parameters.
         for pid, grad in gradients_dict.items():
             self._params[pid].grad = grad
@@ -210,16 +187,6 @@
         for module_id, optimizer_names in self._module_optimizers.items():
             for optimizer_name in optimizer_names:
                 optim = self.get_optimizer(module_id, optimizer_name)
-<<<<<<< HEAD
-                if self.config._enable_torch_mixed_precision_training:
-                    self._amp_grad_scalers[module_id].step(optim)
-                else:
-                    optim.step()
-
-        if self.config._enable_torch_mixed_precision_training:
-            for scaler in self._amp_grad_scalers.values():
-                scaler.update()
-=======
                 # Step through the scaler (unscales gradients, if applicable).
                 if self._grad_scalers is not None:
                     scaler = self._grad_scalers[module_id]
@@ -238,7 +205,6 @@
                     for param in group["params"]
                 ):
                     optim.step()
->>>>>>> e676226e
 
     @override(Learner)
     def _get_optimizer_state(self) -> StateDict:
