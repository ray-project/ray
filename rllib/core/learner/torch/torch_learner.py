import logging
import pathlib
from typing import (
    Any,
    Dict,
    Hashable,
    Mapping,
    Optional,
    Sequence,
    Union,
)

from ray.rllib.core.learner.learner import (
    FrameworkHyperparameters,
    Learner,
    LEARNER_RESULTS_CURR_LR_KEY,
    ParamOptimizerPair,
    NamedParamOptimizerPairs,
    ParamDict,
    Param,
)
from ray.rllib.core.rl_module.marl_module import MultiAgentRLModule
from ray.rllib.core.rl_module.rl_module import (
    RLModule,
    ModuleID,
    SingleAgentRLModuleSpec,
)
from ray.rllib.core.rl_module.torch.torch_rl_module import TorchDDPRLModule
from ray.rllib.core.rl_module.torch.torch_rl_module import (
    TorchRLModule,
)
from ray.rllib.policy.sample_batch import MultiAgentBatch
from ray.rllib.utils.annotations import (
    override,
    OverrideToImplementCustomLogic,
    OverrideToImplementCustomLogic_CallToSuperRecommended,
)
from ray.rllib.utils.framework import try_import_torch
from ray.rllib.utils.metrics import ALL_MODULES
from ray.rllib.utils.nested_dict import NestedDict
from ray.rllib.utils.torch_utils import (
    clip_gradients,
    convert_to_torch_tensor,
    copy_torch_tensors,
)
from ray.rllib.utils.typing import TensorType

torch, nn = try_import_torch()

if torch:
    from ray.train.torch.train_loop_utils import get_device


logger = logging.getLogger(__name__)


class TorchLearner(Learner):
    framework: str = "torch"

    def __init__(
        self,
        *,
        framework_hyperparameters: Optional[FrameworkHyperparameters] = None,
        **kwargs,
    ):
        super().__init__(
            framework_hyperparameters=(
                framework_hyperparameters or FrameworkHyperparameters()
            ),
            **kwargs,
        )

        # Will be set during build.
        self._device = None

    @OverrideToImplementCustomLogic
    @override(Learner)
    def configure_optimizers_for_module(
        self, module_id: ModuleID
    ) -> Union[ParamOptimizerPair, NamedParamOptimizerPairs]:
        module = self._module[module_id]
        lr = self.lr_scheduler.get_current_value(module_id)
        pair: ParamOptimizerPair = (
            self.get_parameters(module),
            torch.optim.Adam(self.get_parameters(module), lr=lr),
        )
        return pair

    @override(Learner)
    def _update(
        self,
        batch: NestedDict,
        **kwargs,
    ):
        """Performs a single update given a batch of data."""
        fwd_out = self.module.forward_train(batch)
        loss_per_module = self.compute_loss(fwd_out=fwd_out, batch=batch)

        gradients = self.compute_gradients(loss_per_module)
        postprocessed_gradients = self.postprocess_gradients(gradients)
        self.apply_gradients(postprocessed_gradients)
        return fwd_out, loss_per_module, self._metrics

    @override(Learner)
    def compute_gradients(
<<<<<<< HEAD
        self, loss: Union[TensorType, Dict[str, Any]]
    ) -> ParamDictType:
=======
        self, loss_per_module: Mapping[str, TensorType], **kwargs
    ) -> ParamDict:
>>>>>>> 141f71e5
        for optim in self._optimizer_parameters:
            # set_to_none is a faster way to zero out the gradients
            optim.zero_grad(set_to_none=True)
        loss_per_module[ALL_MODULES].backward()
        grads = {pid: p.grad for pid, p in self._params.items()}

        return grads

<<<<<<< HEAD
=======
    @OverrideToImplementCustomLogic_CallToSuperRecommended
    @override(Learner)
    def additional_update_for_module(
        self, *, module_id: ModuleID, timestep: int, **kwargs
    ) -> Mapping[str, Any]:
        results = super().additional_update_for_module(
            module_id=module_id, timestep=timestep
        )

        # Handle lr scheduling updates and apply new learning rates to the optimizers.
        new_lr = self.lr_scheduler.update(module_id=module_id, timestep=timestep)
        results.update({LEARNER_RESULTS_CURR_LR_KEY: new_lr})

        return results

>>>>>>> 141f71e5
    @override(Learner)
    def postprocess_gradients(self, gradients_dict: ParamDictType) -> ParamDictType:
        """Postprocesses gradients depending on the optimizer config."""

        # Perform gradient clipping, if necessary.
        clip_gradients(
            gradients_dict,
            grad_clip=self._optimizer_config.get("grad_clip"),
            grad_clip_by=self._optimizer_config.get("grad_clip_by"),
        )

        return gradients_dict

    @override(Learner)
<<<<<<< HEAD
    def apply_gradients(self, gradients_dict: ParamDictType) -> None:
        # make sure the parameters do not carry gradients on their own
        for optim in self._optimizer_parameters:
            optim.zero_grad(set_to_none=True)

        # set the gradient of the parameters
        for pid, grad in gradients_dict.items():
=======
    def apply_gradients(self, gradients: ParamDict) -> None:
        # Make sure the parameters do not carry gradients on their own.
        for optim in self._optimizer_parameters:
            optim.zero_grad(set_to_none=True)

        # Set the gradient of the parameters.
        for pid, grad in gradients.items():
>>>>>>> 141f71e5
            self._params[pid].grad = grad

        # For each optimizer call its step function.
        for optim in self._optimizer_parameters:
            optim.step()

    @OverrideToImplementCustomLogic_CallToSuperRecommended
    @override(Learner)
    def additional_update_per_module(
        self, module_id: ModuleID, *, timestep: int, **kwargs
    ) -> Mapping[str, Any]:
        results = super().additional_update_per_module(module_id, timestep=timestep)

        # Handle lr scheduling updates and apply new learning rates to the optimizers.
        new_lr = self.lr_scheduler.update(module_id=module_id, timestep=timestep)
        results.update({LEARNER_RESULTS_CURR_LR_KEY: new_lr})

        return results

    @override(Learner)
    def set_weights(self, weights: Mapping[str, Any]) -> None:
        """Sets the weights of the underlying MultiAgentRLModule"""
        weights = convert_to_torch_tensor(weights, device=self._device)
        return self._module.set_state(weights)

    @override(Learner)
    def _save_optimizers(self, path: Union[str, pathlib.Path]) -> None:
        path = pathlib.Path(path)
        path.mkdir(parents=True, exist_ok=True)
        optim_weights = self.get_optimizer_weights()
        for name, weights in optim_weights.items():
            torch.save(weights, path / f"{name}.pt")

    @override(Learner)
    def _load_optimizers(self, path: Union[str, pathlib.Path]) -> None:
        path = pathlib.Path(path)
        if not path.exists():
            raise ValueError(f"Directory {path} does not exist.")
        weights = {}
        for name in self._named_optimizers.keys():
            weights[name] = torch.load(path / f"{name}.pt")
        self.set_optimizer_weights(weights)

    @override(Learner)
    def get_optimizer_weights(self) -> Mapping[str, Any]:
        optimizer_name_weights = {}
        for name, optim in self._named_optimizers.items():
            optim_state_dict = optim.state_dict()
            optim_state_dict_cpu = copy_torch_tensors(optim_state_dict, device="cpu")
            optimizer_name_weights[name] = optim_state_dict_cpu
        return optimizer_name_weights

    @override(Learner)
    def set_optimizer_weights(self, weights: Mapping[str, Any]) -> None:
        for name, weight_dict in weights.items():
            if name not in self._named_optimizers:
                raise ValueError(
                    f"Optimizer {name} in weights is not known."
                    f"Known optimizers are {self._named_optimizers.keys()}"
                )
            optim = self._named_optimizers[name]
            weight_dict_correct_device = copy_torch_tensors(
                weight_dict, device=self._device
            )
            optim.load_state_dict(weight_dict_correct_device)

    @override(Learner)
    def get_param_ref(self, param: Param) -> Hashable:
        return param

    @override(Learner)
    def get_parameters(self, module: RLModule) -> Sequence[Param]:
        return list(module.parameters())

    @override(Learner)
    def _convert_batch_type(self, batch: MultiAgentBatch):
        batch = convert_to_torch_tensor(batch.policy_batches, device=self._device)
        batch = NestedDict(batch)
        return batch

    @override(Learner)
    def add_module(
        self,
        *,
        module_id: ModuleID,
        module_spec: SingleAgentRLModuleSpec,
    ) -> None:
        super().add_module(
            module_id=module_id,
            module_spec=module_spec,
        )

        # we need to ddpify the module that was just added to the pool
        module = self._module[module_id]
        if isinstance(module, TorchRLModule):
            self._module[module_id].to(self._device)
            if self.distributed:
                self._module.add_module(
                    module_id, TorchDDPRLModule(module), override=True
                )

    @override(Learner)
    def build(self) -> None:
        """Builds the TorchLearner.

        This method is specific to TorchLearner. Before running super() it will
        initialze the device properly based on the `_use_gpu` and `_distributed`
        flags, so that `_make_module()` can place the created module on the correct
        device. After running super() it will wrap the module in a TorchDDPRLModule
        if `_distributed` is True.
        """
        # TODO (Kourosh): How do we handle model parallelism?
        # TODO (Kourosh): Instead of using _TorchAccelerator, we should use the public
        #  API in ray.train but allow for session to be None without any errors raised.
        if self._use_gpu:
            # get_device() returns the 0th device if
            # it is called from outside of a Ray Train session. Its necessary to give
            # the user the option to run on the gpu of their choice, so we enable that
            # option here via the local gpu id scaling config parameter.
            if self._distributed:
                self._device = get_device()
            else:
                assert self._local_gpu_idx < torch.cuda.device_count(), (
                    f"local_gpu_idx {self._local_gpu_idx} is not a valid GPU id or is "
                    " not available."
                )
                # this is an index into the available cuda devices. For example if
                # os.environ["CUDA_VISIBLE_DEVICES"] = "1" then
                # torch.cuda.device_count() = 1 and torch.device(0) will actuall map to
                # the gpu with id 1 on the node.
                self._device = torch.device(self._local_gpu_idx)
        else:
            self._device = torch.device("cpu")

        super().build()

        # Maybe torch compile forward methods.
        compile_config = self._framework_hyperparameters.torch_compile_cfg
        if compile_config is not None:
            for module in self._module._rl_modules.values():
                if isinstance(module, TorchRLModule):
                    module.compile(compile_config)

        self._make_modules_ddp_if_necessary()

    @OverrideToImplementCustomLogic
    def _make_modules_ddp_if_necessary(self) -> None:
        """Default logic for (maybe) making all Modules within self._module DDP."""

        # If the module is a MultiAgentRLModule and nn.Module we can simply assume
        # all the submodules are registered. Otherwise, we need to loop through
        # each submodule and move it to the correct device.
        # TODO (Kourosh): This can result in missing modules if the user does not
        #  register them in the MultiAgentRLModule. We should find a better way to
        #  handle this.
        if self._distributed:
            # Single agent module: Convert to `TorchDDPRLModule`.
            if isinstance(self._module, TorchRLModule):
                self._module = TorchDDPRLModule(self._module)
            # Multi agent module: Convert each submodule to `TorchDDPRLModule`.
            else:
                assert isinstance(self._module, MultiAgentRLModule)
                for key in self._module.keys():
                    sub_module = self._module[key]
                    if isinstance(sub_module, TorchRLModule):
                        # Wrap and override the module ID key in self._module.
                        self._module.add_module(
                            key, TorchDDPRLModule(sub_module), override=True
                        )

    def _is_module_compatible_with_learner(self, module: RLModule) -> bool:
        return isinstance(module, nn.Module)

    @override(Learner)
    def _check_structure_param_optim_pair(self, param_optim_pair: Any) -> None:
        super()._check_structure_param_optim_pair(param_optim_pair)
        params, optim = param_optim_pair
        if not isinstance(optim, torch.optim.Optimizer):
            raise ValueError(
                f"The optimizer in {param_optim_pair} is not a torch.optim.Optimizer. "
                "Please use a torch.optim.Optimizer for TorchLearner."
            )
        for param in params:
            if not isinstance(param, torch.Tensor):
                raise ValueError(
                    f"One of the parameters {param} in this ParamOptimizerPair "
                    f"{param_optim_pair} is not a torch.Tensor. Please use a "
                    "torch.Tensor for TorchLearner."
                )

    @override(Learner)
    def _make_module(self) -> MultiAgentRLModule:
        module = super()._make_module()
        self._map_module_to_device(module)
        return module

    def _map_module_to_device(self, module: MultiAgentRLModule) -> None:
        """Moves the module to the correct device."""
        if isinstance(module, torch.nn.Module):
            module.to(self._device)
        else:
            for key in module.keys():
                if isinstance(module[key], torch.nn.Module):
                    module[key].to(self._device)

    @override(Learner)
    def _get_tensor_variable(
        self, value, dtype=None, trainable=False
    ) -> "torch.Tensor":
        return torch.tensor(
            value,
            requires_grad=trainable,
            device=self._device,
            dtype=(
                dtype
                or (
                    torch.float32
                    if isinstance(value, float)
                    else torch.int32
                    if isinstance(value, int)
                    else None
                )
            ),
        )<|MERGE_RESOLUTION|>--- conflicted
+++ resolved
@@ -103,13 +103,8 @@
 
     @override(Learner)
     def compute_gradients(
-<<<<<<< HEAD
-        self, loss: Union[TensorType, Dict[str, Any]]
-    ) -> ParamDictType:
-=======
         self, loss_per_module: Mapping[str, TensorType], **kwargs
     ) -> ParamDict:
->>>>>>> 141f71e5
         for optim in self._optimizer_parameters:
             # set_to_none is a faster way to zero out the gradients
             optim.zero_grad(set_to_none=True)
@@ -118,9 +113,6 @@
 
         return grads
 
-<<<<<<< HEAD
-=======
-    @OverrideToImplementCustomLogic_CallToSuperRecommended
     @override(Learner)
     def additional_update_for_module(
         self, *, module_id: ModuleID, timestep: int, **kwargs
@@ -135,9 +127,11 @@
 
         return results
 
->>>>>>> 141f71e5
-    @override(Learner)
-    def postprocess_gradients(self, gradients_dict: ParamDictType) -> ParamDictType:
+    @override(Learner)
+    def postprocess_gradients(
+        self,
+        gradients_dict: ParamDict,
+    ) -> ParamDict:
         """Postprocesses gradients depending on the optimizer config."""
 
         # Perform gradient clipping, if necessary.
@@ -150,23 +144,13 @@
         return gradients_dict
 
     @override(Learner)
-<<<<<<< HEAD
-    def apply_gradients(self, gradients_dict: ParamDictType) -> None:
-        # make sure the parameters do not carry gradients on their own
-        for optim in self._optimizer_parameters:
-            optim.zero_grad(set_to_none=True)
-
-        # set the gradient of the parameters
-        for pid, grad in gradients_dict.items():
-=======
-    def apply_gradients(self, gradients: ParamDict) -> None:
+    def apply_gradients(self, gradients_dict: ParamDict) -> None:
         # Make sure the parameters do not carry gradients on their own.
         for optim in self._optimizer_parameters:
             optim.zero_grad(set_to_none=True)
 
         # Set the gradient of the parameters.
-        for pid, grad in gradients.items():
->>>>>>> 141f71e5
+        for pid, grad in gradients_dict.items():
             self._params[pid].grad = grad
 
         # For each optimizer call its step function.
