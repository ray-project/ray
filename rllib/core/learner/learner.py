--- conflicted
+++ resolved
@@ -4,11 +4,8 @@
 from dataclasses import dataclass
 from functools import partial
 import logging
-<<<<<<< HEAD
 import numpy
 import pathlib
-=======
->>>>>>> 4e759219
 from typing import (
     Any,
     Callable,
@@ -1131,7 +1128,6 @@
         """
         raise NotImplementedError
 
-<<<<<<< HEAD
     def update_from_iterator(
         self,
         iterator,
@@ -1220,15 +1216,6 @@
 
         # Reduce results across all minibatch update steps.
         return self.metrics.reduce()
-=======
-    def _set_optimizer_state(self, state: StateDict) -> None:
-        """Sets the state of all optimizers currently registered in this Learner.
-
-        Args:
-            state: The state of the optimizers.
-        """
-        raise NotImplementedError
->>>>>>> 4e759219
 
     def _update_from_batch_or_episodes(
         self,
