--- conflicted
+++ resolved
@@ -254,11 +254,7 @@
         if self.config.seed is not None:
             update_global_seed_if_necessary(self.framework, self.config.seed)
 
-<<<<<<< HEAD
-        self._distributed = self.config.num_learner_workers > 1
-=======
         self._distributed = self.config.num_learners > 1
->>>>>>> 86ae5e81
         self._use_gpu = self.config.num_gpus_per_learner > 0
         # If we are using gpu but we are not distributed, use this gpu for training.
         self._local_gpu_idx = self.config.local_gpu_idx
