import abc
from collections import defaultdict
from dataclasses import dataclass
import json
import logging
import pathlib
from typing import (
    Any,
    Callable,
    DefaultDict,
    Dict,
    List,
    Hashable,
    Optional,
    Sequence,
    Set,
    Tuple,
    Union,
)

import gymnasium as gym

import ray
<<<<<<< HEAD
from ray.rllib.connectors.connector_v2 import ConnectorV2
from ray.rllib.connectors.learner.default_learner_connector import (
    DefaultLearnerConnector,
)
=======
from ray.rllib.algorithms.algorithm_config import AlgorithmConfig
>>>>>>> b9e9914a
from ray.rllib.core.learner.reduce_result_dict_fn import _reduce_mean_results
from ray.rllib.core.rl_module.marl_module import (
    MultiAgentRLModule,
    MultiAgentRLModuleSpec,
)
from ray.rllib.core.rl_module.rl_module import RLModule, SingleAgentRLModuleSpec
from ray.rllib.policy.sample_batch import (
    DEFAULT_POLICY_ID,
    MultiAgentBatch,
    SampleBatch,
)
from ray.rllib.utils.annotations import (
    OverrideToImplementCustomLogic,
    OverrideToImplementCustomLogic_CallToSuperRecommended,
)
from ray.rllib.utils.debug import update_global_seed_if_necessary
from ray.rllib.utils.deprecation import Deprecated, deprecation_warning
from ray.rllib.utils.framework import try_import_tf, try_import_torch
from ray.rllib.utils.metrics import (
    ALL_MODULES,
    NUM_AGENT_STEPS_TRAINED,
    NUM_ENV_STEPS_TRAINED,
)
from ray.rllib.utils.minibatch_utils import (
    MiniBatchDummyIterator,
    MiniBatchCyclicIterator,
)
from ray.rllib.utils.nested_dict import NestedDict
from ray.rllib.utils.numpy import convert_to_numpy
from ray.rllib.utils.schedules.scheduler import Scheduler
from ray.rllib.utils.serialization import serialize_type
from ray.rllib.utils.typing import (
    EpisodeType,
    LearningRateOrSchedule,
    ModuleID,
    Optimizer,
    Param,
    ParamRef,
    ParamDict,
    ResultDict,
    TensorType,
)
from ray.util.annotations import PublicAPI


torch, _ = try_import_torch()
tf1, tf, tfv = try_import_tf()

logger = logging.getLogger(__name__)

DEFAULT_OPTIMIZER = "default_optimizer"

# COMMON LEARNER LOSS_KEYS
POLICY_LOSS_KEY = "policy_loss"
VF_LOSS_KEY = "vf_loss"
ENTROPY_KEY = "entropy"

# Additional update keys
LEARNER_RESULTS_CURR_LR_KEY = "curr_lr"


@dataclass
class LearnerHyperparameters:
<<<<<<< HEAD
    """Hyperparameters for a Learner, derived from a subset of AlgorithmConfig values.

    Instances of this class should only be created via calling
    `get_learner_hyperparameters()` on a frozen AlgorithmConfig object and should always
    considered read-only.

    When creating a new Learner, you should also define a new sub-class of this class
    and make sure the respective AlgorithmConfig sub-class has a proper implementation
    of the `get_learner_hyperparameters` method.

    Validation of the values of these hyperparameters should be done by the
    respective AlgorithmConfig class.

    For configuring different learning behaviors for different (single-agent) RLModules
    within the Learner, RLlib uses the `_per_module_overrides` property (dict), mapping
    ModuleID to a overridden version of self, in which the module-specific override
    settings are applied.
    """

    # Parameters used for gradient postprocessing (clipping) and gradient application.
    learning_rate: LearningRateOrSchedule = None
    grad_clip: float = None
    grad_clip_by: str = None
    seed: int = None

    learner_connector: Callable[[gym.Space, gym.Space], ConnectorV2] = None

    # Maps ModuleIDs to LearnerHyperparameters that are to be used for that particular
    # module.
    # You can access the module-specific `LearnerHyperparameters` object for a given
    # module_id by using the `get_hps_for_module(module_id=..)` API.
    _per_module_overrides: Optional[Dict[ModuleID, "LearnerHyperparameters"]] = None

    def get_hps_for_module(self, module_id: ModuleID) -> "LearnerHyperparameters":
        """Returns a LearnerHyperparameter instance, given a `module_id`.

        This is useful for passing these module-specific HPs to a Learner's
        `..._for_module(module_id=.., hps=..)` methods. Individual modules within
        a MultiAgentRLModule can then override certain AlgorithmConfig settings
        of the main config, e.g. the learning rate.

        Args:
            module_id: The module ID for which to return a specific
                LearnerHyperparameter instance.

        Returns:
            The module specific LearnerHyperparameter instance.
        """
        # ModuleID found in our overrides dict. Return module specific HPs.
        if (
            self._per_module_overrides is not None
            and module_id in self._per_module_overrides
        ):
            # In case, the per-module sub-HPs object is still a dict, convert
            # it to a fully qualified LearnerHyperparameter object here first.
            if isinstance(self._per_module_overrides[module_id], dict):
                self._per_module_overrides[module_id] = type(self)(
                    **self._per_module_overrides[module_id]
                )
            # Return the module specific version of self.
            return self._per_module_overrides[module_id]
        # ModuleID not found in overrides or the overrides dict is None
        # -> return self.
        else:
            return self
=======
    def __init_subclass__(cls, **kwargs):
        raise ValueError(
            "All `LearnerHyperparameters` classes have been deprecated! Instead, "
            "the AlgorithmConfig object of your experiment is passed into the `Learner`"
            " constructor as the `config` arg. Make sure that your custom `Learner` "
            "class(es) can read information from this config object (e.g. instead of "
            "using `LearnerHyperparameters.entropy_coeff`, now read the value from "
            "`config.entropy_coeff`). All `Learner` methods that used to accept a "
            "(module specific) `hps` argument, now take a (module specific) `config` "
            "argument instead."
        )
>>>>>>> b9e9914a


@PublicAPI(stability="alpha")
class Learner:
    """Base class for Learners.

    This class will be used to train RLModules. It is responsible for defining the loss
    function, and updating the neural network weights that it owns. It also provides a
    way to add/remove modules to/from RLModules in a multi-agent scenario, in the
    middle of training (This is useful for league based training).

    TF and Torch specific implementation of this class fills in the framework-specific
    implementation details for distributed training, and for computing and applying
    gradients. User should not need to sub-class this class, but instead inherit from
    the TF or Torch specific sub-classes to implement their algorithm-specific update
    logic.

    Args:
        config: The AlgorithmConfig object from which to derive most of the settings
            needed to build the Learner.
        module_spec: The module specification for the RLModule that is being trained.
            If the module is a single agent module, after building the module it will
            be converted to a multi-agent module with a default key. Can be none if the
            module is provided directly via the `module` argument. Refer to
            ray.rllib.core.rl_module.SingleAgentRLModuleSpec
            or ray.rllib.core.rl_module.MultiAgentRLModuleSpec for more info.
        module: If learner is being used stand-alone, the RLModule can be optionally
            passed in directly instead of the through the `module_spec`.

    Note: We use PPO and torch as an example here because many of the showcased
    components need implementations to come together. However, the same
    pattern is generally applicable.

        .. testcode::

            import gymnasium as gym

            from ray.rllib.algorithms.ppo.ppo import PPOConfig
            from ray.rllib.algorithms.ppo.ppo_catalog import PPOCatalog
            from ray.rllib.algorithms.ppo.torch.ppo_torch_rl_module import (
                PPOTorchRLModule
            )
            from ray.rllib.core.rl_module.rl_module import SingleAgentRLModuleSpec

            env = gym.make("CartPole-v1")

            # Create a PPO config object first.
            config = (
                PPOConfig()
                .framework("torch")
                .training(model={"fcnet_hiddens": [128, 128]})
            )

            # Create a learner instance directly from our config. All we need as
            # extra information here is the env to be able to extract space information
            # (needed to construct the RLModule inside the Learner).
            learner = config.build_learner(env=env)

            # Take one gradient update on the module and report the results.
            # results = learner.update(...)

            # Add a new module, perhaps for league based training.
            learner.add_module(
                module_id="new_player",
                module_spec=SingleAgentRLModuleSpec(
                    module_class=PPOTorchRLModule,
                    observation_space=env.observation_space,
                    action_space=env.action_space,
                    model_config_dict={"fcnet_hiddens": [64, 64]},
                    catalog_class=PPOCatalog,
                )
            )

            # Take another gradient update with both previous and new modules.
            # results = learner.update(...)

            # Remove a module.
            learner.remove_module("new_player")

            # Will train previous modules only.
            # results = learner.update(...)

            # Get the state of the learner.
            state = learner.get_state()

            # Set the state of the learner.
            learner.set_state(state)

            # Get the weights of the underly multi-agent RLModule.
            weights = learner.get_module_state()

            # Set the weights of the underly multi-agent RLModule.
            learner.set_module_state(weights)


    Extension pattern:

        .. testcode::

            from ray.rllib.core.learner.torch.torch_learner import TorchLearner

            class MyLearner(TorchLearner):

               def compute_loss(self, fwd_out, batch):
                   # compute the loss based on batch and output of the forward pass
                   # to access the learner hyper-parameters use `self._hps`
                   return {ALL_MODULES: loss}
    """

    framework: str = None
    TOTAL_LOSS_KEY: str = "total_loss"

    def __init__(
        self,
        *,
        config: AlgorithmConfig,
        module_spec: Optional[
            Union[SingleAgentRLModuleSpec, MultiAgentRLModuleSpec]
        ] = None,
        module: Optional[RLModule] = None,
        # Deprecated args.
        learner_group_scaling_config=None,
        learner_hyperparameters=None,
        framework_hyperparameters=None,
    ):
        if learner_group_scaling_config is not None:
            deprecation_warning(
                old="Learner(.., learner_group_scaling_config=..)",
                help="Deprecated argument. Use `config` (AlgorithmConfig) instead.",
                error=True,
            )
        if learner_hyperparameters is not None:
            deprecation_warning(
                old="Learner(.., learner_hyperparameters=..)",
                help="Deprecated argument. Use `config` (AlgorithmConfig) instead.",
                error=True,
            )
        if framework_hyperparameters is not None:
            deprecation_warning(
                old="Learner(.., framework_hyperparameters=..)",
                help="Deprecated argument. Use `config` (AlgorithmConfig) instead.",
                error=True,
            )
        self.config = config
        self._module_spec = module_spec
        self._module_obj = module
        self._device = None

        # Set a seed, if necessary.
        if self.config.seed is not None:
            update_global_seed_if_necessary(self.framework, self.config.seed)

        self._distributed = self.config.num_learner_workers > 1
        self._use_gpu = self.config.num_gpus_per_learner_worker > 0
        # If we are using gpu but we are not distributed, use this gpu for training.
        self._local_gpu_idx = self.config.local_gpu_idx

        # whether self.build has already been called
        self._is_built = False

        # These are the attributes that are set during build.

        # The actual MARLModule used by this Learner.
        self._module: Optional[MultiAgentRLModule] = None
        # These are set for properly applying optimizers and adding or removing modules.
        self._optimizer_parameters: Dict[Optimizer, List[ParamRef]] = {}
        self._named_optimizers: Dict[str, Optimizer] = {}
        self._params: ParamDict = {}
        # Dict mapping ModuleID to a list of optimizer names. Note that the optimizer
        # name includes the ModuleID as a prefix: optimizer_name=`[ModuleID]_[.. rest]`.
        self._module_optimizers: Dict[ModuleID, List[str]] = defaultdict(list)

        # Only manage optimizer's learning rate if user has NOT overridden
        # the `configure_optimizers_for_module` method. Otherwise, leave responsibility
        # to handle lr-updates entirely in user's hands.
        self._optimizer_lr_schedules: Dict[Optimizer, Scheduler] = {}

        # Registered metrics (one sub-dict per module ID) to be returned from
        # `Learner.update()`. These metrics will be "compiled" automatically into
        # the final results dict in the `self.compile_update_results()` method.
        self._metrics = defaultdict(dict)

    @OverrideToImplementCustomLogic_CallToSuperRecommended
    def build(self) -> None:
        """Builds the Learner.

        This method should be called before the learner is used. It is responsible for
        setting up the RLModule, optimizers, and (optionally) their lr-schedulers.
        """
        if self._is_built:
            logger.debug("Learner already built. Skipping build.")
            return
        self._is_built = True

        # Build learner connector and context.
        # TODO (sven): Support multi-agent.
        module_spec = self._module_spec.module_specs["default_policy"]
        self._learner_connector = self.hps.learner_connector(
            module_spec.observation_space,
            module_spec.action_space,
        )
        # Adjust module spec based on connector's (possibly transformed) spaces.
        module_spec.observation_space = self._learner_connector.observation_space
        module_spec.action_space = self._learner_connector.action_space

        # Build the module to be trained by this learner.
        self._module = self._make_module()

        # Configure, construct, and register all optimizers needed to train
        # `self.module`.
        self.configure_optimizers()

    @property
    def distributed(self) -> bool:
        """Whether the learner is running in distributed mode."""
        return self._distributed

    @property
    def module(self) -> MultiAgentRLModule:
        """The multi-agent RLModule that is being trained."""
        return self._module

    def register_optimizer(
        self,
        *,
        module_id: ModuleID = ALL_MODULES,
        optimizer_name: str = DEFAULT_OPTIMIZER,
        optimizer: Optimizer,
        params: Sequence[Param],
        lr_or_lr_schedule: Optional[LearningRateOrSchedule] = None,
    ) -> None:
        """Registers an optimizer with a ModuleID, name, param list and lr-scheduler.

        Use this method in your custom implementations of either
        `self.configure_optimizers()` or `self.configure_optimzers_for_module()` (you
        should only override one of these!). If you register a learning rate Scheduler
        setting together with an optimizer, RLlib will automatically keep this
        optimizer's learning rate updated throughout the training process.
        Alternatively, you can construct your optimizers directly with a learning rate
        and manage learning rate scheduling or updating yourself.

        Args:
            module_id: The `module_id` under which to register the optimizer. If not
                provided, will assume ALL_MODULES.
            optimizer_name: The name (str) of the optimizer. If not provided, will
                assume DEFAULT_OPTIMIZER.
            optimizer: The already instantiated optimizer object to register.
            params: A list of parameters (framework-specific variables) that will be
                trained/updated
            lr_or_lr_schedule: An optional fixed learning rate or learning rate schedule
                setup. If provided, RLlib will automatically keep the optimizer's
                learning rate updated.
        """
        # Validate optimizer instance and its param list.
        self._check_registered_optimizer(optimizer, params)

        full_registration_name = module_id + "_" + optimizer_name

        # Store the given optimizer under the given `module_id`.
        self._module_optimizers[module_id].append(full_registration_name)

        # Store the optimizer instance under its full `module_id`_`optimizer_name`
        # key.
        self._named_optimizers[full_registration_name] = optimizer

        # Store all given parameters under the given optimizer.
        self._optimizer_parameters[optimizer] = []
        for param in params:
            param_ref = self.get_param_ref(param)
            self._optimizer_parameters[optimizer].append(param_ref)
            self._params[param_ref] = param

        # Optionally, store a scheduler object along with this optimizer. If such a
        # setting is provided, RLlib will handle updating the optimizer's learning rate
        # over time.
        if lr_or_lr_schedule is not None:
            # Validate the given setting.
            Scheduler.validate(
                fixed_value_or_schedule=lr_or_lr_schedule,
                setting_name="lr_or_lr_schedule",
                description="learning rate or schedule",
            )
            # Create the scheduler object for this optimizer.
            scheduler = Scheduler(
                fixed_value_or_schedule=lr_or_lr_schedule,
                framework=self.framework,
                device=self._device,
            )
            self._optimizer_lr_schedules[optimizer] = scheduler
            # Set the optimizer to the current (first) learning rate.
            self._set_optimizer_lr(
                optimizer=optimizer,
                lr=scheduler.get_current_value(),
            )

    @OverrideToImplementCustomLogic
    def configure_optimizers(self) -> None:
        """Configures, creates, and registers the optimizers for this Learner.

        Optimizers are responsible for updating the model's parameters during training,
        based on the computed gradients.

        Normally, you should not override this method for your custom algorithms
        (which require certain optimizers), but rather override the
        `self.configure_optimizers_for_module(module_id=..)` method and register those
        optimizers in there that you need for the given `module_id`.

        You can register an optimizer for any RLModule within `self.module` (or for
        the ALL_MODULES ID) by calling `self.register_optimizer()` and passing the
        module_id, optimizer_name (only in case you would like to register more than
        one optimizer for a given module), the optimizer instane itself, a list
        of all the optimizer's parameters (to be updated by the optimizer), and
        an optional learning rate or learning rate schedule setting.

        This method is called once during building (`self.build()`).
        """

        # The default implementation simply calls `self.configure_optimizers_for_module`
        # on each RLModule within `self.module`.
        for module_id in self.module.keys():
            if self._is_module_compatible_with_learner(self.module[module_id]):
                config = self.config.get_config_for_module(module_id)
                self.configure_optimizers_for_module(module_id=module_id, config=config)

    @OverrideToImplementCustomLogic
    @abc.abstractmethod
    def configure_optimizers_for_module(
        self, module_id: ModuleID, config: AlgorithmConfig = None, hps=None
    ) -> None:
        """Configures an optimizer for the given module_id.

        This method is called for each RLModule in the Multi-Agent RLModule being
        trained by the Learner, as well as any new module added during training via
        `self.add_module()`. It should configure and construct one or more optimizers
        and register them via calls to `self.register_optimizer()` along with the
        `module_id`, an optional optimizer name (str), a list of the optimizer's
        framework specific parameters (variables), and an optional learning rate value
        or -schedule.

        Args:
            module_id: The module_id of the RLModule that is being configured.
            config: The AlgorithmConfig specific to the given `module_id`.
        """

    @OverrideToImplementCustomLogic
    @abc.abstractmethod
    def compute_gradients(
        self, loss_per_module: Dict[str, TensorType], **kwargs
    ) -> ParamDict:
        """Computes the gradients based on the given losses.

        Args:
            loss_per_module: Dict mapping module IDs to their individual total loss
                terms, computed by the individual `compute_loss_for_module()` calls.
                The overall total loss (sum of loss terms over all modules) is stored
                under `loss_per_module[ALL_MODULES]`.
            **kwargs: Forward compatibility kwargs.

        Returns:
            The gradients in the same (flat) format as self._params. Note that all
            top-level structures, such as module IDs, will not be present anymore in
            the returned dict. It will merely map parameter tensor references to their
            respective gradient tensors.
        """

    @OverrideToImplementCustomLogic
    def postprocess_gradients(self, gradients_dict: ParamDict) -> ParamDict:
        """Applies potential postprocessing operations on the gradients.

        This method is called after gradients have been computed and modifies them
        before they are applied to the respective module(s) by the optimizer(s).
        This might include grad clipping by value, norm, or global-norm, or other
        algorithm specific gradient postprocessing steps.

        This default implementation calls `self.postprocess_gradients_for_module()`
        on each of the sub-modules in our MultiAgentRLModule: `self.module` and
        returns the accumulated gradients dicts.

        Args:
            gradients_dict: A dictionary of gradients in the same (flat) format as
                self._params. Note that top-level structures, such as module IDs,
                will not be present anymore in this dict. It will merely map gradient
                tensor references to gradient tensors.

        Returns:
            A dictionary with the updated gradients and the exact same (flat) structure
            as the incoming `gradients_dict` arg.
        """

        # The flat gradients dict (mapping param refs to params), returned by this
        # method.
        postprocessed_gradients = {}

        for module_id in self.module.keys():
            # Send a gradients dict for only this `module_id` to the
            # `self.postprocess_gradients_for_module()` method.
            module_grads_dict = {}
            for optimizer_name, optimizer in self.get_optimizers_for_module(module_id):
                module_grads_dict.update(
                    self.filter_param_dict_for_optimizer(gradients_dict, optimizer)
                )

            module_grads_dict = self.postprocess_gradients_for_module(
                module_id=module_id,
                config=self.config.get_config_for_module(module_id),
                module_gradients_dict=module_grads_dict,
            )
            assert isinstance(module_grads_dict, dict)

            # Update our return dict.
            postprocessed_gradients.update(module_grads_dict)

        return postprocessed_gradients

    @OverrideToImplementCustomLogic_CallToSuperRecommended
    def postprocess_gradients_for_module(
        self,
        *,
        module_id: ModuleID,
        config: AlgorithmConfig = None,
        module_gradients_dict: ParamDict,
        hps=None,
    ) -> ParamDict:
        """Applies postprocessing operations on the gradients of the given module.

        Args:
            module_id: The module ID for which we will postprocess computed gradients.
                Note that `module_gradients_dict` already only carries those gradient
                tensors that belong to this `module_id`. Other `module_id`'s gradients
                are not available in this call.
            config: The AlgorithmConfig specific to the given `module_id`.
            module_gradients_dict: A dictionary of gradients in the same (flat) format
                as self._params, mapping gradient refs to gradient tensors, which are to
                be postprocessed. You may alter these tensors in place or create new
                ones and return these in a new dict.

        Returns:
            A dictionary with the updated gradients and the exact same (flat) structure
            as the incoming `module_gradients_dict` arg.
        """
        if hps is not None:
            deprecation_warning(
                old="Learner.postprocess_gradients_for_module(.., hps=..)",
                help="Deprecated argument. Use `config` (AlgorithmConfig) instead.",
                error=True,
            )

        postprocessed_grads = {}

        if config.grad_clip is None:
            postprocessed_grads.update(module_gradients_dict)
            return postprocessed_grads

        for optimizer_name, optimizer in self.get_optimizers_for_module(module_id):
            grad_dict_to_clip = self.filter_param_dict_for_optimizer(
                param_dict=module_gradients_dict,
                optimizer=optimizer,
            )
            # Perform gradient clipping, if configured.
            global_norm = self._get_clip_function()(
                grad_dict_to_clip,
                grad_clip=config.grad_clip,
                grad_clip_by=config.grad_clip_by,
            )
            if config.grad_clip_by == "global_norm":
                self.register_metric(
                    module_id,
                    f"gradients_{optimizer_name}_global_norm",
                    global_norm,
                )
            postprocessed_grads.update(grad_dict_to_clip)

        return postprocessed_grads

    @OverrideToImplementCustomLogic
    @abc.abstractmethod
    def apply_gradients(self, gradients_dict: ParamDict) -> None:
        """Applies the gradients to the MultiAgentRLModule parameters.

        Args:
            gradients_dict: A dictionary of gradients in the same (flat) format as
                self._params. Note that top-level structures, such as module IDs,
                will not be present anymore in this dict. It will merely map gradient
                tensor references to gradient tensors.
        """

    def register_metric(self, module_id: str, key: str, value: Any) -> None:
        """Registers a single key/value metric pair for loss- and gradient stats.

        Args:
            module_id: The module_id to register the metric under. This may be
                ALL_MODULES.
            key: The name of the metric to register (below the given `module_id`).
            value: The actual value of the metric. This might also be a tensor var (e.g.
                from within a traced tf2 function).
        """
        self._metrics[module_id][key] = value

    def register_metrics(self, module_id: str, metrics_dict: Dict[str, Any]) -> None:
        """Registers several key/value metric pairs for loss- and gradient stats.

        Args:
            module_id: The module_id to register the metrics under. This may be
                ALL_MODULES.
            metrics_dict: A dict mapping names of metrics to be registered (below the
                given `module_id`) to the actual values of these metrics. Values might
                also be tensor vars (e.g. from within a traced tf2 function).
                These will be automatically converted to numpy values.
        """
        for key, value in metrics_dict.items():
            self.register_metric(module_id, key, value)

    def get_optimizer(
        self,
        module_id: ModuleID = DEFAULT_POLICY_ID,
        optimizer_name: str = DEFAULT_OPTIMIZER,
    ) -> Optimizer:
        """Returns the optimizer object, configured under the given module_id and name.

        If only one optimizer was registered under `module_id` (or ALL_MODULES)
        via the `self.register_optimizer` method, `optimizer_name` is assumed to be
        DEFAULT_OPTIMIZER.

        Args:
            module_id: The ModuleID for which to return the configured optimizer.
                If not provided, will assume DEFAULT_POLICY_ID.
            optimizer_name: The name of the optimizer (registered under `module_id` via
                `self.register_optimizer()`) to return. If not provided, will assume
                DEFAULT_OPTIMIZER.

        Returns:
            The optimizer object, configured under the given `module_id` and
            `optimizer_name`.
        """
        full_registration_name = module_id + "_" + optimizer_name
        assert full_registration_name in self._named_optimizers
        return self._named_optimizers[full_registration_name]

    def get_optimizers_for_module(
        self, module_id: ModuleID = ALL_MODULES
    ) -> List[Tuple[str, Optimizer]]:
        """Returns a list of (optimizer_name, optimizer instance)-tuples for module_id.

        Args:
            module_id: The ModuleID for which to return the configured
                (optimizer name, optimizer)-pairs. If not provided, will return
                optimizers registered under ALL_MODULES.

        Returns:
            A list of tuples of the format: ([optimizer_name], [optimizer object]),
            where optimizer_name is the name under which the optimizer was registered
            in `self.register_optimizer`. If only a single optimizer was
            configured for `module_id`, [optimizer_name] will be DEFAULT_OPTIMIZER.
        """
        named_optimizers = []
        for full_registration_name in self._module_optimizers[module_id]:
            optimizer = self._named_optimizers[full_registration_name]
            # TODO (sven): How can we avoid registering optimziers under this
            #  constructed `[module_id]_[optim_name]` format?
            optim_name = full_registration_name[len(module_id) + 1 :]
            named_optimizers.append((optim_name, optimizer))
        return named_optimizers

    def filter_param_dict_for_optimizer(
        self, param_dict: ParamDict, optimizer: Optimizer
    ) -> ParamDict:
        """Reduces the given ParamDict to contain only parameters for given optimizer.

        Args:
            param_dict: The ParamDict to reduce/filter down to the given `optimizer`.
                The returned dict will be a subset of `param_dict` only containing keys
                (param refs) that were registered together with `optimizer` (and thus
                that `optimizer` is responsible for applying gradients to).
            optimizer: The optimizer object to whose parameter refs the given
                `param_dict` should be reduced.

        Returns:
            A new ParamDict only containing param ref keys that belong to `optimizer`.
        """
        # Return a sub-dict only containing those param_ref keys (and their values)
        # that belong to the `optimizer`.
        return {
            ref: param_dict[ref]
            for ref in self._optimizer_parameters[optimizer]
            if ref in param_dict and param_dict[ref] is not None
        }

    def get_module_state(self, module_ids: Optional[Set[str]] = None) -> Dict[str, Any]:
        """Returns the state of the underlying MultiAgentRLModule.

        The output should be numpy-friendly for easy serialization, not framework
        specific tensors.

        Args:
            module_ids: The ids of the modules to get the weights for. If None, all
                modules will be returned.

        Returns:
            A dictionary that holds the state of the modules in a numpy-friendly
            format.
        """
        module_states = self.module.get_state(module_ids)
        return convert_to_numpy({k: v for k, v in module_states.items()})

    @abc.abstractmethod
    def set_module_state(self, state: Dict[str, Any]) -> None:
        """Sets the state of the underlying MultiAgentRLModule"""

    @abc.abstractmethod
    def get_param_ref(self, param: Param) -> Hashable:
        """Returns a hashable reference to a trainable parameter.

        This should be overriden in framework specific specialization. For example in
        torch it will return the parameter itself, while in tf it returns the .ref() of
        the variable. The purpose is to retrieve a unique reference to the parameters.

        Args:
            param: The parameter to get the reference to.

        Returns:
            A reference to the parameter.
        """

    @abc.abstractmethod
    def get_parameters(self, module: RLModule) -> Sequence[Param]:
        """Returns the list of parameters of a module.

        This should be overriden in framework specific learner. For example in torch it
        will return .parameters(), while in tf it returns .trainable_variables.

        Args:
            module: The module to get the parameters from.

        Returns:
            The parameters of the module.
        """

    @abc.abstractmethod
    def _convert_batch_type(self, batch: MultiAgentBatch) -> MultiAgentBatch:
        """Converts the elements of a MultiAgentBatch to Tensors on the correct device.

        Args:
            batch: The MultiAgentBatch object to convert.

        Returns:
            The resulting MultiAgentBatch with framework-specific tensor values placed
            on the correct device.
        """

    @OverrideToImplementCustomLogic_CallToSuperRecommended
    def compile_results(
        self,
        *,
        batch: MultiAgentBatch,
        fwd_out: Dict[str, Any],
        loss_per_module: Dict[str, TensorType],
        metrics_per_module: DefaultDict[ModuleID, Dict[str, Any]],
    ) -> Dict[str, Any]:
        """Compile results from the update in a numpy-friendly format.

        Args:
            batch: The batch that was used for the update.
            fwd_out: The output of the forward train pass.
            loss_per_module: A dict mapping module IDs (including ALL_MODULES) to the
                individual loss tensors as returned by calls to
                `compute_loss_for_module(module_id=...)`.
            metrics_per_module: The collected metrics defaultdict mapping ModuleIDs to
                metrics dicts. These metrics are collected during loss- and
                gradient computation, gradient postprocessing, and gradient application.

        Returns:
            A dictionary of results sub-dicts per module (including ALL_MODULES).
        """
        if not isinstance(batch, MultiAgentBatch):
            raise ValueError(
                f"batch must be a MultiAgentBatch, but got {type(batch)} instead."
            )

        # We compile the metrics to have the structure:
        # top-leve key: module_id -> [key, e.g. self.TOTAL_LOSS_KEY] -> [value].
        # Results will include all registered metrics under the respective module ID
        # top-level key.
        module_learner_stats = defaultdict(dict)
        # Add the num agent|env steps trained counts for all modules.
        module_learner_stats[ALL_MODULES][NUM_AGENT_STEPS_TRAINED] = batch.agent_steps()
        module_learner_stats[ALL_MODULES][NUM_ENV_STEPS_TRAINED] = batch.env_steps()

        loss_per_module_numpy = convert_to_numpy(loss_per_module)

        for module_id in list(batch.policy_batches.keys()) + [ALL_MODULES]:
            # Report total loss per module and other registered metrics.
            module_learner_stats[module_id].update(
                {
                    self.TOTAL_LOSS_KEY: loss_per_module_numpy[module_id],
                    **convert_to_numpy(metrics_per_module[module_id]),
                }
            )
            # Report registered optimizers' learning rates.
            module_learner_stats[module_id].update(
                {
                    f"{optim_name}_lr": convert_to_numpy(
                        self._get_optimizer_lr(optimizer)
                    )
                    for optim_name, optimizer in (
                        self.get_optimizers_for_module(module_id=module_id)
                    )
                }
            )

        return dict(module_learner_stats)

    @OverrideToImplementCustomLogic_CallToSuperRecommended
    def add_module(
        self,
        *,
        module_id: ModuleID,
        module_spec: SingleAgentRLModuleSpec,
    ) -> None:
        """Add a module to the underlying MultiAgentRLModule and the Learner.

        Args:
            module_id: The id of the module to add.
            module_spec: The module spec of the module to add.
        """
        self._check_is_built()
        module = module_spec.build()

        self.module.add_module(module_id, module)

        # Allow the user to configure one or more optimizers for this new module.
        self.configure_optimizers_for_module(
            module_id=module_id,
            config=self.config.get_config_for_module(module_id),
        )

    @OverrideToImplementCustomLogic_CallToSuperRecommended
    def remove_module(self, module_id: ModuleID) -> None:
        """Remove a module from the Learner.

        Args:
            module_id: The id of the module to remove.
        """
        self._check_is_built()
        module = self.module[module_id]

        if self._is_module_compatible_with_learner(module):
            # Delete the removed module's parameters.
            parameters = self.get_parameters(module)
            for param in parameters:
                param_ref = self.get_param_ref(param)
                if param_ref in self._params:
                    del self._params[param_ref]
            # Delete the removed module's registered optimizers.
            for optimizer_name, optimizer in self.get_optimizers_for_module(module_id):
                del self._optimizer_parameters[optimizer]
                name = module_id + "_" + optimizer_name
                del self._named_optimizers[name]
                if optimizer in self._optimizer_lr_schedules:
                    del self._optimizer_lr_schedules[optimizer]
            del self._module_optimizers[module_id]

        self.module.remove_module(module_id)

    @OverrideToImplementCustomLogic
    def compute_loss(
        self,
        *,
        fwd_out: Union[MultiAgentBatch, NestedDict],
        batch: Union[MultiAgentBatch, NestedDict],
    ) -> Union[TensorType, Dict[str, Any]]:
        """Computes the loss for the module being optimized.

        This method must be overridden by multiagent-specific algorithm learners to
        specify the specific loss computation logic. If the algorithm is single agent
        `compute_loss_for_module()` should be overridden instead.
        `fwd_out` is the output of the `forward_train()` method of the underlying
        MultiAgentRLModule. `batch` is the data that was used to compute `fwd_out`.
        The returned dictionary must contain a key called
        ALL_MODULES, which will be used to compute gradients. It is recommended
        to not compute any forward passes within this method, and to use the
        `forward_train()` outputs of the RLModule(s) to compute the required tensors for
        loss calculations.

        Args:
            fwd_out: Output from a call to the `forward_train()` method of self.module
                during training (`self.update()`).
            batch: The training batch that was used to compute `fwd_out`.

        Returns:
            A dictionary mapping module IDs to individual loss terms. The dictionary
            must contain one protected key ALL_MODULES which will be used for computing
            gradients through.
        """
        loss_total = None
        loss_per_module = {}
        for module_id in fwd_out:
            module_batch = batch[module_id]
            module_fwd_out = fwd_out[module_id]

            loss = self.compute_loss_for_module(
                module_id=module_id,
                config=self.config.get_config_for_module(module_id),
                batch=module_batch,
                fwd_out=module_fwd_out,
            )
            loss_per_module[module_id] = loss

            if loss_total is None:
                loss_total = loss
            else:
                loss_total += loss

        loss_per_module[ALL_MODULES] = loss_total

        return loss_per_module

    @OverrideToImplementCustomLogic
    @abc.abstractmethod
    def compute_loss_for_module(
        self,
        *,
        module_id: ModuleID,
        config: AlgorithmConfig = None,
        batch: NestedDict,
        fwd_out: Dict[str, TensorType],
    ) -> TensorType:
        """Computes the loss for a single module.

        Think of this as computing loss for a single agent. For multi-agent use-cases
        that require more complicated computation for loss, consider overriding the
        `compute_loss` method instead.

        Args:
            module_id: The id of the module.
            config: The AlgorithmConfig specific to the given `module_id`.
            batch: The sample batch for this particular module.
            fwd_out: The output of the forward pass for this particular module.

        Returns:
            A single total loss tensor. If you have more than one optimizer on the
            provided `module_id` and would like to compute gradients separately using
            these different optimizers, simply add up the individual loss terms for
            each optimizer and return the sum. Also, for tracking the individual loss
            terms, you can use the `Learner.register_metric(s)` APIs.
        """

    @OverrideToImplementCustomLogic
    def additional_update(
        self,
        *,
        module_ids_to_update: Optional[Sequence[ModuleID]] = None,
        timestep: int,
        **kwargs,
    ) -> Dict[ModuleID, Any]:
        """Apply additional non-gradient based updates to this Algorithm.

        For example, this could be used to do a polyak averaging update
        of a target network in off policy algorithms like SAC or DQN.

        Example:

        .. testcode::

            import gymnasium as gym

            from ray.rllib.algorithms.ppo.ppo import (
                LEARNER_RESULTS_CURR_KL_COEFF_KEY,
                PPOConfig,
            )
            from ray.rllib.algorithms.ppo.ppo_catalog import PPOCatalog
            from ray.rllib.algorithms.ppo.torch.ppo_torch_learner import (
                PPOTorchLearner
            )
            from ray.rllib.algorithms.ppo.torch.ppo_torch_rl_module import (
                PPOTorchRLModule
            )
            from ray.rllib.core.rl_module.rl_module import SingleAgentRLModuleSpec

            env = gym.make("CartPole-v1")
            config = (
                PPOConfig()
                .training(
                    kl_coeff=0.2,
                    kl_target=0.01,
                    clip_param=0.3,
                    vf_clip_param=10.0,
                    # Taper down entropy coeff. from 0.01 to 0.0 over 20M ts.
                    entropy_coeff=[
                        [0, 0.01],
                        [20000000, 0.0],
                    ],
                    vf_loss_coeff=0.5,
                )
            )

            # Create a single agent RL module spec.
            module_spec = SingleAgentRLModuleSpec(
                module_class=PPOTorchRLModule,
                observation_space=env.observation_space,
                action_space=env.action_space,
                model_config_dict = {"hidden": [128, 128]},
                catalog_class = PPOCatalog,
            )

            class CustomPPOLearner(PPOTorchLearner):
                def additional_update_for_module(
                    self, *, module_id, config, timestep, sampled_kl_values
                ):

                    results = super().additional_update_for_module(
                        module_id=module_id,
                        config=config,
                        timestep=timestep,
                        sampled_kl_values=sampled_kl_values,
                    )

                    # Try something else than the PPO paper here.
                    sampled_kl = sampled_kl_values[module_id]
                    curr_var = self.curr_kl_coeffs_per_module[module_id]
                    if sampled_kl > 1.2 * self.config.kl_target:
                        curr_var.data *= 1.2
                    elif sampled_kl < 0.8 * self.config.kl_target:
                        curr_var.data *= 0.4
                    results.update({LEARNER_RESULTS_CURR_KL_COEFF_KEY: curr_var.item()})

            # Construct the Learner object.
            learner = CustomPPOLearner(
                config=config,
                module_spec=module_spec,
            )
            # Note: Learners need to be built before they can be used.
            learner.build()

            # Inside a training loop, we can now call the additional update as we like:
            for i in range(100):
                # sample = ...
                # learner.update(sample)
                if i % 10 == 0:
                    learner.additional_update(
                        timestep=i,
                        sampled_kl_values={"default_policy": 0.5}
                    )

        Args:
            module_ids_to_update: The ids of the modules to update. If None, all
                modules will be updated.
            timestep: The current timestep.
            **kwargs: Keyword arguments to use for the additional update.

        Returns:
            A dictionary of results from the update
        """
        results_all_modules = {}
        module_ids = (
            module_ids_to_update
            if module_ids_to_update is not None
            else self.module.keys()
        )
        for module_id in module_ids:
            module_results = self.additional_update_for_module(
                module_id=module_id,
                config=self.config.get_config_for_module(module_id),
                timestep=timestep,
                **kwargs,
            )
            results_all_modules[module_id] = module_results

        return results_all_modules

    @OverrideToImplementCustomLogic_CallToSuperRecommended
    def additional_update_for_module(
        self,
        *,
        module_id: ModuleID,
        config: AlgorithmConfig = None,
        timestep: int,
        hps=None,
        **kwargs,
    ) -> Dict[str, Any]:
        """Apply additional non-gradient based updates for a single module.

        See `additional_update` for more details.

        Args:
            module_id: The id of the module to update.
            config: The AlgorithmConfig specific to the given `module_id`.
            timestep: The current global timestep (to be used with schedulers).
            **kwargs: Keyword arguments to use for the additional update.

        Returns:
            A dictionary of results from the update
        """
        if hps is not None:
            deprecation_warning(
                old="Learner.additional_update_for_module(.., hps=..)",
                help="Deprecated argument. Use `config` (AlgorithmConfig) instead.",
                error=True,
            )

        results = {}

        # Only cover the optimizer mapped to this particular module.
        for optimizer_name, optimizer in self.get_optimizers_for_module(module_id):
            # Only update this optimizer's lr, if a scheduler has been registered
            # along with it.
            if optimizer in self._optimizer_lr_schedules:
                new_lr = self._optimizer_lr_schedules[optimizer].update(
                    timestep=timestep
                )
                self._set_optimizer_lr(optimizer, lr=new_lr)
                # Make sure our returned results differentiate by optimizer name
                # (if not the default name).
                stats_name = LEARNER_RESULTS_CURR_LR_KEY
                if optimizer_name != DEFAULT_OPTIMIZER:
                    stats_name += "_" + optimizer_name
                results.update({stats_name: new_lr})

        return results

    def update(
        self,
        *,
        batch: Optional[MultiAgentBatch] = None,
        episodes: Optional[List[EpisodeType]] = None,
        reduce_fn: Callable[[List[Dict[str, Any]]], ResultDict] = (
            _reduce_mean_results
        ),
        # TODO (sven): Deprecate these in favor of learner hyperparams for only those
        #  algos actually that need to do minibatching.
        minibatch_size: Optional[int] = None,
        num_iters: int = 1,
    ) -> Union[Dict[str, Any], List[Dict[str, Any]]]:
        """Do `num_iters` minibatch updates given the original batch.

        Given a batch of episodes you can use this method to take more
        than one backward pass on the batch. The same minibatch_size and num_iters
        will be used for all module ids in MultiAgentRLModule.

        Args:
            batch: A batch of data.
            minibatch_size: The size of the minibatch to use for each update.
            num_iters: The number of complete passes over all the sub-batches
                in the input multi-agent batch.
            reduce_fn: reduce_fn: A function to reduce the results from a list of
                minibatch updates. This can be any arbitrary function that takes a
                list of dictionaries and returns a single dictionary. For example you
                can either take an average (default) or concatenate the results (for
                example for metrics) or be more selective about you want to report back
                to the algorithm's training_step. If None is passed, the results will
                not get reduced.

        Returns:
            A dictionary of results, in numpy format or a list of such dictionaries in
            case `reduce_fn` is None and we have more than one minibatch pass.
        """
        self._check_is_built()

        if batch is not None:
            unknown_module_ids = set(batch.policy_batches.keys()) - set(
                self.module.keys()
            )
            if len(unknown_module_ids) > 0:
                raise ValueError(
                    "Batch contains module ids that are not in the learner: "
                    f"{unknown_module_ids}"
                )

        if num_iters < 1:
            # We must do at least one pass on the batch for training.
            raise ValueError("`num_iters` must be >= 1")

        # Call the train data preprocessor.
        batch, episodes = self._preprocess_train_data(batch=batch, episodes=episodes)

        # Call the learner connector.
        batch = self._learner_connector(
            rl_module=self.module["default_policy"], # TODO: make multi-agent capable
            input_=batch,
            episodes=episodes,
            # persistent_data=None, # TODO
        )

        # TODO (sven): Thus far, processing from episodes and the learner connector are
        #  solely single-agent.
        if episodes is not None:
            batch = MultiAgentBatch(
                policy_batches={DEFAULT_POLICY_ID: SampleBatch(batch)},
                env_steps=sum(len(e) for e in episodes),
            )

        if minibatch_size:
            batch_iter = MiniBatchCyclicIterator
        elif num_iters > 1:
            # `minibatch_size` was not set but `num_iters` > 1.
            # Under the old training stack, users could do multiple sgd passes
            # over a batch without specifying a minibatch size. We enable
            # this behavior here by setting the minibatch size to be the size
            # of the batch (e.g. 1 minibatch of size batch.count)
            minibatch_size = batch.count
            batch_iter = MiniBatchCyclicIterator
        else:
            # `minibatch_size` and `num_iters` are not set by the user.
            batch_iter = MiniBatchDummyIterator

        results = []
        # Convert input batch into a tensor batch (MultiAgentBatch) on the correct
        # device (e.g. GPU). We move the batch already here to avoid having to move
        # every single minibatch that is created in the `batch_iter` below.
        batch = self._convert_batch_type(batch)
        batch = self._set_slicing_by_batch_id(batch, value=True)

        for tensor_minibatch in batch_iter(batch, minibatch_size, num_iters):
            # Make the actual in-graph/traced `_update` call. This should return
            # all tensor values (no numpy).
            nested_tensor_minibatch = NestedDict(tensor_minibatch.policy_batches)
            (
                fwd_out,
                loss_per_module,
                metrics_per_module,
            ) = self._update(nested_tensor_minibatch)

            result = self.compile_results(
                batch=tensor_minibatch,
                fwd_out=fwd_out,
                loss_per_module=loss_per_module,
                metrics_per_module=defaultdict(dict, **metrics_per_module),
            )
            self._check_result(result)
            # TODO (sven): Figure out whether `compile_results` should be forced
            #  to return all numpy/python data, then we can skip this conversion
            #  step here.
            results.append(convert_to_numpy(result))

        self._set_slicing_by_batch_id(batch, value=False)

        # Reduce results across all minibatches, if necessary.

        # If we only have one result anyways, then the user will not expect a list
        # to be reduced here (and might not provide a `reduce_fn` therefore) ->
        # Return single results dict.
        if len(results) == 1:
            return results[0]
        # If no `reduce_fn` provided, return list of results dicts.
        elif reduce_fn is None:
            return results
        # Pass list of results dicts through `reduce_fn` and return a single results
        # dict.
        return reduce_fn(results)

    @OverrideToImplementCustomLogic
    def _preprocess_train_data(self, *, batch, episodes) -> Tuple[Any, Any]:
        """Allows custom preprocessing of batch/episode data before the actual update.

        The higher level order, in which this method is called from within
        `Learner.update(batch, episodes)` is:
        * _preprocess_train_data(batch, episodes)
        * _learner_connector(batch, episodes)
        * _update_from_batch(batch)

        The default implementation does not do any processing and is a mere pass
        through. However, specific algorithms should override this method to implement
        their specific training data preprocessing needs. It is possible to perform
        separate forward passes (besides the main "forward_train()" one during
        `_update_from_batch`) in this method and custom algorithms might also want to
        use this Learner's `self._learner_connector` to prepare the data
        (batch/episodes) for such an extra forward call.

        Args:
            batch: A data batch to preprocess.
            episodes: A list of episodes to preprocess.

        Returns:
            A tuple consisting of the processed `batch` and the processed list of
            `episodes`.
        """
        return batch, episodes

    @OverrideToImplementCustomLogic
    @abc.abstractmethod
    def _update(
        self,
        batch: NestedDict,
        **kwargs,
    ) -> Tuple[Any, Any, Any]:
        """Contains all logic for an in-graph/traceable update step.

        Framework specific subclasses must implement this method. This should include
        calls to the RLModule's `forward_train`, `compute_loss`, compute_gradients`,
        `postprocess_gradients`, and `apply_gradients` methods and return a tuple
        with all the individual results.

        Args:
            batch: The train batch already converted in to a (tensor) NestedDict.
            kwargs: Forward compatibility kwargs.

        Returns:
            A tuple consisting of:
                1) The `forward_train()` output of the RLModule,
                2) the loss_per_module dictionary mapping module IDs to individual loss
                    tensors
                3) a metrics dict mapping module IDs to metrics key/value pairs.

        """

    def set_state(self, state: Dict[str, Any]) -> None:
        """Set the state of the learner.

        Args:
            state: The state of the optimizer and module. Can be obtained
                from `get_state`. State is a dictionary with two keys:
                "module_state" and "optimizer_state". The value of each key
                is a dictionary that can be passed to `set_module_state` and
                `set_optimizer_state` respectively.

        """
        self._check_is_built()
        # TODO: once we figure out the optimizer format, we can set/get the state
        if "module_state" not in state:
            raise ValueError(
                "state must have a key 'module_state' for the module weights"
            )
        if "optimizer_state" not in state:
            raise ValueError(
                "state must have a key 'optimizer_state' for the optimizer weights"
            )

        module_state = state.get("module_state")
        optimizer_state = state.get("optimizer_state")
        self.set_module_state(module_state)
        self.set_optimizer_state(optimizer_state)

    def get_state(self) -> Dict[str, Any]:
        """Get the state of the learner.

        Returns:
            The state of the optimizer and module.

        """
        self._check_is_built()
        return {
            "module_state": self.get_module_state(),
            "optimizer_state": self.get_optimizer_state(),
        }

    def set_optimizer_state(self, state: Dict[str, Any]) -> None:
        """Sets the state of all optimizers currently registered in this Learner.

        Args:
            state: The state of the optimizers.
        """
        raise NotImplementedError

    def get_optimizer_state(self) -> Dict[str, Any]:
        """Returns the state of all optimizers currently registered in this Learner.

        Returns:
            The current state of all optimizers currently registered in this Learner.
        """
        raise NotImplementedError

    def _set_slicing_by_batch_id(
        self, batch: MultiAgentBatch, *, value: bool
    ) -> MultiAgentBatch:
        """Enables slicing by batch id in the given batch.

        If the input batch contains batches of sequences we need to make sure when
        slicing happens it is sliced via batch id and not timestamp. Calling this
        method enables the same flag on each SampleBatch within the input
        MultiAgentBatch.

        Args:
            batch: The MultiAgentBatch to enable slicing by batch id on.
            value: The value to set the flag to.

        Returns:
            The input MultiAgentBatch with the indexing flag is enabled / disabled on.
        """

        for pid, policy_batch in batch.policy_batches.items():
            # We assume that arriving batches for recurrent modules OR batches that
            # have a SEQ_LENS column are already zero-padded to the max sequence length
            # and have tensors of shape [B, T, ...]. Therefore, we slice sequence
            # lengths in B. See SampleBatch for more information.
            if (
                self.module[pid].is_stateful()
                or policy_batch.get("seq_lens") is not None
            ):
                if value:
                    policy_batch.enable_slicing_by_batch_id()
                else:
                    policy_batch.disable_slicing_by_batch_id()

        return batch

    def _get_metadata(self) -> Dict[str, Any]:
        metadata = {
            "learner_class": serialize_type(self.__class__),
            "ray_version": ray.__version__,
            "ray_commit": ray.__commit__,
            "module_state_dir": "module_state",
            "optimizer_state_dir": "optimizer_state",
        }
        return metadata

    def _save_optimizers(self, path: Union[str, pathlib.Path]) -> None:
        """Save the state of the optimizer to path

        NOTE: if path doesn't exist, then a new directory will be created. otherwise, it
        will be appended to.

        Args:
            path: The path to the directory to save the state to.

        """
        pass

    def _load_optimizers(self, path: Union[str, pathlib.Path]) -> None:
        """Load the state of the optimizer from path

        Args:
            path: The path to the directory to load the state from.

        """
        pass

    def save_state(self, path: Union[str, pathlib.Path]) -> None:
        """Save the state of the learner to path

        NOTE: if path doesn't exist, then a new directory will be created. otherwise, it
        will be appended to.

        the state of the learner is saved in the following format:

        .. testcode::
            :skipif: True

            checkpoint_dir/
                learner_state.json
                module_state/
                    module_1/
                        ...
                optimizer_state/
                    optimizers_module_1/
                        ...

        Args:
            path: The path to the directory to save the state to.

        """
        self._check_is_built()
        path = pathlib.Path(path)
        path.mkdir(parents=True, exist_ok=True)
        self.module.save_to_checkpoint(path / "module_state")
        self._save_optimizers(path / "optimizer_state")
        with open(path / "learner_state.json", "w") as f:
            metadata = self._get_metadata()
            json.dump(metadata, f)

    def load_state(
        self,
        path: Union[str, pathlib.Path],
    ) -> None:
        """Load the state of the learner from path

        Note: The learner must be constructed ahead of time before its state is loaded.

        Args:
            path: The path to the directory to load the state from.
        """
        self._check_is_built()
        path = pathlib.Path(path)
        del self._module
        # TODO(avnishn) from checkpoint doesn't currently support modules_to_load,
        #  but it should, so we will add it later.
        self._module_obj = MultiAgentRLModule.from_checkpoint(path / "module_state")
        self._reset()
        self.build()
        self._load_optimizers(path / "optimizer_state")

    @abc.abstractmethod
    def _is_module_compatible_with_learner(self, module: RLModule) -> bool:
        """Check whether the module is compatible with the learner.

        For example, if there is a random RLModule, it will not be a torch or tf
        module, but rather it is a numpy module. Therefore we should not consider it
        during gradient based optimization.

        Args:
            module: The module to check.

        Returns:
            True if the module is compatible with the learner.
        """

    def _make_module(self) -> MultiAgentRLModule:
        """Construct the multi-agent RL module for the learner.

        This method uses `self._module_specs` or `self._module_obj` to construct the
        module. If the module_class is a single agent RL module it will be wrapped to a
        multi-agent RL module. Override this method if there are other things that
        need to happen for instantiation of the module.

        Returns:
            A constructed MultiAgentRLModule.
        """
        # Module was provided directly through constructor -> Use as-is.
        if self._module_obj is not None:
            module = self._module_obj
        # RLModuleSpec was provided directly through constructor -> Use it to build the
        # RLModule.
        elif self._module_spec is not None:
            module = self._module_spec.build()
        # Try using our config object. Note that this would only work if the config
        # object has all the necessary space information already in it.
        else:
            module = self.config.get_multi_agent_module_spec().build()

        # If not already, convert to MultiAgentRLModule.
        module = module.as_multi_agent()

        return module

    def _check_registered_optimizer(
        self,
        optimizer: Optimizer,
        params: Sequence[Param],
    ) -> None:
        """Checks that the given optimizer and parameters are valid for the framework.

        Args:
            optimizer: The optimizer object to check.
            params: The list of parameters to check.
        """
        if not isinstance(params, list):
            raise ValueError(
                f"`params` ({params}) must be a list of framework-specific parameters "
                "(variables)!"
            )

    def _check_result(self, result: Dict[str, Any]) -> None:
        """Checks whether the result has the correct format.

        All the keys should be referencing the module ids that got updated. There is a
        special key `ALL_MODULES` that hold any extra information that is not specific
        to a module.

        Args:
            result: The result of the update.

        Raises:
            ValueError: If the result are not in the correct format.
        """
        if not isinstance(result, dict):
            raise ValueError(
                f"The result of the update must be a dictionary. Got: {type(result)}"
            )

        if ALL_MODULES not in result:
            raise ValueError(
                f"The result of the update must have a key {ALL_MODULES} "
                "that holds any extra information that is not specific to a module."
            )

        for key in result:
            if key != ALL_MODULES:
                if key not in self.module.keys():
                    raise ValueError(
                        f"The key {key} in the result of the update is not a valid "
                        f"module id. Valid module ids are: {list(self.module.keys())}."
                    )

    def _check_is_built(self):
        if self.module is None:
            raise ValueError(
                "Learner.build() must be called after constructing a "
                "Learner and before calling any methods on it."
            )

    def _reset(self):
        self._params = {}
        self._optimizer_parameters = {}
        self._named_optimizers = {}
        self._module_optimizers = defaultdict(list)
        self._optimizer_lr_schedules = {}
        self._metrics = defaultdict(dict)
        self._is_built = False

    def apply(self, func, *_args, **_kwargs):
        return func(self, *_args, **_kwargs)

    @abc.abstractmethod
    def _get_tensor_variable(
        self,
        value: Any,
        dtype: Any = None,
        trainable: bool = False,
    ) -> TensorType:
        """Returns a framework-specific tensor variable with the initial given value.

        This is a framework specific method that should be implemented by the
        framework specific sub-class.

        Args:
            value: The initial value for the tensor variable variable.

        Returns:
            The framework specific tensor variable of the given initial value,
            dtype and trainable/requires_grad property.
        """

    @staticmethod
    @abc.abstractmethod
    def _get_optimizer_lr(optimizer: Optimizer) -> float:
        """Returns the current learning rate of the given local optimizer.

        Args:
            optimizer: The local optimizer to get the current learning rate for.

        Returns:
            The learning rate value (float) of the given optimizer.
        """

    @staticmethod
    @abc.abstractmethod
    def _set_optimizer_lr(optimizer: Optimizer, lr: float) -> None:
        """Updates the learning rate of the given local optimizer.

        Args:
            optimizer: The local optimizer to update the learning rate for.
            lr: The new learning rate.
        """

    @staticmethod
    @abc.abstractmethod
    def _get_clip_function() -> Callable:
        """Returns the gradient clipping function to use, given the framework."""

    @Deprecated(
        help="Use `config` (AlgorithmConfig) everywhere where you would have used "
        "Learner.hps instead.",
        error=True,
    )
    @property
    def hps(self):
        pass<|MERGE_RESOLUTION|>--- conflicted
+++ resolved
@@ -21,14 +21,11 @@
 import gymnasium as gym
 
 import ray
-<<<<<<< HEAD
+from ray.rllib.algorithms.algorithm_config import AlgorithmConfig
 from ray.rllib.connectors.connector_v2 import ConnectorV2
 from ray.rllib.connectors.learner.default_learner_connector import (
     DefaultLearnerConnector,
 )
-=======
-from ray.rllib.algorithms.algorithm_config import AlgorithmConfig
->>>>>>> b9e9914a
 from ray.rllib.core.learner.reduce_result_dict_fn import _reduce_mean_results
 from ray.rllib.core.rl_module.marl_module import (
     MultiAgentRLModule,
@@ -92,73 +89,6 @@
 
 @dataclass
 class LearnerHyperparameters:
-<<<<<<< HEAD
-    """Hyperparameters for a Learner, derived from a subset of AlgorithmConfig values.
-
-    Instances of this class should only be created via calling
-    `get_learner_hyperparameters()` on a frozen AlgorithmConfig object and should always
-    considered read-only.
-
-    When creating a new Learner, you should also define a new sub-class of this class
-    and make sure the respective AlgorithmConfig sub-class has a proper implementation
-    of the `get_learner_hyperparameters` method.
-
-    Validation of the values of these hyperparameters should be done by the
-    respective AlgorithmConfig class.
-
-    For configuring different learning behaviors for different (single-agent) RLModules
-    within the Learner, RLlib uses the `_per_module_overrides` property (dict), mapping
-    ModuleID to a overridden version of self, in which the module-specific override
-    settings are applied.
-    """
-
-    # Parameters used for gradient postprocessing (clipping) and gradient application.
-    learning_rate: LearningRateOrSchedule = None
-    grad_clip: float = None
-    grad_clip_by: str = None
-    seed: int = None
-
-    learner_connector: Callable[[gym.Space, gym.Space], ConnectorV2] = None
-
-    # Maps ModuleIDs to LearnerHyperparameters that are to be used for that particular
-    # module.
-    # You can access the module-specific `LearnerHyperparameters` object for a given
-    # module_id by using the `get_hps_for_module(module_id=..)` API.
-    _per_module_overrides: Optional[Dict[ModuleID, "LearnerHyperparameters"]] = None
-
-    def get_hps_for_module(self, module_id: ModuleID) -> "LearnerHyperparameters":
-        """Returns a LearnerHyperparameter instance, given a `module_id`.
-
-        This is useful for passing these module-specific HPs to a Learner's
-        `..._for_module(module_id=.., hps=..)` methods. Individual modules within
-        a MultiAgentRLModule can then override certain AlgorithmConfig settings
-        of the main config, e.g. the learning rate.
-
-        Args:
-            module_id: The module ID for which to return a specific
-                LearnerHyperparameter instance.
-
-        Returns:
-            The module specific LearnerHyperparameter instance.
-        """
-        # ModuleID found in our overrides dict. Return module specific HPs.
-        if (
-            self._per_module_overrides is not None
-            and module_id in self._per_module_overrides
-        ):
-            # In case, the per-module sub-HPs object is still a dict, convert
-            # it to a fully qualified LearnerHyperparameter object here first.
-            if isinstance(self._per_module_overrides[module_id], dict):
-                self._per_module_overrides[module_id] = type(self)(
-                    **self._per_module_overrides[module_id]
-                )
-            # Return the module specific version of self.
-            return self._per_module_overrides[module_id]
-        # ModuleID not found in overrides or the overrides dict is None
-        # -> return self.
-        else:
-            return self
-=======
     def __init_subclass__(cls, **kwargs):
         raise ValueError(
             "All `LearnerHyperparameters` classes have been deprecated! Instead, "
@@ -170,7 +100,6 @@
             "(module specific) `hps` argument, now take a (module specific) `config` "
             "argument instead."
         )
->>>>>>> b9e9914a
 
 
 @PublicAPI(stability="alpha")
@@ -368,9 +297,9 @@
         # Build learner connector and context.
         # TODO (sven): Support multi-agent.
         module_spec = self._module_spec.module_specs["default_policy"]
-        self._learner_connector = self.hps.learner_connector(
-            module_spec.observation_space,
-            module_spec.action_space,
+        self._learner_connector = self.config.learner_connector(
+            input_observation_space=module_spec.observation_space,
+            input_action_space=module_spec.action_space,
         )
         # Adjust module spec based on connector's (possibly transformed) spaces.
         module_spec.observation_space = self._learner_connector.observation_space
