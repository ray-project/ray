import abc
from collections import defaultdict
import copy
from functools import partial
import logging
import numpy
from typing import (
    Any,
    Callable,
    Collection,
    Dict,
    List,
    Hashable,
    Optional,
    Sequence,
    Tuple,
    TYPE_CHECKING,
    Union,
)

import tree  # pip install dm_tree

import ray
from ray.rllib.connectors.learner.learner_connector_pipeline import (
    LearnerConnectorPipeline,
)
from ray.rllib.core import COMPONENT_OPTIMIZER, COMPONENT_RL_MODULE, DEFAULT_MODULE_ID
from ray.rllib.core.rl_module.apis import SelfSupervisedLossAPI
from ray.rllib.core.rl_module import validate_module_id
from ray.rllib.core.rl_module.multi_rl_module import (
    MultiRLModule,
    MultiRLModuleSpec,
)
from ray.rllib.core.rl_module.rl_module import RLModule, RLModuleSpec
from ray.rllib.policy.policy import PolicySpec
from ray.rllib.policy.sample_batch import MultiAgentBatch, SampleBatch
from ray.rllib.utils.annotations import (
    override,
    OverrideToImplementCustomLogic,
    OverrideToImplementCustomLogic_CallToSuperRecommended,
)
from ray.rllib.utils.checkpoints import Checkpointable
from ray.rllib.utils.debug import update_global_seed_if_necessary
from ray.rllib.utils.deprecation import (
    Deprecated,
    DEPRECATED_VALUE,
    deprecation_warning,
)
from ray.rllib.utils.framework import try_import_tf, try_import_torch
from ray.rllib.utils.metrics import (
    ALL_MODULES,
    NUM_ENV_STEPS_SAMPLED_LIFETIME,
    NUM_ENV_STEPS_TRAINED,
    NUM_MODULE_STEPS_TRAINED,
    LEARNER_CONNECTOR_TIMER,
    MODULE_TRAIN_BATCH_SIZE_MEAN,
    WEIGHTS_SEQ_NO,
)
from ray.rllib.utils.metrics.metrics_logger import MetricsLogger
from ray.rllib.utils.minibatch_utils import (
    MiniBatchDummyIterator,
    MiniBatchCyclicIterator,
)
from ray.rllib.utils.numpy import convert_to_numpy
from ray.rllib.utils.schedules.scheduler import Scheduler
from ray.rllib.utils.typing import (
    EpisodeType,
    LearningRateOrSchedule,
    ModuleID,
    Optimizer,
    Param,
    ParamRef,
    ParamDict,
    ResultDict,
    ShouldModuleBeUpdatedFn,
    StateDict,
    TensorType,
)
from ray.util.annotations import PublicAPI

if TYPE_CHECKING:
    from ray.rllib.algorithms.algorithm_config import AlgorithmConfig


torch, _ = try_import_torch()
tf1, tf, tfv = try_import_tf()

logger = logging.getLogger(__name__)

DEFAULT_OPTIMIZER = "default_optimizer"

# COMMON LEARNER LOSS_KEYS
POLICY_LOSS_KEY = "policy_loss"
VF_LOSS_KEY = "vf_loss"
ENTROPY_KEY = "entropy"

# Additional update keys
LR_KEY = "learning_rate"


@PublicAPI(stability="alpha")
class Learner(Checkpointable):
    """Base class for Learners.

    This class will be used to train RLModules. It is responsible for defining the loss
    function, and updating the neural network weights that it owns. It also provides a
    way to add/remove modules to/from RLModules in a multi-agent scenario, in the
    middle of training (This is useful for league based training).

    TF and Torch specific implementation of this class fills in the framework-specific
    implementation details for distributed training, and for computing and applying
    gradients. User should not need to sub-class this class, but instead inherit from
    the TF or Torch specific sub-classes to implement their algorithm-specific update
    logic.

    Args:
        config: The AlgorithmConfig object from which to derive most of the settings
            needed to build the Learner.
        module_spec: The module specification for the RLModule that is being trained.
            If the module is a single agent module, after building the module it will
            be converted to a multi-agent module with a default key. Can be none if the
            module is provided directly via the `module` argument. Refer to
            ray.rllib.core.rl_module.RLModuleSpec
            or ray.rllib.core.rl_module.MultiRLModuleSpec for more info.
        module: If learner is being used stand-alone, the RLModule can be optionally
            passed in directly instead of the through the `module_spec`.

    Note: We use PPO and torch as an example here because many of the showcased
    components need implementations to come together. However, the same
    pattern is generally applicable.

        .. testcode::

            import gymnasium as gym

            from ray.rllib.algorithms.ppo.ppo import PPOConfig
            from ray.rllib.algorithms.ppo.ppo_catalog import PPOCatalog
            from ray.rllib.algorithms.ppo.torch.ppo_torch_rl_module import (
                PPOTorchRLModule
            )
            from ray.rllib.core import COMPONENT_RL_MODULE, DEFAULT_MODULE_ID
            from ray.rllib.core.rl_module.default_model_config import DefaultModelConfig
            from ray.rllib.core.rl_module.rl_module import RLModuleSpec

            env = gym.make("CartPole-v1")

            # Create a PPO config object first.
            config = (
                PPOConfig()
                .framework("torch")
                .training(model={"fcnet_hiddens": [128, 128]})
            )

            # Create a learner instance directly from our config. All we need as
            # extra information here is the env to be able to extract space information
            # (needed to construct the RLModule inside the Learner).
            learner = config.build_learner(env=env)

            # Take one gradient update on the module and report the results.
            # results = learner.update(...)

            # Add a new module, perhaps for league based training.
            learner.add_module(
                module_id="new_player",
                module_spec=RLModuleSpec(
                    module_class=PPOTorchRLModule,
                    observation_space=env.observation_space,
                    action_space=env.action_space,
                    model_config=DefaultModelConfig(fcnet_hiddens=[64, 64]),
                    catalog_class=PPOCatalog,
                )
            )

            # Take another gradient update with both previous and new modules.
            # results = learner.update(...)

            # Remove a module.
            learner.remove_module("new_player")

            # Will train previous modules only.
            # results = learner.update(...)

            # Get the state of the learner.
            state = learner.get_state()

            # Set the state of the learner.
            learner.set_state(state)

            # Get the weights of the underlying MultiRLModule.
            weights = learner.get_state(components=COMPONENT_RL_MODULE)

            # Set the weights of the underlying MultiRLModule.
            learner.set_state({COMPONENT_RL_MODULE: weights})


    Extension pattern:

        .. testcode::

            from ray.rllib.core.learner.torch.torch_learner import TorchLearner

            class MyLearner(TorchLearner):

               def compute_losses(self, fwd_out, batch):
                   # Compute the losses per module based on `batch` and output of the
                   # forward pass (`fwd_out`). To access the (algorithm) config for a
                   # specific RLModule, do:
                   # `self.config.get_config_for_module([moduleID])`.
                   return {DEFAULT_MODULE_ID: module_loss}
    """

    framework: str = None
    TOTAL_LOSS_KEY: str = "total_loss"

    def __init__(
        self,
        *,
        config: "AlgorithmConfig",
        module_spec: Optional[Union[RLModuleSpec, MultiRLModuleSpec]] = None,
        module: Optional[RLModule] = None,
    ):
        # TODO (sven): Figure out how to do this
        self.config = config.copy(copy_frozen=False)
        self._module_spec: Optional[MultiRLModuleSpec] = module_spec
        self._module_obj: Optional[MultiRLModule] = module
        self._device = None

        # Set a seed, if necessary.
        if self.config.seed is not None:
            update_global_seed_if_necessary(self.framework, self.config.seed)

        self._distributed = self.config.num_learners > 1
        self._use_gpu = self.config.num_gpus_per_learner > 0
        # If we are using gpu but we are not distributed, use this gpu for training.
        self._local_gpu_idx = self.config.local_gpu_idx

        # whether self.build has already been called
        self._is_built = False

        # These are the attributes that are set during build.

        # The actual MultiRLModule used by this Learner.
        self._module: Optional[MultiRLModule] = None
        self._weights_seq_no = 0
        # Our Learner connector pipeline.
        self._learner_connector: Optional[LearnerConnectorPipeline] = None
        # These are set for properly applying optimizers and adding or removing modules.
        self._optimizer_parameters: Dict[Optimizer, List[ParamRef]] = {}
        self._named_optimizers: Dict[str, Optimizer] = {}
        self._params: ParamDict = {}
        # Dict mapping ModuleID to a list of optimizer names. Note that the optimizer
        # name includes the ModuleID as a prefix: optimizer_name=`[ModuleID]_[.. rest]`.
        self._module_optimizers: Dict[ModuleID, List[str]] = defaultdict(list)

        # Only manage optimizer's learning rate if user has NOT overridden
        # the `configure_optimizers_for_module` method. Otherwise, leave responsibility
        # to handle lr-updates entirely in user's hands.
        self._optimizer_lr_schedules: Dict[Optimizer, Scheduler] = {}

        # The Learner's own MetricsLogger to be used to log RLlib's built-in metrics or
        # custom user-defined ones (e.g. custom loss values). When returning from an
        # `update_from_...()` method call, the Learner will do a `self.metrics.reduce()`
        # and return the resulting (reduced) dict.
        self.metrics = MetricsLogger()

    # TODO (sven): Do we really need this API? It seems like LearnerGroup constructs
    #  all Learner workers and then immediately builds them any ways? Seems to make
    #  thing more complicated. Unless there is a reason related to Train worker group
    #  setup.
    @OverrideToImplementCustomLogic_CallToSuperRecommended
    def build(self) -> None:
        """Builds the Learner.

        This method should be called before the learner is used. It is responsible for
        setting up the LearnerConnectorPipeline, the RLModule, optimizer(s), and
        (optionally) the optimizers' learning rate schedulers.
        """
        if self._is_built:
            logger.debug("Learner already built. Skipping build.")
            return

        # Build learner connector pipeline used on this Learner worker.
        # TODO (sven): Figure out which space to provide here. For now,
        #  it doesn't matter, as the default connector piece doesn't use
        #  this information anyway.
        #  module_spec = self._module_spec.as_multi_rl_module_spec()
        self._learner_connector = self.config.build_learner_connector(
            input_observation_space=None,
            input_action_space=None,
            device=self._device,
        )

        # Build the module to be trained by this learner.
        self._module = self._make_module()

        # Configure, construct, and register all optimizers needed to train
        # `self.module`.
        self.configure_optimizers()

        self._is_built = True

    @property
    def distributed(self) -> bool:
        """Whether the learner is running in distributed mode."""
        return self._distributed

    @property
    def module(self) -> MultiRLModule:
        """The MultiRLModule that is being trained."""
        return self._module

    def register_optimizer(
        self,
        *,
        module_id: ModuleID = ALL_MODULES,
        optimizer_name: str = DEFAULT_OPTIMIZER,
        optimizer: Optimizer,
        params: Sequence[Param],
        lr_or_lr_schedule: Optional[LearningRateOrSchedule] = None,
    ) -> None:
        """Registers an optimizer with a ModuleID, name, param list and lr-scheduler.

        Use this method in your custom implementations of either
        `self.configure_optimizers()` or `self.configure_optimzers_for_module()` (you
        should only override one of these!). If you register a learning rate Scheduler
        setting together with an optimizer, RLlib will automatically keep this
        optimizer's learning rate updated throughout the training process.
        Alternatively, you can construct your optimizers directly with a learning rate
        and manage learning rate scheduling or updating yourself.

        Args:
            module_id: The `module_id` under which to register the optimizer. If not
                provided, will assume ALL_MODULES.
            optimizer_name: The name (str) of the optimizer. If not provided, will
                assume DEFAULT_OPTIMIZER.
            optimizer: The already instantiated optimizer object to register.
            params: A list of parameters (framework-specific variables) that will be
                trained/updated
            lr_or_lr_schedule: An optional fixed learning rate or learning rate schedule
                setup. If provided, RLlib will automatically keep the optimizer's
                learning rate updated.
        """
        # Validate optimizer instance and its param list.
        self._check_registered_optimizer(optimizer, params)

        full_registration_name = module_id + "_" + optimizer_name

        # Store the given optimizer under the given `module_id`.
        self._module_optimizers[module_id].append(full_registration_name)

        # Store the optimizer instance under its full `module_id`_`optimizer_name`
        # key.
        self._named_optimizers[full_registration_name] = optimizer

        # Store all given parameters under the given optimizer.
        self._optimizer_parameters[optimizer] = []
        for param in params:
            param_ref = self.get_param_ref(param)
            self._optimizer_parameters[optimizer].append(param_ref)
            self._params[param_ref] = param

        # Optionally, store a scheduler object along with this optimizer. If such a
        # setting is provided, RLlib will handle updating the optimizer's learning rate
        # over time.
        if lr_or_lr_schedule is not None:
            # Validate the given setting.
            Scheduler.validate(
                fixed_value_or_schedule=lr_or_lr_schedule,
                setting_name="lr_or_lr_schedule",
                description="learning rate or schedule",
            )
            # Create the scheduler object for this optimizer.
            scheduler = Scheduler(
                fixed_value_or_schedule=lr_or_lr_schedule,
                framework=self.framework,
                device=self._device,
            )
            self._optimizer_lr_schedules[optimizer] = scheduler
            # Set the optimizer to the current (first) learning rate.
            self._set_optimizer_lr(
                optimizer=optimizer,
                lr=scheduler.get_current_value(),
            )

    @OverrideToImplementCustomLogic
    def configure_optimizers(self) -> None:
        """Configures, creates, and registers the optimizers for this Learner.

        Optimizers are responsible for updating the model's parameters during training,
        based on the computed gradients.

        Normally, you should not override this method for your custom algorithms
        (which require certain optimizers), but rather override the
        `self.configure_optimizers_for_module(module_id=..)` method and register those
        optimizers in there that you need for the given `module_id`.

        You can register an optimizer for any RLModule within `self.module` (or for
        the ALL_MODULES ID) by calling `self.register_optimizer()` and passing the
        module_id, optimizer_name (only in case you would like to register more than
        one optimizer for a given module), the optimizer instane itself, a list
        of all the optimizer's parameters (to be updated by the optimizer), and
        an optional learning rate or learning rate schedule setting.

        This method is called once during building (`self.build()`).
        """
        # The default implementation simply calls `self.configure_optimizers_for_module`
        # on each RLModule within `self.module`.
        for module_id in self.module.keys():
            if self._is_module_compatible_with_learner(self.module[module_id]):
                config = self.config.get_config_for_module(module_id)
                self.configure_optimizers_for_module(module_id=module_id, config=config)

    @OverrideToImplementCustomLogic
    @abc.abstractmethod
    def configure_optimizers_for_module(
        self, module_id: ModuleID, config: "AlgorithmConfig" = None
    ) -> None:
        """Configures an optimizer for the given module_id.

        This method is called for each RLModule in the MultiRLModule being
        trained by the Learner, as well as any new module added during training via
        `self.add_module()`. It should configure and construct one or more optimizers
        and register them via calls to `self.register_optimizer()` along with the
        `module_id`, an optional optimizer name (str), a list of the optimizer's
        framework specific parameters (variables), and an optional learning rate value
        or -schedule.

        Args:
            module_id: The module_id of the RLModule that is being configured.
            config: The AlgorithmConfig specific to the given `module_id`.
        """

    @OverrideToImplementCustomLogic
    @abc.abstractmethod
    def compute_gradients(
        self, loss_per_module: Dict[ModuleID, TensorType], **kwargs
    ) -> ParamDict:
        """Computes the gradients based on the given losses.

        Args:
            loss_per_module: Dict mapping module IDs to their individual total loss
                terms, computed by the individual `compute_loss_for_module()` calls.
                The overall total loss (sum of loss terms over all modules) is stored
                under `loss_per_module[ALL_MODULES]`.
            **kwargs: Forward compatibility kwargs.

        Returns:
            The gradients in the same (flat) format as self._params. Note that all
            top-level structures, such as module IDs, will not be present anymore in
            the returned dict. It will merely map parameter tensor references to their
            respective gradient tensors.
        """

    @OverrideToImplementCustomLogic
    def postprocess_gradients(self, gradients_dict: ParamDict) -> ParamDict:
        """Applies potential postprocessing operations on the gradients.

        This method is called after gradients have been computed and modifies them
        before they are applied to the respective module(s) by the optimizer(s).
        This might include grad clipping by value, norm, or global-norm, or other
        algorithm specific gradient postprocessing steps.

        This default implementation calls `self.postprocess_gradients_for_module()`
        on each of the sub-modules in our MultiRLModule: `self.module` and
        returns the accumulated gradients dicts.

        Args:
            gradients_dict: A dictionary of gradients in the same (flat) format as
                self._params. Note that top-level structures, such as module IDs,
                will not be present anymore in this dict. It will merely map gradient
                tensor references to gradient tensors.

        Returns:
            A dictionary with the updated gradients and the exact same (flat) structure
            as the incoming `gradients_dict` arg.
        """

        # The flat gradients dict (mapping param refs to params), returned by this
        # method.
        postprocessed_gradients = {}

        for module_id in self.module.keys():
            # Send a gradients dict for only this `module_id` to the
            # `self.postprocess_gradients_for_module()` method.
            module_grads_dict = {}
            for optimizer_name, optimizer in self.get_optimizers_for_module(module_id):
                module_grads_dict.update(
                    self.filter_param_dict_for_optimizer(gradients_dict, optimizer)
                )

            module_grads_dict = self.postprocess_gradients_for_module(
                module_id=module_id,
                config=self.config.get_config_for_module(module_id),
                module_gradients_dict=module_grads_dict,
            )
            assert isinstance(module_grads_dict, dict)

            # Update our return dict.
            postprocessed_gradients.update(module_grads_dict)

        return postprocessed_gradients

    @OverrideToImplementCustomLogic_CallToSuperRecommended
    def postprocess_gradients_for_module(
        self,
        *,
        module_id: ModuleID,
        config: Optional["AlgorithmConfig"] = None,
        module_gradients_dict: ParamDict,
    ) -> ParamDict:
        """Applies postprocessing operations on the gradients of the given module.

        Args:
            module_id: The module ID for which we will postprocess computed gradients.
                Note that `module_gradients_dict` already only carries those gradient
                tensors that belong to this `module_id`. Other `module_id`'s gradients
                are not available in this call.
            config: The AlgorithmConfig specific to the given `module_id`.
            module_gradients_dict: A dictionary of gradients in the same (flat) format
                as self._params, mapping gradient refs to gradient tensors, which are to
                be postprocessed. You may alter these tensors in place or create new
                ones and return these in a new dict.

        Returns:
            A dictionary with the updated gradients and the exact same (flat) structure
            as the incoming `module_gradients_dict` arg.
        """
        postprocessed_grads = {}

        if config.grad_clip is None and not config.log_gradients:
            postprocessed_grads.update(module_gradients_dict)
            return postprocessed_grads

        for optimizer_name, optimizer in self.get_optimizers_for_module(module_id):
            grad_dict_to_clip = self.filter_param_dict_for_optimizer(
                param_dict=module_gradients_dict,
                optimizer=optimizer,
            )
            if config.grad_clip:
                # Perform gradient clipping, if configured.
                global_norm = self._get_clip_function()(
                    grad_dict_to_clip,
                    grad_clip=config.grad_clip,
                    grad_clip_by=config.grad_clip_by,
                )
                if config.grad_clip_by == "global_norm" or config.log_gradients:
                    # If we want to log gradients, but do not use the global norm
                    # for clipping compute it here.
                    if config.log_gradients and config.grad_clip_by != "global_norm":
                        # Compute the global norm of gradients.
                        global_norm = self._get_global_norm_function()(
                            # Note, `tf.linalg.global_norm` needs a list of tensors.
                            list(grad_dict_to_clip.values()),
                        )
                    self.metrics.log_value(
                        key=(module_id, f"gradients_{optimizer_name}_global_norm"),
                        value=global_norm,
                        window=1,
                    )
                postprocessed_grads.update(grad_dict_to_clip)
            # In the other case check, if we want to log gradients only.
            elif config.log_gradients:
                # Compute the global norm of gradients and log it.
                global_norm = self._get_global_norm_function()(
                    # Note, `tf.linalg.global_norm` needs a list of tensors.
                    list(grad_dict_to_clip.values()),
                )
                self.metrics.log_value(
                    key=(module_id, f"gradients_{optimizer_name}_global_norm"),
                    value=global_norm,
                    window=1,
                )

        return postprocessed_grads

    @OverrideToImplementCustomLogic
    @abc.abstractmethod
    def apply_gradients(self, gradients_dict: ParamDict) -> None:
        """Applies the gradients to the MultiRLModule parameters.

        Args:
            gradients_dict: A dictionary of gradients in the same (flat) format as
                self._params. Note that top-level structures, such as module IDs,
                will not be present anymore in this dict. It will merely map gradient
                tensor references to gradient tensors.
        """

    def get_optimizer(
        self,
        module_id: ModuleID = DEFAULT_MODULE_ID,
        optimizer_name: str = DEFAULT_OPTIMIZER,
    ) -> Optimizer:
        """Returns the optimizer object, configured under the given module_id and name.

        If only one optimizer was registered under `module_id` (or ALL_MODULES)
        via the `self.register_optimizer` method, `optimizer_name` is assumed to be
        DEFAULT_OPTIMIZER.

        Args:
            module_id: The ModuleID for which to return the configured optimizer.
                If not provided, will assume DEFAULT_MODULE_ID.
            optimizer_name: The name of the optimizer (registered under `module_id` via
                `self.register_optimizer()`) to return. If not provided, will assume
                DEFAULT_OPTIMIZER.

        Returns:
            The optimizer object, configured under the given `module_id` and
            `optimizer_name`.
        """
        # `optimizer_name` could possibly be the full optimizer name (including the
        # module_id under which it is registered).
        if optimizer_name in self._named_optimizers:
            return self._named_optimizers[optimizer_name]

        # Normally, `optimizer_name` is just the optimizer's name, not including the
        # `module_id`.
        full_registration_name = module_id + "_" + optimizer_name
        if full_registration_name in self._named_optimizers:
            return self._named_optimizers[full_registration_name]

        # No optimizer found.
        raise KeyError(
            f"Optimizer not found! module_id={module_id} "
            f"optimizer_name={optimizer_name}"
        )

    def get_optimizers_for_module(
        self, module_id: ModuleID = ALL_MODULES
    ) -> List[Tuple[str, Optimizer]]:
        """Returns a list of (optimizer_name, optimizer instance)-tuples for module_id.

        Args:
            module_id: The ModuleID for which to return the configured
                (optimizer name, optimizer)-pairs. If not provided, will return
                optimizers registered under ALL_MODULES.

        Returns:
            A list of tuples of the format: ([optimizer_name], [optimizer object]),
            where optimizer_name is the name under which the optimizer was registered
            in `self.register_optimizer`. If only a single optimizer was
            configured for `module_id`, [optimizer_name] will be DEFAULT_OPTIMIZER.
        """
        named_optimizers = []
        for full_registration_name in self._module_optimizers[module_id]:
            optimizer = self._named_optimizers[full_registration_name]
            # TODO (sven): How can we avoid registering optimziers under this
            #  constructed `[module_id]_[optim_name]` format?
            optim_name = full_registration_name[len(module_id) + 1 :]
            named_optimizers.append((optim_name, optimizer))
        return named_optimizers

    def filter_param_dict_for_optimizer(
        self, param_dict: ParamDict, optimizer: Optimizer
    ) -> ParamDict:
        """Reduces the given ParamDict to contain only parameters for given optimizer.

        Args:
            param_dict: The ParamDict to reduce/filter down to the given `optimizer`.
                The returned dict will be a subset of `param_dict` only containing keys
                (param refs) that were registered together with `optimizer` (and thus
                that `optimizer` is responsible for applying gradients to).
            optimizer: The optimizer object to whose parameter refs the given
                `param_dict` should be reduced.

        Returns:
            A new ParamDict only containing param ref keys that belong to `optimizer`.
        """
        # Return a sub-dict only containing those param_ref keys (and their values)
        # that belong to the `optimizer`.
        return {
            ref: param_dict[ref]
            for ref in self._optimizer_parameters[optimizer]
            if ref in param_dict and param_dict[ref] is not None
        }

    @abc.abstractmethod
    def get_param_ref(self, param: Param) -> Hashable:
        """Returns a hashable reference to a trainable parameter.

        This should be overridden in framework specific specialization. For example in
        torch it will return the parameter itself, while in tf it returns the .ref() of
        the variable. The purpose is to retrieve a unique reference to the parameters.

        Args:
            param: The parameter to get the reference to.

        Returns:
            A reference to the parameter.
        """

    @abc.abstractmethod
    def get_parameters(self, module: RLModule) -> Sequence[Param]:
        """Returns the list of parameters of a module.

        This should be overridden in framework specific learner. For example in torch it
        will return .parameters(), while in tf it returns .trainable_variables.

        Args:
            module: The module to get the parameters from.

        Returns:
            The parameters of the module.
        """

    @abc.abstractmethod
    def _convert_batch_type(self, batch: MultiAgentBatch) -> MultiAgentBatch:
        """Converts the elements of a MultiAgentBatch to Tensors on the correct device.

        Args:
            batch: The MultiAgentBatch object to convert.

        Returns:
            The resulting MultiAgentBatch with framework-specific tensor values placed
            on the correct device.
        """

    @OverrideToImplementCustomLogic_CallToSuperRecommended
    def add_module(
        self,
        *,
        module_id: ModuleID,
        module_spec: RLModuleSpec,
        config_overrides: Optional[Dict] = None,
        new_should_module_be_updated: Optional[ShouldModuleBeUpdatedFn] = None,
    ) -> MultiRLModuleSpec:
        """Adds a module to the underlying MultiRLModule.

        Changes this Learner's config in order to make this architectural change
        permanent wrt. to checkpointing.

        Args:
            module_id: The ModuleID of the module to be added.
            module_spec: The ModuleSpec of the module to be added.
            config_overrides: The `AlgorithmConfig` overrides that should apply to
                the new Module, if any.
            new_should_module_be_updated: An optional sequence of ModuleIDs or a
                callable taking ModuleID and SampleBatchType and returning whether the
                ModuleID should be updated (trained).
                If None, will keep the existing setup in place. RLModules,
                whose IDs are not in the list (or for which the callable
                returns False) will not be updated.

        Returns:
            The new MultiRLModuleSpec (after the RLModule has been added).
        """
        validate_module_id(module_id, error=True)
        self._check_is_built()

        # Force-set inference-only = False.
        module_spec = copy.deepcopy(module_spec)
        module_spec.inference_only = False

        # Build the new RLModule and add it to self.module.
        module = module_spec.build()
        self.module.add_module(module_id, module)

        # Change our config (AlgorithmConfig) to contain the new Module.
        # TODO (sven): This is a hack to manipulate the AlgorithmConfig directly,
        #  but we'll deprecate config.policies soon anyway.
        self.config.policies[module_id] = PolicySpec()
        if config_overrides is not None:
            self.config.multi_agent(
                algorithm_config_overrides_per_module={module_id: config_overrides}
            )
        self.config.rl_module(rl_module_spec=MultiRLModuleSpec.from_module(self.module))
        self._module_spec = self.config.rl_module_spec
        if new_should_module_be_updated is not None:
            self.config.multi_agent(policies_to_train=new_should_module_be_updated)

        # Allow the user to configure one or more optimizers for this new module.
        self.configure_optimizers_for_module(
            module_id=module_id,
            config=self.config.get_config_for_module(module_id),
        )
        return self.config.rl_module_spec

    @OverrideToImplementCustomLogic_CallToSuperRecommended
    def remove_module(
        self,
        module_id: ModuleID,
        *,
        new_should_module_be_updated: Optional[ShouldModuleBeUpdatedFn] = None,
    ) -> MultiRLModuleSpec:
        """Removes a module from the Learner.

        Args:
            module_id: The ModuleID of the module to be removed.
            new_should_module_be_updated: An optional sequence of ModuleIDs or a
                callable taking ModuleID and SampleBatchType and returning whether the
                ModuleID should be updated (trained).
                If None, will keep the existing setup in place. RLModules,
                whose IDs are not in the list (or for which the callable
                returns False) will not be updated.

        Returns:
            The new MultiRLModuleSpec (after the RLModule has been removed).
        """
        self._check_is_built()
        module = self.module[module_id]

        # Delete the removed module's parameters and optimizers.
        if self._is_module_compatible_with_learner(module):
            parameters = self.get_parameters(module)
            for param in parameters:
                param_ref = self.get_param_ref(param)
                if param_ref in self._params:
                    del self._params[param_ref]
            for optimizer_name, optimizer in self.get_optimizers_for_module(module_id):
                del self._optimizer_parameters[optimizer]
                name = module_id + "_" + optimizer_name
                del self._named_optimizers[name]
                if optimizer in self._optimizer_lr_schedules:
                    del self._optimizer_lr_schedules[optimizer]
            del self._module_optimizers[module_id]

        # Remove the module from the MultiRLModule.
        self.module.remove_module(module_id)

        # Change self.config to reflect the new architecture.
        # TODO (sven): This is a hack to manipulate the AlgorithmConfig directly,
        #  but we'll deprecate config.policies soon anyway.
        del self.config.policies[module_id]
        self.config.algorithm_config_overrides_per_module.pop(module_id, None)
        if new_should_module_be_updated is not None:
            self.config.multi_agent(policies_to_train=new_should_module_be_updated)
        self.config.rl_module(rl_module_spec=MultiRLModuleSpec.from_module(self.module))

        # Remove all stats from the module from our metrics logger, so we don't report
        # results from this module again.
        if module_id in self.metrics.stats:
            del self.metrics.stats[module_id]

        return self.config.rl_module_spec

    @OverrideToImplementCustomLogic
    def should_module_be_updated(self, module_id, multi_agent_batch=None):
        """Returns whether a module should be updated or not based on `self.config`.

        Args:
            module_id: The ModuleID that we want to query on whether this module
                should be updated or not.
            multi_agent_batch: An optional MultiAgentBatch to possibly provide further
                information on the decision on whether the RLModule should be updated
                or not.
        """
        should_module_be_updated_fn = self.config.policies_to_train
        # If None, return True (by default, all modules should be updated).
        if should_module_be_updated_fn is None:
            return True
        # If collection given, return whether `module_id` is in that container.
        elif not callable(should_module_be_updated_fn):
            return module_id in set(should_module_be_updated_fn)

        return should_module_be_updated_fn(module_id, multi_agent_batch)

    @OverrideToImplementCustomLogic
    def compute_losses(
        self, *, fwd_out: Dict[str, Any], batch: Dict[str, Any]
    ) -> Dict[str, Any]:
        """Computes the loss(es) for the module being optimized.

        This method must be overridden by MultiRLModule-specific Learners in order to
        define the specific loss computation logic. If the algorithm is single-agent,
        only `compute_loss_for_module()` should be overridden instead. If the algorithm
        uses independent multi-agent learning (default behavior for RLlib's multi-agent
        setups), also only `compute_loss_for_module()` should be overridden, but it will
        be called for each individual RLModule inside the MultiRLModule.
        It is recommended to not compute any forward passes within this method, and to
        use the `forward_train()` outputs of the RLModule(s) to compute the required
        loss tensors.
        See here for a custom loss function example script:
        https://github.com/ray-project/ray/blob/master/rllib/examples/learners/custom_loss_fn_simple.py  # noqa

        Args:
            fwd_out: Output from a call to the `forward_train()` method of the
                underlying MultiRLModule (`self.module`) during training
                (`self.update()`).
            batch: The train batch that was used to compute `fwd_out`.

        Returns:
            A dictionary mapping module IDs to individual loss terms.
        """
        loss_per_module = {}
        for module_id in fwd_out:
            module_batch = batch[module_id]
            module_fwd_out = fwd_out[module_id]

            module = self.module[module_id].unwrapped()
            if isinstance(module, SelfSupervisedLossAPI):
                loss = module.compute_self_supervised_loss(
                    learner=self,
                    module_id=module_id,
                    config=self.config.get_config_for_module(module_id),
                    batch=module_batch,
                    fwd_out=module_fwd_out,
                )
            else:
                loss = self.compute_loss_for_module(
                    module_id=module_id,
                    config=self.config.get_config_for_module(module_id),
                    batch=module_batch,
                    fwd_out=module_fwd_out,
                )
            loss_per_module[module_id] = loss

        return loss_per_module

    @OverrideToImplementCustomLogic
    @abc.abstractmethod
    def compute_loss_for_module(
        self,
        *,
        module_id: ModuleID,
        config: "AlgorithmConfig",
        batch: Dict[str, Any],
        fwd_out: Dict[str, TensorType],
    ) -> TensorType:
        """Computes the loss for a single module.

        Think of this as computing loss for a single agent. For multi-agent use-cases
        that require more complicated computation for loss, consider overriding the
        `compute_losses` method instead.

        Args:
            module_id: The id of the module.
            config: The AlgorithmConfig specific to the given `module_id`.
            batch: The train batch for this particular module.
            fwd_out: The output of the forward pass for this particular module.

        Returns:
            A single total loss tensor. If you have more than one optimizer on the
            provided `module_id` and would like to compute gradients separately using
            these different optimizers, simply add up the individual loss terms for
            each optimizer and return the sum. Also, for recording/logging any
            individual loss terms, you can use the `Learner.metrics.log_value(
            key=..., value=...)` or `Learner.metrics.log_dict()` APIs. See:
            :py:class:`~ray.rllib.utils.metrics.metrics_logger.MetricsLogger` for more
            information.
        """

    def update_from_batch(
        self,
        batch: MultiAgentBatch,
        *,
        # TODO (sven): Make this a more formal structure with its own type.
        timesteps: Optional[Dict[str, Any]] = None,
        num_epochs: int = 1,
        minibatch_size: Optional[int] = None,
        shuffle_batch_per_epoch: bool = False,
        # Deprecated args.
        num_iters=DEPRECATED_VALUE,
    ) -> ResultDict:
        """Run `num_epochs` epochs over the given train batch.

        You can use this method to take more than one backward pass on the batch.
        The same `minibatch_size` and `num_epochs` will be used for all module ids in
        MultiRLModule.

        Args:
            batch: A batch of training data to update from.
            timesteps: Timesteps dict, which must have the key
                `NUM_ENV_STEPS_SAMPLED_LIFETIME`.
                # TODO (sven): Make this a more formal structure with its own type.
            num_epochs: The number of complete passes over the entire train batch. Each
                pass might be further split into n minibatches (if `minibatch_size`
                provided).
            minibatch_size: The size of minibatches to use to further split the train
                `batch` into sub-batches. The `batch` is then iterated over n times
                where n is `len(batch) // minibatch_size`.
            shuffle_batch_per_epoch: Whether to shuffle the train batch once per epoch.
                If the train batch has a time rank (axis=1), shuffling will only take
                place along the batch axis to not disturb any intact (episode)
                trajectories. Also, shuffling is always skipped if `minibatch_size` is
                None, meaning the entire train batch is processed each epoch, making it
                unnecessary to shuffle.

        Returns:
            A `ResultDict` object produced by a call to `self.metrics.reduce()`. The
            returned dict may be arbitrarily nested and must have `Stats` objects at
            all its leafs, allowing components further downstream (i.e. a user of this
            Learner) to further reduce these results (for example over n parallel
            Learners).
        """
        if num_iters != DEPRECATED_VALUE:
            deprecation_warning(
                old="Learner.update_from_episodes(num_iters=...)",
                new="Learner.update_from_episodes(num_epochs=...)",
                error=True,
            )
        return self._update_from_batch_or_episodes(
            batch=batch,
            timesteps=timesteps,
            num_epochs=num_epochs,
            minibatch_size=minibatch_size,
            shuffle_batch_per_epoch=shuffle_batch_per_epoch,
        )

    def update_from_episodes(
        self,
        episodes: List[EpisodeType],
        *,
        # TODO (sven): Make this a more formal structure with its own type.
        timesteps: Optional[Dict[str, Any]] = None,
        num_epochs: int = 1,
        minibatch_size: Optional[int] = None,
        shuffle_batch_per_epoch: bool = False,
        num_total_minibatches: int = 0,
        # Deprecated args.
        num_iters=DEPRECATED_VALUE,
    ) -> ResultDict:
        """Run `num_epochs` epochs over the train batch generated from `episodes`.

        You can use this method to take more than one backward pass on the batch.
        The same `minibatch_size` and `num_epochs` will be used for all module ids in
        MultiRLModule.

        Args:
            episodes: An list of episode objects to update from.
            timesteps: Timesteps dict, which must have the key
                `NUM_ENV_STEPS_SAMPLED_LIFETIME`.
                # TODO (sven): Make this a more formal structure with its own type.
            num_epochs: The number of complete passes over the entire train batch. Each
                pass might be further split into n minibatches (if `minibatch_size`
                provided). The train batch is generated from the given `episodes`
                through the Learner connector pipeline.
            minibatch_size: The size of minibatches to use to further split the train
                `batch` into sub-batches. The `batch` is then iterated over n times
                where n is `len(batch) // minibatch_size`. The train batch is generated
                from the given `episodes` through the Learner connector pipeline.
            shuffle_batch_per_epoch: Whether to shuffle the train batch once per epoch.
                If the train batch has a time rank (axis=1), shuffling will only take
                place along the batch axis to not disturb any intact (episode)
                trajectories. Also, shuffling is always skipped if `minibatch_size` is
                None, meaning the entire train batch is processed each epoch, making it
                unnecessary to shuffle. The train batch is generated from the given
                `episodes` through the Learner connector pipeline.
            num_total_minibatches: The total number of minibatches to loop through
                (over all `num_epochs` epochs). It's only required to set this to != 0
                in multi-agent + multi-GPU situations, in which the MultiAgentEpisodes
                themselves are roughly sharded equally, however, they might contain
                SingleAgentEpisodes with very lopsided length distributions. Thus,
                without this fixed, pre-computed value, one Learner might go through a
                different number of minibatche passes than others causing a deadlock.

        Returns:
            A `ResultDict` object produced by a call to `self.metrics.reduce()`. The
            returned dict may be arbitrarily nested and must have `Stats` objects at
            all its leafs, allowing components further downstream (i.e. a user of this
            Learner) to further reduce these results (for example over n parallel
            Learners).
        """
        if num_iters != DEPRECATED_VALUE:
            deprecation_warning(
                old="Learner.update_from_episodes(num_iters=...)",
                new="Learner.update_from_episodes(num_epochs=...)",
                error=True,
            )
        return self._update_from_batch_or_episodes(
            episodes=episodes,
            timesteps=timesteps,
            num_epochs=num_epochs,
            minibatch_size=minibatch_size,
            shuffle_batch_per_epoch=shuffle_batch_per_epoch,
            num_total_minibatches=num_total_minibatches,
        )

    def update_from_iterator(
        self,
        iterator,
        *,
        timesteps: Optional[Dict[str, Any]] = None,
        minibatch_size: Optional[int] = None,
        num_iters: int = None,
        **kwargs,
    ):
        if "num_epochs" in kwargs:
            raise ValueError(
                "`num_epochs` arg NOT supported by Learner.update_from_iterator! Use "
                "`num_iters` instead."
            )

        self._check_is_built()

        # Call `before_gradient_based_update` to allow for non-gradient based
        # preparations-, logging-, and update logic to happen.
        self.before_gradient_based_update(timesteps=timesteps or {})

        def _finalize_fn(batch: Dict[str, numpy.ndarray]) -> Dict[str, Any]:
            # Note, the incoming batch is a dictionary with a numpy array
            # holding the `MultiAgentBatch`.
            batch = self._convert_batch_type(batch["batch"][0])
            return {"batch": self._set_slicing_by_batch_id(batch, value=True)}

        i = 0
        logger.debug(f"===> [Learner {id(self)}]: SLooping through batches ... ")
        for batch in iterator.iter_batches(
            # Note, this needs to be one b/c data is already mapped to
            # `MultiAgentBatch`es of `minibatch_size`.
            batch_size=1,
            _finalize_fn=_finalize_fn,
            **kwargs,
        ):
            # Update the iteration counter.
            i += 1

            # Note, `_finalize_fn`  must return a dictionary.
            batch = batch["batch"]
            logger.debug(
                f"===> [Learner {id(self)}]: batch {i} with {batch.env_steps()} rows."
            )
            # Check the MultiAgentBatch, whether our RLModule contains all ModuleIDs
            # found in this batch. If not, throw an error.
            unknown_module_ids = set(batch.policy_batches.keys()) - set(
                self.module.keys()
            )
            if len(unknown_module_ids) > 0:
                raise ValueError(
                    "Batch contains one or more ModuleIDs that are not in this "
                    f"Learner! Found IDs: {unknown_module_ids}"
                )

            # Log metrics.
            self._log_steps_trained_metrics(batch)

            # Make the actual in-graph/traced `_update` call. This should return
            # all tensor values (no numpy).
            fwd_out, loss_per_module, tensor_metrics = self._update(
                batch.policy_batches
            )

            self._set_slicing_by_batch_id(batch, value=False)
            # If `num_iters` is reached break and return.
            if num_iters and i == num_iters:
                break

        logger.info(
            f"===> [Learner {id(self)}] number of iterations run in this epoch: {i}"
        )
        # Convert logged tensor metrics (logged during tensor-mode of MetricsLogger)
        # to actual (numpy) values.
        self.metrics.tensors_to_numpy(tensor_metrics)

        # Log all individual RLModules' loss terms and its registered optimizers'
        # current learning rates.
        for mid, loss in convert_to_numpy(loss_per_module).items():
            self.metrics.log_value(
                key=(mid, self.TOTAL_LOSS_KEY),
                value=loss,
                window=1,
            )
        # Call `after_gradient_based_update` to allow for non-gradient based
        # cleanups-, logging-, and update logic to happen.
        # TODO (simon): Check, if this should stay here, when running multiple
        # gradient steps inside the iterator loop above (could be a complete epoch)
        # the target networks might need to be updated earlier.
        self.after_gradient_based_update(timesteps=timesteps or {})

        # Reduce results across all minibatch update steps.
        return self.metrics.reduce()

    @OverrideToImplementCustomLogic
    @abc.abstractmethod
    def _update(
        self,
        batch: Dict[str, Any],
        **kwargs,
    ) -> Tuple[Any, Any, Any]:
        """Contains all logic for an in-graph/traceable update step.

        Framework specific subclasses must implement this method. This should include
        calls to the RLModule's `forward_train`, `compute_loss`, compute_gradients`,
        `postprocess_gradients`, and `apply_gradients` methods and return a tuple
        with all the individual results.

        Args:
            batch: The train batch already converted to a Dict mapping str to (possibly
                nested) tensors.
            kwargs: Forward compatibility kwargs.

        Returns:
            A tuple consisting of:
                1) The `forward_train()` output of the RLModule,
                2) the loss_per_module dictionary mapping module IDs to individual loss
                    tensors
                3) a metrics dict mapping module IDs to metrics key/value pairs.

        """

    @override(Checkpointable)
    def get_state(
        self,
        components: Optional[Union[str, Collection[str]]] = None,
        *,
        not_components: Optional[Union[str, Collection[str]]] = None,
        **kwargs,
    ) -> StateDict:
        self._check_is_built()

        state = {
            "should_module_be_updated": self.config.policies_to_train,
        }

        if self._check_component(COMPONENT_RL_MODULE, components, not_components):
            state[COMPONENT_RL_MODULE] = self.module.get_state(
                components=self._get_subcomponents(COMPONENT_RL_MODULE, components),
                not_components=self._get_subcomponents(
                    COMPONENT_RL_MODULE, not_components
                ),
                **kwargs,
            )
            state[WEIGHTS_SEQ_NO] = self._weights_seq_no
        if self._check_component(COMPONENT_OPTIMIZER, components, not_components):
            state[COMPONENT_OPTIMIZER] = self._get_optimizer_state()

        return state

    @override(Checkpointable)
    def set_state(self, state: StateDict) -> None:
        self._check_is_built()

        weights_seq_no = state.get(WEIGHTS_SEQ_NO, 0)

        if COMPONENT_RL_MODULE in state:
            if weights_seq_no == 0 or self._weights_seq_no < weights_seq_no:
                self.module.set_state(state[COMPONENT_RL_MODULE])

        if COMPONENT_OPTIMIZER in state:
            self._set_optimizer_state(state[COMPONENT_OPTIMIZER])

        # Update our weights_seq_no, if the new one is > 0.
        if weights_seq_no > 0:
            self._weights_seq_no = weights_seq_no

        # Update our trainable Modules information/function via our config.
        # If not provided in state (None), all Modules will be trained by default.
        if "should_module_be_updated" in state:
            self.config.multi_agent(policies_to_train=state["should_module_be_updated"])

    @override(Checkpointable)
    def get_ctor_args_and_kwargs(self):
        return (
            (),  # *args,
            {
                "config": self.config,
                "module_spec": self._module_spec,
                "module": self._module_obj,
            },  # **kwargs
        )

    @override(Checkpointable)
    def get_checkpointable_components(self):
        if not self._check_is_built(error=False):
            self.build()
        return [
            (COMPONENT_RL_MODULE, self.module),
        ]

    def _get_optimizer_state(self) -> StateDict:
        """Returns the state of all optimizers currently registered in this Learner.

        Returns:
            The current state of all optimizers currently registered in this Learner.
        """
        raise NotImplementedError

    def _set_optimizer_state(self, state: StateDict) -> None:
        """Sets the state of all optimizers currently registered in this Learner.

        Args:
            state: The state of the optimizers.
        """
        raise NotImplementedError

    def _update_from_batch_or_episodes(
        self,
        *,
        # TODO (sven): We should allow passing in a single agent batch here
        #  as well for simplicity.
        batch: Optional[MultiAgentBatch] = None,
        episodes: Optional[List[EpisodeType]] = None,
        # TODO (sven): Make this a more formal structure with its own type.
        timesteps: Optional[Dict[str, Any]] = None,
        # TODO (sven): Deprecate these in favor of config attributes for only those
        #  algos that actually need (and know how) to do minibatching.
        num_epochs: int = 1,
        minibatch_size: Optional[int] = None,
        shuffle_batch_per_epoch: bool = False,
        num_total_minibatches: int = 0,
    ) -> Union[Dict[str, Any], List[Dict[str, Any]]]:

        self._check_is_built()

        # Call `before_gradient_based_update` to allow for non-gradient based
        # preparations-, logging-, and update logic to happen.
        self.before_gradient_based_update(timesteps=timesteps or {})

        # Resolve batch/episodes being ray object refs (instead of
        # actual batch/episodes objects).
        if isinstance(batch, ray.ObjectRef):
            batch = ray.get(batch)
        if isinstance(episodes, ray.ObjectRef) or (
            isinstance(episodes, list) and isinstance(episodes[0], ray.ObjectRef)
        ):
            episodes = ray.get(episodes)
            episodes = tree.flatten(episodes)

        # Call the learner connector.
        if episodes is not None:
            # Call the learner connector pipeline.
            with self.metrics.log_time((ALL_MODULES, LEARNER_CONNECTOR_TIMER)):
                shared_data = {}
                batch = self._learner_connector(
                    rl_module=self.module,
                    batch=batch if batch is not None else {},
                    episodes=episodes,
                    shared_data=shared_data,
                )
                # Convert to a batch.
                # TODO (sven): Try to not require MultiAgentBatch anymore.
                batch = MultiAgentBatch(
                    {
                        module_id: (
                            SampleBatch(module_data, _zero_padded=True)
                            if shared_data.get(f"_zero_padded_for_mid={module_id}")
                            else SampleBatch(module_data)
                        )
                        for module_id, module_data in batch.items()
                    },
                    env_steps=sum(len(e) for e in episodes),
                )
        # Single-agent SampleBatch: Have to convert to MultiAgentBatch.
        elif isinstance(batch, SampleBatch):
            assert len(self.module) == 1
            batch = MultiAgentBatch(
                {next(iter(self.module.keys())): batch}, env_steps=len(batch)
            )

        # TODO (sven): Remove this leftover hack here for the situation in which we
        #  did not go through the learner connector.
        #  Options:
        #  a) Either also pass given batches through the learner connector (even if
        #     episodes is None). (preferred solution)
        #  b) Get rid of the option to pass in a batch altogether.
        # if episodes is None:
        #    batch = self._convert_batch_type(batch)

        # Check the MultiAgentBatch, whether our RLModule contains all ModuleIDs
        # found in this batch. If not, throw an error.
        unknown_module_ids = set(batch.policy_batches.keys()) - set(self.module.keys())
        if len(unknown_module_ids) > 0:
            raise ValueError(
                "Batch contains one or more ModuleIDs that are not in this Learner! "
                f"Found IDs: {unknown_module_ids}"
            )

        # TODO: Move this into LearnerConnector pipeline?
        # Filter out those RLModules from the final train batch that should not be
        # updated.
        for module_id in list(batch.policy_batches.keys()):
            if not self.should_module_be_updated(module_id, batch):
                del batch.policy_batches[module_id]

        # Log all timesteps (env, agent, modules) based on given episodes/batch.
        self._log_steps_trained_metrics(batch)

        if minibatch_size:
            if self._learner_connector is not None:
                batch_iter = partial(
                    MiniBatchCyclicIterator, _uses_new_env_runners=True
                )
            else:
                batch_iter = MiniBatchCyclicIterator
        elif num_epochs > 1:
            # `minibatch_size` was not set but `num_epochs` > 1.
            # Under the old training stack, users could do multiple epochs
            # over a batch without specifying a minibatch size. We enable
            # this behavior here by setting the minibatch size to be the size
            # of the batch (e.g. 1 minibatch of size batch.count)
            minibatch_size = batch.count
            # Note that there is no need to shuffle here, b/c we don't have minibatches.
            batch_iter = MiniBatchCyclicIterator
        else:
            # `minibatch_size` and `num_epochs` are not set by the user.
            batch_iter = MiniBatchDummyIterator

<<<<<<< HEAD
        # Convert input batch into a tensor batch (MultiAgentBatch) on the correct
        # device (e.g. GPU). We move the batch already here to avoid having to move
        # every single minibatch that is created in the `batch_iter` below.
        # Note, if we have a learner connector, but a `MultiAgentBatch` is passed in,
        # we are in an offline setting.
        if self._learner_connector is None or episodes is None:
            batch = self._convert_batch_type(batch)
=======
>>>>>>> 21308bc0
        batch = self._set_slicing_by_batch_id(batch, value=True)

        for tensor_minibatch in batch_iter(
            batch,
            num_epochs=num_epochs,
            minibatch_size=minibatch_size,
            shuffle_batch_per_epoch=shuffle_batch_per_epoch and (num_epochs > 1),
            num_total_minibatches=num_total_minibatches,
        ):
            # Make the actual in-graph/traced `_update` call. This should return
            # all tensor values (no numpy).
            fwd_out, loss_per_module, tensor_metrics = self._update(
                tensor_minibatch.policy_batches
            )

            # Convert logged tensor metrics (logged during tensor-mode of MetricsLogger)
            # to actual (numpy) values.
            self.metrics.tensors_to_numpy(tensor_metrics)

            # Log all individual RLModules' loss terms and its registered optimizers'
            # current learning rates.
            for mid, loss in convert_to_numpy(loss_per_module).items():
                self.metrics.log_value(
                    key=(mid, self.TOTAL_LOSS_KEY),
                    value=loss,
                    window=1,
                )

        self._weights_seq_no += 1
        self.metrics.log_dict(
            {
                (mid, WEIGHTS_SEQ_NO): self._weights_seq_no
                for mid in batch.policy_batches.keys()
            },
            window=1,
        )

        self._set_slicing_by_batch_id(batch, value=False)

        # Call `after_gradient_based_update` to allow for non-gradient based
        # cleanups-, logging-, and update logic to happen.
        self.after_gradient_based_update(timesteps=timesteps or {})

        # Reduce results across all minibatch update steps.
        return self.metrics.reduce()

    @OverrideToImplementCustomLogic_CallToSuperRecommended
    def before_gradient_based_update(self, *, timesteps: Dict[str, Any]) -> None:
        """Called before gradient-based updates are completed.

        Should be overridden to implement custom preparation-, logging-, or
        non-gradient-based Learner/RLModule update logic before(!) gradient-based
        updates are performed.

        Args:
            timesteps: Timesteps dict, which must have the key
                `NUM_ENV_STEPS_SAMPLED_LIFETIME`.
                # TODO (sven): Make this a more formal structure with its own type.
        """

    @OverrideToImplementCustomLogic_CallToSuperRecommended
    def after_gradient_based_update(self, *, timesteps: Dict[str, Any]) -> None:
        """Called after gradient-based updates are completed.

        Should be overridden to implement custom cleanup-, logging-, or non-gradient-
        based Learner/RLModule update logic after(!) gradient-based updates have been
        completed.

        Args:
            timesteps: Timesteps dict, which must have the key
                `NUM_ENV_STEPS_SAMPLED_LIFETIME`.
                # TODO (sven): Make this a more formal structure with its own type.
        """
        # Only update this optimizer's lr, if a scheduler has been registered
        # along with it.
        for module_id, optimizer_names in self._module_optimizers.items():
            for optimizer_name in optimizer_names:
                optimizer = self._named_optimizers[optimizer_name]
                # Update and log learning rate of this optimizer.
                lr_schedule = self._optimizer_lr_schedules.get(optimizer)
                if lr_schedule is not None:
                    new_lr = lr_schedule.update(
                        timestep=timesteps.get(NUM_ENV_STEPS_SAMPLED_LIFETIME, 0)
                    )
                    self._set_optimizer_lr(optimizer, lr=new_lr)
                self.metrics.log_value(
                    # Cut out the module ID from the beginning since it's already part
                    # of the key sequence: (ModuleID, "[optim name]_lr").
                    key=(module_id, f"{optimizer_name[len(module_id) + 1:]}_{LR_KEY}"),
                    value=convert_to_numpy(self._get_optimizer_lr(optimizer)),
                    window=1,
                )

    def _set_slicing_by_batch_id(
        self, batch: MultiAgentBatch, *, value: bool
    ) -> MultiAgentBatch:
        """Enables slicing by batch id in the given batch.

        If the input batch contains batches of sequences we need to make sure when
        slicing happens it is sliced via batch id and not timestamp. Calling this
        method enables the same flag on each SampleBatch within the input
        MultiAgentBatch.

        Args:
            batch: The MultiAgentBatch to enable slicing by batch id on.
            value: The value to set the flag to.

        Returns:
            The input MultiAgentBatch with the indexing flag is enabled / disabled on.
        """

        for pid, policy_batch in batch.policy_batches.items():
            # We assume that arriving batches for recurrent modules OR batches that
            # have a SEQ_LENS column are already zero-padded to the max sequence length
            # and have tensors of shape [B, T, ...]. Therefore, we slice sequence
            # lengths in B. See SampleBatch for more information.
            if (
                self.module[pid].is_stateful()
                or policy_batch.get("seq_lens") is not None
            ):
                if value:
                    policy_batch.enable_slicing_by_batch_id()
                else:
                    policy_batch.disable_slicing_by_batch_id()

        return batch

    @abc.abstractmethod
    def _is_module_compatible_with_learner(self, module: RLModule) -> bool:
        """Check whether the module is compatible with the learner.

        For example, if there is a random RLModule, it will not be a torch or tf
        module, but rather it is a numpy module. Therefore we should not consider it
        during gradient based optimization.

        Args:
            module: The module to check.

        Returns:
            True if the module is compatible with the learner.
        """

    def _make_module(self) -> MultiRLModule:
        """Construct the multi-agent RL module for the learner.

        This method uses `self._module_specs` or `self._module_obj` to construct the
        module. If the module_class is a single agent RL module it will be wrapped to a
        multi-agent RL module. Override this method if there are other things that
        need to happen for instantiation of the module.

        Returns:
            A constructed MultiRLModule.
        """
        # Module was provided directly through constructor -> Use as-is.
        if self._module_obj is not None:
            module = self._module_obj
            self._module_spec = MultiRLModuleSpec.from_module(module)
        # RLModuleSpec was provided directly through constructor -> Use it to build the
        # RLModule.
        elif self._module_spec is not None:
            module = self._module_spec.build()
        # Try using our config object. Note that this would only work if the config
        # object has all the necessary space information already in it.
        else:
            module = self.config.get_multi_agent_module_spec().build()

        # If not already, convert to MultiRLModule.
        module = module.as_multi_rl_module()

        return module

    def _check_registered_optimizer(
        self,
        optimizer: Optimizer,
        params: Sequence[Param],
    ) -> None:
        """Checks that the given optimizer and parameters are valid for the framework.

        Args:
            optimizer: The optimizer object to check.
            params: The list of parameters to check.
        """
        if not isinstance(params, list):
            raise ValueError(
                f"`params` ({params}) must be a list of framework-specific parameters "
                "(variables)!"
            )

    def _check_is_built(self, error: bool = True) -> bool:
        if self.module is None:
            if error:
                raise ValueError(
                    "Learner.build() must be called after constructing a "
                    "Learner and before calling any methods on it."
                )
            return False
        return True

    def _reset(self):
        self._params = {}
        self._optimizer_parameters = {}
        self._named_optimizers = {}
        self._module_optimizers = defaultdict(list)
        self._optimizer_lr_schedules = {}
        self.metrics = MetricsLogger()
        self._is_built = False

    def apply(self, func, *_args, **_kwargs):
        return func(self, *_args, **_kwargs)

    @abc.abstractmethod
    def _get_tensor_variable(
        self,
        value: Any,
        dtype: Any = None,
        trainable: bool = False,
    ) -> TensorType:
        """Returns a framework-specific tensor variable with the initial given value.

        This is a framework specific method that should be implemented by the
        framework specific sub-classes.

        Args:
            value: The initial value for the tensor variable variable.

        Returns:
            The framework specific tensor variable of the given initial value,
            dtype and trainable/requires_grad property.
        """

    @staticmethod
    @abc.abstractmethod
    def _get_optimizer_lr(optimizer: Optimizer) -> float:
        """Returns the current learning rate of the given local optimizer.

        Args:
            optimizer: The local optimizer to get the current learning rate for.

        Returns:
            The learning rate value (float) of the given optimizer.
        """

    @staticmethod
    @abc.abstractmethod
    def _set_optimizer_lr(optimizer: Optimizer, lr: float) -> None:
        """Updates the learning rate of the given local optimizer.

        Args:
            optimizer: The local optimizer to update the learning rate for.
            lr: The new learning rate.
        """

    @staticmethod
    @abc.abstractmethod
    def _get_clip_function() -> Callable:
        """Returns the gradient clipping function to use, given the framework."""

    @staticmethod
    @abc.abstractmethod
    def _get_global_norm_function() -> Callable:
        """Returns the global norm function to use, given the framework."""

    def _log_steps_trained_metrics(self, batch: MultiAgentBatch):
        """Logs this iteration's steps trained, based on given `batch`."""

        log_dict = defaultdict(dict)
        for mid, module_batch in batch.policy_batches.items():
            module_batch_size = len(module_batch)
            # Log average batch size (for each module).
            self.metrics.log_value(
                key=(mid, MODULE_TRAIN_BATCH_SIZE_MEAN),
                value=module_batch_size,
            )
            # Log module steps (for each module).
            if NUM_MODULE_STEPS_TRAINED not in log_dict[mid]:
                log_dict[mid][NUM_MODULE_STEPS_TRAINED] = module_batch_size
            else:
                log_dict[mid][NUM_MODULE_STEPS_TRAINED] += module_batch_size

            # Log module steps (sum of all modules).
            if NUM_MODULE_STEPS_TRAINED not in log_dict[ALL_MODULES]:
                log_dict[ALL_MODULES][NUM_MODULE_STEPS_TRAINED] = module_batch_size
            else:
                log_dict[ALL_MODULES][NUM_MODULE_STEPS_TRAINED] += module_batch_size

        # Log env steps (all modules).
        self.metrics.log_value(
            (ALL_MODULES, NUM_ENV_STEPS_TRAINED),
            batch.env_steps(),
            reduce="sum",
            clear_on_reduce=True,
        )
        # Log per-module steps trained (plus all modules) and per-agent steps trained.
        self.metrics.log_dict(dict(log_dict), reduce="sum", clear_on_reduce=True)

    @Deprecated(
        new="Learner.before_gradient_based_update("
        "timesteps={'num_env_steps_sampled_lifetime': ...}) and/or "
        "Learner.after_gradient_based_update("
        "timesteps={'num_env_steps_sampled_lifetime': ...})",
        error=True,
    )
    def additional_update_for_module(self, *args, **kwargs):
        pass

    @Deprecated(new="Learner.save_to_path(...)", error=True)
    def save_state(self, *args, **kwargs):
        pass

    @Deprecated(new="Learner.restore_from_path(...)", error=True)
    def load_state(self, *args, **kwargs):
        pass

    @Deprecated(new="Learner.module.get_state()", error=True)
    def get_module_state(self, *args, **kwargs):
        pass

    @Deprecated(new="Learner.module.set_state()", error=True)
    def set_module_state(self, *args, **kwargs):
        pass

    @Deprecated(new="Learner._get_optimizer_state()", error=True)
    def get_optimizer_state(self, *args, **kwargs):
        pass

    @Deprecated(new="Learner._set_optimizer_state()", error=True)
    def set_optimizer_state(self, *args, **kwargs):
        pass

    @Deprecated(new="Learner.compute_losses(...)", error=False)
    def compute_loss(self, *args, **kwargs):
        losses_per_module = self.compute_losses(*args, **kwargs)
        # To continue supporting the old `compute_loss` behavior (instead of
        # the new `compute_losses`, add the ALL_MODULES key here holding the sum
        # of all individual loss terms.
        if ALL_MODULES not in losses_per_module:
            losses_per_module[ALL_MODULES] = sum(losses_per_module.values())
        return losses_per_module<|MERGE_RESOLUTION|>--- conflicted
+++ resolved
@@ -1383,7 +1383,6 @@
             # `minibatch_size` and `num_epochs` are not set by the user.
             batch_iter = MiniBatchDummyIterator
 
-<<<<<<< HEAD
         # Convert input batch into a tensor batch (MultiAgentBatch) on the correct
         # device (e.g. GPU). We move the batch already here to avoid having to move
         # every single minibatch that is created in the `batch_iter` below.
@@ -1391,8 +1390,6 @@
         # we are in an offline setting.
         if self._learner_connector is None or episodes is None:
             batch = self._convert_batch_type(batch)
-=======
->>>>>>> 21308bc0
         batch = self._set_slicing_by_batch_id(batch, value=True)
 
         for tensor_minibatch in batch_iter(
