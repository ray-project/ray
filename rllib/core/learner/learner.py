import abc
from collections import defaultdict
import copy
import logging
import numpy
import platform
from typing import (
    Any,
    Callable,
    Collection,
    Dict,
    List,
    Hashable,
    Optional,
    Sequence,
    Tuple,
    TYPE_CHECKING,
    Union,
)

import tree  # pip install dm_tree

import ray
from ray.data.iterator import DataIterator
from ray.rllib.connectors.learner.learner_connector_pipeline import (
    LearnerConnectorPipeline,
)
from ray.rllib.core import (
    COMPONENT_METRICS_LOGGER,
    COMPONENT_OPTIMIZER,
    COMPONENT_RL_MODULE,
    DEFAULT_MODULE_ID,
)
from ray.rllib.core.rl_module.apis import SelfSupervisedLossAPI
from ray.rllib.core.rl_module import validate_module_id
from ray.rllib.core.rl_module.multi_rl_module import (
    MultiRLModule,
    MultiRLModuleSpec,
)
from ray.rllib.core.rl_module.rl_module import RLModule, RLModuleSpec
from ray.rllib.policy.policy import PolicySpec
from ray.rllib.policy.sample_batch import MultiAgentBatch, SampleBatch
from ray.rllib.utils.annotations import (
    override,
    OverrideToImplementCustomLogic,
    OverrideToImplementCustomLogic_CallToSuperRecommended,
)
from ray.rllib.utils.checkpoints import Checkpointable
from ray.rllib.utils.debug import update_global_seed_if_necessary
from ray.rllib.utils.deprecation import (
    Deprecated,
    DEPRECATED_VALUE,
    deprecation_warning,
)
from ray.rllib.utils.framework import try_import_tf, try_import_torch
from ray.rllib.utils.metrics import (
    ALL_MODULES,
    NUM_ENV_STEPS_SAMPLED_LIFETIME,
    NUM_ENV_STEPS_TRAINED,
    NUM_ENV_STEPS_TRAINED_LIFETIME,
    NUM_MODULE_STEPS_TRAINED,
    NUM_MODULE_STEPS_TRAINED_LIFETIME,
    MODULE_TRAIN_BATCH_SIZE_MEAN,
    WEIGHTS_SEQ_NO,
)
from ray.rllib.utils.metrics.metrics_logger import MetricsLogger
from ray.rllib.utils.minibatch_utils import (
    MiniBatchDummyIterator,
    MiniBatchCyclicIterator,
)
from ray.rllib.utils.numpy import convert_to_numpy
from ray.rllib.utils.schedules.scheduler import Scheduler
from ray.rllib.utils.typing import (
    EpisodeType,
    LearningRateOrSchedule,
    ModuleID,
    Optimizer,
    Param,
    ParamRef,
    ParamDict,
    ResultDict,
    ShouldModuleBeUpdatedFn,
    StateDict,
    TensorType,
)
from ray.util.annotations import PublicAPI

if TYPE_CHECKING:
    from ray.rllib.algorithms.algorithm_config import AlgorithmConfig


torch, _ = try_import_torch()
tf1, tf, tfv = try_import_tf()

logger = logging.getLogger(__name__)

DEFAULT_OPTIMIZER = "default_optimizer"

# COMMON LEARNER LOSS_KEYS
POLICY_LOSS_KEY = "policy_loss"
VF_LOSS_KEY = "vf_loss"
ENTROPY_KEY = "entropy"

# Additional update keys
LR_KEY = "learning_rate"


@PublicAPI(stability="alpha")
class Learner(Checkpointable):
    """Base class for Learners.

    This class will be used to train RLModules. It is responsible for defining the loss
    function, and updating the neural network weights that it owns. It also provides a
    way to add/remove modules to/from RLModules in a multi-agent scenario, in the
    middle of training (This is useful for league based training).

    TF and Torch specific implementation of this class fills in the framework-specific
    implementation details for distributed training, and for computing and applying
    gradients. User should not need to sub-class this class, but instead inherit from
    the TF or Torch specific sub-classes to implement their algorithm-specific update
    logic.

    Args:
        config: The AlgorithmConfig object from which to derive most of the settings
            needed to build the Learner.
        module_spec: The module specification for the RLModule that is being trained.
            If the module is a single agent module, after building the module it will
            be converted to a multi-agent module with a default key. Can be none if the
            module is provided directly via the `module` argument. Refer to
            ray.rllib.core.rl_module.RLModuleSpec
            or ray.rllib.core.rl_module.MultiRLModuleSpec for more info.
        module: If learner is being used stand-alone, the RLModule can be optionally
            passed in directly instead of the through the `module_spec`.

    Note: We use PPO and torch as an example here because many of the showcased
    components need implementations to come together. However, the same
    pattern is generally applicable.

        .. testcode::

            import gymnasium as gym

            from ray.rllib.algorithms.ppo.ppo import PPOConfig
            from ray.rllib.algorithms.ppo.ppo_catalog import PPOCatalog
            from ray.rllib.algorithms.ppo.torch.ppo_torch_rl_module import (
                PPOTorchRLModule
            )
            from ray.rllib.core import COMPONENT_RL_MODULE, DEFAULT_MODULE_ID
            from ray.rllib.core.rl_module.default_model_config import DefaultModelConfig
            from ray.rllib.core.rl_module.rl_module import RLModuleSpec

            env = gym.make("CartPole-v1")

            # Create a PPO config object first.
            config = (
                PPOConfig()
                .framework("torch")
                .training(model={"fcnet_hiddens": [128, 128]})
            )

            # Create a learner instance directly from our config. All we need as
            # extra information here is the env to be able to extract space information
            # (needed to construct the RLModule inside the Learner).
            learner = config.build_learner(env=env)

            # Take one gradient update on the module and report the results.
            # results = learner.update(...)

            # Add a new module, perhaps for league based training.
            learner.add_module(
                module_id="new_player",
                module_spec=RLModuleSpec(
                    module_class=PPOTorchRLModule,
                    observation_space=env.observation_space,
                    action_space=env.action_space,
                    model_config=DefaultModelConfig(fcnet_hiddens=[64, 64]),
                    catalog_class=PPOCatalog,
                )
            )

            # Take another gradient update with both previous and new modules.
            # results = learner.update(...)

            # Remove a module.
            learner.remove_module("new_player")

            # Will train previous modules only.
            # results = learner.update(...)

            # Get the state of the learner.
            state = learner.get_state()

            # Set the state of the learner.
            learner.set_state(state)

            # Get the weights of the underlying MultiRLModule.
            weights = learner.get_state(components=COMPONENT_RL_MODULE)

            # Set the weights of the underlying MultiRLModule.
            learner.set_state({COMPONENT_RL_MODULE: weights})


    Extension pattern:

        .. testcode::

            from ray.rllib.core.learner.torch.torch_learner import TorchLearner

            class MyLearner(TorchLearner):

               def compute_losses(self, fwd_out, batch):
                   # Compute the losses per module based on `batch` and output of the
                   # forward pass (`fwd_out`). To access the (algorithm) config for a
                   # specific RLModule, do:
                   # `self.config.get_config_for_module([moduleID])`.
                   return {DEFAULT_MODULE_ID: module_loss}
    """

    framework: str = None
    TOTAL_LOSS_KEY: str = "total_loss"

    def __init__(
        self,
        *,
        config: "AlgorithmConfig",
        module_spec: Optional[Union[RLModuleSpec, MultiRLModuleSpec]] = None,
        module: Optional[RLModule] = None,
    ):
        # TODO (sven): Figure out how to do this
        self.config = config.copy(copy_frozen=False)
        self._module_spec: Optional[MultiRLModuleSpec] = module_spec
        self._module_obj: Optional[MultiRLModule] = module

        # Make node and device of this Learner available.
        self._node = platform.node()
        self._device = None

        # Set a seed, if necessary.
        if self.config.seed is not None:
            update_global_seed_if_necessary(self.framework, self.config.seed)

        # Whether self.build has already been called.
        self._is_built = False

        # These are the attributes that are set during build.

        # The actual MultiRLModule used by this Learner.
        self._module: Optional[MultiRLModule] = None
        self._weights_seq_no = 0
        # Our Learner connector pipeline.
        self._learner_connector: Optional[LearnerConnectorPipeline] = None
        # These are set for properly applying optimizers and adding or removing modules.
        self._optimizer_parameters: Dict[Optimizer, List[ParamRef]] = {}
        self._named_optimizers: Dict[str, Optimizer] = {}
        self._params: ParamDict = {}
        # Dict mapping ModuleID to a list of optimizer names. Note that the optimizer
        # name includes the ModuleID as a prefix: optimizer_name=`[ModuleID]_[.. rest]`.
        self._module_optimizers: Dict[ModuleID, List[str]] = defaultdict(list)
        self._optimizer_name_to_module: Dict[str, ModuleID] = {}

        # Only manage optimizer's learning rate if user has NOT overridden
        # the `configure_optimizers_for_module` method. Otherwise, leave responsibility
        # to handle lr-updates entirely in user's hands.
        self._optimizer_lr_schedules: Dict[Optimizer, Scheduler] = {}

        # The Learner's own MetricsLogger to be used to log RLlib's built-in metrics or
        # custom user-defined ones (e.g. custom loss values). When returning from an
        # `update_from_...()` method call, the Learner will do a `self.metrics.reduce()`
        # and return the resulting (reduced) dict.
        self.metrics = MetricsLogger()

        # In case of offline learning and multiple learners, each learner receives a
        # repeatable iterator that iterates over a split of the streamed data.
        self.iterator: DataIterator = None

    # TODO (sven): Do we really need this API? It seems like LearnerGroup constructs
    #  all Learner workers and then immediately builds them any ways? Unless there is
    #  a reason related to Train worker group setup.
    @OverrideToImplementCustomLogic_CallToSuperRecommended
    def build(self) -> None:
        """Builds the Learner.

        This method should be called before the learner is used. It is responsible for
        setting up the LearnerConnectorPipeline, the RLModule, optimizer(s), and
        (optionally) the optimizers' learning rate schedulers.
        """
        if self._is_built:
            logger.debug("Learner already built. Skipping build.")
            return

        # Build learner connector pipeline used on this Learner worker.
        self._learner_connector = None
        if not self.config._dont_build_learner_connector_on_learner:
            # TODO (sven): Figure out which space to provide here. For now,
            #  it doesn't matter, as the default connector piece doesn't use
            #  this information anyway.
            #  module_spec = self._module_spec.as_multi_rl_module_spec()
            self._learner_connector = self.config.build_learner_connector(
                input_observation_space=None,
                input_action_space=None,
                device=self._device,
            )

        # Build the module to be trained by this learner.
        self._module = self._make_module()

        # Configure, construct, and register all optimizers needed to train
        # `self.module`.
        self.configure_optimizers()

        # Log the number of trainable/non-trainable parameters.
        self._log_trainable_parameters()

        self._is_built = True

    @property
    def distributed(self) -> bool:
        """Whether the learner is running in distributed mode."""
        return self.config.num_learners > 1

    @property
    def module(self) -> MultiRLModule:
        """The MultiRLModule that is being trained."""
        return self._module

    @property
    def node(self) -> Any:
        return self._node

    @property
    def device(self) -> Any:
        return self._device

    def register_optimizer(
        self,
        *,
        module_id: ModuleID = ALL_MODULES,
        optimizer_name: str = DEFAULT_OPTIMIZER,
        optimizer: Optimizer,
        params: Sequence[Param],
        lr_or_lr_schedule: Optional[LearningRateOrSchedule] = None,
    ) -> None:
        """Registers an optimizer with a ModuleID, name, param list and lr-scheduler.

        Use this method in your custom implementations of either
        `self.configure_optimizers()` or `self.configure_optimzers_for_module()` (you
        should only override one of these!). If you register a learning rate Scheduler
        setting together with an optimizer, RLlib will automatically keep this
        optimizer's learning rate updated throughout the training process.
        Alternatively, you can construct your optimizers directly with a learning rate
        and manage learning rate scheduling or updating yourself.

        Args:
            module_id: The `module_id` under which to register the optimizer. If not
                provided, will assume ALL_MODULES.
            optimizer_name: The name (str) of the optimizer. If not provided, will
                assume DEFAULT_OPTIMIZER.
            optimizer: The already instantiated optimizer object to register.
            params: A list of parameters (framework-specific variables) that will be
                trained/updated
            lr_or_lr_schedule: An optional fixed learning rate or learning rate schedule
                setup. If provided, RLlib will automatically keep the optimizer's
                learning rate updated.
        """
        # Validate optimizer instance and its param list.
        self._check_registered_optimizer(optimizer, params)

        full_registration_name = module_id + "_" + optimizer_name

        # Store the given optimizer under the given `module_id`.
        self._module_optimizers[module_id].append(full_registration_name)
        self._optimizer_name_to_module[full_registration_name] = module_id

        # Store the optimizer instance under its full `module_id`_`optimizer_name`
        # key.
        self._named_optimizers[full_registration_name] = optimizer

        # Store all given parameters under the given optimizer.
        self._optimizer_parameters[optimizer] = []
        for param in params:
            param_ref = self.get_param_ref(param)
            self._optimizer_parameters[optimizer].append(param_ref)
            self._params[param_ref] = param

        # Optionally, store a scheduler object along with this optimizer. If such a
        # setting is provided, RLlib will handle updating the optimizer's learning rate
        # over time.
        if lr_or_lr_schedule is not None:
            # Validate the given setting.
            Scheduler.validate(
                fixed_value_or_schedule=lr_or_lr_schedule,
                setting_name="lr_or_lr_schedule",
                description="learning rate or schedule",
            )
            # Create the scheduler object for this optimizer.
            scheduler = Scheduler(
                fixed_value_or_schedule=lr_or_lr_schedule,
                framework=self.framework,
                device=self._device,
            )
            self._optimizer_lr_schedules[optimizer] = scheduler
            # Set the optimizer to the current (first) learning rate.
            self._set_optimizer_lr(
                optimizer=optimizer,
                lr=scheduler.get_current_value(),
            )

    @OverrideToImplementCustomLogic
    def configure_optimizers(self) -> None:
        """Configures, creates, and registers the optimizers for this Learner.

        Optimizers are responsible for updating the model's parameters during training,
        based on the computed gradients.

        Normally, you should not override this method for your custom algorithms
        (which require certain optimizers), but rather override the
        `self.configure_optimizers_for_module(module_id=..)` method and register those
        optimizers in there that you need for the given `module_id`.

        You can register an optimizer for any RLModule within `self.module` (or for
        the ALL_MODULES ID) by calling `self.register_optimizer()` and passing the
        module_id, optimizer_name (only in case you would like to register more than
        one optimizer for a given module), the optimizer instane itself, a list
        of all the optimizer's parameters (to be updated by the optimizer), and
        an optional learning rate or learning rate schedule setting.

        This method is called once during building (`self.build()`).
        """
        # The default implementation simply calls `self.configure_optimizers_for_module`
        # on each RLModule within `self.module`.
        for module_id in self.module.keys():
            if self.rl_module_is_compatible(self.module[module_id]):
                config = self.config.get_config_for_module(module_id)
                self.configure_optimizers_for_module(module_id=module_id, config=config)

    @OverrideToImplementCustomLogic
    @abc.abstractmethod
    def configure_optimizers_for_module(
        self, module_id: ModuleID, config: "AlgorithmConfig" = None
    ) -> None:
        """Configures an optimizer for the given module_id.

        This method is called for each RLModule in the MultiRLModule being
        trained by the Learner, as well as any new module added during training via
        `self.add_module()`. It should configure and construct one or more optimizers
        and register them via calls to `self.register_optimizer()` along with the
        `module_id`, an optional optimizer name (str), a list of the optimizer's
        framework specific parameters (variables), and an optional learning rate value
        or -schedule.

        Args:
            module_id: The module_id of the RLModule that is being configured.
            config: The AlgorithmConfig specific to the given `module_id`.
        """

    @OverrideToImplementCustomLogic
    @abc.abstractmethod
    def compute_gradients(
        self, loss_per_module: Dict[ModuleID, TensorType], **kwargs
    ) -> ParamDict:
        """Computes the gradients based on the given losses.

        Args:
            loss_per_module: Dict mapping module IDs to their individual total loss
                terms, computed by the individual `compute_loss_for_module()` calls.
                The overall total loss (sum of loss terms over all modules) is stored
                under `loss_per_module[ALL_MODULES]`.
            **kwargs: Forward compatibility kwargs.

        Returns:
            The gradients in the same (flat) format as self._params. Note that all
            top-level structures, such as module IDs, will not be present anymore in
            the returned dict. It will merely map parameter tensor references to their
            respective gradient tensors.
        """

    @OverrideToImplementCustomLogic
    def postprocess_gradients(self, gradients_dict: ParamDict) -> ParamDict:
        """Applies potential postprocessing operations on the gradients.

        This method is called after gradients have been computed and modifies them
        before they are applied to the respective module(s) by the optimizer(s).
        This might include grad clipping by value, norm, or global-norm, or other
        algorithm specific gradient postprocessing steps.

        This default implementation calls `self.postprocess_gradients_for_module()`
        on each of the sub-modules in our MultiRLModule: `self.module` and
        returns the accumulated gradients dicts.

        Args:
            gradients_dict: A dictionary of gradients in the same (flat) format as
                self._params. Note that top-level structures, such as module IDs,
                will not be present anymore in this dict. It will merely map gradient
                tensor references to gradient tensors.

        Returns:
            A dictionary with the updated gradients and the exact same (flat) structure
            as the incoming `gradients_dict` arg.
        """

        # The flat gradients dict (mapping param refs to params), returned by this
        # method.
        postprocessed_gradients = {}

        for module_id in self.module.keys():
            # Send a gradients dict for only this `module_id` to the
            # `self.postprocess_gradients_for_module()` method.
            module_grads_dict = {}
            for optimizer_name, optimizer in self.get_optimizers_for_module(module_id):
                module_grads_dict.update(
                    self.filter_param_dict_for_optimizer(gradients_dict, optimizer)
                )

            module_grads_dict = self.postprocess_gradients_for_module(
                module_id=module_id,
                config=self.config.get_config_for_module(module_id),
                module_gradients_dict=module_grads_dict,
            )
            assert isinstance(module_grads_dict, dict)

            # Update our return dict.
            postprocessed_gradients.update(module_grads_dict)

        return postprocessed_gradients

    @OverrideToImplementCustomLogic_CallToSuperRecommended
    def postprocess_gradients_for_module(
        self,
        *,
        module_id: ModuleID,
        config: Optional["AlgorithmConfig"] = None,
        module_gradients_dict: ParamDict,
    ) -> ParamDict:
        """Applies postprocessing operations on the gradients of the given module.

        Args:
            module_id: The module ID for which we will postprocess computed gradients.
                Note that `module_gradients_dict` already only carries those gradient
                tensors that belong to this `module_id`. Other `module_id`'s gradients
                are not available in this call.
            config: The AlgorithmConfig specific to the given `module_id`.
            module_gradients_dict: A dictionary of gradients in the same (flat) format
                as self._params, mapping gradient refs to gradient tensors, which are to
                be postprocessed. You may alter these tensors in place or create new
                ones and return these in a new dict.

        Returns:
            A dictionary with the updated gradients and the exact same (flat) structure
            as the incoming `module_gradients_dict` arg.
        """
        postprocessed_grads = {}

        if config.grad_clip is None and not config.log_gradients:
            postprocessed_grads.update(module_gradients_dict)
            return postprocessed_grads

        for optimizer_name, optimizer in self.get_optimizers_for_module(module_id):
            grad_dict_to_clip = self.filter_param_dict_for_optimizer(
                param_dict=module_gradients_dict,
                optimizer=optimizer,
            )
            if config.grad_clip:
                # Perform gradient clipping, if configured.
                global_norm = self._get_clip_function()(
                    grad_dict_to_clip,
                    grad_clip=config.grad_clip,
                    grad_clip_by=config.grad_clip_by,
                )
                if config.grad_clip_by == "global_norm" or config.log_gradients:
                    # If we want to log gradients, but do not use the global norm
                    # for clipping compute it here.
                    if config.log_gradients and config.grad_clip_by != "global_norm":
                        # Compute the global norm of gradients.
                        global_norm = self._get_global_norm_function()(
                            # Note, `tf.linalg.global_norm` needs a list of tensors.
                            list(grad_dict_to_clip.values()),
                        )
                    self.metrics.log_value(
                        key=(module_id, f"gradients_{optimizer_name}_global_norm"),
                        value=global_norm,
                        window=1,
                    )
                postprocessed_grads.update(grad_dict_to_clip)
            # In the other case check, if we want to log gradients only.
            elif config.log_gradients:
                # Compute the global norm of gradients and log it.
                global_norm = self._get_global_norm_function()(
                    # Note, `tf.linalg.global_norm` needs a list of tensors.
                    list(grad_dict_to_clip.values()),
                )
                self.metrics.log_value(
                    key=(module_id, f"gradients_{optimizer_name}_global_norm"),
                    value=global_norm,
                    window=1,
                )

        return postprocessed_grads

    @OverrideToImplementCustomLogic
    @abc.abstractmethod
    def apply_gradients(self, gradients_dict: ParamDict) -> None:
        """Applies the gradients to the MultiRLModule parameters.

        Args:
            gradients_dict: A dictionary of gradients in the same (flat) format as
                self._params. Note that top-level structures, such as module IDs,
                will not be present anymore in this dict. It will merely map gradient
                tensor references to gradient tensors.
        """

    def get_optimizer(
        self,
        module_id: ModuleID = DEFAULT_MODULE_ID,
        optimizer_name: str = DEFAULT_OPTIMIZER,
    ) -> Optimizer:
        """Returns the optimizer object, configured under the given module_id and name.

        If only one optimizer was registered under `module_id` (or ALL_MODULES)
        via the `self.register_optimizer` method, `optimizer_name` is assumed to be
        DEFAULT_OPTIMIZER.

        Args:
            module_id: The ModuleID for which to return the configured optimizer.
                If not provided, will assume DEFAULT_MODULE_ID.
            optimizer_name: The name of the optimizer (registered under `module_id` via
                `self.register_optimizer()`) to return. If not provided, will assume
                DEFAULT_OPTIMIZER.

        Returns:
            The optimizer object, configured under the given `module_id` and
            `optimizer_name`.
        """
        # `optimizer_name` could possibly be the full optimizer name (including the
        # module_id under which it is registered).
        if optimizer_name in self._named_optimizers:
            return self._named_optimizers[optimizer_name]

        # Normally, `optimizer_name` is just the optimizer's name, not including the
        # `module_id`.
        full_registration_name = module_id + "_" + optimizer_name
        if full_registration_name in self._named_optimizers:
            return self._named_optimizers[full_registration_name]

        # No optimizer found.
        raise KeyError(
            f"Optimizer not found! module_id={module_id} "
            f"optimizer_name={optimizer_name}"
        )

    def get_optimizers_for_module(
        self, module_id: ModuleID = ALL_MODULES
    ) -> List[Tuple[str, Optimizer]]:
        """Returns a list of (optimizer_name, optimizer instance)-tuples for module_id.

        Args:
            module_id: The ModuleID for which to return the configured
                (optimizer name, optimizer)-pairs. If not provided, will return
                optimizers registered under ALL_MODULES.

        Returns:
            A list of tuples of the format: ([optimizer_name], [optimizer object]),
            where optimizer_name is the name under which the optimizer was registered
            in `self.register_optimizer`. If only a single optimizer was
            configured for `module_id`, [optimizer_name] will be DEFAULT_OPTIMIZER.
        """
        named_optimizers = []
        for full_registration_name in self._module_optimizers[module_id]:
            optimizer = self._named_optimizers[full_registration_name]
            # TODO (sven): How can we avoid registering optimziers under this
            #  constructed `[module_id]_[optim_name]` format?
            optim_name = full_registration_name[len(module_id) + 1 :]
            named_optimizers.append((optim_name, optimizer))
        return named_optimizers

    def filter_param_dict_for_optimizer(
        self, param_dict: ParamDict, optimizer: Optimizer
    ) -> ParamDict:
        """Reduces the given ParamDict to contain only parameters for given optimizer.

        Args:
            param_dict: The ParamDict to reduce/filter down to the given `optimizer`.
                The returned dict will be a subset of `param_dict` only containing keys
                (param refs) that were registered together with `optimizer` (and thus
                that `optimizer` is responsible for applying gradients to).
            optimizer: The optimizer object to whose parameter refs the given
                `param_dict` should be reduced.

        Returns:
            A new ParamDict only containing param ref keys that belong to `optimizer`.
        """
        # Return a sub-dict only containing those param_ref keys (and their values)
        # that belong to the `optimizer`.
        return {
            ref: param_dict[ref]
            for ref in self._optimizer_parameters[optimizer]
            if ref in param_dict and param_dict[ref] is not None
        }

    @abc.abstractmethod
    def get_param_ref(self, param: Param) -> Hashable:
        """Returns a hashable reference to a trainable parameter.

        This should be overridden in framework specific specialization. For example in
        torch it will return the parameter itself, while in tf it returns the .ref() of
        the variable. The purpose is to retrieve a unique reference to the parameters.

        Args:
            param: The parameter to get the reference to.

        Returns:
            A reference to the parameter.
        """

    @abc.abstractmethod
    def get_parameters(self, module: RLModule) -> Sequence[Param]:
        """Returns the list of parameters of a module.

        This should be overridden in framework specific learner. For example in torch it
        will return .parameters(), while in tf it returns .trainable_variables.

        Args:
            module: The module to get the parameters from.

        Returns:
            The parameters of the module.
        """

    @abc.abstractmethod
    def _convert_batch_type(self, batch: MultiAgentBatch) -> MultiAgentBatch:
        """Converts the elements of a MultiAgentBatch to Tensors on the correct device.

        Args:
            batch: The MultiAgentBatch object to convert.

        Returns:
            The resulting MultiAgentBatch with framework-specific tensor values placed
            on the correct device.
        """

    @OverrideToImplementCustomLogic_CallToSuperRecommended
    def add_module(
        self,
        *,
        module_id: ModuleID,
        module_spec: RLModuleSpec,
        config_overrides: Optional[Dict] = None,
        new_should_module_be_updated: Optional[ShouldModuleBeUpdatedFn] = None,
    ) -> MultiRLModuleSpec:
        """Adds a module to the underlying MultiRLModule.

        Changes this Learner's config in order to make this architectural change
        permanent wrt. to checkpointing.

        Args:
            module_id: The ModuleID of the module to be added.
            module_spec: The ModuleSpec of the module to be added.
            config_overrides: The `AlgorithmConfig` overrides that should apply to
                the new Module, if any.
            new_should_module_be_updated: An optional sequence of ModuleIDs or a
                callable taking ModuleID and SampleBatchType and returning whether the
                ModuleID should be updated (trained).
                If None, will keep the existing setup in place. RLModules,
                whose IDs are not in the list (or for which the callable
                returns False) will not be updated.

        Returns:
            The new MultiRLModuleSpec (after the RLModule has been added).
        """
        validate_module_id(module_id, error=True)
        self._check_is_built()

        # Force-set inference-only = False.
        module_spec = copy.deepcopy(module_spec)
        module_spec.inference_only = False

        # Build the new RLModule and add it to self.module.
        module = module_spec.build()
        self.module.add_module(module_id, module)

        # Change our config (AlgorithmConfig) to contain the new Module.
        # TODO (sven): This is a hack to manipulate the AlgorithmConfig directly,
        #  but we'll deprecate config.policies soon anyway.
        self.config.policies[module_id] = PolicySpec()
        if config_overrides is not None:
            self.config.multi_agent(
                algorithm_config_overrides_per_module={module_id: config_overrides}
            )
        self.config.rl_module(rl_module_spec=MultiRLModuleSpec.from_module(self.module))
        self._module_spec = self.config.rl_module_spec
        if new_should_module_be_updated is not None:
            self.config.multi_agent(policies_to_train=new_should_module_be_updated)

        # Allow the user to configure one or more optimizers for this new module.
        self.configure_optimizers_for_module(
            module_id=module_id,
            config=self.config.get_config_for_module(module_id),
        )
        return self.config.rl_module_spec

    @OverrideToImplementCustomLogic_CallToSuperRecommended
    def remove_module(
        self,
        module_id: ModuleID,
        *,
        new_should_module_be_updated: Optional[ShouldModuleBeUpdatedFn] = None,
    ) -> MultiRLModuleSpec:
        """Removes a module from the Learner.

        Args:
            module_id: The ModuleID of the module to be removed.
            new_should_module_be_updated: An optional sequence of ModuleIDs or a
                callable taking ModuleID and SampleBatchType and returning whether the
                ModuleID should be updated (trained).
                If None, will keep the existing setup in place. RLModules,
                whose IDs are not in the list (or for which the callable
                returns False) will not be updated.

        Returns:
            The new MultiRLModuleSpec (after the RLModule has been removed).
        """
        self._check_is_built()
        module = self.module[module_id]

        # Delete the removed module's parameters and optimizers.
        if self.rl_module_is_compatible(module):
            parameters = self.get_parameters(module)
            for param in parameters:
                param_ref = self.get_param_ref(param)
                if param_ref in self._params:
                    del self._params[param_ref]
            for optimizer_name, optimizer in self.get_optimizers_for_module(module_id):
                del self._optimizer_parameters[optimizer]
                name = module_id + "_" + optimizer_name
                del self._named_optimizers[name]
                if optimizer in self._optimizer_lr_schedules:
                    del self._optimizer_lr_schedules[optimizer]
            del self._module_optimizers[module_id]

        # Remove the module from the MultiRLModule.
        self.module.remove_module(module_id)

        # Change self.config to reflect the new architecture.
        # TODO (sven): This is a hack to manipulate the AlgorithmConfig directly,
        #  but we'll deprecate config.policies soon anyway.
        del self.config.policies[module_id]
        self.config.algorithm_config_overrides_per_module.pop(module_id, None)
        if new_should_module_be_updated is not None:
            self.config.multi_agent(policies_to_train=new_should_module_be_updated)
        self.config.rl_module(rl_module_spec=MultiRLModuleSpec.from_module(self.module))

        # Remove all stats from the module from our metrics logger, so we don't report
        # results from this module again.
        if module_id in self.metrics.stats:
            del self.metrics.stats[module_id]

        return self.config.rl_module_spec

    @OverrideToImplementCustomLogic
    def should_module_be_updated(self, module_id, multi_agent_batch=None):
        """Returns whether a module should be updated or not based on `self.config`.

        Args:
            module_id: The ModuleID that we want to query on whether this module
                should be updated or not.
            multi_agent_batch: An optional MultiAgentBatch to possibly provide further
                information on the decision on whether the RLModule should be updated
                or not.
        """
        should_module_be_updated_fn = self.config.policies_to_train
        # If None, return True (by default, all modules should be updated).
        if should_module_be_updated_fn is None:
            return True
        # If collection given, return whether `module_id` is in that container.
        elif not callable(should_module_be_updated_fn):
            return module_id in set(should_module_be_updated_fn)

        return should_module_be_updated_fn(module_id, multi_agent_batch)

    @OverrideToImplementCustomLogic
    def compute_losses(
        self, *, fwd_out: Dict[str, Any], batch: Dict[str, Any]
    ) -> Dict[str, Any]:
        """Computes the loss(es) for the module being optimized.

        This method must be overridden by MultiRLModule-specific Learners in order to
        define the specific loss computation logic. If the algorithm is single-agent,
        only `compute_loss_for_module()` should be overridden instead. If the algorithm
        uses independent multi-agent learning (default behavior for RLlib's multi-agent
        setups), also only `compute_loss_for_module()` should be overridden, but it will
        be called for each individual RLModule inside the MultiRLModule.
        It is recommended to not compute any forward passes within this method, and to
        use the `forward_train()` outputs of the RLModule(s) to compute the required
        loss tensors.
        See here for a custom loss function example script:
        https://github.com/ray-project/ray/blob/master/rllib/examples/learners/custom_loss_fn_simple.py  # noqa

        Args:
            fwd_out: Output from a call to the `forward_train()` method of the
                underlying MultiRLModule (`self.module`) during training
                (`self.update()`).
            batch: The train batch that was used to compute `fwd_out`.

        Returns:
            A dictionary mapping module IDs to individual loss terms.
        """
        loss_per_module = {}
        for module_id in fwd_out:
            module_batch = batch[module_id]
            module_fwd_out = fwd_out[module_id]

            module = self.module[module_id].unwrapped()
            if isinstance(module, SelfSupervisedLossAPI):
                loss = module.compute_self_supervised_loss(
                    learner=self,
                    module_id=module_id,
                    config=self.config.get_config_for_module(module_id),
                    batch=module_batch,
                    fwd_out=module_fwd_out,
                )
            else:
                loss = self.compute_loss_for_module(
                    module_id=module_id,
                    config=self.config.get_config_for_module(module_id),
                    batch=module_batch,
                    fwd_out=module_fwd_out,
                )
            loss_per_module[module_id] = loss

        return loss_per_module

    @OverrideToImplementCustomLogic
    @abc.abstractmethod
    def compute_loss_for_module(
        self,
        *,
        module_id: ModuleID,
        config: "AlgorithmConfig",
        batch: Dict[str, Any],
        fwd_out: Dict[str, TensorType],
    ) -> TensorType:
        """Computes the loss for a single module.

        Think of this as computing loss for a single agent. For multi-agent use-cases
        that require more complicated computation for loss, consider overriding the
        `compute_losses` method instead.

        Args:
            module_id: The id of the module.
            config: The AlgorithmConfig specific to the given `module_id`.
            batch: The train batch for this particular module.
            fwd_out: The output of the forward pass for this particular module.

        Returns:
            A single total loss tensor. If you have more than one optimizer on the
            provided `module_id` and would like to compute gradients separately using
            these different optimizers, simply add up the individual loss terms for
            each optimizer and return the sum. Also, for recording/logging any
            individual loss terms, you can use the `Learner.metrics.log_value(
            key=..., value=...)` or `Learner.metrics.log_dict()` APIs. See:
            :py:class:`~ray.rllib.utils.metrics.metrics_logger.MetricsLogger` for more
            information.
        """

    def update_from_batch(
        self,
        batch: MultiAgentBatch,
        *,
        # TODO (sven): Make this a more formal structure with its own type.
        timesteps: Optional[Dict[str, Any]] = None,
        num_epochs: int = 1,
        minibatch_size: Optional[int] = None,
        shuffle_batch_per_epoch: bool = False,
        # Deprecated args.
        num_iters=DEPRECATED_VALUE,
        **kwargs,
    ) -> ResultDict:
        """Run `num_epochs` epochs over the given train batch.

        You can use this method to take more than one backward pass on the batch.
        The same `minibatch_size` and `num_epochs` will be used for all module ids in
        MultiRLModule.

        Args:
            batch: A batch of training data to update from.
            timesteps: Timesteps dict, which must have the key
                `NUM_ENV_STEPS_SAMPLED_LIFETIME`.
                # TODO (sven): Make this a more formal structure with its own type.
            num_epochs: The number of complete passes over the entire train batch. Each
                pass might be further split into n minibatches (if `minibatch_size`
                provided).
            minibatch_size: The size of minibatches to use to further split the train
                `batch` into sub-batches. The `batch` is then iterated over n times
                where n is `len(batch) // minibatch_size`.
            shuffle_batch_per_epoch: Whether to shuffle the train batch once per epoch.
                If the train batch has a time rank (axis=1), shuffling will only take
                place along the batch axis to not disturb any intact (episode)
                trajectories. Also, shuffling is always skipped if `minibatch_size` is
                None, meaning the entire train batch is processed each epoch, making it
                unnecessary to shuffle.

        Returns:
            A `ResultDict` object produced by a call to `self.metrics.reduce()`. The
            returned dict may be arbitrarily nested and must have `Stats` objects at
            all its leafs, allowing components further downstream (i.e. a user of this
            Learner) to further reduce these results (for example over n parallel
            Learners).
        """
        if num_iters != DEPRECATED_VALUE:
            deprecation_warning(
                old="Learner.update_from_episodes(num_iters=...)",
                new="Learner.update_from_episodes(num_epochs=...)",
                error=True,
            )
        self._update_from_batch_or_episodes(
            batch=batch,
            timesteps=timesteps,
            num_epochs=num_epochs,
            minibatch_size=minibatch_size,
            shuffle_batch_per_epoch=shuffle_batch_per_epoch,
        )
        return self.metrics.reduce()

    def update_from_episodes(
        self,
        episodes: List[EpisodeType],
        *,
        # TODO (sven): Make this a more formal structure with its own type.
        timesteps: Optional[Dict[str, Any]] = None,
        num_epochs: int = 1,
        minibatch_size: Optional[int] = None,
        shuffle_batch_per_epoch: bool = False,
        num_total_minibatches: int = 0,
        # Deprecated args.
        num_iters=DEPRECATED_VALUE,
    ) -> ResultDict:
        """Run `num_epochs` epochs over the train batch generated from `episodes`.

        You can use this method to take more than one backward pass on the batch.
        The same `minibatch_size` and `num_epochs` will be used for all module ids in
        MultiRLModule.

        Args:
            episodes: An list of episode objects to update from.
            timesteps: Timesteps dict, which must have the key
                `NUM_ENV_STEPS_SAMPLED_LIFETIME`.
                # TODO (sven): Make this a more formal structure with its own type.
            num_epochs: The number of complete passes over the entire train batch. Each
                pass might be further split into n minibatches (if `minibatch_size`
                provided). The train batch is generated from the given `episodes`
                through the Learner connector pipeline.
            minibatch_size: The size of minibatches to use to further split the train
                `batch` into sub-batches. The `batch` is then iterated over n times
                where n is `len(batch) // minibatch_size`. The train batch is generated
                from the given `episodes` through the Learner connector pipeline.
            shuffle_batch_per_epoch: Whether to shuffle the train batch once per epoch.
                If the train batch has a time rank (axis=1), shuffling will only take
                place along the batch axis to not disturb any intact (episode)
                trajectories. Also, shuffling is always skipped if `minibatch_size` is
                None, meaning the entire train batch is processed each epoch, making it
                unnecessary to shuffle. The train batch is generated from the given
                `episodes` through the Learner connector pipeline.
            num_total_minibatches: The total number of minibatches to loop through
                (over all `num_epochs` epochs). It's only required to set this to != 0
                in multi-agent + multi-GPU situations, in which the MultiAgentEpisodes
                themselves are roughly sharded equally, however, they might contain
                SingleAgentEpisodes with very lopsided length distributions. Thus,
                without this fixed, pre-computed value, one Learner might go through a
                different number of minibatche passes than others causing a deadlock.

        Returns:
            A `ResultDict` object produced by a call to `self.metrics.reduce()`. The
            returned dict may be arbitrarily nested and must have `Stats` objects at
            all its leafs, allowing components further downstream (i.e. a user of this
            Learner) to further reduce these results (for example over n parallel
            Learners).
        """
        if num_iters != DEPRECATED_VALUE:
            deprecation_warning(
                old="Learner.update_from_episodes(num_iters=...)",
                new="Learner.update_from_episodes(num_epochs=...)",
                error=True,
            )
        self._update_from_batch_or_episodes(
            episodes=episodes,
            timesteps=timesteps,
            num_epochs=num_epochs,
            minibatch_size=minibatch_size,
            shuffle_batch_per_epoch=shuffle_batch_per_epoch,
            num_total_minibatches=num_total_minibatches,
        )
        return self.metrics.reduce()

    def update_from_iterator(
        self,
        iterator,
        *,
        timesteps: Optional[Dict[str, Any]] = None,
        minibatch_size: Optional[int] = None,
        num_iters: int = None,
        **kwargs,
    ):
        if "num_epochs" in kwargs:
            raise ValueError(
                "`num_epochs` arg NOT supported by Learner.update_from_iterator! Use "
                "`num_iters` instead."
            )

        if not self.iterator:
            self.iterator = iterator

        self._check_is_built()

        # Call `before_gradient_based_update` to allow for non-gradient based
        # preparations-, logging-, and update logic to happen.
        self.before_gradient_based_update(timesteps=timesteps or {})

        def _finalize_fn(batch: Dict[str, numpy.ndarray]) -> Dict[str, Any]:
            # Note, the incoming batch is a dictionary with a numpy array
            # holding the `MultiAgentBatch`.
            batch = self._convert_batch_type(batch["batch"][0])
            return {"batch": self._set_slicing_by_batch_id(batch, value=True)}

        i = 0
        logger.debug(f"===> [Learner {id(self)}]: Looping through batches ... ")
        for batch in self.iterator.iter_batches(
            # Note, this needs to be one b/c data is already mapped to
            # `MultiAgentBatch`es of `minibatch_size`.
            batch_size=1,
            _finalize_fn=_finalize_fn,
            **kwargs,
        ):
            # Update the iteration counter.
            i += 1

            # Note, `_finalize_fn`  must return a dictionary.
            batch = batch["batch"]
            logger.debug(
                f"===> [Learner {id(self)}]: batch {i} with {batch.env_steps()} rows."
            )
            # Check the MultiAgentBatch, whether our RLModule contains all ModuleIDs
            # found in this batch. If not, throw an error.
            unknown_module_ids = set(batch.policy_batches.keys()) - set(
                self.module.keys()
            )
            if len(unknown_module_ids) > 0:
                raise ValueError(
                    "Batch contains one or more ModuleIDs that are not in this "
                    f"Learner! Found IDs: {unknown_module_ids}"
                )

            # Log metrics.
            self._log_steps_trained_metrics(batch)

            # Make the actual in-graph/traced `_update` call. This should return
            # all tensor values (no numpy).
            fwd_out, loss_per_module, tensor_metrics = self._update(
                batch.policy_batches
            )
            # Convert logged tensor metrics (logged during tensor-mode of MetricsLogger)
            # to actual (numpy) values.
            self.metrics.tensors_to_numpy(tensor_metrics)

            self._set_slicing_by_batch_id(batch, value=False)
            # If `num_iters` is reached break and return.
            if num_iters and i == num_iters:
                break

        logger.debug(
            f"===> [Learner {id(self)}] number of iterations run in this epoch: {i}"
        )

        # Log all individual RLModules' loss terms and its registered optimizers'
        # current learning rates.
        for mid, loss in convert_to_numpy(loss_per_module).items():
            self.metrics.log_value(
                key=(mid, self.TOTAL_LOSS_KEY),
                value=loss,
                window=1,
            )
        # Call `after_gradient_based_update` to allow for non-gradient based
        # cleanups-, logging-, and update logic to happen.
        # TODO (simon): Check, if this should stay here, when running multiple
        # gradient steps inside the iterator loop above (could be a complete epoch)
        # the target networks might need to be updated earlier.
        self.after_gradient_based_update(timesteps=timesteps or {})

        # Reduce results across all minibatch update steps.
        return self.metrics.reduce()

    @OverrideToImplementCustomLogic
    @abc.abstractmethod
    def _update(
        self,
        batch: Dict[str, Any],
        **kwargs,
    ) -> Tuple[Any, Any, Any]:
        """Contains all logic for an in-graph/traceable update step.

        Framework specific subclasses must implement this method. This should include
        calls to the RLModule's `forward_train`, `compute_loss`, compute_gradients`,
        `postprocess_gradients`, and `apply_gradients` methods and return a tuple
        with all the individual results.

        Args:
            batch: The train batch already converted to a Dict mapping str to (possibly
                nested) tensors.
            kwargs: Forward compatibility kwargs.

        Returns:
            A tuple consisting of:
                1) The `forward_train()` output of the RLModule,
                2) the loss_per_module dictionary mapping module IDs to individual loss
                    tensors
                3) a metrics dict mapping module IDs to metrics key/value pairs.

        """

    @override(Checkpointable)
    def get_state(
        self,
        components: Optional[Union[str, Collection[str]]] = None,
        *,
        not_components: Optional[Union[str, Collection[str]]] = None,
        **kwargs,
    ) -> StateDict:
        self._check_is_built()

        state = {
            "should_module_be_updated": self.config.policies_to_train,
        }

        if self._check_component(COMPONENT_RL_MODULE, components, not_components):
            state[COMPONENT_RL_MODULE] = self.module.get_state(
                components=self._get_subcomponents(COMPONENT_RL_MODULE, components),
                not_components=self._get_subcomponents(
                    COMPONENT_RL_MODULE, not_components
                ),
                **kwargs,
            )
            state[WEIGHTS_SEQ_NO] = self._weights_seq_no
        if self._check_component(COMPONENT_OPTIMIZER, components, not_components):
            state[COMPONENT_OPTIMIZER] = self._get_optimizer_state()

        if self._check_component(COMPONENT_METRICS_LOGGER, components, not_components):
            # TODO (sven): Make `MetricsLogger` a Checkpointable.
            state[COMPONENT_METRICS_LOGGER] = self.metrics.get_state()

        return state

    @override(Checkpointable)
    def set_state(self, state: StateDict) -> None:
        self._check_is_built()

        weights_seq_no = state.get(WEIGHTS_SEQ_NO, 0)

        if COMPONENT_RL_MODULE in state:
            if weights_seq_no == 0 or self._weights_seq_no < weights_seq_no:
                self.module.set_state(state[COMPONENT_RL_MODULE])

        if COMPONENT_OPTIMIZER in state:
            self._set_optimizer_state(state[COMPONENT_OPTIMIZER])

        # Update our weights_seq_no, if the new one is > 0.
        if weights_seq_no > 0:
            self._weights_seq_no = weights_seq_no

        # Update our trainable Modules information/function via our config.
        # If not provided in state (None), all Modules will be trained by default.
        if "should_module_be_updated" in state:
            self.config.multi_agent(policies_to_train=state["should_module_be_updated"])

        # TODO (sven): Make `MetricsLogger` a Checkpointable.
        if COMPONENT_METRICS_LOGGER in state:
            self.metrics.set_state(state[COMPONENT_METRICS_LOGGER])

    @override(Checkpointable)
    def get_ctor_args_and_kwargs(self):
        return (
            (),  # *args,
            {
                "config": self.config,
                "module_spec": self._module_spec,
                "module": self._module_obj,
            },  # **kwargs
        )

    @override(Checkpointable)
    def get_checkpointable_components(self):
        if not self._check_is_built(error=False):
            self.build()
        return [
            (COMPONENT_RL_MODULE, self.module),
        ]

    def _get_optimizer_state(self) -> StateDict:
        """Returns the state of all optimizers currently registered in this Learner.

        Returns:
            The current state of all optimizers currently registered in this Learner.
        """
        raise NotImplementedError

    def _set_optimizer_state(self, state: StateDict) -> None:
        """Sets the state of all optimizers currently registered in this Learner.

        Args:
            state: The state of the optimizers.
        """
        raise NotImplementedError

    def _update_from_batch_or_episodes(
        self,
        *,
        # TODO (sven): We should allow passing in a single agent batch here
        #  as well for simplicity.
        batch: Optional[MultiAgentBatch] = None,
        episodes: Optional[List[EpisodeType]] = None,
        # TODO (sven): Make this a more formal structure with its own type.
        timesteps: Optional[Dict[str, Any]] = None,
        # TODO (sven): Deprecate these in favor of config attributes for only those
        #  algos that actually need (and know how) to do minibatching.
        num_epochs: int = 1,
        minibatch_size: Optional[int] = None,
        shuffle_batch_per_epoch: bool = False,
        num_total_minibatches: int = 0,
    ) -> Union[Dict[str, Any], List[Dict[str, Any]]]:

        self._check_is_built()

        # Call `before_gradient_based_update` to allow for non-gradient based
        # preparations-, logging-, and update logic to happen.
        self.before_gradient_based_update(timesteps=timesteps or {})

        # Resolve batch/episodes being ray object refs (instead of
        # actual batch/episodes objects).
        if isinstance(batch, ray.ObjectRef):
            batch = ray.get(batch)
        if isinstance(episodes, ray.ObjectRef) or (
            isinstance(episodes, list) and isinstance(episodes[0], ray.ObjectRef)
        ):
            episodes = ray.get(episodes)
            episodes = tree.flatten(episodes)

        # Call the learner connector on the given `episodes` (if we have one).
        if episodes is not None and self._learner_connector is not None:
            # Call the learner connector pipeline.
            shared_data = {}
            batch = self._learner_connector(
                rl_module=self.module,
                batch=batch if batch is not None else {},
                episodes=episodes,
                shared_data=shared_data,
                metrics=self.metrics,
            )
            # Convert to a batch.
            # TODO (sven): Try to not require MultiAgentBatch anymore.
            batch = MultiAgentBatch(
                {
                    module_id: (
                        SampleBatch(module_data, _zero_padded=True)
                        if shared_data.get(f"_zero_padded_for_mid={module_id}")
                        else SampleBatch(module_data)
                    )
                    for module_id, module_data in batch.items()
                },
                env_steps=sum(len(e) for e in episodes),
            )
        # Single-agent SampleBatch: Have to convert to MultiAgentBatch.
        elif isinstance(batch, SampleBatch):
            assert len(self.module) == 1
            batch = MultiAgentBatch(
                {next(iter(self.module.keys())): batch}, env_steps=len(batch)
            )

        # Check the MultiAgentBatch, whether our RLModule contains all ModuleIDs
        # found in this batch. If not, throw an error.
        unknown_module_ids = set(batch.policy_batches.keys()) - set(self.module.keys())
        if len(unknown_module_ids) > 0:
            raise ValueError(
                "Batch contains one or more ModuleIDs that are not in this Learner! "
                f"Found IDs: {unknown_module_ids}"
            )

        # TODO: Move this into LearnerConnector pipeline?
        # Filter out those RLModules from the final train batch that should not be
        # updated.
        for module_id in list(batch.policy_batches.keys()):
            if not self.should_module_be_updated(module_id, batch):
                del batch.policy_batches[module_id]

        # Log all timesteps (env, agent, modules) based on given episodes/batch.
        self._log_steps_trained_metrics(batch)

        if minibatch_size:
            batch_iter = MiniBatchCyclicIterator
        elif num_epochs > 1:
            # `minibatch_size` was not set but `num_epochs` > 1.
            # Under the old training stack, users could do multiple epochs
            # over a batch without specifying a minibatch size. We enable
            # this behavior here by setting the minibatch size to be the size
            # of the batch (e.g. 1 minibatch of size batch.count)
            minibatch_size = batch.count
            # Note that there is no need to shuffle here, b/c we don't have minibatches.
            batch_iter = MiniBatchCyclicIterator
        else:
            # `minibatch_size` and `num_epochs` are not set by the user.
            batch_iter = MiniBatchDummyIterator

        batch = self._set_slicing_by_batch_id(batch, value=True)

        for tensor_minibatch in batch_iter(
            batch,
            num_epochs=num_epochs,
            minibatch_size=minibatch_size,
            shuffle_batch_per_epoch=shuffle_batch_per_epoch and (num_epochs > 1),
            num_total_minibatches=num_total_minibatches,
        ):
            # Make the actual in-graph/traced `_update` call. This should return
            # all tensor values (no numpy).
            fwd_out, loss_per_module, tensor_metrics = self._update(
                tensor_minibatch.policy_batches
            )

            # Convert logged tensor metrics (logged during tensor-mode of MetricsLogger)
            # to actual (numpy) values.
            self.metrics.tensors_to_numpy(tensor_metrics)

            # Log all individual RLModules' loss terms and its registered optimizers'
            # current learning rates.
            for mid, loss in convert_to_numpy(loss_per_module).items():
                self.metrics.log_value(
                    key=(mid, self.TOTAL_LOSS_KEY),
                    value=loss,
                    window=1,
                )

        self._weights_seq_no += 1
        self.metrics.log_dict(
            {
                (mid, WEIGHTS_SEQ_NO): self._weights_seq_no
                for mid in batch.policy_batches.keys()
            },
            window=1,
        )

        self._set_slicing_by_batch_id(batch, value=False)

        # Call `after_gradient_based_update` to allow for non-gradient based
        # cleanups-, logging-, and update logic to happen.
        self.after_gradient_based_update(timesteps=timesteps or {})

    @OverrideToImplementCustomLogic_CallToSuperRecommended
    def before_gradient_based_update(self, *, timesteps: Dict[str, Any]) -> None:
        """Called before gradient-based updates are completed.

        Should be overridden to implement custom preparation-, logging-, or
        non-gradient-based Learner/RLModule update logic before(!) gradient-based
        updates are performed.

        Args:
            timesteps: Timesteps dict, which must have the key
                `NUM_ENV_STEPS_SAMPLED_LIFETIME`.
                # TODO (sven): Make this a more formal structure with its own type.
        """

    @OverrideToImplementCustomLogic_CallToSuperRecommended
    def after_gradient_based_update(self, *, timesteps: Dict[str, Any]) -> None:
        """Called after gradient-based updates are completed.

        Should be overridden to implement custom cleanup-, logging-, or non-gradient-
        based Learner/RLModule update logic after(!) gradient-based updates have been
        completed.

        Args:
            timesteps: Timesteps dict, which must have the key
                `NUM_ENV_STEPS_SAMPLED_LIFETIME`.
                # TODO (sven): Make this a more formal structure with its own type.
        """
        # Only update this optimizer's lr, if a scheduler has been registered
        # along with it.
        for module_id, optimizer_names in self._module_optimizers.items():
            for optimizer_name in optimizer_names:
                optimizer = self._named_optimizers[optimizer_name]
                # Update and log learning rate of this optimizer.
                lr_schedule = self._optimizer_lr_schedules.get(optimizer)
                if lr_schedule is not None:
                    new_lr = lr_schedule.update(
                        timestep=timesteps.get(NUM_ENV_STEPS_SAMPLED_LIFETIME, 0)
                    )
                    self._set_optimizer_lr(optimizer, lr=new_lr)
                self.metrics.log_value(
                    # Cut out the module ID from the beginning since it's already part
                    # of the key sequence: (ModuleID, "[optim name]_lr").
                    key=(module_id, f"{optimizer_name[len(module_id) + 1:]}_{LR_KEY}"),
                    value=convert_to_numpy(self._get_optimizer_lr(optimizer)),
                    window=1,
                )

    def _set_slicing_by_batch_id(
        self, batch: MultiAgentBatch, *, value: bool
    ) -> MultiAgentBatch:
        """Enables slicing by batch id in the given batch.

        If the input batch contains batches of sequences we need to make sure when
        slicing happens it is sliced via batch id and not timestamp. Calling this
        method enables the same flag on each SampleBatch within the input
        MultiAgentBatch.

        Args:
            batch: The MultiAgentBatch to enable slicing by batch id on.
            value: The value to set the flag to.

        Returns:
            The input MultiAgentBatch with the indexing flag is enabled / disabled on.
        """

        for pid, policy_batch in batch.policy_batches.items():
            # We assume that arriving batches for recurrent modules OR batches that
            # have a SEQ_LENS column are already zero-padded to the max sequence length
            # and have tensors of shape [B, T, ...]. Therefore, we slice sequence
            # lengths in B. See SampleBatch for more information.
            if (
                self.module[pid].is_stateful()
                or policy_batch.get("seq_lens") is not None
            ):
                if value:
                    policy_batch.enable_slicing_by_batch_id()
                else:
                    policy_batch.disable_slicing_by_batch_id()

        return batch

    def _make_module(self) -> MultiRLModule:
        """Construct the multi-agent RL module for the learner.

        This method uses `self._module_specs` or `self._module_obj` to construct the
        module. If the module_class is a single agent RL module it will be wrapped to a
        multi-agent RL module. Override this method if there are other things that
        need to happen for instantiation of the module.

        Returns:
            A constructed MultiRLModule.
        """
        # Module was provided directly through constructor -> Use as-is.
        if self._module_obj is not None:
            module = self._module_obj
            self._module_spec = MultiRLModuleSpec.from_module(module)
        # RLModuleSpec was provided directly through constructor -> Use it to build the
        # RLModule.
        elif self._module_spec is not None:
            module = self._module_spec.build()
        # Try using our config object. Note that this would only work if the config
        # object has all the necessary space information already in it.
        else:
            module = self.config.get_multi_rl_module_spec().build()

        # If not already, convert to MultiRLModule.
        module = module.as_multi_rl_module()

        return module

    def rl_module_is_compatible(self, module: RLModule) -> bool:
        """Check whether the given `module` is compatible with this Learner.

        The default implementation checks the Learner-required APIs and whether the
        given `module` implements all of them (if not, returns False).

        Args:
            module: The RLModule to check.

        Returns:
            True if the module is compatible with this Learner.
        """
        return all(isinstance(module, api) for api in self.rl_module_required_apis())

    @classmethod
    def rl_module_required_apis(cls) -> list[type]:
        """Returns the required APIs for an RLModule to be compatible with this Learner.

        The returned values may or may not be used inside the `rl_module_is_compatible`
        method.

        Args:
            module: The RLModule to check.

        Returns:
            A list of RLModule API classes that an RLModule must implement in order
            to be compatible with this Learner.
        """
        return []

    def _check_registered_optimizer(
        self,
        optimizer: Optimizer,
        params: Sequence[Param],
    ) -> None:
        """Checks that the given optimizer and parameters are valid for the framework.

        Args:
            optimizer: The optimizer object to check.
            params: The list of parameters to check.
        """
        if not isinstance(params, list):
            raise ValueError(
                f"`params` ({params}) must be a list of framework-specific parameters "
                "(variables)!"
            )

    def _log_trainable_parameters(self) -> None:
<<<<<<< HEAD
=======
        """Logs the number of trainable and non-trainable parameters to self.metrics.

        Use MetricsLogger (self.metrics) tuple-keys:
        (ALL_MODULES, NUM_TRAINABLE_PARAMETERS) and
        (ALL_MODULES, NUM_NON_TRAINABLE_PARAMETERS) with EMA.
        """
>>>>>>> a3b12655
        pass

    def _check_is_built(self, error: bool = True) -> bool:
        if self.module is None:
            if error:
                raise ValueError(
                    "Learner.build() must be called after constructing a "
                    "Learner and before calling any methods on it."
                )
            return False
        return True

    def _reset(self):
        self._params = {}
        self._optimizer_parameters = {}
        self._named_optimizers = {}
        self._module_optimizers = defaultdict(list)
        self._optimizer_lr_schedules = {}
        self.metrics = MetricsLogger()
        self._is_built = False

    def apply(self, func, *_args, **_kwargs):
        return func(self, *_args, **_kwargs)

    @abc.abstractmethod
    def _get_tensor_variable(
        self,
        value: Any,
        dtype: Any = None,
        trainable: bool = False,
    ) -> TensorType:
        """Returns a framework-specific tensor variable with the initial given value.

        This is a framework specific method that should be implemented by the
        framework specific sub-classes.

        Args:
            value: The initial value for the tensor variable variable.

        Returns:
            The framework specific tensor variable of the given initial value,
            dtype and trainable/requires_grad property.
        """

    @staticmethod
    @abc.abstractmethod
    def _get_optimizer_lr(optimizer: Optimizer) -> float:
        """Returns the current learning rate of the given local optimizer.

        Args:
            optimizer: The local optimizer to get the current learning rate for.

        Returns:
            The learning rate value (float) of the given optimizer.
        """

    @staticmethod
    @abc.abstractmethod
    def _set_optimizer_lr(optimizer: Optimizer, lr: float) -> None:
        """Updates the learning rate of the given local optimizer.

        Args:
            optimizer: The local optimizer to update the learning rate for.
            lr: The new learning rate.
        """

    @staticmethod
    @abc.abstractmethod
    def _get_clip_function() -> Callable:
        """Returns the gradient clipping function to use, given the framework."""

    @staticmethod
    @abc.abstractmethod
    def _get_global_norm_function() -> Callable:
        """Returns the global norm function to use, given the framework."""

    def _log_steps_trained_metrics(self, batch: MultiAgentBatch):
        """Logs this iteration's steps trained, based on given `batch`."""
        for mid, module_batch in batch.policy_batches.items():
            module_batch_size = len(module_batch)
            # Log average batch size (for each module).
            self.metrics.log_value(
                key=(mid, MODULE_TRAIN_BATCH_SIZE_MEAN),
                value=module_batch_size,
            )
            # Log module steps (for each module).
            self.metrics.log_value(
                key=(mid, NUM_MODULE_STEPS_TRAINED),
                value=module_batch_size,
                reduce="sum",
                clear_on_reduce=True,
            )
            self.metrics.log_value(
                key=(mid, NUM_MODULE_STEPS_TRAINED_LIFETIME),
                value=module_batch_size,
                reduce="sum",
            )
            # Log module steps (sum of all modules).
            self.metrics.log_value(
                key=(ALL_MODULES, NUM_MODULE_STEPS_TRAINED),
                value=module_batch_size,
                reduce="sum",
                clear_on_reduce=True,
            )
            self.metrics.log_value(
                key=(ALL_MODULES, NUM_MODULE_STEPS_TRAINED_LIFETIME),
                value=module_batch_size,
                reduce="sum",
            )
        # Log env steps (all modules).
        self.metrics.log_value(
            (ALL_MODULES, NUM_ENV_STEPS_TRAINED),
            batch.env_steps(),
            reduce="sum",
            clear_on_reduce=True,
        )
        self.metrics.log_value(
            (ALL_MODULES, NUM_ENV_STEPS_TRAINED_LIFETIME),
            batch.env_steps(),
            reduce="sum",
            with_throughput=True,
        )

    @Deprecated(
        new="Learner.before_gradient_based_update("
        "timesteps={'num_env_steps_sampled_lifetime': ...}) and/or "
        "Learner.after_gradient_based_update("
        "timesteps={'num_env_steps_sampled_lifetime': ...})",
        error=True,
    )
    def additional_update_for_module(self, *args, **kwargs):
        pass

    @Deprecated(new="Learner.save_to_path(...)", error=True)
    def save_state(self, *args, **kwargs):
        pass

    @Deprecated(new="Learner.restore_from_path(...)", error=True)
    def load_state(self, *args, **kwargs):
        pass

    @Deprecated(new="Learner.module.get_state()", error=True)
    def get_module_state(self, *args, **kwargs):
        pass

    @Deprecated(new="Learner.module.set_state()", error=True)
    def set_module_state(self, *args, **kwargs):
        pass

    @Deprecated(new="Learner._get_optimizer_state()", error=True)
    def get_optimizer_state(self, *args, **kwargs):
        pass

    @Deprecated(new="Learner._set_optimizer_state()", error=True)
    def set_optimizer_state(self, *args, **kwargs):
        pass

    @Deprecated(new="Learner.compute_losses(...)", error=False)
    def compute_loss(self, *args, **kwargs):
        losses_per_module = self.compute_losses(*args, **kwargs)
        # To continue supporting the old `compute_loss` behavior (instead of
        # the new `compute_losses`, add the ALL_MODULES key here holding the sum
        # of all individual loss terms.
        if ALL_MODULES not in losses_per_module:
            losses_per_module[ALL_MODULES] = sum(losses_per_module.values())
        return losses_per_module<|MERGE_RESOLUTION|>--- conflicted
+++ resolved
@@ -1607,15 +1607,12 @@
             )
 
     def _log_trainable_parameters(self) -> None:
-<<<<<<< HEAD
-=======
         """Logs the number of trainable and non-trainable parameters to self.metrics.
 
         Use MetricsLogger (self.metrics) tuple-keys:
         (ALL_MODULES, NUM_TRAINABLE_PARAMETERS) and
         (ALL_MODULES, NUM_NON_TRAINABLE_PARAMETERS) with EMA.
         """
->>>>>>> a3b12655
         pass
 
     def _check_is_built(self, error: bool = True) -> bool:
