--- conflicted
+++ resolved
@@ -1093,11 +1093,7 @@
             )
 
         self._check_is_built()
-<<<<<<< HEAD
         minibatch_size = minibatch_size or 1
-=======
-        # minibatch_size = minibatch_size or 32
->>>>>>> 265dcc60
 
         # Call `before_gradient_based_update` to allow for non-gradient based
         # preparations-, logging-, and update logic to happen.
