import abc
from collections import defaultdict
import copy
import logging
import numpy
import platform
from typing import (
    Any,
    Callable,
    Collection,
    Dict,
    List,
    Hashable,
    Optional,
    Sequence,
    Tuple,
    TYPE_CHECKING,
    Union,
)

import ray
from ray.data.iterator import DataIterator
from ray.rllib.connectors.learner.learner_connector_pipeline import (
    LearnerConnectorPipeline,
)
from ray.rllib.core import (
    COMPONENT_METRICS_LOGGER,
    COMPONENT_OPTIMIZER,
    COMPONENT_RL_MODULE,
    DEFAULT_MODULE_ID,
)
from ray.rllib.core.learner.training_data import TrainingData
from ray.rllib.core.rl_module.apis import SelfSupervisedLossAPI
from ray.rllib.core.rl_module import validate_module_id
from ray.rllib.core.rl_module.multi_rl_module import (
    MultiRLModule,
    MultiRLModuleSpec,
)
from ray.rllib.core.rl_module.rl_module import RLModule, RLModuleSpec
from ray.rllib.policy.policy import PolicySpec
from ray.rllib.policy.sample_batch import MultiAgentBatch, SampleBatch
from ray.rllib.utils.annotations import (
    override,
    OverrideToImplementCustomLogic,
    OverrideToImplementCustomLogic_CallToSuperRecommended,
)
from ray.rllib.utils.checkpoints import Checkpointable
from ray.rllib.utils.debug import update_global_seed_if_necessary
from ray.rllib.utils.deprecation import (
    Deprecated,
    DEPRECATED_VALUE,
    deprecation_warning,
)
from ray.rllib.utils.framework import try_import_tf, try_import_torch
from ray.rllib.utils.metrics import (
    ALL_MODULES,
    DATASET_NUM_ITERS_TRAINED,
    DATASET_NUM_ITERS_TRAINED_LIFETIME,
    NUM_ENV_STEPS_SAMPLED_LIFETIME,
    NUM_ENV_STEPS_TRAINED,
    NUM_ENV_STEPS_TRAINED_LIFETIME,
    NUM_MODULE_STEPS_TRAINED,
    NUM_MODULE_STEPS_TRAINED_LIFETIME,
    MODULE_TRAIN_BATCH_SIZE_MEAN,
    WEIGHTS_SEQ_NO,
)
from ray.rllib.utils.metrics.metrics_logger import MetricsLogger
from ray.rllib.utils.minibatch_utils import (
    MiniBatchDummyIterator,
    MiniBatchCyclicIterator,
)
from ray.rllib.utils.numpy import convert_to_numpy
from ray.rllib.utils.schedules.scheduler import Scheduler
from ray.rllib.utils.typing import (
    EpisodeType,
    LearningRateOrSchedule,
    ModuleID,
    Optimizer,
    Param,
    ParamRef,
    ParamDict,
    ResultDict,
    ShouldModuleBeUpdatedFn,
    StateDict,
    TensorType,
)
from ray.util.annotations import PublicAPI

if TYPE_CHECKING:
    from ray.rllib.algorithms.algorithm_config import AlgorithmConfig


torch, _ = try_import_torch()
tf1, tf, tfv = try_import_tf()

logger = logging.getLogger(__name__)

DEFAULT_OPTIMIZER = "default_optimizer"

# COMMON LEARNER LOSS_KEYS
POLICY_LOSS_KEY = "policy_loss"
VF_LOSS_KEY = "vf_loss"
ENTROPY_KEY = "entropy"

# Additional update keys
LR_KEY = "learning_rate"


@PublicAPI(stability="alpha")
class Learner(Checkpointable):
    """Base class for Learners.

    This class will be used to train RLModules. It is responsible for defining the loss
    function, and updating the neural network weights that it owns. It also provides a
    way to add/remove modules to/from RLModules in a multi-agent scenario, in the
    middle of training (This is useful for league based training).

    TF and Torch specific implementation of this class fills in the framework-specific
    implementation details for distributed training, and for computing and applying
    gradients. User should not need to sub-class this class, but instead inherit from
    the TF or Torch specific sub-classes to implement their algorithm-specific update
    logic.

    Args:
        config: The AlgorithmConfig object from which to derive most of the settings
            needed to build the Learner.
        module_spec: The module specification for the RLModule that is being trained.
            If the module is a single agent module, after building the module it will
            be converted to a multi-agent module with a default key. Can be none if the
            module is provided directly via the `module` argument. Refer to
            ray.rllib.core.rl_module.RLModuleSpec
            or ray.rllib.core.rl_module.MultiRLModuleSpec for more info.
        module: If learner is being used stand-alone, the RLModule can be optionally
            passed in directly instead of the through the `module_spec`.

    Note: We use PPO and torch as an example here because many of the showcased
    components need implementations to come together. However, the same
    pattern is generally applicable.

        .. testcode::

            import gymnasium as gym

            from ray.rllib.algorithms.ppo.ppo import PPOConfig
            from ray.rllib.algorithms.ppo.ppo_catalog import PPOCatalog
            from ray.rllib.algorithms.ppo.torch.ppo_torch_rl_module import (
                PPOTorchRLModule
            )
            from ray.rllib.core import COMPONENT_RL_MODULE, DEFAULT_MODULE_ID
            from ray.rllib.core.rl_module.default_model_config import DefaultModelConfig
            from ray.rllib.core.rl_module.rl_module import RLModuleSpec

            env = gym.make("CartPole-v1")

            # Create a PPO config object first.
            config = (
                PPOConfig()
                .framework("torch")
                .training(model={"fcnet_hiddens": [128, 128]})
            )

            # Create a learner instance directly from our config. All we need as
            # extra information here is the env to be able to extract space information
            # (needed to construct the RLModule inside the Learner).
            learner = config.build_learner(env=env)

            # Take one gradient update on the module and report the results.
            # results = learner.update(...)

            # Add a new module, perhaps for league based training.
            learner.add_module(
                module_id="new_player",
                module_spec=RLModuleSpec(
                    module_class=PPOTorchRLModule,
                    observation_space=env.observation_space,
                    action_space=env.action_space,
                    model_config=DefaultModelConfig(fcnet_hiddens=[64, 64]),
                    catalog_class=PPOCatalog,
                )
            )

            # Take another gradient update with both previous and new modules.
            # results = learner.update(...)

            # Remove a module.
            learner.remove_module("new_player")

            # Will train previous modules only.
            # results = learner.update(...)

            # Get the state of the learner.
            state = learner.get_state()

            # Set the state of the learner.
            learner.set_state(state)

            # Get the weights of the underlying MultiRLModule.
            weights = learner.get_state(components=COMPONENT_RL_MODULE)

            # Set the weights of the underlying MultiRLModule.
            learner.set_state({COMPONENT_RL_MODULE: weights})


    Extension pattern:

        .. testcode::

            from ray.rllib.core.learner.torch.torch_learner import TorchLearner

            class MyLearner(TorchLearner):

               def compute_losses(self, fwd_out, batch):
                   # Compute the losses per module based on `batch` and output of the
                   # forward pass (`fwd_out`). To access the (algorithm) config for a
                   # specific RLModule, do:
                   # `self.config.get_config_for_module([moduleID])`.
                   return {DEFAULT_MODULE_ID: module_loss}
    """

    framework: str = None
    TOTAL_LOSS_KEY: str = "total_loss"

    def __init__(
        self,
        *,
        config: "AlgorithmConfig",
        module_spec: Optional[Union[RLModuleSpec, MultiRLModuleSpec]] = None,
        module: Optional[RLModule] = None,
    ):
        # TODO (sven): Figure out how to do this
        self.config = config.copy(copy_frozen=False)
        self._module_spec: Optional[MultiRLModuleSpec] = module_spec
        self._module_obj: Optional[MultiRLModule] = module

        # Make node and device of this Learner available.
        self._node = platform.node()
        self._device = None

        # Set a seed, if necessary.
        if self.config.seed is not None:
            update_global_seed_if_necessary(self.framework, self.config.seed)

        # Whether self.build has already been called.
        self._is_built = False

        # These are the attributes that are set during build.

        # The actual MultiRLModule used by this Learner.
        self._module: Optional[MultiRLModule] = None
        self._weights_seq_no = 0
        # Our Learner connector pipeline.
        self._learner_connector: Optional[LearnerConnectorPipeline] = None
        # These are set for properly applying optimizers and adding or removing modules.
        self._optimizer_parameters: Dict[Optimizer, List[ParamRef]] = {}
        self._named_optimizers: Dict[str, Optimizer] = {}
        self._params: ParamDict = {}
        # Dict mapping ModuleID to a list of optimizer names. Note that the optimizer
        # name includes the ModuleID as a prefix: optimizer_name=`[ModuleID]_[.. rest]`.
        self._module_optimizers: Dict[ModuleID, List[str]] = defaultdict(list)
        self._optimizer_name_to_module: Dict[str, ModuleID] = {}

        # Only manage optimizer's learning rate if user has NOT overridden
        # the `configure_optimizers_for_module` method. Otherwise, leave responsibility
        # to handle lr-updates entirely in user's hands.
        self._optimizer_lr_schedules: Dict[Optimizer, Scheduler] = {}

        # The Learner's own MetricsLogger to be used to log RLlib's built-in metrics or
        # custom user-defined ones (e.g. custom loss values). When returning from an
        # `update_from_...()` method call, the Learner will do a `self.metrics.reduce()`
        # and return the resulting (reduced) dict.
        self.metrics = MetricsLogger()

        # In case of offline learning and multiple learners, each learner receives a
        # repeatable iterator that iterates over a split of the streamed data.
        self.iterator: DataIterator = None

    # TODO (sven): Do we really need this API? It seems like LearnerGroup constructs
    #  all Learner workers and then immediately builds them any ways? Unless there is
    #  a reason related to Train worker group setup.
    @OverrideToImplementCustomLogic_CallToSuperRecommended
    def build(self) -> None:
        """Builds the Learner.

        This method should be called before the learner is used. It is responsible for
        setting up the LearnerConnectorPipeline, the RLModule, optimizer(s), and
        (optionally) the optimizers' learning rate schedulers.
        """
        if self._is_built:
            logger.debug("Learner already built. Skipping build.")
            return

        # Build learner connector pipeline used on this Learner worker.
        self._learner_connector = None
        # If the Algorithm uses aggregation actors to run episodes through the learner
        # connector, its Learners don't need a connector pipelines and instead learn
        # directly from pre-loaded batches already on the GPU.
        if self.config.num_aggregator_actors_per_learner == 0:
            # TODO (sven): Figure out which space to provide here. For now,
            #  it doesn't matter, as the default connector piece doesn't use
            #  this information anyway.
            #  module_spec = self._module_spec.as_multi_rl_module_spec()
            self._learner_connector = self.config.build_learner_connector(
                input_observation_space=None,
                input_action_space=None,
                device=self._device,
            )

        # Build the module to be trained by this learner.
        self._module = self._make_module()

        # Configure, construct, and register all optimizers needed to train
        # `self.module`.
        self.configure_optimizers()

        # Log the number of trainable/non-trainable parameters.
        self._log_trainable_parameters()

        self._is_built = True

    @property
    def distributed(self) -> bool:
        """Whether the learner is running in distributed mode."""
        return self.config.num_learners > 1

    @property
    def module(self) -> MultiRLModule:
        """The MultiRLModule that is being trained."""
        return self._module

    @property
    def node(self) -> Any:
        return self._node

    @property
    def device(self) -> Any:
        return self._device

    def register_optimizer(
        self,
        *,
        module_id: ModuleID = ALL_MODULES,
        optimizer_name: str = DEFAULT_OPTIMIZER,
        optimizer: Optimizer,
        params: Sequence[Param],
        lr_or_lr_schedule: Optional[LearningRateOrSchedule] = None,
    ) -> None:
        """Registers an optimizer with a ModuleID, name, param list and lr-scheduler.

        Use this method in your custom implementations of either
        `self.configure_optimizers()` or `self.configure_optimzers_for_module()` (you
        should only override one of these!). If you register a learning rate Scheduler
        setting together with an optimizer, RLlib will automatically keep this
        optimizer's learning rate updated throughout the training process.
        Alternatively, you can construct your optimizers directly with a learning rate
        and manage learning rate scheduling or updating yourself.

        Args:
            module_id: The `module_id` under which to register the optimizer. If not
                provided, will assume ALL_MODULES.
            optimizer_name: The name (str) of the optimizer. If not provided, will
                assume DEFAULT_OPTIMIZER.
            optimizer: The already instantiated optimizer object to register.
            params: A list of parameters (framework-specific variables) that will be
                trained/updated
            lr_or_lr_schedule: An optional fixed learning rate or learning rate schedule
                setup. If provided, RLlib will automatically keep the optimizer's
                learning rate updated.
        """
        # Validate optimizer instance and its param list.
        self._check_registered_optimizer(optimizer, params)

        full_registration_name = module_id + "_" + optimizer_name

        # Store the given optimizer under the given `module_id`.
        self._module_optimizers[module_id].append(full_registration_name)
        self._optimizer_name_to_module[full_registration_name] = module_id

        # Store the optimizer instance under its full `module_id`_`optimizer_name`
        # key.
        self._named_optimizers[full_registration_name] = optimizer

        # Store all given parameters under the given optimizer.
        self._optimizer_parameters[optimizer] = []
        for param in params:
            param_ref = self.get_param_ref(param)
            self._optimizer_parameters[optimizer].append(param_ref)
            self._params[param_ref] = param

        # Optionally, store a scheduler object along with this optimizer. If such a
        # setting is provided, RLlib will handle updating the optimizer's learning rate
        # over time.
        if lr_or_lr_schedule is not None:
            # Validate the given setting.
            Scheduler.validate(
                fixed_value_or_schedule=lr_or_lr_schedule,
                setting_name="lr_or_lr_schedule",
                description="learning rate or schedule",
            )
            # Create the scheduler object for this optimizer.
            scheduler = Scheduler(
                fixed_value_or_schedule=lr_or_lr_schedule,
                framework=self.framework,
                device=self._device,
            )
            self._optimizer_lr_schedules[optimizer] = scheduler
            # Set the optimizer to the current (first) learning rate.
            self._set_optimizer_lr(
                optimizer=optimizer,
                lr=scheduler.get_current_value(),
            )

    @OverrideToImplementCustomLogic
    def configure_optimizers(self) -> None:
        """Configures, creates, and registers the optimizers for this Learner.

        Optimizers are responsible for updating the model's parameters during training,
        based on the computed gradients.

        Normally, you should not override this method for your custom algorithms
        (which require certain optimizers), but rather override the
        `self.configure_optimizers_for_module(module_id=..)` method and register those
        optimizers in there that you need for the given `module_id`.

        You can register an optimizer for any RLModule within `self.module` (or for
        the ALL_MODULES ID) by calling `self.register_optimizer()` and passing the
        module_id, optimizer_name (only in case you would like to register more than
        one optimizer for a given module), the optimizer instane itself, a list
        of all the optimizer's parameters (to be updated by the optimizer), and
        an optional learning rate or learning rate schedule setting.

        This method is called once during building (`self.build()`).
        """
        # The default implementation simply calls `self.configure_optimizers_for_module`
        # on each RLModule within `self.module`.
        for module_id in self.module.keys():
            if self.rl_module_is_compatible(self.module[module_id]):
                config = self.config.get_config_for_module(module_id)
                self.configure_optimizers_for_module(module_id=module_id, config=config)

    @OverrideToImplementCustomLogic
    @abc.abstractmethod
    def configure_optimizers_for_module(
        self, module_id: ModuleID, config: "AlgorithmConfig" = None
    ) -> None:
        """Configures an optimizer for the given module_id.

        This method is called for each RLModule in the MultiRLModule being
        trained by the Learner, as well as any new module added during training via
        `self.add_module()`. It should configure and construct one or more optimizers
        and register them via calls to `self.register_optimizer()` along with the
        `module_id`, an optional optimizer name (str), a list of the optimizer's
        framework specific parameters (variables), and an optional learning rate value
        or -schedule.

        Args:
            module_id: The module_id of the RLModule that is being configured.
            config: The AlgorithmConfig specific to the given `module_id`.
        """

    @OverrideToImplementCustomLogic
    @abc.abstractmethod
    def compute_gradients(
        self, loss_per_module: Dict[ModuleID, TensorType], **kwargs
    ) -> ParamDict:
        """Computes the gradients based on the given losses.

        Args:
            loss_per_module: Dict mapping module IDs to their individual total loss
                terms, computed by the individual `compute_loss_for_module()` calls.
                The overall total loss (sum of loss terms over all modules) is stored
                under `loss_per_module[ALL_MODULES]`.
            **kwargs: Forward compatibility kwargs.

        Returns:
            The gradients in the same (flat) format as self._params. Note that all
            top-level structures, such as module IDs, will not be present anymore in
            the returned dict. It will merely map parameter tensor references to their
            respective gradient tensors.
        """

    @OverrideToImplementCustomLogic
    def postprocess_gradients(self, gradients_dict: ParamDict) -> ParamDict:
        """Applies potential postprocessing operations on the gradients.

        This method is called after gradients have been computed and modifies them
        before they are applied to the respective module(s) by the optimizer(s).
        This might include grad clipping by value, norm, or global-norm, or other
        algorithm specific gradient postprocessing steps.

        This default implementation calls `self.postprocess_gradients_for_module()`
        on each of the sub-modules in our MultiRLModule: `self.module` and
        returns the accumulated gradients dicts.

        Args:
            gradients_dict: A dictionary of gradients in the same (flat) format as
                self._params. Note that top-level structures, such as module IDs,
                will not be present anymore in this dict. It will merely map gradient
                tensor references to gradient tensors.

        Returns:
            A dictionary with the updated gradients and the exact same (flat) structure
            as the incoming `gradients_dict` arg.
        """

        # The flat gradients dict (mapping param refs to params), returned by this
        # method.
        postprocessed_gradients = {}

        for module_id in self.module.keys():
            # Send a gradients dict for only this `module_id` to the
            # `self.postprocess_gradients_for_module()` method.
            module_grads_dict = {}
            for optimizer_name, optimizer in self.get_optimizers_for_module(module_id):
                module_grads_dict.update(
                    self.filter_param_dict_for_optimizer(gradients_dict, optimizer)
                )

            module_grads_dict = self.postprocess_gradients_for_module(
                module_id=module_id,
                config=self.config.get_config_for_module(module_id),
                module_gradients_dict=module_grads_dict,
            )
            assert isinstance(module_grads_dict, dict)

            # Update our return dict.
            postprocessed_gradients.update(module_grads_dict)

        return postprocessed_gradients

    @OverrideToImplementCustomLogic_CallToSuperRecommended
    def postprocess_gradients_for_module(
        self,
        *,
        module_id: ModuleID,
        config: Optional["AlgorithmConfig"] = None,
        module_gradients_dict: ParamDict,
    ) -> ParamDict:
        """Applies postprocessing operations on the gradients of the given module.

        Args:
            module_id: The module ID for which we will postprocess computed gradients.
                Note that `module_gradients_dict` already only carries those gradient
                tensors that belong to this `module_id`. Other `module_id`'s gradients
                are not available in this call.
            config: The AlgorithmConfig specific to the given `module_id`.
            module_gradients_dict: A dictionary of gradients in the same (flat) format
                as self._params, mapping gradient refs to gradient tensors, which are to
                be postprocessed. You may alter these tensors in place or create new
                ones and return these in a new dict.

        Returns:
            A dictionary with the updated gradients and the exact same (flat) structure
            as the incoming `module_gradients_dict` arg.
        """
        postprocessed_grads = {}

        if config.grad_clip is None and not config.log_gradients:
            postprocessed_grads.update(module_gradients_dict)
            return postprocessed_grads

        for optimizer_name, optimizer in self.get_optimizers_for_module(module_id):
            grad_dict_to_clip = self.filter_param_dict_for_optimizer(
                param_dict=module_gradients_dict,
                optimizer=optimizer,
            )
            if config.grad_clip:
                # Perform gradient clipping, if configured.
                global_norm = self._get_clip_function()(
                    grad_dict_to_clip,
                    grad_clip=config.grad_clip,
                    grad_clip_by=config.grad_clip_by,
                )
                if config.grad_clip_by == "global_norm" or config.log_gradients:
                    # If we want to log gradients, but do not use the global norm
                    # for clipping compute it here.
                    if config.log_gradients and config.grad_clip_by != "global_norm":
                        # Compute the global norm of gradients.
                        global_norm = self._get_global_norm_function()(
                            # Note, `tf.linalg.global_norm` needs a list of tensors.
                            list(grad_dict_to_clip.values()),
                        )
                    self.metrics.log_value(
                        key=(module_id, f"gradients_{optimizer_name}_global_norm"),
                        value=global_norm,
                        window=1,
                    )
                postprocessed_grads.update(grad_dict_to_clip)
            # In the other case check, if we want to log gradients only.
            elif config.log_gradients:
                # Compute the global norm of gradients and log it.
                global_norm = self._get_global_norm_function()(
                    # Note, `tf.linalg.global_norm` needs a list of tensors.
                    list(grad_dict_to_clip.values()),
                )
                self.metrics.log_value(
                    key=(module_id, f"gradients_{optimizer_name}_global_norm"),
                    value=global_norm,
                    window=1,
                )

        return postprocessed_grads

    @OverrideToImplementCustomLogic
    @abc.abstractmethod
    def apply_gradients(self, gradients_dict: ParamDict) -> None:
        """Applies the gradients to the MultiRLModule parameters.

        Args:
            gradients_dict: A dictionary of gradients in the same (flat) format as
                self._params. Note that top-level structures, such as module IDs,
                will not be present anymore in this dict. It will merely map gradient
                tensor references to gradient tensors.
        """

    def get_optimizer(
        self,
        module_id: ModuleID = DEFAULT_MODULE_ID,
        optimizer_name: str = DEFAULT_OPTIMIZER,
    ) -> Optimizer:
        """Returns the optimizer object, configured under the given module_id and name.

        If only one optimizer was registered under `module_id` (or ALL_MODULES)
        via the `self.register_optimizer` method, `optimizer_name` is assumed to be
        DEFAULT_OPTIMIZER.

        Args:
            module_id: The ModuleID for which to return the configured optimizer.
                If not provided, will assume DEFAULT_MODULE_ID.
            optimizer_name: The name of the optimizer (registered under `module_id` via
                `self.register_optimizer()`) to return. If not provided, will assume
                DEFAULT_OPTIMIZER.

        Returns:
            The optimizer object, configured under the given `module_id` and
            `optimizer_name`.
        """
        # `optimizer_name` could possibly be the full optimizer name (including the
        # module_id under which it is registered).
        if optimizer_name in self._named_optimizers:
            return self._named_optimizers[optimizer_name]

        # Normally, `optimizer_name` is just the optimizer's name, not including the
        # `module_id`.
        full_registration_name = module_id + "_" + optimizer_name
        if full_registration_name in self._named_optimizers:
            return self._named_optimizers[full_registration_name]

        # No optimizer found.
        raise KeyError(
            f"Optimizer not found! module_id={module_id} "
            f"optimizer_name={optimizer_name}"
        )

    def get_optimizers_for_module(
        self, module_id: ModuleID = ALL_MODULES
    ) -> List[Tuple[str, Optimizer]]:
        """Returns a list of (optimizer_name, optimizer instance)-tuples for module_id.

        Args:
            module_id: The ModuleID for which to return the configured
                (optimizer name, optimizer)-pairs. If not provided, will return
                optimizers registered under ALL_MODULES.

        Returns:
            A list of tuples of the format: ([optimizer_name], [optimizer object]),
            where optimizer_name is the name under which the optimizer was registered
            in `self.register_optimizer`. If only a single optimizer was
            configured for `module_id`, [optimizer_name] will be DEFAULT_OPTIMIZER.
        """
        named_optimizers = []
        for full_registration_name in self._module_optimizers[module_id]:
            optimizer = self._named_optimizers[full_registration_name]
            # TODO (sven): How can we avoid registering optimziers under this
            #  constructed `[module_id]_[optim_name]` format?
            optim_name = full_registration_name[len(module_id) + 1 :]
            named_optimizers.append((optim_name, optimizer))
        return named_optimizers

    def filter_param_dict_for_optimizer(
        self, param_dict: ParamDict, optimizer: Optimizer
    ) -> ParamDict:
        """Reduces the given ParamDict to contain only parameters for given optimizer.

        Args:
            param_dict: The ParamDict to reduce/filter down to the given `optimizer`.
                The returned dict will be a subset of `param_dict` only containing keys
                (param refs) that were registered together with `optimizer` (and thus
                that `optimizer` is responsible for applying gradients to).
            optimizer: The optimizer object to whose parameter refs the given
                `param_dict` should be reduced.

        Returns:
            A new ParamDict only containing param ref keys that belong to `optimizer`.
        """
        # Return a sub-dict only containing those param_ref keys (and their values)
        # that belong to the `optimizer`.
        return {
            ref: param_dict[ref]
            for ref in self._optimizer_parameters[optimizer]
            if ref in param_dict and param_dict[ref] is not None
        }

    @abc.abstractmethod
    def get_param_ref(self, param: Param) -> Hashable:
        """Returns a hashable reference to a trainable parameter.

        This should be overridden in framework specific specialization. For example in
        torch it will return the parameter itself, while in tf it returns the .ref() of
        the variable. The purpose is to retrieve a unique reference to the parameters.

        Args:
            param: The parameter to get the reference to.

        Returns:
            A reference to the parameter.
        """

    @abc.abstractmethod
    def get_parameters(self, module: RLModule) -> Sequence[Param]:
        """Returns the list of parameters of a module.

        This should be overridden in framework specific learner. For example in torch it
        will return .parameters(), while in tf it returns .trainable_variables.

        Args:
            module: The module to get the parameters from.

        Returns:
            The parameters of the module.
        """

    @abc.abstractmethod
    def _convert_batch_type(self, batch: MultiAgentBatch) -> MultiAgentBatch:
        """Converts the elements of a MultiAgentBatch to Tensors on the correct device.

        Args:
            batch: The MultiAgentBatch object to convert.

        Returns:
            The resulting MultiAgentBatch with framework-specific tensor values placed
            on the correct device.
        """

    @OverrideToImplementCustomLogic_CallToSuperRecommended
    def add_module(
        self,
        *,
        module_id: ModuleID,
        module_spec: RLModuleSpec,
        config_overrides: Optional[Dict] = None,
        new_should_module_be_updated: Optional[ShouldModuleBeUpdatedFn] = None,
    ) -> MultiRLModuleSpec:
        """Adds a module to the underlying MultiRLModule.

        Changes this Learner's config in order to make this architectural change
        permanent wrt. to checkpointing.

        Args:
            module_id: The ModuleID of the module to be added.
            module_spec: The ModuleSpec of the module to be added.
            config_overrides: The `AlgorithmConfig` overrides that should apply to
                the new Module, if any.
            new_should_module_be_updated: An optional sequence of ModuleIDs or a
                callable taking ModuleID and SampleBatchType and returning whether the
                ModuleID should be updated (trained).
                If None, will keep the existing setup in place. RLModules,
                whose IDs are not in the list (or for which the callable
                returns False) will not be updated.

        Returns:
            The new MultiRLModuleSpec (after the RLModule has been added).
        """
        validate_module_id(module_id, error=True)
        self._check_is_built()

        # Force-set inference-only = False.
        module_spec = copy.deepcopy(module_spec)
        module_spec.inference_only = False

        # Build the new RLModule and add it to self.module.
        module = module_spec.build()
        self.module.add_module(module_id, module)

        # Change our config (AlgorithmConfig) to contain the new Module.
        # TODO (sven): This is a hack to manipulate the AlgorithmConfig directly,
        #  but we'll deprecate config.policies soon anyway.
        self.config.policies[module_id] = PolicySpec()
        if config_overrides is not None:
            self.config.multi_agent(
                algorithm_config_overrides_per_module={module_id: config_overrides}
            )
        self.config.rl_module(rl_module_spec=MultiRLModuleSpec.from_module(self.module))
        self._module_spec = self.config.rl_module_spec
        if new_should_module_be_updated is not None:
            self.config.multi_agent(policies_to_train=new_should_module_be_updated)

        # Allow the user to configure one or more optimizers for this new module.
        self.configure_optimizers_for_module(
            module_id=module_id,
            config=self.config.get_config_for_module(module_id),
        )
        return self.config.rl_module_spec

    @OverrideToImplementCustomLogic_CallToSuperRecommended
    def remove_module(
        self,
        module_id: ModuleID,
        *,
        new_should_module_be_updated: Optional[ShouldModuleBeUpdatedFn] = None,
    ) -> MultiRLModuleSpec:
        """Removes a module from the Learner.

        Args:
            module_id: The ModuleID of the module to be removed.
            new_should_module_be_updated: An optional sequence of ModuleIDs or a
                callable taking ModuleID and SampleBatchType and returning whether the
                ModuleID should be updated (trained).
                If None, will keep the existing setup in place. RLModules,
                whose IDs are not in the list (or for which the callable
                returns False) will not be updated.

        Returns:
            The new MultiRLModuleSpec (after the RLModule has been removed).
        """
        self._check_is_built()
        module = self.module[module_id]

        # Delete the removed module's parameters and optimizers.
        if self.rl_module_is_compatible(module):
            parameters = self.get_parameters(module)
            for param in parameters:
                param_ref = self.get_param_ref(param)
                if param_ref in self._params:
                    del self._params[param_ref]
            for optimizer_name, optimizer in self.get_optimizers_for_module(module_id):
                del self._optimizer_parameters[optimizer]
                name = module_id + "_" + optimizer_name
                del self._named_optimizers[name]
                if optimizer in self._optimizer_lr_schedules:
                    del self._optimizer_lr_schedules[optimizer]
            del self._module_optimizers[module_id]

        # Remove the module from the MultiRLModule.
        self.module.remove_module(module_id)

        # Change self.config to reflect the new architecture.
        # TODO (sven): This is a hack to manipulate the AlgorithmConfig directly,
        #  but we'll deprecate config.policies soon anyway.
        del self.config.policies[module_id]
        self.config.algorithm_config_overrides_per_module.pop(module_id, None)
        if new_should_module_be_updated is not None:
            self.config.multi_agent(policies_to_train=new_should_module_be_updated)
        self.config.rl_module(rl_module_spec=MultiRLModuleSpec.from_module(self.module))

        # Remove all stats from the module from our metrics logger, so we don't report
        # results from this module again.
        if module_id in self.metrics.stats:
            del self.metrics.stats[module_id]

        return self.config.rl_module_spec

    @OverrideToImplementCustomLogic
    def should_module_be_updated(self, module_id, multi_agent_batch=None):
        """Returns whether a module should be updated or not based on `self.config`.

        Args:
            module_id: The ModuleID that we want to query on whether this module
                should be updated or not.
            multi_agent_batch: An optional MultiAgentBatch to possibly provide further
                information on the decision on whether the RLModule should be updated
                or not.
        """
        should_module_be_updated_fn = self.config.policies_to_train
        # If None, return True (by default, all modules should be updated).
        if should_module_be_updated_fn is None:
            return True
        # If collection given, return whether `module_id` is in that container.
        elif not callable(should_module_be_updated_fn):
            return module_id in set(should_module_be_updated_fn)

        return should_module_be_updated_fn(module_id, multi_agent_batch)

    @OverrideToImplementCustomLogic
    def compute_losses(
        self, *, fwd_out: Dict[str, Any], batch: Dict[str, Any]
    ) -> Dict[str, Any]:
        """Computes the loss(es) for the module being optimized.

        This method must be overridden by MultiRLModule-specific Learners in order to
        define the specific loss computation logic. If the algorithm is single-agent,
        only `compute_loss_for_module()` should be overridden instead. If the algorithm
        uses independent multi-agent learning (default behavior for RLlib's multi-agent
        setups), also only `compute_loss_for_module()` should be overridden, but it will
        be called for each individual RLModule inside the MultiRLModule.
        It is recommended to not compute any forward passes within this method, and to
        use the `forward_train()` outputs of the RLModule(s) to compute the required
        loss tensors.
        See here for a custom loss function example script:
        https://github.com/ray-project/ray/blob/master/rllib/examples/learners/ppo_with_custom_loss_fn.py  # noqa

        Args:
            fwd_out: Output from a call to the `forward_train()` method of the
                underlying MultiRLModule (`self.module`) during training
                (`self.update()`).
            batch: The train batch that was used to compute `fwd_out`.

        Returns:
            A dictionary mapping module IDs to individual loss terms.
        """
        loss_per_module = {}
        for module_id in fwd_out:
            module_batch = batch[module_id]
            module_fwd_out = fwd_out[module_id]

            module = self.module[module_id].unwrapped()
            if isinstance(module, SelfSupervisedLossAPI):
                loss = module.compute_self_supervised_loss(
                    learner=self,
                    module_id=module_id,
                    config=self.config.get_config_for_module(module_id),
                    batch=module_batch,
                    fwd_out=module_fwd_out,
                )
            else:
                loss = self.compute_loss_for_module(
                    module_id=module_id,
                    config=self.config.get_config_for_module(module_id),
                    batch=module_batch,
                    fwd_out=module_fwd_out,
                )
            loss_per_module[module_id] = loss

        return loss_per_module

    @OverrideToImplementCustomLogic
    @abc.abstractmethod
    def compute_loss_for_module(
        self,
        *,
        module_id: ModuleID,
        config: "AlgorithmConfig",
        batch: Dict[str, Any],
        fwd_out: Dict[str, TensorType],
    ) -> TensorType:
        """Computes the loss for a single module.

        Think of this as computing loss for a single agent. For multi-agent use-cases
        that require more complicated computation for loss, consider overriding the
        `compute_losses` method instead.

        Args:
            module_id: The id of the module.
            config: The AlgorithmConfig specific to the given `module_id`.
            batch: The train batch for this particular module.
            fwd_out: The output of the forward pass for this particular module.

        Returns:
            A single total loss tensor. If you have more than one optimizer on the
            provided `module_id` and would like to compute gradients separately using
            these different optimizers, simply add up the individual loss terms for
            each optimizer and return the sum. Also, for recording/logging any
            individual loss terms, you can use the `Learner.metrics.log_value(
            key=..., value=...)` or `Learner.metrics.log_dict()` APIs. See:
            :py:class:`~ray.rllib.utils.metrics.metrics_logger.MetricsLogger` for more
            information.
        """

    def update(
        self,
        batch: Optional[MultiAgentBatch] = None,
        batches: Optional[List[MultiAgentBatch]] = None,
        batch_refs: Optional[List[ray.ObjectRef]] = None,
        episodes: Optional[List[EpisodeType]] = None,
        episodes_refs: Optional[List[ray.ObjectRef]] = None,
        data_iterator: Optional[ray.data.DataIterator] = None,
        training_data: Optional[TrainingData] = None,
        *,
        # TODO (sven): Make this a more formal structure with its own type.
        timesteps: Optional[Dict[str, Any]] = None,
        num_total_minibatches: int = 0,
        num_epochs: int = 1,
        minibatch_size: Optional[int] = None,
        shuffle_batch_per_epoch: bool = False,
        **kwargs,
    ) -> ResultDict:
        """Run `num_epochs` epochs over the given train batch.

        You can use this method to take more than one backward pass on the batch.
        The same `minibatch_size` and `num_epochs` will be used for all module ids in
        MultiRLModule.

        Args:
            batch: A batch of training data to update from.
            timesteps: Timesteps dict, which must have the key
                `NUM_ENV_STEPS_SAMPLED_LIFETIME`.
                # TODO (sven): Make this a more formal structure with its own type.
            num_epochs: The number of complete passes over the entire train batch. Each
                pass might be further split into n minibatches (if `minibatch_size`
                provided).
            minibatch_size: The size of minibatches to use to further split the train
                `batch` into sub-batches. The `batch` is then iterated over n times
                where n is `len(batch) // minibatch_size`.
            shuffle_batch_per_epoch: Whether to shuffle the train batch once per epoch.
                If the train batch has a time rank (axis=1), shuffling will only take
                place along the batch axis to not disturb any intact (episode)
                trajectories. Also, shuffling is always skipped if `minibatch_size` is
                None, meaning the entire train batch is processed each epoch, making it
                unnecessary to shuffle.

        Returns:
            A `ResultDict` object produced by a call to `self.metrics.reduce()`. The
            returned dict may be arbitrarily nested and must have `Stats` objects at
            all its leafs, allowing components further downstream (i.e. a user of this
            Learner) to further reduce these results (for example over n parallel
            Learners).
        """
        self._check_is_built()

        # Call `before_gradient_based_update` to allow for non-gradient based
        # preparations-, logging-, and update logic to happen.
        self.before_gradient_based_update(timesteps=timesteps or {})

        if training_data is None:
            training_data = TrainingData(
                batch=batch,
                batches=batches,
                batch_refs=batch_refs,
                episodes=episodes,
                episodes_refs=episodes_refs,
                data_iterator=data_iterator,
            )
        training_data.validate()
        training_data.solve_refs()

        # Call the learner connector on the given `episodes` (if we have one).
        if training_data.episodes is not None and self._learner_connector is not None:
            # Call the learner connector pipeline.
            shared_data = {}
            batch = self._learner_connector(
                rl_module=self.module,
                batch=training_data.batch if training_data.batch is not None else {},
                episodes=training_data.episodes,
                shared_data=shared_data,
                metrics=self.metrics,
            )
            # Convert to a batch.
            # TODO (sven): Try to not require MultiAgentBatch anymore.
            batch = MultiAgentBatch(
                {
                    module_id: (
                        SampleBatch(module_data, _zero_padded=True)
                        if shared_data.get(f"_zero_padded_for_mid={module_id}")
                        else SampleBatch(module_data)
                    )
                    for module_id, module_data in batch.items()
                },
                env_steps=sum(len(e) for e in episodes),
            )
        # Single-agent SampleBatch: Have to convert to MultiAgentBatch.
        elif isinstance(training_data.batch, SampleBatch):
            assert len(self.module) == 1
            batch = MultiAgentBatch(
                {next(iter(self.module.keys())): training_data.batch},
                env_steps=len(training_data.batch),
            )
        # If we have already an `MultiAgentBatch` but with `numpy` array, convert to
        # tensors.
        elif (
            isinstance(training_data.batch, MultiAgentBatch)
            and training_data.batch.policy_batches
            and isinstance(
                next(iter(training_data.batch.policy_batches.values()))["obs"],
                numpy.ndarray,
            )
        ):
            batch = self._convert_batch_type(training_data.batch)

        # Check the MultiAgentBatch, whether our RLModule contains all ModuleIDs
        # found in this batch. If not, throw an error.
        unknown_module_ids = set(batch.policy_batches.keys()) - set(self.module.keys())
        if len(unknown_module_ids) > 0:
            raise ValueError(
                "Batch contains one or more ModuleIDs that are not in this Learner! "
                f"Found IDs: {unknown_module_ids}"
            )

        # TODO: Move this into LearnerConnector pipeline?
        # Filter out those RLModules from the final train batch that should not be
        # updated.
        for module_id in list(batch.policy_batches.keys()):
            if not self.should_module_be_updated(module_id, batch):
                del batch.policy_batches[module_id]
        if not batch.policy_batches:
            return {}

        # Log all timesteps (env, agent, modules) based on given episodes/batch.
        self._log_steps_trained_metrics(batch)

        if minibatch_size:
            batch_iter = MiniBatchCyclicIterator
        elif num_epochs > 1:
            # `minibatch_size` was not set but `num_epochs` > 1.
            # Under the old training stack, users could do multiple epochs
            # over a batch without specifying a minibatch size. We enable
            # this behavior here by setting the minibatch size to be the size
            # of the batch (e.g. 1 minibatch of size batch.count)
            minibatch_size = batch.count
            # Note that there is no need to shuffle here, b/c we don't have minibatches.
            batch_iter = MiniBatchCyclicIterator
        else:
            # `minibatch_size` and `num_epochs` are not set by the user.
            batch_iter = MiniBatchDummyIterator

        batch = self._set_slicing_by_batch_id(batch, value=True)

        for tensor_minibatch in batch_iter(
            batch,
            num_epochs=num_epochs,
            minibatch_size=minibatch_size,
            shuffle_batch_per_epoch=shuffle_batch_per_epoch and (num_epochs > 1),
            num_total_minibatches=num_total_minibatches,
        ):
            # Make the actual in-graph/traced `_update` call. This should return
            # all tensor values (no numpy).
            fwd_out, loss_per_module, tensor_metrics = self._update(
                tensor_minibatch.policy_batches
            )

            # Convert logged tensor metrics (logged during tensor-mode of MetricsLogger)
            # to actual (numpy) values.
            self.metrics.tensors_to_numpy(tensor_metrics)

            # Log all individual RLModules' loss terms and its registered optimizers'
            # current learning rates.
            for mid, loss in convert_to_numpy(loss_per_module).items():
                self.metrics.log_value(
                    key=(mid, self.TOTAL_LOSS_KEY),
                    value=loss,
                    window=1,
                )

        self._weights_seq_no += 1
        self.metrics.log_dict(
            {
                (mid, WEIGHTS_SEQ_NO): self._weights_seq_no
                for mid in batch.policy_batches.keys()
            },
            window=1,
        )

        self._set_slicing_by_batch_id(batch, value=False)

        # Call `after_gradient_based_update` to allow for non-gradient based
        # cleanups-, logging-, and update logic to happen.
        self.after_gradient_based_update(timesteps=timesteps or {})

        return self.metrics.reduce()

    def update_from_iterator(
        self,
        iterator,
        *,
        timesteps: Optional[Dict[str, Any]] = None,
        minibatch_size: Optional[int] = None,
        num_iters: int = None,
        **kwargs,
    ):
        raise NotImplementedError("TODO")
        if "num_epochs" in kwargs:
            raise ValueError(
                "`num_epochs` arg NOT supported by Learner.update_from_iterator! Use "
                "`num_iters` instead."
            )

        if not self.iterator:
            self.iterator = iterator

        self._check_is_built()

        # Call `before_gradient_based_update` to allow for non-gradient based
        # preparations-, logging-, and update logic to happen.
        self.before_gradient_based_update(timesteps=timesteps or {})

        def _finalize_fn(batch: Dict[str, numpy.ndarray]) -> Dict[str, Any]:
            # Note, the incoming batch is a dictionary with a numpy array
            # holding the `MultiAgentBatch`.
            batch = self._convert_batch_type(batch["batch"][0])
            return {"batch": self._set_slicing_by_batch_id(batch, value=True)}

        i = 0
        logger.debug(f"===> [Learner {id(self)}]: Looping through batches ... ")
        while num_iters is None or i < num_iters:
            for batch in self.iterator.iter_batches(
                # Note, this needs to be one b/c data is already mapped to
                # `MultiAgentBatch`es of `minibatch_size`.
                batch_size=1,
                _finalize_fn=_finalize_fn,
                **kwargs,
            ):
                # TODO (simon): Add metrics for the `dataset_num_iter`.
                # Update the iteration counter.
                i += 1

                # Note, `_finalize_fn`  must return a dictionary.
                batch = batch["batch"]
                logger.debug(
                    f"===> [Learner {id(self)}]: batch {i} with {batch.env_steps()} rows."
                )
                # Check the MultiAgentBatch, whether our RLModule contains all ModuleIDs
                # found in this batch. If not, throw an error.
                unknown_module_ids = set(batch.policy_batches.keys()) - set(
                    self.module.keys()
                )
                if len(unknown_module_ids) > 0:
                    raise ValueError(
                        "Batch contains one or more ModuleIDs that are not in this "
                        f"Learner! Found IDs: {unknown_module_ids}"
                    )

                # Log metrics.
                self._log_steps_trained_metrics(batch)

                # Make the actual in-graph/traced `_update` call. This should return
                # all tensor values (no numpy).
                fwd_out, loss_per_module, tensor_metrics = self._update(
                    batch.policy_batches
                )
                # Convert logged tensor metrics (logged during tensor-mode of
                # MetricsLogger) to actual (numpy) values.
                self.metrics.tensors_to_numpy(tensor_metrics)

                self._set_slicing_by_batch_id(batch, value=False)
                # If `num_iters` is reached break and return.
                if num_iters and i == num_iters:
                    break

        logger.debug(
            f"===> [Learner {id(self)}] number of iterations run in this epoch: {i}"
        )

        # Log all individual RLModules' loss terms and its registered optimizers'
        # current learning rates.
        for mid, loss in convert_to_numpy(loss_per_module).items():
            self.metrics.log_value(
                key=(mid, self.TOTAL_LOSS_KEY),
                value=loss,
                window=1,
            )
        # Record the number of batches pulled from the dataset in this RLlib iteration.
        self.metrics.log_value(
            DATASET_NUM_ITERS_TRAINED,
            i,
            reduce="sum",
            clear_on_reduce=True,
        )
        self.metrics.log_value(
            DATASET_NUM_ITERS_TRAINED_LIFETIME,
            i,
            reduce="sum",
        )
        # Call `after_gradient_based_update` to allow for non-gradient based
        # cleanups-, logging-, and update logic to happen.
        # TODO (simon): Check, if this should stay here, when running multiple
        # gradient steps inside the iterator loop above (could be a complete epoch)
        # the target networks might need to be updated earlier.
        self.after_gradient_based_update(timesteps=timesteps or {})

        # Reduce results across all minibatch update steps.
        return self.metrics.reduce()

    @OverrideToImplementCustomLogic
    @abc.abstractmethod
    def _update(
        self,
        batch: Dict[str, Any],
        **kwargs,
    ) -> Tuple[Any, Any, Any]:
        """Contains all logic for an in-graph/traceable update step.

        Framework specific subclasses must implement this method. This should include
        calls to the RLModule's `forward_train`, `compute_loss`, compute_gradients`,
        `postprocess_gradients`, and `apply_gradients` methods and return a tuple
        with all the individual results.

        Args:
            batch: The train batch already converted to a Dict mapping str to (possibly
                nested) tensors.
            kwargs: Forward compatibility kwargs.

        Returns:
            A tuple consisting of:
                1) The `forward_train()` output of the RLModule,
                2) the loss_per_module dictionary mapping module IDs to individual loss
                    tensors
                3) a metrics dict mapping module IDs to metrics key/value pairs.

        """

    @override(Checkpointable)
    def get_state(
        self,
        components: Optional[Union[str, Collection[str]]] = None,
        *,
        not_components: Optional[Union[str, Collection[str]]] = None,
        **kwargs,
    ) -> StateDict:
        self._check_is_built()

        state = {
            "should_module_be_updated": self.config.policies_to_train,
            WEIGHTS_SEQ_NO: self._weights_seq_no,
        }

        if self._check_component(COMPONENT_RL_MODULE, components, not_components):
            state[COMPONENT_RL_MODULE] = self.module.get_state(
                components=self._get_subcomponents(COMPONENT_RL_MODULE, components),
                not_components=self._get_subcomponents(
                    COMPONENT_RL_MODULE, not_components
                ),
                **kwargs,
            )
        if self._check_component(COMPONENT_OPTIMIZER, components, not_components):
            state[COMPONENT_OPTIMIZER] = self._get_optimizer_state()

        if self._check_component(COMPONENT_METRICS_LOGGER, components, not_components):
            # TODO (sven): Make `MetricsLogger` a Checkpointable.
            state[COMPONENT_METRICS_LOGGER] = self.metrics.get_state()

        return state

    @override(Checkpointable)
    def set_state(self, state: StateDict) -> None:
        self._check_is_built()

        weights_seq_no = state.get(WEIGHTS_SEQ_NO, 0)

        if COMPONENT_RL_MODULE in state:
            if weights_seq_no == 0 or self._weights_seq_no < weights_seq_no:
                self.module.set_state(state[COMPONENT_RL_MODULE])

        if COMPONENT_OPTIMIZER in state:
            self._set_optimizer_state(state[COMPONENT_OPTIMIZER])

        # Update our weights_seq_no, if the new one is > 0.
        if weights_seq_no > 0:
            self._weights_seq_no = weights_seq_no

        # Update our trainable Modules information/function via our config.
        # If not provided in state (None), all Modules will be trained by default.
        if "should_module_be_updated" in state:
            self.config.multi_agent(policies_to_train=state["should_module_be_updated"])

        # TODO (sven): Make `MetricsLogger` a Checkpointable.
        if COMPONENT_METRICS_LOGGER in state:
            self.metrics.set_state(state[COMPONENT_METRICS_LOGGER])

    @override(Checkpointable)
    def get_ctor_args_and_kwargs(self):
        return (
            (),  # *args,
            {
                "config": self.config,
                "module_spec": self._module_spec,
                "module": self._module_obj,
            },  # **kwargs
        )

    @override(Checkpointable)
    def get_checkpointable_components(self):
        if not self._check_is_built(error=False):
            self.build()
        return [
            (COMPONENT_RL_MODULE, self.module),
        ]

    def _get_optimizer_state(self) -> StateDict:
        """Returns the state of all optimizers currently registered in this Learner.

        Returns:
            The current state of all optimizers currently registered in this Learner.
        """
        raise NotImplementedError

    def _set_optimizer_state(self, state: StateDict) -> None:
        """Sets the state of all optimizers currently registered in this Learner.

        Args:
            state: The state of the optimizers.
        """
        raise NotImplementedError

<<<<<<< HEAD
=======
    def _update_from_batch_or_episodes(
        self,
        *,
        # TODO (sven): We should allow passing in a single agent batch here
        #  as well for simplicity.
        batch: Optional[MultiAgentBatch] = None,
        episodes: Optional[List[EpisodeType]] = None,
        # TODO (sven): Make this a more formal structure with its own type.
        timesteps: Optional[Dict[str, Any]] = None,
        # TODO (sven): Deprecate these in favor of config attributes for only those
        #  algos that actually need (and know how) to do minibatching.
        num_epochs: int = 1,
        minibatch_size: Optional[int] = None,
        shuffle_batch_per_epoch: bool = False,
        num_total_minibatches: int = 0,
    ) -> None:

        self._check_is_built()

        # Call `before_gradient_based_update` to allow for non-gradient based
        # preparations-, logging-, and update logic to happen.
        self.before_gradient_based_update(timesteps=timesteps or {})

        # Resolve batch/episodes being ray object refs (instead of
        # actual batch/episodes objects).
        if isinstance(batch, ray.ObjectRef):
            batch = ray.get(batch)
        if isinstance(episodes, ray.ObjectRef):
            episodes = ray.get(episodes)
        elif isinstance(episodes, list) and isinstance(episodes[0], ray.ObjectRef):
            # It's possible that individual refs are invalid due to the EnvRunner
            # that produced the ref has crashed or had its entire node go down.
            # In this case, try each ref individually and collect only valid results.
            try:
                episodes = tree.flatten(ray.get(episodes))
            except ray.exceptions.OwnerDiedError:
                episode_refs = episodes
                episodes = []
                for ref in episode_refs:
                    try:
                        episodes.extend(ray.get(ref))
                    except ray.exceptions.OwnerDiedError:
                        pass

        # Call the learner connector on the given `episodes` (if we have one).
        if episodes is not None and self._learner_connector is not None:
            # Call the learner connector pipeline.
            shared_data = {}
            batch = self._learner_connector(
                rl_module=self.module,
                batch=batch if batch is not None else {},
                episodes=episodes,
                shared_data=shared_data,
                metrics=self.metrics,
            )
            # Convert to a batch.
            # TODO (sven): Try to not require MultiAgentBatch anymore.
            batch = MultiAgentBatch(
                {
                    module_id: (
                        SampleBatch(module_data, _zero_padded=True)
                        if shared_data.get(f"_zero_padded_for_mid={module_id}")
                        else SampleBatch(module_data)
                    )
                    for module_id, module_data in batch.items()
                },
                env_steps=sum(len(e) for e in episodes),
            )
        # Single-agent SampleBatch: Have to convert to MultiAgentBatch.
        elif isinstance(batch, SampleBatch):
            assert len(self.module) == 1
            batch = MultiAgentBatch(
                {next(iter(self.module.keys())): batch}, env_steps=len(batch)
            )
        # If we have already an `MultiAgentBatch` but with `numpy` array, convert to
        # tensors.
        elif (
            isinstance(batch, MultiAgentBatch)
            and batch.policy_batches
            and isinstance(
                next(iter(batch.policy_batches.values()))["obs"], numpy.ndarray
            )
        ):
            batch = self._convert_batch_type(batch)

        # Check the MultiAgentBatch, whether our RLModule contains all ModuleIDs
        # found in this batch. If not, throw an error.
        unknown_module_ids = set(batch.policy_batches.keys()) - set(self.module.keys())
        if len(unknown_module_ids) > 0:
            raise ValueError(
                "Batch contains one or more ModuleIDs that are not in this Learner! "
                f"Found IDs: {unknown_module_ids}"
            )

        # TODO: Move this into LearnerConnector pipeline?
        # Filter out those RLModules from the final train batch that should not be
        # updated.
        for module_id in list(batch.policy_batches.keys()):
            if not self.should_module_be_updated(module_id, batch):
                del batch.policy_batches[module_id]
        if not batch.policy_batches:
            return

        # Log all timesteps (env, agent, modules) based on given episodes/batch.
        self._log_steps_trained_metrics(batch)

        if minibatch_size:
            batch_iter = MiniBatchCyclicIterator
        elif num_epochs > 1:
            # `minibatch_size` was not set but `num_epochs` > 1.
            # Under the old training stack, users could do multiple epochs
            # over a batch without specifying a minibatch size. We enable
            # this behavior here by setting the minibatch size to be the size
            # of the batch (e.g. 1 minibatch of size batch.count)
            minibatch_size = batch.count
            # Note that there is no need to shuffle here, b/c we don't have minibatches.
            batch_iter = MiniBatchCyclicIterator
        else:
            # `minibatch_size` and `num_epochs` are not set by the user.
            batch_iter = MiniBatchDummyIterator

        batch = self._set_slicing_by_batch_id(batch, value=True)

        for tensor_minibatch in batch_iter(
            batch,
            num_epochs=num_epochs,
            minibatch_size=minibatch_size,
            shuffle_batch_per_epoch=shuffle_batch_per_epoch and (num_epochs > 1),
            num_total_minibatches=num_total_minibatches,
        ):
            # Make the actual in-graph/traced `_update` call. This should return
            # all tensor values (no numpy).
            fwd_out, loss_per_module, tensor_metrics = self._update(
                tensor_minibatch.policy_batches
            )

            # Convert logged tensor metrics (logged during tensor-mode of MetricsLogger)
            # to actual (numpy) values.
            self.metrics.tensors_to_numpy(tensor_metrics)

            # Log all individual RLModules' loss terms and its registered optimizers'
            # current learning rates.
            for mid, loss in convert_to_numpy(loss_per_module).items():
                self.metrics.log_value(
                    key=(mid, self.TOTAL_LOSS_KEY),
                    value=loss,
                    window=1,
                )

        self._weights_seq_no += 1
        self.metrics.log_dict(
            {
                (mid, WEIGHTS_SEQ_NO): self._weights_seq_no
                for mid in batch.policy_batches.keys()
            },
            window=1,
        )

        self._set_slicing_by_batch_id(batch, value=False)

        # Call `after_gradient_based_update` to allow for non-gradient based
        # cleanups-, logging-, and update logic to happen.
        self.after_gradient_based_update(timesteps=timesteps or {})

>>>>>>> 5db1b9a9
    @OverrideToImplementCustomLogic_CallToSuperRecommended
    def before_gradient_based_update(self, *, timesteps: Dict[str, Any]) -> None:
        """Called before gradient-based updates are completed.

        Should be overridden to implement custom preparation-, logging-, or
        non-gradient-based Learner/RLModule update logic before(!) gradient-based
        updates are performed.

        Args:
            timesteps: Timesteps dict, which must have the key
                `NUM_ENV_STEPS_SAMPLED_LIFETIME`.
                # TODO (sven): Make this a more formal structure with its own type.
        """

    @OverrideToImplementCustomLogic_CallToSuperRecommended
    def after_gradient_based_update(self, *, timesteps: Dict[str, Any]) -> None:
        """Called after gradient-based updates are completed.

        Should be overridden to implement custom cleanup-, logging-, or non-gradient-
        based Learner/RLModule update logic after(!) gradient-based updates have been
        completed.

        Args:
            timesteps: Timesteps dict, which must have the key
                `NUM_ENV_STEPS_SAMPLED_LIFETIME`.
                # TODO (sven): Make this a more formal structure with its own type.
        """
        # Only update this optimizer's lr, if a scheduler has been registered
        # along with it.
        for module_id, optimizer_names in self._module_optimizers.items():
            for optimizer_name in optimizer_names:
                optimizer = self._named_optimizers[optimizer_name]
                # Update and log learning rate of this optimizer.
                lr_schedule = self._optimizer_lr_schedules.get(optimizer)
                if lr_schedule is not None:
                    new_lr = lr_schedule.update(
                        timestep=timesteps.get(NUM_ENV_STEPS_SAMPLED_LIFETIME, 0)
                    )
                    self._set_optimizer_lr(optimizer, lr=new_lr)
                self.metrics.log_value(
                    # Cut out the module ID from the beginning since it's already part
                    # of the key sequence: (ModuleID, "[optim name]_lr").
                    key=(module_id, f"{optimizer_name[len(module_id) + 1:]}_{LR_KEY}"),
                    value=convert_to_numpy(self._get_optimizer_lr(optimizer)),
                    window=1,
                )

    def _set_slicing_by_batch_id(
        self, batch: MultiAgentBatch, *, value: bool
    ) -> MultiAgentBatch:
        """Enables slicing by batch id in the given batch.

        If the input batch contains batches of sequences we need to make sure when
        slicing happens it is sliced via batch id and not timestamp. Calling this
        method enables the same flag on each SampleBatch within the input
        MultiAgentBatch.

        Args:
            batch: The MultiAgentBatch to enable slicing by batch id on.
            value: The value to set the flag to.

        Returns:
            The input MultiAgentBatch with the indexing flag is enabled / disabled on.
        """

        for pid, policy_batch in batch.policy_batches.items():
            # We assume that arriving batches for recurrent modules OR batches that
            # have a SEQ_LENS column are already zero-padded to the max sequence length
            # and have tensors of shape [B, T, ...]. Therefore, we slice sequence
            # lengths in B. See SampleBatch for more information.
            if (
                self.module[pid].is_stateful()
                or policy_batch.get("seq_lens") is not None
            ):
                if value:
                    policy_batch.enable_slicing_by_batch_id()
                else:
                    policy_batch.disable_slicing_by_batch_id()

        return batch

    def _make_module(self) -> MultiRLModule:
        """Construct the multi-agent RL module for the learner.

        This method uses `self._module_specs` or `self._module_obj` to construct the
        module. If the module_class is a single agent RL module it will be wrapped to a
        multi-agent RL module. Override this method if there are other things that
        need to happen for instantiation of the module.

        Returns:
            A constructed MultiRLModule.
        """
        # Module was provided directly through constructor -> Use as-is.
        if self._module_obj is not None:
            module = self._module_obj
            self._module_spec = MultiRLModuleSpec.from_module(module)
        # RLModuleSpec was provided directly through constructor -> Use it to build the
        # RLModule.
        elif self._module_spec is not None:
            module = self._module_spec.build()
        # Try using our config object. Note that this would only work if the config
        # object has all the necessary space information already in it.
        else:
            module = self.config.get_multi_rl_module_spec().build()

        # If not already, convert to MultiRLModule.
        module = module.as_multi_rl_module()

        return module

    def rl_module_is_compatible(self, module: RLModule) -> bool:
        """Check whether the given `module` is compatible with this Learner.

        The default implementation checks the Learner-required APIs and whether the
        given `module` implements all of them (if not, returns False).

        Args:
            module: The RLModule to check.

        Returns:
            True if the module is compatible with this Learner.
        """
        return all(isinstance(module, api) for api in self.rl_module_required_apis())

    @classmethod
    def rl_module_required_apis(cls) -> list[type]:
        """Returns the required APIs for an RLModule to be compatible with this Learner.

        The returned values may or may not be used inside the `rl_module_is_compatible`
        method.

        Args:
            module: The RLModule to check.

        Returns:
            A list of RLModule API classes that an RLModule must implement in order
            to be compatible with this Learner.
        """
        return []

    def _check_registered_optimizer(
        self,
        optimizer: Optimizer,
        params: Sequence[Param],
    ) -> None:
        """Checks that the given optimizer and parameters are valid for the framework.

        Args:
            optimizer: The optimizer object to check.
            params: The list of parameters to check.
        """
        if not isinstance(params, list):
            raise ValueError(
                f"`params` ({params}) must be a list of framework-specific parameters "
                "(variables)!"
            )

    def _log_trainable_parameters(self) -> None:
        """Logs the number of trainable and non-trainable parameters to self.metrics.

        Use MetricsLogger (self.metrics) tuple-keys:
        (ALL_MODULES, NUM_TRAINABLE_PARAMETERS) and
        (ALL_MODULES, NUM_NON_TRAINABLE_PARAMETERS) with EMA.
        """
        pass

    def _check_is_built(self, error: bool = True) -> bool:
        if self.module is None:
            if error:
                raise ValueError(
                    "Learner.build() must be called after constructing a "
                    "Learner and before calling any methods on it."
                )
            return False
        return True

    def _reset(self):
        self._params = {}
        self._optimizer_parameters = {}
        self._named_optimizers = {}
        self._module_optimizers = defaultdict(list)
        self._optimizer_lr_schedules = {}
        self.metrics = MetricsLogger()
        self._is_built = False

    def apply(self, func, *_args, **_kwargs):
        return func(self, *_args, **_kwargs)

    @abc.abstractmethod
    def _get_tensor_variable(
        self,
        value: Any,
        dtype: Any = None,
        trainable: bool = False,
    ) -> TensorType:
        """Returns a framework-specific tensor variable with the initial given value.

        This is a framework specific method that should be implemented by the
        framework specific sub-classes.

        Args:
            value: The initial value for the tensor variable variable.

        Returns:
            The framework specific tensor variable of the given initial value,
            dtype and trainable/requires_grad property.
        """

    @staticmethod
    @abc.abstractmethod
    def _get_optimizer_lr(optimizer: Optimizer) -> float:
        """Returns the current learning rate of the given local optimizer.

        Args:
            optimizer: The local optimizer to get the current learning rate for.

        Returns:
            The learning rate value (float) of the given optimizer.
        """

    @staticmethod
    @abc.abstractmethod
    def _set_optimizer_lr(optimizer: Optimizer, lr: float) -> None:
        """Updates the learning rate of the given local optimizer.

        Args:
            optimizer: The local optimizer to update the learning rate for.
            lr: The new learning rate.
        """

    @staticmethod
    @abc.abstractmethod
    def _get_clip_function() -> Callable:
        """Returns the gradient clipping function to use."""

    @staticmethod
    @abc.abstractmethod
    def _get_global_norm_function() -> Callable:
        """Returns the global norm function to use, given the framework."""

    def _log_steps_trained_metrics(self, batch: MultiAgentBatch):
        """Logs this iteration's steps trained, based on given `batch`."""
        for mid, module_batch in batch.policy_batches.items():
            module_batch_size = len(module_batch)
            # Log average batch size (for each module).
            self.metrics.log_value(
                key=(mid, MODULE_TRAIN_BATCH_SIZE_MEAN),
                value=module_batch_size,
            )
            # Log module steps (for each module).
            self.metrics.log_value(
                key=(mid, NUM_MODULE_STEPS_TRAINED),
                value=module_batch_size,
                reduce="sum",
                clear_on_reduce=True,
            )
            self.metrics.log_value(
                key=(mid, NUM_MODULE_STEPS_TRAINED_LIFETIME),
                value=module_batch_size,
                reduce="sum",
            )
            # Log module steps (sum of all modules).
            self.metrics.log_value(
                key=(ALL_MODULES, NUM_MODULE_STEPS_TRAINED),
                value=module_batch_size,
                reduce="sum",
                clear_on_reduce=True,
            )
            self.metrics.log_value(
                key=(ALL_MODULES, NUM_MODULE_STEPS_TRAINED_LIFETIME),
                value=module_batch_size,
                reduce="sum",
            )
        # Log env steps (all modules).
        self.metrics.log_value(
            (ALL_MODULES, NUM_ENV_STEPS_TRAINED),
            batch.env_steps(),
            reduce="sum",
            clear_on_reduce=True,
        )
        self.metrics.log_value(
            (ALL_MODULES, NUM_ENV_STEPS_TRAINED_LIFETIME),
            batch.env_steps(),
            reduce="sum",
            with_throughput=True,
        )

    @Deprecated(new="Learner.update(batch=.., ..)", error=False)
    def update_from_batch(self, batch, **kwargs):
        if isinstance(batch, list):
            if isinstance(batch[0], ray.ObjectRef):
                return self.update(batches_refs=batch, **kwargs)
            else:
                return self.update(batches=batch, **kwargs)
        else:
            return self.update(batch=batch, **kwargs)

    @Deprecated(new="Learner.update(episodes=.., ..)", error=False)
    def update_from_episodes(self, episodes, **kwargs):
        assert isinstance(episodes, list)
        if isinstance(episodes[0], ray.ObjectRef):
            return self.update(episodes_refs=episodes, **kwargs)
        else:
            return self.update(episodes=episodes, **kwargs)

    @Deprecated(new="Learner.compute_losses(...)", error=True)
    def compute_loss(self, *args, **kwargs):
        pass<|MERGE_RESOLUTION|>--- conflicted
+++ resolved
@@ -1063,7 +1063,7 @@
                 {next(iter(self.module.keys())): training_data.batch},
                 env_steps=len(training_data.batch),
             )
-        # If we have already an `MultiAgentBatch` but with `numpy` array, convert to
+        # If we already have an `MultiAgentBatch` but with `numpy` array, convert to
         # tensors.
         elif (
             isinstance(training_data.batch, MultiAgentBatch)
@@ -1389,173 +1389,6 @@
         """
         raise NotImplementedError
 
-<<<<<<< HEAD
-=======
-    def _update_from_batch_or_episodes(
-        self,
-        *,
-        # TODO (sven): We should allow passing in a single agent batch here
-        #  as well for simplicity.
-        batch: Optional[MultiAgentBatch] = None,
-        episodes: Optional[List[EpisodeType]] = None,
-        # TODO (sven): Make this a more formal structure with its own type.
-        timesteps: Optional[Dict[str, Any]] = None,
-        # TODO (sven): Deprecate these in favor of config attributes for only those
-        #  algos that actually need (and know how) to do minibatching.
-        num_epochs: int = 1,
-        minibatch_size: Optional[int] = None,
-        shuffle_batch_per_epoch: bool = False,
-        num_total_minibatches: int = 0,
-    ) -> None:
-
-        self._check_is_built()
-
-        # Call `before_gradient_based_update` to allow for non-gradient based
-        # preparations-, logging-, and update logic to happen.
-        self.before_gradient_based_update(timesteps=timesteps or {})
-
-        # Resolve batch/episodes being ray object refs (instead of
-        # actual batch/episodes objects).
-        if isinstance(batch, ray.ObjectRef):
-            batch = ray.get(batch)
-        if isinstance(episodes, ray.ObjectRef):
-            episodes = ray.get(episodes)
-        elif isinstance(episodes, list) and isinstance(episodes[0], ray.ObjectRef):
-            # It's possible that individual refs are invalid due to the EnvRunner
-            # that produced the ref has crashed or had its entire node go down.
-            # In this case, try each ref individually and collect only valid results.
-            try:
-                episodes = tree.flatten(ray.get(episodes))
-            except ray.exceptions.OwnerDiedError:
-                episode_refs = episodes
-                episodes = []
-                for ref in episode_refs:
-                    try:
-                        episodes.extend(ray.get(ref))
-                    except ray.exceptions.OwnerDiedError:
-                        pass
-
-        # Call the learner connector on the given `episodes` (if we have one).
-        if episodes is not None and self._learner_connector is not None:
-            # Call the learner connector pipeline.
-            shared_data = {}
-            batch = self._learner_connector(
-                rl_module=self.module,
-                batch=batch if batch is not None else {},
-                episodes=episodes,
-                shared_data=shared_data,
-                metrics=self.metrics,
-            )
-            # Convert to a batch.
-            # TODO (sven): Try to not require MultiAgentBatch anymore.
-            batch = MultiAgentBatch(
-                {
-                    module_id: (
-                        SampleBatch(module_data, _zero_padded=True)
-                        if shared_data.get(f"_zero_padded_for_mid={module_id}")
-                        else SampleBatch(module_data)
-                    )
-                    for module_id, module_data in batch.items()
-                },
-                env_steps=sum(len(e) for e in episodes),
-            )
-        # Single-agent SampleBatch: Have to convert to MultiAgentBatch.
-        elif isinstance(batch, SampleBatch):
-            assert len(self.module) == 1
-            batch = MultiAgentBatch(
-                {next(iter(self.module.keys())): batch}, env_steps=len(batch)
-            )
-        # If we have already an `MultiAgentBatch` but with `numpy` array, convert to
-        # tensors.
-        elif (
-            isinstance(batch, MultiAgentBatch)
-            and batch.policy_batches
-            and isinstance(
-                next(iter(batch.policy_batches.values()))["obs"], numpy.ndarray
-            )
-        ):
-            batch = self._convert_batch_type(batch)
-
-        # Check the MultiAgentBatch, whether our RLModule contains all ModuleIDs
-        # found in this batch. If not, throw an error.
-        unknown_module_ids = set(batch.policy_batches.keys()) - set(self.module.keys())
-        if len(unknown_module_ids) > 0:
-            raise ValueError(
-                "Batch contains one or more ModuleIDs that are not in this Learner! "
-                f"Found IDs: {unknown_module_ids}"
-            )
-
-        # TODO: Move this into LearnerConnector pipeline?
-        # Filter out those RLModules from the final train batch that should not be
-        # updated.
-        for module_id in list(batch.policy_batches.keys()):
-            if not self.should_module_be_updated(module_id, batch):
-                del batch.policy_batches[module_id]
-        if not batch.policy_batches:
-            return
-
-        # Log all timesteps (env, agent, modules) based on given episodes/batch.
-        self._log_steps_trained_metrics(batch)
-
-        if minibatch_size:
-            batch_iter = MiniBatchCyclicIterator
-        elif num_epochs > 1:
-            # `minibatch_size` was not set but `num_epochs` > 1.
-            # Under the old training stack, users could do multiple epochs
-            # over a batch without specifying a minibatch size. We enable
-            # this behavior here by setting the minibatch size to be the size
-            # of the batch (e.g. 1 minibatch of size batch.count)
-            minibatch_size = batch.count
-            # Note that there is no need to shuffle here, b/c we don't have minibatches.
-            batch_iter = MiniBatchCyclicIterator
-        else:
-            # `minibatch_size` and `num_epochs` are not set by the user.
-            batch_iter = MiniBatchDummyIterator
-
-        batch = self._set_slicing_by_batch_id(batch, value=True)
-
-        for tensor_minibatch in batch_iter(
-            batch,
-            num_epochs=num_epochs,
-            minibatch_size=minibatch_size,
-            shuffle_batch_per_epoch=shuffle_batch_per_epoch and (num_epochs > 1),
-            num_total_minibatches=num_total_minibatches,
-        ):
-            # Make the actual in-graph/traced `_update` call. This should return
-            # all tensor values (no numpy).
-            fwd_out, loss_per_module, tensor_metrics = self._update(
-                tensor_minibatch.policy_batches
-            )
-
-            # Convert logged tensor metrics (logged during tensor-mode of MetricsLogger)
-            # to actual (numpy) values.
-            self.metrics.tensors_to_numpy(tensor_metrics)
-
-            # Log all individual RLModules' loss terms and its registered optimizers'
-            # current learning rates.
-            for mid, loss in convert_to_numpy(loss_per_module).items():
-                self.metrics.log_value(
-                    key=(mid, self.TOTAL_LOSS_KEY),
-                    value=loss,
-                    window=1,
-                )
-
-        self._weights_seq_no += 1
-        self.metrics.log_dict(
-            {
-                (mid, WEIGHTS_SEQ_NO): self._weights_seq_no
-                for mid in batch.policy_batches.keys()
-            },
-            window=1,
-        )
-
-        self._set_slicing_by_batch_id(batch, value=False)
-
-        # Call `after_gradient_based_update` to allow for non-gradient based
-        # cleanups-, logging-, and update logic to happen.
-        self.after_gradient_based_update(timesteps=timesteps or {})
-
->>>>>>> 5db1b9a9
     @OverrideToImplementCustomLogic_CallToSuperRecommended
     def before_gradient_based_update(self, *, timesteps: Dict[str, Any]) -> None:
         """Called before gradient-based updates are completed.
