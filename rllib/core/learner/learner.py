import abc
import json
import logging
import pathlib
from collections import defaultdict
from enum import Enum
from dataclasses import dataclass, field
from typing import (
    Any,
    Callable,
    DefaultDict,
    Dict,
    List,
    Hashable,
    Mapping,
    Optional,
    Sequence,
    Set,
    Tuple,
    Type,
    Union,
    TYPE_CHECKING,
)

import ray
from ray.rllib.core.learner.reduce_result_dict_fn import _reduce_mean_results
from ray.rllib.core.learner.scaling_config import LearnerGroupScalingConfig
from ray.rllib.core.rl_module.marl_module import (
    MultiAgentRLModule,
    MultiAgentRLModuleSpec,
)
from ray.rllib.core.rl_module.rl_module import (
    RLModule,
    ModuleID,
    SingleAgentRLModuleSpec,
)
from ray.rllib.policy.sample_batch import DEFAULT_POLICY_ID, MultiAgentBatch
from ray.rllib.utils.annotations import (
    OverrideToImplementCustomLogic,
    OverrideToImplementCustomLogic_CallToSuperRecommended,
)
from ray.rllib.utils.debug import update_global_seed_if_necessary
from ray.rllib.utils.framework import try_import_tf, try_import_torch
from ray.rllib.utils.metrics import (
    ALL_MODULES,
    NUM_AGENT_STEPS_TRAINED,
    NUM_ENV_STEPS_TRAINED,
)
from ray.rllib.utils.minibatch_utils import (
    MiniBatchDummyIterator,
    MiniBatchCyclicIterator,
)
from ray.rllib.utils.nested_dict import NestedDict
from ray.rllib.utils.numpy import convert_to_numpy
from ray.rllib.utils.schedules.scheduler import Scheduler
from ray.rllib.utils.serialization import serialize_type
from ray.rllib.utils.typing import (
    LearningRateOrSchedule,
    Optimizer,
    Param,
    ParamRef,
    ParamDict,
    ResultDict,
    TensorType,
)

if TYPE_CHECKING:
    from ray.rllib.core.rl_module.torch.torch_compile_config import TorchCompileConfig

torch, _ = try_import_torch()
tf1, tf, tfv = try_import_tf()

logger = logging.getLogger(__name__)

DEFAULT_OPTIMIZER = "default_optimizer"

# COMMON LEARNER LOSS_KEYS
POLICY_LOSS_KEY = "policy_loss"
VF_LOSS_KEY = "vf_loss"
ENTROPY_KEY = "entropy"

# Additional update keys
LEARNER_RESULTS_CURR_LR_KEY = "curr_lr"


class TorchCompileWhatToCompile(str, Enum):
    """Enumerates schemes of what parts of the TorchLearner can be compiled.

    This can be either the entire update step of the learner or only the forward
    methods (and therein the forward_train method) of the RLModule.

    .. note::
        - torch.compiled code can become slow on graph breaks or even raise
            errors on unsupported operations. Empirically, compiling
            `forward_train` should introduce little graph breaks, raise no
            errors but result in a speedup comparable to compiling the
            complete update.
        - Using `complete_update` is experimental and may result in errors.
    """

    # Compile the entire update step of the learner.
    # This includes the forward pass of the RLModule, the loss computation, and the
    # optimizer step.
    COMPLETE_UPDATE = "complete_update"
    # Only compile the forward methods (and therein the forward_train method) of the
    # RLModule.
    FORWARD_TRAIN = "forward_train"


@dataclass
class FrameworkHyperparameters:
    """The framework specific hyper-parameters.

    Args:
        eager_tracing: Whether to trace the model in eager mode. This enables tf
            tracing mode by wrapping the loss function computation in a tf.function.
            This is useful for speeding up the training loop. However, it is not
            compatible with all tf operations. For example, tf.print is not supported
            in tf.function.
        torch_compile: Whether to use torch.compile() within the context of a given
            learner.
        what_to_compile: What to compile when using torch.compile(). Can be one of
            [TorchCompileWhatToCompile.complete_update,
            TorchCompileWhatToCompile.forward_train].
            If `complete_update`, the update step of the learner will be compiled. This
            includes the forward pass of the RLModule, the loss computation, and the
            optimizer step.
            If `forward_train`, only the forward methods (and therein the
            forward_train method) of the RLModule will be compiled.
            Either of the two may lead to different performance gains in different
            settings.
            `complete_update` promises the highest performance gains, but may not work
            in some settings. By compiling only forward_train, you may already get
            some speedups and avoid issues that arise from compiling the entire update.
        troch_compile_config: The TorchCompileConfig to use for compiling the RL
            Module in Torch.
    """

<<<<<<< HEAD
    eager_tracing: bool = False
    torch_compile: bool = False
    what_to_compile: str = TorchCompileWhatToCompile.FORWARD_TRAIN
=======
    eager_tracing: bool = True
>>>>>>> ec72e019
    torch_compile_cfg: Optional["TorchCompileConfig"] = None

    def validate(self):
        if self.torch_compile:
            if self.what_to_compile not in [
                TorchCompileWhatToCompile.FORWARD_TRAIN,
                TorchCompileWhatToCompile.COMPLETE_UPDATE,
            ]:
                raise ValueError(
                    f"what_to_compile must be one of ["
                    f"TorchCompileWhatToCompile.forward_train, "
                    f"TorchCompileWhatToCompile.complete_update] but is"
                    f" {self.what_to_compile}"
                )
            if self.torch_compile_cfg is None:
                raise ValueError(
                    "torch_compile_cfg must be set when torch_compile is True."
                )


@dataclass
class LearnerHyperparameters:
    """Hyperparameters for a Learner, derived from a subset of AlgorithmConfig values.

    Instances of this class should only be created via calling
    `get_learner_hyperparameters()` on a frozen AlgorithmConfig object and should always
    considered read-only.

    When creating a new Learner, you should also define a new sub-class of this class
    and make sure the respective AlgorithmConfig sub-class has a proper implementation
    of the `get_learner_hyperparameters` method.

    Validation of the values of these hyperparameters should be done by the
    respective AlgorithmConfig class.

    For configuring different learning behaviors for different (single-agent) RLModules
    within the Learner, RLlib uses the `_per_module_overrides` property (dict), mapping
    ModuleID to a overridden version of self, in which the module-specific override
    settings are applied.
    """

    # Parameters used for gradient postprocessing (clipping) and gradient application.
    learning_rate: LearningRateOrSchedule = None
    grad_clip: float = None
    grad_clip_by: str = None
    seed: int = None

    # Maps ModuleIDs to LearnerHyperparameters that are to be used for that particular
    # module.
    # You can access the module-specific `LearnerHyperparameters` object for a given
    # module_id by using the `get_hps_for_module(module_id=..)` API.
    _per_module_overrides: Optional[Dict[ModuleID, "LearnerHyperparameters"]] = None

    def get_hps_for_module(self, module_id: ModuleID) -> "LearnerHyperparameters":
        """Returns a LearnerHyperparameter instance, given a `module_id`.

        This is useful for passing these module-specific HPs to a Learner's
        `..._for_module(module_id=.., hps=..)` methods. Individual modules within
        a MultiAgentRLModule can then override certain AlgorithmConfig settings
        of the main config, e.g. the learning rate.

        Args:
            module_id: The module ID for which to return a specific
                LearnerHyperparameter instance.

        Returns:
            The module specific LearnerHyperparameter instance.
        """
        # ModuleID found in our overrides dict. Return module specific HPs.
        if (
            self._per_module_overrides is not None
            and module_id in self._per_module_overrides
        ):
            # In case, the per-module sub-HPs object is still a dict, convert
            # it to a fully qualified LearnerHyperparameter object here first.
            if isinstance(self._per_module_overrides[module_id], dict):
                self._per_module_overrides[module_id] = type(self)(
                    **self._per_module_overrides[module_id]
                )
            # Return the module specific version of self.
            return self._per_module_overrides[module_id]
        # ModuleID not found in overrides or the overrides dict is None
        # -> return self.
        else:
            return self


class Learner:
    """Base class for Learners.

    This class will be used to train RLModules. It is responsible for defining the loss
    function, and updating the neural network weights that it owns. It also provides a
    way to add/remove modules to/from RLModules in a multi-agent scenario, in the
    middle of training (This is useful for league based training).

    TF and Torch specific implementation of this class fills in the framework-specific
    implementation details for distributed training, and for computing and applying
    gradients. User should not need to sub-class this class, but instead inherit from
    the TF or Torch specific sub-classes to implement their algorithm-specific update
    logic.

    Args:
        module_spec: The module specification for the RLModule that is being trained.
            If the module is a single agent module, after building the module it will
            be converted to a multi-agent module with a default key. Can be none if the
            module is provided directly via the `module` argument. Refer to
            ray.rllib.core.rl_module.SingleAgentRLModuleSpec
            or ray.rllib.core.rl_module.MultiAgentRLModuleSpec for more info.
        module: If learner is being used stand-alone, the RLModule can be optionally
            passed in directly instead of the through the `module_spec`.
        scaling_config: Configuration for scaling the learner actors.
            Refer to ray.rllib.core.learner.scaling_config.LearnerGroupScalingConfig
            for more info.
        learner_hyperparameters: The hyper-parameters for the Learner.
            Algorithm specific learner hyper-parameters will passed in via this
            argument. For example in PPO the `vf_loss_coeff` hyper-parameter will be
            passed in via this argument. Refer to
            ray.rllib.core.learner.learner.LearnerHyperparameters for more info.
        framework_hps: The framework specific hyper-parameters. This will be used to
            pass in any framework specific hyper-parameter that will impact the module
            creation. For example `eager_tracing` in TF or `torch.compile()` in Torch.
            Refer to ray.rllib.core.learner.learner.FrameworkHyperparameters for
            more info.


    Usage pattern:

        .. code-block:: python

        # create a single agent RL module spec.
        module_spec = SingleAgentRLModuleSpec(
            module_class=MyModule,
            observation_space=env.observation_space,
            action_space=env.action_space,
            model_config_dict = {"hidden": [128, 128]}
        )

        # create a learner instance that will train the module
        learner = MyLearner(module_spec=module_spec)

        # Note: the learner should be built before it can be used.
        learner.build()

        # take one gradient update on the module and report the results
        results = learner.update(batch)

        # add a new module, perhaps for league based training
        learner.add_module(
            module_id="new_player",
            module_spec=SingleAgentRLModuleSpec(
                module_class=NewPlayerModule,
                observation_space=env.observation_space,
                action_space=env.action_space,
                model_config_dict = {"hidden": [128, 128]}
            )
        )

        # Take another gradient update with both previous and new modules.
        results = learner.update(batch)

        # remove a module
        learner.remove_module("new_player")

        # will train previous modules only.
        results = learner.update(batch)

        # get the state of the learner
        state = learner.get_state()

        # set the state of the learner
        learner.set_state(state)

        # get the weights of the underly multi-agent RLModule
        weights = learner.get_module_state()

        # set the weights of the underly multi-agent RLModule
        learner.set_module_state(weights)


    Extension pattern:

        .. code-block:: python

        class MyLearner(TorchLearner):

            def compute_loss(self, fwd_out, batch):
                # compute the loss based on batch and output of the forward pass
                # to access the learner hyper-parameters use `self._hps`

                return {ALL_MODULES: loss}
    """

    framework: str = None
    TOTAL_LOSS_KEY: str = "total_loss"

    def __init__(
        self,
        *,
        module_spec: Optional[
            Union[SingleAgentRLModuleSpec, MultiAgentRLModuleSpec]
        ] = None,
        module: Optional[RLModule] = None,
        learner_group_scaling_config: Optional[LearnerGroupScalingConfig] = None,
        learner_hyperparameters: Optional[LearnerHyperparameters] = None,
        framework_hyperparameters: Optional[FrameworkHyperparameters] = None,
    ):
        # We first set seeds
        if learner_hyperparameters and learner_hyperparameters.seed is not None:
            update_global_seed_if_necessary(
                self.framework, learner_hyperparameters.seed
            )

        if (module_spec is None) is (module is None):
            raise ValueError(
                "Exactly one of `module_spec` or `module` must be provided to Learner!"
            )

        self._module_spec = module_spec
        self._module_obj = module
        self._hps = learner_hyperparameters or LearnerHyperparameters()
        self._device = None

        # pick the configs that we need for the learner from scaling config
        self._learner_group_scaling_config = (
            learner_group_scaling_config or LearnerGroupScalingConfig()
        )
        self._distributed = self._learner_group_scaling_config.num_workers > 1
        self._use_gpu = self._learner_group_scaling_config.num_gpus_per_worker > 0
        # if we are using gpu but we are not distributed, use this gpu for training
        self._local_gpu_idx = self._learner_group_scaling_config.local_gpu_idx

        self._framework_hyperparameters = (
            framework_hyperparameters or FrameworkHyperparameters()
        )
        self._framework_hyperparameters.validate()

        # whether self.build has already been called
        self._is_built = False

        # These are the attributes that are set during build.

        # The actual MARLModule used by this Learner.
        self._module: Optional[MultiAgentRLModule] = None
        # These are set for properly applying optimizers and adding or removing modules.
        self._optimizer_parameters: Dict[Optimizer, List[ParamRef]] = {}
        self._named_optimizers: Dict[str, Optimizer] = {}
        self._params: ParamDict = {}
        # Dict mapping ModuleID to a list of optimizer names. Note that the optimizer
        # name includes the ModuleID as a prefix: optimizer_name=`[ModuleID]_[.. rest]`.
        self._module_optimizers: Dict[ModuleID, List[str]] = defaultdict(list)

        # Only manage optimizer's learning rate if user has NOT overridden
        # the `configure_optimizers_for_module` method. Otherwise, leave responsibility
        # to handle lr-updates entirely in user's hands.
        self._optimizer_lr_schedules: Dict[Optimizer, Scheduler] = {}

        # Registered metrics (one sub-dict per module ID) to be returned from
        # `Learner.update()`. These metrics will be "compiled" automatically into
        # the final results dict in the `self.compile_update_results()` method.
        self._metrics = defaultdict(dict)

    @property
    def distributed(self) -> bool:
        """Whether the learner is running in distributed mode."""
        return self._distributed

    @property
    def module(self) -> MultiAgentRLModule:
        """The multi-agent RLModule that is being trained."""
        return self._module

    @property
    def hps(self) -> LearnerHyperparameters:
        """The hyper-parameters for the learner."""
        return self._hps

    def register_optimizer(
        self,
        *,
        module_id: ModuleID = ALL_MODULES,
        optimizer_name: str = DEFAULT_OPTIMIZER,
        optimizer: Optimizer,
        params: Sequence[Param],
        lr_or_lr_schedule: Optional[LearningRateOrSchedule] = None,
    ) -> None:
        """Registers an optimizer with a ModuleID, name, param list and lr-scheduler.

        Use this method in your custom implementations of either
        `self.configure_optimizers()` or `self.configure_optimzers_for_module()` (you
        should only override one of these!). If you register a learning rate Scheduler
        setting together with an optimizer, RLlib will automatically keep this
        optimizer's learning rate updated throughout the training process.
        Alternatively, you can construct your optimizers directly with a learning rate
        and manage learning rate scheduling or updating yourself.

        Args:
            module_id: The `module_id` under which to register the optimizer. If not
                provided, will assume ALL_MODULES.
            optimizer_name: The name (str) of the optimizer. If not provided, will
                assume DEFAULT_OPTIMIZER.
            optimizer: The already instantiated optimizer object to register.
            params: A list of parameters (framework-specific variables) that will be
                trained/updated
            lr_or_lr_schedule: An optional fixed learning rate or learning rate schedule
                setup. If provided, RLlib will automatically keep the optimizer's
                learning rate updated.
        """
        # Validate optimizer instance and its param list.
        self._check_registered_optimizer(optimizer, params)

        full_registration_name = module_id + "_" + optimizer_name

        # Store the given optimizer under the given `module_id`.
        self._module_optimizers[module_id].append(full_registration_name)

        # Store the optimizer instance under its full `module_id`_`optimizer_name`
        # key.
        self._named_optimizers[full_registration_name] = optimizer

        # Store all given parameters under the given optimizer.
        self._optimizer_parameters[optimizer] = []
        for param in params:
            param_ref = self.get_param_ref(param)
            self._optimizer_parameters[optimizer].append(param_ref)
            self._params[param_ref] = param

        # Optionally, store a scheduler object along with this optimizer. If such a
        # setting is provided, RLlib will handle updating the optimizer's learning rate
        # over time.
        if lr_or_lr_schedule is not None:
            # Validate the given setting.
            Scheduler.validate(
                fixed_value_or_schedule=lr_or_lr_schedule,
                setting_name="lr_or_lr_schedule",
                description="learning rate or schedule",
            )
            # Create the scheduler object for this optimizer.
            scheduler = Scheduler(
                fixed_value_or_schedule=lr_or_lr_schedule,
                framework=self.framework,
                device=self._device,
            )
            self._optimizer_lr_schedules[optimizer] = scheduler
            # Set the optimizer to the current (first) learning rate.
            self._set_optimizer_lr(
                optimizer=optimizer,
                lr=scheduler.get_current_value(),
            )

    @OverrideToImplementCustomLogic
    def configure_optimizers(self) -> None:
        """Configures, creates, and registers the optimizers for this Learner.

        Optimizers are responsible for updating the model's parameters during training,
        based on the computed gradients.

        Normally, you should not override this method for your custom algorithms
        (which require certain optimizers), but rather override the
        `self.configure_optimizers_for_module(module_id=..)` method and register those
        optimizers in there that you need for the given `module_id`.

        You can register an optimizer for any RLModule within `self.module` (or for
        the ALL_MODULES ID) by calling `self.register_optimizer()` and passing the
        module_id, optimizer_name (only in case you would like to register more than
        one optimizer for a given module), the optimizer instane itself, a list
        of all the optimizer's parameters (to be updated by the optimizer), and
        an optional learning rate or learning rate schedule setting.

        This method is called once during building (`self.build()`).
        """

        # The default implementation simply calls `self.configure_optimizers_for_module`
        # on each RLModule within `self.module`.
        for module_id in self.module.keys():
            if self._is_module_compatible_with_learner(self.module[module_id]):
                hps = self.hps.get_hps_for_module(module_id)
                self.configure_optimizers_for_module(module_id=module_id, hps=hps)

    @OverrideToImplementCustomLogic
    @abc.abstractmethod
    def configure_optimizers_for_module(
        self, module_id: ModuleID, hps: LearnerHyperparameters
    ) -> None:
        """Configures an optimizer for the given module_id.

        This method is called for each RLModule in the Multi-Agent RLModule being
        trained by the Learner, as well as any new module added during training via
        `self.add_module()`. It should configure and construct one or more optimizers
        and register them via calls to `self.register_optimizer()` along with the
        `module_id`, an optional optimizer name (str), a list of the optimizer's
        framework specific parameters (variables), and an optional learning rate value
        or -schedule.

        Args:
            module_id: The module_id of the RLModule that is being configured.
            hps: The LearnerHyperparameters specific to the given `module_id`.
        """

    @OverrideToImplementCustomLogic
    @abc.abstractmethod
    def compute_gradients(
        self, loss_per_module: Mapping[str, TensorType], **kwargs
    ) -> ParamDict:
        """Computes the gradients based on the given losses.

        Args:
            loss_per_module: Dict mapping module IDs to their individual total loss
                terms, computed by the individual `compute_loss_for_module()` calls.
                The overall total loss (sum of loss terms over all modules) is stored
                under `loss_per_module[ALL_MODULES]`.
            **kwargs: Forward compatibility kwargs.

        Returns:
            The gradients in the same (flat) format as self._params. Note that all
            top-level structures, such as module IDs, will not be present anymore in
            the returned dict. It will merely map parameter tensor references to their
            respective gradient tensors.
        """

    @OverrideToImplementCustomLogic
    def postprocess_gradients(self, gradients_dict: ParamDict) -> ParamDict:
        """Applies potential postprocessing operations on the gradients.

        This method is called after gradients have been computed and modifies them
        before they are applied to the respective module(s) by the optimizer(s).
        This might include grad clipping by value, norm, or global-norm, or other
        algorithm specific gradient postprocessing steps.

        This default implementation calls `self.postprocess_gradients_for_module()`
        on each of the sub-modules in our MultiAgentRLModule: `self.module` and
        returns the accumulated gradients dicts.

        Args:
            gradients_dict: A dictionary of gradients in the same (flat) format as
                self._params. Note that top-level structures, such as module IDs,
                will not be present anymore in this dict. It will merely map gradient
                tensor references to gradient tensors.

        Returns:
            A dictionary with the updated gradients and the exact same (flat) structure
            as the incoming `gradients_dict` arg.
        """

        # The flat gradients dict (mapping param refs to params), returned by this
        # method.
        postprocessed_gradients = {}

        for module_id in self.module.keys():
            # Send a gradients dict for only this `module_id` to the
            # `self.postprocess_gradients_for_module()` method.
            module_grads_dict = {}
            for optimizer_name, optimizer in self.get_optimizers_for_module(module_id):
                module_grads_dict.update(
                    self.filter_param_dict_for_optimizer(gradients_dict, optimizer)
                )

            module_grads_dict = self.postprocess_gradients_for_module(
                module_id=module_id,
                hps=self.hps.get_hps_for_module(module_id),
                module_gradients_dict=module_grads_dict,
            )
            assert isinstance(module_grads_dict, dict)

            # Update our return dict.
            postprocessed_gradients.update(module_grads_dict)

        return postprocessed_gradients

    @OverrideToImplementCustomLogic_CallToSuperRecommended
    def postprocess_gradients_for_module(
        self,
        *,
        module_id: ModuleID,
        hps: LearnerHyperparameters,
        module_gradients_dict: ParamDict,
    ) -> ParamDict:
        """Applies postprocessing operations on the gradients of the given module.

        Args:
            module_id: The module ID for which we will postprocess computed gradients.
                Note that `module_gradients_dict` already only carries those gradient
                tensors that belong to this `module_id`. Other `module_id`'s gradients
                are not available in this call.
            hps: The LearnerHyperparameters specific to the given `module_id`.
            module_gradients_dict: A dictionary of gradients in the same (flat) format
                as self._params, mapping gradient refs to gradient tensors, which are to
                be postprocessed. You may alter these tensors in place or create new
                ones and return these in a new dict.

        Returns:
            A dictionary with the updated gradients and the exact same (flat) structure
            as the incoming `module_gradients_dict` arg.
        """
        postprocessed_grads = {}

        if hps.grad_clip is None:
            postprocessed_grads.update(module_gradients_dict)
            return postprocessed_grads

        for optimizer_name, optimizer in self.get_optimizers_for_module(module_id):
            grad_dict_to_clip = self.filter_param_dict_for_optimizer(
                param_dict=module_gradients_dict,
                optimizer=optimizer,
            )
            # Perform gradient clipping, if configured.
            global_norm = self._get_clip_function()(
                grad_dict_to_clip,
                grad_clip=hps.grad_clip,
                grad_clip_by=hps.grad_clip_by,
            )
            if hps.grad_clip_by == "global_norm":
                self.register_metric(
                    module_id,
                    f"gradients_{optimizer_name}_global_norm",
                    global_norm,
                )
            postprocessed_grads.update(grad_dict_to_clip)

        return postprocessed_grads

    @OverrideToImplementCustomLogic
    @abc.abstractmethod
    def apply_gradients(self, gradients_dict: ParamDict) -> None:
        """Applies the gradients to the MultiAgentRLModule parameters.

        Args:
            gradients_dict: A dictionary of gradients in the same (flat) format as
                self._params. Note that top-level structures, such as module IDs,
                will not be present anymore in this dict. It will merely map gradient
                tensor references to gradient tensors.
        """

    def register_metric(self, module_id: str, key: str, value: Any) -> None:
        """Registers a single key/value metric pair for loss- and gradient stats.

        Args:
            module_id: The module_id to register the metric under. This may be
                ALL_MODULES.
            key: The name of the metric to register (below the given `module_id`).
            value: The actual value of the metric. This might also be a tensor var (e.g.
                from within a traced tf2 function).
        """
        self._metrics[module_id][key] = value

    def register_metrics(self, module_id: str, metrics_dict: Dict[str, Any]) -> None:
        """Registers several key/value metric pairs for loss- and gradient stats.

        Args:
            module_id: The module_id to register the metrics under. This may be
                ALL_MODULES.
            metrics_dict: A dict mapping names of metrics to be registered (below the
                given `module_id`) to the actual values of these metrics. Values might
                also be tensor vars (e.g. from within a traced tf2 function).
                These will be automatically converted to numpy values.
        """
        for key, value in metrics_dict.items():
            self.register_metric(module_id, key, value)

    def get_optimizer(
        self,
        module_id: ModuleID = DEFAULT_POLICY_ID,
        optimizer_name: str = DEFAULT_OPTIMIZER,
    ) -> Optimizer:
        """Returns the optimizer object, configured under the given module_id and name.

        If only one optimizer was registered under `module_id` (or ALL_MODULES)
        via the `self.register_optimizer` method, `optimizer_name` is assumed to be
        DEFAULT_OPTIMIZER.

        Args:
            module_id: The ModuleID for which to return the configured optimizer.
                If not provided, will assume DEFAULT_POLICY_ID.
            optimizer_name: The name of the optimizer (registered under `module_id` via
                `self.register_optimizer()`) to return. If not provided, will assume
                DEFAULT_OPTIMIZER.

        Returns:
            The optimizer object, configured under the given `module_id` and
            `optimizer_name`.
        """
        full_registration_name = module_id + "_" + optimizer_name
        assert full_registration_name in self._named_optimizers
        return self._named_optimizers[full_registration_name]

    def get_optimizers_for_module(
        self, module_id: ModuleID = ALL_MODULES
    ) -> List[Tuple[str, Optimizer]]:
        """Returns a list of (optimizer_name, optimizer instance)-tuples for module_id.

        Args:
            module_id: The ModuleID for which to return the configured
                (optimizer name, optimizer)-pairs. If not provided, will return
                optimizers registered under ALL_MODULES.

        Returns:
            A list of tuples of the format: ([optimizer_name], [optimizer object]),
            where optimizer_name is the name under which the optimizer was registered
            in `self.register_optimizer`. If only a single optimizer was
            configured for `module_id`, [optimizer_name] will be DEFAULT_OPTIMIZER.
        """
        named_optimizers = []
        for full_registration_name in self._module_optimizers[module_id]:
            optimizer = self._named_optimizers[full_registration_name]
            # TODO (sven): How can we avoid registering optimziers under this
            #  constructed `[module_id]_[optim_name]` format?
            optim_name = full_registration_name[len(module_id) + 1 :]
            named_optimizers.append((optim_name, optimizer))
        return named_optimizers

    def filter_param_dict_for_optimizer(
        self, param_dict: ParamDict, optimizer: Optimizer
    ) -> ParamDict:
        """Reduces the given ParamDict to contain only parameters for given optimizer.

        Args:
            param_dict: The ParamDict to reduce/filter down to the given `optimizer`.
                The returned dict will be a subset of `param_dict` only containing keys
                (param refs) that were registered together with `optimizer` (and thus
                that `optimizer` is responsible for applying gradients to).
            optimizer: The optimizer object to whose parameter refs the given
                `param_dict` should be reduced.

        Returns:
            A new ParamDict only containing param ref keys that belong to `optimizer`.
        """
        # Return a sub-dict only containing those param_ref keys (and their values)
        # that belong to the `optimizer`.
        return {
            ref: param_dict[ref]
            for ref in self._optimizer_parameters[optimizer]
            if ref in param_dict and param_dict[ref] is not None
        }

    def get_module_state(
        self, module_ids: Optional[Set[str]] = None
    ) -> Mapping[str, Any]:
        """Returns the state of the underlying MultiAgentRLModule.

        The output should be numpy-friendly for easy serialization, not framework
        specific tensors.

        Args:
            module_ids: The ids of the modules to get the weights for. If None, all
                modules will be returned.

        Returns:
            A dictionary that holds the state of the modules in a numpy-friendly
            format.
        """
        module_states = self.module.get_state(module_ids)
        return convert_to_numpy({k: v for k, v in module_states.items()})

    @abc.abstractmethod
    def set_module_state(self, state: Mapping[str, Any]) -> None:
        """Sets the state of the underlying MultiAgentRLModule"""

    @abc.abstractmethod
    def get_param_ref(self, param: Param) -> Hashable:
        """Returns a hashable reference to a trainable parameter.

        This should be overriden in framework specific specialization. For example in
        torch it will return the parameter itself, while in tf it returns the .ref() of
        the variable. The purpose is to retrieve a unique reference to the parameters.

        Args:
            param: The parameter to get the reference to.

        Returns:
            A reference to the parameter.
        """

    @abc.abstractmethod
    def get_parameters(self, module: RLModule) -> Sequence[Param]:
        """Returns the list of parameters of a module.

        This should be overriden in framework specific learner. For example in torch it
        will return .parameters(), while in tf it returns .trainable_variables.

        Args:
            module: The module to get the parameters from.

        Returns:
            The parameters of the module.
        """

    @abc.abstractmethod
    def _convert_batch_type(self, batch: MultiAgentBatch) -> MultiAgentBatch:
        """Converts the elements of a MultiAgentBatch to Tensors on the correct device.

        Args:
            batch: The MultiAgentBatch object to convert.

        Returns:
            The resulting MultiAgentBatch with framework-specific tensor values placed
            on the correct device.
        """

    @OverrideToImplementCustomLogic_CallToSuperRecommended
    def compile_results(
        self,
        *,
        batch: MultiAgentBatch,
        fwd_out: Mapping[str, Any],
        loss_per_module: Mapping[str, TensorType],
        metrics_per_module: DefaultDict[ModuleID, Dict[str, Any]],
    ) -> Mapping[str, Any]:
        """Compile results from the update in a numpy-friendly format.

        Args:
            batch: The batch that was used for the update.
            fwd_out: The output of the forward train pass.
            loss_per_module: A dict mapping module IDs (including ALL_MODULES) to the
                individual loss tensors as returned by calls to
                `compute_loss_for_module(module_id=...)`.
            metrics_per_module: The collected metrics defaultdict mapping ModuleIDs to
                metrics dicts. These metrics are collected during loss- and
                gradient computation, gradient postprocessing, and gradient application.

        Returns:
            A dictionary of results sub-dicts per module (including ALL_MODULES).
        """
        if not isinstance(batch, MultiAgentBatch):
            raise ValueError(
                f"batch must be a MultiAgentBatch, but got {type(batch)} instead."
            )

        # We compile the metrics to have the structure:
        # top-leve key: module_id -> [key, e.g. self.TOTAL_LOSS_KEY] -> [value].
        # Results will include all registered metrics under the respective module ID
        # top-level key.
        module_learner_stats = defaultdict(dict)
        # Add the num agent|env steps trained counts for all modules.
        module_learner_stats[ALL_MODULES][NUM_AGENT_STEPS_TRAINED] = batch.agent_steps()
        module_learner_stats[ALL_MODULES][NUM_ENV_STEPS_TRAINED] = batch.env_steps()

        loss_per_module_numpy = convert_to_numpy(loss_per_module)

        for module_id in list(batch.policy_batches.keys()) + [ALL_MODULES]:
            module_learner_stats[module_id].update(
                {
                    self.TOTAL_LOSS_KEY: loss_per_module_numpy[module_id],
                    **convert_to_numpy(metrics_per_module[module_id]),
                }
            )
        return dict(module_learner_stats)

    @OverrideToImplementCustomLogic_CallToSuperRecommended
    def add_module(
        self,
        *,
        module_id: ModuleID,
        module_spec: SingleAgentRLModuleSpec,
    ) -> None:
        """Add a module to the underlying MultiAgentRLModule and the Learner.

        Args:
            module_id: The id of the module to add.
            module_spec: The module spec of the module to add.
        """
        self._check_is_built()
        module = module_spec.build()

        self.module.add_module(module_id, module)

        # Allow the user to configure one or more optimizers for this new module.
        self.configure_optimizers_for_module(
            module_id=module_id,
            hps=self.hps.get_hps_for_module(module_id),
        )

    @OverrideToImplementCustomLogic_CallToSuperRecommended
    def remove_module(self, module_id: ModuleID) -> None:
        """Remove a module from the Learner.

        Args:
            module_id: The id of the module to remove.
        """
        self._check_is_built()
        module = self.module[module_id]

        if self._is_module_compatible_with_learner(module):
            # Delete the removed module's parameters.
            parameters = self.get_parameters(module)
            for param in parameters:
                param_ref = self.get_param_ref(param)
                if param_ref in self._params:
                    del self._params[param_ref]
            # Delete the removed module's registered optimizers.
            for optimizer_name, optimizer in self.get_optimizers_for_module(module_id):
                del self._optimizer_parameters[optimizer]
                name = module_id + "_" + optimizer_name
                del self._named_optimizers[name]
                if optimizer in self._optimizer_lr_schedules:
                    del self._optimizer_lr_schedules[optimizer]
            del self._module_optimizers[module_id]

        self.module.remove_module(module_id)

    @OverrideToImplementCustomLogic_CallToSuperRecommended
    def build(self) -> None:
        """Builds the Learner.

        This method should be called before the learner is used. It is responsible for
        setting up the RLModule, optimizers, and (optionally) their lr-schedulers.
        """
        if self._is_built:
            logger.debug("Learner already built. Skipping build.")
            return
        self._is_built = True

        # Build the module to be trained by this learner.
        self._module = self._make_module()

        # Configure, construct, and register all optimizers needed to train
        # `self.module`.
        self.configure_optimizers()

    @OverrideToImplementCustomLogic
    def compute_loss(
        self,
        *,
        fwd_out: Union[MultiAgentBatch, NestedDict],
        batch: Union[MultiAgentBatch, NestedDict],
    ) -> Union[TensorType, Mapping[str, Any]]:
        """Computes the loss for the module being optimized.

        This method must be overridden by multiagent-specific algorithm learners to
        specify the specific loss computation logic. If the algorithm is single agent
        `compute_loss_for_module()` should be overridden instead.
        `fwd_out` is the output of the `forward_train()` method of the underlying
        MultiAgentRLModule. `batch` is the data that was used to compute `fwd_out`.
        The returned dictionary must contain a key called
        ALL_MODULES, which will be used to compute gradients. It is recommended
        to not compute any forward passes within this method, and to use the
        `forward_train()` outputs of the RLModule(s) to compute the required tensors for
        loss calculations.

        Args:
            fwd_out: Output from a call to the `forward_train()` method of self.module
                during training (`self.update()`).
            batch: The training batch that was used to compute `fwd_out`.

        Returns:
            A dictionary mapping module IDs to individual loss terms. The dictionary
            must contain one protected key ALL_MODULES which will be used for computing
            gradients through.
        """
        loss_total = None
        loss_per_module = {}
        for module_id in fwd_out:
            module_batch = batch[module_id]
            module_fwd_out = fwd_out[module_id]

            loss = self.compute_loss_for_module(
                module_id=module_id,
                hps=self.hps.get_hps_for_module(module_id),
                batch=module_batch,
                fwd_out=module_fwd_out,
            )
            loss_per_module[module_id] = loss

            if loss_total is None:
                loss_total = loss
            else:
                loss_total += loss

        loss_per_module[ALL_MODULES] = loss_total

        return loss_per_module

    @OverrideToImplementCustomLogic
    @abc.abstractmethod
    def compute_loss_for_module(
        self,
        *,
        module_id: ModuleID,
        hps: LearnerHyperparameters,
        batch: NestedDict,
        fwd_out: Mapping[str, TensorType],
    ) -> TensorType:
        """Computes the loss for a single module.

        Think of this as computing loss for a single agent. For multi-agent use-cases
        that require more complicated computation for loss, consider overriding the
        `compute_loss` method instead.

        Args:
            module_id: The id of the module.
            hps: The LearnerHyperparameters specific to the given `module_id`.
            batch: The sample batch for this particular module.
            fwd_out: The output of the forward pass for this particular module.

        Returns:
            A single total loss tensor. If you have more than one optimizer on the
            provided `module_id` and would like to compute gradients separately using
            these different optimizers, simply add up the individual loss terms for
            each optimizer and return the sum. Also, for tracking the individual loss
            terms, you can use the `Learner.register_metric(s)` APIs.
        """

    @OverrideToImplementCustomLogic
    def additional_update(
        self,
        *,
        module_ids_to_update: Sequence[ModuleID] = None,
        timestep: int,
        **kwargs,
    ) -> Mapping[ModuleID, Any]:
        """Apply additional non-gradient based updates to this Trainer.

        For example, this could be used to do a polyak averaging update
        of a target network in off policy algorithms like SAC or DQN.

        Example:

        .. code-block:: python

            class DQNLearner(TorchLearner):

                def additional_update_for_module(self, module_id: ModuleID, tau: float):
                    # perform polyak averaging update
                    main = self.module[module_id].main
                    target = self.module[module_id].target
                    for param, target_param in zip(
                        main.parameters(), target.parameters()
                    ):
                        target_param.data.copy_(
                            tau * param.data + (1.0 - tau) * target_param.data
                        )

        And inside a training loop:

        .. code-block:: python

            for _ in range(100):
                sample = ...
                self.learner.update(sample)
                if self.learner.global_step % 10 == 0:
                    self.learner.additional_update(tau=0.01)

        Args:
            module_ids_to_update: The ids of the modules to update. If None, all
                modules will be updated.
            timestep: The current timestep.
            **kwargs: Keyword arguments to use for the additional update.

        Returns:
            A dictionary of results from the update
        """
        results_all_modules = {}
        module_ids = module_ids_to_update or self.module.keys()
        for module_id in module_ids:
            module_results = self.additional_update_for_module(
                module_id=module_id,
                hps=self.hps.get_hps_for_module(module_id),
                timestep=timestep,
                **kwargs,
            )
            results_all_modules[module_id] = module_results

        return results_all_modules

    @OverrideToImplementCustomLogic_CallToSuperRecommended
    def additional_update_for_module(
        self,
        *,
        module_id: ModuleID,
        hps: LearnerHyperparameters,
        timestep: int,
        **kwargs,
    ) -> Dict[str, Any]:
        """Apply additional non-gradient based updates for a single module.

        See `additional_update` for more details.

        Args:
            module_id: The id of the module to update.
            hps: The LearnerHyperparameters specific to the given `module_id`.
            timestep: The current global timestep (to be used with schedulers).
            **kwargs: Keyword arguments to use for the additional update.

        Returns:
            A dictionary of results from the update
        """
        results = {}

        # Only cover the optimizer mapped to this particular module.
        for optimizer_name, optimizer in self.get_optimizers_for_module(module_id):
            # Only update this optimizer's lr, if a scheduler has been registered
            # along with it.
            if optimizer in self._optimizer_lr_schedules:
                new_lr = self._optimizer_lr_schedules[optimizer].update(
                    timestep=timestep
                )
                self._set_optimizer_lr(optimizer, lr=new_lr)
                # Make sure our returned results differentiate by optimizer name
                # (if not the default name).
                stats_name = LEARNER_RESULTS_CURR_LR_KEY
                if optimizer_name != DEFAULT_OPTIMIZER:
                    stats_name += "_" + optimizer_name
                results.update({stats_name: new_lr})

        return results

    def update(
        self,
        batch: MultiAgentBatch,
        *,
        minibatch_size: Optional[int] = None,
        num_iters: int = 1,
        reduce_fn: Callable[[List[Mapping[str, Any]]], ResultDict] = (
            _reduce_mean_results
        ),
    ) -> Union[Mapping[str, Any], List[Mapping[str, Any]]]:
        """Do `num_iters` minibatch updates given the original batch.

        Given a batch of episodes you can use this method to take more
        than one backward pass on the batch. The same minibatch_size and num_iters
        will be used for all module ids in MultiAgentRLModule.

        Args:
            batch: A batch of data.
            minibatch_size: The size of the minibatch to use for each update.
            num_iters: The number of complete passes over all the sub-batches
                in the input multi-agent batch.
            reduce_fn: reduce_fn: A function to reduce the results from a list of
                minibatch updates. This can be any arbitrary function that takes a
                list of dictionaries and returns a single dictionary. For example you
                can either take an average (default) or concatenate the results (for
                example for metrics) or be more selective about you want to report back
                to the algorithm's training_step. If None is passed, the results will
                not get reduced.
        Returns:
            A dictionary of results, in numpy format or a list of such dictionaries in
            case `reduce_fn` is None and we have more than one minibatch pass.
        """
        self._check_is_built()

        missing_module_ids = set(batch.policy_batches.keys()) - set(self.module.keys())
        if len(missing_module_ids) > 0:
            raise ValueError(
                "Batch contains module ids that are not in the learner: "
                f"{missing_module_ids}"
            )

        if num_iters < 1:
            # We must do at least one pass on the batch for training.
            raise ValueError("`num_iters` must be >= 1")

        if minibatch_size:
            batch_iter = MiniBatchCyclicIterator
        elif num_iters > 1:
            # `minibatch_size` was not set but `num_iters` > 1.
            # Under the old training stack, users could do multiple sgd passes
            # over a batch without specifying a minibatch size. We enable
            # this behavior here by setting the minibatch size to be the size
            # of the batch (e.g. 1 minibatch of size batch.count)
            minibatch_size = batch.count
            batch_iter = MiniBatchCyclicIterator
        else:
            # `minibatch_size` and `num_iters` are not set by the user.
            batch_iter = MiniBatchDummyIterator

        results = []
        # Convert input batch into a tensor batch (MultiAgentBatch) on the correct
        # device (e.g. GPU). We move the batch already here to avoid having to move
        # every single minibatch that is created in the `batch_iter` below.
        batch = self._convert_batch_type(batch)
        for tensor_minibatch in batch_iter(batch, minibatch_size, num_iters):
            # Make the actual in-graph/traced `_update` call. This should return
            # all tensor values (no numpy).
            nested_tensor_minibatch = NestedDict(tensor_minibatch.policy_batches)
            (
                fwd_out,
                loss_per_module,
                metrics_per_module,
            ) = self._update(nested_tensor_minibatch)

            result = self.compile_results(
                batch=tensor_minibatch,
                fwd_out=fwd_out,
                loss_per_module=loss_per_module,
                metrics_per_module=defaultdict(dict, **metrics_per_module),
            )
            self._check_result(result)
            # TODO (sven): Figure out whether `compile_metrics` should be forced
            #  to return all numpy/python data, then we can skip this conversion
            #  step here.
            results.append(convert_to_numpy(result))

        # Reduce results across all minibatches, if necessary.

        # If we only have one result anyways, then the user will not expect a list
        # to be reduced here (and might not provide a `reduce_fn` therefore) ->
        # Return single results dict.
        if len(results) == 1:
            return results[0]
        # If no `reduce_fn` provided, return list of results dicts.
        elif reduce_fn is None:
            return results
        # Pass list of results dicts through `reduce_fn` and return a single results
        # dict.
        return reduce_fn(results)

    @OverrideToImplementCustomLogic
    @abc.abstractmethod
    def _update(
        self,
        batch: NestedDict,
        **kwargs,
    ) -> Tuple[Any, Any, Any]:
        """Contains all logic for an in-graph/traceable update step.

        Framework specific subclasses must implement this method. This should include
        calls to the RLModule's `forward_train`, `compute_loss`, compute_gradients`,
        `postprocess_gradients`, and `apply_gradients` methods and return a tuple
        with all the individual results.

        Args:
            batch: The train batch already converted in to a (tensor) NestedDict.
            **kwargs: Forward compatibility kwargs.

        Returns:
            A tuple consisting of: 1) The `forward_train()` output of the RLModule,
            2) the loss_per_module dictionary mapping module IDs to individual loss
            tensors, and 3) a metrics dict mapping module
            IDs to metrics key/value pairs.
        """

    def set_state(self, state: Mapping[str, Any]) -> None:
        """Set the state of the learner.

        Args:
            state: The state of the optimizer and module. Can be obtained
                from `get_state`. State is a dictionary with two keys:
                "module_state" and "optimizer_state". The value of each key
                is a dictionary that can be passed to `set_module_state` and
                `set_optimizer_state` respectively.

        """
        self._check_is_built()
        # TODO: once we figure out the optimizer format, we can set/get the state
        if "module_state" not in state:
            raise ValueError(
                "state must have a key 'module_state' for the module weights"
            )
        if "optimizer_state" not in state:
            raise ValueError(
                "state must have a key 'optimizer_state' for the optimizer weights"
            )

        module_state = state.get("module_state")
        optimizer_state = state.get("optimizer_state")
        self.set_module_state(module_state)
        self.set_optimizer_state(optimizer_state)

    def get_state(self) -> Mapping[str, Any]:
        """Get the state of the learner.

        Returns:
            The state of the optimizer and module.

        """
        self._check_is_built()
        # TODO: once we figure out the optimizer format, we can set/get the state
        return {
            "module_state": self.get_module_state(),
            "optimizer_state": self.get_optimizer_state(),
        }
        # return {"module_state": self.get_module_state(), "optimizer_state": {}}

    def set_optimizer_state(self, state: Mapping[str, Any]) -> None:
        """Sets the state of all optimizers currently registered in this Learner.

        Args:
            state: The state of the optimizers.
        """
        raise NotImplementedError

    def get_optimizer_state(self) -> Mapping[str, Any]:
        """Returns the state of all optimizers currently registered in this Learner.

        Returns:
            The current state of all optimizers currently registered in this Learner.
        """
        raise NotImplementedError

    def _get_metadata(self) -> Dict[str, Any]:
        metadata = {
            "learner_class": serialize_type(self.__class__),
            "ray_version": ray.__version__,
            "ray_commit": ray.__commit__,
            "module_state_dir": "module_state",
            "optimizer_state_dir": "optimizer_state",
        }
        return metadata

    def _save_optimizers(self, path: Union[str, pathlib.Path]) -> None:
        """Save the state of the optimizer to path

        NOTE: if path doesn't exist, then a new directory will be created. otherwise, it
        will be appended to.

        Args:
            path: The path to the directory to save the state to.

        """
        pass

    def _load_optimizers(self, path: Union[str, pathlib.Path]) -> None:
        """Load the state of the optimizer from path

        Args:
            path: The path to the directory to load the state from.

        """
        pass

    def save_state(self, path: Union[str, pathlib.Path]) -> None:
        """Save the state of the learner to path

        NOTE: if path doesn't exist, then a new directory will be created. otherwise, it
        will be appended to.

        the state of the learner is saved in the following format:

        checkpoint_dir/
            learner_state.json
            module_state/
                module_1/
                    ...
            optimizer_state/
                optimizers_module_1/
                    ...

        Args:
            path: The path to the directory to save the state to.

        """
        self._check_is_built()
        path = pathlib.Path(path)
        path.mkdir(parents=True, exist_ok=True)
        self.module.save_to_checkpoint(path / "module_state")
        self._save_optimizers(path / "optimizer_state")
        with open(path / "learner_state.json", "w") as f:
            metadata = self._get_metadata()
            json.dump(metadata, f)

    def load_state(
        self,
        path: Union[str, pathlib.Path],
    ) -> None:
        """Load the state of the learner from path

        Note: The learner must be constructed ahead of time before its state is loaded.

        Args:
            path: The path to the directory to load the state from.
        """
        self._check_is_built()
        path = pathlib.Path(path)
        del self._module
        # TODO(avnishn) from checkpoint doesn't currently support modules_to_load,
        #  but it should, so we will add it later.
        self._module_obj = MultiAgentRLModule.from_checkpoint(path / "module_state")
        self._reset()
        self.build()
        self._load_optimizers(path / "optimizer_state")

    @abc.abstractmethod
    def _is_module_compatible_with_learner(self, module: RLModule) -> bool:
        """Check whether the module is compatible with the learner.

        For example, if there is a random RLModule, it will not be a torch or tf
        module, but rather it is a numpy module. Therefore we should not consider it
        during gradient based optimization.

        Args:
            module: The module to check.

        Returns:
            True if the module is compatible with the learner.
        """

    def _make_module(self) -> MultiAgentRLModule:
        """Construct the multi-agent RL module for the learner.

        This method uses `self._module_specs` or `self._module_obj` to construct the
        module. If the module_class is a single agent RL module it will be wrapped to a
        multi-agent RL module. Override this method if there are other things that
        need to happen for instantiation of the module.

        Returns:
            A constructed MultiAgentRLModule.
        """
        if self._module_obj is not None:
            module = self._module_obj
        else:
            module = self._module_spec.build()
        # If not already, convert to MultiAgentRLModule.
        module = module.as_multi_agent()
        return module

    def _check_registered_optimizer(
        self,
        optimizer: Optimizer,
        params: Sequence[Param],
    ) -> None:
        """Checks that the given optimizer and parameters are valid for the framework.

        Args:
            optimizer: The optimizer object to check.
            params: The list of parameters to check.
        """
        if not isinstance(params, list):
            raise ValueError(
                f"`params` ({params}) must be a list of framework-specific parameters "
                "(variables)!"
            )

    def _check_result(self, result: Mapping[str, Any]) -> None:
        """Checks whether the result has the correct format.

        All the keys should be referencing the module ids that got updated. There is a
        special key `ALL_MODULES` that hold any extra information that is not specific
        to a module.

        Args:
            result: The result of the update.

        Raises:
            ValueError: If the result are not in the correct format.
        """
        if not isinstance(result, dict):
            raise ValueError(
                f"The result of the update must be a dictionary. Got: {type(result)}"
            )

        if ALL_MODULES not in result:
            raise ValueError(
                f"The result of the update must have a key {ALL_MODULES} "
                "that holds any extra information that is not specific to a module."
            )

        for key in result:
            if key != ALL_MODULES:
                if key not in self.module.keys():
                    raise ValueError(
                        f"The key {key} in the result of the update is not a valid "
                        f"module id. Valid module ids are: {list(self.module.keys())}."
                    )

    def _check_is_built(self):
        if self.module is None:
            raise ValueError(
                "Learner.build() must be called after constructing a "
                "Learner and before calling any methods on it."
            )

    def _reset(self):
        self._params = {}
        self._optimizer_parameters = {}
        self._named_optimizers = {}
        self._module_optimizers = defaultdict(list)
        self._optimizer_lr_schedules = {}
        self._metrics = defaultdict(dict)
        self._is_built = False

    def apply(self, func, *_args, **_kwargs):
        return func(self, *_args, **_kwargs)

    @abc.abstractmethod
    def _get_tensor_variable(
        self,
        value: Any,
        dtype: Any = None,
        trainable: bool = False,
    ) -> TensorType:
        """Returns a framework-specific tensor variable with the initial given value.

        This is a framework specific method that should be implemented by the
        framework specific sub-class.

        Args:
            value: The initial value for the tensor variable variable.

        Returns:
            The framework specific tensor variable of the given initial value,
            dtype and trainable/requires_grad property.
        """

    @staticmethod
    @abc.abstractmethod
    def _set_optimizer_lr(optimizer: Optimizer, lr: float) -> None:
        """Updates the learning rate of the given local optimizer.

        Args:
            optimizer: The local optimizer to update the learning rate for.
            lr: The new learning rate.
        """

    @staticmethod
    @abc.abstractmethod
    def _get_clip_function() -> Callable:
        """Returns the gradient clipping function to use, given the framework."""


@dataclass
class LearnerSpec:
    """The spec for constructing Learner actors.

    Args:
        learner_class: The Learner class to use.
        module_spec: The underlying (MA)RLModule spec to completely define the module.
        module: Alternatively the RLModule instance can be passed in directly. This
            only works if the Learner is not an actor.
        backend_config: The backend config for properly distributing the RLModule.
        learner_hyperparameters: The extra config for the loss/additional update. This
            should be a subclass of LearnerHyperparameters. This is useful for passing
            in algorithm configs that contains the hyper-parameters for loss
            computation, change of training behaviors, etc. e.g lr, entropy_coeff.
    """

    learner_class: Type["Learner"]
    module_spec: Union["SingleAgentRLModuleSpec", "MultiAgentRLModuleSpec"] = None
    module: Optional["RLModule"] = None
    learner_group_scaling_config: LearnerGroupScalingConfig = field(
        default_factory=LearnerGroupScalingConfig
    )
    learner_hyperparameters: LearnerHyperparameters = field(
        default_factory=LearnerHyperparameters
    )
    framework_hyperparameters: FrameworkHyperparameters = field(
        default_factory=FrameworkHyperparameters
    )

    def get_params_dict(self) -> Dict[str, Any]:
        """Returns the parameters than be passed to the Learner constructor."""
        return {
            "module": self.module,
            "module_spec": self.module_spec,
            "learner_group_scaling_config": self.learner_group_scaling_config,
            "learner_hyperparameters": self.learner_hyperparameters,
            "framework_hyperparameters": self.framework_hyperparameters,
        }

    def build(self) -> "Learner":
        """Builds the Learner instance."""
        return self.learner_class(**self.get_params_dict())<|MERGE_RESOLUTION|>--- conflicted
+++ resolved
@@ -136,13 +136,9 @@
             Module in Torch.
     """
 
-<<<<<<< HEAD
-    eager_tracing: bool = False
+    eager_tracing: bool = True
     torch_compile: bool = False
     what_to_compile: str = TorchCompileWhatToCompile.FORWARD_TRAIN
-=======
-    eager_tracing: bool = True
->>>>>>> ec72e019
     torch_compile_cfg: Optional["TorchCompileConfig"] = None
 
     def validate(self):
