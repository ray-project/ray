import abc
from collections import defaultdict
import copy
import logging
import numpy
import platform
from typing import (
    Any,
    Callable,
    Collection,
    Dict,
    List,
    Hashable,
    Optional,
    Sequence,
    Tuple,
    TYPE_CHECKING,
    Union,
)

import ray
from ray.data.iterator import DataIterator
from ray.rllib.connectors.learner.learner_connector_pipeline import (
    LearnerConnectorPipeline,
)
from ray.rllib.core import (
    COMPONENT_METRICS_LOGGER,
    COMPONENT_OPTIMIZER,
    COMPONENT_RL_MODULE,
    DEFAULT_MODULE_ID,
)
from ray.rllib.core.learner.training_data import TrainingData
from ray.rllib.core.rl_module.apis import SelfSupervisedLossAPI
from ray.rllib.core.rl_module import validate_module_id
from ray.rllib.core.rl_module.multi_rl_module import (
    MultiRLModule,
    MultiRLModuleSpec,
)
from ray.rllib.core.rl_module.rl_module import RLModule, RLModuleSpec
from ray.rllib.policy.policy import PolicySpec
from ray.rllib.policy.sample_batch import MultiAgentBatch, SampleBatch
from ray.rllib.utils.annotations import (
    override,
    OverrideToImplementCustomLogic,
    OverrideToImplementCustomLogic_CallToSuperRecommended,
)
from ray.rllib.utils.checkpoints import Checkpointable
from ray.rllib.utils.debug import update_global_seed_if_necessary
from ray.rllib.utils.deprecation import Deprecated
from ray.rllib.utils.framework import try_import_tf, try_import_torch
from ray.rllib.utils.metrics import (
    ALL_MODULES,
    DATASET_NUM_ITERS_TRAINED,
    DATASET_NUM_ITERS_TRAINED_LIFETIME,
    NUM_ENV_STEPS_SAMPLED_LIFETIME,
    NUM_ENV_STEPS_TRAINED,
    NUM_ENV_STEPS_TRAINED_LIFETIME,
    NUM_MODULE_STEPS_TRAINED,
    NUM_MODULE_STEPS_TRAINED_LIFETIME,
    MODULE_TRAIN_BATCH_SIZE_MEAN,
    WEIGHTS_SEQ_NO,
)
from ray.rllib.utils.metrics.metrics_logger import MetricsLogger
from ray.rllib.utils.minibatch_utils import (
    MiniBatchDummyIterator,
    MiniBatchCyclicIterator,
    MiniBatchRayDataIterator,
)
from ray.rllib.utils.numpy import convert_to_numpy
from ray.rllib.utils.schedules.scheduler import Scheduler
from ray.rllib.utils.typing import (
    EpisodeType,
    LearningRateOrSchedule,
    ModuleID,
    Optimizer,
    Param,
    ParamRef,
    ParamDict,
    ResultDict,
    ShouldModuleBeUpdatedFn,
    StateDict,
    TensorType,
)
from ray.util.annotations import PublicAPI

if TYPE_CHECKING:
    from ray.rllib.algorithms.algorithm_config import AlgorithmConfig


torch, _ = try_import_torch()
tf1, tf, tfv = try_import_tf()

logger = logging.getLogger(__name__)

DEFAULT_OPTIMIZER = "default_optimizer"

# COMMON LEARNER LOSS_KEYS
POLICY_LOSS_KEY = "policy_loss"
VF_LOSS_KEY = "vf_loss"
ENTROPY_KEY = "entropy"

# Additional update keys
LR_KEY = "learning_rate"


@PublicAPI(stability="alpha")
class Learner(Checkpointable):
    """Base class for Learners.

    This class will be used to train RLModules. It is responsible for defining the loss
    function, and updating the neural network weights that it owns. It also provides a
    way to add/remove modules to/from RLModules in a multi-agent scenario, in the
    middle of training (This is useful for league based training).

    TF and Torch specific implementation of this class fills in the framework-specific
    implementation details for distributed training, and for computing and applying
    gradients. User should not need to sub-class this class, but instead inherit from
    the TF or Torch specific sub-classes to implement their algorithm-specific update
    logic.

    Args:
        config: The AlgorithmConfig object from which to derive most of the settings
            needed to build the Learner.
        module_spec: The module specification for the RLModule that is being trained.
            If the module is a single agent module, after building the module it will
            be converted to a multi-agent module with a default key. Can be none if the
            module is provided directly via the `module` argument. Refer to
            ray.rllib.core.rl_module.RLModuleSpec
            or ray.rllib.core.rl_module.MultiRLModuleSpec for more info.
        module: If learner is being used stand-alone, the RLModule can be optionally
            passed in directly instead of the through the `module_spec`.

    Note: We use PPO and torch as an example here because many of the showcased
    components need implementations to come together. However, the same
    pattern is generally applicable.

        .. testcode::

            import gymnasium as gym

            from ray.rllib.algorithms.ppo.ppo import PPOConfig
            from ray.rllib.algorithms.ppo.ppo_catalog import PPOCatalog
            from ray.rllib.algorithms.ppo.torch.ppo_torch_rl_module import (
                PPOTorchRLModule
            )
            from ray.rllib.core import COMPONENT_RL_MODULE, DEFAULT_MODULE_ID
            from ray.rllib.core.rl_module.default_model_config import DefaultModelConfig
            from ray.rllib.core.rl_module.rl_module import RLModuleSpec

            env = gym.make("CartPole-v1")

            # Create a PPO config object first.
            config = (
                PPOConfig()
                .framework("torch")
                .training(model={"fcnet_hiddens": [128, 128]})
            )

            # Create a learner instance directly from our config. All we need as
            # extra information here is the env to be able to extract space information
            # (needed to construct the RLModule inside the Learner).
            learner = config.build_learner(env=env)

            # Take one gradient update on the module and report the results.
            # results = learner.update(...)

            # Add a new module, perhaps for league based training.
            learner.add_module(
                module_id="new_player",
                module_spec=RLModuleSpec(
                    module_class=PPOTorchRLModule,
                    observation_space=env.observation_space,
                    action_space=env.action_space,
                    model_config=DefaultModelConfig(fcnet_hiddens=[64, 64]),
                    catalog_class=PPOCatalog,
                )
            )

            # Take another gradient update with both previous and new modules.
            # results = learner.update(...)

            # Remove a module.
            learner.remove_module("new_player")

            # Will train previous modules only.
            # results = learner.update(...)

            # Get the state of the learner.
            state = learner.get_state()

            # Set the state of the learner.
            learner.set_state(state)

            # Get the weights of the underlying MultiRLModule.
            weights = learner.get_state(components=COMPONENT_RL_MODULE)

            # Set the weights of the underlying MultiRLModule.
            learner.set_state({COMPONENT_RL_MODULE: weights})


    Extension pattern:

        .. testcode::

            from ray.rllib.core.learner.torch.torch_learner import TorchLearner

            class MyLearner(TorchLearner):

               def compute_losses(self, fwd_out, batch):
                   # Compute the losses per module based on `batch` and output of the
                   # forward pass (`fwd_out`). To access the (algorithm) config for a
                   # specific RLModule, do:
                   # `self.config.get_config_for_module([moduleID])`.
                   return {DEFAULT_MODULE_ID: module_loss}
    """

    framework: str = None
    TOTAL_LOSS_KEY: str = "total_loss"

    def __init__(
        self,
        *,
        config: "AlgorithmConfig",
        module_spec: Optional[Union[RLModuleSpec, MultiRLModuleSpec]] = None,
        module: Optional[RLModule] = None,
    ):
        # TODO (sven): Figure out how to do this
        self.config = config.copy(copy_frozen=False)
        self._module_spec: Optional[MultiRLModuleSpec] = module_spec
        self._module_obj: Optional[MultiRLModule] = module

        # Make node and device of this Learner available.
        self._node = platform.node()
        self._device = None

        # Set a seed, if necessary.
        if self.config.seed is not None:
            update_global_seed_if_necessary(self.framework, self.config.seed)

        # Whether self.build has already been called.
        self._is_built = False

        # These are the attributes that are set during build.

        # The actual MultiRLModule used by this Learner.
        self._module: Optional[MultiRLModule] = None
        self._weights_seq_no = 0
        # Our Learner connector pipeline.
        self._learner_connector: Optional[LearnerConnectorPipeline] = None
        # These are set for properly applying optimizers and adding or removing modules.
        self._optimizer_parameters: Dict[Optimizer, List[ParamRef]] = {}
        self._named_optimizers: Dict[str, Optimizer] = {}
        self._params: ParamDict = {}
        # Dict mapping ModuleID to a list of optimizer names. Note that the optimizer
        # name includes the ModuleID as a prefix: optimizer_name=`[ModuleID]_[.. rest]`.
        self._module_optimizers: Dict[ModuleID, List[str]] = defaultdict(list)
        self._optimizer_name_to_module: Dict[str, ModuleID] = {}

        # Only manage optimizer's learning rate if user has NOT overridden
        # the `configure_optimizers_for_module` method. Otherwise, leave responsibility
        # to handle lr-updates entirely in user's hands.
        self._optimizer_lr_schedules: Dict[Optimizer, Scheduler] = {}

        # The Learner's own MetricsLogger to be used to log RLlib's built-in metrics or
        # custom user-defined ones (e.g. custom loss values). When returning from an
        # `update_from_...()` method call, the Learner will do a `self.metrics.reduce()`
        # and return the resulting (reduced) dict.
        self.metrics = MetricsLogger()

        # In case of offline learning and multiple learners, each learner receives a
        # repeatable iterator that iterates over a split of the streamed data.
        self.iterator: DataIterator = None
        self._batched_iterable = None
        self._epoch_iterator = None

    # TODO (sven): Do we really need this API? It seems like LearnerGroup constructs
    #  all Learner workers and then immediately builds them any ways? Unless there is
    #  a reason related to Train worker group setup.
    @OverrideToImplementCustomLogic_CallToSuperRecommended
    def build(self) -> None:
        """Builds the Learner.

        This method should be called before the learner is used. It is responsible for
        setting up the LearnerConnectorPipeline, the RLModule, optimizer(s), and
        (optionally) the optimizers' learning rate schedulers.
        """
        if self._is_built:
            logger.debug("Learner already built. Skipping build.")
            return

        # Build learner connector pipeline used on this Learner worker.
        self._learner_connector = None
        # If the Algorithm uses aggregation actors to run episodes through the learner
        # connector, its Learners don't need a connector pipelines and instead learn
        # directly from pre-loaded batches already on the GPU.
        if self.config.num_aggregator_actors_per_learner == 0:
            # TODO (sven): Figure out which space to provide here. For now,
            #  it doesn't matter, as the default connector piece doesn't use
            #  this information anyway.
            #  module_spec = self._module_spec.as_multi_rl_module_spec()
            self._learner_connector = self.config.build_learner_connector(
                input_observation_space=None,
                input_action_space=None,
                device=self._device,
            )

        # Build the module to be trained by this learner.
        self._module = self._make_module()

        # Configure, construct, and register all optimizers needed to train
        # `self.module`.
        self.configure_optimizers()

        # Log the number of trainable/non-trainable parameters.
        self._log_trainable_parameters()

        self._is_built = True

    @property
    def distributed(self) -> bool:
        """Whether the learner is running in distributed mode."""
        return self.config.num_learners > 1

    @property
    def module(self) -> MultiRLModule:
        """The MultiRLModule that is being trained."""
        return self._module

    @property
    def node(self) -> Any:
        return self._node

    @property
    def device(self) -> Any:
        return self._device

    def register_optimizer(
        self,
        *,
        module_id: ModuleID = ALL_MODULES,
        optimizer_name: str = DEFAULT_OPTIMIZER,
        optimizer: Optimizer,
        params: Sequence[Param],
        lr_or_lr_schedule: Optional[LearningRateOrSchedule] = None,
    ) -> None:
        """Registers an optimizer with a ModuleID, name, param list and lr-scheduler.

        Use this method in your custom implementations of either
        `self.configure_optimizers()` or `self.configure_optimzers_for_module()` (you
        should only override one of these!). If you register a learning rate Scheduler
        setting together with an optimizer, RLlib will automatically keep this
        optimizer's learning rate updated throughout the training process.
        Alternatively, you can construct your optimizers directly with a learning rate
        and manage learning rate scheduling or updating yourself.

        Args:
            module_id: The `module_id` under which to register the optimizer. If not
                provided, will assume ALL_MODULES.
            optimizer_name: The name (str) of the optimizer. If not provided, will
                assume DEFAULT_OPTIMIZER.
            optimizer: The already instantiated optimizer object to register.
            params: A list of parameters (framework-specific variables) that will be
                trained/updated
            lr_or_lr_schedule: An optional fixed learning rate or learning rate schedule
                setup. If provided, RLlib will automatically keep the optimizer's
                learning rate updated.
        """
        # Validate optimizer instance and its param list.
        self._check_registered_optimizer(optimizer, params)

        full_registration_name = module_id + "_" + optimizer_name

        # Store the given optimizer under the given `module_id`.
        self._module_optimizers[module_id].append(full_registration_name)
        self._optimizer_name_to_module[full_registration_name] = module_id

        # Store the optimizer instance under its full `module_id`_`optimizer_name`
        # key.
        self._named_optimizers[full_registration_name] = optimizer

        # Store all given parameters under the given optimizer.
        self._optimizer_parameters[optimizer] = []
        for param in params:
            param_ref = self.get_param_ref(param)
            self._optimizer_parameters[optimizer].append(param_ref)
            self._params[param_ref] = param

        # Optionally, store a scheduler object along with this optimizer. If such a
        # setting is provided, RLlib will handle updating the optimizer's learning rate
        # over time.
        if lr_or_lr_schedule is not None:
            # Validate the given setting.
            Scheduler.validate(
                fixed_value_or_schedule=lr_or_lr_schedule,
                setting_name="lr_or_lr_schedule",
                description="learning rate or schedule",
            )
            # Create the scheduler object for this optimizer.
            scheduler = Scheduler(
                fixed_value_or_schedule=lr_or_lr_schedule,
                framework=self.framework,
                device=self._device,
            )
            self._optimizer_lr_schedules[optimizer] = scheduler
            # Set the optimizer to the current (first) learning rate.
            self._set_optimizer_lr(
                optimizer=optimizer,
                lr=scheduler.get_current_value(),
            )

    @OverrideToImplementCustomLogic
    def configure_optimizers(self) -> None:
        """Configures, creates, and registers the optimizers for this Learner.

        Optimizers are responsible for updating the model's parameters during training,
        based on the computed gradients.

        Normally, you should not override this method for your custom algorithms
        (which require certain optimizers), but rather override the
        `self.configure_optimizers_for_module(module_id=..)` method and register those
        optimizers in there that you need for the given `module_id`.

        You can register an optimizer for any RLModule within `self.module` (or for
        the ALL_MODULES ID) by calling `self.register_optimizer()` and passing the
        module_id, optimizer_name (only in case you would like to register more than
        one optimizer for a given module), the optimizer instane itself, a list
        of all the optimizer's parameters (to be updated by the optimizer), and
        an optional learning rate or learning rate schedule setting.

        This method is called once during building (`self.build()`).
        """
        # The default implementation simply calls `self.configure_optimizers_for_module`
        # on each RLModule within `self.module`.
        for module_id in self.module.keys():
            if self.rl_module_is_compatible(self.module[module_id]):
                config = self.config.get_config_for_module(module_id)
                self.configure_optimizers_for_module(module_id=module_id, config=config)

    @OverrideToImplementCustomLogic
    @abc.abstractmethod
    def configure_optimizers_for_module(
        self, module_id: ModuleID, config: "AlgorithmConfig" = None
    ) -> None:
        """Configures an optimizer for the given module_id.

        This method is called for each RLModule in the MultiRLModule being
        trained by the Learner, as well as any new module added during training via
        `self.add_module()`. It should configure and construct one or more optimizers
        and register them via calls to `self.register_optimizer()` along with the
        `module_id`, an optional optimizer name (str), a list of the optimizer's
        framework specific parameters (variables), and an optional learning rate value
        or -schedule.

        Args:
            module_id: The module_id of the RLModule that is being configured.
            config: The AlgorithmConfig specific to the given `module_id`.
        """

    @OverrideToImplementCustomLogic
    @abc.abstractmethod
    def compute_gradients(
        self, loss_per_module: Dict[ModuleID, TensorType], **kwargs
    ) -> ParamDict:
        """Computes the gradients based on the given losses.

        Args:
            loss_per_module: Dict mapping module IDs to their individual total loss
                terms, computed by the individual `compute_loss_for_module()` calls.
                The overall total loss (sum of loss terms over all modules) is stored
                under `loss_per_module[ALL_MODULES]`.
            **kwargs: Forward compatibility kwargs.

        Returns:
            The gradients in the same (flat) format as self._params. Note that all
            top-level structures, such as module IDs, will not be present anymore in
            the returned dict. It will merely map parameter tensor references to their
            respective gradient tensors.
        """

    @OverrideToImplementCustomLogic
    def postprocess_gradients(self, gradients_dict: ParamDict) -> ParamDict:
        """Applies potential postprocessing operations on the gradients.

        This method is called after gradients have been computed and modifies them
        before they are applied to the respective module(s) by the optimizer(s).
        This might include grad clipping by value, norm, or global-norm, or other
        algorithm specific gradient postprocessing steps.

        This default implementation calls `self.postprocess_gradients_for_module()`
        on each of the sub-modules in our MultiRLModule: `self.module` and
        returns the accumulated gradients dicts.

        Args:
            gradients_dict: A dictionary of gradients in the same (flat) format as
                self._params. Note that top-level structures, such as module IDs,
                will not be present anymore in this dict. It will merely map gradient
                tensor references to gradient tensors.

        Returns:
            A dictionary with the updated gradients and the exact same (flat) structure
            as the incoming `gradients_dict` arg.
        """

        # The flat gradients dict (mapping param refs to params), returned by this
        # method.
        postprocessed_gradients = {}

        for module_id in self.module.keys():
            # Send a gradients dict for only this `module_id` to the
            # `self.postprocess_gradients_for_module()` method.
            module_grads_dict = {}
            for optimizer_name, optimizer in self.get_optimizers_for_module(module_id):
                module_grads_dict.update(
                    self.filter_param_dict_for_optimizer(gradients_dict, optimizer)
                )

            module_grads_dict = self.postprocess_gradients_for_module(
                module_id=module_id,
                config=self.config.get_config_for_module(module_id),
                module_gradients_dict=module_grads_dict,
            )
            assert isinstance(module_grads_dict, dict)

            # Update our return dict.
            postprocessed_gradients.update(module_grads_dict)

        return postprocessed_gradients

    @OverrideToImplementCustomLogic_CallToSuperRecommended
    def postprocess_gradients_for_module(
        self,
        *,
        module_id: ModuleID,
        config: Optional["AlgorithmConfig"] = None,
        module_gradients_dict: ParamDict,
    ) -> ParamDict:
        """Applies postprocessing operations on the gradients of the given module.

        Args:
            module_id: The module ID for which we will postprocess computed gradients.
                Note that `module_gradients_dict` already only carries those gradient
                tensors that belong to this `module_id`. Other `module_id`'s gradients
                are not available in this call.
            config: The AlgorithmConfig specific to the given `module_id`.
            module_gradients_dict: A dictionary of gradients in the same (flat) format
                as self._params, mapping gradient refs to gradient tensors, which are to
                be postprocessed. You may alter these tensors in place or create new
                ones and return these in a new dict.

        Returns:
            A dictionary with the updated gradients and the exact same (flat) structure
            as the incoming `module_gradients_dict` arg.
        """
        postprocessed_grads = {}

        if config.grad_clip is None and not config.log_gradients:
            postprocessed_grads.update(module_gradients_dict)
            return postprocessed_grads

        for optimizer_name, optimizer in self.get_optimizers_for_module(module_id):
            grad_dict_to_clip = self.filter_param_dict_for_optimizer(
                param_dict=module_gradients_dict,
                optimizer=optimizer,
            )
            if config.grad_clip:
                # Perform gradient clipping, if configured.
                global_norm = self._get_clip_function()(
                    grad_dict_to_clip,
                    grad_clip=config.grad_clip,
                    grad_clip_by=config.grad_clip_by,
                )
                if config.grad_clip_by == "global_norm" or config.log_gradients:
                    # If we want to log gradients, but do not use the global norm
                    # for clipping compute it here.
                    if config.log_gradients and config.grad_clip_by != "global_norm":
                        # Compute the global norm of gradients.
                        global_norm = self._get_global_norm_function()(
                            # Note, `tf.linalg.global_norm` needs a list of tensors.
                            list(grad_dict_to_clip.values()),
                        )
                    self.metrics.log_value(
                        key=(module_id, f"gradients_{optimizer_name}_global_norm"),
                        value=global_norm,
                        window=1,
                    )
                postprocessed_grads.update(grad_dict_to_clip)
            # In the other case check, if we want to log gradients only.
            elif config.log_gradients:
                # Compute the global norm of gradients and log it.
                global_norm = self._get_global_norm_function()(
                    # Note, `tf.linalg.global_norm` needs a list of tensors.
                    list(grad_dict_to_clip.values()),
                )
                self.metrics.log_value(
                    key=(module_id, f"gradients_{optimizer_name}_global_norm"),
                    value=global_norm,
                    window=1,
                )

        return postprocessed_grads

    @OverrideToImplementCustomLogic
    @abc.abstractmethod
    def apply_gradients(self, gradients_dict: ParamDict) -> None:
        """Applies the gradients to the MultiRLModule parameters.

        Args:
            gradients_dict: A dictionary of gradients in the same (flat) format as
                self._params. Note that top-level structures, such as module IDs,
                will not be present anymore in this dict. It will merely map gradient
                tensor references to gradient tensors.
        """

    def get_optimizer(
        self,
        module_id: ModuleID = DEFAULT_MODULE_ID,
        optimizer_name: str = DEFAULT_OPTIMIZER,
    ) -> Optimizer:
        """Returns the optimizer object, configured under the given module_id and name.

        If only one optimizer was registered under `module_id` (or ALL_MODULES)
        via the `self.register_optimizer` method, `optimizer_name` is assumed to be
        DEFAULT_OPTIMIZER.

        Args:
            module_id: The ModuleID for which to return the configured optimizer.
                If not provided, will assume DEFAULT_MODULE_ID.
            optimizer_name: The name of the optimizer (registered under `module_id` via
                `self.register_optimizer()`) to return. If not provided, will assume
                DEFAULT_OPTIMIZER.

        Returns:
            The optimizer object, configured under the given `module_id` and
            `optimizer_name`.
        """
        # `optimizer_name` could possibly be the full optimizer name (including the
        # module_id under which it is registered).
        if optimizer_name in self._named_optimizers:
            return self._named_optimizers[optimizer_name]

        # Normally, `optimizer_name` is just the optimizer's name, not including the
        # `module_id`.
        full_registration_name = module_id + "_" + optimizer_name
        if full_registration_name in self._named_optimizers:
            return self._named_optimizers[full_registration_name]

        # No optimizer found.
        raise KeyError(
            f"Optimizer not found! module_id={module_id} "
            f"optimizer_name={optimizer_name}"
        )

    def get_optimizers_for_module(
        self, module_id: ModuleID = ALL_MODULES
    ) -> List[Tuple[str, Optimizer]]:
        """Returns a list of (optimizer_name, optimizer instance)-tuples for module_id.

        Args:
            module_id: The ModuleID for which to return the configured
                (optimizer name, optimizer)-pairs. If not provided, will return
                optimizers registered under ALL_MODULES.

        Returns:
            A list of tuples of the format: ([optimizer_name], [optimizer object]),
            where optimizer_name is the name under which the optimizer was registered
            in `self.register_optimizer`. If only a single optimizer was
            configured for `module_id`, [optimizer_name] will be DEFAULT_OPTIMIZER.
        """
        named_optimizers = []
        for full_registration_name in self._module_optimizers[module_id]:
            optimizer = self._named_optimizers[full_registration_name]
            # TODO (sven): How can we avoid registering optimziers under this
            #  constructed `[module_id]_[optim_name]` format?
            optim_name = full_registration_name[len(module_id) + 1 :]
            named_optimizers.append((optim_name, optimizer))
        return named_optimizers

    def filter_param_dict_for_optimizer(
        self, param_dict: ParamDict, optimizer: Optimizer
    ) -> ParamDict:
        """Reduces the given ParamDict to contain only parameters for given optimizer.

        Args:
            param_dict: The ParamDict to reduce/filter down to the given `optimizer`.
                The returned dict will be a subset of `param_dict` only containing keys
                (param refs) that were registered together with `optimizer` (and thus
                that `optimizer` is responsible for applying gradients to).
            optimizer: The optimizer object to whose parameter refs the given
                `param_dict` should be reduced.

        Returns:
            A new ParamDict only containing param ref keys that belong to `optimizer`.
        """
        # Return a sub-dict only containing those param_ref keys (and their values)
        # that belong to the `optimizer`.
        return {
            ref: param_dict[ref]
            for ref in self._optimizer_parameters[optimizer]
            if ref in param_dict and param_dict[ref] is not None
        }

    @abc.abstractmethod
    def get_param_ref(self, param: Param) -> Hashable:
        """Returns a hashable reference to a trainable parameter.

        This should be overridden in framework specific specialization. For example in
        torch it will return the parameter itself, while in tf it returns the .ref() of
        the variable. The purpose is to retrieve a unique reference to the parameters.

        Args:
            param: The parameter to get the reference to.

        Returns:
            A reference to the parameter.
        """

    @abc.abstractmethod
    def get_parameters(self, module: RLModule) -> Sequence[Param]:
        """Returns the list of parameters of a module.

        This should be overridden in framework specific learner. For example in torch it
        will return .parameters(), while in tf it returns .trainable_variables.

        Args:
            module: The module to get the parameters from.

        Returns:
            The parameters of the module.
        """

    @abc.abstractmethod
    def _convert_batch_type(
        self,
        batch: MultiAgentBatch,
        to_device: bool = False,
        pin_memory: bool = False,
        use_stream: bool = False,
    ) -> MultiAgentBatch:
        """Converts the elements of a MultiAgentBatch to Tensors on the correct device.

        Args:
            batch: The MultiAgentBatch object to convert.

        Returns:
            The resulting MultiAgentBatch with framework-specific tensor values placed
            on the correct device.
        """

    @OverrideToImplementCustomLogic_CallToSuperRecommended
    def add_module(
        self,
        *,
        module_id: ModuleID,
        module_spec: RLModuleSpec,
        config_overrides: Optional[Dict] = None,
        new_should_module_be_updated: Optional[ShouldModuleBeUpdatedFn] = None,
    ) -> MultiRLModuleSpec:
        """Adds a module to the underlying MultiRLModule.

        Changes this Learner's config in order to make this architectural change
        permanent wrt. to checkpointing.

        Args:
            module_id: The ModuleID of the module to be added.
            module_spec: The ModuleSpec of the module to be added.
            config_overrides: The `AlgorithmConfig` overrides that should apply to
                the new Module, if any.
            new_should_module_be_updated: An optional sequence of ModuleIDs or a
                callable taking ModuleID and SampleBatchType and returning whether the
                ModuleID should be updated (trained).
                If None, will keep the existing setup in place. RLModules,
                whose IDs are not in the list (or for which the callable
                returns False) will not be updated.

        Returns:
            The new MultiRLModuleSpec (after the RLModule has been added).
        """
        validate_module_id(module_id, error=True)
        self._check_is_built()

        # Force-set inference-only = False.
        module_spec = copy.deepcopy(module_spec)
        module_spec.inference_only = False

        # Build the new RLModule and add it to self.module.
        module = module_spec.build()
        self.module.add_module(module_id, module)

        # Change our config (AlgorithmConfig) to contain the new Module.
        # TODO (sven): This is a hack to manipulate the AlgorithmConfig directly,
        #  but we'll deprecate config.policies soon anyway.
        self.config.policies[module_id] = PolicySpec()
        if config_overrides is not None:
            self.config.multi_agent(
                algorithm_config_overrides_per_module={module_id: config_overrides}
            )
        self.config.rl_module(rl_module_spec=MultiRLModuleSpec.from_module(self.module))
        self._module_spec = self.config.rl_module_spec
        if new_should_module_be_updated is not None:
            self.config.multi_agent(policies_to_train=new_should_module_be_updated)

        # Allow the user to configure one or more optimizers for this new module.
        self.configure_optimizers_for_module(
            module_id=module_id,
            config=self.config.get_config_for_module(module_id),
        )
        return self.config.rl_module_spec

    @OverrideToImplementCustomLogic_CallToSuperRecommended
    def remove_module(
        self,
        module_id: ModuleID,
        *,
        new_should_module_be_updated: Optional[ShouldModuleBeUpdatedFn] = None,
    ) -> MultiRLModuleSpec:
        """Removes a module from the Learner.

        Args:
            module_id: The ModuleID of the module to be removed.
            new_should_module_be_updated: An optional sequence of ModuleIDs or a
                callable taking ModuleID and SampleBatchType and returning whether the
                ModuleID should be updated (trained).
                If None, will keep the existing setup in place. RLModules,
                whose IDs are not in the list (or for which the callable
                returns False) will not be updated.

        Returns:
            The new MultiRLModuleSpec (after the RLModule has been removed).
        """
        self._check_is_built()
        module = self.module[module_id]

        # Delete the removed module's parameters and optimizers.
        if self.rl_module_is_compatible(module):
            parameters = self.get_parameters(module)
            for param in parameters:
                param_ref = self.get_param_ref(param)
                if param_ref in self._params:
                    del self._params[param_ref]
            for optimizer_name, optimizer in self.get_optimizers_for_module(module_id):
                del self._optimizer_parameters[optimizer]
                name = module_id + "_" + optimizer_name
                del self._named_optimizers[name]
                if optimizer in self._optimizer_lr_schedules:
                    del self._optimizer_lr_schedules[optimizer]
            del self._module_optimizers[module_id]

        # Remove the module from the MultiRLModule.
        self.module.remove_module(module_id)

        # Change self.config to reflect the new architecture.
        # TODO (sven): This is a hack to manipulate the AlgorithmConfig directly,
        #  but we'll deprecate config.policies soon anyway.
        del self.config.policies[module_id]
        self.config.algorithm_config_overrides_per_module.pop(module_id, None)
        if new_should_module_be_updated is not None:
            self.config.multi_agent(policies_to_train=new_should_module_be_updated)
        self.config.rl_module(rl_module_spec=MultiRLModuleSpec.from_module(self.module))

        # Remove all stats from the module from our metrics logger, so we don't report
        # results from this module again.
        if module_id in self.metrics.stats:
            del self.metrics.stats[module_id]

        return self.config.rl_module_spec

    @OverrideToImplementCustomLogic
    def should_module_be_updated(self, module_id, multi_agent_batch=None):
        """Returns whether a module should be updated or not based on `self.config`.

        Args:
            module_id: The ModuleID that we want to query on whether this module
                should be updated or not.
            multi_agent_batch: An optional MultiAgentBatch to possibly provide further
                information on the decision on whether the RLModule should be updated
                or not.
        """
        should_module_be_updated_fn = self.config.policies_to_train
        # If None, return True (by default, all modules should be updated).
        if should_module_be_updated_fn is None:
            return True
        # If collection given, return whether `module_id` is in that container.
        elif not callable(should_module_be_updated_fn):
            return module_id in set(should_module_be_updated_fn)

        return should_module_be_updated_fn(module_id, multi_agent_batch)

    @OverrideToImplementCustomLogic
    def compute_losses(
        self, *, fwd_out: Dict[str, Any], batch: Dict[str, Any]
    ) -> Dict[str, Any]:
        """Computes the loss(es) for the module being optimized.

        This method must be overridden by MultiRLModule-specific Learners in order to
        define the specific loss computation logic. If the algorithm is single-agent,
        only `compute_loss_for_module()` should be overridden instead. If the algorithm
        uses independent multi-agent learning (default behavior for RLlib's multi-agent
        setups), also only `compute_loss_for_module()` should be overridden, but it will
        be called for each individual RLModule inside the MultiRLModule.
        It is recommended to not compute any forward passes within this method, and to
        use the `forward_train()` outputs of the RLModule(s) to compute the required
        loss tensors.
        See here for a custom loss function example script:
        https://github.com/ray-project/ray/blob/master/rllib/examples/learners/ppo_with_custom_loss_fn.py  # noqa

        Args:
            fwd_out: Output from a call to the `forward_train()` method of the
                underlying MultiRLModule (`self.module`) during training
                (`self.update()`).
            batch: The train batch that was used to compute `fwd_out`.

        Returns:
            A dictionary mapping module IDs to individual loss terms.
        """
        loss_per_module = {}
        for module_id in fwd_out:
            module_batch = batch[module_id]
            module_fwd_out = fwd_out[module_id]

            module = self.module[module_id].unwrapped()
            if isinstance(module, SelfSupervisedLossAPI):
                loss = module.compute_self_supervised_loss(
                    learner=self,
                    module_id=module_id,
                    config=self.config.get_config_for_module(module_id),
                    batch=module_batch,
                    fwd_out=module_fwd_out,
                )
            else:
                loss = self.compute_loss_for_module(
                    module_id=module_id,
                    config=self.config.get_config_for_module(module_id),
                    batch=module_batch,
                    fwd_out=module_fwd_out,
                )
            loss_per_module[module_id] = loss

        return loss_per_module

    @OverrideToImplementCustomLogic
    @abc.abstractmethod
    def compute_loss_for_module(
        self,
        *,
        module_id: ModuleID,
        config: "AlgorithmConfig",
        batch: Dict[str, Any],
        fwd_out: Dict[str, TensorType],
    ) -> TensorType:
        """Computes the loss for a single module.

        Think of this as computing loss for a single agent. For multi-agent use-cases
        that require more complicated computation for loss, consider overriding the
        `compute_losses` method instead.

        Args:
            module_id: The id of the module.
            config: The AlgorithmConfig specific to the given `module_id`.
            batch: The train batch for this particular module.
            fwd_out: The output of the forward pass for this particular module.

        Returns:
            A single total loss tensor. If you have more than one optimizer on the
            provided `module_id` and would like to compute gradients separately using
            these different optimizers, simply add up the individual loss terms for
            each optimizer and return the sum. Also, for recording/logging any
            individual loss terms, you can use the `Learner.metrics.log_value(
            key=..., value=...)` or `Learner.metrics.log_dict()` APIs. See:
            :py:class:`~ray.rllib.utils.metrics.metrics_logger.MetricsLogger` for more
            information.
        """

    def update(
        self,
        batch: Optional[MultiAgentBatch] = None,
        batches: Optional[List[MultiAgentBatch]] = None,
        batch_refs: Optional[List[ray.ObjectRef]] = None,
        episodes: Optional[List[EpisodeType]] = None,
        episodes_refs: Optional[List[ray.ObjectRef]] = None,
        data_iterators: Optional[List[ray.data.DataIterator]] = None,
        training_data: Optional[TrainingData] = None,
        *,
        # TODO (sven): Make this a more formal structure with its own type.
        timesteps: Optional[Dict[str, Any]] = None,
        num_total_minibatches: int = 0,
        num_epochs: int = 1,
        minibatch_size: Optional[int] = None,
        shuffle_batch_per_epoch: bool = False,
        _no_metrics_reduce: bool = False,
        **kwargs,
    ) -> ResultDict:
        """Run `num_epochs` epochs over the given train batch.

        You can use this method to take more than one backward pass on the batch.
        The same `minibatch_size` and `num_epochs` will be used for all module ids in
        MultiRLModule.

        Args:
            batch: A batch of training data to update from.
            timesteps: Timesteps dict, which must have the key
                `NUM_ENV_STEPS_SAMPLED_LIFETIME`.
                # TODO (sven): Make this a more formal structure with its own type.
            num_epochs: The number of complete passes over the entire train batch. Each
                pass might be further split into n minibatches (if `minibatch_size`
                provided).
            minibatch_size: The size of minibatches to use to further split the train
                `batch` into sub-batches. The `batch` is then iterated over n times
                where n is `len(batch) // minibatch_size`.
            shuffle_batch_per_epoch: Whether to shuffle the train batch once per epoch.
                If the train batch has a time rank (axis=1), shuffling will only take
                place along the batch axis to not disturb any intact (episode)
                trajectories. Also, shuffling is always skipped if `minibatch_size` is
                None, meaning the entire train batch is processed each epoch, making it
                unnecessary to shuffle.

        Returns:
            A `ResultDict` object produced by a call to `self.metrics.reduce()`. The
            returned dict may be arbitrarily nested and must have `Stats` objects at
            all its leafs, allowing components further downstream (i.e. a user of this
            Learner) to further reduce these results (for example over n parallel
            Learners).
        """
        self._check_is_built()

        # Call `before_gradient_based_update` to allow for non-gradient based
        # preparations-, logging-, and update logic to happen.
        self.before_gradient_based_update(timesteps=timesteps or {})

        if training_data is None:
            training_data = TrainingData(
                batch=batch,
                batches=batches,
                batch_refs=batch_refs,
                episodes=episodes,
                episodes_refs=episodes_refs,
                data_iterators=data_iterators,
            )
        training_data.validate()
        training_data.solve_refs()
        assert training_data.batches is None, "`training_data.batches` must be None!"

        self._weights_seq_no += 1

<<<<<<< HEAD
        self._check_is_built()
=======
        # Data iterator provided.
        if training_data.data_iterators:
            num_iters = kwargs.pop("num_iters", None)
            if num_iters is None:
                raise ValueError(
                    "Learner.update(data_iterators=..) requires `num_iters` kwarg!"
                )

            if not self.iterator:
                self.iterator = training_data.data_iterators[0]
>>>>>>> 6ed8cfd0

            def _finalize_fn(_batch: Dict[str, numpy.ndarray]) -> Dict[str, Any]:
                # Note, the incoming batch is a dictionary with a numpy array
                # holding the `MultiAgentBatch`.
                _batch = self._convert_batch_type(_batch["batch"][0])
                return {"batch": self._set_slicing_by_batch_id(_batch, value=True)}

<<<<<<< HEAD
        def unflatten_dict(flat, sep="/"):
            """
            Reconstructs a nested dict from a flat dict with joined keys.

            Args:
                flat: A flat dictionary with keys that are paths joined by `sep`.
                sep: The separator used in the flat dictionary keys.

            Returns:
                A nested dictionary.
            """
            nested = {}
            env_steps = 0
            for compound_key, value in flat.items():
                if env_steps == 0:
                    env_steps = value.shape[0]
                keys = compound_key.split(sep)
                current = nested
                for key in keys[:-1]:
                    if key not in current:
                        current[key] = {}
                    current = current[key]
                current[keys[-1]] = value

            return MultiAgentBatch(
                {
                    module_id: SampleBatch(module_data)
                    for module_id, module_data in nested.items()
                },
                env_steps=env_steps,
            )

        def _collate_fn(batch: Dict[str, numpy.ndarray]) -> MultiAgentBatch:
            batch = unflatten_dict(batch)
            batch = self._convert_batch_type(batch, to_device=False)
            return self._set_slicing_by_batch_id(batch, value=True)

        def _finalize_fn(batch: MultiAgentBatch) -> MultiAgentBatch:
            return self._convert_batch_type(batch, to_device=True, use_stream=True)

        if not self.iterator:
            # A `DataIterator` that can iterate in different ways over the data.
            self.iterator = iterator
            # Holds a batched_iterable over the dataset.
            self._batched_iterable = self.iterator.iter_batches(
                # Note, this needs to be one b/c data is already mapped to
                # `MultiAgentBatch`es of `minibatch_size`.
                batch_size=minibatch_size,
                _collate_fn=_collate_fn,
                _finalize_fn=_finalize_fn,
                **kwargs,
            )
            # Create an iterator that can be stopped and resumed during an epoch.
            self._epoch_iterator = iter(self._batched_iterable)

        i = 0
        logger.debug(f"===> [Learner {id(self)}]: Looping through batches ... ")
        while num_iters is None or i < num_iters:
            # If the epoch iterator is iterable, iterate batches.
            for batch in self._epoch_iterator:
                # Update the iteration counter.
                i += 1

                # Note, `_finalize_fn`  must return a MultiAgentBatch.
                logger.debug(
                    f"===> [Learner {id(self)}]: batch {i} with {batch.env_steps()} rows."
                )
                # Check the MultiAgentBatch, whether our RLModule contains all ModuleIDs
                # found in this batch. If not, throw an error.
                unknown_module_ids = set(batch.policy_batches.keys()) - set(
                    self.module.keys()
=======
            batch_iter = MiniBatchRayDataIterator(
                iterator=self.iterator,
                finalize_fn=_finalize_fn,
                num_iters=num_iters,
                **kwargs,
            )
            # Record the number of batches pulled from the dataset.
            self.metrics.log_value(
                (ALL_MODULES, DATASET_NUM_ITERS_TRAINED),
                num_iters,
                reduce="sum",
                clear_on_reduce=True,
            )
            self.metrics.log_value(
                (ALL_MODULES, DATASET_NUM_ITERS_TRAINED_LIFETIME),
                num_iters,
                reduce="sum",
            )
        else:
            batch = self._make_batch_if_necessary(training_data=training_data)
            assert batch is not None

            # TODO: Move this into LearnerConnector pipeline?
            # Filter out those RLModules from the final train batch that should not be
            # updated.
            for module_id in list(batch.policy_batches.keys()):
                if not self.should_module_be_updated(module_id, batch):
                    del batch.policy_batches[module_id]
            if not batch.policy_batches:
                return {}

            batch = self._set_slicing_by_batch_id(batch, value=True)

            if minibatch_size:
                batch_iter_cls = MiniBatchCyclicIterator
            elif num_epochs > 1:
                # `minibatch_size` was not set but `num_epochs` > 1.
                minibatch_size = batch.count
                # Note that there is no need to shuffle here, b/c we don't have
                # minibatches.
                batch_iter_cls = MiniBatchCyclicIterator
            else:
                # `minibatch_size` and `num_epochs` are not set by the user.
                batch_iter_cls = MiniBatchDummyIterator

            batch_iter = batch_iter_cls(
                batch,
                num_epochs=num_epochs,
                minibatch_size=minibatch_size,
                shuffle_batch_per_epoch=shuffle_batch_per_epoch and (num_epochs > 1),
                num_total_minibatches=num_total_minibatches,
            )

        # Perform the actual looping through the minibatches or the given data iterator.
        for tensor_minibatch in batch_iter:
            # Check the MultiAgentBatch, whether our RLModule contains all ModuleIDs
            # found in this batch. If not, throw an error.
            unknown_module_ids = set(tensor_minibatch.policy_batches.keys()) - set(
                self.module.keys()
            )
            if unknown_module_ids:
                raise ValueError(
                    f"Batch contains one or more ModuleIDs ({unknown_module_ids}) that "
                    f"are not in this Learner!"
>>>>>>> 6ed8cfd0
                )

            # Make the actual in-graph/traced `_update` call. This should return
            # all tensor values (no numpy).
            fwd_out, loss_per_module, tensor_metrics = self._update(
                tensor_minibatch.policy_batches
            )

            # Convert logged tensor metrics (logged during tensor-mode of MetricsLogger)
            # to actual (numpy) values.
            self.metrics.tensors_to_numpy(tensor_metrics)

<<<<<<< HEAD
                self._set_slicing_by_batch_id(batch, value=False)
                # If `num_iters` is reached break and return.
                if num_iters and i == num_iters:
                    break
            # If the epoch iterator is exhausted, reinstantiate it.
            else:
                # If we iterate a limited number of times reinstantiate the iterator.
                if num_iters:
                    # Inform the user that an epoch is finished.
                    logger.debug(
                        f"===> [Learner {id(self)}] - Finished epoch. Reinstantiate iterator ..."
                    )
                    # Initialize a new epoch iterator.
                    self._epoch_iterator = iter(self._batched_iterable)
                # If a full epoch on the data should be run.
                else:
                    # Set all iterator attributes to
                    # `None` - they will be recreated when entering again for the next epoch.
                    self.iterator = None
                    self._batched_iterable = None
                    self._epoch_iterator = None
                    # Exit the loop.
                    break

        logger.debug(
            f"===> [Learner {id(self)}] - Number of iterations run in this training step: {i}"
        )
=======
            # TODO (sven): Maybe move this into loop above to get metrics more accuratcely
            #  cover the minibatch/epoch logic.
            # Log all timesteps (env, agent, modules) based on given episodes/batch.
            self._log_steps_trained_metrics(tensor_minibatch)

            self._set_slicing_by_batch_id(tensor_minibatch, value=False)
>>>>>>> 6ed8cfd0

        # Log all individual RLModules' loss terms and its registered optimizers'
        # current learning rates.
        # Note: We do this only once for the last of the minibatch updates, b/c the
        # window is only 1 anyways.
        for mid, loss in convert_to_numpy(loss_per_module).items():
            self.metrics.log_value(
                key=(mid, self.TOTAL_LOSS_KEY),
                value=loss,
                window=1,
            )

        # Call `after_gradient_based_update` to allow for non-gradient based
        # cleanups-, logging-, and update logic to happen.
        # TODO (simon): Check, if this should stay here, when running multiple
        # gradient steps inside the iterator loop above (could be a complete epoch)
        # the target networks might need to be updated earlier.
        self.after_gradient_based_update(timesteps=timesteps or {})

        # Reduce results across all minibatch update steps.
        if not _no_metrics_reduce:
            return self.metrics.reduce()

    @OverrideToImplementCustomLogic
    @abc.abstractmethod
    def _update(
        self,
        batch: Dict[str, Any],
        **kwargs,
    ) -> Tuple[Any, Any, Any]:
        """Contains all logic for an in-graph/traceable update step.

        Framework specific subclasses must implement this method. This should include
        calls to the RLModule's `forward_train`, `compute_loss`, compute_gradients`,
        `postprocess_gradients`, and `apply_gradients` methods and return a tuple
        with all the individual results.

        Args:
            batch: The train batch already converted to a Dict mapping str to (possibly
                nested) tensors.
            kwargs: Forward compatibility kwargs.

        Returns:
            A tuple consisting of:
                1) The `forward_train()` output of the RLModule,
                2) the loss_per_module dictionary mapping module IDs to individual loss
                    tensors
                3) a metrics dict mapping module IDs to metrics key/value pairs.

        """

    @override(Checkpointable)
    def get_state(
        self,
        components: Optional[Union[str, Collection[str]]] = None,
        *,
        not_components: Optional[Union[str, Collection[str]]] = None,
        **kwargs,
    ) -> StateDict:
        self._check_is_built()

        state = {
            "should_module_be_updated": self.config.policies_to_train,
            WEIGHTS_SEQ_NO: self._weights_seq_no,
        }

        if self._check_component(COMPONENT_RL_MODULE, components, not_components):
            state[COMPONENT_RL_MODULE] = self.module.get_state(
                components=self._get_subcomponents(COMPONENT_RL_MODULE, components),
                not_components=self._get_subcomponents(
                    COMPONENT_RL_MODULE, not_components
                ),
                **kwargs,
            )
        if self._check_component(COMPONENT_OPTIMIZER, components, not_components):
            state[COMPONENT_OPTIMIZER] = self._get_optimizer_state()

        if self._check_component(COMPONENT_METRICS_LOGGER, components, not_components):
            # TODO (sven): Make `MetricsLogger` a Checkpointable.
            state[COMPONENT_METRICS_LOGGER] = self.metrics.get_state()

        return state

    @override(Checkpointable)
    def set_state(self, state: StateDict) -> None:
        self._check_is_built()

        weights_seq_no = state.get(WEIGHTS_SEQ_NO, 0)

        if COMPONENT_RL_MODULE in state:
            if weights_seq_no == 0 or self._weights_seq_no < weights_seq_no:
                self.module.set_state(state[COMPONENT_RL_MODULE])

        if COMPONENT_OPTIMIZER in state:
            self._set_optimizer_state(state[COMPONENT_OPTIMIZER])

        # Update our weights_seq_no, if the new one is > 0.
        if weights_seq_no > 0:
            self._weights_seq_no = weights_seq_no

        # Update our trainable Modules information/function via our config.
        # If not provided in state (None), all Modules will be trained by default.
        if "should_module_be_updated" in state:
            self.config.multi_agent(policies_to_train=state["should_module_be_updated"])

        # TODO (sven): Make `MetricsLogger` a Checkpointable.
        if COMPONENT_METRICS_LOGGER in state:
            self.metrics.set_state(state[COMPONENT_METRICS_LOGGER])

    @override(Checkpointable)
    def get_ctor_args_and_kwargs(self):
        return (
            (),  # *args,
            {
                "config": self.config,
                "module_spec": self._module_spec,
                "module": self._module_obj,
            },  # **kwargs
        )

    @override(Checkpointable)
    def get_checkpointable_components(self):
        if not self._check_is_built(error=False):
            self.build()
        return [
            (COMPONENT_RL_MODULE, self.module),
        ]

    def _make_batch_if_necessary(self, training_data):
        batch = training_data.batch

        # Call the learner connector on the given `episodes` (if we have one).
        if training_data.episodes is not None:
            # If we want to learn from Episodes, we must have a LearnerConnector
            # pipeline to translate into a train batch first.
            if self._learner_connector is None:
                raise ValueError(
                    f"If episodes provided for training, Learner ({self}) must have a "
                    "LearnerConnector pipeline (but pipeline is None)!"
                )

            # Call the learner connector pipeline.
            shared_data = {}
            batch = self._learner_connector(
                rl_module=self.module,
                batch=training_data.batch if training_data.batch is not None else {},
                episodes=training_data.episodes,
                shared_data=shared_data,
                metrics=self.metrics,
            )
            # Convert to a batch.
            # TODO (sven): Try to not require MultiAgentBatch anymore.
            batch = MultiAgentBatch(
                {
                    module_id: (
                        SampleBatch(module_data, _zero_padded=True)
                        if shared_data.get(f"_zero_padded_for_mid={module_id}")
                        else SampleBatch(module_data)
                    )
                    for module_id, module_data in batch.items()
                },
                env_steps=sum(len(e) for e in training_data.episodes),
            )
        # Single-agent SampleBatch: Have to convert to MultiAgentBatch.
        elif isinstance(training_data.batch, SampleBatch):
            if len(self.module) != 1:
                raise ValueError(
                    f"SampleBatch provided, but RLModule ({self.module}) has more than "
                    f"one sub-RLModule! Need to provide MultiAgentBatch instead."
                )

            batch = MultiAgentBatch(
                {next(iter(self.module.keys())): training_data.batch},
                env_steps=len(training_data.batch),
            )
        # If we already have an `MultiAgentBatch` but with `numpy` array, convert to
        # tensors.
        elif (
            isinstance(training_data.batch, MultiAgentBatch)
            and training_data.batch.policy_batches
            and isinstance(
                next(iter(training_data.batch.policy_batches.values()))["obs"],
                numpy.ndarray,
            )
        ):
            batch = self._convert_batch_type(training_data.batch)

        return batch

    def _get_optimizer_state(self) -> StateDict:
        """Returns the state of all optimizers currently registered in this Learner.

        Returns:
            The current state of all optimizers currently registered in this Learner.
        """
        raise NotImplementedError

    def _set_optimizer_state(self, state: StateDict) -> None:
        """Sets the state of all optimizers currently registered in this Learner.

        Args:
            state: The state of the optimizers.
        """
        raise NotImplementedError

    @OverrideToImplementCustomLogic_CallToSuperRecommended
    def before_gradient_based_update(self, *, timesteps: Dict[str, Any]) -> None:
        """Called before gradient-based updates are completed.

        Should be overridden to implement custom preparation-, logging-, or
        non-gradient-based Learner/RLModule update logic before(!) gradient-based
        updates are performed.

        Args:
            timesteps: Timesteps dict, which must have the key
                `NUM_ENV_STEPS_SAMPLED_LIFETIME`.
                # TODO (sven): Make this a more formal structure with its own type.
        """

    @OverrideToImplementCustomLogic_CallToSuperRecommended
    def after_gradient_based_update(self, *, timesteps: Dict[str, Any]) -> None:
        """Called after gradient-based updates are completed.

        Should be overridden to implement custom cleanup-, logging-, or non-gradient-
        based Learner/RLModule update logic after(!) gradient-based updates have been
        completed.

        Args:
            timesteps: Timesteps dict, which must have the key
                `NUM_ENV_STEPS_SAMPLED_LIFETIME`.
                # TODO (sven): Make this a more formal structure with its own type.
        """
        # Only update this optimizer's lr, if a scheduler has been registered
        # along with it.
        for module_id, optimizer_names in self._module_optimizers.items():
            for optimizer_name in optimizer_names:
                optimizer = self._named_optimizers[optimizer_name]
                # Update and log learning rate of this optimizer.
                lr_schedule = self._optimizer_lr_schedules.get(optimizer)
                if lr_schedule is not None:
                    new_lr = lr_schedule.update(
                        timestep=timesteps.get(NUM_ENV_STEPS_SAMPLED_LIFETIME, 0)
                    )
                    self._set_optimizer_lr(optimizer, lr=new_lr)
                self.metrics.log_value(
                    # Cut out the module ID from the beginning since it's already part
                    # of the key sequence: (ModuleID, "[optim name]_lr").
                    key=(module_id, f"{optimizer_name[len(module_id) + 1:]}_{LR_KEY}"),
                    value=convert_to_numpy(self._get_optimizer_lr(optimizer)),
                    window=1,
                )

    def _set_slicing_by_batch_id(
        self, batch: MultiAgentBatch, *, value: bool
    ) -> MultiAgentBatch:
        """Enables slicing by batch id in the given batch.

        If the input batch contains batches of sequences we need to make sure when
        slicing happens it is sliced via batch id and not timestamp. Calling this
        method enables the same flag on each SampleBatch within the input
        MultiAgentBatch.

        Args:
            batch: The MultiAgentBatch to enable slicing by batch id on.
            value: The value to set the flag to.

        Returns:
            The input MultiAgentBatch with the indexing flag is enabled / disabled on.
        """

        for pid, policy_batch in batch.policy_batches.items():
            # We assume that arriving batches for recurrent modules OR batches that
            # have a SEQ_LENS column are already zero-padded to the max sequence length
            # and have tensors of shape [B, T, ...]. Therefore, we slice sequence
            # lengths in B. See SampleBatch for more information.
            if (
                self.module[pid].is_stateful()
                or policy_batch.get("seq_lens") is not None
            ):
                if value:
                    policy_batch.enable_slicing_by_batch_id()
                else:
                    policy_batch.disable_slicing_by_batch_id()

        return batch

    def _make_module(self) -> MultiRLModule:
        """Construct the multi-agent RL module for the learner.

        This method uses `self._module_specs` or `self._module_obj` to construct the
        module. If the module_class is a single agent RL module it will be wrapped to a
        multi-agent RL module. Override this method if there are other things that
        need to happen for instantiation of the module.

        Returns:
            A constructed MultiRLModule.
        """
        # Module was provided directly through constructor -> Use as-is.
        if self._module_obj is not None:
            module = self._module_obj
            self._module_spec = MultiRLModuleSpec.from_module(module)
        # RLModuleSpec was provided directly through constructor -> Use it to build the
        # RLModule.
        elif self._module_spec is not None:
            module = self._module_spec.build()
        # Try using our config object. Note that this would only work if the config
        # object has all the necessary space information already in it.
        else:
            module = self.config.get_multi_rl_module_spec().build()

        # If not already, convert to MultiRLModule.
        module = module.as_multi_rl_module()

        return module

    def rl_module_is_compatible(self, module: RLModule) -> bool:
        """Check whether the given `module` is compatible with this Learner.

        The default implementation checks the Learner-required APIs and whether the
        given `module` implements all of them (if not, returns False).

        Args:
            module: The RLModule to check.

        Returns:
            True if the module is compatible with this Learner.
        """
        return all(isinstance(module, api) for api in self.rl_module_required_apis())

    @classmethod
    def rl_module_required_apis(cls) -> list[type]:
        """Returns the required APIs for an RLModule to be compatible with this Learner.

        The returned values may or may not be used inside the `rl_module_is_compatible`
        method.

        Args:
            module: The RLModule to check.

        Returns:
            A list of RLModule API classes that an RLModule must implement in order
            to be compatible with this Learner.
        """
        return []

    def _check_registered_optimizer(
        self,
        optimizer: Optimizer,
        params: Sequence[Param],
    ) -> None:
        """Checks that the given optimizer and parameters are valid for the framework.

        Args:
            optimizer: The optimizer object to check.
            params: The list of parameters to check.
        """
        if not isinstance(params, list):
            raise ValueError(
                f"`params` ({params}) must be a list of framework-specific parameters "
                "(variables)!"
            )

    def _log_trainable_parameters(self) -> None:
        """Logs the number of trainable and non-trainable parameters to self.metrics.

        Use MetricsLogger (self.metrics) tuple-keys:
        (ALL_MODULES, NUM_TRAINABLE_PARAMETERS) and
        (ALL_MODULES, NUM_NON_TRAINABLE_PARAMETERS) with EMA.
        """
        pass

    def _check_is_built(self, error: bool = True) -> bool:
        if self.module is None:
            if error:
                raise ValueError(
                    "Learner.build() must be called after constructing a "
                    "Learner and before calling any methods on it."
                )
            return False
        return True

    def _reset(self):
        self._params = {}
        self._optimizer_parameters = {}
        self._named_optimizers = {}
        self._module_optimizers = defaultdict(list)
        self._optimizer_lr_schedules = {}
        self.metrics = MetricsLogger()
        self._is_built = False

    def apply(self, func, *_args, **_kwargs):
        return func(self, *_args, **_kwargs)

    @abc.abstractmethod
    def _get_tensor_variable(
        self,
        value: Any,
        dtype: Any = None,
        trainable: bool = False,
    ) -> TensorType:
        """Returns a framework-specific tensor variable with the initial given value.

        This is a framework specific method that should be implemented by the
        framework specific sub-classes.

        Args:
            value: The initial value for the tensor variable variable.

        Returns:
            The framework specific tensor variable of the given initial value,
            dtype and trainable/requires_grad property.
        """

    @staticmethod
    @abc.abstractmethod
    def _get_optimizer_lr(optimizer: Optimizer) -> float:
        """Returns the current learning rate of the given local optimizer.

        Args:
            optimizer: The local optimizer to get the current learning rate for.

        Returns:
            The learning rate value (float) of the given optimizer.
        """

    @staticmethod
    @abc.abstractmethod
    def _set_optimizer_lr(optimizer: Optimizer, lr: float) -> None:
        """Updates the learning rate of the given local optimizer.

        Args:
            optimizer: The local optimizer to update the learning rate for.
            lr: The new learning rate.
        """

    @staticmethod
    @abc.abstractmethod
    def _get_clip_function() -> Callable:
        """Returns the gradient clipping function to use."""

    @staticmethod
    @abc.abstractmethod
    def _get_global_norm_function() -> Callable:
        """Returns the global norm function to use, given the framework."""

    def _log_steps_trained_metrics(self, batch: MultiAgentBatch):
        """Logs this iteration's steps trained, based on given `batch`."""
        for mid, module_batch in batch.policy_batches.items():
            # Log weights seq no for this batch.
            self.metrics.log_value(
                (mid, WEIGHTS_SEQ_NO),
                self._weights_seq_no,
                window=1,
            )

            module_batch_size = len(module_batch)
            # Log average batch size (for each module).
            self.metrics.log_value(
                key=(mid, MODULE_TRAIN_BATCH_SIZE_MEAN),
                value=module_batch_size,
            )
            # Log module steps (for each module).
            self.metrics.log_value(
                key=(mid, NUM_MODULE_STEPS_TRAINED),
                value=module_batch_size,
                reduce="sum",
                clear_on_reduce=True,
            )
            self.metrics.log_value(
                key=(mid, NUM_MODULE_STEPS_TRAINED_LIFETIME),
                value=module_batch_size,
                reduce="sum",
            )
            # Log module steps (sum of all modules).
            self.metrics.log_value(
                key=(ALL_MODULES, NUM_MODULE_STEPS_TRAINED),
                value=module_batch_size,
                reduce="sum",
                clear_on_reduce=True,
            )
            self.metrics.log_value(
                key=(ALL_MODULES, NUM_MODULE_STEPS_TRAINED_LIFETIME),
                value=module_batch_size,
                reduce="sum",
            )
        # Log env steps (all modules).
        self.metrics.log_value(
            (ALL_MODULES, NUM_ENV_STEPS_TRAINED),
            batch.env_steps(),
            reduce="sum",
            clear_on_reduce=True,
        )
        self.metrics.log_value(
            (ALL_MODULES, NUM_ENV_STEPS_TRAINED_LIFETIME),
            batch.env_steps(),
            reduce="sum",
            with_throughput=True,
        )

    @Deprecated(new="Learner.update(batch=.., ..)", error=False)
    def update_from_batch(self, batch, **kwargs):
        if isinstance(batch, list):
            if isinstance(batch[0], ray.ObjectRef):
                return self.update(batches_refs=batch, **kwargs)
            else:
                return self.update(batches=batch, **kwargs)
        else:
            return self.update(batch=batch, **kwargs)

    @Deprecated(new="Learner.update(episodes=.., ..)", error=False)
    def update_from_episodes(self, episodes, **kwargs):
        assert isinstance(episodes, list)
        if isinstance(episodes[0], ray.ObjectRef):
            return self.update(episodes_refs=episodes, **kwargs)
        else:
            return self.update(episodes=episodes, **kwargs)

    @Deprecated(new="Learner.compute_losses(...)", error=True)
    def compute_loss(self, *args, **kwargs):
        pass<|MERGE_RESOLUTION|>--- conflicted
+++ resolved
@@ -1041,9 +1041,6 @@
 
         self._weights_seq_no += 1
 
-<<<<<<< HEAD
-        self._check_is_built()
-=======
         # Data iterator provided.
         if training_data.data_iterators:
             num_iters = kwargs.pop("num_iters", None)
@@ -1054,7 +1051,6 @@
 
             if not self.iterator:
                 self.iterator = training_data.data_iterators[0]
->>>>>>> 6ed8cfd0
 
             def _finalize_fn(_batch: Dict[str, numpy.ndarray]) -> Dict[str, Any]:
                 # Note, the incoming batch is a dictionary with a numpy array
@@ -1062,79 +1058,6 @@
                 _batch = self._convert_batch_type(_batch["batch"][0])
                 return {"batch": self._set_slicing_by_batch_id(_batch, value=True)}
 
-<<<<<<< HEAD
-        def unflatten_dict(flat, sep="/"):
-            """
-            Reconstructs a nested dict from a flat dict with joined keys.
-
-            Args:
-                flat: A flat dictionary with keys that are paths joined by `sep`.
-                sep: The separator used in the flat dictionary keys.
-
-            Returns:
-                A nested dictionary.
-            """
-            nested = {}
-            env_steps = 0
-            for compound_key, value in flat.items():
-                if env_steps == 0:
-                    env_steps = value.shape[0]
-                keys = compound_key.split(sep)
-                current = nested
-                for key in keys[:-1]:
-                    if key not in current:
-                        current[key] = {}
-                    current = current[key]
-                current[keys[-1]] = value
-
-            return MultiAgentBatch(
-                {
-                    module_id: SampleBatch(module_data)
-                    for module_id, module_data in nested.items()
-                },
-                env_steps=env_steps,
-            )
-
-        def _collate_fn(batch: Dict[str, numpy.ndarray]) -> MultiAgentBatch:
-            batch = unflatten_dict(batch)
-            batch = self._convert_batch_type(batch, to_device=False)
-            return self._set_slicing_by_batch_id(batch, value=True)
-
-        def _finalize_fn(batch: MultiAgentBatch) -> MultiAgentBatch:
-            return self._convert_batch_type(batch, to_device=True, use_stream=True)
-
-        if not self.iterator:
-            # A `DataIterator` that can iterate in different ways over the data.
-            self.iterator = iterator
-            # Holds a batched_iterable over the dataset.
-            self._batched_iterable = self.iterator.iter_batches(
-                # Note, this needs to be one b/c data is already mapped to
-                # `MultiAgentBatch`es of `minibatch_size`.
-                batch_size=minibatch_size,
-                _collate_fn=_collate_fn,
-                _finalize_fn=_finalize_fn,
-                **kwargs,
-            )
-            # Create an iterator that can be stopped and resumed during an epoch.
-            self._epoch_iterator = iter(self._batched_iterable)
-
-        i = 0
-        logger.debug(f"===> [Learner {id(self)}]: Looping through batches ... ")
-        while num_iters is None or i < num_iters:
-            # If the epoch iterator is iterable, iterate batches.
-            for batch in self._epoch_iterator:
-                # Update the iteration counter.
-                i += 1
-
-                # Note, `_finalize_fn`  must return a MultiAgentBatch.
-                logger.debug(
-                    f"===> [Learner {id(self)}]: batch {i} with {batch.env_steps()} rows."
-                )
-                # Check the MultiAgentBatch, whether our RLModule contains all ModuleIDs
-                # found in this batch. If not, throw an error.
-                unknown_module_ids = set(batch.policy_batches.keys()) - set(
-                    self.module.keys()
-=======
             batch_iter = MiniBatchRayDataIterator(
                 iterator=self.iterator,
                 finalize_fn=_finalize_fn,
@@ -1199,7 +1122,6 @@
                 raise ValueError(
                     f"Batch contains one or more ModuleIDs ({unknown_module_ids}) that "
                     f"are not in this Learner!"
->>>>>>> 6ed8cfd0
                 )
 
             # Make the actual in-graph/traced `_update` call. This should return
@@ -1212,42 +1134,12 @@
             # to actual (numpy) values.
             self.metrics.tensors_to_numpy(tensor_metrics)
 
-<<<<<<< HEAD
-                self._set_slicing_by_batch_id(batch, value=False)
-                # If `num_iters` is reached break and return.
-                if num_iters and i == num_iters:
-                    break
-            # If the epoch iterator is exhausted, reinstantiate it.
-            else:
-                # If we iterate a limited number of times reinstantiate the iterator.
-                if num_iters:
-                    # Inform the user that an epoch is finished.
-                    logger.debug(
-                        f"===> [Learner {id(self)}] - Finished epoch. Reinstantiate iterator ..."
-                    )
-                    # Initialize a new epoch iterator.
-                    self._epoch_iterator = iter(self._batched_iterable)
-                # If a full epoch on the data should be run.
-                else:
-                    # Set all iterator attributes to
-                    # `None` - they will be recreated when entering again for the next epoch.
-                    self.iterator = None
-                    self._batched_iterable = None
-                    self._epoch_iterator = None
-                    # Exit the loop.
-                    break
-
-        logger.debug(
-            f"===> [Learner {id(self)}] - Number of iterations run in this training step: {i}"
-        )
-=======
             # TODO (sven): Maybe move this into loop above to get metrics more accuratcely
             #  cover the minibatch/epoch logic.
             # Log all timesteps (env, agent, modules) based on given episodes/batch.
             self._log_steps_trained_metrics(tensor_minibatch)
 
             self._set_slicing_by_batch_id(tensor_minibatch, value=False)
->>>>>>> 6ed8cfd0
 
         # Log all individual RLModules' loss terms and its registered optimizers'
         # current learning rates.
