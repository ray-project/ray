import abc
from collections import defaultdict
from dataclasses import dataclass
import json
import logging
import pathlib
from typing import (
    Any,
    Callable,
    DefaultDict,
    Dict,
    List,
    Hashable,
    Optional,
    Sequence,
    Set,
    Tuple,
    Union,
)

import ray
from ray.rllib.algorithms.algorithm_config import AlgorithmConfig
from ray.rllib.core.learner.reduce_result_dict_fn import _reduce_mean_results
from ray.rllib.core.rl_module.marl_module import (
    MultiAgentRLModule,
    MultiAgentRLModuleSpec,
)
from ray.rllib.core.rl_module.rl_module import RLModule, SingleAgentRLModuleSpec
from ray.rllib.policy.sample_batch import DEFAULT_POLICY_ID, MultiAgentBatch
from ray.rllib.utils.annotations import (
    OverrideToImplementCustomLogic,
    OverrideToImplementCustomLogic_CallToSuperRecommended,
)
from ray.rllib.utils.debug import update_global_seed_if_necessary
from ray.rllib.utils.deprecation import Deprecated, deprecation_warning
from ray.rllib.utils.framework import try_import_tf, try_import_torch
from ray.rllib.utils.metrics import (
    ALL_MODULES,
    NUM_AGENT_STEPS_TRAINED,
    NUM_ENV_STEPS_TRAINED,
)
from ray.rllib.utils.minibatch_utils import (
    MiniBatchDummyIterator,
    MiniBatchCyclicIterator,
)
from ray.rllib.utils.nested_dict import NestedDict
from ray.rllib.utils.numpy import convert_to_numpy
from ray.rllib.utils.schedules.scheduler import Scheduler
from ray.rllib.utils.serialization import serialize_type
from ray.rllib.utils.typing import (
    EpisodeType,
    LearningRateOrSchedule,
    ModuleID,
    Optimizer,
    Param,
    ParamRef,
    ParamDict,
    ResultDict,
    TensorType,
)
from ray.util.annotations import PublicAPI


torch, _ = try_import_torch()
tf1, tf, tfv = try_import_tf()

logger = logging.getLogger(__name__)

DEFAULT_OPTIMIZER = "default_optimizer"

# COMMON LEARNER LOSS_KEYS
POLICY_LOSS_KEY = "policy_loss"
VF_LOSS_KEY = "vf_loss"
ENTROPY_KEY = "entropy"

# Additional update keys
LEARNER_RESULTS_CURR_LR_KEY = "curr_lr"


@dataclass
class LearnerHyperparameters:
    def __init_subclass__(cls, **kwargs):
        raise ValueError(
            "All `LearnerHyperparameters` classes have been deprecated! Instead, "
            "the AlgorithmConfig object of your experiment is passed into the `Learner`"
            " constructor as the `config` arg. Make sure that your custom `Learner` "
            "class(es) can read information from this config object (e.g. instead of "
            "using `LearnerHyperparameters.entropy_coeff`, now read the value from "
            "`config.entropy_coeff`). All `Learner` methods that used to accept a "
            "(module specific) `hps` argument, now take a (module specific) `config` "
            "argument instead."
        )


@PublicAPI(stability="alpha")
class Learner:
    """Base class for Learners.

    This class will be used to train RLModules. It is responsible for defining the loss
    function, and updating the neural network weights that it owns. It also provides a
    way to add/remove modules to/from RLModules in a multi-agent scenario, in the
    middle of training (This is useful for league based training).

    TF and Torch specific implementation of this class fills in the framework-specific
    implementation details for distributed training, and for computing and applying
    gradients. User should not need to sub-class this class, but instead inherit from
    the TF or Torch specific sub-classes to implement their algorithm-specific update
    logic.

    Args:
        config: The AlgorithmConfig object from which to derive most of the settings
            needed to build the Learner.
        module_spec: The module specification for the RLModule that is being trained.
            If the module is a single agent module, after building the module it will
            be converted to a multi-agent module with a default key. Can be none if the
            module is provided directly via the `module` argument. Refer to
            ray.rllib.core.rl_module.SingleAgentRLModuleSpec
            or ray.rllib.core.rl_module.MultiAgentRLModuleSpec for more info.
        module: If learner is being used stand-alone, the RLModule can be optionally
            passed in directly instead of the through the `module_spec`.

    Note: We use PPO and torch as an example here because many of the showcased
    components need implementations to come together. However, the same
    pattern is generally applicable.

        .. testcode::

            import gymnasium as gym

            from ray.rllib.algorithms.ppo.ppo import PPOConfig
            from ray.rllib.algorithms.ppo.ppo_catalog import PPOCatalog
            from ray.rllib.algorithms.ppo.torch.ppo_torch_rl_module import (
                PPOTorchRLModule
            )
            from ray.rllib.core.rl_module.rl_module import SingleAgentRLModuleSpec

            env = gym.make("CartPole-v1")

            # Create a PPO config object first.
            config = (
                PPOConfig()
                .framework("torch")
                .training(model={"fcnet_hiddens": [128, 128]})
            )

            # Create a learner instance directly from our config. All we need as
            # extra information here is the env to be able to extract space information
            # (needed to construct the RLModule inside the Learner).
            learner = config.build_learner(env=env)

            # Take one gradient update on the module and report the results.
            # results = learner.update(...)

            # Add a new module, perhaps for league based training.
            learner.add_module(
                module_id="new_player",
                module_spec=SingleAgentRLModuleSpec(
                    module_class=PPOTorchRLModule,
                    observation_space=env.observation_space,
                    action_space=env.action_space,
                    model_config_dict={"fcnet_hiddens": [64, 64]},
                    catalog_class=PPOCatalog,
                )
            )

            # Take another gradient update with both previous and new modules.
            # results = learner.update(...)

            # Remove a module.
            learner.remove_module("new_player")

            # Will train previous modules only.
            # results = learner.update(...)

            # Get the state of the learner.
            state = learner.get_state()

            # Set the state of the learner.
            learner.set_state(state)

            # Get the weights of the underly multi-agent RLModule.
            weights = learner.get_module_state()

            # Set the weights of the underly multi-agent RLModule.
            learner.set_module_state(weights)


    Extension pattern:

        .. testcode::

            from ray.rllib.core.learner.torch.torch_learner import TorchLearner

            class MyLearner(TorchLearner):

               def compute_loss(self, fwd_out, batch):
                   # compute the loss based on batch and output of the forward pass
                   # to access the learner hyper-parameters use `self._hps`
                   return {ALL_MODULES: loss}
    """

    framework: str = None
    TOTAL_LOSS_KEY: str = "total_loss"

    def __init__(
        self,
        *,
        config: AlgorithmConfig,
        module_spec: Optional[
            Union[SingleAgentRLModuleSpec, MultiAgentRLModuleSpec]
        ] = None,
        module: Optional[RLModule] = None,
        # Deprecated args.
        learner_group_scaling_config=None,
        learner_hyperparameters=None,
        framework_hyperparameters=None,
    ):
        if learner_group_scaling_config is not None:
            deprecation_warning(
                old="Learner(.., learner_group_scaling_config=..)",
                help="Deprecated argument. Use `config` (AlgorithmConfig) instead.",
                error=True,
            )
        if learner_hyperparameters is not None:
            deprecation_warning(
                old="Learner(.., learner_hyperparameters=..)",
                help="Deprecated argument. Use `config` (AlgorithmConfig) instead.",
                error=True,
            )
        if framework_hyperparameters is not None:
            deprecation_warning(
                old="Learner(.., framework_hyperparameters=..)",
                help="Deprecated argument. Use `config` (AlgorithmConfig) instead.",
                error=True,
            )
        self.config = config
        self._module_spec = module_spec
        self._module_obj = module
        self._device = None

        # Set a seed, if necessary.
        if self.config.seed is not None:
            update_global_seed_if_necessary(self.framework, self.config.seed)

        self._distributed = self.config.num_learner_workers > 1
        self._use_gpu = self.config.num_gpus_per_learner_worker > 0
        # If we are using gpu but we are not distributed, use this gpu for training.
        self._local_gpu_idx = self.config.local_gpu_idx

        # whether self.build has already been called
        self._is_built = False

        # These are the attributes that are set during build.

        # The actual MARLModule used by this Learner.
        self._module: Optional[MultiAgentRLModule] = None
        # Our Learner connector pipeline.
        self._learner_connector: Optional[LearnerConnectorPipeline] = None
        # These are set for properly applying optimizers and adding or removing modules.
        self._optimizer_parameters: Dict[Optimizer, List[ParamRef]] = {}
        self._named_optimizers: Dict[str, Optimizer] = {}
        self._params: ParamDict = {}
        # Dict mapping ModuleID to a list of optimizer names. Note that the optimizer
        # name includes the ModuleID as a prefix: optimizer_name=`[ModuleID]_[.. rest]`.
        self._module_optimizers: Dict[ModuleID, List[str]] = defaultdict(list)

        # Only manage optimizer's learning rate if user has NOT overridden
        # the `configure_optimizers_for_module` method. Otherwise, leave responsibility
        # to handle lr-updates entirely in user's hands.
        self._optimizer_lr_schedules: Dict[Optimizer, Scheduler] = {}

        # Registered metrics (one sub-dict per module ID) to be returned from
        # `Learner.update()`. These metrics will be "compiled" automatically into
        # the final results dict in the `self.compile_update_results()` method.
        self._metrics = defaultdict(dict)

    @OverrideToImplementCustomLogic_CallToSuperRecommended
    def build(self) -> None:
        """Builds the Learner.

        This method should be called before the learner is used. It is responsible for
        setting up the RLModule, optimizers, and (optionally) their lr-schedulers.
        """
        if self._is_built:
            logger.debug("Learner already built. Skipping build.")
            return

        # Build learner connector pipeline used on this Learner worker.
        # TODO (sven): Support multi-agent.
        module_spec = self._module_spec.module_specs["default_policy"]
        self._learner_connector = self.config.build_learner_connector(
            input_observation_space=module_spec.observation_space,
            input_action_space=module_spec.action_space,
        )
        # Adjust module spec based on connector's (possibly transformed) spaces.
        module_spec.observation_space = self._learner_connector.observation_space
        module_spec.action_space = self._learner_connector.action_space

        # Build the module to be trained by this learner.
        self._module = self._make_module()

        # Configure, construct, and register all optimizers needed to train
        # `self.module`.
        self.configure_optimizers()

        self._is_built = True

    @property
    def distributed(self) -> bool:
        """Whether the learner is running in distributed mode."""
        return self._distributed

    @property
    def module(self) -> MultiAgentRLModule:
        """The multi-agent RLModule that is being trained."""
        return self._module

    def register_optimizer(
        self,
        *,
        module_id: ModuleID = ALL_MODULES,
        optimizer_name: str = DEFAULT_OPTIMIZER,
        optimizer: Optimizer,
        params: Sequence[Param],
        lr_or_lr_schedule: Optional[LearningRateOrSchedule] = None,
    ) -> None:
        """Registers an optimizer with a ModuleID, name, param list and lr-scheduler.

        Use this method in your custom implementations of either
        `self.configure_optimizers()` or `self.configure_optimzers_for_module()` (you
        should only override one of these!). If you register a learning rate Scheduler
        setting together with an optimizer, RLlib will automatically keep this
        optimizer's learning rate updated throughout the training process.
        Alternatively, you can construct your optimizers directly with a learning rate
        and manage learning rate scheduling or updating yourself.

        Args:
            module_id: The `module_id` under which to register the optimizer. If not
                provided, will assume ALL_MODULES.
            optimizer_name: The name (str) of the optimizer. If not provided, will
                assume DEFAULT_OPTIMIZER.
            optimizer: The already instantiated optimizer object to register.
            params: A list of parameters (framework-specific variables) that will be
                trained/updated
            lr_or_lr_schedule: An optional fixed learning rate or learning rate schedule
                setup. If provided, RLlib will automatically keep the optimizer's
                learning rate updated.
        """
        # Validate optimizer instance and its param list.
        self._check_registered_optimizer(optimizer, params)

        full_registration_name = module_id + "_" + optimizer_name

        # Store the given optimizer under the given `module_id`.
        self._module_optimizers[module_id].append(full_registration_name)

        # Store the optimizer instance under its full `module_id`_`optimizer_name`
        # key.
        self._named_optimizers[full_registration_name] = optimizer

        # Store all given parameters under the given optimizer.
        self._optimizer_parameters[optimizer] = []
        for param in params:
            param_ref = self.get_param_ref(param)
            self._optimizer_parameters[optimizer].append(param_ref)
            self._params[param_ref] = param

        # Optionally, store a scheduler object along with this optimizer. If such a
        # setting is provided, RLlib will handle updating the optimizer's learning rate
        # over time.
        if lr_or_lr_schedule is not None:
            # Validate the given setting.
            Scheduler.validate(
                fixed_value_or_schedule=lr_or_lr_schedule,
                setting_name="lr_or_lr_schedule",
                description="learning rate or schedule",
            )
            # Create the scheduler object for this optimizer.
            scheduler = Scheduler(
                fixed_value_or_schedule=lr_or_lr_schedule,
                framework=self.framework,
                device=self._device,
            )
            self._optimizer_lr_schedules[optimizer] = scheduler
            # Set the optimizer to the current (first) learning rate.
            self._set_optimizer_lr(
                optimizer=optimizer,
                lr=scheduler.get_current_value(),
            )

    @OverrideToImplementCustomLogic
    def configure_optimizers(self) -> None:
        """Configures, creates, and registers the optimizers for this Learner.

        Optimizers are responsible for updating the model's parameters during training,
        based on the computed gradients.

        Normally, you should not override this method for your custom algorithms
        (which require certain optimizers), but rather override the
        `self.configure_optimizers_for_module(module_id=..)` method and register those
        optimizers in there that you need for the given `module_id`.

        You can register an optimizer for any RLModule within `self.module` (or for
        the ALL_MODULES ID) by calling `self.register_optimizer()` and passing the
        module_id, optimizer_name (only in case you would like to register more than
        one optimizer for a given module), the optimizer instane itself, a list
        of all the optimizer's parameters (to be updated by the optimizer), and
        an optional learning rate or learning rate schedule setting.

        This method is called once during building (`self.build()`).
        """

        # The default implementation simply calls `self.configure_optimizers_for_module`
        # on each RLModule within `self.module`.
        for module_id in self.module.keys():
            if self._is_module_compatible_with_learner(self.module[module_id]):
                config = self.config.get_config_for_module(module_id)
                self.configure_optimizers_for_module(module_id=module_id, config=config)

    @OverrideToImplementCustomLogic
    @abc.abstractmethod
    def configure_optimizers_for_module(
        self, module_id: ModuleID, config: AlgorithmConfig = None, hps=None
    ) -> None:
        """Configures an optimizer for the given module_id.

        This method is called for each RLModule in the Multi-Agent RLModule being
        trained by the Learner, as well as any new module added during training via
        `self.add_module()`. It should configure and construct one or more optimizers
        and register them via calls to `self.register_optimizer()` along with the
        `module_id`, an optional optimizer name (str), a list of the optimizer's
        framework specific parameters (variables), and an optional learning rate value
        or -schedule.

        Args:
            module_id: The module_id of the RLModule that is being configured.
            config: The AlgorithmConfig specific to the given `module_id`.
        """

    @OverrideToImplementCustomLogic
    @abc.abstractmethod
    def compute_gradients(
        self, loss_per_module: Dict[str, TensorType], **kwargs
    ) -> ParamDict:
        """Computes the gradients based on the given losses.

        Args:
            loss_per_module: Dict mapping module IDs to their individual total loss
                terms, computed by the individual `compute_loss_for_module()` calls.
                The overall total loss (sum of loss terms over all modules) is stored
                under `loss_per_module[ALL_MODULES]`.
            **kwargs: Forward compatibility kwargs.

        Returns:
            The gradients in the same (flat) format as self._params. Note that all
            top-level structures, such as module IDs, will not be present anymore in
            the returned dict. It will merely map parameter tensor references to their
            respective gradient tensors.
        """

    @OverrideToImplementCustomLogic
    def postprocess_gradients(self, gradients_dict: ParamDict) -> ParamDict:
        """Applies potential postprocessing operations on the gradients.

        This method is called after gradients have been computed and modifies them
        before they are applied to the respective module(s) by the optimizer(s).
        This might include grad clipping by value, norm, or global-norm, or other
        algorithm specific gradient postprocessing steps.

        This default implementation calls `self.postprocess_gradients_for_module()`
        on each of the sub-modules in our MultiAgentRLModule: `self.module` and
        returns the accumulated gradients dicts.

        Args:
            gradients_dict: A dictionary of gradients in the same (flat) format as
                self._params. Note that top-level structures, such as module IDs,
                will not be present anymore in this dict. It will merely map gradient
                tensor references to gradient tensors.

        Returns:
            A dictionary with the updated gradients and the exact same (flat) structure
            as the incoming `gradients_dict` arg.
        """

        # The flat gradients dict (mapping param refs to params), returned by this
        # method.
        postprocessed_gradients = {}

        for module_id in self.module.keys():
            # Send a gradients dict for only this `module_id` to the
            # `self.postprocess_gradients_for_module()` method.
            module_grads_dict = {}
            for optimizer_name, optimizer in self.get_optimizers_for_module(module_id):
                module_grads_dict.update(
                    self.filter_param_dict_for_optimizer(gradients_dict, optimizer)
                )

            module_grads_dict = self.postprocess_gradients_for_module(
                module_id=module_id,
                config=self.config.get_config_for_module(module_id),
                module_gradients_dict=module_grads_dict,
            )
            assert isinstance(module_grads_dict, dict)

            # Update our return dict.
            postprocessed_gradients.update(module_grads_dict)

        return postprocessed_gradients

    @OverrideToImplementCustomLogic_CallToSuperRecommended
    def postprocess_gradients_for_module(
        self,
        *,
        module_id: ModuleID,
        config: AlgorithmConfig = None,
        module_gradients_dict: ParamDict,
        hps=None,
    ) -> ParamDict:
        """Applies postprocessing operations on the gradients of the given module.

        Args:
            module_id: The module ID for which we will postprocess computed gradients.
                Note that `module_gradients_dict` already only carries those gradient
                tensors that belong to this `module_id`. Other `module_id`'s gradients
                are not available in this call.
            config: The AlgorithmConfig specific to the given `module_id`.
            module_gradients_dict: A dictionary of gradients in the same (flat) format
                as self._params, mapping gradient refs to gradient tensors, which are to
                be postprocessed. You may alter these tensors in place or create new
                ones and return these in a new dict.

        Returns:
            A dictionary with the updated gradients and the exact same (flat) structure
            as the incoming `module_gradients_dict` arg.
        """
        if hps is not None:
            deprecation_warning(
                old="Learner.postprocess_gradients_for_module(.., hps=..)",
                help="Deprecated argument. Use `config` (AlgorithmConfig) instead.",
                error=True,
            )

        postprocessed_grads = {}

        if config.grad_clip is None:
            postprocessed_grads.update(module_gradients_dict)
            return postprocessed_grads

        for optimizer_name, optimizer in self.get_optimizers_for_module(module_id):
            grad_dict_to_clip = self.filter_param_dict_for_optimizer(
                param_dict=module_gradients_dict,
                optimizer=optimizer,
            )
            # Perform gradient clipping, if configured.
            global_norm = self._get_clip_function()(
                grad_dict_to_clip,
                grad_clip=config.grad_clip,
                grad_clip_by=config.grad_clip_by,
            )
            if config.grad_clip_by == "global_norm":
                self.register_metric(
                    module_id,
                    f"gradients_{optimizer_name}_global_norm",
                    global_norm,
                )
            postprocessed_grads.update(grad_dict_to_clip)

        return postprocessed_grads

    @OverrideToImplementCustomLogic
    @abc.abstractmethod
    def apply_gradients(self, gradients_dict: ParamDict) -> None:
        """Applies the gradients to the MultiAgentRLModule parameters.

        Args:
            gradients_dict: A dictionary of gradients in the same (flat) format as
                self._params. Note that top-level structures, such as module IDs,
                will not be present anymore in this dict. It will merely map gradient
                tensor references to gradient tensors.
        """

    def register_metric(self, module_id: str, key: str, value: Any) -> None:
        """Registers a single key/value metric pair for loss- and gradient stats.

        Args:
            module_id: The module_id to register the metric under. This may be
                ALL_MODULES.
            key: The name of the metric to register (below the given `module_id`).
            value: The actual value of the metric. This might also be a tensor var (e.g.
                from within a traced tf2 function).
        """
        self._metrics[module_id][key] = value

    def register_metrics(self, module_id: str, metrics_dict: Dict[str, Any]) -> None:
        """Registers several key/value metric pairs for loss- and gradient stats.

        Args:
            module_id: The module_id to register the metrics under. This may be
                ALL_MODULES.
            metrics_dict: A dict mapping names of metrics to be registered (below the
                given `module_id`) to the actual values of these metrics. Values might
                also be tensor vars (e.g. from within a traced tf2 function).
                These will be automatically converted to numpy values.
        """
        for key, value in metrics_dict.items():
            self.register_metric(module_id, key, value)

    def get_optimizer(
        self,
        module_id: ModuleID = DEFAULT_POLICY_ID,
        optimizer_name: str = DEFAULT_OPTIMIZER,
    ) -> Optimizer:
        """Returns the optimizer object, configured under the given module_id and name.

        If only one optimizer was registered under `module_id` (or ALL_MODULES)
        via the `self.register_optimizer` method, `optimizer_name` is assumed to be
        DEFAULT_OPTIMIZER.

        Args:
            module_id: The ModuleID for which to return the configured optimizer.
                If not provided, will assume DEFAULT_POLICY_ID.
            optimizer_name: The name of the optimizer (registered under `module_id` via
                `self.register_optimizer()`) to return. If not provided, will assume
                DEFAULT_OPTIMIZER.

        Returns:
            The optimizer object, configured under the given `module_id` and
            `optimizer_name`.
        """
        full_registration_name = module_id + "_" + optimizer_name
        assert full_registration_name in self._named_optimizers
        return self._named_optimizers[full_registration_name]

    def get_optimizers_for_module(
        self, module_id: ModuleID = ALL_MODULES
    ) -> List[Tuple[str, Optimizer]]:
        """Returns a list of (optimizer_name, optimizer instance)-tuples for module_id.

        Args:
            module_id: The ModuleID for which to return the configured
                (optimizer name, optimizer)-pairs. If not provided, will return
                optimizers registered under ALL_MODULES.

        Returns:
            A list of tuples of the format: ([optimizer_name], [optimizer object]),
            where optimizer_name is the name under which the optimizer was registered
            in `self.register_optimizer`. If only a single optimizer was
            configured for `module_id`, [optimizer_name] will be DEFAULT_OPTIMIZER.
        """
        named_optimizers = []
        for full_registration_name in self._module_optimizers[module_id]:
            optimizer = self._named_optimizers[full_registration_name]
            # TODO (sven): How can we avoid registering optimziers under this
            #  constructed `[module_id]_[optim_name]` format?
            optim_name = full_registration_name[len(module_id) + 1 :]
            named_optimizers.append((optim_name, optimizer))
        return named_optimizers

    def filter_param_dict_for_optimizer(
        self, param_dict: ParamDict, optimizer: Optimizer
    ) -> ParamDict:
        """Reduces the given ParamDict to contain only parameters for given optimizer.

        Args:
            param_dict: The ParamDict to reduce/filter down to the given `optimizer`.
                The returned dict will be a subset of `param_dict` only containing keys
                (param refs) that were registered together with `optimizer` (and thus
                that `optimizer` is responsible for applying gradients to).
            optimizer: The optimizer object to whose parameter refs the given
                `param_dict` should be reduced.

        Returns:
            A new ParamDict only containing param ref keys that belong to `optimizer`.
        """
        # Return a sub-dict only containing those param_ref keys (and their values)
        # that belong to the `optimizer`.
        return {
            ref: param_dict[ref]
            for ref in self._optimizer_parameters[optimizer]
            if ref in param_dict and param_dict[ref] is not None
        }

    def get_module_state(self, module_ids: Optional[Set[str]] = None) -> Dict[str, Any]:
        """Returns the state of the underlying MultiAgentRLModule.

        The output should be numpy-friendly for easy serialization, not framework
        specific tensors.

        Args:
            module_ids: The ids of the modules to get the weights for. If None, all
                modules will be returned.

        Returns:
            A dictionary that holds the state of the modules in a numpy-friendly
            format.
        """
        module_states = self.module.get_state(module_ids)
        return convert_to_numpy({k: v for k, v in module_states.items()})

    @abc.abstractmethod
    def set_module_state(self, state: Dict[str, Any]) -> None:
        """Sets the state of the underlying MultiAgentRLModule"""

    @abc.abstractmethod
    def get_param_ref(self, param: Param) -> Hashable:
        """Returns a hashable reference to a trainable parameter.

        This should be overriden in framework specific specialization. For example in
        torch it will return the parameter itself, while in tf it returns the .ref() of
        the variable. The purpose is to retrieve a unique reference to the parameters.

        Args:
            param: The parameter to get the reference to.

        Returns:
            A reference to the parameter.
        """

    @abc.abstractmethod
    def get_parameters(self, module: RLModule) -> Sequence[Param]:
        """Returns the list of parameters of a module.

        This should be overriden in framework specific learner. For example in torch it
        will return .parameters(), while in tf it returns .trainable_variables.

        Args:
            module: The module to get the parameters from.

        Returns:
            The parameters of the module.
        """

    @abc.abstractmethod
    def _convert_batch_type(self, batch: MultiAgentBatch) -> MultiAgentBatch:
        """Converts the elements of a MultiAgentBatch to Tensors on the correct device.

        Args:
            batch: The MultiAgentBatch object to convert.

        Returns:
            The resulting MultiAgentBatch with framework-specific tensor values placed
            on the correct device.
        """

    @OverrideToImplementCustomLogic_CallToSuperRecommended
    def compile_results(
        self,
        *,
        batch: MultiAgentBatch,
        fwd_out: Dict[str, Any],
        loss_per_module: Dict[str, TensorType],
        metrics_per_module: DefaultDict[ModuleID, Dict[str, Any]],
    ) -> Dict[str, Any]:
        """Compile results from the update in a numpy-friendly format.

        Args:
            batch: The batch that was used for the update.
            fwd_out: The output of the forward train pass.
            loss_per_module: A dict mapping module IDs (including ALL_MODULES) to the
                individual loss tensors as returned by calls to
                `compute_loss_for_module(module_id=...)`.
            metrics_per_module: The collected metrics defaultdict mapping ModuleIDs to
                metrics dicts. These metrics are collected during loss- and
                gradient computation, gradient postprocessing, and gradient application.

        Returns:
            A dictionary of results sub-dicts per module (including ALL_MODULES).
        """
        if not isinstance(batch, MultiAgentBatch):
            raise ValueError(
                f"batch must be a MultiAgentBatch, but got {type(batch)} instead."
            )

        # We compile the metrics to have the structure:
        # top-leve key: module_id -> [key, e.g. self.TOTAL_LOSS_KEY] -> [value].
        # Results will include all registered metrics under the respective module ID
        # top-level key.
        module_learner_stats = defaultdict(dict)
        # Add the num agent|env steps trained counts for all modules.
        module_learner_stats[ALL_MODULES][NUM_AGENT_STEPS_TRAINED] = batch.agent_steps()
        module_learner_stats[ALL_MODULES][NUM_ENV_STEPS_TRAINED] = batch.env_steps()

        loss_per_module_numpy = convert_to_numpy(loss_per_module)

        for module_id in list(batch.policy_batches.keys()) + [ALL_MODULES]:
            # Report total loss per module and other registered metrics.
            module_learner_stats[module_id].update(
                {
                    self.TOTAL_LOSS_KEY: loss_per_module_numpy[module_id],
                    **convert_to_numpy(metrics_per_module[module_id]),
                }
            )
            # Report registered optimizers' learning rates.
            module_learner_stats[module_id].update(
                {
                    f"{optim_name}_lr": convert_to_numpy(
                        self._get_optimizer_lr(optimizer)
                    )
                    for optim_name, optimizer in (
                        self.get_optimizers_for_module(module_id=module_id)
                    )
                }
            )

        return dict(module_learner_stats)

    @OverrideToImplementCustomLogic_CallToSuperRecommended
    def add_module(
        self,
        *,
        module_id: ModuleID,
        module_spec: SingleAgentRLModuleSpec,
    ) -> None:
        """Add a module to the underlying MultiAgentRLModule and the Learner.

        Args:
            module_id: The id of the module to add.
            module_spec: The module spec of the module to add.
        """
        self._check_is_built()
        module = module_spec.build()

        self.module.add_module(module_id, module)

        # Allow the user to configure one or more optimizers for this new module.
        self.configure_optimizers_for_module(
            module_id=module_id,
            config=self.config.get_config_for_module(module_id),
        )

    @OverrideToImplementCustomLogic_CallToSuperRecommended
    def remove_module(self, module_id: ModuleID) -> None:
        """Remove a module from the Learner.

        Args:
            module_id: The id of the module to remove.
        """
        self._check_is_built()
        module = self.module[module_id]

        if self._is_module_compatible_with_learner(module):
            # Delete the removed module's parameters.
            parameters = self.get_parameters(module)
            for param in parameters:
                param_ref = self.get_param_ref(param)
                if param_ref in self._params:
                    del self._params[param_ref]
            # Delete the removed module's registered optimizers.
            for optimizer_name, optimizer in self.get_optimizers_for_module(module_id):
                del self._optimizer_parameters[optimizer]
                name = module_id + "_" + optimizer_name
                del self._named_optimizers[name]
                if optimizer in self._optimizer_lr_schedules:
                    del self._optimizer_lr_schedules[optimizer]
            del self._module_optimizers[module_id]

        self.module.remove_module(module_id)

    @OverrideToImplementCustomLogic
    def compute_loss(
        self,
        *,
        fwd_out: Union[MultiAgentBatch, NestedDict],
        batch: Union[MultiAgentBatch, NestedDict],
    ) -> Union[TensorType, Dict[str, Any]]:
        """Computes the loss for the module being optimized.

        This method must be overridden by multiagent-specific algorithm learners to
        specify the specific loss computation logic. If the algorithm is single agent
        `compute_loss_for_module()` should be overridden instead.
        `fwd_out` is the output of the `forward_train()` method of the underlying
        MultiAgentRLModule. `batch` is the data that was used to compute `fwd_out`.
        The returned dictionary must contain a key called
        ALL_MODULES, which will be used to compute gradients. It is recommended
        to not compute any forward passes within this method, and to use the
        `forward_train()` outputs of the RLModule(s) to compute the required tensors for
        loss calculations.

        Args:
            fwd_out: Output from a call to the `forward_train()` method of self.module
                during training (`self.update()`).
            batch: The training batch that was used to compute `fwd_out`.

        Returns:
            A dictionary mapping module IDs to individual loss terms. The dictionary
            must contain one protected key ALL_MODULES which will be used for computing
            gradients through.
        """
        loss_total = None
        loss_per_module = {}
        for module_id in fwd_out:
            module_batch = batch[module_id]
            module_fwd_out = fwd_out[module_id]

            loss = self.compute_loss_for_module(
                module_id=module_id,
                config=self.config.get_config_for_module(module_id),
                batch=module_batch,
                fwd_out=module_fwd_out,
            )
            loss_per_module[module_id] = loss

            if loss_total is None:
                loss_total = loss
            else:
                loss_total += loss

        loss_per_module[ALL_MODULES] = loss_total

        return loss_per_module

    @OverrideToImplementCustomLogic
    @abc.abstractmethod
    def compute_loss_for_module(
        self,
        *,
        module_id: ModuleID,
        config: AlgorithmConfig = None,
        batch: NestedDict,
        fwd_out: Dict[str, TensorType],
    ) -> TensorType:
        """Computes the loss for a single module.

        Think of this as computing loss for a single agent. For multi-agent use-cases
        that require more complicated computation for loss, consider overriding the
        `compute_loss` method instead.

        Args:
            module_id: The id of the module.
            config: The AlgorithmConfig specific to the given `module_id`.
            batch: The sample batch for this particular module.
            fwd_out: The output of the forward pass for this particular module.

        Returns:
            A single total loss tensor. If you have more than one optimizer on the
            provided `module_id` and would like to compute gradients separately using
            these different optimizers, simply add up the individual loss terms for
            each optimizer and return the sum. Also, for tracking the individual loss
            terms, you can use the `Learner.register_metric(s)` APIs.
        """

    @OverrideToImplementCustomLogic
    def additional_update(
        self,
        *,
        module_ids_to_update: Optional[Sequence[ModuleID]] = None,
        timestep: int,
        **kwargs,
    ) -> Dict[ModuleID, Any]:
        """Apply additional non-gradient based updates to this Algorithm.

        For example, this could be used to do a polyak averaging update
        of a target network in off policy algorithms like SAC or DQN.

        Example:

        .. testcode::

            import gymnasium as gym

            from ray.rllib.algorithms.ppo.ppo import (
                LEARNER_RESULTS_CURR_KL_COEFF_KEY,
                PPOConfig,
            )
            from ray.rllib.algorithms.ppo.ppo_catalog import PPOCatalog
            from ray.rllib.algorithms.ppo.torch.ppo_torch_learner import (
                PPOTorchLearner
            )
            from ray.rllib.algorithms.ppo.torch.ppo_torch_rl_module import (
                PPOTorchRLModule
            )
            from ray.rllib.core.rl_module.rl_module import SingleAgentRLModuleSpec

            env = gym.make("CartPole-v1")
            config = (
                PPOConfig()
                .training(
                    kl_coeff=0.2,
                    kl_target=0.01,
                    clip_param=0.3,
                    vf_clip_param=10.0,
                    # Taper down entropy coeff. from 0.01 to 0.0 over 20M ts.
                    entropy_coeff=[
                        [0, 0.01],
                        [20000000, 0.0],
                    ],
                    vf_loss_coeff=0.5,
                )
            )

            # Create a single agent RL module spec.
            module_spec = SingleAgentRLModuleSpec(
                module_class=PPOTorchRLModule,
                observation_space=env.observation_space,
                action_space=env.action_space,
                model_config_dict = {"hidden": [128, 128]},
                catalog_class = PPOCatalog,
            )

            class CustomPPOLearner(PPOTorchLearner):
                def additional_update_for_module(
                    self, *, module_id, config, timestep, sampled_kl_values
                ):

                    results = super().additional_update_for_module(
                        module_id=module_id,
                        config=config,
                        timestep=timestep,
                        sampled_kl_values=sampled_kl_values,
                    )

                    # Try something else than the PPO paper here.
                    sampled_kl = sampled_kl_values[module_id]
                    curr_var = self.curr_kl_coeffs_per_module[module_id]
                    if sampled_kl > 1.2 * self.config.kl_target:
                        curr_var.data *= 1.2
                    elif sampled_kl < 0.8 * self.config.kl_target:
                        curr_var.data *= 0.4
                    results.update({LEARNER_RESULTS_CURR_KL_COEFF_KEY: curr_var.item()})

            # Construct the Learner object.
            learner = CustomPPOLearner(
                config=config,
                module_spec=module_spec,
            )
            # Note: Learners need to be built before they can be used.
            learner.build()

            # Inside a training loop, we can now call the additional update as we like:
            for i in range(100):
                # sample = ...
                # learner.update(sample)
                if i % 10 == 0:
                    learner.additional_update(
                        timestep=i,
                        sampled_kl_values={"default_policy": 0.5}
                    )

        Args:
            module_ids_to_update: The ids of the modules to update. If None, all
                modules will be updated.
            timestep: The current timestep.
            **kwargs: Keyword arguments to use for the additional update.

        Returns:
            A dictionary of results from the update
        """
        results_all_modules = {}
        module_ids = (
            module_ids_to_update
            if module_ids_to_update is not None
            else self.module.keys()
        )
        for module_id in module_ids:
            module_results = self.additional_update_for_module(
                module_id=module_id,
                config=self.config.get_config_for_module(module_id),
                timestep=timestep,
                **kwargs,
            )
            results_all_modules[module_id] = module_results

        return results_all_modules

    @OverrideToImplementCustomLogic_CallToSuperRecommended
    def additional_update_for_module(
        self,
        *,
        module_id: ModuleID,
        config: AlgorithmConfig = None,
        timestep: int,
        hps=None,
        **kwargs,
    ) -> Dict[str, Any]:
        """Apply additional non-gradient based updates for a single module.

        See `additional_update` for more details.

        Args:
            module_id: The id of the module to update.
            config: The AlgorithmConfig specific to the given `module_id`.
            timestep: The current global timestep (to be used with schedulers).
            **kwargs: Keyword arguments to use for the additional update.

        Returns:
            A dictionary of results from the update
        """
        if hps is not None:
            deprecation_warning(
                old="Learner.additional_update_for_module(.., hps=..)",
                help="Deprecated argument. Use `config` (AlgorithmConfig) instead.",
                error=True,
            )

        results = {}

        # Only cover the optimizer mapped to this particular module.
        for optimizer_name, optimizer in self.get_optimizers_for_module(module_id):
            # Only update this optimizer's lr, if a scheduler has been registered
            # along with it.
            if optimizer in self._optimizer_lr_schedules:
                new_lr = self._optimizer_lr_schedules[optimizer].update(
                    timestep=timestep
                )
                self._set_optimizer_lr(optimizer, lr=new_lr)
                # Make sure our returned results differentiate by optimizer name
                # (if not the default name).
                stats_name = LEARNER_RESULTS_CURR_LR_KEY
                if optimizer_name != DEFAULT_OPTIMIZER:
                    stats_name += "_" + optimizer_name
                results.update({stats_name: new_lr})

        return results

    def update_from_batch(
        self,
        batch: MultiAgentBatch,
        *,
        reduce_fn: Callable[[List[Dict[str, Any]]], ResultDict] = (
            _reduce_mean_results
        ),
        # TODO (sven): Deprecate these in favor of config attributes for only those
        #  algos that actually need (and know how) to do minibatching.
        minibatch_size: Optional[int] = None,
        num_iters: int = 1,
    ) -> Union[Dict[str, Any], List[Dict[str, Any]]]:
        """Do `num_iters` minibatch updates given a train batch.

        You can use this method to take more than one backward pass on the batch.
        The same `minibatch_size` and `num_iters` will be used for all module ids in
        MultiAgentRLModule.

        Args:
            batch: A batch of training data to update from.
            reduce_fn: reduce_fn: A function to reduce the results from a list of
                minibatch updates. This can be any arbitrary function that takes a
                list of dictionaries and returns a single dictionary. For example you
                can either take an average (default) or concatenate the results (for
                example for metrics) or be more selective about you want to report back
                to the algorithm's training_step. If None is passed, the results will
                not get reduced.
            minibatch_size: The size of the minibatch to use for each update.
            num_iters: The number of complete passes over all the sub-batches
                in the input multi-agent batch.

        Returns:
            A dictionary of results, in numpy format or a list of such dictionaries in
            case `reduce_fn` is None and we have more than one minibatch pass.
        """
        return self._update_from_batch_or_episodes(
            batch=batch,
            episodes=None,
            reduce_fn=reduce_fn,
            minibatch_size=minibatch_size,
            num_iters=num_iters,
        )

    def update_from_episodes(
        self,
        episodes: List[EpisodeType],
        *,
        reduce_fn: Callable[[List[Dict[str, Any]]], ResultDict] = (
            _reduce_mean_results
        ),
        # TODO (sven): Deprecate these in favor of config attributes for only those
        #  algos that actually need (and know how) to do minibatching.
        minibatch_size: Optional[int] = None,
        num_iters: int = 1,
    ) -> Union[Dict[str, Any], List[Dict[str, Any]]]:
        """Do `num_iters` minibatch updates given a list of episodes.

<<<<<<< HEAD
        # Call the train data preprocessor.
        batch, episodes = self._preprocess_train_data(batch=batch, episodes=episodes)

        # Call the learner connector.
        batch = self._learner_connector(
            rl_module=self.module["default_policy"],  # TODO: make multi-agent capable
            data=batch,
            episodes=episodes,
            # persistent_data=None, # TODO
        )

        # TODO (sven): Thus far, processing from episodes and the learner connector are
        #  solely single-agent.
        if episodes is not None:
            batch = MultiAgentBatch(
                policy_batches={DEFAULT_POLICY_ID: SampleBatch(batch)},
                env_steps=sum(len(e) for e in episodes),
            )

        if minibatch_size:
            batch_iter = MiniBatchCyclicIterator
        elif num_iters > 1:
            # `minibatch_size` was not set but `num_iters` > 1.
            # Under the old training stack, users could do multiple sgd passes
            # over a batch without specifying a minibatch size. We enable
            # this behavior here by setting the minibatch size to be the size
            # of the batch (e.g. 1 minibatch of size batch.count)
            minibatch_size = batch.count
            batch_iter = MiniBatchCyclicIterator
        else:
            # `minibatch_size` and `num_iters` are not set by the user.
            batch_iter = MiniBatchDummyIterator
=======
        You can use this method to take more than one backward pass on the batch.
        The same `minibatch_size` and `num_iters` will be used for all module ids in
        MultiAgentRLModule.
>>>>>>> f5ffe83c

        Args:
            episodes: An list of episode objects to update from.
            reduce_fn: reduce_fn: A function to reduce the results from a list of
                minibatch updates. This can be any arbitrary function that takes a
                list of dictionaries and returns a single dictionary. For example you
                can either take an average (default) or concatenate the results (for
                example for metrics) or be more selective about you want to report back
                to the algorithm's training_step. If None is passed, the results will
                not get reduced.
            minibatch_size: The size of the minibatch to use for each update.
            num_iters: The number of complete passes over all the sub-batches
                in the input multi-agent batch.

<<<<<<< HEAD
            result = self.compile_results(
                batch=tensor_minibatch,
                fwd_out=fwd_out,
                loss_per_module=loss_per_module,
                metrics_per_module=defaultdict(dict, **metrics_per_module),
            )
            self._check_result(result)
            # TODO (sven): Figure out whether `compile_results` should be forced
            #  to return all numpy/python data, then we can skip this conversion
            #  step here.
            results.append(convert_to_numpy(result))
=======
        Returns:
            A dictionary of results, in numpy format or a list of such dictionaries in
            case `reduce_fn` is None and we have more than one minibatch pass.
        """
        return self._update_from_batch_or_episodes(
            batch=None,
            episodes=episodes,
            reduce_fn=reduce_fn,
            minibatch_size=minibatch_size,
            num_iters=num_iters,
        )
>>>>>>> f5ffe83c

    @OverrideToImplementCustomLogic
    def _preprocess_train_data(
        self,
        *,
        batch: Optional[MultiAgentBatch] = None,
        episodes: Optional[List[EpisodeType]] = None,
    ) -> Tuple[Optional[MultiAgentBatch], Optional[List[EpisodeType]]]:
        """Allows custom preprocessing of batch/episode data before the actual update.

        The higher level order, in which this method is called from within
        `Learner.update(batch, episodes)` is:
        * batch, episodes = self._preprocess_train_data(batch, episodes)
        * batch = self._learner_connector(batch, episodes)
        * results = self._update(batch)

        The default implementation does not do any processing and is a mere pass
        through. However, specific algorithms should override this method to implement
        their specific training data preprocessing needs. It is possible to perform
        preliminary RLModule forward passes (besides the main "forward_train()" call
        during `self._update`) in this method and custom algorithms might also want to
        use this Learner's `self._learner_connector` to prepare the data
        (batch/episodes) for such extra forward calls.

        Args:
            batch: An optional batch of training data to preprocess.
            episodes: An optional list of episodes objects to preprocess.

        Returns:
            A tuple consisting of the processed `batch` and the processed list of
            `episodes`.
        """
        return batch, episodes

    @OverrideToImplementCustomLogic
    def _preprocess_train_data(self, *, batch, episodes) -> Tuple[Any, Any]:
        """Allows custom preprocessing of batch/episode data before the actual update.

        The higher level order, in which this method is called from within
        `Learner.update(batch, episodes)` is:
        * _preprocess_train_data(batch, episodes)
        * _learner_connector(batch, episodes)
        * _update_from_batch(batch)

        The default implementation does not do any processing and is a mere pass
        through. However, specific algorithms should override this method to implement
        their specific training data preprocessing needs. It is possible to perform
        separate forward passes (besides the main "forward_train()" one during
        `_update_from_batch`) in this method and custom algorithms might also want to
        use this Learner's `self._learner_connector` to prepare the data
        (batch/episodes) for such an extra forward call.

        Args:
            batch: A data batch to preprocess.
            episodes: A list of episodes to preprocess.

        Returns:
            A tuple consisting of the processed `batch` and the processed list of
            `episodes`.
        """
        return batch, episodes

    @OverrideToImplementCustomLogic
    @abc.abstractmethod
    def _update(
        self,
        batch: NestedDict,
        **kwargs,
    ) -> Tuple[Any, Any, Any]:
        """Contains all logic for an in-graph/traceable update step.

        Framework specific subclasses must implement this method. This should include
        calls to the RLModule's `forward_train`, `compute_loss`, compute_gradients`,
        `postprocess_gradients`, and `apply_gradients` methods and return a tuple
        with all the individual results.

        Args:
            batch: The train batch already converted in to a (tensor) NestedDict.
            kwargs: Forward compatibility kwargs.

        Returns:
            A tuple consisting of:
                1) The `forward_train()` output of the RLModule,
                2) the loss_per_module dictionary mapping module IDs to individual loss
                    tensors
                3) a metrics dict mapping module IDs to metrics key/value pairs.

        """

    def set_state(self, state: Dict[str, Any]) -> None:
        """Set the state of the learner.

        Args:
            state: The state of the optimizer and module. Can be obtained
                from `get_state`. State is a dictionary with two keys:
                "module_state" and "optimizer_state". The value of each key
                is a dictionary that can be passed to `set_module_state` and
                `set_optimizer_state` respectively.

        """
        self._check_is_built()
        # TODO: once we figure out the optimizer format, we can set/get the state
        if "module_state" not in state:
            raise ValueError(
                "state must have a key 'module_state' for the module weights"
            )
        if "optimizer_state" not in state:
            raise ValueError(
                "state must have a key 'optimizer_state' for the optimizer weights"
            )

        module_state = state.get("module_state")
        optimizer_state = state.get("optimizer_state")
        self.set_module_state(module_state)
        self.set_optimizer_state(optimizer_state)

    def get_state(self) -> Dict[str, Any]:
        """Get the state of the learner.

        Returns:
            The state of the optimizer and module.

        """
        self._check_is_built()
        return {
            "module_state": self.get_module_state(),
            "optimizer_state": self.get_optimizer_state(),
        }

    def set_optimizer_state(self, state: Dict[str, Any]) -> None:
        """Sets the state of all optimizers currently registered in this Learner.

        Args:
            state: The state of the optimizers.
        """
        raise NotImplementedError

    def get_optimizer_state(self) -> Dict[str, Any]:
        """Returns the state of all optimizers currently registered in this Learner.

        Returns:
            The current state of all optimizers currently registered in this Learner.
        """
        raise NotImplementedError

    def _update_from_batch_or_episodes(
        self,
        *,
        # TODO (sven): We should allow passing in a single agent batch here
        #  as well for simplicity.
        batch: Optional[MultiAgentBatch] = None,
        episodes: Optional[List[EpisodeType]] = None,
        reduce_fn: Callable[[List[Dict[str, Any]]], ResultDict] = (
            _reduce_mean_results
        ),
        # TODO (sven): Deprecate these in favor of config attributes for only those
        #  algos that actually need (and know how) to do minibatching.
        minibatch_size: Optional[int] = None,
        num_iters: int = 1,
    ) -> Union[Dict[str, Any], List[Dict[str, Any]]]:
        self._check_is_built()

        # If a (multi-agent) batch is provided, check, whether our RLModule
        # contains all ModuleIDs found in this batch. If not, throw an error.
        if batch is not None:
            unknown_module_ids = set(batch.policy_batches.keys()) - set(
                self.module.keys()
            )
            if len(unknown_module_ids) > 0:
                raise ValueError(
                    "Batch contains module ids that are not in the learner: "
                    f"{unknown_module_ids}"
                )

        if num_iters < 1:
            # We must do at least one pass on the batch for training.
            raise ValueError("`num_iters` must be >= 1")

        # Call the train data preprocessor.
        batch, episodes = self._preprocess_train_data(batch=batch, episodes=episodes)

        # TODO (sven): Insert a call to the Learner ConnectorV2 pipeline here, providing
        #  it both `batch` and `episode` for further custom processing before the
        #  actual `Learner._update()` call.

        if minibatch_size:
            batch_iter = MiniBatchCyclicIterator
        elif num_iters > 1:
            # `minibatch_size` was not set but `num_iters` > 1.
            # Under the old training stack, users could do multiple sgd passes
            # over a batch without specifying a minibatch size. We enable
            # this behavior here by setting the minibatch size to be the size
            # of the batch (e.g. 1 minibatch of size batch.count)
            minibatch_size = batch.count
            batch_iter = MiniBatchCyclicIterator
        else:
            # `minibatch_size` and `num_iters` are not set by the user.
            batch_iter = MiniBatchDummyIterator

        results = []
        # Convert input batch into a tensor batch (MultiAgentBatch) on the correct
        # device (e.g. GPU). We move the batch already here to avoid having to move
        # every single minibatch that is created in the `batch_iter` below.
        batch = self._convert_batch_type(batch)
        batch = self._set_slicing_by_batch_id(batch, value=True)

        for tensor_minibatch in batch_iter(batch, minibatch_size, num_iters):
            # Make the actual in-graph/traced `_update` call. This should return
            # all tensor values (no numpy).
            nested_tensor_minibatch = NestedDict(tensor_minibatch.policy_batches)
            (
                fwd_out,
                loss_per_module,
                metrics_per_module,
            ) = self._update(nested_tensor_minibatch)

            result = self.compile_results(
                batch=tensor_minibatch,
                fwd_out=fwd_out,
                loss_per_module=loss_per_module,
                metrics_per_module=defaultdict(dict, **metrics_per_module),
            )
            self._check_result(result)
            # TODO (sven): Figure out whether `compile_results` should be forced
            #  to return all numpy/python data, then we can skip this conversion
            #  step here.
            results.append(convert_to_numpy(result))

        self._set_slicing_by_batch_id(batch, value=False)

        # Reduce results across all minibatches, if necessary.

        # If we only have one result anyways, then the user will not expect a list
        # to be reduced here (and might not provide a `reduce_fn` therefore) ->
        # Return single results dict.
        if len(results) == 1:
            return results[0]
        # If no `reduce_fn` provided, return list of results dicts.
        elif reduce_fn is None:
            return results
        # Pass list of results dicts through `reduce_fn` and return a single results
        # dict.
        return reduce_fn(results)

    def _set_slicing_by_batch_id(
        self, batch: MultiAgentBatch, *, value: bool
    ) -> MultiAgentBatch:
        """Enables slicing by batch id in the given batch.

        If the input batch contains batches of sequences we need to make sure when
        slicing happens it is sliced via batch id and not timestamp. Calling this
        method enables the same flag on each SampleBatch within the input
        MultiAgentBatch.

        Args:
            batch: The MultiAgentBatch to enable slicing by batch id on.
            value: The value to set the flag to.

        Returns:
            The input MultiAgentBatch with the indexing flag is enabled / disabled on.
        """

        for pid, policy_batch in batch.policy_batches.items():
            # We assume that arriving batches for recurrent modules OR batches that
            # have a SEQ_LENS column are already zero-padded to the max sequence length
            # and have tensors of shape [B, T, ...]. Therefore, we slice sequence
            # lengths in B. See SampleBatch for more information.
            if (
                self.module[pid].is_stateful()
                or policy_batch.get("seq_lens") is not None
            ):
                if value:
                    policy_batch.enable_slicing_by_batch_id()
                else:
                    policy_batch.disable_slicing_by_batch_id()

        return batch

    def _get_metadata(self) -> Dict[str, Any]:
        metadata = {
            "learner_class": serialize_type(self.__class__),
            "ray_version": ray.__version__,
            "ray_commit": ray.__commit__,
            "module_state_dir": "module_state",
            "optimizer_state_dir": "optimizer_state",
        }
        return metadata

    def _save_optimizers(self, path: Union[str, pathlib.Path]) -> None:
        """Save the state of the optimizer to path

        NOTE: if path doesn't exist, then a new directory will be created. otherwise, it
        will be appended to.

        Args:
            path: The path to the directory to save the state to.

        """
        pass

    def _load_optimizers(self, path: Union[str, pathlib.Path]) -> None:
        """Load the state of the optimizer from path

        Args:
            path: The path to the directory to load the state from.

        """
        pass

    def save_state(self, path: Union[str, pathlib.Path]) -> None:
        """Save the state of the learner to path

        NOTE: if path doesn't exist, then a new directory will be created. otherwise, it
        will be appended to.

        the state of the learner is saved in the following format:

        .. testcode::
            :skipif: True

            checkpoint_dir/
                learner_state.json
                module_state/
                    module_1/
                        ...
                optimizer_state/
                    optimizers_module_1/
                        ...

        Args:
            path: The path to the directory to save the state to.

        """
        self._check_is_built()
        path = pathlib.Path(path)
        path.mkdir(parents=True, exist_ok=True)
        self.module.save_to_checkpoint(path / "module_state")
        self._save_optimizers(path / "optimizer_state")
        with open(path / "learner_state.json", "w") as f:
            metadata = self._get_metadata()
            json.dump(metadata, f)

    def load_state(
        self,
        path: Union[str, pathlib.Path],
    ) -> None:
        """Load the state of the learner from path

        Note: The learner must be constructed ahead of time before its state is loaded.

        Args:
            path: The path to the directory to load the state from.
        """
        self._check_is_built()
        path = pathlib.Path(path)
        del self._module
        # TODO (avnishn): from checkpoint doesn't currently support modules_to_load,
        #  but it should, so we will add it later.
        self._module_obj = MultiAgentRLModule.from_checkpoint(path / "module_state")
        self._reset()
        self.build()
        self._load_optimizers(path / "optimizer_state")

    @abc.abstractmethod
    def _is_module_compatible_with_learner(self, module: RLModule) -> bool:
        """Check whether the module is compatible with the learner.

        For example, if there is a random RLModule, it will not be a torch or tf
        module, but rather it is a numpy module. Therefore we should not consider it
        during gradient based optimization.

        Args:
            module: The module to check.

        Returns:
            True if the module is compatible with the learner.
        """

    def _make_module(self) -> MultiAgentRLModule:
        """Construct the multi-agent RL module for the learner.

        This method uses `self._module_specs` or `self._module_obj` to construct the
        module. If the module_class is a single agent RL module it will be wrapped to a
        multi-agent RL module. Override this method if there are other things that
        need to happen for instantiation of the module.

        Returns:
            A constructed MultiAgentRLModule.
        """
        # Module was provided directly through constructor -> Use as-is.
        if self._module_obj is not None:
            module = self._module_obj
        # RLModuleSpec was provided directly through constructor -> Use it to build the
        # RLModule.
        elif self._module_spec is not None:
            module = self._module_spec.build()
        # Try using our config object. Note that this would only work if the config
        # object has all the necessary space information already in it.
        else:
            module = self.config.get_multi_agent_module_spec().build()

        # If not already, convert to MultiAgentRLModule.
        module = module.as_multi_agent()

        return module

    def _check_registered_optimizer(
        self,
        optimizer: Optimizer,
        params: Sequence[Param],
    ) -> None:
        """Checks that the given optimizer and parameters are valid for the framework.

        Args:
            optimizer: The optimizer object to check.
            params: The list of parameters to check.
        """
        if not isinstance(params, list):
            raise ValueError(
                f"`params` ({params}) must be a list of framework-specific parameters "
                "(variables)!"
            )

    def _check_result(self, result: Dict[str, Any]) -> None:
        """Checks whether the result has the correct format.

        All the keys should be referencing the module ids that got updated. There is a
        special key `ALL_MODULES` that hold any extra information that is not specific
        to a module.

        Args:
            result: The result of the update.

        Raises:
            ValueError: If the result are not in the correct format.
        """
        if not isinstance(result, dict):
            raise ValueError(
                f"The result of the update must be a dictionary. Got: {type(result)}"
            )

        if ALL_MODULES not in result:
            raise ValueError(
                f"The result of the update must have a key {ALL_MODULES} "
                "that holds any extra information that is not specific to a module."
            )

        for key in result:
            if key != ALL_MODULES:
                if key not in self.module.keys():
                    raise ValueError(
                        f"The key {key} in the result of the update is not a valid "
                        f"module id. Valid module ids are: {list(self.module.keys())}."
                    )

    def _check_is_built(self):
        if self.module is None:
            raise ValueError(
                "Learner.build() must be called after constructing a "
                "Learner and before calling any methods on it."
            )

    def _reset(self):
        self._params = {}
        self._optimizer_parameters = {}
        self._named_optimizers = {}
        self._module_optimizers = defaultdict(list)
        self._optimizer_lr_schedules = {}
        self._metrics = defaultdict(dict)
        self._is_built = False

    def apply(self, func, *_args, **_kwargs):
        return func(self, *_args, **_kwargs)

    @abc.abstractmethod
    def _get_tensor_variable(
        self,
        value: Any,
        dtype: Any = None,
        trainable: bool = False,
    ) -> TensorType:
        """Returns a framework-specific tensor variable with the initial given value.

        This is a framework specific method that should be implemented by the
        framework specific sub-class.

        Args:
            value: The initial value for the tensor variable variable.

        Returns:
            The framework specific tensor variable of the given initial value,
            dtype and trainable/requires_grad property.
        """

    @staticmethod
    @abc.abstractmethod
    def _get_optimizer_lr(optimizer: Optimizer) -> float:
        """Returns the current learning rate of the given local optimizer.

        Args:
            optimizer: The local optimizer to get the current learning rate for.

        Returns:
            The learning rate value (float) of the given optimizer.
        """

    @staticmethod
    @abc.abstractmethod
    def _set_optimizer_lr(optimizer: Optimizer, lr: float) -> None:
        """Updates the learning rate of the given local optimizer.

        Args:
            optimizer: The local optimizer to update the learning rate for.
            lr: The new learning rate.
        """

    @staticmethod
    @abc.abstractmethod
    def _get_clip_function() -> Callable:
        """Returns the gradient clipping function to use, given the framework."""

    @Deprecated(
        help="Use `config` (AlgorithmConfig) everywhere where you would have used "
        "Learner.hps instead.",
        error=True,
    )
    @property
    def hps(self):
        pass<|MERGE_RESOLUTION|>--- conflicted
+++ resolved
@@ -1169,44 +1169,9 @@
     ) -> Union[Dict[str, Any], List[Dict[str, Any]]]:
         """Do `num_iters` minibatch updates given a list of episodes.
 
-<<<<<<< HEAD
-        # Call the train data preprocessor.
-        batch, episodes = self._preprocess_train_data(batch=batch, episodes=episodes)
-
-        # Call the learner connector.
-        batch = self._learner_connector(
-            rl_module=self.module["default_policy"],  # TODO: make multi-agent capable
-            data=batch,
-            episodes=episodes,
-            # persistent_data=None, # TODO
-        )
-
-        # TODO (sven): Thus far, processing from episodes and the learner connector are
-        #  solely single-agent.
-        if episodes is not None:
-            batch = MultiAgentBatch(
-                policy_batches={DEFAULT_POLICY_ID: SampleBatch(batch)},
-                env_steps=sum(len(e) for e in episodes),
-            )
-
-        if minibatch_size:
-            batch_iter = MiniBatchCyclicIterator
-        elif num_iters > 1:
-            # `minibatch_size` was not set but `num_iters` > 1.
-            # Under the old training stack, users could do multiple sgd passes
-            # over a batch without specifying a minibatch size. We enable
-            # this behavior here by setting the minibatch size to be the size
-            # of the batch (e.g. 1 minibatch of size batch.count)
-            minibatch_size = batch.count
-            batch_iter = MiniBatchCyclicIterator
-        else:
-            # `minibatch_size` and `num_iters` are not set by the user.
-            batch_iter = MiniBatchDummyIterator
-=======
         You can use this method to take more than one backward pass on the batch.
         The same `minibatch_size` and `num_iters` will be used for all module ids in
         MultiAgentRLModule.
->>>>>>> f5ffe83c
 
         Args:
             episodes: An list of episode objects to update from.
@@ -1221,19 +1186,6 @@
             num_iters: The number of complete passes over all the sub-batches
                 in the input multi-agent batch.
 
-<<<<<<< HEAD
-            result = self.compile_results(
-                batch=tensor_minibatch,
-                fwd_out=fwd_out,
-                loss_per_module=loss_per_module,
-                metrics_per_module=defaultdict(dict, **metrics_per_module),
-            )
-            self._check_result(result)
-            # TODO (sven): Figure out whether `compile_results` should be forced
-            #  to return all numpy/python data, then we can skip this conversion
-            #  step here.
-            results.append(convert_to_numpy(result))
-=======
         Returns:
             A dictionary of results, in numpy format or a list of such dictionaries in
             case `reduce_fn` is None and we have more than one minibatch pass.
@@ -1245,7 +1197,6 @@
             minibatch_size=minibatch_size,
             num_iters=num_iters,
         )
->>>>>>> f5ffe83c
 
     @OverrideToImplementCustomLogic
     def _preprocess_train_data(
@@ -1273,34 +1224,6 @@
         Args:
             batch: An optional batch of training data to preprocess.
             episodes: An optional list of episodes objects to preprocess.
-
-        Returns:
-            A tuple consisting of the processed `batch` and the processed list of
-            `episodes`.
-        """
-        return batch, episodes
-
-    @OverrideToImplementCustomLogic
-    def _preprocess_train_data(self, *, batch, episodes) -> Tuple[Any, Any]:
-        """Allows custom preprocessing of batch/episode data before the actual update.
-
-        The higher level order, in which this method is called from within
-        `Learner.update(batch, episodes)` is:
-        * _preprocess_train_data(batch, episodes)
-        * _learner_connector(batch, episodes)
-        * _update_from_batch(batch)
-
-        The default implementation does not do any processing and is a mere pass
-        through. However, specific algorithms should override this method to implement
-        their specific training data preprocessing needs. It is possible to perform
-        separate forward passes (besides the main "forward_train()" one during
-        `_update_from_batch`) in this method and custom algorithms might also want to
-        use this Learner's `self._learner_connector` to prepare the data
-        (batch/episodes) for such an extra forward call.
-
-        Args:
-            batch: A data batch to preprocess.
-            episodes: A list of episodes to preprocess.
 
         Returns:
             A tuple consisting of the processed `batch` and the processed list of
@@ -1427,9 +1350,21 @@
         # Call the train data preprocessor.
         batch, episodes = self._preprocess_train_data(batch=batch, episodes=episodes)
 
-        # TODO (sven): Insert a call to the Learner ConnectorV2 pipeline here, providing
-        #  it both `batch` and `episode` for further custom processing before the
-        #  actual `Learner._update()` call.
+        # Call the learner connector.
+        batch = self._learner_connector(
+            rl_module=self.module["default_policy"],  # TODO: make multi-agent capable
+            data=batch,
+            episodes=episodes,
+            # persistent_data=None, # TODO
+        )
+
+        # TODO (sven): Thus far, processing from episodes and the learner connector are
+        #  solely single-agent.
+        if episodes is not None:
+            batch = MultiAgentBatch(
+                policy_batches={DEFAULT_POLICY_ID: SampleBatch(batch)},
+                env_steps=sum(len(e) for e in episodes),
+            )
 
         if minibatch_size:
             batch_iter = MiniBatchCyclicIterator
