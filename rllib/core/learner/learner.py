--- conflicted
+++ resolved
@@ -965,11 +965,7 @@
         need to happen for instantiation of the module.
 
         Returns:
-<<<<<<< HEAD
-            The constructed MultiAgentRLModule.
-=======
             A constructed MultiAgentRLModule.
->>>>>>> 889c0791
         """
         if self._module_obj is not None:
             module = self._module_obj
