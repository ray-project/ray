--- conflicted
+++ resolved
@@ -1283,7 +1283,8 @@
         min_total_mini_batches: int = 0,
     ) -> Union[Dict[str, Any], List[Dict[str, Any]]]:
 
-<<<<<<< HEAD
+        self._check_is_built()
+
         # Resolve batch/episodes being ray object refs (instead of
         # actual batch/episodes objects).
         if isinstance(batch, ray.ObjectRef):
@@ -1293,9 +1294,6 @@
         ):
             episodes = ray.get(episodes)
             episodes = tree.flatten(episodes)
-=======
-        self._check_is_built()
->>>>>>> 4adb78b2
 
         # Call the learner connector.
         shared_data = {}
@@ -1341,15 +1339,8 @@
         else:
             self.metrics.log_dict(
                 {
-<<<<<<< HEAD
-                    **{
-                        (ALL_MODULES, NUM_ENV_STEPS_TRAINED): batch.env_steps(),
-                        (ALL_MODULES, NUM_MODULE_STEPS_TRAINED): batch.agent_steps(),
-                    },
-=======
                     (ALL_MODULES, NUM_ENV_STEPS_TRAINED): batch.env_steps(),
                     (ALL_MODULES, NUM_MODULE_STEPS_TRAINED): batch.agent_steps(),
->>>>>>> 4adb78b2
                     **{
                         (mid, NUM_MODULE_STEPS_TRAINED): len(b)
                         for mid, b in batch.policy_batches.items()
