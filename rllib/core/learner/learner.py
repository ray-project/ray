import abc
from collections import defaultdict
from dataclasses import dataclass
from functools import partial
import json
import logging
import pathlib
from typing import (
    Any,
    Callable,
    Collection,
    Dict,
    List,
    Hashable,
    Optional,
    Sequence,
    Set,
    Tuple,
    TYPE_CHECKING,
    Union,
)

import tree  # pip install dm_tree

import ray
from ray.rllib.connectors.learner.learner_connector_pipeline import (
    LearnerConnectorPipeline,
)
from ray.rllib.core import DEFAULT_MODULE_ID
from ray.rllib.core.rl_module.marl_module import (
    MultiAgentRLModule,
    MultiAgentRLModuleSpec,
)
from ray.rllib.core.rl_module.rl_module import RLModule, SingleAgentRLModuleSpec
from ray.rllib.policy.sample_batch import MultiAgentBatch, SampleBatch
from ray.rllib.utils import force_list
from ray.rllib.utils.annotations import (
    OverrideToImplementCustomLogic,
    OverrideToImplementCustomLogic_CallToSuperRecommended,
)
from ray.rllib.utils.debug import update_global_seed_if_necessary
from ray.rllib.utils.deprecation import (
    Deprecated,
    DEPRECATED_VALUE,
    deprecation_warning,
)
from ray.rllib.utils.framework import try_import_tf, try_import_torch
from ray.rllib.utils.metrics import (
    ALL_MODULES,
    NUM_ENV_STEPS_SAMPLED_LIFETIME,
    NUM_ENV_STEPS_TRAINED,
    NUM_MODULE_STEPS_TRAINED,
)
from ray.rllib.utils.metrics.metrics_logger import MetricsLogger
from ray.rllib.utils.minibatch_utils import (
    MiniBatchDummyIterator,
    MiniBatchCyclicIterator,
)
from ray.rllib.utils.numpy import convert_to_numpy
from ray.rllib.utils.schedules.scheduler import Scheduler
from ray.rllib.utils.serialization import serialize_type
from ray.rllib.utils.typing import (
    EpisodeType,
    LearningRateOrSchedule,
    ModuleID,
    Optimizer,
    Param,
    ParamRef,
    ParamDict,
    ResultDict,
    StateDict,
    TensorType,
)
from ray.util.annotations import PublicAPI

if TYPE_CHECKING:
    from ray.rllib.algorithms.algorithm_config import AlgorithmConfig


torch, _ = try_import_torch()
tf1, tf, tfv = try_import_tf()

logger = logging.getLogger(__name__)

DEFAULT_OPTIMIZER = "default_optimizer"

# COMMON LEARNER LOSS_KEYS
POLICY_LOSS_KEY = "policy_loss"
VF_LOSS_KEY = "vf_loss"
ENTROPY_KEY = "entropy"

# Additional update keys
LR_KEY = "learning_rate"


@dataclass
class LearnerHyperparameters:
    def __init_subclass__(cls, **kwargs):
        raise ValueError(
            "All `LearnerHyperparameters` classes have been deprecated! Instead, "
            "the AlgorithmConfig object of your experiment is passed into the `Learner`"
            " constructor as the `config` arg. Make sure that your custom `Learner` "
            "class(es) can read information from this config object (e.g. instead of "
            "using `LearnerHyperparameters.entropy_coeff`, now read the value from "
            "`config.entropy_coeff`). All `Learner` methods that used to accept a "
            "(module specific) `hps` argument, now take a (module specific) `config` "
            "argument instead."
        )


@PublicAPI(stability="alpha")
class Learner:
    """Base class for Learners.

    This class will be used to train RLModules. It is responsible for defining the loss
    function, and updating the neural network weights that it owns. It also provides a
    way to add/remove modules to/from RLModules in a multi-agent scenario, in the
    middle of training (This is useful for league based training).

    TF and Torch specific implementation of this class fills in the framework-specific
    implementation details for distributed training, and for computing and applying
    gradients. User should not need to sub-class this class, but instead inherit from
    the TF or Torch specific sub-classes to implement their algorithm-specific update
    logic.

    Args:
        config: The AlgorithmConfig object from which to derive most of the settings
            needed to build the Learner.
        module_spec: The module specification for the RLModule that is being trained.
            If the module is a single agent module, after building the module it will
            be converted to a multi-agent module with a default key. Can be none if the
            module is provided directly via the `module` argument. Refer to
            ray.rllib.core.rl_module.SingleAgentRLModuleSpec
            or ray.rllib.core.rl_module.MultiAgentRLModuleSpec for more info.
        module: If learner is being used stand-alone, the RLModule can be optionally
            passed in directly instead of the through the `module_spec`.

    Note: We use PPO and torch as an example here because many of the showcased
    components need implementations to come together. However, the same
    pattern is generally applicable.

        .. testcode::

            import gymnasium as gym

            from ray.rllib.algorithms.ppo.ppo import PPOConfig
            from ray.rllib.algorithms.ppo.ppo_catalog import PPOCatalog
            from ray.rllib.algorithms.ppo.torch.ppo_torch_rl_module import (
                PPOTorchRLModule
            )
            from ray.rllib.core.rl_module.rl_module import SingleAgentRLModuleSpec

            env = gym.make("CartPole-v1")

            # Create a PPO config object first.
            config = (
                PPOConfig()
                .framework("torch")
                .training(model={"fcnet_hiddens": [128, 128]})
            )

            # Create a learner instance directly from our config. All we need as
            # extra information here is the env to be able to extract space information
            # (needed to construct the RLModule inside the Learner).
            learner = config.build_learner(env=env)

            # Take one gradient update on the module and report the results.
            # results = learner.update(...)

            # Add a new module, perhaps for league based training.
            learner.add_module(
                module_id="new_player",
                module_spec=SingleAgentRLModuleSpec(
                    module_class=PPOTorchRLModule,
                    observation_space=env.observation_space,
                    action_space=env.action_space,
                    model_config_dict={"fcnet_hiddens": [64, 64]},
                    catalog_class=PPOCatalog,
                )
            )

            # Take another gradient update with both previous and new modules.
            # results = learner.update(...)

            # Remove a module.
            learner.remove_module("new_player")

            # Will train previous modules only.
            # results = learner.update(...)

            # Get the state of the learner.
            state = learner.get_state()

            # Set the state of the learner.
            learner.set_state(state)

            # Get the weights of the underly multi-agent RLModule.
            weights = learner.get_module_state()

            # Set the weights of the underly multi-agent RLModule.
            learner.set_module_state(weights)


    Extension pattern:

        .. testcode::

            from ray.rllib.core.learner.torch.torch_learner import TorchLearner

            class MyLearner(TorchLearner):

               def compute_loss(self, fwd_out, batch):
                   # compute the loss based on batch and output of the forward pass
                   # to access the learner hyper-parameters use `self._hps`
                   return {ALL_MODULES: loss}
    """

    framework: str = None
    TOTAL_LOSS_KEY: str = "total_loss"

    def __init__(
        self,
        *,
        config: "AlgorithmConfig",
        module_spec: Optional[
            Union[SingleAgentRLModuleSpec, MultiAgentRLModuleSpec]
        ] = None,
        module: Optional[RLModule] = None,
        # Deprecated args.
        learner_group_scaling_config=None,
        learner_hyperparameters=None,
        framework_hyperparameters=None,
    ):
        if learner_group_scaling_config is not None:
            deprecation_warning(
                old="Learner(.., learner_group_scaling_config=..)",
                help="Deprecated argument. Use `config` (AlgorithmConfig) instead.",
                error=True,
            )
        if learner_hyperparameters is not None:
            deprecation_warning(
                old="Learner(.., learner_hyperparameters=..)",
                help="Deprecated argument. Use `config` (AlgorithmConfig) instead.",
                error=True,
            )
        if framework_hyperparameters is not None:
            deprecation_warning(
                old="Learner(.., framework_hyperparameters=..)",
                help="Deprecated argument. Use `config` (AlgorithmConfig) instead.",
                error=True,
            )
        # TODO (sven): Figure out how to do this
        self.config = config.copy(copy_frozen=False)
        self._module_spec = module_spec
        self._module_obj = module
        self._device = None

        # Set a seed, if necessary.
        if self.config.seed is not None:
            update_global_seed_if_necessary(self.framework, self.config.seed)

        self._distributed = self.config.num_learners > 1
        self._use_gpu = self.config.num_gpus_per_learner > 0
        # If we are using gpu but we are not distributed, use this gpu for training.
        self._local_gpu_idx = self.config.local_gpu_idx

        # whether self.build has already been called
        self._is_built = False

        # These are the attributes that are set during build.

        # The actual MARLModule used by this Learner.
        self._module: Optional[MultiAgentRLModule] = None
        # Our Learner connector pipeline.
        self._learner_connector: Optional[LearnerConnectorPipeline] = None
        # These are set for properly applying optimizers and adding or removing modules.
        self._optimizer_parameters: Dict[Optimizer, List[ParamRef]] = {}
        self._named_optimizers: Dict[str, Optimizer] = {}
        self._params: ParamDict = {}
        # Dict mapping ModuleID to a list of optimizer names. Note that the optimizer
        # name includes the ModuleID as a prefix: optimizer_name=`[ModuleID]_[.. rest]`.
        self._module_optimizers: Dict[ModuleID, List[str]] = defaultdict(list)

        # Only manage optimizer's learning rate if user has NOT overridden
        # the `configure_optimizers_for_module` method. Otherwise, leave responsibility
        # to handle lr-updates entirely in user's hands.
        self._optimizer_lr_schedules: Dict[Optimizer, Scheduler] = {}

        # The Learner's own MetricsLogger to be used to log RLlib's built-in metrics or
        # custom user-defined ones (e.g. custom loss values). When returning from an
        # `update_from_...()` method call, the Learner will do a `self.metrics.reduce()`
        # and return the resulting (reduced) dict.
        self.metrics = MetricsLogger()

    # TODO (sven): Do we really need this API? It seems like LearnerGroup constructs
    #  all Learner workers and then immediately builds them any ways? Seems to make
    #  thing more complicated. Unless there is a reason related to Train worker group
    #  setup.
    @OverrideToImplementCustomLogic_CallToSuperRecommended
    def build(self) -> None:
        """Builds the Learner.

        This method should be called before the learner is used. It is responsible for
        setting up the LearnerConnectorPipeline, the RLModule, optimizer(s), and
        (optionally) the optimizers' learning rate schedulers.
        """
        if self._is_built:
            logger.debug("Learner already built. Skipping build.")
            return

        # Build learner connector pipeline used on this Learner worker.
        if self.config.enable_env_runner_and_connector_v2:
            # TODO (sven): Figure out which space to provide here. For now,
            #  it doesn't matter, as the default connector piece doesn't use
            #  this information anyway.
            #  module_spec = self._module_spec.as_multi_agent()
            self._learner_connector = self.config.build_learner_connector(
                input_observation_space=None,
                input_action_space=None,
                device=self._device,
            )

        # Build the module to be trained by this learner.
        self._module = self._make_module()

        # Configure, construct, and register all optimizers needed to train
        # `self.module`.
        self.configure_optimizers()

        self._is_built = True

    @property
    def distributed(self) -> bool:
        """Whether the learner is running in distributed mode."""
        return self._distributed

    @property
    def module(self) -> MultiAgentRLModule:
        """The multi-agent RLModule that is being trained."""
        return self._module

    def register_optimizer(
        self,
        *,
        module_id: ModuleID = ALL_MODULES,
        optimizer_name: str = DEFAULT_OPTIMIZER,
        optimizer: Optimizer,
        params: Sequence[Param],
        lr_or_lr_schedule: Optional[LearningRateOrSchedule] = None,
    ) -> None:
        """Registers an optimizer with a ModuleID, name, param list and lr-scheduler.

        Use this method in your custom implementations of either
        `self.configure_optimizers()` or `self.configure_optimzers_for_module()` (you
        should only override one of these!). If you register a learning rate Scheduler
        setting together with an optimizer, RLlib will automatically keep this
        optimizer's learning rate updated throughout the training process.
        Alternatively, you can construct your optimizers directly with a learning rate
        and manage learning rate scheduling or updating yourself.

        Args:
            module_id: The `module_id` under which to register the optimizer. If not
                provided, will assume ALL_MODULES.
            optimizer_name: The name (str) of the optimizer. If not provided, will
                assume DEFAULT_OPTIMIZER.
            optimizer: The already instantiated optimizer object to register.
            params: A list of parameters (framework-specific variables) that will be
                trained/updated
            lr_or_lr_schedule: An optional fixed learning rate or learning rate schedule
                setup. If provided, RLlib will automatically keep the optimizer's
                learning rate updated.
        """
        # Validate optimizer instance and its param list.
        self._check_registered_optimizer(optimizer, params)

        full_registration_name = module_id + "_" + optimizer_name

        # Store the given optimizer under the given `module_id`.
        self._module_optimizers[module_id].append(full_registration_name)

        # Store the optimizer instance under its full `module_id`_`optimizer_name`
        # key.
        self._named_optimizers[full_registration_name] = optimizer

        # Store all given parameters under the given optimizer.
        self._optimizer_parameters[optimizer] = []
        for param in params:
            param_ref = self.get_param_ref(param)
            self._optimizer_parameters[optimizer].append(param_ref)
            self._params[param_ref] = param

        # Optionally, store a scheduler object along with this optimizer. If such a
        # setting is provided, RLlib will handle updating the optimizer's learning rate
        # over time.
        if lr_or_lr_schedule is not None:
            # Validate the given setting.
            Scheduler.validate(
                fixed_value_or_schedule=lr_or_lr_schedule,
                setting_name="lr_or_lr_schedule",
                description="learning rate or schedule",
            )
            # Create the scheduler object for this optimizer.
            scheduler = Scheduler(
                fixed_value_or_schedule=lr_or_lr_schedule,
                framework=self.framework,
                device=self._device,
            )
            self._optimizer_lr_schedules[optimizer] = scheduler
            # Set the optimizer to the current (first) learning rate.
            self._set_optimizer_lr(
                optimizer=optimizer,
                lr=scheduler.get_current_value(),
            )

    @OverrideToImplementCustomLogic
    def configure_optimizers(self) -> None:
        """Configures, creates, and registers the optimizers for this Learner.

        Optimizers are responsible for updating the model's parameters during training,
        based on the computed gradients.

        Normally, you should not override this method for your custom algorithms
        (which require certain optimizers), but rather override the
        `self.configure_optimizers_for_module(module_id=..)` method and register those
        optimizers in there that you need for the given `module_id`.

        You can register an optimizer for any RLModule within `self.module` (or for
        the ALL_MODULES ID) by calling `self.register_optimizer()` and passing the
        module_id, optimizer_name (only in case you would like to register more than
        one optimizer for a given module), the optimizer instane itself, a list
        of all the optimizer's parameters (to be updated by the optimizer), and
        an optional learning rate or learning rate schedule setting.

        This method is called once during building (`self.build()`).
        """

        # The default implementation simply calls `self.configure_optimizers_for_module`
        # on each RLModule within `self.module`.
        for module_id in self.module.keys():
            if self._is_module_compatible_with_learner(self.module[module_id]):
                config = self.config.get_config_for_module(module_id)
                self.configure_optimizers_for_module(module_id=module_id, config=config)

    @OverrideToImplementCustomLogic
    @abc.abstractmethod
    def configure_optimizers_for_module(
        self, module_id: ModuleID, config: "AlgorithmConfig" = None, hps=None
    ) -> None:
        """Configures an optimizer for the given module_id.

        This method is called for each RLModule in the Multi-Agent RLModule being
        trained by the Learner, as well as any new module added during training via
        `self.add_module()`. It should configure and construct one or more optimizers
        and register them via calls to `self.register_optimizer()` along with the
        `module_id`, an optional optimizer name (str), a list of the optimizer's
        framework specific parameters (variables), and an optional learning rate value
        or -schedule.

        Args:
            module_id: The module_id of the RLModule that is being configured.
            config: The AlgorithmConfig specific to the given `module_id`.
        """

    @OverrideToImplementCustomLogic
    @abc.abstractmethod
    def compute_gradients(
        self, loss_per_module: Dict[str, TensorType], **kwargs
    ) -> ParamDict:
        """Computes the gradients based on the given losses.

        Args:
            loss_per_module: Dict mapping module IDs to their individual total loss
                terms, computed by the individual `compute_loss_for_module()` calls.
                The overall total loss (sum of loss terms over all modules) is stored
                under `loss_per_module[ALL_MODULES]`.
            **kwargs: Forward compatibility kwargs.

        Returns:
            The gradients in the same (flat) format as self._params. Note that all
            top-level structures, such as module IDs, will not be present anymore in
            the returned dict. It will merely map parameter tensor references to their
            respective gradient tensors.
        """

    @OverrideToImplementCustomLogic
    def postprocess_gradients(self, gradients_dict: ParamDict) -> ParamDict:
        """Applies potential postprocessing operations on the gradients.

        This method is called after gradients have been computed and modifies them
        before they are applied to the respective module(s) by the optimizer(s).
        This might include grad clipping by value, norm, or global-norm, or other
        algorithm specific gradient postprocessing steps.

        This default implementation calls `self.postprocess_gradients_for_module()`
        on each of the sub-modules in our MultiAgentRLModule: `self.module` and
        returns the accumulated gradients dicts.

        Args:
            gradients_dict: A dictionary of gradients in the same (flat) format as
                self._params. Note that top-level structures, such as module IDs,
                will not be present anymore in this dict. It will merely map gradient
                tensor references to gradient tensors.

        Returns:
            A dictionary with the updated gradients and the exact same (flat) structure
            as the incoming `gradients_dict` arg.
        """

        # The flat gradients dict (mapping param refs to params), returned by this
        # method.
        postprocessed_gradients = {}

        for module_id in self.module.keys():
            # Send a gradients dict for only this `module_id` to the
            # `self.postprocess_gradients_for_module()` method.
            module_grads_dict = {}
            for optimizer_name, optimizer in self.get_optimizers_for_module(module_id):
                module_grads_dict.update(
                    self.filter_param_dict_for_optimizer(gradients_dict, optimizer)
                )

            module_grads_dict = self.postprocess_gradients_for_module(
                module_id=module_id,
                config=self.config.get_config_for_module(module_id),
                module_gradients_dict=module_grads_dict,
            )
            assert isinstance(module_grads_dict, dict)

            # Update our return dict.
            postprocessed_gradients.update(module_grads_dict)

        return postprocessed_gradients

    @OverrideToImplementCustomLogic_CallToSuperRecommended
    def postprocess_gradients_for_module(
        self,
        *,
        module_id: ModuleID,
        config: Optional["AlgorithmConfig"] = None,
        module_gradients_dict: ParamDict,
    ) -> ParamDict:
        """Applies postprocessing operations on the gradients of the given module.

        Args:
            module_id: The module ID for which we will postprocess computed gradients.
                Note that `module_gradients_dict` already only carries those gradient
                tensors that belong to this `module_id`. Other `module_id`'s gradients
                are not available in this call.
            config: The AlgorithmConfig specific to the given `module_id`.
            module_gradients_dict: A dictionary of gradients in the same (flat) format
                as self._params, mapping gradient refs to gradient tensors, which are to
                be postprocessed. You may alter these tensors in place or create new
                ones and return these in a new dict.

        Returns:
            A dictionary with the updated gradients and the exact same (flat) structure
            as the incoming `module_gradients_dict` arg.
        """
        postprocessed_grads = {}

        if config.grad_clip is None:
            postprocessed_grads.update(module_gradients_dict)
            return postprocessed_grads

        for optimizer_name, optimizer in self.get_optimizers_for_module(module_id):
            grad_dict_to_clip = self.filter_param_dict_for_optimizer(
                param_dict=module_gradients_dict,
                optimizer=optimizer,
            )
            # Perform gradient clipping, if configured.
            global_norm = self._get_clip_function()(
                grad_dict_to_clip,
                grad_clip=config.grad_clip,
                grad_clip_by=config.grad_clip_by,
            )
            if config.grad_clip_by == "global_norm":
                self.metrics.log_value(
                    key=(module_id, f"gradients_{optimizer_name}_global_norm"),
                    value=global_norm,
                    window=1,
                )
            postprocessed_grads.update(grad_dict_to_clip)

        return postprocessed_grads

    @OverrideToImplementCustomLogic
    @abc.abstractmethod
    def apply_gradients(self, gradients_dict: ParamDict) -> None:
        """Applies the gradients to the MultiAgentRLModule parameters.

        Args:
            gradients_dict: A dictionary of gradients in the same (flat) format as
                self._params. Note that top-level structures, such as module IDs,
                will not be present anymore in this dict. It will merely map gradient
                tensor references to gradient tensors.
        """

    def get_optimizer(
        self,
        module_id: ModuleID = DEFAULT_MODULE_ID,
        optimizer_name: str = DEFAULT_OPTIMIZER,
    ) -> Optimizer:
        """Returns the optimizer object, configured under the given module_id and name.

        If only one optimizer was registered under `module_id` (or ALL_MODULES)
        via the `self.register_optimizer` method, `optimizer_name` is assumed to be
        DEFAULT_OPTIMIZER.

        Args:
            module_id: The ModuleID for which to return the configured optimizer.
                If not provided, will assume DEFAULT_MODULE_ID.
            optimizer_name: The name of the optimizer (registered under `module_id` via
                `self.register_optimizer()`) to return. If not provided, will assume
                DEFAULT_OPTIMIZER.

        Returns:
            The optimizer object, configured under the given `module_id` and
            `optimizer_name`.
        """
        full_registration_name = module_id + "_" + optimizer_name
        assert full_registration_name in self._named_optimizers
        return self._named_optimizers[full_registration_name]

    def get_optimizers_for_module(
        self, module_id: ModuleID = ALL_MODULES
    ) -> List[Tuple[str, Optimizer]]:
        """Returns a list of (optimizer_name, optimizer instance)-tuples for module_id.

        Args:
            module_id: The ModuleID for which to return the configured
                (optimizer name, optimizer)-pairs. If not provided, will return
                optimizers registered under ALL_MODULES.

        Returns:
            A list of tuples of the format: ([optimizer_name], [optimizer object]),
            where optimizer_name is the name under which the optimizer was registered
            in `self.register_optimizer`. If only a single optimizer was
            configured for `module_id`, [optimizer_name] will be DEFAULT_OPTIMIZER.
        """
        named_optimizers = []
        for full_registration_name in self._module_optimizers[module_id]:
            optimizer = self._named_optimizers[full_registration_name]
            # TODO (sven): How can we avoid registering optimziers under this
            #  constructed `[module_id]_[optim_name]` format?
            optim_name = full_registration_name[len(module_id) + 1 :]
            named_optimizers.append((optim_name, optimizer))
        return named_optimizers

    def filter_param_dict_for_optimizer(
        self, param_dict: ParamDict, optimizer: Optimizer
    ) -> ParamDict:
        """Reduces the given ParamDict to contain only parameters for given optimizer.

        Args:
            param_dict: The ParamDict to reduce/filter down to the given `optimizer`.
                The returned dict will be a subset of `param_dict` only containing keys
                (param refs) that were registered together with `optimizer` (and thus
                that `optimizer` is responsible for applying gradients to).
            optimizer: The optimizer object to whose parameter refs the given
                `param_dict` should be reduced.

        Returns:
            A new ParamDict only containing param ref keys that belong to `optimizer`.
        """
        # Return a sub-dict only containing those param_ref keys (and their values)
        # that belong to the `optimizer`.
        return {
            ref: param_dict[ref]
            for ref in self._optimizer_parameters[optimizer]
            if ref in param_dict and param_dict[ref] is not None
        }

    def get_module_state(
        self, module_ids: Optional[Set[str]] = None, inference_only: bool = False
    ) -> Dict[str, Any]:
        """Returns the state of the underlying MultiAgentRLModule.

        The output should be numpy-friendly for easy serialization, not framework
        specific tensors.

        Args:
            module_ids: The ids of the modules to get the weights for. If None, all
                modules will be returned.

        Returns:
            A dictionary that holds the state of the modules in a numpy-friendly
            format.
        """
        module_states = self.module.get_state(module_ids, inference_only)
        return convert_to_numpy({k: v for k, v in module_states.items()})

    @abc.abstractmethod
    def set_module_state(self, state: Dict[str, Any]) -> None:
        """Sets the state of the underlying MultiAgentRLModule"""

    @abc.abstractmethod
    def get_param_ref(self, param: Param) -> Hashable:
        """Returns a hashable reference to a trainable parameter.

        This should be overriden in framework specific specialization. For example in
        torch it will return the parameter itself, while in tf it returns the .ref() of
        the variable. The purpose is to retrieve a unique reference to the parameters.

        Args:
            param: The parameter to get the reference to.

        Returns:
            A reference to the parameter.
        """

    @abc.abstractmethod
    def get_parameters(self, module: RLModule) -> Sequence[Param]:
        """Returns the list of parameters of a module.

        This should be overriden in framework specific learner. For example in torch it
        will return .parameters(), while in tf it returns .trainable_variables.

        Args:
            module: The module to get the parameters from.

        Returns:
            The parameters of the module.
        """

    @abc.abstractmethod
    def _convert_batch_type(self, batch: MultiAgentBatch) -> MultiAgentBatch:
        """Converts the elements of a MultiAgentBatch to Tensors on the correct device.

        Args:
            batch: The MultiAgentBatch object to convert.

        Returns:
            The resulting MultiAgentBatch with framework-specific tensor values placed
            on the correct device.
        """

    @OverrideToImplementCustomLogic_CallToSuperRecommended
    def add_module(
        self,
        *,
        module_id: ModuleID,
        module_spec: SingleAgentRLModuleSpec,
    ) -> None:
        """Add a module to the underlying MultiAgentRLModule and the Learner.

        Args:
            module_id: The id of the module to add.
            module_spec: The module spec of the module to add.
        """
        self._check_is_built()
        module = module_spec.build()

        self.module.add_module(module_id, module)

        # Allow the user to configure one or more optimizers for this new module.
        self.configure_optimizers_for_module(
            module_id=module_id,
            config=self.config.get_config_for_module(module_id),
        )

    @OverrideToImplementCustomLogic_CallToSuperRecommended
    def remove_module(self, module_id: ModuleID) -> None:
        """Remove a module from the Learner.

        Args:
            module_id: The id of the module to remove.
        """
        self._check_is_built()
        module = self.module[module_id]

        if self._is_module_compatible_with_learner(module):
            # Delete the removed module's parameters.
            parameters = self.get_parameters(module)
            for param in parameters:
                param_ref = self.get_param_ref(param)
                if param_ref in self._params:
                    del self._params[param_ref]
            # Delete the removed module's registered optimizers.
            for optimizer_name, optimizer in self.get_optimizers_for_module(module_id):
                del self._optimizer_parameters[optimizer]
                name = module_id + "_" + optimizer_name
                del self._named_optimizers[name]
                if optimizer in self._optimizer_lr_schedules:
                    del self._optimizer_lr_schedules[optimizer]
            del self._module_optimizers[module_id]

        self.module.remove_module(module_id)

        # Remove all stats from the module from our metrics logger, so we don't report
        # results from this module again.
        if module_id in self.metrics.stats:
            del self.metrics.stats[module_id]

    @OverrideToImplementCustomLogic
    def should_module_be_updated(self, module_id, multi_agent_batch=None):
        """Returns whether a module should be updated or not based on `self.config`.

        Args:
            module_id: The ModuleID that we want to query on whether this module
                should be updated or not.
            multi_agent_batch: An optional MultiAgentBatch to possibly provide further
                information on the decision on whether the RLModule should be updated
                or not.
        """
        should_module_be_updated_fn = self.config.policies_to_train
        # If None, return True (by default, all modules should be updated).
        if should_module_be_updated_fn is None:
            return True
        # If collection given, return whether `module_id` is in that container.
        elif not callable(should_module_be_updated_fn):
            return module_id in set(should_module_be_updated_fn)

        return should_module_be_updated_fn(module_id, multi_agent_batch)

    @OverrideToImplementCustomLogic
    def compute_loss(
        self,
        *,
<<<<<<< HEAD
        fwd_out: Dict[ModuleID, TensorType],
        batch: Dict,
=======
        fwd_out: Dict[str, Any],
        batch: Dict[str, Any],
>>>>>>> 3bdcab68
    ) -> Union[TensorType, Dict[str, Any]]:
        """Computes the loss for the module being optimized.

        This method must be overridden by multiagent-specific algorithm learners to
        specify the specific loss computation logic. If the algorithm is single agent
        `compute_loss_for_module()` should be overridden instead.
        `fwd_out` is the output of the `forward_train()` method of the underlying
        MultiAgentRLModule. `batch` is the data that was used to compute `fwd_out`.
        The returned dictionary must contain a key called
        ALL_MODULES, which will be used to compute gradients. It is recommended
        to not compute any forward passes within this method, and to use the
        `forward_train()` outputs of the RLModule(s) to compute the required tensors for
        loss calculations.

        Args:
            fwd_out: Output from a call to the `forward_train()` method of self.module
                during training (`self.update()`).
            batch: The training batch that was used to compute `fwd_out`.

        Returns:
            A dictionary mapping module IDs to individual loss terms. The dictionary
            must contain one protected key ALL_MODULES which will be used for computing
            gradients through.
        """
        loss_total = None
        loss_per_module = {}
        for module_id in fwd_out:
            module_batch = batch[module_id]
            module_fwd_out = fwd_out[module_id]

            loss = self.compute_loss_for_module(
                module_id=module_id,
                config=self.config.get_config_for_module(module_id),
                batch=module_batch,
                fwd_out=module_fwd_out,
            )
            loss_per_module[module_id] = loss

            if loss_total is None:
                loss_total = loss
            else:
                loss_total += loss

        loss_per_module[ALL_MODULES] = loss_total

        return loss_per_module

    @OverrideToImplementCustomLogic
    @abc.abstractmethod
    def compute_loss_for_module(
        self,
        *,
        module_id: ModuleID,
        config: Optional["AlgorithmConfig"] = None,
<<<<<<< HEAD
        batch: Dict,
=======
        batch: Dict[str, Any],
>>>>>>> 3bdcab68
        fwd_out: Dict[str, TensorType],
    ) -> TensorType:
        """Computes the loss for a single module.

        Think of this as computing loss for a single agent. For multi-agent use-cases
        that require more complicated computation for loss, consider overriding the
        `compute_loss` method instead.

        Args:
            module_id: The id of the module.
            config: The AlgorithmConfig specific to the given `module_id`.
            batch: The sample batch for this particular module.
            fwd_out: The output of the forward pass for this particular module.

        Returns:
            A single total loss tensor. If you have more than one optimizer on the
            provided `module_id` and would like to compute gradients separately using
            these different optimizers, simply add up the individual loss terms for
            each optimizer and return the sum. Also, for recording/logging any
            individual loss terms, you can use the `Learner.metrics.log_value(
            key=..., value=...)` or `Learner.metrics.log_dict()` APIs. See:
            :py:class:`~ray.rllib.utils.metrics.metrics_logger.MetricsLogger` for more
            information.
        """

    def update_from_batch(
        self,
        batch: MultiAgentBatch,
        *,
        # TODO (sven): Make this a more formal structure with its own type.
        timesteps: Optional[Dict[str, Any]] = None,
        # TODO (sven): Deprecate these in favor of config attributes for only those
        #  algos that actually need (and know how) to do minibatching.
        minibatch_size: Optional[int] = None,
        num_iters: int = 1,
        # Deprecated args.
        reduce_fn=DEPRECATED_VALUE,
    ) -> ResultDict:
        """Do `num_iters` minibatch updates given a train batch.

        You can use this method to take more than one backward pass on the batch.
        The same `minibatch_size` and `num_iters` will be used for all module ids in
        MultiAgentRLModule.

        Args:
            batch: A batch of training data to update from.
            timesteps: Timesteps dict, which must have the key
                `NUM_ENV_STEPS_SAMPLED_LIFETIME`.
                # TODO (sven): Make this a more formal structure with its own type.
            minibatch_size: The size of the minibatch to use for each update.
            num_iters: The number of complete passes over all the sub-batches
                in the input multi-agent batch.

        Returns:
            A `ResultDict` object produced by a call to `self.metrics.reduce()`. The
            returned dict may be arbitrarily nested and must have `Stats` objects at
            all its leafs, allowing components further downstream (i.e. a user of this
            Learner) to further reduce these results (for example over n parallel
            Learners).
        """
        if reduce_fn != DEPRECATED_VALUE:
            deprecation_warning(
                old="Learner.update_from_batch(reduce_fn=..)",
                new="Learner.metrics.[log_value|log_dict|log_time](key=..., value=..., "
                "reduce=[mean|min|max|sum], window=..., ema_coeff=...)",
                help="Use the new ray.rllib.utils.metrics.metrics_logger::MetricsLogger"
                " API in your custom Learner methods for logging your custom values "
                "and time-reducing (or parallel-reducing) them.",
                error=True,
            )
        return self._update_from_batch_or_episodes(
            batch=batch,
            timesteps=timesteps,
            minibatch_size=minibatch_size,
            num_iters=num_iters,
        )

    def update_from_episodes(
        self,
        episodes: List[EpisodeType],
        *,
        # TODO (sven): Make this a more formal structure with its own type.
        timesteps: Optional[Dict[str, Any]] = None,
        # TODO (sven): Deprecate these in favor of config attributes for only those
        #  algos that actually need (and know how) to do minibatching.
        minibatch_size: Optional[int] = None,
        num_iters: int = 1,
        min_total_mini_batches: int = 0,
        # Deprecated args.
        reduce_fn=DEPRECATED_VALUE,
    ) -> ResultDict:
        """Do `num_iters` minibatch updates given a list of episodes.

        You can use this method to take more than one backward pass on the batch.
        The same `minibatch_size` and `num_iters` will be used for all module ids in
        MultiAgentRLModule.

        Args:
            episodes: An list of episode objects to update from.
            timesteps: Timesteps dict, which must have the key
                `NUM_ENV_STEPS_SAMPLED_LIFETIME`.
                # TODO (sven): Make this a more formal structure with its own type.
            minibatch_size: The size of the minibatch to use for each update.
            num_iters: The number of complete passes over all the sub-batches
                in the input multi-agent batch.
            min_total_mini_batches: The minimum number of mini-batches to loop through
                (across all `num_sgd_iter` SGD iterations). It's required to set this
                for multi-agent + multi-GPU situations in which the MultiAgentEpisodes
                themselves are roughly sharded equally, however, they might contain
                SingleAgentEpisodes with very lopsided length distributions. Thus,
                without this limit it can happen that one Learner goes through a
                different number of mini-batches than other Learners, causing deadlocks.

        Returns:
            A `ResultDict` object produced by a call to `self.metrics.reduce()`. The
            returned dict may be arbitrarily nested and must have `Stats` objects at
            all its leafs, allowing components further downstream (i.e. a user of this
            Learner) to further reduce these results (for example over n parallel
            Learners).
        """
        if reduce_fn != DEPRECATED_VALUE:
            deprecation_warning(
                old="Learner.update_from_episodes(reduce_fn=..)",
                new="Learner.metrics.[log_value|log_dict|log_time](key=..., value=..., "
                "reduce=[mean|min|max|sum], window=..., ema_coeff=...)",
                help="Use the new ray.rllib.utils.metrics.metrics_logger::MetricsLogger"
                " API in your custom Learner methods for logging your custom values "
                "and time-reducing (or parallel-reducing) them.",
                error=True,
            )
        return self._update_from_batch_or_episodes(
            episodes=episodes,
            timesteps=timesteps,
            minibatch_size=minibatch_size,
            num_iters=num_iters,
            min_total_mini_batches=min_total_mini_batches,
        )

    @OverrideToImplementCustomLogic
    @abc.abstractmethod
    def _update(
        self,
<<<<<<< HEAD
        batch: Dict,
=======
        batch: Dict[str, Any],
>>>>>>> 3bdcab68
        **kwargs,
    ) -> Tuple[Any, Any, Any]:
        """Contains all logic for an in-graph/traceable update step.

        Framework specific subclasses must implement this method. This should include
        calls to the RLModule's `forward_train`, `compute_loss`, compute_gradients`,
        `postprocess_gradients`, and `apply_gradients` methods and return a tuple
        with all the individual results.

        Args:
<<<<<<< HEAD
            batch: The train batch already converted in to a (tensor) Dict.
=======
            batch: The train batch already converted to a Dict mapping str to (possibly
                nested) tensors.
>>>>>>> 3bdcab68
            kwargs: Forward compatibility kwargs.

        Returns:
            A tuple consisting of:
                1) The `forward_train()` output of the RLModule,
                2) the loss_per_module dictionary mapping module IDs to individual loss
                    tensors
                3) a metrics dict mapping module IDs to metrics key/value pairs.

        """

    def get_state(
        self,
        components: Optional[Union[str, List[str]]] = None,
        *,
        inference_only: bool = False,
        module_ids: Optional[Collection[ModuleID]] = None,
    ) -> StateDict:
        """Get (select components of) the state of this Learner.

        Args:
            components: Either None (return all components) or one of "rl_module",
                "optimizer", or "modules_to_be_updated", or a list of either of these.
            inference_only: Whether to return the inference-only weight set of the
                underlying RLModule. Note that this setting only has an effect if
                components is None or the string "rl_module" is in components.
            module_ids: Optional collection of ModuleIDs to be returned only within the
                state dict. If None (default), all module IDs' weights are returned.

        Returns:
            The state (or select components thereof) of this Learner.
        """
        self._check_is_built()
        components = force_list(components) or [
            "rl_module",
            "optimizer",
            "modules_to_be_updated",
        ]
        state = {}
        if "rl_module" in components:
            state["rl_module"] = self.get_module_state(
                inference_only=inference_only, module_ids=module_ids
            )
        if "optimizer" in components:
            state["optimizer"] = self.get_optimizer_state()
        if "modules_to_be_updated" in components:
            state["modules_to_be_updated"] = self.config.policies_to_train
        return state

    def set_state(self, state: StateDict) -> None:
        """Set the state of the learner.

        Args:
            state: The state of the optimizer and module. Can be obtained
                from `get_state`. State is a dictionary with two keys:
                "module_state" and "optimizer_state". The value of each key
                is a dictionary that can be passed to `set_module_state` and
                `set_optimizer_state` respectively.

        """
        self._check_is_built()

        # TODO (sven): Deprecate old state keys and create constants for new ones.
        module_state = state.get("rl_module", state.get("module_state"))
        # TODO: once we figure out the optimizer format, we can set/get the state
        if module_state is None:
            raise ValueError(
                "state must have a key 'module_state' for the module weights"
            )
        self.set_module_state(module_state)

        # TODO (sven): Deprecate old state keys and create constants for new ones.
        optimizer_state = state.get("optimizer", state.get("optimizer_state"))
        if optimizer_state is None:
            raise ValueError(
                "state must have a key 'optimizer_state' for the optimizer weights"
            )
        self.set_optimizer_state(optimizer_state)

        # Update our trainable Modules information/function via our config.
        # If not provided in state (None), all Modules will be trained by default.
        self.config.multi_agent(policies_to_train=state.get("modules_to_train"))

    def set_optimizer_state(self, state: Dict[str, Any]) -> None:
        """Sets the state of all optimizers currently registered in this Learner.

        Args:
            state: The state of the optimizers.
        """
        raise NotImplementedError

    def get_optimizer_state(self) -> Dict[str, Any]:
        """Returns the state of all optimizers currently registered in this Learner.

        Returns:
            The current state of all optimizers currently registered in this Learner.
        """
        raise NotImplementedError

    def _update_from_batch_or_episodes(
        self,
        *,
        # TODO (sven): We should allow passing in a single agent batch here
        #  as well for simplicity.
        batch: Optional[MultiAgentBatch] = None,
        episodes: Optional[List[EpisodeType]] = None,
        # TODO (sven): Make this a more formal structure with its own type.
        timesteps: Optional[Dict[str, Any]] = None,
        # TODO (sven): Deprecate these in favor of config attributes for only those
        #  algos that actually need (and know how) to do minibatching.
        minibatch_size: Optional[int] = None,
        num_iters: int = 1,
        min_total_mini_batches: int = 0,
    ) -> Union[Dict[str, Any], List[Dict[str, Any]]]:

        self._check_is_built()

        # Call `before_gradient_based_update` to allow for non-gradient based
        # preparations-, logging-, and update logic to happen.
        self.before_gradient_based_update(timesteps=timesteps or {})

        # Resolve batch/episodes being ray object refs (instead of
        # actual batch/episodes objects).
        if isinstance(batch, ray.ObjectRef):
            batch = ray.get(batch)
        if isinstance(episodes, ray.ObjectRef) or (
            isinstance(episodes, list) and isinstance(episodes[0], ray.ObjectRef)
        ):
            episodes = ray.get(episodes)
            episodes = tree.flatten(episodes)

        # Call the learner connector.
        shared_data = {}
        if self._learner_connector is not None and episodes is not None:
            # Call the learner connector pipeline.
            batch = self._learner_connector(
                rl_module=self.module,
                data=batch if batch is not None else {},
                episodes=episodes,
                shared_data=shared_data,
            )
            # Convert to a batch.
            # TODO (sven): Try to not require MultiAgentBatch anymore.
            batch = MultiAgentBatch(
                {
                    module_id: SampleBatch(module_data)
                    for module_id, module_data in batch.items()
                },
                env_steps=sum(len(e) for e in episodes),
            )
        # Have to convert to MultiAgentBatch.
        elif isinstance(batch, SampleBatch):
            assert len(self.module) == 1
            batch = MultiAgentBatch(
                {next(iter(self.module.keys())): batch}, env_steps=len(batch)
            )

        # Check the MultiAgentBatch, whether our RLModule contains all ModuleIDs
        # found in this batch. If not, throw an error.
        unknown_module_ids = set(batch.policy_batches.keys()) - set(self.module.keys())
        if len(unknown_module_ids) > 0:
            raise ValueError(
                "Batch contains one or more ModuleIDs that are not in this Learner! "
                f"Found IDs: {unknown_module_ids}"
            )

        # TODO: Move this into LearnerConnector pipeline?
        # Filter out those RLModules from the final train batch that should not be
        # updated.
        for module_id in list(batch.policy_batches.keys()):
            if not self.should_module_be_updated(module_id, batch):
                del batch.policy_batches[module_id]

        # Log all timesteps (env, agent, modules) based on given episodes.
        if self._learner_connector is not None and episodes is not None:
            self._log_steps_trained_metrics(episodes, batch, shared_data)
        # TODO (sven): Possibly remove this if-else block entirely. We might be in a
        #  world soon where we always learn from episodes, never from an incoming batch.
        else:
            self.metrics.log_dict(
                {
                    (ALL_MODULES, NUM_ENV_STEPS_TRAINED): batch.env_steps(),
                    (ALL_MODULES, NUM_MODULE_STEPS_TRAINED): batch.agent_steps(),
                    **{
                        (mid, NUM_MODULE_STEPS_TRAINED): len(b)
                        for mid, b in batch.policy_batches.items()
                    },
                },
                reduce="sum",
                clear_on_reduce=True,
            )

        if minibatch_size:
            if self._learner_connector is not None:
                batch_iter = partial(
                    MiniBatchCyclicIterator,
                    uses_new_env_runners=True,
                    min_total_mini_batches=min_total_mini_batches,
                )
            else:
                batch_iter = MiniBatchCyclicIterator
        elif num_iters > 1:
            # `minibatch_size` was not set but `num_iters` > 1.
            # Under the old training stack, users could do multiple sgd passes
            # over a batch without specifying a minibatch size. We enable
            # this behavior here by setting the minibatch size to be the size
            # of the batch (e.g. 1 minibatch of size batch.count)
            minibatch_size = batch.count
            batch_iter = MiniBatchCyclicIterator
        else:
            # `minibatch_size` and `num_iters` are not set by the user.
            batch_iter = MiniBatchDummyIterator

        # Convert input batch into a tensor batch (MultiAgentBatch) on the correct
        # device (e.g. GPU). We move the batch already here to avoid having to move
        # every single minibatch that is created in the `batch_iter` below.
        if self._learner_connector is None:
            batch = self._convert_batch_type(batch)
        batch = self._set_slicing_by_batch_id(batch, value=True)

        for tensor_minibatch in batch_iter(batch, minibatch_size, num_iters):
            # Make the actual in-graph/traced `_update` call. This should return
            # all tensor values (no numpy).
            fwd_out, loss_per_module, tensor_metrics = self._update(
                tensor_minibatch.policy_batches
            )

            # Convert logged tensor metrics (logged during tensor-mode of MetricsLogger)
            # to actual (numpy) values.
            self.metrics.tensors_to_numpy(tensor_metrics)

            # Log all individual RLModules' loss terms and its registered optimizers'
            # current learning rates.
            for mid, loss in convert_to_numpy(loss_per_module).items():
                self.metrics.log_value(
                    key=(mid, self.TOTAL_LOSS_KEY),
                    value=loss,
                    window=1,
                )

        self._set_slicing_by_batch_id(batch, value=False)

        # Call `after_gradient_based_update` to allow for non-gradient based
        # cleanups-, logging-, and update logic to happen.
        self.after_gradient_based_update(timesteps=timesteps or {})

        # Reduce results across all minibatch update steps.
        return self.metrics.reduce()

    @OverrideToImplementCustomLogic_CallToSuperRecommended
    def before_gradient_based_update(self, *, timesteps: Dict[str, Any]) -> None:
        """Called before gradient-based updates are completed.

        Should be overridden to implement custom preparation-, logging-, or
        non-gradient-based Learner/RLModule update logic before(!) gradient-based
        updates are performed.

        Args:
            timesteps: Timesteps dict, which must have the key
                `NUM_ENV_STEPS_SAMPLED_LIFETIME`.
                # TODO (sven): Make this a more formal structure with its own type.
        """

    @OverrideToImplementCustomLogic_CallToSuperRecommended
    def after_gradient_based_update(self, *, timesteps: Dict[str, Any]) -> None:
        """Called after gradient-based updates are completed.

        Should be overridden to implement custom cleanup-, logging-, or non-gradient-
        based Learner/RLModule update logic after(!) gradient-based updates have been
        completed.

        Args:
            timesteps: Timesteps dict, which must have the key
                `NUM_ENV_STEPS_SAMPLED_LIFETIME`.
                # TODO (sven): Make this a more formal structure with its own type.
        """
        # Only update this optimizer's lr, if a scheduler has been registered
        # along with it.
        for module_id, optimizer_names in self._module_optimizers.items():
            for optimizer_name in optimizer_names:
                optimizer = self._named_optimizers[optimizer_name]
                # Update and log learning rate of this optimizer.
                lr_schedule = self._optimizer_lr_schedules.get(optimizer)
                if lr_schedule is not None:
                    new_lr = lr_schedule.update(
                        timestep=timesteps.get(NUM_ENV_STEPS_SAMPLED_LIFETIME, 0)
                    )
                    self._set_optimizer_lr(optimizer, lr=new_lr)
                self.metrics.log_value(
                    # Cut out the module ID from the beginning since it's already part
                    # of the key sequence: (ModuleID, "[optim name]_lr").
                    key=(module_id, f"{optimizer_name[len(module_id) + 1:]}_{LR_KEY}"),
                    value=convert_to_numpy(self._get_optimizer_lr(optimizer)),
                    window=1,
                )

    def _set_slicing_by_batch_id(
        self, batch: MultiAgentBatch, *, value: bool
    ) -> MultiAgentBatch:
        """Enables slicing by batch id in the given batch.

        If the input batch contains batches of sequences we need to make sure when
        slicing happens it is sliced via batch id and not timestamp. Calling this
        method enables the same flag on each SampleBatch within the input
        MultiAgentBatch.

        Args:
            batch: The MultiAgentBatch to enable slicing by batch id on.
            value: The value to set the flag to.

        Returns:
            The input MultiAgentBatch with the indexing flag is enabled / disabled on.
        """

        for pid, policy_batch in batch.policy_batches.items():
            # We assume that arriving batches for recurrent modules OR batches that
            # have a SEQ_LENS column are already zero-padded to the max sequence length
            # and have tensors of shape [B, T, ...]. Therefore, we slice sequence
            # lengths in B. See SampleBatch for more information.
            if (
                self.module[pid].is_stateful()
                or policy_batch.get("seq_lens") is not None
            ):
                if value:
                    policy_batch.enable_slicing_by_batch_id()
                else:
                    policy_batch.disable_slicing_by_batch_id()

        return batch

    def _get_metadata(self) -> Dict[str, Any]:
        metadata = {
            "learner_class": serialize_type(self.__class__),
            "ray_version": ray.__version__,
            "ray_commit": ray.__commit__,
            "module_state_dir": "module_state",
            "optimizer_state_dir": "optimizer_state",
        }
        return metadata

    def _save_optimizers(self, path: Union[str, pathlib.Path]) -> None:
        """Save the state of the optimizer to path

        NOTE: if path doesn't exist, then a new directory will be created. otherwise, it
        will be appended to.

        Args:
            path: The path to the directory to save the state to.
        """
        pass

    def _load_optimizers(self, path: Union[str, pathlib.Path]) -> None:
        """Load the state of the optimizer from path

        Args:
            path: The path to the directory to load the state from.
        """
        pass

    def save_state(self, path: Union[str, pathlib.Path]) -> None:
        """Save the state of the learner to path

        NOTE: if path doesn't exist, then a new directory will be created. otherwise, it
        will be appended to.

        the state of the learner is saved in the following format:

        .. testcode::
            :skipif: True

            checkpoint_dir/
                learner_state.json
                module_state/
                    module_1/
                        ...
                optimizer_state/
                    optimizers_module_1/
                        ...

        Args:
            path: The path to the directory to save the state to.
        """
        self._check_is_built()
        path = pathlib.Path(path)
        path.mkdir(parents=True, exist_ok=True)
        self.module.save_to_checkpoint(path / "module_state")
        self._save_optimizers(path / "optimizer_state")
        with open(path / "learner_state.json", "w") as f:
            metadata = self._get_metadata()
            json.dump(metadata, f)

    def load_state(
        self,
        path: Union[str, pathlib.Path],
    ) -> None:
        """Load the state of the learner from path

        Note: The learner must be constructed ahead of time before its state is loaded.

        Args:
            path: The path to the directory to load the state from.
        """
        self._check_is_built()
        path = pathlib.Path(path)
        del self._module
        # TODO (avnishn): from checkpoint doesn't currently support modules_to_load,
        #  but it should, so we will add it later.
        self._module_obj = MultiAgentRLModule.from_checkpoint(path / "module_state")
        self._reset()
        self.build()
        self._load_optimizers(path / "optimizer_state")

    @abc.abstractmethod
    def _is_module_compatible_with_learner(self, module: RLModule) -> bool:
        """Check whether the module is compatible with the learner.

        For example, if there is a random RLModule, it will not be a torch or tf
        module, but rather it is a numpy module. Therefore we should not consider it
        during gradient based optimization.

        Args:
            module: The module to check.

        Returns:
            True if the module is compatible with the learner.
        """

    def _make_module(self) -> MultiAgentRLModule:
        """Construct the multi-agent RL module for the learner.

        This method uses `self._module_specs` or `self._module_obj` to construct the
        module. If the module_class is a single agent RL module it will be wrapped to a
        multi-agent RL module. Override this method if there are other things that
        need to happen for instantiation of the module.

        Returns:
            A constructed MultiAgentRLModule.
        """
        # Module was provided directly through constructor -> Use as-is.
        if self._module_obj is not None:
            module = self._module_obj
        # RLModuleSpec was provided directly through constructor -> Use it to build the
        # RLModule.
        elif self._module_spec is not None:
            module = self._module_spec.build()
        # Try using our config object. Note that this would only work if the config
        # object has all the necessary space information already in it.
        else:
            module = self.config.get_multi_agent_module_spec().build()

        # If not already, convert to MultiAgentRLModule.
        module = module.as_multi_agent()

        return module

    def _check_registered_optimizer(
        self,
        optimizer: Optimizer,
        params: Sequence[Param],
    ) -> None:
        """Checks that the given optimizer and parameters are valid for the framework.

        Args:
            optimizer: The optimizer object to check.
            params: The list of parameters to check.
        """
        if not isinstance(params, list):
            raise ValueError(
                f"`params` ({params}) must be a list of framework-specific parameters "
                "(variables)!"
            )

    def _check_is_built(self):
        if self.module is None:
            raise ValueError(
                "Learner.build() must be called after constructing a "
                "Learner and before calling any methods on it."
            )

    def _reset(self):
        self._params = {}
        self._optimizer_parameters = {}
        self._named_optimizers = {}
        self._module_optimizers = defaultdict(list)
        self._optimizer_lr_schedules = {}
        self.metrics = MetricsLogger()
        self._is_built = False

    def apply(self, func, *_args, **_kwargs):
        return func(self, *_args, **_kwargs)

    @abc.abstractmethod
    def _get_tensor_variable(
        self,
        value: Any,
        dtype: Any = None,
        trainable: bool = False,
    ) -> TensorType:
        """Returns a framework-specific tensor variable with the initial given value.

        This is a framework specific method that should be implemented by the
        framework specific sub-classes.

        Args:
            value: The initial value for the tensor variable variable.

        Returns:
            The framework specific tensor variable of the given initial value,
            dtype and trainable/requires_grad property.
        """

    @staticmethod
    @abc.abstractmethod
    def _get_optimizer_lr(optimizer: Optimizer) -> float:
        """Returns the current learning rate of the given local optimizer.

        Args:
            optimizer: The local optimizer to get the current learning rate for.

        Returns:
            The learning rate value (float) of the given optimizer.
        """

    @staticmethod
    @abc.abstractmethod
    def _set_optimizer_lr(optimizer: Optimizer, lr: float) -> None:
        """Updates the learning rate of the given local optimizer.

        Args:
            optimizer: The local optimizer to update the learning rate for.
            lr: The new learning rate.
        """

    @staticmethod
    @abc.abstractmethod
    def _get_clip_function() -> Callable:
        """Returns the gradient clipping function to use, given the framework."""

    def _log_steps_trained_metrics(self, episodes, batch, shared_data):
        # Logs this iteration's steps trained, based on given `episodes`.
        env_steps = sum(len(e) for e in episodes)
        log_dict = defaultdict(dict)
        orig_lengths = shared_data.get("_sa_episodes_lengths", {})
        for sa_episode in self._learner_connector.single_agent_episode_iterator(
            episodes, agents_that_stepped_only=False
        ):
            mid = (
                sa_episode.module_id
                if sa_episode.module_id is not None
                else DEFAULT_MODULE_ID
            )
            # Do not log steps trained for those ModuleIDs that should not be updated.
            if mid != ALL_MODULES and mid not in batch.policy_batches:
                continue

            _len = (
                orig_lengths[sa_episode.id_]
                if sa_episode.id_ in orig_lengths
                else len(sa_episode)
            )
            # TODO (sven): Decide, whether agent_ids should be part of LEARNER_RESULTS.
            #  Currently and historically, only ModuleID keys and ALL_MODULES were used
            #  and expected. Does it make sense to include e.g. agent steps trained?
            #  I'm not sure atm.
            # aid = (
            #    sa_episode.agent_id if sa_episode.agent_id is not None
            #    else DEFAULT_AGENT_ID
            # )
            if NUM_MODULE_STEPS_TRAINED not in log_dict[mid]:
                log_dict[mid][NUM_MODULE_STEPS_TRAINED] = _len
            else:
                log_dict[mid][NUM_MODULE_STEPS_TRAINED] += _len
            # TODO (sven): See above.
            # if NUM_AGENT_STEPS_TRAINED not in log_dict[aid]:
            #    log_dict[aid][NUM_AGENT_STEPS_TRAINED] = _len
            # else:
            #    log_dict[aid][NUM_AGENT_STEPS_TRAINED] += _len
            if NUM_MODULE_STEPS_TRAINED not in log_dict[ALL_MODULES]:
                log_dict[ALL_MODULES][NUM_MODULE_STEPS_TRAINED] = _len
            else:
                log_dict[ALL_MODULES][NUM_MODULE_STEPS_TRAINED] += _len

        # Log env steps (all modules).
        self.metrics.log_value(
            (ALL_MODULES, NUM_ENV_STEPS_TRAINED),
            env_steps,
            reduce="sum",
            clear_on_reduce=True,
        )
        # Log per-module steps trained (plus all modules) and per-agent steps trained.
        self.metrics.log_dict(dict(log_dict), reduce="sum", clear_on_reduce=True)

    @Deprecated(
        new="Learner.before_gradient_based_update("
        "timesteps={'num_env_steps_sampled_lifetime': ...}) and/or "
        "Learner.after_gradient_based_update("
        "timesteps={'num_env_steps_sampled_lifetime': ...})",
        error=True,
    )
    def additional_update_for_module(self, *args, **kwargs):
        pass<|MERGE_RESOLUTION|>--- conflicted
+++ resolved
@@ -816,13 +816,8 @@
     def compute_loss(
         self,
         *,
-<<<<<<< HEAD
-        fwd_out: Dict[ModuleID, TensorType],
-        batch: Dict,
-=======
         fwd_out: Dict[str, Any],
         batch: Dict[str, Any],
->>>>>>> 3bdcab68
     ) -> Union[TensorType, Dict[str, Any]]:
         """Computes the loss for the module being optimized.
 
@@ -877,11 +872,7 @@
         *,
         module_id: ModuleID,
         config: Optional["AlgorithmConfig"] = None,
-<<<<<<< HEAD
-        batch: Dict,
-=======
         batch: Dict[str, Any],
->>>>>>> 3bdcab68
         fwd_out: Dict[str, TensorType],
     ) -> TensorType:
         """Computes the loss for a single module.
@@ -1024,11 +1015,7 @@
     @abc.abstractmethod
     def _update(
         self,
-<<<<<<< HEAD
-        batch: Dict,
-=======
         batch: Dict[str, Any],
->>>>>>> 3bdcab68
         **kwargs,
     ) -> Tuple[Any, Any, Any]:
         """Contains all logic for an in-graph/traceable update step.
@@ -1039,12 +1026,8 @@
         with all the individual results.
 
         Args:
-<<<<<<< HEAD
-            batch: The train batch already converted in to a (tensor) Dict.
-=======
             batch: The train batch already converted to a Dict mapping str to (possibly
                 nested) tensors.
->>>>>>> 3bdcab68
             kwargs: Forward compatibility kwargs.
 
         Returns:
