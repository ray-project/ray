import abc
import copy
import logging
import platform
from collections import defaultdict
from typing import (
    Any,
    Callable,
    Collection,
    Dict,
    List,
    Hashable,
    Iterable,
    Optional,
    Sequence,
    Tuple,
    TYPE_CHECKING,
    Union,
)

import numpy
import tree

import ray
from ray._common.deprecation import Deprecated
from ray.rllib.connectors.learner.learner_connector_pipeline import (
    LearnerConnectorPipeline,
)
from ray.rllib.core import (
    COMPONENT_METRICS_LOGGER,
    COMPONENT_OPTIMIZER,
    COMPONENT_RL_MODULE,
    DEFAULT_MODULE_ID,
)
from ray.rllib.core.learner.training_data import TrainingData
from ray.rllib.core.rl_module import validate_module_id
from ray.rllib.core.rl_module.apis import SelfSupervisedLossAPI
from ray.rllib.core.rl_module.multi_rl_module import (
    MultiRLModule,
    MultiRLModuleSpec,
)
from ray.rllib.core.rl_module.rl_module import RLModule, RLModuleSpec
from ray.rllib.policy.policy import PolicySpec
from ray.rllib.policy.sample_batch import MultiAgentBatch, SampleBatch
from ray.rllib.utils.annotations import (
    override,
    OverrideToImplementCustomLogic,
    OverrideToImplementCustomLogic_CallToSuperRecommended,
)
from ray.rllib.utils.checkpoints import Checkpointable
from ray.rllib.utils.debug import update_global_seed_if_necessary
from ray.rllib.utils.framework import try_import_torch
from ray.rllib.utils.metrics import (
    ALL_MODULES,
    DATASET_NUM_ITERS_TRAINED,
    DATASET_NUM_ITERS_TRAINED_LIFETIME,
    NUM_ENV_STEPS_SAMPLED_LIFETIME,
    NUM_ENV_STEPS_TRAINED,
    NUM_ENV_STEPS_TRAINED_LIFETIME,
    NUM_MODULE_STEPS_TRAINED,
    NUM_MODULE_STEPS_TRAINED_LIFETIME,
    MODULE_TRAIN_BATCH_SIZE_MEAN,
    WEIGHTS_SEQ_NO,
)
from ray.rllib.utils.metrics.metrics_logger import MetricsLogger
from ray.rllib.utils.metrics.ray_metrics import (
    DEFAULT_HISTOGRAM_BOUNDARIES_SHORT_EVENTS,
    TimerAndPrometheusLogger,
)
from ray.rllib.utils.minibatch_utils import (
    MiniBatchDummyIterator,
    MiniBatchCyclicIterator,
    MiniBatchRayDataIterator,
)
from ray.rllib.utils.schedules.scheduler import Scheduler
from ray.rllib.utils.typing import (
    EpisodeType,
    LearningRateOrSchedule,
    ModuleID,
    Optimizer,
    Param,
    ParamRef,
    ParamDict,
    ResultDict,
    ShouldModuleBeUpdatedFn,
    StateDict,
    TensorType,
)
from ray.util.annotations import PublicAPI
from ray.util.metrics import Counter, Histogram

if TYPE_CHECKING:
    from ray.rllib.algorithms.algorithm_config import AlgorithmConfig


torch, _ = try_import_torch()

logger = logging.getLogger(__name__)

DEFAULT_OPTIMIZER = "default_optimizer"

# COMMON LEARNER LOSS_KEYS
POLICY_LOSS_KEY = "policy_loss"
VF_LOSS_KEY = "vf_loss"
ENTROPY_KEY = "entropy"

# Additional update keys
LR_KEY = "learning_rate"


@PublicAPI(stability="alpha")
class Learner(Checkpointable):
    """Base class for Learners.

    This class will be used to train RLModules. It is responsible for defining the loss
    function, and updating the neural network weights that it owns. It also provides a
    way to add/remove modules to/from RLModules in a multi-agent scenario, in the
    middle of training (This is useful for league based training).

    Deep learning framework-specific implementations of this class fill in the
    details for distributed training, and for computing and applying
    gradients. User should not need to subclass this class, but instead inherit from
    the deep learning framework (for example torch) specific subclasses to implement
    their algorithm-specific update logic.

    Args:
        config: The AlgorithmConfig object from which to derive most of the settings
            needed to build the Learner.
        module_spec: The module specification for the RLModule that is being trained.
            If the module is a single agent module, after building the module it will
            be converted to a multi-agent module with a default key. Can be none if the
            module is provided directly via the `module` argument. Refer to
            ray.rllib.core.rl_module.RLModuleSpec
            or ray.rllib.core.rl_module.MultiRLModuleSpec for more info.
        module: If learner is being used stand-alone, the RLModule can be optionally
            passed in directly instead of the through the `module_spec`.

    Note: We use PPO and torch as an example here because many of the showcased
    components need implementations to come together. However, the same
    pattern is generally applicable.

        .. testcode::

            import gymnasium as gym

            from ray.rllib.algorithms.ppo.ppo import PPOConfig
            from ray.rllib.algorithms.ppo.ppo_catalog import PPOCatalog
            from ray.rllib.algorithms.ppo.torch.ppo_torch_rl_module import (
                PPOTorchRLModule
            )
            from ray.rllib.core import COMPONENT_RL_MODULE, DEFAULT_MODULE_ID
            from ray.rllib.core.rl_module.default_model_config import DefaultModelConfig
            from ray.rllib.core.rl_module.rl_module import RLModuleSpec

            env = gym.make("CartPole-v1")

            # Create a PPO config object first.
            config = (
                PPOConfig()
                .framework("torch")
                .training(model={"fcnet_hiddens": [128, 128]})
            )

            # Create a learner instance directly from our config. All we need as
            # extra information here is the env to be able to extract space information
            # (needed to construct the RLModule inside the Learner).
            learner = config.build_learner(env=env)

            # Take one gradient update on the module and report the results.
            # results = learner.update(...)

            # Add a new module, perhaps for league based training.
            learner.add_module(
                module_id="new_player",
                module_spec=RLModuleSpec(
                    module_class=PPOTorchRLModule,
                    observation_space=env.observation_space,
                    action_space=env.action_space,
                    model_config=DefaultModelConfig(fcnet_hiddens=[64, 64]),
                    catalog_class=PPOCatalog,
                )
            )

            # Take another gradient update with both previous and new modules.
            # results = learner.update(...)

            # Remove a module.
            learner.remove_module("new_player")

            # Will train previous modules only.
            # results = learner.update(...)

            # Get the state of the learner.
            state = learner.get_state()

            # Set the state of the learner.
            learner.set_state(state)

            # Get the weights of the underlying MultiRLModule.
            weights = learner.get_state(components=COMPONENT_RL_MODULE)

            # Set the weights of the underlying MultiRLModule.
            learner.set_state({COMPONENT_RL_MODULE: weights})


    Extension pattern:

        .. testcode::

            from ray.rllib.core.learner.torch.torch_learner import TorchLearner

            class MyLearner(TorchLearner):

               def compute_losses(self, fwd_out, batch):
                   # Compute the losses per module based on `batch` and output of the
                   # forward pass (`fwd_out`). To access the (algorithm) config for a
                   # specific RLModule, do:
                   # `self.config.get_config_for_module([moduleID])`.
                   return {DEFAULT_MODULE_ID: module_loss}
    """

    framework: str = None
    TOTAL_LOSS_KEY: str = "total_loss"

    def __init__(
        self,
        *,
        config: "AlgorithmConfig",
        module_spec: Optional[Union[RLModuleSpec, MultiRLModuleSpec]] = None,
        module: Optional[RLModule] = None,
    ):
        # TODO (sven): Figure out how to do this
        self.config = config.copy(copy_frozen=False)
        self._module_spec: Optional[MultiRLModuleSpec] = module_spec
        self._module_obj: Optional[MultiRLModule] = module

        # Make node and device of this Learner available.
        self._node = platform.node()
        self._device = None

        # Set a seed, if necessary.
        if self.config.seed is not None:
            update_global_seed_if_necessary(self.framework, self.config.seed)

        # Whether self.build has already been called.
        self._is_built = False

        # Attributes to be set separately (not by user's custom `build()` code)
        # by a LearnerGroup.
        self._learner_index = 0
        self._placement_group = None

        # These are the attributes that are set during build.

        # The actual MultiRLModule used by this Learner.
        self._module: Optional[MultiRLModule] = None
        self._weights_seq_no = 0
        # Our Learner connector pipeline.
        self._learner_connector: Optional[LearnerConnectorPipeline] = None
        # These are set for properly applying optimizers and adding or removing modules.
        self._optimizer_parameters: Dict[Optimizer, List[ParamRef]] = {}
        self._named_optimizers: Dict[str, Optimizer] = {}
        self._params: ParamDict = {}
        # Dict mapping ModuleID to a list of optimizer names. Note that the optimizer
        # name includes the ModuleID as a prefix: optimizer_name=`[ModuleID]_[.. rest]`.
        self._module_optimizers: Dict[ModuleID, List[str]] = defaultdict(list)
        self._optimizer_name_to_module: Dict[str, ModuleID] = {}

        # Only manage optimizer's learning rate if user has NOT overridden
        # the `configure_optimizers_for_module` method. Otherwise, leave responsibility
        # to handle lr-updates entirely in user's hands.
        self._optimizer_lr_schedules: Dict[Optimizer, Scheduler] = {}

        # The Learner's own MetricsLogger to be used to log RLlib's built-in metrics or
        # custom user-defined ones (e.g. custom loss values). When returning from an
        # `update_from_...()` method call, the Learner will do a `self.metrics.reduce()`
        # and return the resulting (reduced) dict.
        self.metrics = MetricsLogger()

        # In case of offline learning and multiple learners, each learner receives a
        # repeatable iterator that iterates over a split of the streamed data.
        self.iterator: MiniBatchRayDataIterator = None

        # Ray metrics
        self._metrics_all_modules_num_env_steps_trained = Counter(
            name="rllib_learner_all_modules_num_env_steps_trained_counter",
            description="Number of env steps trained (sum over all modules).",
            tag_keys=("rllib",),
        )
        self._metrics_all_modules_num_env_steps_trained.set_default_tags(
            {"rllib": self.__class__.__name__}
        )

        self._metrics_all_modules_num_module_steps_trained = Counter(
            name="rllib_learner_all_modules_num_module_steps_trained_counter",
            description="Number of module steps trained (sum over all modules).",
            tag_keys=("rllib",),
        )
        self._metrics_all_modules_num_module_steps_trained.set_default_tags(
            {"rllib": self.__class__.__name__}
        )

        self._metrics_learner_inner_update = Histogram(
            name="rllib_learner_update_inner_update_time",
            description="Duration of the Learner's inner update.",
            boundaries=DEFAULT_HISTOGRAM_BOUNDARIES_SHORT_EVENTS,
            tag_keys=("rllib",),
        )
        self._metrics_learner_inner_update.set_default_tags(
            {"rllib": self.__class__.__name__}
        )

    # TODO (sven): Do we really need this API? It seems like LearnerGroup constructs
    #  all Learner workers and then immediately builds them any ways? Unless there is
    #  a reason related to Train worker group setup.
    @OverrideToImplementCustomLogic_CallToSuperRecommended
    def build(self) -> None:
        """Builds the Learner.

        This method should be called before the learner is used. It is responsible for
        setting up the LearnerConnectorPipeline, the RLModule, optimizer(s), and
        (optionally) the optimizers' learning rate schedulers.
        """
        if self._is_built:
            logger.debug("Learner already built. Skipping build.")
            return

        # Build learner connector pipeline used on this Learner worker.
        self._learner_connector = None
        # If the Algorithm uses aggregation actors to run episodes through the learner
        # connector, its Learners don't need a connector pipelines and instead learn
        # directly from pre-loaded batches already on the GPU.
        if self.config.num_aggregator_actors_per_learner == 0:
            # TODO (sven): Figure out which space to provide here. For now,
            #  it doesn't matter, as the default connector piece doesn't use
            #  this information anyway.
            #  module_spec = self._module_spec.as_multi_rl_module_spec()
            self._learner_connector = self.config.build_learner_connector(
                input_observation_space=None,
                input_action_space=None,
                device=self._device,
            )

        # Build the module to be trained by this learner.
        self._module = self._make_module()

        # Configure, construct, and register all optimizers needed to train
        # `self.module`.
        self.configure_optimizers()

        # Log the number of trainable/non-trainable parameters.
        self._log_trainable_parameters()
        self._is_built = True

    @property
    def distributed(self) -> bool:
        """Whether the learner is running in distributed mode."""
        return self.config.num_learners > 1

    @property
    def module(self) -> MultiRLModule:
        """The MultiRLModule that is being trained."""
        return self._module

    @property
    def node(self) -> Any:
        return self._node

    @property
    def device(self) -> Any:
        return self._device

    def register_optimizer(
        self,
        *,
        module_id: ModuleID = ALL_MODULES,
        optimizer_name: str = DEFAULT_OPTIMIZER,
        optimizer: Optimizer,
        params: Sequence[Param],
        lr_or_lr_schedule: Optional[LearningRateOrSchedule] = None,
    ) -> None:
        """Registers an optimizer with a ModuleID, name, param list and lr-scheduler.

        Use this method in your custom implementations of either
        `self.configure_optimizers()` or `self.configure_optimzers_for_module()` (you
        should only override one of these!). If you register a learning rate Scheduler
        setting together with an optimizer, RLlib will automatically keep this
        optimizer's learning rate updated throughout the training process.
        Alternatively, you can construct your optimizers directly with a learning rate
        and manage learning rate scheduling or updating yourself.

        Args:
            module_id: The `module_id` under which to register the optimizer. If not
                provided, will assume ALL_MODULES.
            optimizer_name: The name (str) of the optimizer. If not provided, will
                assume DEFAULT_OPTIMIZER.
            optimizer: The already instantiated optimizer object to register.
            params: A list of parameters (framework-specific variables) that will be
                trained/updated
            lr_or_lr_schedule: An optional fixed learning rate or learning rate schedule
                setup. If provided, RLlib will automatically keep the optimizer's
                learning rate updated.
        """
        # Validate optimizer instance and its param list.
        self._check_registered_optimizer(optimizer, params)

        full_registration_name = module_id + "_" + optimizer_name

        # Store the given optimizer under the given `module_id`.
        self._module_optimizers[module_id].append(full_registration_name)
        self._optimizer_name_to_module[full_registration_name] = module_id

        # Store the optimizer instance under its full `module_id`_`optimizer_name`
        # key.
        self._named_optimizers[full_registration_name] = optimizer

        # Store all given parameters under the given optimizer.
        self._optimizer_parameters[optimizer] = []
        for param in params:
            param_ref = self.get_param_ref(param)
            self._optimizer_parameters[optimizer].append(param_ref)
            self._params[param_ref] = param

        # Optionally, store a scheduler object along with this optimizer. If such a
        # setting is provided, RLlib will handle updating the optimizer's learning rate
        # over time.
        if lr_or_lr_schedule is not None:
            # Validate the given setting.
            Scheduler.validate(
                fixed_value_or_schedule=lr_or_lr_schedule,
                setting_name="lr_or_lr_schedule",
                description="learning rate or schedule",
            )
            # Create the scheduler object for this optimizer.
            scheduler = Scheduler(
                fixed_value_or_schedule=lr_or_lr_schedule,
                framework=self.framework,
                device=self._device,
            )
            self._optimizer_lr_schedules[optimizer] = scheduler
            # Set the optimizer to the current (first) learning rate.
            self._set_optimizer_lr(
                optimizer=optimizer,
                lr=scheduler.get_current_value(),
            )

    @OverrideToImplementCustomLogic
    def configure_optimizers(self) -> None:
        """Configures, creates, and registers the optimizers for this Learner.

        Optimizers are responsible for updating the model's parameters during training,
        based on the computed gradients.

        Normally, you should not override this method for your custom algorithms
        (which require certain optimizers), but rather override the
        `self.configure_optimizers_for_module(module_id=..)` method and register those
        optimizers in there that you need for the given `module_id`.

        You can register an optimizer for any RLModule within `self.module` (or for
        the ALL_MODULES ID) by calling `self.register_optimizer()` and passing the
        module_id, optimizer_name (only in case you would like to register more than
        one optimizer for a given module), the optimizer instane itself, a list
        of all the optimizer's parameters (to be updated by the optimizer), and
        an optional learning rate or learning rate schedule setting.

        This method is called once during building (`self.build()`).
        """
        # The default implementation simply calls `self.configure_optimizers_for_module`
        # on each RLModule within `self.module`.
        for module_id in self.module.keys():
            if self.rl_module_is_compatible(self.module[module_id]):
                config = self.config.get_config_for_module(module_id)
                self.configure_optimizers_for_module(module_id=module_id, config=config)

    @OverrideToImplementCustomLogic
    @abc.abstractmethod
    def configure_optimizers_for_module(
        self, module_id: ModuleID, config: "AlgorithmConfig" = None
    ) -> None:
        """Configures an optimizer for the given module_id.

        This method is called for each RLModule in the MultiRLModule being
        trained by the Learner, as well as any new module added during training via
        `self.add_module()`. It should configure and construct one or more optimizers
        and register them via calls to `self.register_optimizer()` along with the
        `module_id`, an optional optimizer name (str), a list of the optimizer's
        framework specific parameters (variables), and an optional learning rate value
        or -schedule.

        Args:
            module_id: The module_id of the RLModule that is being configured.
            config: The AlgorithmConfig specific to the given `module_id`.
        """

    @OverrideToImplementCustomLogic
    @abc.abstractmethod
    def compute_gradients(
        self, loss_per_module: Dict[ModuleID, TensorType], **kwargs
    ) -> ParamDict:
        """Computes the gradients based on the given losses.

        Args:
            loss_per_module: Dict mapping module IDs to their individual total loss
                terms, computed by the individual `compute_loss_for_module()` calls.
                The overall total loss (sum of loss terms over all modules) is stored
                under `loss_per_module[ALL_MODULES]`.
            **kwargs: Forward compatibility kwargs.

        Returns:
            The gradients in the same (flat) format as self._params. Note that all
            top-level structures, such as module IDs, will not be present anymore in
            the returned dict. It will merely map parameter tensor references to their
            respective gradient tensors.
        """

    @OverrideToImplementCustomLogic
    def postprocess_gradients(self, gradients_dict: ParamDict) -> ParamDict:
        """Applies potential postprocessing operations on the gradients.

        This method is called after gradients have been computed and modifies them
        before they are applied to the respective module(s) by the optimizer(s).
        This might include grad clipping by value, norm, or global-norm, or other
        algorithm specific gradient postprocessing steps.

        This default implementation calls `self.postprocess_gradients_for_module()`
        on each of the sub-modules in our MultiRLModule: `self.module` and
        returns the accumulated gradients dicts.

        Args:
            gradients_dict: A dictionary of gradients in the same (flat) format as
                self._params. Note that top-level structures, such as module IDs,
                will not be present anymore in this dict. It will merely map gradient
                tensor references to gradient tensors.

        Returns:
            A dictionary with the updated gradients and the exact same (flat) structure
            as the incoming `gradients_dict` arg.
        """

        # The flat gradients dict (mapping param refs to params), returned by this
        # method.
        postprocessed_gradients = {}

        for module_id in self.module.keys():
            # Send a gradients dict for only this `module_id` to the
            # `self.postprocess_gradients_for_module()` method.
            module_grads_dict = {}
            for optimizer_name, optimizer in self.get_optimizers_for_module(module_id):
                optim_grads = self.filter_param_dict_for_optimizer(
                    gradients_dict, optimizer
                )
                for ref, grad in optim_grads.items():
                    assert ref not in module_grads_dict
                    module_grads_dict[ref] = grad

            module_grads_dict = self.postprocess_gradients_for_module(
                module_id=module_id,
                config=self.config.get_config_for_module(module_id),
                module_gradients_dict=module_grads_dict,
            )
            assert isinstance(module_grads_dict, dict)

            # Update our return dict.
            postprocessed_gradients.update(module_grads_dict)

        return postprocessed_gradients

    @OverrideToImplementCustomLogic_CallToSuperRecommended
    def postprocess_gradients_for_module(
        self,
        *,
        module_id: ModuleID,
        config: Optional["AlgorithmConfig"] = None,
        module_gradients_dict: ParamDict,
    ) -> ParamDict:
        """Applies postprocessing operations on the gradients of the given module.

        Args:
            module_id: The module ID for which we will postprocess computed gradients.
                Note that `module_gradients_dict` already only carries those gradient
                tensors that belong to this `module_id`. Other `module_id`'s gradients
                are not available in this call.
            config: The AlgorithmConfig specific to the given `module_id`.
            module_gradients_dict: A dictionary of gradients in the same (flat) format
                as self._params, mapping gradient refs to gradient tensors, which are to
                be postprocessed. You may alter these tensors in place or create new
                ones and return these in a new dict.

        Returns:
            A dictionary with the updated gradients and the exact same (flat) structure
            as the incoming `module_gradients_dict` arg.
        """
        postprocessed_grads = {}

        if config.grad_clip is None and not config.log_gradients:
            postprocessed_grads.update(module_gradients_dict)
            return postprocessed_grads

        for optimizer_name, optimizer in self.get_optimizers_for_module(module_id):
            grad_dict_to_clip = self.filter_param_dict_for_optimizer(
                param_dict=module_gradients_dict,
                optimizer=optimizer,
            )
            if config.grad_clip:
                # Perform gradient clipping, if configured.
                global_norm = self._get_clip_function()(
                    grad_dict_to_clip,
                    grad_clip=config.grad_clip,
                    grad_clip_by=config.grad_clip_by,
                )
                if config.grad_clip_by == "global_norm" or config.log_gradients:
                    # If we want to log gradients, but do not use the global norm
                    # for clipping compute it here.
                    if config.log_gradients and config.grad_clip_by != "global_norm":
                        # Compute the global norm of gradients.
                        global_norm = self._get_global_norm_function()(
                            # Note, `tf.linalg.global_norm` needs a list of tensors.
                            list(grad_dict_to_clip.values()),
                        )
                    self.metrics.log_value(
                        key=(module_id, f"gradients_{optimizer_name}_global_norm"),
                        value=global_norm,
                        window=1,
                    )
                postprocessed_grads.update(grad_dict_to_clip)
            # In the other case check, if we want to log gradients only.
            elif config.log_gradients:
                # Compute the global norm of gradients and log it.
                global_norm = self._get_global_norm_function()(
                    # Note, `tf.linalg.global_norm` needs a list of tensors.
                    list(grad_dict_to_clip.values()),
                )
                self.metrics.log_value(
                    key=(module_id, f"gradients_{optimizer_name}_global_norm"),
                    value=global_norm,
                    window=1,
                )

        return postprocessed_grads

    @OverrideToImplementCustomLogic
    @abc.abstractmethod
    def apply_gradients(self, gradients_dict: ParamDict) -> None:
        """Applies the gradients to the MultiRLModule parameters.

        Args:
            gradients_dict: A dictionary of gradients in the same (flat) format as
                self._params. Note that top-level structures, such as module IDs,
                will not be present anymore in this dict. It will merely map gradient
                tensor references to gradient tensors.
        """

    def get_optimizer(
        self,
        module_id: ModuleID = DEFAULT_MODULE_ID,
        optimizer_name: str = DEFAULT_OPTIMIZER,
    ) -> Optimizer:
        """Returns the optimizer object, configured under the given module_id and name.

        If only one optimizer was registered under `module_id` (or ALL_MODULES)
        via the `self.register_optimizer` method, `optimizer_name` is assumed to be
        DEFAULT_OPTIMIZER.

        Args:
            module_id: The ModuleID for which to return the configured optimizer.
                If not provided, will assume DEFAULT_MODULE_ID.
            optimizer_name: The name of the optimizer (registered under `module_id` via
                `self.register_optimizer()`) to return. If not provided, will assume
                DEFAULT_OPTIMIZER.

        Returns:
            The optimizer object, configured under the given `module_id` and
            `optimizer_name`.
        """
        # `optimizer_name` could possibly be the full optimizer name (including the
        # module_id under which it is registered).
        if optimizer_name in self._named_optimizers:
            return self._named_optimizers[optimizer_name]

        # Normally, `optimizer_name` is just the optimizer's name, not including the
        # `module_id`.
        full_registration_name = module_id + "_" + optimizer_name
        if full_registration_name in self._named_optimizers:
            return self._named_optimizers[full_registration_name]

        # No optimizer found.
        raise KeyError(
            f"Optimizer not found! module_id={module_id} "
            f"optimizer_name={optimizer_name}"
        )

    def get_optimizers_for_module(
        self, module_id: ModuleID = ALL_MODULES
    ) -> List[Tuple[str, Optimizer]]:
        """Returns a list of (optimizer_name, optimizer instance)-tuples for module_id.

        Args:
            module_id: The ModuleID for which to return the configured
                (optimizer name, optimizer)-pairs. If not provided, will return
                optimizers registered under ALL_MODULES.

        Returns:
            A list of tuples of the format: ([optimizer_name], [optimizer object]),
            where optimizer_name is the name under which the optimizer was registered
            in `self.register_optimizer`. If only a single optimizer was
            configured for `module_id`, [optimizer_name] will be DEFAULT_OPTIMIZER.
        """
        named_optimizers = []
        for full_registration_name in self._module_optimizers[module_id]:
            optimizer = self._named_optimizers[full_registration_name]
            # TODO (sven): How can we avoid registering optimziers under this
            #  constructed `[module_id]_[optim_name]` format?
            optim_name = full_registration_name[len(module_id) + 1 :]
            named_optimizers.append((optim_name, optimizer))
        return named_optimizers

    def filter_param_dict_for_optimizer(
        self, param_dict: ParamDict, optimizer: Optimizer
    ) -> ParamDict:
        """Reduces the given ParamDict to contain only parameters for given optimizer.

        Args:
            param_dict: The ParamDict to reduce/filter down to the given `optimizer`.
                The returned dict will be a subset of `param_dict` only containing keys
                (param refs) that were registered together with `optimizer` (and thus
                that `optimizer` is responsible for applying gradients to).
            optimizer: The optimizer object to whose parameter refs the given
                `param_dict` should be reduced.

        Returns:
            A new ParamDict only containing param ref keys that belong to `optimizer`.
        """
        # Return a sub-dict only containing those param_ref keys (and their values)
        # that belong to the `optimizer`.
        return {
            ref: param_dict[ref]
            for ref in self._optimizer_parameters[optimizer]
            if ref in param_dict and param_dict[ref] is not None
        }

    @abc.abstractmethod
    def get_param_ref(self, param: Param) -> Hashable:
        """Returns a hashable reference to a trainable parameter.

        This should be overridden in framework specific specialization. For example in
        torch it will return the parameter itself, while in tf it returns the .ref() of
        the variable. The purpose is to retrieve a unique reference to the parameters.

        Args:
            param: The parameter to get the reference to.

        Returns:
            A reference to the parameter.
        """

    @abc.abstractmethod
    def get_parameters(self, module: RLModule) -> Sequence[Param]:
        """Returns the list of parameters of a module.

        This should be overridden in framework specific learner. For example in torch it
        will return .parameters(), while in tf it returns .trainable_variables.

        Args:
            module: The module to get the parameters from.

        Returns:
            The parameters of the module.
        """

    @abc.abstractmethod
    def _convert_batch_type(
        self,
        batch: MultiAgentBatch,
        to_device: bool = False,
        pin_memory: bool = False,
        use_stream: bool = False,
    ) -> MultiAgentBatch:
        """Converts the elements of a MultiAgentBatch to Tensors on the correct device.

        Args:
            batch: The MultiAgentBatch object to convert.

        Returns:
            The resulting MultiAgentBatch with framework-specific tensor values placed
            on the correct device.
        """

    @OverrideToImplementCustomLogic_CallToSuperRecommended
    def add_module(
        self,
        *,
        module_id: ModuleID,
        module_spec: RLModuleSpec,
        config_overrides: Optional[Dict] = None,
        new_should_module_be_updated: Optional[ShouldModuleBeUpdatedFn] = None,
    ) -> MultiRLModuleSpec:
        """Adds a module to the underlying MultiRLModule.

        Changes this Learner's config in order to make this architectural change
        permanent wrt. to checkpointing.

        Args:
            module_id: The ModuleID of the module to be added.
            module_spec: The ModuleSpec of the module to be added.
            config_overrides: The `AlgorithmConfig` overrides that should apply to
                the new Module, if any.
            new_should_module_be_updated: An optional sequence of ModuleIDs or a
                callable taking ModuleID and SampleBatchType and returning whether the
                ModuleID should be updated (trained).
                If None, will keep the existing setup in place. RLModules,
                whose IDs are not in the list (or for which the callable
                returns False) will not be updated.

        Returns:
            The new MultiRLModuleSpec (after the RLModule has been added).
        """
        validate_module_id(module_id, error=True)
        self._check_is_built()

        # Force-set inference-only = False.
        module_spec = copy.deepcopy(module_spec)
        module_spec.inference_only = False

        # Build the new RLModule and add it to self.module.
        module = module_spec.build()
        self.module.add_module(module_id, module)

        # Change our config (AlgorithmConfig) to contain the new Module.
        # TODO (sven): This is a hack to manipulate the AlgorithmConfig directly,
        #  but we'll deprecate config.policies soon anyway.
        self.config.policies[module_id] = PolicySpec()
        if config_overrides is not None:
            self.config.multi_agent(
                algorithm_config_overrides_per_module={module_id: config_overrides}
            )
        self.config.rl_module(rl_module_spec=MultiRLModuleSpec.from_module(self.module))
        self._module_spec = self.config.rl_module_spec
        if new_should_module_be_updated is not None:
            self.config.multi_agent(policies_to_train=new_should_module_be_updated)

        # Allow the user to configure one or more optimizers for this new module.
        self.configure_optimizers_for_module(
            module_id=module_id,
            config=self.config.get_config_for_module(module_id),
        )

        return self.config.rl_module_spec

    @OverrideToImplementCustomLogic_CallToSuperRecommended
    def remove_module(
        self,
        module_id: ModuleID,
        *,
        new_should_module_be_updated: Optional[ShouldModuleBeUpdatedFn] = None,
    ) -> MultiRLModuleSpec:
        """Removes a module from the Learner.

        Args:
            module_id: The ModuleID of the module to be removed.
            new_should_module_be_updated: An optional sequence of ModuleIDs or a
                callable taking ModuleID and SampleBatchType and returning whether the
                ModuleID should be updated (trained).
                If None, will keep the existing setup in place. RLModules,
                whose IDs are not in the list (or for which the callable
                returns False) will not be updated.

        Returns:
            The new MultiRLModuleSpec (after the RLModule has been removed).
        """
        self._check_is_built()
        module = self.module[module_id]

        # Delete the removed module's parameters and optimizers.
        if self.rl_module_is_compatible(module):
            parameters = self.get_parameters(module)
            for param in parameters:
                param_ref = self.get_param_ref(param)
                if param_ref in self._params:
                    del self._params[param_ref]
            for optimizer_name, optimizer in self.get_optimizers_for_module(module_id):
                del self._optimizer_parameters[optimizer]
                name = module_id + "_" + optimizer_name
                del self._named_optimizers[name]
                if optimizer in self._optimizer_lr_schedules:
                    del self._optimizer_lr_schedules[optimizer]
            del self._module_optimizers[module_id]

        # Remove the module from the MultiRLModule.
        self.module.remove_module(module_id)

        # Change self.config to reflect the new architecture.
        # TODO (sven): This is a hack to manipulate the AlgorithmConfig directly,
        #  but we'll deprecate config.policies soon anyway.
        del self.config.policies[module_id]
        self.config.algorithm_config_overrides_per_module.pop(module_id, None)
        if new_should_module_be_updated is not None:
            self.config.multi_agent(policies_to_train=new_should_module_be_updated)
        self.config.rl_module(rl_module_spec=MultiRLModuleSpec.from_module(self.module))

        # Remove all stats from the module from our metrics logger, so we don't report
        # results from this module again.
        if module_id in self.metrics.stats:
            del self.metrics.stats[module_id]

        return self.config.rl_module_spec

    @OverrideToImplementCustomLogic
    def should_module_be_updated(self, module_id, multi_agent_batch=None):
        """Returns whether a module should be updated or not based on `self.config`.

        Args:
            module_id: The ModuleID that we want to query on whether this module
                should be updated or not.
            multi_agent_batch: An optional MultiAgentBatch to possibly provide further
                information on the decision on whether the RLModule should be updated
                or not.
        """
        should_module_be_updated_fn = self.config.policies_to_train
        # If None, return True (by default, all modules should be updated).
        if should_module_be_updated_fn is None:
            return True
        # If collection given, return whether `module_id` is in that container.
        elif not callable(should_module_be_updated_fn):
            return module_id in set(should_module_be_updated_fn)

        return should_module_be_updated_fn(module_id, multi_agent_batch)

    @OverrideToImplementCustomLogic
    def compute_losses(
        self, *, fwd_out: Dict[str, Any], batch: Dict[str, Any]
    ) -> Dict[str, Any]:
        """Computes the loss(es) for the module being optimized.

        This method must be overridden by MultiRLModule-specific Learners in order to
        define the specific loss computation logic. If the algorithm is single-agent,
        only `compute_loss_for_module()` should be overridden instead. If the algorithm
        uses independent multi-agent learning (default behavior for RLlib's multi-agent
        setups), also only `compute_loss_for_module()` should be overridden, but it will
        be called for each individual RLModule inside the MultiRLModule.
        It is recommended to not compute any forward passes within this method, and to
        use the `forward_train()` outputs of the RLModule(s) to compute the required
        loss tensors.
        See here for a custom loss function example script:
        https://github.com/ray-project/ray/blob/master/rllib/examples/learners/ppo_with_custom_loss_fn.py  # noqa

        Args:
            fwd_out: Output from a call to the `forward_train()` method of the
                underlying MultiRLModule (`self.module`) during training
                (`self.update()`).
            batch: The train batch that was used to compute `fwd_out`.

        Returns:
            A dictionary mapping module IDs to individual loss terms.
        """
        loss_per_module = {}
        for module_id in fwd_out:
            module_batch = batch[module_id]
            module_fwd_out = fwd_out[module_id]

            module = self.module[module_id].unwrapped()
            if isinstance(module, SelfSupervisedLossAPI):
                loss = module.compute_self_supervised_loss(
                    learner=self,
                    module_id=module_id,
                    config=self.config.get_config_for_module(module_id),
                    batch=module_batch,
                    fwd_out=module_fwd_out,
                )
            else:
                loss = self.compute_loss_for_module(
                    module_id=module_id,
                    config=self.config.get_config_for_module(module_id),
                    batch=module_batch,
                    fwd_out=module_fwd_out,
                )
            loss_per_module[module_id] = loss

        return loss_per_module

    @OverrideToImplementCustomLogic
    @abc.abstractmethod
    def compute_loss_for_module(
        self,
        *,
        module_id: ModuleID,
        config: "AlgorithmConfig",
        batch: Dict[str, Any],
        fwd_out: Dict[str, TensorType],
    ) -> TensorType:
        """Computes the loss for a single module.

        Think of this as computing loss for a single agent. For multi-agent use-cases
        that require more complicated computation for loss, consider overriding the
        `compute_losses` method instead.

        Args:
            module_id: The id of the module.
            config: The AlgorithmConfig specific to the given `module_id`.
            batch: The train batch for this particular module.
            fwd_out: The output of the forward pass for this particular module.

        Returns:
            A single total loss tensor. If you have more than one optimizer on the
            provided `module_id` and would like to compute gradients separately using
            these different optimizers, simply add up the individual loss terms for
            each optimizer and return the sum. Also, for recording/logging any
            individual loss terms, you can use the `Learner.metrics.log_value(
            key=..., value=...)` or `Learner.metrics.log_dict()` APIs. See:
            :py:class:`~ray.rllib.utils.metrics.metrics_logger.MetricsLogger` for more
            information.
        """

    @OverrideToImplementCustomLogic
    def update(
        self,
        batch: Optional[MultiAgentBatch] = None,
        batches: Optional[List[MultiAgentBatch]] = None,
        batch_refs: Optional[List[ray.ObjectRef]] = None,
        episodes: Optional[List[EpisodeType]] = None,
        episodes_refs: Optional[List[ray.ObjectRef]] = None,
        data_iterators: Optional[List[ray.data.DataIterator]] = None,
        training_data: Optional[TrainingData] = None,
        *,
        # TODO (sven): Make this a more formal structure with its own type.
        timesteps: Optional[Dict[str, Any]] = None,
        num_total_minibatches: int = 0,
        num_epochs: int = 1,
        minibatch_size: Optional[int] = None,
        shuffle_batch_per_epoch: bool = False,
        _no_metrics_reduce: bool = False,
        **kwargs,
    ) -> ResultDict:
        """Run `num_epochs` epochs over the given train batch.

        You can use this method to take more than one backward pass on the batch.
        The same `minibatch_size` and `num_epochs` will be used for all module ids in
        MultiRLModule.

        Args:
            batch: A batch of training data to update from.
            timesteps: Timesteps dict, which must have the key
                `NUM_ENV_STEPS_SAMPLED_LIFETIME`.
                # TODO (sven): Make this a more formal structure with its own type.
            num_epochs: The number of complete passes over the entire train batch. Each
                pass might be further split into n minibatches (if `minibatch_size`
                provided).
            minibatch_size: The size of minibatches to use to further split the train
                `batch` into sub-batches. The `batch` is then iterated over n times
                where n is `len(batch) // minibatch_size`.
            shuffle_batch_per_epoch: Whether to shuffle the train batch once per epoch.
                If the train batch has a time rank (axis=1), shuffling will only take
                place along the batch axis to not disturb any intact (episode)
                trajectories. Also, shuffling is always skipped if `minibatch_size` is
                None, meaning the entire train batch is processed each epoch, making it
                unnecessary to shuffle.

        Returns:
            A `ResultDict` object produced by a call to `self.metrics.reduce()`. The
            returned dict may be arbitrarily nested and must have `Stats` objects at
            all its leafs, allowing components further downstream (i.e. a user of this
            Learner) to further reduce these results (for example over n parallel
            Learners).
        """
        self._check_is_built()

        # Call `before_gradient_based_update` to allow for non-gradient based
        # preparations-, logging-, and update logic to happen.
        self.before_gradient_based_update(timesteps=timesteps or {})

        if training_data is None:
            training_data = TrainingData(
                batch=batch,
                batches=batches,
                batch_refs=batch_refs,
                episodes=episodes,
                episodes_refs=episodes_refs,
                data_iterators=data_iterators,
            )
        training_data.validate()
        training_data.solve_refs()
        assert training_data.batches is None, "`training_data.batches` must be None!"

        self._weights_seq_no += 1

        batch_iter = self._create_iterator_if_necessary(
            training_data=training_data,
            num_total_minibatches=num_total_minibatches,
            num_epochs=num_epochs,
            minibatch_size=minibatch_size,
            shuffle_batch_per_epoch=shuffle_batch_per_epoch,
            **kwargs,
        )

        self.metrics.activate_tensor_mode()

        # Perform the actual looping through the minibatches or the given data iterator.
        for iteration, tensor_minibatch in enumerate(batch_iter):
            # Check the MultiAgentBatch, whether our RLModule contains all ModuleIDs
            # found in this batch. If not, throw an error.
            unknown_module_ids = set(tensor_minibatch.policy_batches.keys()) - set(
                self.module.keys()
            )
            if unknown_module_ids:
                raise ValueError(
                    f"Batch contains one or more ModuleIDs ({unknown_module_ids}) that "
                    f"are not in this Learner!"
                )

            # Make the actual in-graph/traced `_update` call. This should return
            # all tensor values (no numpy).
            with TimerAndPrometheusLogger(self._metrics_learner_inner_update):
                fwd_out, loss_per_module, _ = self._update(
                    tensor_minibatch.policy_batches
                )

            # Ray metrics
            self._log_metrics(batch=tensor_minibatch)

            # TODO (sven): Maybe move this into loop above to get metrics more accuratcely
            #  cover the minibatch/epoch logic.
            # Log all timesteps (env, agent, modules) based on given episodes/batch.
            self._log_steps_trained_metrics(tensor_minibatch)

            self._set_slicing_by_batch_id(tensor_minibatch, value=False)

        if self.iterator:
            # Record the number of batches pulled from the dataset.
            self.metrics.log_value(
                (ALL_MODULES, DATASET_NUM_ITERS_TRAINED),
                iteration + 1,
                reduce="sum",
                clear_on_reduce=True,
            )
            self.metrics.log_value(
                (ALL_MODULES, DATASET_NUM_ITERS_TRAINED_LIFETIME),
                iteration + 1,
                reduce="sum",
            )
        # Log all individual RLModules' loss terms and its registered optimizers'
        # current learning rates.
        # Note: We do this only once for the last of the minibatch updates, b/c the
        # window is only 1 anyways.
        for mid, loss in loss_per_module.items():
            self.metrics.log_value(
                key=(mid, self.TOTAL_LOSS_KEY),
                value=loss,
                window=1,
            )

        # Call `after_gradient_based_update` to allow for non-gradient based
        # cleanups-, logging-, and update logic to happen.
        # TODO (simon): Check, if this should stay here, when running multiple
        # gradient steps inside the iterator loop above (could be a complete epoch)
        # the target networks might need to be updated earlier.
        self.after_gradient_based_update(timesteps=timesteps or {})

        self.metrics.deactivate_tensor_mode()

        # Reduce results across all minibatch update steps.
        if not _no_metrics_reduce:
            return self.metrics.reduce()

    def _create_iterator_if_necessary(
        self,
        *,
        training_data: TrainingData,
        num_total_minibatches: int = 0,
        num_epochs: int = 1,
        minibatch_size: Optional[int] = None,
        shuffle_batch_per_epoch: bool = False,
        **kwargs,
    ) -> Iterable:
        # Data iterator provided.
        if training_data.data_iterators:
            num_iters = kwargs.pop("num_iters", None)
            if num_iters is None:
                raise ValueError(
                    "Learner.update(data_iterators=..) requires `num_iters` kwarg!"
                )

            if not self.iterator:
                # This iterator holds a `ray.data.DataIterator` and manages it state.
                self.iterator = MiniBatchRayDataIterator(
                    iterator=training_data.data_iterators[0],
                    device=self.device,
                    minibatch_size=minibatch_size,
                    num_iters=num_iters,
                    **kwargs,
                )

            batch_iter = self.iterator
        else:
            batch = self._make_batch_if_necessary(training_data=training_data)
            assert batch is not None

            # TODO: Move this into LearnerConnector pipeline?
            # Filter out those RLModules from the final train batch that should not be
            # updated.
            for module_id in list(batch.policy_batches.keys()):
                if not self.should_module_be_updated(module_id, batch):
                    del batch.policy_batches[module_id]
            if not batch.policy_batches:
                return {}

            batch = self._set_slicing_by_batch_id(batch, value=True)

            if minibatch_size:
                batch_iter_cls = MiniBatchCyclicIterator
            elif num_epochs > 1:
                # `minibatch_size` was not set but `num_epochs` > 1.
                minibatch_size = batch.count
                # Note that there is no need to shuffle here, b/c we don't have
                # minibatches.
                batch_iter_cls = MiniBatchCyclicIterator
            else:
                # `minibatch_size` and `num_epochs` are not set by the user.
                batch_iter_cls = MiniBatchDummyIterator

            batch_iter = batch_iter_cls(
                batch,
                num_epochs=num_epochs,
                minibatch_size=minibatch_size,
                shuffle_batch_per_epoch=shuffle_batch_per_epoch and (num_epochs > 1),
                num_total_minibatches=num_total_minibatches,
            )
        return batch_iter

    @OverrideToImplementCustomLogic
    @abc.abstractmethod
    def _update(
        self,
        batch: Dict[str, Any],
        **kwargs,
    ) -> Tuple[Any, Any, Any]:
        """Contains all logic for an in-graph/traceable update step.

        Framework specific subclasses must implement this method. This should include
        calls to the RLModule's `forward_train`, `compute_loss`, compute_gradients`,
        `postprocess_gradients`, and `apply_gradients` methods and return a tuple
        with all the individual results.

        Args:
            batch: The train batch already converted to a Dict mapping str to (possibly
                nested) tensors.
            kwargs: Forward compatibility kwargs.

        Returns:
            A tuple consisting of:
                1) The `forward_train()` output of the RLModule,
                2) the loss_per_module dictionary mapping module IDs to individual loss
                    tensors
                3) a metrics dict mapping module IDs to metrics key/value pairs.

        """

    @override(Checkpointable)
    def get_state(
        self,
        components: Optional[Union[str, Collection[str]]] = None,
        *,
        not_components: Optional[Union[str, Collection[str]]] = None,
        **kwargs,
    ) -> StateDict:
        self._check_is_built()

        state = {
            "should_module_be_updated": self.config.policies_to_train,
            WEIGHTS_SEQ_NO: self._weights_seq_no,
        }

        if self._check_component(COMPONENT_RL_MODULE, components, not_components):
            state[COMPONENT_RL_MODULE] = self.module.get_state(
                components=self._get_subcomponents(COMPONENT_RL_MODULE, components),
                not_components=self._get_subcomponents(
                    COMPONENT_RL_MODULE, not_components
                ),
                **kwargs,
            )
        if self._check_component(COMPONENT_OPTIMIZER, components, not_components):
            state[COMPONENT_OPTIMIZER] = self._get_optimizer_state()

        if self._check_component(COMPONENT_METRICS_LOGGER, components, not_components):
            # TODO (sven): Make `MetricsLogger` a Checkpointable.
            state[COMPONENT_METRICS_LOGGER] = self.metrics.get_state()

        return state

    @override(Checkpointable)
    def set_state(self, state: StateDict) -> None:
        self._check_is_built()

        weights_seq_no = state.get(WEIGHTS_SEQ_NO, 0)

        if COMPONENT_RL_MODULE in state:
            if weights_seq_no == 0 or self._weights_seq_no < weights_seq_no:
                self.module.set_state(state[COMPONENT_RL_MODULE])

        if COMPONENT_OPTIMIZER in state:
            self._set_optimizer_state(state[COMPONENT_OPTIMIZER])

        # Update our weights_seq_no, if the new one is > 0.
        if weights_seq_no > 0:
            self._weights_seq_no = weights_seq_no

        # Update our trainable Modules information/function via our config.
        # If not provided in state (None), all Modules will be trained by default.
        if "should_module_be_updated" in state:
            self.config.multi_agent(policies_to_train=state["should_module_be_updated"])

        # TODO (sven): Make `MetricsLogger` a Checkpointable.
        if COMPONENT_METRICS_LOGGER in state:
            self.metrics.set_state(state[COMPONENT_METRICS_LOGGER])

    @override(Checkpointable)
    def get_ctor_args_and_kwargs(self):
        return (
            (),  # *args,
            {
                "config": self.config,
                "module_spec": self._module_spec,
                "module": self._module_obj,
            },  # **kwargs
        )

    @override(Checkpointable)
    def get_checkpointable_components(self):
        if not self._check_is_built(error=False):
            self.build()
        return [
            (COMPONENT_RL_MODULE, self.module),
        ]

    def _make_batch_if_necessary(self, training_data):
        batch = training_data.batch

        # Call the learner connector on the given `episodes` (if we have one).
        if training_data.episodes is not None:
            # If we want to learn from Episodes, we must have a LearnerConnector
            # pipeline to translate into a train batch first.
            if self._learner_connector is None:
                raise ValueError(
                    f"If episodes provided for training, Learner ({self}) must have a "
                    "LearnerConnector pipeline (but pipeline is None)!"
                )

            # Call the learner connector pipeline.
            shared_data = {}
            batch = self._learner_connector(
                rl_module=self.module,
                batch=training_data.batch if training_data.batch is not None else {},
                episodes=training_data.episodes,
                shared_data=shared_data,
                metrics=self.metrics,
            )
            # Convert to a batch.
            # TODO (sven): Try to not require MultiAgentBatch anymore.
            batch = MultiAgentBatch(
                {
                    module_id: (
                        SampleBatch(module_data, _zero_padded=True)
                        if shared_data.get(f"_zero_padded_for_mid={module_id}")
                        else SampleBatch(module_data)
                    )
                    for module_id, module_data in batch.items()
                },
                env_steps=sum(len(e) for e in training_data.episodes),
            )
        # Single-agent SampleBatch: Have to convert to MultiAgentBatch.
        elif isinstance(training_data.batch, SampleBatch):
            if len(self.module) != 1:
                raise ValueError(
                    f"SampleBatch provided, but RLModule ({self.module}) has more than "
                    f"one sub-RLModule! Need to provide MultiAgentBatch instead."
                )

            batch = MultiAgentBatch(
                {next(iter(self.module.keys())): training_data.batch},
                env_steps=len(training_data.batch),
            )
        # If we already have an `MultiAgentBatch` but with `numpy` array, convert to
        # tensors.
        elif (
            isinstance(training_data.batch, MultiAgentBatch)
            and training_data.batch.policy_batches
            and (
                any(
                    tree.map_structure(
                        lambda a: isinstance(a, numpy.ndarray),
                        tree.flatten(training_data.batch.policy_batches),
                    )
                )
                or any(
                    tree.map_structure(
                        lambda a: isinstance(a, torch.Tensor)
                        and a.device != self._device,
                        tree.flatten(training_data.batch.policy_batches),
                    )
                )
            )
        ):
            batch = self._convert_batch_type(training_data.batch)

        return batch

    def _get_optimizer_state(self) -> StateDict:
        """Returns the state of all optimizers currently registered in this Learner.

        Returns:
            The current state of all optimizers currently registered in this Learner.
        """
        raise NotImplementedError

    def _set_optimizer_state(self, state: StateDict) -> None:
        """Sets the state of all optimizers currently registered in this Learner.

        Args:
            state: The state of the optimizers.
        """
        raise NotImplementedError

    @OverrideToImplementCustomLogic_CallToSuperRecommended
    def before_gradient_based_update(self, *, timesteps: Dict[str, Any]) -> None:
        """Called before gradient-based updates are completed.

        Should be overridden to implement custom preparation-, logging-, or
        non-gradient-based Learner/RLModule update logic before(!) gradient-based
        updates are performed.

        Args:
            timesteps: Timesteps dict, which must have the key
                `NUM_ENV_STEPS_SAMPLED_LIFETIME`.
                # TODO (sven): Make this a more formal structure with its own type.
        """

    @OverrideToImplementCustomLogic_CallToSuperRecommended
    def after_gradient_based_update(self, *, timesteps: Dict[str, Any]) -> None:
        """Called after gradient-based updates are completed.

        Should be overridden to implement custom cleanup-, logging-, or non-gradient-
        based Learner/RLModule update logic after(!) gradient-based updates have been
        completed.

        Args:
            timesteps: Timesteps dict, which must have the key
                `NUM_ENV_STEPS_SAMPLED_LIFETIME`.
                # TODO (sven): Make this a more formal structure with its own type.
        """
        # Only update this optimizer's lr, if a scheduler has been registered
        # along with it.
        for module_id, optimizer_names in self._module_optimizers.items():
            for optimizer_name in optimizer_names:
                optimizer = self._named_optimizers[optimizer_name]
                # Update and log learning rate of this optimizer.
                lr_schedule = self._optimizer_lr_schedules.get(optimizer)
                if lr_schedule is not None:
                    new_lr = lr_schedule.update(
                        timestep=timesteps.get(NUM_ENV_STEPS_SAMPLED_LIFETIME, 0)
                    )
                    self._set_optimizer_lr(optimizer, lr=new_lr)
                self.metrics.log_value(
                    # Cut out the module ID from the beginning since it's already part
                    # of the key sequence: (ModuleID, "[optim name]_lr").
                    key=(module_id, f"{optimizer_name[len(module_id) + 1:]}_{LR_KEY}"),
                    value=self._get_optimizer_lr(optimizer),
                    window=1,
                )

    def _set_slicing_by_batch_id(
        self, batch: MultiAgentBatch, *, value: bool
    ) -> MultiAgentBatch:
        """Enables slicing by batch id in the given batch.

        If the input batch contains batches of sequences we need to make sure when
        slicing happens it is sliced via batch id and not timestamp. Calling this
        method enables the same flag on each SampleBatch within the input
        MultiAgentBatch.

        Args:
            batch: The MultiAgentBatch to enable slicing by batch id on.
            value: The value to set the flag to.

        Returns:
            The input MultiAgentBatch with the indexing flag is enabled / disabled on.
        """

        for pid, policy_batch in batch.policy_batches.items():
            # We assume that arriving batches for recurrent modules OR batches that
            # have a SEQ_LENS column are already zero-padded to the max sequence length
            # and have tensors of shape [B, T, ...]. Therefore, we slice sequence
            # lengths in B. See SampleBatch for more information.
            if (
                self.module[pid].is_stateful()
                or policy_batch.get("seq_lens") is not None
            ):
                if value:
                    policy_batch.enable_slicing_by_batch_id()
                else:
                    policy_batch.disable_slicing_by_batch_id()

        return batch

    def _make_module(self) -> MultiRLModule:
        """Construct the multi-agent RL module for the learner.

        This method uses `self._module_specs` or `self._module_obj` to construct the
        module. If the module_class is a single agent RL module it will be wrapped to a
        multi-agent RL module. Override this method if there are other things that
        need to happen for instantiation of the module.

        Returns:
            A constructed MultiRLModule.
        """
        # Module was provided directly through constructor -> Use as-is.
        if self._module_obj is not None:
            module = self._module_obj
            self._module_spec = MultiRLModuleSpec.from_module(module)
        # RLModuleSpec was provided directly through constructor -> Use it to build the
        # RLModule.
        elif self._module_spec is not None:
            module = self._module_spec.build()
        # Try using our config object. Note that this would only work if the config
        # object has all the necessary space information already in it.
        else:
            module = self.config.get_multi_rl_module_spec().build()

        # If not already, convert to MultiRLModule.
        module = module.as_multi_rl_module()

        return module

    def rl_module_is_compatible(self, module: RLModule) -> bool:
        """Check whether the given `module` is compatible with this Learner.

        The default implementation checks the Learner-required APIs and whether the
        given `module` implements all of them (if not, returns False).

        Args:
            module: The RLModule to check.

        Returns:
            True if the module is compatible with this Learner.
        """
        return all(isinstance(module, api) for api in self.rl_module_required_apis())

    @classmethod
    def rl_module_required_apis(cls) -> list[type]:
        """Returns the required APIs for an RLModule to be compatible with this Learner.

        The returned values may or may not be used inside the `rl_module_is_compatible`
        method.

        Args:
            module: The RLModule to check.

        Returns:
            A list of RLModule API classes that an RLModule must implement in order
            to be compatible with this Learner.
        """
        return []

    def _check_registered_optimizer(
        self,
        optimizer: Optimizer,
        params: Sequence[Param],
    ) -> None:
        """Checks that the given optimizer and parameters are valid for the framework.

        Args:
            optimizer: The optimizer object to check.
            params: The list of parameters to check.
        """
        if not isinstance(params, list):
            raise ValueError(
                f"`params` ({params}) must be a list of framework-specific parameters "
                "(variables)!"
            )

    def _log_trainable_parameters(self) -> None:
        """Logs the number of trainable and non-trainable parameters to self.metrics.

        Use MetricsLogger (self.metrics) tuple-keys:
        (ALL_MODULES, NUM_TRAINABLE_PARAMETERS) and
        (ALL_MODULES, NUM_NON_TRAINABLE_PARAMETERS) with EMA.
        """
        pass

    def _check_is_built(self, error: bool = True) -> bool:
        if self.module is None:
            if error:
                raise ValueError(
                    "Learner.build() must be called after constructing a "
                    "Learner and before calling any methods on it."
                )
            return False
        return True

    def _reset(self):
        self._params = {}
        self._optimizer_parameters = {}
        self._named_optimizers = {}
        self._module_optimizers = defaultdict(list)
        self._optimizer_lr_schedules = {}
        self.metrics = MetricsLogger()
        self._is_built = False

    def apply(self, func, *_args, **_kwargs):
        return func(self, *_args, **_kwargs)

    @abc.abstractmethod
    def _get_tensor_variable(
        self,
        value: Any,
        dtype: Any = None,
        trainable: bool = False,
    ) -> TensorType:
        """Returns a framework-specific tensor variable with the initial given value.

        This is a framework specific method that should be implemented by the
        framework specific sub-classes.

        Args:
            value: The initial value for the tensor variable variable.

        Returns:
            The framework specific tensor variable of the given initial value,
            dtype and trainable/requires_grad property.
        """

    @staticmethod
    @abc.abstractmethod
    def _get_optimizer_lr(optimizer: Optimizer) -> float:
        """Returns the current learning rate of the given local optimizer.

        Args:
            optimizer: The local optimizer to get the current learning rate for.

        Returns:
            The learning rate value (float) of the given optimizer.
        """

    @staticmethod
    @abc.abstractmethod
    def _set_optimizer_lr(optimizer: Optimizer, lr: float) -> None:
        """Updates the learning rate of the given local optimizer.

        Args:
            optimizer: The local optimizer to update the learning rate for.
            lr: The new learning rate.
        """

    @staticmethod
    @abc.abstractmethod
    def _get_clip_function() -> Callable:
        """Returns the gradient clipping function to use."""

    @staticmethod
    @abc.abstractmethod
    def _get_global_norm_function() -> Callable:
        """Returns the global norm function to use, given the framework."""

    def _log_steps_trained_metrics(self, batch: MultiAgentBatch):
        """Logs this iteration's steps trained, based on given `batch`."""
<<<<<<< HEAD
        module_steps = 0
=======
        # Collect all module steps and add them for `ALL_MODULES` to avoid
        # biasing the throughput by looping through modules.
        total_module_steps = 0
        # Loop through all modules.
>>>>>>> edc130a3
        for mid, module_batch in batch.policy_batches.items():
            # Log weights seq no for this batch.
            self.metrics.log_value(
                (mid, WEIGHTS_SEQ_NO),
                self._weights_seq_no,
                window=1,
            )

            module_batch_size = len(module_batch)
            # Log average batch size (for each module).
            self.metrics.log_value(
                key=(mid, MODULE_TRAIN_BATCH_SIZE_MEAN),
                value=module_batch_size,
            )
            # Log module steps (for each module).
            self.metrics.log_value(
                key=(mid, NUM_MODULE_STEPS_TRAINED),
                value=module_batch_size,
                reduce="sum",
                clear_on_reduce=True,
            )
            self.metrics.log_value(
                key=(mid, NUM_MODULE_STEPS_TRAINED_LIFETIME),
                value=module_batch_size,
                reduce="sum",
                with_throughput=True,
            )
<<<<<<< HEAD
            module_steps += module_batch_size
        # Log module steps (sum of all modules).
        self.metrics.log_value(
            key=(ALL_MODULES, NUM_MODULE_STEPS_TRAINED),
            value=module_steps,
            reduce="sum",
            clear_on_reduce=True,
            with_throughput=True,
        )
        self.metrics.log_value(
            key=(ALL_MODULES, NUM_MODULE_STEPS_TRAINED_LIFETIME),
            value=module_steps,
=======
            total_module_steps += module_batch_size

        # Log module steps (sum of all modules).
        self.metrics.log_value(
            key=(ALL_MODULES, NUM_MODULE_STEPS_TRAINED),
            value=total_module_steps,
            reduce="sum",
            clear_on_reduce=True,
        )
        self.metrics.log_value(
            key=(ALL_MODULES, NUM_MODULE_STEPS_TRAINED_LIFETIME),
            value=total_module_steps,
>>>>>>> edc130a3
            reduce="sum",
            with_throughput=True,
        )
        # Log env steps (all modules).
        self.metrics.log_value(
            (ALL_MODULES, NUM_ENV_STEPS_TRAINED),
            batch.env_steps(),
            reduce="sum",
            clear_on_reduce=True,
        )
        self.metrics.log_value(
            (ALL_MODULES, NUM_ENV_STEPS_TRAINED_LIFETIME),
            batch.env_steps(),
            reduce="sum",
            with_throughput=True,
        )

    def _set_learner_index_and_placement_group(self, *, learner_index, placement_group):
        self._learner_index = learner_index
        self._placement_group = placement_group

    @Deprecated(new="Learner.update(batch=.., ..)", error=False)
    def update_from_batch(self, batch, **kwargs):
        if isinstance(batch, list):
            if isinstance(batch[0], ray.ObjectRef):
                return self.update(batches_refs=batch, **kwargs)
            else:
                return self.update(batches=batch, **kwargs)
        else:
            return self.update(batch=batch, **kwargs)

    @Deprecated(new="Learner.update(episodes=.., ..)", error=False)
    def update_from_episodes(self, episodes, **kwargs):
        assert isinstance(episodes, list)
        if isinstance(episodes[0], ray.ObjectRef):
            return self.update(episodes_refs=episodes, **kwargs)
        else:
            return self.update(episodes=episodes, **kwargs)

    @Deprecated(new="Learner.compute_losses(...)", error=True)
    def compute_loss(self, *args, **kwargs):
        pass

    def _log_metrics(self, batch: MultiAgentBatch) -> None:
        _env_steps = int(batch.env_steps())
        if _env_steps > 0:
            self._metrics_all_modules_num_env_steps_trained.inc(value=_env_steps)
            total_module_steps = sum(
                len(module_batch) for module_batch in batch.policy_batches.values()
            )
            self._metrics_all_modules_num_module_steps_trained.inc(
                value=total_module_steps
            )
        else:
            logger.warning(
                f"RLlib {self.__class__.__name__}: Skipping Prometheus logging for metrics: "
                f"{self._metrics_all_modules_num_env_steps_trained.info['name']} and "
                f"{self._metrics_all_modules_num_module_steps_trained.info['name']}. "
                f"Received MultiAgentBatch.env_steps()={_env_steps}, but the number of steps must be greater than 0."
            )<|MERGE_RESOLUTION|>--- conflicted
+++ resolved
@@ -1660,14 +1660,10 @@
 
     def _log_steps_trained_metrics(self, batch: MultiAgentBatch):
         """Logs this iteration's steps trained, based on given `batch`."""
-<<<<<<< HEAD
-        module_steps = 0
-=======
         # Collect all module steps and add them for `ALL_MODULES` to avoid
         # biasing the throughput by looping through modules.
         total_module_steps = 0
         # Loop through all modules.
->>>>>>> edc130a3
         for mid, module_batch in batch.policy_batches.items():
             # Log weights seq no for this batch.
             self.metrics.log_value(
@@ -1695,20 +1691,6 @@
                 reduce="sum",
                 with_throughput=True,
             )
-<<<<<<< HEAD
-            module_steps += module_batch_size
-        # Log module steps (sum of all modules).
-        self.metrics.log_value(
-            key=(ALL_MODULES, NUM_MODULE_STEPS_TRAINED),
-            value=module_steps,
-            reduce="sum",
-            clear_on_reduce=True,
-            with_throughput=True,
-        )
-        self.metrics.log_value(
-            key=(ALL_MODULES, NUM_MODULE_STEPS_TRAINED_LIFETIME),
-            value=module_steps,
-=======
             total_module_steps += module_batch_size
 
         # Log module steps (sum of all modules).
@@ -1721,7 +1703,6 @@
         self.metrics.log_value(
             key=(ALL_MODULES, NUM_MODULE_STEPS_TRAINED_LIFETIME),
             value=total_module_steps,
->>>>>>> edc130a3
             reduce="sum",
             with_throughput=True,
         )
