--- conflicted
+++ resolved
@@ -1691,35 +1691,6 @@
                 reduce="sum",
                 with_throughput=True,
             )
-<<<<<<< HEAD
-            # Log module steps (sum of all modules).
-            self.metrics.log_value(
-                key=(ALL_MODULES, NUM_MODULE_STEPS_TRAINED),
-                value=module_batch_size,
-                reduce="sum",
-                clear_on_reduce=True,
-                with_throughput=True,
-            )
-            self.metrics.log_value(
-                key=(ALL_MODULES, NUM_MODULE_STEPS_TRAINED_LIFETIME),
-                value=module_batch_size,
-                reduce="sum",
-                with_throughput=True,
-            )
-            # Log env steps (all modules).
-            self.metrics.log_value(
-                (ALL_MODULES, NUM_ENV_STEPS_TRAINED),
-                module_batch_size,
-                reduce="sum",
-                clear_on_reduce=True,
-            )
-            self.metrics.log_value(
-                (ALL_MODULES, NUM_ENV_STEPS_TRAINED_LIFETIME),
-                module_batch_size,
-                reduce="sum",
-                with_throughput=True,
-            )
-=======
             total_module_steps += module_batch_size
 
         # Log module steps (sum of all modules).
@@ -1748,7 +1719,6 @@
             reduce="sum",
             with_throughput=True,
         )
->>>>>>> 899f47fe
 
     def _set_learner_index_and_placement_group(self, *, learner_index, placement_group):
         self._learner_index = learner_index
