import abc
from collections import defaultdict
import copy
from dataclasses import dataclass
from functools import partial
import logging
import numpy
from typing import (
    Any,
    Callable,
    Collection,
    Dict,
    List,
    Hashable,
    Optional,
    Sequence,
    Tuple,
    TYPE_CHECKING,
    Union,
)

import tree  # pip install dm_tree

import ray
from ray.rllib.connectors.learner.learner_connector_pipeline import (
    LearnerConnectorPipeline,
)
from ray.rllib.core import COMPONENT_OPTIMIZER, COMPONENT_RL_MODULE, DEFAULT_MODULE_ID
<<<<<<< HEAD
from ray.rllib.core.rl_module.multi_rl_module import (
    MultiRLModule,
    MultiRLModuleSpec,
=======
from ray.rllib.core.rl_module import validate_module_id
from ray.rllib.core.rl_module.marl_module import (
    MultiAgentRLModule,
    MultiAgentRLModuleSpec,
>>>>>>> 8a7960fc
)
from ray.rllib.core.rl_module.rl_module import RLModule, RLModuleSpec
from ray.rllib.policy.policy import PolicySpec
from ray.rllib.policy.sample_batch import MultiAgentBatch, SampleBatch
from ray.rllib.utils.annotations import (
    override,
    OverrideToImplementCustomLogic,
    OverrideToImplementCustomLogic_CallToSuperRecommended,
)
from ray.rllib.utils.checkpoints import Checkpointable
from ray.rllib.utils.debug import update_global_seed_if_necessary
from ray.rllib.utils.deprecation import (
    Deprecated,
    DEPRECATED_VALUE,
    deprecation_warning,
)
from ray.rllib.utils.framework import try_import_tf, try_import_torch
from ray.rllib.utils.metrics import (
    ALL_MODULES,
    NUM_ENV_STEPS_SAMPLED_LIFETIME,
    NUM_ENV_STEPS_TRAINED,
    NUM_MODULE_STEPS_TRAINED,
)
from ray.rllib.utils.metrics.metrics_logger import MetricsLogger
from ray.rllib.utils.minibatch_utils import (
    MiniBatchDummyIterator,
    MiniBatchCyclicIterator,
)
from ray.rllib.utils.numpy import convert_to_numpy
from ray.rllib.utils.schedules.scheduler import Scheduler
from ray.rllib.utils.typing import (
    EpisodeType,
    LearningRateOrSchedule,
    ModuleID,
    Optimizer,
    Param,
    ParamRef,
    ParamDict,
    ResultDict,
    ShouldModuleBeUpdatedFn,
    StateDict,
    TensorType,
)
from ray.util.annotations import PublicAPI

if TYPE_CHECKING:
    from ray.rllib.algorithms.algorithm_config import AlgorithmConfig


torch, _ = try_import_torch()
tf1, tf, tfv = try_import_tf()

logger = logging.getLogger(__name__)

DEFAULT_OPTIMIZER = "default_optimizer"

# COMMON LEARNER LOSS_KEYS
POLICY_LOSS_KEY = "policy_loss"
VF_LOSS_KEY = "vf_loss"
ENTROPY_KEY = "entropy"

# Additional update keys
LR_KEY = "learning_rate"


@dataclass
class LearnerHyperparameters:
    def __init_subclass__(cls, **kwargs):
        raise ValueError(
            "All `LearnerHyperparameters` classes have been deprecated! Instead, "
            "the AlgorithmConfig object of your experiment is passed into the `Learner`"
            " constructor as the `config` arg. Make sure that your custom `Learner` "
            "class(es) can read information from this config object (e.g. instead of "
            "using `LearnerHyperparameters.entropy_coeff`, now read the value from "
            "`config.entropy_coeff`). All `Learner` methods that used to accept a "
            "(module specific) `hps` argument, now take a (module specific) `config` "
            "argument instead."
        )


@PublicAPI(stability="alpha")
class Learner(Checkpointable):
    """Base class for Learners.

    This class will be used to train RLModules. It is responsible for defining the loss
    function, and updating the neural network weights that it owns. It also provides a
    way to add/remove modules to/from RLModules in a multi-agent scenario, in the
    middle of training (This is useful for league based training).

    TF and Torch specific implementation of this class fills in the framework-specific
    implementation details for distributed training, and for computing and applying
    gradients. User should not need to sub-class this class, but instead inherit from
    the TF or Torch specific sub-classes to implement their algorithm-specific update
    logic.

    Args:
        config: The AlgorithmConfig object from which to derive most of the settings
            needed to build the Learner.
        module_spec: The module specification for the RLModule that is being trained.
            If the module is a single agent module, after building the module it will
            be converted to a multi-agent module with a default key. Can be none if the
            module is provided directly via the `module` argument. Refer to
            ray.rllib.core.rl_module.RLModuleSpec
            or ray.rllib.core.rl_module.MultiRLModuleSpec for more info.
        module: If learner is being used stand-alone, the RLModule can be optionally
            passed in directly instead of the through the `module_spec`.

    Note: We use PPO and torch as an example here because many of the showcased
    components need implementations to come together. However, the same
    pattern is generally applicable.

        .. testcode::

            import gymnasium as gym

            from ray.rllib.algorithms.ppo.ppo import PPOConfig
            from ray.rllib.algorithms.ppo.ppo_catalog import PPOCatalog
            from ray.rllib.algorithms.ppo.torch.ppo_torch_rl_module import (
                PPOTorchRLModule
            )
            from ray.rllib.core import COMPONENT_RL_MODULE
            from ray.rllib.core.rl_module.rl_module import RLModuleSpec

            env = gym.make("CartPole-v1")

            # Create a PPO config object first.
            config = (
                PPOConfig()
                .framework("torch")
                .training(model={"fcnet_hiddens": [128, 128]})
            )

            # Create a learner instance directly from our config. All we need as
            # extra information here is the env to be able to extract space information
            # (needed to construct the RLModule inside the Learner).
            learner = config.build_learner(env=env)

            # Take one gradient update on the module and report the results.
            # results = learner.update(...)

            # Add a new module, perhaps for league based training.
            learner.add_module(
                module_id="new_player",
                module_spec=RLModuleSpec(
                    module_class=PPOTorchRLModule,
                    observation_space=env.observation_space,
                    action_space=env.action_space,
                    model_config_dict={"fcnet_hiddens": [64, 64]},
                    catalog_class=PPOCatalog,
                )
            )

            # Take another gradient update with both previous and new modules.
            # results = learner.update(...)

            # Remove a module.
            learner.remove_module("new_player")

            # Will train previous modules only.
            # results = learner.update(...)

            # Get the state of the learner.
            state = learner.get_state()

            # Set the state of the learner.
            learner.set_state(state)

            # Get the weights of the underlying MultiRLModule.
            weights = learner.get_state(components=COMPONENT_RL_MODULE)

            # Set the weights of the underlying MultiRLModule.
            learner.set_state({COMPONENT_RL_MODULE: weights})


    Extension pattern:

        .. testcode::

            from ray.rllib.core.learner.torch.torch_learner import TorchLearner

            class MyLearner(TorchLearner):

               def compute_loss(self, fwd_out, batch):
                   # compute the loss based on batch and output of the forward pass
                   # to access the learner hyper-parameters use `self._hps`
                   return {ALL_MODULES: loss}
    """

    framework: str = None
    TOTAL_LOSS_KEY: str = "total_loss"

    def __init__(
        self,
        *,
        config: "AlgorithmConfig",
        module_spec: Optional[Union[RLModuleSpec, MultiRLModuleSpec]] = None,
        module: Optional[RLModule] = None,
    ):
        # TODO (sven): Figure out how to do this
        self.config = config.copy(copy_frozen=False)
        self._module_spec = module_spec
        self._module_obj = module
        self._device = None

        # Set a seed, if necessary.
        if self.config.seed is not None:
            update_global_seed_if_necessary(self.framework, self.config.seed)

        self._distributed = self.config.num_learners > 1
        self._use_gpu = self.config.num_gpus_per_learner > 0
        # If we are using gpu but we are not distributed, use this gpu for training.
        self._local_gpu_idx = self.config.local_gpu_idx

        # whether self.build has already been called
        self._is_built = False

        # These are the attributes that are set during build.

        # The actual MultiRLModule used by this Learner.
        self._module: Optional[MultiRLModule] = None
        # Our Learner connector pipeline.
        self._learner_connector: Optional[LearnerConnectorPipeline] = None
        # These are set for properly applying optimizers and adding or removing modules.
        self._optimizer_parameters: Dict[Optimizer, List[ParamRef]] = {}
        self._named_optimizers: Dict[str, Optimizer] = {}
        self._params: ParamDict = {}
        # Dict mapping ModuleID to a list of optimizer names. Note that the optimizer
        # name includes the ModuleID as a prefix: optimizer_name=`[ModuleID]_[.. rest]`.
        self._module_optimizers: Dict[ModuleID, List[str]] = defaultdict(list)

        # Only manage optimizer's learning rate if user has NOT overridden
        # the `configure_optimizers_for_module` method. Otherwise, leave responsibility
        # to handle lr-updates entirely in user's hands.
        self._optimizer_lr_schedules: Dict[Optimizer, Scheduler] = {}

        # The Learner's own MetricsLogger to be used to log RLlib's built-in metrics or
        # custom user-defined ones (e.g. custom loss values). When returning from an
        # `update_from_...()` method call, the Learner will do a `self.metrics.reduce()`
        # and return the resulting (reduced) dict.
        self.metrics = MetricsLogger()

    # TODO (sven): Do we really need this API? It seems like LearnerGroup constructs
    #  all Learner workers and then immediately builds them any ways? Seems to make
    #  thing more complicated. Unless there is a reason related to Train worker group
    #  setup.
    @OverrideToImplementCustomLogic_CallToSuperRecommended
    def build(self) -> None:
        """Builds the Learner.

        This method should be called before the learner is used. It is responsible for
        setting up the LearnerConnectorPipeline, the RLModule, optimizer(s), and
        (optionally) the optimizers' learning rate schedulers.
        """
        if self._is_built:
            logger.debug("Learner already built. Skipping build.")
            return

        # Build learner connector pipeline used on this Learner worker.
        if self.config.enable_env_runner_and_connector_v2:
            # TODO (sven): Figure out which space to provide here. For now,
            #  it doesn't matter, as the default connector piece doesn't use
            #  this information anyway.
            #  module_spec = self._module_spec.as_multi_rl_module_spec()
            self._learner_connector = self.config.build_learner_connector(
                input_observation_space=None,
                input_action_space=None,
                device=self._device,
            )

        # Build the module to be trained by this learner.
        self._module = self._make_module()

        # Configure, construct, and register all optimizers needed to train
        # `self.module`.
        self.configure_optimizers()

        self._is_built = True

    @property
    def distributed(self) -> bool:
        """Whether the learner is running in distributed mode."""
        return self._distributed

    @property
    def module(self) -> MultiRLModule:
        """The MultiRLModule that is being trained."""
        return self._module

    def register_optimizer(
        self,
        *,
        module_id: ModuleID = ALL_MODULES,
        optimizer_name: str = DEFAULT_OPTIMIZER,
        optimizer: Optimizer,
        params: Sequence[Param],
        lr_or_lr_schedule: Optional[LearningRateOrSchedule] = None,
    ) -> None:
        """Registers an optimizer with a ModuleID, name, param list and lr-scheduler.

        Use this method in your custom implementations of either
        `self.configure_optimizers()` or `self.configure_optimzers_for_module()` (you
        should only override one of these!). If you register a learning rate Scheduler
        setting together with an optimizer, RLlib will automatically keep this
        optimizer's learning rate updated throughout the training process.
        Alternatively, you can construct your optimizers directly with a learning rate
        and manage learning rate scheduling or updating yourself.

        Args:
            module_id: The `module_id` under which to register the optimizer. If not
                provided, will assume ALL_MODULES.
            optimizer_name: The name (str) of the optimizer. If not provided, will
                assume DEFAULT_OPTIMIZER.
            optimizer: The already instantiated optimizer object to register.
            params: A list of parameters (framework-specific variables) that will be
                trained/updated
            lr_or_lr_schedule: An optional fixed learning rate or learning rate schedule
                setup. If provided, RLlib will automatically keep the optimizer's
                learning rate updated.
        """
        # Validate optimizer instance and its param list.
        self._check_registered_optimizer(optimizer, params)

        full_registration_name = module_id + "_" + optimizer_name

        # Store the given optimizer under the given `module_id`.
        self._module_optimizers[module_id].append(full_registration_name)

        # Store the optimizer instance under its full `module_id`_`optimizer_name`
        # key.
        self._named_optimizers[full_registration_name] = optimizer

        # Store all given parameters under the given optimizer.
        self._optimizer_parameters[optimizer] = []
        for param in params:
            param_ref = self.get_param_ref(param)
            self._optimizer_parameters[optimizer].append(param_ref)
            self._params[param_ref] = param

        # Optionally, store a scheduler object along with this optimizer. If such a
        # setting is provided, RLlib will handle updating the optimizer's learning rate
        # over time.
        if lr_or_lr_schedule is not None:
            # Validate the given setting.
            Scheduler.validate(
                fixed_value_or_schedule=lr_or_lr_schedule,
                setting_name="lr_or_lr_schedule",
                description="learning rate or schedule",
            )
            # Create the scheduler object for this optimizer.
            scheduler = Scheduler(
                fixed_value_or_schedule=lr_or_lr_schedule,
                framework=self.framework,
                device=self._device,
            )
            self._optimizer_lr_schedules[optimizer] = scheduler
            # Set the optimizer to the current (first) learning rate.
            self._set_optimizer_lr(
                optimizer=optimizer,
                lr=scheduler.get_current_value(),
            )

    @OverrideToImplementCustomLogic
    def configure_optimizers(self) -> None:
        """Configures, creates, and registers the optimizers for this Learner.

        Optimizers are responsible for updating the model's parameters during training,
        based on the computed gradients.

        Normally, you should not override this method for your custom algorithms
        (which require certain optimizers), but rather override the
        `self.configure_optimizers_for_module(module_id=..)` method and register those
        optimizers in there that you need for the given `module_id`.

        You can register an optimizer for any RLModule within `self.module` (or for
        the ALL_MODULES ID) by calling `self.register_optimizer()` and passing the
        module_id, optimizer_name (only in case you would like to register more than
        one optimizer for a given module), the optimizer instane itself, a list
        of all the optimizer's parameters (to be updated by the optimizer), and
        an optional learning rate or learning rate schedule setting.

        This method is called once during building (`self.build()`).
        """
        # The default implementation simply calls `self.configure_optimizers_for_module`
        # on each RLModule within `self.module`.
        for module_id in self.module.keys():
            if self._is_module_compatible_with_learner(self.module[module_id]):
                config = self.config.get_config_for_module(module_id)
                self.configure_optimizers_for_module(module_id=module_id, config=config)

    @OverrideToImplementCustomLogic
    @abc.abstractmethod
    def configure_optimizers_for_module(
        self, module_id: ModuleID, config: "AlgorithmConfig" = None
    ) -> None:
        """Configures an optimizer for the given module_id.

        This method is called for each RLModule in the MultiRLModule being
        trained by the Learner, as well as any new module added during training via
        `self.add_module()`. It should configure and construct one or more optimizers
        and register them via calls to `self.register_optimizer()` along with the
        `module_id`, an optional optimizer name (str), a list of the optimizer's
        framework specific parameters (variables), and an optional learning rate value
        or -schedule.

        Args:
            module_id: The module_id of the RLModule that is being configured.
            config: The AlgorithmConfig specific to the given `module_id`.
        """

    @OverrideToImplementCustomLogic
    @abc.abstractmethod
    def compute_gradients(
        self, loss_per_module: Dict[str, TensorType], **kwargs
    ) -> ParamDict:
        """Computes the gradients based on the given losses.

        Args:
            loss_per_module: Dict mapping module IDs to their individual total loss
                terms, computed by the individual `compute_loss_for_module()` calls.
                The overall total loss (sum of loss terms over all modules) is stored
                under `loss_per_module[ALL_MODULES]`.
            **kwargs: Forward compatibility kwargs.

        Returns:
            The gradients in the same (flat) format as self._params. Note that all
            top-level structures, such as module IDs, will not be present anymore in
            the returned dict. It will merely map parameter tensor references to their
            respective gradient tensors.
        """

    @OverrideToImplementCustomLogic
    def postprocess_gradients(self, gradients_dict: ParamDict) -> ParamDict:
        """Applies potential postprocessing operations on the gradients.

        This method is called after gradients have been computed and modifies them
        before they are applied to the respective module(s) by the optimizer(s).
        This might include grad clipping by value, norm, or global-norm, or other
        algorithm specific gradient postprocessing steps.

        This default implementation calls `self.postprocess_gradients_for_module()`
        on each of the sub-modules in our MultiRLModule: `self.module` and
        returns the accumulated gradients dicts.

        Args:
            gradients_dict: A dictionary of gradients in the same (flat) format as
                self._params. Note that top-level structures, such as module IDs,
                will not be present anymore in this dict. It will merely map gradient
                tensor references to gradient tensors.

        Returns:
            A dictionary with the updated gradients and the exact same (flat) structure
            as the incoming `gradients_dict` arg.
        """

        # The flat gradients dict (mapping param refs to params), returned by this
        # method.
        postprocessed_gradients = {}

        for module_id in self.module.keys():
            # Send a gradients dict for only this `module_id` to the
            # `self.postprocess_gradients_for_module()` method.
            module_grads_dict = {}
            for optimizer_name, optimizer in self.get_optimizers_for_module(module_id):
                module_grads_dict.update(
                    self.filter_param_dict_for_optimizer(gradients_dict, optimizer)
                )

            module_grads_dict = self.postprocess_gradients_for_module(
                module_id=module_id,
                config=self.config.get_config_for_module(module_id),
                module_gradients_dict=module_grads_dict,
            )
            assert isinstance(module_grads_dict, dict)

            # Update our return dict.
            postprocessed_gradients.update(module_grads_dict)

        return postprocessed_gradients

    @OverrideToImplementCustomLogic_CallToSuperRecommended
    def postprocess_gradients_for_module(
        self,
        *,
        module_id: ModuleID,
        config: Optional["AlgorithmConfig"] = None,
        module_gradients_dict: ParamDict,
    ) -> ParamDict:
        """Applies postprocessing operations on the gradients of the given module.

        Args:
            module_id: The module ID for which we will postprocess computed gradients.
                Note that `module_gradients_dict` already only carries those gradient
                tensors that belong to this `module_id`. Other `module_id`'s gradients
                are not available in this call.
            config: The AlgorithmConfig specific to the given `module_id`.
            module_gradients_dict: A dictionary of gradients in the same (flat) format
                as self._params, mapping gradient refs to gradient tensors, which are to
                be postprocessed. You may alter these tensors in place or create new
                ones and return these in a new dict.

        Returns:
            A dictionary with the updated gradients and the exact same (flat) structure
            as the incoming `module_gradients_dict` arg.
        """
        postprocessed_grads = {}

        if config.grad_clip is None:
            postprocessed_grads.update(module_gradients_dict)
            return postprocessed_grads

        for optimizer_name, optimizer in self.get_optimizers_for_module(module_id):
            grad_dict_to_clip = self.filter_param_dict_for_optimizer(
                param_dict=module_gradients_dict,
                optimizer=optimizer,
            )
            # Perform gradient clipping, if configured.
            global_norm = self._get_clip_function()(
                grad_dict_to_clip,
                grad_clip=config.grad_clip,
                grad_clip_by=config.grad_clip_by,
            )
            if config.grad_clip_by == "global_norm":
                self.metrics.log_value(
                    key=(module_id, f"gradients_{optimizer_name}_global_norm"),
                    value=global_norm,
                    window=1,
                )
            postprocessed_grads.update(grad_dict_to_clip)

        return postprocessed_grads

    @OverrideToImplementCustomLogic
    @abc.abstractmethod
    def apply_gradients(self, gradients_dict: ParamDict) -> None:
        """Applies the gradients to the MultiRLModule parameters.

        Args:
            gradients_dict: A dictionary of gradients in the same (flat) format as
                self._params. Note that top-level structures, such as module IDs,
                will not be present anymore in this dict. It will merely map gradient
                tensor references to gradient tensors.
        """

    def get_optimizer(
        self,
        module_id: ModuleID = DEFAULT_MODULE_ID,
        optimizer_name: str = DEFAULT_OPTIMIZER,
    ) -> Optimizer:
        """Returns the optimizer object, configured under the given module_id and name.

        If only one optimizer was registered under `module_id` (or ALL_MODULES)
        via the `self.register_optimizer` method, `optimizer_name` is assumed to be
        DEFAULT_OPTIMIZER.

        Args:
            module_id: The ModuleID for which to return the configured optimizer.
                If not provided, will assume DEFAULT_MODULE_ID.
            optimizer_name: The name of the optimizer (registered under `module_id` via
                `self.register_optimizer()`) to return. If not provided, will assume
                DEFAULT_OPTIMIZER.

        Returns:
            The optimizer object, configured under the given `module_id` and
            `optimizer_name`.
        """
        full_registration_name = module_id + "_" + optimizer_name
        assert full_registration_name in self._named_optimizers
        return self._named_optimizers[full_registration_name]

    def get_optimizers_for_module(
        self, module_id: ModuleID = ALL_MODULES
    ) -> List[Tuple[str, Optimizer]]:
        """Returns a list of (optimizer_name, optimizer instance)-tuples for module_id.

        Args:
            module_id: The ModuleID for which to return the configured
                (optimizer name, optimizer)-pairs. If not provided, will return
                optimizers registered under ALL_MODULES.

        Returns:
            A list of tuples of the format: ([optimizer_name], [optimizer object]),
            where optimizer_name is the name under which the optimizer was registered
            in `self.register_optimizer`. If only a single optimizer was
            configured for `module_id`, [optimizer_name] will be DEFAULT_OPTIMIZER.
        """
        named_optimizers = []
        for full_registration_name in self._module_optimizers[module_id]:
            optimizer = self._named_optimizers[full_registration_name]
            # TODO (sven): How can we avoid registering optimziers under this
            #  constructed `[module_id]_[optim_name]` format?
            optim_name = full_registration_name[len(module_id) + 1 :]
            named_optimizers.append((optim_name, optimizer))
        return named_optimizers

    def filter_param_dict_for_optimizer(
        self, param_dict: ParamDict, optimizer: Optimizer
    ) -> ParamDict:
        """Reduces the given ParamDict to contain only parameters for given optimizer.

        Args:
            param_dict: The ParamDict to reduce/filter down to the given `optimizer`.
                The returned dict will be a subset of `param_dict` only containing keys
                (param refs) that were registered together with `optimizer` (and thus
                that `optimizer` is responsible for applying gradients to).
            optimizer: The optimizer object to whose parameter refs the given
                `param_dict` should be reduced.

        Returns:
            A new ParamDict only containing param ref keys that belong to `optimizer`.
        """
        # Return a sub-dict only containing those param_ref keys (and their values)
        # that belong to the `optimizer`.
        return {
            ref: param_dict[ref]
            for ref in self._optimizer_parameters[optimizer]
            if ref in param_dict and param_dict[ref] is not None
        }

    @abc.abstractmethod
    def get_param_ref(self, param: Param) -> Hashable:
        """Returns a hashable reference to a trainable parameter.

        This should be overriden in framework specific specialization. For example in
        torch it will return the parameter itself, while in tf it returns the .ref() of
        the variable. The purpose is to retrieve a unique reference to the parameters.

        Args:
            param: The parameter to get the reference to.

        Returns:
            A reference to the parameter.
        """

    @abc.abstractmethod
    def get_parameters(self, module: RLModule) -> Sequence[Param]:
        """Returns the list of parameters of a module.

        This should be overriden in framework specific learner. For example in torch it
        will return .parameters(), while in tf it returns .trainable_variables.

        Args:
            module: The module to get the parameters from.

        Returns:
            The parameters of the module.
        """

    @abc.abstractmethod
    def _convert_batch_type(self, batch: MultiAgentBatch) -> MultiAgentBatch:
        """Converts the elements of a MultiAgentBatch to Tensors on the correct device.

        Args:
            batch: The MultiAgentBatch object to convert.

        Returns:
            The resulting MultiAgentBatch with framework-specific tensor values placed
            on the correct device.
        """

    @OverrideToImplementCustomLogic_CallToSuperRecommended
    def add_module(
        self,
        *,
        module_id: ModuleID,
        module_spec: RLModuleSpec,
        config_overrides: Optional[Dict] = None,
        new_should_module_be_updated: Optional[ShouldModuleBeUpdatedFn] = None,
    ) -> MultiRLModuleSpec:
        """Adds a module to the underlying MultiRLModule.

        Changes this Learner's config in order to make this architectural change
        permanent wrt. to checkpointing.

        Args:
            module_id: The ModuleID of the module to be added.
            module_spec: The ModuleSpec of the module to be added.
            config_overrides: The `AlgorithmConfig` overrides that should apply to
                the new Module, if any.
            new_should_module_be_updated: An optional sequence of ModuleIDs or a
                callable taking ModuleID and SampleBatchType and returning whether the
                ModuleID should be updated (trained).
                If None, will keep the existing setup in place. RLModules,
                whose IDs are not in the list (or for which the callable
                returns False) will not be updated.

        Returns:
<<<<<<< HEAD
            The new MultiRLModuleSpec (after the change has been performed).
=======
            The new MultiAgentRLModuleSpec (after the RLModule has been added).
>>>>>>> 8a7960fc
        """
        validate_module_id(module_id, error=True)
        self._check_is_built()

        # Force-set inference-only = False.
        module_spec = copy.deepcopy(module_spec)
        module_spec.inference_only = False

        # Build the new RLModule and add it to self.module.
        module = module_spec.build()
        self.module.add_module(module_id, module)

        # Change our config (AlgorithmConfig) to contain the new Module.
        # TODO (sven): This is a hack to manipulate the AlgorithmConfig directly,
        #  but we'll deprecate config.policies soon anyway.
        self.config.policies[module_id] = PolicySpec()
        if config_overrides is not None:
            self.config.multi_agent(
                algorithm_config_overrides_per_module={module_id: config_overrides}
            )
        self.config.rl_module(rl_module_spec=MultiRLModuleSpec.from_module(self.module))
        if new_should_module_be_updated is not None:
            self.config.multi_agent(policies_to_train=new_should_module_be_updated)

        # Allow the user to configure one or more optimizers for this new module.
        self.configure_optimizers_for_module(
            module_id=module_id,
            config=self.config.get_config_for_module(module_id),
        )
        return self.config.rl_module_spec

    @OverrideToImplementCustomLogic_CallToSuperRecommended
    def remove_module(
        self,
        module_id: ModuleID,
        *,
        new_should_module_be_updated: Optional[ShouldModuleBeUpdatedFn] = None,
    ) -> MultiRLModuleSpec:
        """Removes a module from the Learner.

        Args:
            module_id: The ModuleID of the module to be removed.
            new_should_module_be_updated: An optional sequence of ModuleIDs or a
                callable taking ModuleID and SampleBatchType and returning whether the
                ModuleID should be updated (trained).
                If None, will keep the existing setup in place. RLModules,
                whose IDs are not in the list (or for which the callable
                returns False) will not be updated.

        Returns:
<<<<<<< HEAD
            The new MultiRLModuleSpec (after the change has been performed).
=======
            The new MultiAgentRLModuleSpec (after the RLModule has been removed).
>>>>>>> 8a7960fc
        """
        self._check_is_built()
        module = self.module[module_id]

        # Delete the removed module's parameters and optimizers.
        if self._is_module_compatible_with_learner(module):
            parameters = self.get_parameters(module)
            for param in parameters:
                param_ref = self.get_param_ref(param)
                if param_ref in self._params:
                    del self._params[param_ref]
            for optimizer_name, optimizer in self.get_optimizers_for_module(module_id):
                del self._optimizer_parameters[optimizer]
                name = module_id + "_" + optimizer_name
                del self._named_optimizers[name]
                if optimizer in self._optimizer_lr_schedules:
                    del self._optimizer_lr_schedules[optimizer]
            del self._module_optimizers[module_id]

        # Remove the module from the MultiRLModule.
        self.module.remove_module(module_id)

        # Change self.config to reflect the new architecture.
        # TODO (sven): This is a hack to manipulate the AlgorithmConfig directly,
        #  but we'll deprecate config.policies soon anyway.
        del self.config.policies[module_id]
        self.config.algorithm_config_overrides_per_module.pop(module_id, None)
        if new_should_module_be_updated is not None:
            self.config.multi_agent(policies_to_train=new_should_module_be_updated)
        self.config.rl_module(rl_module_spec=MultiRLModuleSpec.from_module(self.module))

        # Remove all stats from the module from our metrics logger, so we don't report
        # results from this module again.
        if module_id in self.metrics.stats:
            del self.metrics.stats[module_id]

        return self.config.rl_module_spec

    @OverrideToImplementCustomLogic
    def should_module_be_updated(self, module_id, multi_agent_batch=None):
        """Returns whether a module should be updated or not based on `self.config`.

        Args:
            module_id: The ModuleID that we want to query on whether this module
                should be updated or not.
            multi_agent_batch: An optional MultiAgentBatch to possibly provide further
                information on the decision on whether the RLModule should be updated
                or not.
        """
        should_module_be_updated_fn = self.config.policies_to_train
        # If None, return True (by default, all modules should be updated).
        if should_module_be_updated_fn is None:
            return True
        # If collection given, return whether `module_id` is in that container.
        elif not callable(should_module_be_updated_fn):
            return module_id in set(should_module_be_updated_fn)

        return should_module_be_updated_fn(module_id, multi_agent_batch)

    @OverrideToImplementCustomLogic
    def compute_loss(
        self,
        *,
        fwd_out: Dict[str, Any],
        batch: Dict[str, Any],
    ) -> Union[TensorType, Dict[str, Any]]:
        """Computes the loss for the module being optimized.

        This method must be overridden by multiagent-specific algorithm learners to
        specify the specific loss computation logic. If the algorithm is single agent
        `compute_loss_for_module()` should be overridden instead.
        `fwd_out` is the output of the `forward_train()` method of the underlying
        MultiRLModule. `batch` is the data that was used to compute `fwd_out`.
        The returned dictionary must contain a key called
        ALL_MODULES, which will be used to compute gradients. It is recommended
        to not compute any forward passes within this method, and to use the
        `forward_train()` outputs of the RLModule(s) to compute the required tensors for
        loss calculations.

        Args:
            fwd_out: Output from a call to the `forward_train()` method of self.module
                during training (`self.update()`).
            batch: The training batch that was used to compute `fwd_out`.

        Returns:
            A dictionary mapping module IDs to individual loss terms. The dictionary
            must contain one protected key ALL_MODULES which will be used for computing
            gradients through.
        """
        loss_total = None
        loss_per_module = {}
        for module_id in fwd_out:
            module_batch = batch[module_id]
            module_fwd_out = fwd_out[module_id]

            loss = self.compute_loss_for_module(
                module_id=module_id,
                config=self.config.get_config_for_module(module_id),
                batch=module_batch,
                fwd_out=module_fwd_out,
            )
            loss_per_module[module_id] = loss

            if loss_total is None:
                loss_total = loss
            else:
                loss_total += loss

        loss_per_module[ALL_MODULES] = loss_total

        return loss_per_module

    @OverrideToImplementCustomLogic
    @abc.abstractmethod
    def compute_loss_for_module(
        self,
        *,
        module_id: ModuleID,
        config: Optional["AlgorithmConfig"] = None,
        batch: Dict[str, Any],
        fwd_out: Dict[str, TensorType],
    ) -> TensorType:
        """Computes the loss for a single module.

        Think of this as computing loss for a single agent. For multi-agent use-cases
        that require more complicated computation for loss, consider overriding the
        `compute_loss` method instead.

        Args:
            module_id: The id of the module.
            config: The AlgorithmConfig specific to the given `module_id`.
            batch: The sample batch for this particular module.
            fwd_out: The output of the forward pass for this particular module.

        Returns:
            A single total loss tensor. If you have more than one optimizer on the
            provided `module_id` and would like to compute gradients separately using
            these different optimizers, simply add up the individual loss terms for
            each optimizer and return the sum. Also, for recording/logging any
            individual loss terms, you can use the `Learner.metrics.log_value(
            key=..., value=...)` or `Learner.metrics.log_dict()` APIs. See:
            :py:class:`~ray.rllib.utils.metrics.metrics_logger.MetricsLogger` for more
            information.
        """

    def update_from_batch(
        self,
        batch: MultiAgentBatch,
        *,
        # TODO (sven): Make this a more formal structure with its own type.
        timesteps: Optional[Dict[str, Any]] = None,
        # TODO (sven): Deprecate these in favor of config attributes for only those
        #  algos that actually need (and know how) to do minibatching.
        minibatch_size: Optional[int] = None,
        num_iters: int = 1,
        # Deprecated args.
        reduce_fn=DEPRECATED_VALUE,
    ) -> ResultDict:
        """Do `num_iters` minibatch updates given a train batch.

        You can use this method to take more than one backward pass on the batch.
        The same `minibatch_size` and `num_iters` will be used for all module ids in
        MultiRLModule.

        Args:
            batch: A batch of training data to update from.
            timesteps: Timesteps dict, which must have the key
                `NUM_ENV_STEPS_SAMPLED_LIFETIME`.
                # TODO (sven): Make this a more formal structure with its own type.
            minibatch_size: The size of the minibatch to use for each update.
            num_iters: The number of complete passes over all the sub-batches
                in the input multi-agent batch.

        Returns:
            A `ResultDict` object produced by a call to `self.metrics.reduce()`. The
            returned dict may be arbitrarily nested and must have `Stats` objects at
            all its leafs, allowing components further downstream (i.e. a user of this
            Learner) to further reduce these results (for example over n parallel
            Learners).
        """
        if reduce_fn != DEPRECATED_VALUE:
            deprecation_warning(
                old="Learner.update_from_batch(reduce_fn=..)",
                new="Learner.metrics.[log_value|log_dict|log_time](key=..., value=..., "
                "reduce=[mean|min|max|sum], window=..., ema_coeff=...)",
                help="Use the new ray.rllib.utils.metrics.metrics_logger::MetricsLogger"
                " API in your custom Learner methods for logging your custom values "
                "and time-reducing (or parallel-reducing) them.",
                error=True,
            )
        return self._update_from_batch_or_episodes(
            batch=batch,
            timesteps=timesteps,
            minibatch_size=minibatch_size,
            num_iters=num_iters,
        )

    def update_from_episodes(
        self,
        episodes: List[EpisodeType],
        *,
        # TODO (sven): Make this a more formal structure with its own type.
        timesteps: Optional[Dict[str, Any]] = None,
        # TODO (sven): Deprecate these in favor of config attributes for only those
        #  algos that actually need (and know how) to do minibatching.
        minibatch_size: Optional[int] = None,
        num_iters: int = 1,
        min_total_mini_batches: int = 0,
        # Deprecated args.
        reduce_fn=DEPRECATED_VALUE,
    ) -> ResultDict:
        """Do `num_iters` minibatch updates given a list of episodes.

        You can use this method to take more than one backward pass on the batch.
        The same `minibatch_size` and `num_iters` will be used for all module ids in
        MultiRLModule.

        Args:
            episodes: An list of episode objects to update from.
            timesteps: Timesteps dict, which must have the key
                `NUM_ENV_STEPS_SAMPLED_LIFETIME`.
                # TODO (sven): Make this a more formal structure with its own type.
            minibatch_size: The size of the minibatch to use for each update.
            num_iters: The number of complete passes over all the sub-batches
                in the input multi-agent batch.
            min_total_mini_batches: The minimum number of mini-batches to loop through
                (across all `num_sgd_iter` SGD iterations). It's required to set this
                for multi-agent + multi-GPU situations in which the MultiAgentEpisodes
                themselves are roughly sharded equally, however, they might contain
                SingleAgentEpisodes with very lopsided length distributions. Thus,
                without this limit it can happen that one Learner goes through a
                different number of mini-batches than other Learners, causing deadlocks.

        Returns:
            A `ResultDict` object produced by a call to `self.metrics.reduce()`. The
            returned dict may be arbitrarily nested and must have `Stats` objects at
            all its leafs, allowing components further downstream (i.e. a user of this
            Learner) to further reduce these results (for example over n parallel
            Learners).
        """
        if reduce_fn != DEPRECATED_VALUE:
            deprecation_warning(
                old="Learner.update_from_episodes(reduce_fn=..)",
                new="Learner.metrics.[log_value|log_dict|log_time](key=..., value=..., "
                "reduce=[mean|min|max|sum], window=..., ema_coeff=...)",
                help="Use the new ray.rllib.utils.metrics.metrics_logger::MetricsLogger"
                " API in your custom Learner methods for logging your custom values "
                "and time-reducing (or parallel-reducing) them.",
                error=True,
            )
        return self._update_from_batch_or_episodes(
            episodes=episodes,
            timesteps=timesteps,
            minibatch_size=minibatch_size,
            num_iters=num_iters,
            min_total_mini_batches=min_total_mini_batches,
        )

    @OverrideToImplementCustomLogic
    @abc.abstractmethod
    def _update(
        self,
        batch: Dict[str, Any],
        **kwargs,
    ) -> Tuple[Any, Any, Any]:
        """Contains all logic for an in-graph/traceable update step.

        Framework specific subclasses must implement this method. This should include
        calls to the RLModule's `forward_train`, `compute_loss`, compute_gradients`,
        `postprocess_gradients`, and `apply_gradients` methods and return a tuple
        with all the individual results.

        Args:
            batch: The train batch already converted to a Dict mapping str to (possibly
                nested) tensors.
            kwargs: Forward compatibility kwargs.

        Returns:
            A tuple consisting of:
                1) The `forward_train()` output of the RLModule,
                2) the loss_per_module dictionary mapping module IDs to individual loss
                    tensors
                3) a metrics dict mapping module IDs to metrics key/value pairs.

        """

    @override(Checkpointable)
    def get_state(
        self,
        components: Optional[Union[str, Collection[str]]] = None,
        *,
        not_components: Optional[Union[str, Collection[str]]] = None,
        **kwargs,
    ) -> StateDict:
        self._check_is_built()

        state = {
            "should_module_be_updated": self.config.policies_to_train,
        }

        if self._check_component(COMPONENT_RL_MODULE, components, not_components):
            state[COMPONENT_RL_MODULE] = self.module.get_state(
                components=self._get_subcomponents(COMPONENT_RL_MODULE, components),
                not_components=self._get_subcomponents(
                    COMPONENT_RL_MODULE, not_components
                ),
                **kwargs,
            )
        if self._check_component(COMPONENT_OPTIMIZER, components, not_components):
            state[COMPONENT_OPTIMIZER] = self._get_optimizer_state()

        return state

    @override(Checkpointable)
    def set_state(self, state: StateDict) -> None:
        self._check_is_built()

        if COMPONENT_RL_MODULE in state:
            self.module.set_state(state[COMPONENT_RL_MODULE])

        if COMPONENT_OPTIMIZER in state:
            self._set_optimizer_state(state[COMPONENT_OPTIMIZER])

        # Update our trainable Modules information/function via our config.
        # If not provided in state (None), all Modules will be trained by default.
        if "should_module_be_updated" in state:
            self.config.multi_agent(policies_to_train=state["should_module_be_updated"])

    @override(Checkpointable)
    def get_ctor_args_and_kwargs(self):
        return (
            (),  # *args,
            {
                "config": self.config,
                "module_spec": self._module_spec,
                "module": self._module_obj,
            },  # **kwargs
        )

    @override(Checkpointable)
    def get_checkpointable_components(self):
        if not self._check_is_built(error=False):
            self.build()
        return [
            (COMPONENT_RL_MODULE, self.module),
        ]

    def _get_optimizer_state(self) -> StateDict:
        """Returns the state of all optimizers currently registered in this Learner.

        Returns:
            The current state of all optimizers currently registered in this Learner.
        """
        raise NotImplementedError

    def _set_optimizer_state(self, state: StateDict) -> None:
        """Sets the state of all optimizers currently registered in this Learner.

        Args:
            state: The state of the optimizers.
        """
        raise NotImplementedError

    def update_from_iterator(
        self,
        iterator,
        *,
        timesteps: Optional[Dict[str, Any]] = None,
        minibatch_size: Optional[int] = None,
        num_iters: int = None,
        **kwargs,
    ):
        self._check_is_built()
        minibatch_size = minibatch_size or 32

        # Call `before_gradient_based_update` to allow for non-gradient based
        # preparations-, logging-, and update logic to happen.
        self.before_gradient_based_update(timesteps=timesteps or {})

        def _finalize_fn(batch: Dict[str, numpy.ndarray]) -> Dict[str, Any]:
            # Note, the incoming batch is a dictionary with a numpy array
            # holding the `MultiAgentBatch`.
            batch = self._convert_batch_type(batch["batch"][0])
            return {"batch": self._set_slicing_by_batch_id(batch, value=True)}

        i = 0
        for batch in iterator.iter_batches(
            batch_size=minibatch_size,
            _finalize_fn=_finalize_fn,
            **kwargs,
        ):
            # Update the iteration counter.
            i += 1

            # Note, `_finalize_fn`  must return a dictionary.
            batch = batch["batch"]
            # Check the MultiAgentBatch, whether our RLModule contains all ModuleIDs
            # found in this batch. If not, throw an error.
            unknown_module_ids = set(batch.policy_batches.keys()) - set(
                self.module.keys()
            )
            if len(unknown_module_ids) > 0:
                raise ValueError(
                    "Batch contains one or more ModuleIDs that are not in this "
                    f"Learner! Found IDs: {unknown_module_ids}"
                )

            # Log metrics.
            self.metrics.log_dict(
                {
                    (ALL_MODULES, NUM_ENV_STEPS_TRAINED): batch.env_steps(),
                    (ALL_MODULES, NUM_MODULE_STEPS_TRAINED): batch.agent_steps(),
                    **{
                        (mid, NUM_MODULE_STEPS_TRAINED): len(b)
                        for mid, b in batch.policy_batches.items()
                    },
                },
                reduce="sum",
                clear_on_reduce=True,
            )

            # Make the actual in-graph/traced `_update` call. This should return
            # all tensor values (no numpy).
            fwd_out, loss_per_module, tensor_metrics = self._update(
                batch.policy_batches
            )

            self._set_slicing_by_batch_id(batch, value=False)
            # If `num_iters` is reached break and return.
            if num_iters and i == num_iters:
                break

        logger.info(f"[Learner] Iterations run in epoch: {i}")
        # Convert logged tensor metrics (logged during tensor-mode of MetricsLogger)
        # to actual (numpy) values.
        self.metrics.tensors_to_numpy(tensor_metrics)

        # Log all individual RLModules' loss terms and its registered optimizers'
        # current learning rates.
        for mid, loss in convert_to_numpy(loss_per_module).items():
            self.metrics.log_value(
                key=(mid, self.TOTAL_LOSS_KEY),
                value=loss,
                window=1,
            )
        # Call `after_gradient_based_update` to allow for non-gradient based
        # cleanups-, logging-, and update logic to happen.
        self.after_gradient_based_update(timesteps=timesteps or {})

        # Reduce results across all minibatch update steps.
        return self.metrics.reduce()

    def _update_from_batch_or_episodes(
        self,
        *,
        # TODO (sven): We should allow passing in a single agent batch here
        #  as well for simplicity.
        batch: Optional[MultiAgentBatch] = None,
        episodes: Optional[List[EpisodeType]] = None,
        # TODO (sven): Make this a more formal structure with its own type.
        timesteps: Optional[Dict[str, Any]] = None,
        # TODO (sven): Deprecate these in favor of config attributes for only those
        #  algos that actually need (and know how) to do minibatching.
        minibatch_size: Optional[int] = None,
        num_iters: int = 1,
        min_total_mini_batches: int = 0,
    ) -> Union[Dict[str, Any], List[Dict[str, Any]]]:

        self._check_is_built()

        # Call `before_gradient_based_update` to allow for non-gradient based
        # preparations-, logging-, and update logic to happen.
        self.before_gradient_based_update(timesteps=timesteps or {})

        # Resolve batch/episodes being ray object refs (instead of
        # actual batch/episodes objects).
        if isinstance(batch, ray.ObjectRef):
            batch = ray.get(batch)
        if isinstance(episodes, ray.ObjectRef) or (
            isinstance(episodes, list) and isinstance(episodes[0], ray.ObjectRef)
        ):
            episodes = ray.get(episodes)
            episodes = tree.flatten(episodes)

        # Call the learner connector.
        if self._learner_connector is not None and episodes is not None:
            # Call the learner connector pipeline.
            shared_data = {}
            batch = self._learner_connector(
                rl_module=self.module,
                data=batch if batch is not None else {},
                episodes=episodes,
                shared_data=shared_data,
            )
            # Convert to a batch.
            # TODO (sven): Try to not require MultiAgentBatch anymore.
            batch = MultiAgentBatch(
                {
                    module_id: SampleBatch(module_data)
                    for module_id, module_data in batch.items()
                },
                env_steps=sum(len(e) for e in episodes),
            )
        # Have to convert to MultiAgentBatch.
        elif isinstance(batch, SampleBatch):
            assert len(self.module) == 1
            batch = MultiAgentBatch(
                {next(iter(self.module.keys())): batch}, env_steps=len(batch)
            )

        # Check the MultiAgentBatch, whether our RLModule contains all ModuleIDs
        # found in this batch. If not, throw an error.
        unknown_module_ids = set(batch.policy_batches.keys()) - set(self.module.keys())
        if len(unknown_module_ids) > 0:
            raise ValueError(
                "Batch contains one or more ModuleIDs that are not in this Learner! "
                f"Found IDs: {unknown_module_ids}"
            )

        # TODO: Move this into LearnerConnector pipeline?
        # Filter out those RLModules from the final train batch that should not be
        # updated.
        for module_id in list(batch.policy_batches.keys()):
            if not self.should_module_be_updated(module_id, batch):
                del batch.policy_batches[module_id]

        # Log all timesteps (env, agent, modules) based on given episodes.
        if self._learner_connector is not None and episodes is not None:
            self._log_steps_trained_metrics(episodes, batch, shared_data)
        # TODO (sven): Possibly remove this if-else block entirely. We might be in a
        #  world soon where we always learn from episodes, never from an incoming batch.
        else:
            self.metrics.log_dict(
                {
                    (ALL_MODULES, NUM_ENV_STEPS_TRAINED): batch.env_steps(),
                    (ALL_MODULES, NUM_MODULE_STEPS_TRAINED): batch.agent_steps(),
                    **{
                        (mid, NUM_MODULE_STEPS_TRAINED): len(b)
                        for mid, b in batch.policy_batches.items()
                    },
                },
                reduce="sum",
                clear_on_reduce=True,
            )

        if minibatch_size:
            if self._learner_connector is not None:
                batch_iter = partial(
                    MiniBatchCyclicIterator,
                    uses_new_env_runners=True,
                    min_total_mini_batches=min_total_mini_batches,
                )
            else:
                batch_iter = MiniBatchCyclicIterator
        elif num_iters > 1:
            # `minibatch_size` was not set but `num_iters` > 1.
            # Under the old training stack, users could do multiple sgd passes
            # over a batch without specifying a minibatch size. We enable
            # this behavior here by setting the minibatch size to be the size
            # of the batch (e.g. 1 minibatch of size batch.count)
            minibatch_size = batch.count
            batch_iter = MiniBatchCyclicIterator
        else:
            # `minibatch_size` and `num_iters` are not set by the user.
            batch_iter = MiniBatchDummyIterator

        # Convert input batch into a tensor batch (MultiAgentBatch) on the correct
        # device (e.g. GPU). We move the batch already here to avoid having to move
        # every single minibatch that is created in the `batch_iter` below.
        if self._learner_connector is None:
            batch = self._convert_batch_type(batch)
        batch = self._set_slicing_by_batch_id(batch, value=True)

        for tensor_minibatch in batch_iter(batch, minibatch_size, num_iters):
            # Make the actual in-graph/traced `_update` call. This should return
            # all tensor values (no numpy).
            fwd_out, loss_per_module, tensor_metrics = self._update(
                tensor_minibatch.policy_batches
            )

            # Convert logged tensor metrics (logged during tensor-mode of MetricsLogger)
            # to actual (numpy) values.
            self.metrics.tensors_to_numpy(tensor_metrics)

            # Log all individual RLModules' loss terms and its registered optimizers'
            # current learning rates.
            for mid, loss in convert_to_numpy(loss_per_module).items():
                self.metrics.log_value(
                    key=(mid, self.TOTAL_LOSS_KEY),
                    value=loss,
                    window=1,
                )

        self._set_slicing_by_batch_id(batch, value=False)

        # Call `after_gradient_based_update` to allow for non-gradient based
        # cleanups-, logging-, and update logic to happen.
        self.after_gradient_based_update(timesteps=timesteps or {})

        # Reduce results across all minibatch update steps.
        return self.metrics.reduce()

    @OverrideToImplementCustomLogic_CallToSuperRecommended
    def before_gradient_based_update(self, *, timesteps: Dict[str, Any]) -> None:
        """Called before gradient-based updates are completed.

        Should be overridden to implement custom preparation-, logging-, or
        non-gradient-based Learner/RLModule update logic before(!) gradient-based
        updates are performed.

        Args:
            timesteps: Timesteps dict, which must have the key
                `NUM_ENV_STEPS_SAMPLED_LIFETIME`.
                # TODO (sven): Make this a more formal structure with its own type.
        """

    @OverrideToImplementCustomLogic_CallToSuperRecommended
    def after_gradient_based_update(self, *, timesteps: Dict[str, Any]) -> None:
        """Called after gradient-based updates are completed.

        Should be overridden to implement custom cleanup-, logging-, or non-gradient-
        based Learner/RLModule update logic after(!) gradient-based updates have been
        completed.

        Args:
            timesteps: Timesteps dict, which must have the key
                `NUM_ENV_STEPS_SAMPLED_LIFETIME`.
                # TODO (sven): Make this a more formal structure with its own type.
        """
        # Only update this optimizer's lr, if a scheduler has been registered
        # along with it.
        for module_id, optimizer_names in self._module_optimizers.items():
            for optimizer_name in optimizer_names:
                optimizer = self._named_optimizers[optimizer_name]
                # Update and log learning rate of this optimizer.
                lr_schedule = self._optimizer_lr_schedules.get(optimizer)
                if lr_schedule is not None:
                    new_lr = lr_schedule.update(
                        timestep=timesteps.get(NUM_ENV_STEPS_SAMPLED_LIFETIME, 0)
                    )
                    self._set_optimizer_lr(optimizer, lr=new_lr)
                self.metrics.log_value(
                    # Cut out the module ID from the beginning since it's already part
                    # of the key sequence: (ModuleID, "[optim name]_lr").
                    key=(module_id, f"{optimizer_name[len(module_id) + 1:]}_{LR_KEY}"),
                    value=convert_to_numpy(self._get_optimizer_lr(optimizer)),
                    window=1,
                )

    def _set_slicing_by_batch_id(
        self, batch: MultiAgentBatch, *, value: bool
    ) -> MultiAgentBatch:
        """Enables slicing by batch id in the given batch.

        If the input batch contains batches of sequences we need to make sure when
        slicing happens it is sliced via batch id and not timestamp. Calling this
        method enables the same flag on each SampleBatch within the input
        MultiAgentBatch.

        Args:
            batch: The MultiAgentBatch to enable slicing by batch id on.
            value: The value to set the flag to.

        Returns:
            The input MultiAgentBatch with the indexing flag is enabled / disabled on.
        """

        for pid, policy_batch in batch.policy_batches.items():
            # We assume that arriving batches for recurrent modules OR batches that
            # have a SEQ_LENS column are already zero-padded to the max sequence length
            # and have tensors of shape [B, T, ...]. Therefore, we slice sequence
            # lengths in B. See SampleBatch for more information.
            if (
                self.module[pid].is_stateful()
                or policy_batch.get("seq_lens") is not None
            ):
                if value:
                    policy_batch.enable_slicing_by_batch_id()
                else:
                    policy_batch.disable_slicing_by_batch_id()

        return batch

    @abc.abstractmethod
    def _is_module_compatible_with_learner(self, module: RLModule) -> bool:
        """Check whether the module is compatible with the learner.

        For example, if there is a random RLModule, it will not be a torch or tf
        module, but rather it is a numpy module. Therefore we should not consider it
        during gradient based optimization.

        Args:
            module: The module to check.

        Returns:
            True if the module is compatible with the learner.
        """

    def _make_module(self) -> MultiRLModule:
        """Construct the multi-agent RL module for the learner.

        This method uses `self._module_specs` or `self._module_obj` to construct the
        module. If the module_class is a single agent RL module it will be wrapped to a
        multi-agent RL module. Override this method if there are other things that
        need to happen for instantiation of the module.

        Returns:
            A constructed MultiRLModule.
        """
        # Module was provided directly through constructor -> Use as-is.
        if self._module_obj is not None:
            module = self._module_obj
        # RLModuleSpec was provided directly through constructor -> Use it to build the
        # RLModule.
        elif self._module_spec is not None:
            module = self._module_spec.build()
        # Try using our config object. Note that this would only work if the config
        # object has all the necessary space information already in it.
        else:
            module = self.config.get_multi_agent_module_spec().build()

        # If not already, convert to MultiRLModule.
        module = module.as_multi_rl_module()

        return module

    def _check_registered_optimizer(
        self,
        optimizer: Optimizer,
        params: Sequence[Param],
    ) -> None:
        """Checks that the given optimizer and parameters are valid for the framework.

        Args:
            optimizer: The optimizer object to check.
            params: The list of parameters to check.
        """
        if not isinstance(params, list):
            raise ValueError(
                f"`params` ({params}) must be a list of framework-specific parameters "
                "(variables)!"
            )

    def _check_is_built(self, error: bool = True) -> bool:
        if self.module is None:
            if error:
                raise ValueError(
                    "Learner.build() must be called after constructing a "
                    "Learner and before calling any methods on it."
                )
            return False
        return True

    def _reset(self):
        self._params = {}
        self._optimizer_parameters = {}
        self._named_optimizers = {}
        self._module_optimizers = defaultdict(list)
        self._optimizer_lr_schedules = {}
        self.metrics = MetricsLogger()
        self._is_built = False

    def apply(self, func, *_args, **_kwargs):
        return func(self, *_args, **_kwargs)

    @abc.abstractmethod
    def _get_tensor_variable(
        self,
        value: Any,
        dtype: Any = None,
        trainable: bool = False,
    ) -> TensorType:
        """Returns a framework-specific tensor variable with the initial given value.

        This is a framework specific method that should be implemented by the
        framework specific sub-classes.

        Args:
            value: The initial value for the tensor variable variable.

        Returns:
            The framework specific tensor variable of the given initial value,
            dtype and trainable/requires_grad property.
        """

    @staticmethod
    @abc.abstractmethod
    def _get_optimizer_lr(optimizer: Optimizer) -> float:
        """Returns the current learning rate of the given local optimizer.

        Args:
            optimizer: The local optimizer to get the current learning rate for.

        Returns:
            The learning rate value (float) of the given optimizer.
        """

    @staticmethod
    @abc.abstractmethod
    def _set_optimizer_lr(optimizer: Optimizer, lr: float) -> None:
        """Updates the learning rate of the given local optimizer.

        Args:
            optimizer: The local optimizer to update the learning rate for.
            lr: The new learning rate.
        """

    @staticmethod
    @abc.abstractmethod
    def _get_clip_function() -> Callable:
        """Returns the gradient clipping function to use, given the framework."""

    def _log_steps_trained_metrics(self, episodes, batch, shared_data):
        # Logs this iteration's steps trained, based on given `episodes`.
        env_steps = sum(len(e) for e in episodes)
        log_dict = defaultdict(dict)
        orig_lengths = shared_data.get("_sa_episodes_lengths", {})
        for sa_episode in self._learner_connector.single_agent_episode_iterator(
            episodes, agents_that_stepped_only=False
        ):
            mid = (
                sa_episode.module_id
                if sa_episode.module_id is not None
                else DEFAULT_MODULE_ID
            )
            # Do not log steps trained for those ModuleIDs that should not be updated.
            if mid != ALL_MODULES and mid not in batch.policy_batches:
                continue

            _len = (
                orig_lengths[sa_episode.id_]
                if sa_episode.id_ in orig_lengths
                else len(sa_episode)
            )
            # TODO (sven): Decide, whether agent_ids should be part of LEARNER_RESULTS.
            #  Currently and historically, only ModuleID keys and ALL_MODULES were used
            #  and expected. Does it make sense to include e.g. agent steps trained?
            #  I'm not sure atm.
            # aid = (
            #    sa_episode.agent_id if sa_episode.agent_id is not None
            #    else DEFAULT_AGENT_ID
            # )
            if NUM_MODULE_STEPS_TRAINED not in log_dict[mid]:
                log_dict[mid][NUM_MODULE_STEPS_TRAINED] = _len
            else:
                log_dict[mid][NUM_MODULE_STEPS_TRAINED] += _len
            # TODO (sven): See above.
            # if NUM_AGENT_STEPS_TRAINED not in log_dict[aid]:
            #    log_dict[aid][NUM_AGENT_STEPS_TRAINED] = _len
            # else:
            #    log_dict[aid][NUM_AGENT_STEPS_TRAINED] += _len
            if NUM_MODULE_STEPS_TRAINED not in log_dict[ALL_MODULES]:
                log_dict[ALL_MODULES][NUM_MODULE_STEPS_TRAINED] = _len
            else:
                log_dict[ALL_MODULES][NUM_MODULE_STEPS_TRAINED] += _len

        # Log env steps (all modules).
        self.metrics.log_value(
            (ALL_MODULES, NUM_ENV_STEPS_TRAINED),
            env_steps,
            reduce="sum",
            clear_on_reduce=True,
        )
        # Log per-module steps trained (plus all modules) and per-agent steps trained.
        self.metrics.log_dict(dict(log_dict), reduce="sum", clear_on_reduce=True)

    @Deprecated(
        new="Learner.before_gradient_based_update("
        "timesteps={'num_env_steps_sampled_lifetime': ...}) and/or "
        "Learner.after_gradient_based_update("
        "timesteps={'num_env_steps_sampled_lifetime': ...})",
        error=True,
    )
    def additional_update_for_module(self, *args, **kwargs):
        pass

    @Deprecated(new="Learner.save_to_path(...)", error=True)
    def save_state(self, *args, **kwargs):
        pass

    @Deprecated(new="Learner.restore_from_path(...)", error=True)
    def load_state(self, *args, **kwargs):
        pass

    @Deprecated(new="Learner.module.get_state()", error=True)
    def get_module_state(self, *args, **kwargs):
        pass

    @Deprecated(new="Learner.module.set_state()", error=True)
    def set_module_state(self, *args, **kwargs):
        pass

    @Deprecated(new="Learner._get_optimizer_state()", error=True)
    def get_optimizer_state(self, *args, **kwargs):
        pass

    @Deprecated(new="Learner._set_optimizer_state()", error=True)
    def set_optimizer_state(self, *args, **kwargs):
        pass<|MERGE_RESOLUTION|>--- conflicted
+++ resolved
@@ -26,16 +26,10 @@
     LearnerConnectorPipeline,
 )
 from ray.rllib.core import COMPONENT_OPTIMIZER, COMPONENT_RL_MODULE, DEFAULT_MODULE_ID
-<<<<<<< HEAD
+from ray.rllib.core.rl_module import validate_module_id
 from ray.rllib.core.rl_module.multi_rl_module import (
     MultiRLModule,
     MultiRLModuleSpec,
-=======
-from ray.rllib.core.rl_module import validate_module_id
-from ray.rllib.core.rl_module.marl_module import (
-    MultiAgentRLModule,
-    MultiAgentRLModuleSpec,
->>>>>>> 8a7960fc
 )
 from ray.rllib.core.rl_module.rl_module import RLModule, RLModuleSpec
 from ray.rllib.policy.policy import PolicySpec
@@ -722,11 +716,7 @@
                 returns False) will not be updated.
 
         Returns:
-<<<<<<< HEAD
-            The new MultiRLModuleSpec (after the change has been performed).
-=======
-            The new MultiAgentRLModuleSpec (after the RLModule has been added).
->>>>>>> 8a7960fc
+            The new MultiRLModuleSpec (after the RLModule has been added).
         """
         validate_module_id(module_id, error=True)
         self._check_is_built()
@@ -777,11 +767,7 @@
                 returns False) will not be updated.
 
         Returns:
-<<<<<<< HEAD
-            The new MultiRLModuleSpec (after the change has been performed).
-=======
-            The new MultiAgentRLModuleSpec (after the RLModule has been removed).
->>>>>>> 8a7960fc
+            The new MultiRLModuleSpec (after the RLModule has been removed).
         """
         self._check_is_built()
         module = self.module[module_id]
