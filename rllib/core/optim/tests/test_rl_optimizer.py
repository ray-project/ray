import gymnasium as gym
import pytest
import numpy as np
import torch
from typing import Any, Mapping, Union
import unittest

import ray

from ray.rllib.algorithms import AlgorithmConfig
from ray.rllib.offline import IOContext
from ray.rllib.offline.dataset_reader import (
    DatasetReader,
    get_dataset_and_shards,
)
from ray.rllib.core.rl_module.rl_module import RLModule
from ray.rllib.core.testing.torch.bc_module import DiscreteBCTorchModule
from ray.rllib.core.testing.torch.bc_optimizer import BCTorchOptimizer
from ray.rllib.policy.sample_batch import SampleBatch
from ray.rllib.utils.nested_dict import NestedDict
from ray.rllib.utils.numpy import convert_to_numpy
from ray.rllib.utils.test_utils import check
from ray.rllib.utils.torch_utils import convert_to_torch_tensor
from ray.rllib.utils.typing import TensorType


def model_norm(model: torch.nn.Module) -> float:
    """Compute the norm of the weights of a model.

    Args:
        model: The model whose weights to compute a norm over.

    Returns:
        the norm of model.
    """
    total_norm = 0
    for p in model.parameters():
        param_norm = p.detach().data.norm(2)
        total_norm += param_norm.item() ** 2
    total_norm = total_norm**0.5
    return total_norm


def do_rollouts(
    env: gym.Env, module_for_inference: RLModule, num_rollouts: int
) -> SampleBatch:
    _returns = []
    _rollouts = []
    for _ in range(num_rollouts):
        obs, info = env.reset()
        _obs, _next_obs, _actions, _rewards, _terminateds, _truncateds = (
            [], [], [], [], [], []
        )
        _return = -0
        for _ in range(env._max_episode_steps):
            _obs.append(obs)
            fwd_out = module_for_inference.forward_inference(
                {"obs": torch.tensor(obs)[None]}
            )
<<<<<<< HEAD
            action = to_numpy(fwd_out["action_dist"].sample().squeeze(0))
            next_obs, reward, terminated, truncated, _ = env.step(action)
=======
            action = convert_to_numpy(fwd_out["action_dist"].sample().squeeze(0))
            next_obs, reward, done, _ = env.step(action)
>>>>>>> 64d744b4
            _next_obs.append(next_obs)
            _actions.append([action])
            _rewards.append([reward])
            _terminateds.append([terminated])
            _truncateds.append([truncated])
            _return += reward
            if terminated or truncated:
                break
            obs = next_obs
        batch = SampleBatch(
            {
                SampleBatch.OBS: _obs,
                SampleBatch.NEXT_OBS: _next_obs,
                SampleBatch.ACTIONS: _actions,
                SampleBatch.REWARDS: _rewards,
                SampleBatch.TERMINATEDS: _terminateds,
                SampleBatch.TRUNCATEDS: _truncateds,
            }
        )
        _returns.append(_return)
        _rollouts.append(batch)
    return np.mean(_returns), _returns, _rollouts


# TODO (avnishn): This RLTrainer has to be properly implemented once the RLTrainerActor
# is implemented on master.
class BCTorchTrainer:
    """This class is a demonstration on how to use RLOptimizer and RLModule together."""

    def __init__(self, env: gym.Space) -> None:
        optimizer_config = {}
        self._module = DiscreteBCTorchModule.from_env(env)
        self._rl_optimizer = BCTorchOptimizer(self._module, optimizer_config)

    @staticmethod
    def on_after_compute_gradients(
        gradients_dict: Mapping[str, Any]
    ) -> Mapping[str, Any]:
        """Called after gradients have been computed.

        Args:
            gradients_dict (Mapping[str, Any]): A dictionary of gradients.

        Note the relative order of operations looks like this:
            fwd_out = forward_train(batch)
            loss = compute_loss(batch, fwd_out)
            gradients = compute_gradients(loss)
            ---> post_processed_gradients = on_after_compute_gradients(gradients)
            apply_gradients(post_processed_gradients)

        Returns:
            Mapping[str, Any]: A dictionary of gradients.
        """
        return gradients_dict

    def compile_results(
        self,
        batch: NestedDict,
        fwd_out: Mapping[str, Any],
        postprocessed_loss: Mapping[str, Any],
        post_processed_gradients: Mapping[str, Any],
    ) -> Mapping[str, Any]:
        """Compile results from the update.

        Args:
            batch: The batch that was used for the update.
            fwd_out: The output of the forward train pass.
            postprocessed_loss: The loss after postprocessing.
            post_processed_gradients: The gradients after postprocessing.

        Returns:
            A dictionary of results.
        """
        loss_numpy = convert_to_numpy(postprocessed_loss)
        return {
            "avg_reward": batch["rewards"].mean(),
            "module_norm": model_norm(self._module),
            **loss_numpy,
        }

    def update(self, batch: SampleBatch) -> Mapping[str, Any]:
        """Perform an update on this Trainer.

        Args:
            batch: A batch of data.

        Returns:
            A dictionary of results.
        """
        torch_batch = convert_to_torch_tensor(batch)
        fwd_out = self._module.forward_train(torch_batch)
        loss = self._rl_optimizer.compute_loss(torch_batch, fwd_out)

        # if loss is a tensor, wrap it in a dict
        if isinstance(loss, torch.Tensor):
            loss = {"total_loss": loss}

        gradients = self.compute_gradients(loss)
        post_processed_gradients = self.on_after_compute_gradients(gradients)
        self.apply_gradients(post_processed_gradients)
        results = self.compile_results(batch, fwd_out, loss, post_processed_gradients)
        return results

    def compute_gradients(
        self, loss: Union[TensorType, Mapping[str, Any]]
    ) -> Mapping[str, Any]:
        """Perform an update on self._module.

        For example compute and apply gradients to self._module if
        necessary.

        Args:
            loss: variable(s) used for optimizing self._module.

        Returns:
            A dictionary of extra information and statistics.
        """

        if isinstance(loss, torch.Tensor):
            loss = {"total_loss": loss}

        if not isinstance(loss, dict):
            raise ValueError("loss must be a dict or torch.Tensor")

        loss["total_loss"].backward()
        grads = {n: p.grad for n, p in self._module.named_parameters()}
        return grads

    def apply_gradients(self, gradients: Mapping[str, Any]) -> None:
        """Perform an update on self._module"""
        for optimizer in self._rl_optimizer.get_optimizers().values():
            optimizer.step()
            optimizer.zero_grad()

    def set_state(self, state: Mapping[str, Any]) -> None:
        """Set the state of the trainer."""
        self._rl_optimizer.set_state(state.get("optimizer_state", {}))
        self._module.set_state(state.get("module_state", {}))

    def get_state(self) -> Mapping[str, Any]:
        """Get the state of the trainer."""
        return {
            "module_state": self._module.get_state(),
            "optimizer_state": self._rl_optimizer.get_state(),
        }


class TestRLOptimizer(unittest.TestCase):
    @classmethod
    def setUpClass(cls) -> None:
        ray.init()

    @classmethod
    def tearDownClass(cls) -> None:
        ray.shutdown()

    def test_rl_optimizer_in_behavioral_clonning(self):
        torch.manual_seed(1)
        env = gym.make("CartPole-v1")
        module_for_inference = DiscreteBCTorchModule.from_env(env)

        trainer = BCTorchTrainer(env)
        trainer.set_state({"module_state": module_for_inference.get_state()})

        # path = "s3://air-example-data/rllib/cartpole/large.json"
        path = "tests/data/cartpole/large.json"
        input_config = {"format": "json", "paths": path}
        dataset, _ = get_dataset_and_shards(
            AlgorithmConfig().offline_data(input_="dataset", input_config=input_config)
        )
        batch_size = 500
        ioctx = IOContext(
            config=(
                AlgorithmConfig()
                .training(train_batch_size=batch_size)
                .offline_data(actions_in_input_normalized=True)
            ),
            worker_index=0,
        )
        reader = DatasetReader(dataset, ioctx)
        num_epochs = 100
        total_timesteps_of_training = 1000000
        inter_steps = total_timesteps_of_training // (num_epochs * batch_size)
        for epoch_i in range(num_epochs):
            total_loss = 0
            for _ in range(inter_steps):
                batch = reader.next()
                results = trainer.update(batch)
                total_loss += results["total_loss"] / inter_steps

            module_for_inference.set_state(trainer.get_state()["module_state"])
            avg_return, _, _ = do_rollouts(env, module_for_inference, 10)
            print(
                f"[epoch = {epoch_i}] avg_total_loss: "
                f"{total_loss}, avg_return: {avg_return}"
            )
            if avg_return > 50:
                break
        assert (
            avg_return > 50
        ), f"Return for training behavior cloning is too low: avg_return={avg_return}!"

    def test_rl_optimizer_set_state_get_state_torch(self):
        env = gym.make("CartPole-v1")
        module = DiscreteBCTorchModule.from_env(env)
        optim1 = BCTorchOptimizer(module, {"lr": 0.1})
        optim2 = BCTorchOptimizer(module, {"lr": 0.2})

        self.assertIsInstance(optim1.get_state(), dict)
        check(
            optim1.get_state()["module"]["param_groups"][0]["lr"],
            optim2.get_state()["module"]["param_groups"][0]["lr"],
            false=True,
        )
        optim1.set_state(optim2.get_state())
        check(optim1.get_state(), optim2.get_state())


if __name__ == "__main__":
    import sys

    sys.exit(pytest.main(["-v", __file__]))<|MERGE_RESOLUTION|>--- conflicted
+++ resolved
@@ -57,13 +57,8 @@
             fwd_out = module_for_inference.forward_inference(
                 {"obs": torch.tensor(obs)[None]}
             )
-<<<<<<< HEAD
-            action = to_numpy(fwd_out["action_dist"].sample().squeeze(0))
+            action = convert_to_numpy(fwd_out["action_dist"].sample().squeeze(0))
             next_obs, reward, terminated, truncated, _ = env.step(action)
-=======
-            action = convert_to_numpy(fwd_out["action_dist"].sample().squeeze(0))
-            next_obs, reward, done, _ = env.step(action)
->>>>>>> 64d744b4
             _next_obs.append(next_obs)
             _actions.append([action])
             _rewards.append([reward])
