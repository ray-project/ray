--- conflicted
+++ resolved
@@ -1,9 +1,5 @@
 import tensorflow as tf
-<<<<<<< HEAD
-from typing import Any, Dict, Mapping
-=======
 from typing import Any, Dict
->>>>>>> 6a7521cd
 
 from ray.rllib.core.columns import Columns
 from ray.rllib.core.models.specs.typing import SpecType
@@ -57,38 +53,22 @@
     def output_specs_train(self) -> SpecType:
         return [Columns.ACTION_DIST_INPUTS]
 
-<<<<<<< HEAD
-    def _forward_shared(self, batch: Dict) -> Mapping[str, Any]:
-=======
-    def _forward_shared(self, batch: NestedDict) -> Dict[str, Any]:
->>>>>>> 6a7521cd
+    def _forward_shared(self, batch: Dict[str, Any]) -> Dict[str, Any]:
         # We can use a shared forward method because BC does not need to distinguish
         # between train, inference, and exploration.
         action_logits = self.policy(batch["obs"])
         return {Columns.ACTION_DIST_INPUTS: action_logits}
 
     @override(RLModule)
-<<<<<<< HEAD
-    def _forward_inference(self, batch: Dict) -> Mapping[str, Any]:
+    def _forward_inference(self, batch: Dict[str, Any]) -> Dict[str, Any]:
         return self._forward_shared(batch)
 
     @override(RLModule)
-    def _forward_exploration(self, batch: Dict) -> Mapping[str, Any]:
+    def _forward_exploration(self, batch: Dict[str, Any]) -> Dict[str, Any]:
         return self._forward_shared(batch)
 
     @override(RLModule)
-    def _forward_train(self, batch: Dict) -> Mapping[str, Any]:
-=======
-    def _forward_inference(self, batch: NestedDict) -> Dict[str, Any]:
-        return self._forward_shared(batch)
-
-    @override(RLModule)
-    def _forward_exploration(self, batch: NestedDict) -> Dict[str, Any]:
-        return self._forward_shared(batch)
-
-    @override(RLModule)
-    def _forward_train(self, batch: NestedDict) -> Dict[str, Any]:
->>>>>>> 6a7521cd
+    def _forward_train(self, batch: Dict[str, Any]) -> Dict[str, Any]:
         return self._forward_shared(batch)
 
     @override(RLModule)
