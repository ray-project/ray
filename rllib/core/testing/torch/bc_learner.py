--- conflicted
+++ resolved
@@ -1,9 +1,5 @@
 import torch
-<<<<<<< HEAD
-from typing import Dict, Mapping, TYPE_CHECKING
-=======
-from typing import Dict, TYPE_CHECKING
->>>>>>> 6a7521cd
+from typing import Any, Dict, TYPE_CHECKING
 
 from ray.rllib.core.columns import Columns
 from ray.rllib.core.learner.torch.torch_learner import TorchLearner
@@ -20,13 +16,8 @@
         *,
         module_id: ModuleID,
         config: "AlgorithmConfig",
-<<<<<<< HEAD
-        batch: Dict,
-        fwd_out: Mapping[str, TensorType],
-=======
-        batch: NestedDict,
+        batch: Dict[str, Any],
         fwd_out: Dict[str, TensorType],
->>>>>>> 6a7521cd
     ) -> TensorType:
         BaseTestingLearner.compute_loss_for_module(
             self,
