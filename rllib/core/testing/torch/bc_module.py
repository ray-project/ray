--- conflicted
+++ resolved
@@ -54,29 +54,17 @@
         return [Columns.ACTION_DIST_INPUTS]
 
     @override(RLModule)
-<<<<<<< HEAD
-    def _forward_inference(self, batch: Dict) -> Dict[str, Any]:
-=======
-    def _forward_inference(self, batch: NestedDict) -> Dict[str, Any]:
->>>>>>> 6a7521cd
+    def _forward_inference(self, batch: Dict[str, Any]) -> Dict[str, Any]:
         with torch.no_grad():
             return self._forward_train(batch)
 
     @override(RLModule)
-<<<<<<< HEAD
-    def _forward_exploration(self, batch: Dict) -> Dict[str, Any]:
-=======
-    def _forward_exploration(self, batch: NestedDict) -> Dict[str, Any]:
->>>>>>> 6a7521cd
+    def _forward_exploration(self, batch: Dict[str, Any]) -> Dict[str, Any]:
         with torch.no_grad():
             return self._forward_train(batch)
 
     @override(RLModule)
-<<<<<<< HEAD
-    def _forward_train(self, batch: Dict) -> Dict[str, Any]:
-=======
-    def _forward_train(self, batch: NestedDict) -> Dict[str, Any]:
->>>>>>> 6a7521cd
+    def _forward_train(self, batch: Dict[str, Any]) -> Dict[str, Any]:
         action_logits = self.policy(batch["obs"])
         return {Columns.ACTION_DIST_INPUTS: action_logits}
 
