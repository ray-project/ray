--- conflicted
+++ resolved
@@ -30,44 +30,6 @@
     It is therefore a means of configuration for RLModules. However, ModelConfigs are
     not restricted to be used only with Catalog or RLModules.
     A usage Example together with a Model can be found in the Model.
-
-<<<<<<< HEAD
-    Usage Example together with a Model:
-
-    .. testcode::
-
-        from ray.rllib.core.models.base import Model, ModelConfig
-
-        class MyModel(Model):
-            def __init__(self, config):
-                super().__init__(config)
-                self.my_param = config.my_param * 2
-
-            def _forward(self, input_dict):
-                return input_dict["obs"] * self.my_param
-
-
-        @dataclass
-        class MyModelConfig(ModelConfig):
-            my_param: int = 42
-
-            def build(self, framework: str):
-                if framework == "bork":
-                    return MyModel(self)
-
-
-        config = MyModelConfig(my_param=3)
-        model = config.build(framework="bork")
-        print(model._forward({"obs": 1}))
-
-    .. testoutput::
-
-        6
-
-=======
-    Attributes:
-        output_dim: The output dimension of the network.
->>>>>>> ddd89bc9
     """
 
     @abc.abstractmethod
