--- conflicted
+++ resolved
@@ -273,14 +273,10 @@
 
         config = (
             PPOConfig()
-<<<<<<< HEAD
-            .rl_module(rl_module_spec=SingleAgentRLModuleSpec(catalog_class=MyCatalog))
-=======
             .rl_module(
                 _enable_rl_module_api=True,
                 rl_module_spec=SingleAgentRLModuleSpec(catalog_class=MyCatalog),
             )
->>>>>>> 8f30f61a
             .framework("torch")
         )
 
