from dataclasses import dataclass, field
from typing import List, Callable, Dict, Union, Tuple
from ray.rllib.utils.typing import ViewRequirementsDict
import functools

import gymnasium as gym

from ray.rllib.core.models.base import ModelConfig, Model, Encoder
from ray.rllib.utils.annotations import ExperimentalAPI


@ExperimentalAPI
def _framework_implemented(torch: bool = True, tf2: bool = True):
    """Decorator to check if a model was implemented in a framework.

    Args:
        torch: Whether we can build this model with torch.
        tf2: Whether we can build this model with tf2.

    Returns:
        The decorated function.

    Raises:
        ValueError: If the framework is not available to build.
    """
    accepted = []
    if torch:
        accepted.append("torch")
    if tf2:
        accepted.append("tf")
        accepted.append("tf2")

    def decorator(fn: Callable) -> Callable:
        @functools.wraps(fn)
        def checked_build(self, framework, **kwargs):
            if framework not in accepted:
                raise ValueError(
                    f"This config does not support framework "
                    f"{framework}. Only frameworks in {accepted} are "
                    f"supported."
                )
            return fn(self, framework, **kwargs)

        return checked_build

    return decorator


def _convert_to_lower_case_if_tf(string: str, framework: str) -> str:
    """Converts a string to lower case if the framework is torch.

    TensorFlow has lower-case names for activation functions, while PyTorch has
    camel-case names.

    Args:
        string: The string to convert.
        framework: The framework to check.

    Returns:
        The converted string.
    """
    if framework != "torch" and string is not None:
        return string.lower()
    return string


@ExperimentalAPI
@dataclass
class MLPHeadConfig(ModelConfig):
    """Configuration for a fully connected network.

    The configured MLP encodes 1D-observations into a latent space.
    The stack of layers is composed of a sequence of linear layers. The first layer
    has `input_dim` inputs and the last layer has `output_dim` outputs. The number of
    units inbetween is determined by `hidden_layer_dims`. If `hidden_layer_dims` is
    None, there is only one linear layer with `input_dim` inputs and `output_dim`
    outputs. Each layer is followed by an activation function as per this config.
    See ModelConfig for usage details.

    Example:

        Configuration:
        input_dim = 4
        hidden_layer_dims = [8, 8]
        hidden_layer_activation = "relu"
        output_dim = 2
        output_activation = "linear"

        Resulting stack in pseudocode:
        Linear(4, 8)
        ReLU()
        Linear(8, 8)
        ReLU()
        Linear(8, 2)
<<<<<<< HEAD
        Linear()
=======
>>>>>>> dde3d522

    Attributes:
        input_dim: The input dimension of the network. It cannot be None.
        hidden_layer_dims: The sizes of the hidden layers.
        hidden_layer_activation: The activation function to use after each layer (
            except for the output).
        output_activation: The activation function to use for the output layer.
        output_dim: The output dimension of the network.
    """

    input_dim: int = None
    hidden_layer_dims: List[int] = field(default_factory=lambda: [256, 256])
    hidden_layer_activation: str = "relu"
    output_activation: str = "linear"
    output_dim: int = None

    @_framework_implemented()
    def build(self, framework: str = "torch") -> Model:
        self.input_dim = int(self.input_dim)
        self.output_dim = int(self.output_dim)

        # Activation functions in TF are lower case
        self.output_activation = _convert_to_lower_case_if_tf(
            self.output_activation, framework
        )
        self.hidden_layer_activation = _convert_to_lower_case_if_tf(
            self.hidden_layer_activation, framework
        )

        if framework == "torch":
            from ray.rllib.core.models.torch.mlp import TorchMLPHead

            return TorchMLPHead(self)
        else:
            from ray.rllib.core.models.tf.mlp import TfMLPHead

            return TfMLPHead(self)


@ExperimentalAPI
@dataclass
class CNNEncoderConfig(ModelConfig):
    """Configuration for a convolutional network.

    The configured CNN encodes 3D-observations into a latent space.
    The stack of layers is composed of a sequence of convolutional layers.
    `input_dims` describes the shape of the input tensor. Beyond that, each layer
    specified by `filter_specifiers` is followed by an activation function according
    to `filter_activation`. The `output_dim` is reached by flattening a final
    convolutional layer and applying a linear layer with `output_activation`.
    See ModelConfig for usage details.

    Example:

        Configuration:
        input_dims = [84, 84, 3]
        filter_specifiers = [
            [16, [8, 8], 4],
            [32, [4, 4], 2],
        ]
        filter_activation = "relu"
        output_dim = 256
        output_activation = "linear"

        Resulting stack in pseudocode:
        Conv2D(in_channels=3, out_channels=16, kernel_size=[8, 8], stride=[4, 4])
        ReLU()
        Conv2D(in_channels=16, out_channels=32, kernel_size=[4, 4], stride=[2, 2])
        ReLU()
        Conv2D(in_channels=32, out_channels=1, kernel_size=[1, 1], stride=[1, 1])
        Flatten()
        Linear(121, 256)

    Attributes:
        input_dims: The input dimension of the network. These must be given in the
            form of `(width, height, channels)`.
        filter_specifiers: A list of lists, where each element of an inner list
            contains elements of the form
            `[number of channels/filters, [kernel width, kernel height], stride]` to
            specify a convolutional layer stacked in order of the outer list.
        filter_layer_activation: The activation function to use after each layer (
            except for the output).
        output_activation: The activation function to use for the output layer.
        output_dim: The output dimension. We append a final convolutional layer
            depth-only filters that is flattened and a final linear layer to achieve
            this dimension regardless of the previous filters.
    """

    input_dims: Union[List[int], Tuple[int]] = None
    filter_specifiers: List[List[Union[int, List[int]]]] = field(
        default_factory=lambda: [[16, [4, 4], 2], [32, [4, 4], 2], [64, [8, 8], 2]]
    )
    filter_layer_activation: str = "relu"
    output_activation: str = "linear"
    output_dim: int = None

    @_framework_implemented(tf2=False)
    def build(self, framework: str = "torch") -> Model:
<<<<<<< HEAD
        self.output_dim = int(self.output_dim)

=======
>>>>>>> dde3d522
        # Activation functions in TF are lower case
        self.output_activation = _convert_to_lower_case_if_tf(
            self.output_activation, framework
        )
        self.filter_layer_activation = _convert_to_lower_case_if_tf(
            self.filter_layer_activation, framework
        )

        if framework == "torch":
            from ray.rllib.core.models.torch.encoder import TorchCNNEncoder

            return TorchCNNEncoder(self)


@ExperimentalAPI
@dataclass
class MLPEncoderConfig(MLPHeadConfig):
    """Configuration for an MLP that acts as an encoder.

    Although it inherits from MLPHeadConfig, it does not output an MLPHead.
    This inheritance is solely to unify the configuration options between MLPEncoders
    and MLPHeads.

    See ModelConfig for usage details.
    """

    @_framework_implemented()
    def build(self, framework: str = "torch") -> Encoder:
        self.output_dim = int(self.output_dim)
        self.input_dim = int(self.input_dim)

        # Activation functions in TF are lower case
        self.output_activation = _convert_to_lower_case_if_tf(
            self.output_activation, framework
        )
        self.hidden_layer_activation = _convert_to_lower_case_if_tf(
            self.hidden_layer_activation, framework
        )

        if framework == "torch":
            from ray.rllib.core.models.torch.encoder import TorchMLPEncoder

            return TorchMLPEncoder(self)
        else:
            from ray.rllib.core.models.tf.encoder import TfMLPEncoder

            return TfMLPEncoder(self)


@ExperimentalAPI
@dataclass
class LSTMEncoderConfig(ModelConfig):
    """Configuration for a LSTM encoder.

    See ModelConfig for usage details.

    Attributes:
        input_dim: The input dimension of the network. It cannot be None.
        hidden_dim: The size of the hidden layer.
        num_layers: The number of LSTM layers.
        batch_first: Wether the input is batch first or not.
        output_activation: The activation function to use for the output layer.
        observation_space: The observation space of the environment.
        action_space: The action space of the environment.
        view_requirements_dict: The view requirements to use if anything else than
            observation_space or action_space is to be encoded. This signifies an
            advanced use case.
        get_tokenizer_config: A callable that takes a gym.Space and a dict and
            returns a ModelConfig to build tokenizers for observations, actions and
            other spaces that might be present in the view_requirements_dict.

    """

    input_dim: int = None
    hidden_dim: int = None
    num_layers: int = None
    batch_first: bool = True
    output_activation: str = "linear"
    observation_space: gym.Space = None
    action_space: gym.Space = None
    view_requirements_dict: ViewRequirementsDict = None
    get_tokenizer_config: Callable[[gym.Space, Dict], ModelConfig] = None
    output_dim: int = None

    @_framework_implemented(tf2=False)
    def build(self, framework: str = "torch") -> Encoder:
        self.input_dim = int(self.input_dim)
        if framework == "torch":
            from ray.rllib.core.models.torch.encoder import TorchLSTMEncoder

            return TorchLSTMEncoder(self)


@ExperimentalAPI
@dataclass
class ActorCriticEncoderConfig(ModelConfig):
    """Configuration for an ActorCriticEncoder.

    The base encoder functions like other encoders in RLlib. It is wrapped by the
    ActorCriticEncoder to provides a shared encoder Model to use in RLModules that
    provides twofold outputs: one for the actor and one for the critic. See
    ModelConfig for usage details.

    Attributes:
        base_encoder_config: The configuration for the wrapped encoder(s).
        shared: Whether the base encoder is shared between the actor and critic.
    """

    base_encoder_config: ModelConfig = None
    shared: bool = True

    @_framework_implemented()
    def build(self, framework: str = "torch") -> Model:
        if framework == "torch":
            from ray.rllib.core.models.torch.encoder import (
                TorchActorCriticEncoder,
            )

            return TorchActorCriticEncoder(self)
        else:
            from ray.rllib.core.models.tf.encoder import TfActorCriticEncoder

            return TfActorCriticEncoder(self)<|MERGE_RESOLUTION|>--- conflicted
+++ resolved
@@ -92,10 +92,6 @@
         Linear(8, 8)
         ReLU()
         Linear(8, 2)
-<<<<<<< HEAD
-        Linear()
-=======
->>>>>>> dde3d522
 
     Attributes:
         input_dim: The input dimension of the network. It cannot be None.
@@ -194,11 +190,9 @@
 
     @_framework_implemented(tf2=False)
     def build(self, framework: str = "torch") -> Model:
-<<<<<<< HEAD
         self.output_dim = int(self.output_dim)
-
-=======
->>>>>>> dde3d522
+        self.input_dims = [int(i) for i in self.input_dims]
+
         # Activation functions in TF are lower case
         self.output_activation = _convert_to_lower_case_if_tf(
             self.output_activation, framework
