from dataclasses import dataclass, field
from typing import List, Callable, Dict, Union, Tuple
from ray.rllib.utils.typing import ViewRequirementsDict
import functools

import gymnasium as gym

from ray.rllib.core.models.base import ModelConfig, Model, Encoder
from ray.rllib.utils.annotations import ExperimentalAPI


@ExperimentalAPI
def _framework_implemented(torch: bool = True, tf2: bool = True):
    """Decorator to check if a model was implemented in a framework.

    Args:
        torch: Whether we can build this model with torch.
        tf2: Whether we can build this model with tf2.

    Returns:
        The decorated function.

    Raises:
        ValueError: If the framework is not available to build.
    """
    accepted = []
    if torch:
        accepted.append("torch")
    if tf2:
        accepted.append("tf")
        accepted.append("tf2")

    def decorator(fn: Callable) -> Callable:
        @functools.wraps(fn)
        def checked_build(self, framework, **kwargs):
            if framework not in accepted:
                raise ValueError(
                    f"This config does not support framework "
                    f"{framework}. Only frameworks in {accepted} are "
                    f"supported."
                )
            return fn(self, framework, **kwargs)

        return checked_build

    return decorator


def _convert_to_lower_case_if_tf(string: str, framework: str) -> str:
    """Converts a string to lower case if the framework is torch.

    TensorFlow has lower-case names for activation functions, while PyTorch has
    camel-case names.

    Args:
        string: The string to convert.
        framework: The framework to check.

    Returns:
        The converted string.
    """
    if framework != "torch" and string is not None:
        return string.lower()
    return string


@ExperimentalAPI
@dataclass
class MLPHeadConfig(ModelConfig):
    """Configuration for a fully connected network.

    See ModelConfig for usage details.

    Attributes:
        input_dim: The input dimension of the network. It cannot be None.
        hidden_layer_dims: The sizes of the hidden layers.
        hidden_layer_activation: The activation function to use after each layer (
            except for the output).
        output_activation: The activation function to use for the output layer.
    """

    input_dim: int = None
    hidden_layer_dims: List[int] = field(default_factory=lambda: [256, 256])
    hidden_layer_activation: str = "relu"
    output_activation: str = "linear"
    output_dim: int = None

    @_framework_implemented()
    def build(self, framework: str = "torch") -> Model:
<<<<<<< HEAD
        # Convert numpy values so that we can build specs from them.
        assert type(self.output_dim) is int
        assert type(self.input_dim) is int
=======
        self.input_dim = int(self.input_dim)
        self.output_dim = int(self.output_dim)
>>>>>>> 40c7c397

        # Activation functions in TF are lower case
        self.output_activation = _convert_to_lower_case_if_tf(
            self.output_activation, framework
        )
        self.hidden_layer_activation = _convert_to_lower_case_if_tf(
            self.hidden_layer_activation, framework
        )

        if framework == "torch":
            from ray.rllib.core.models.torch.mlp import TorchMLPHead

            return TorchMLPHead(self)
        else:
            from ray.rllib.core.models.tf.mlp import TfMLPHead

            return TfMLPHead(self)


@ExperimentalAPI
@dataclass
class CNNEncoderConfig(ModelConfig):
    """Configuration for a convolutional network.

    See ModelConfig for usage details.

    Attributes:
        input_dims: The input dimension of the network. It cannot be None.
        filter_specifiers: A list of lists, where each element of an inner list
            contains elements of the form
            `[number of filters, [kernel width, kernel height], stride]` to specify a
            convolutional layer stacked in order of the outer list.
        filter_layer_activation: The activation function to use after each layer (
            except for the output).
        output_activation: The activation function to use for the output layer.
        output_dim: The output dimension are [BATCH, output_dim]. We append a final
            convolutional layer depth-only filters that is flattened and a final linear
            layer to achieve this.
    """

    input_dims: Union[List, Tuple] = None
    filter_specifiers: List[List[Union[int, List]]] = field(
        default_factory=lambda: [[16, [4, 4], 2], [32, [4, 4], 2], [64, [8, 8], 2]]
    )
    filter_layer_activation: str = "relu"
    output_activation: str = "linear"
    output_dim: int = None

    @_framework_implemented(tf2=False)
    def build(self, framework: str = "torch") -> Model:
        assert type(self.output_dim) is int

        # Activation functions in TF are lower case
        self.output_activation = _convert_to_lower_case_if_tf(
            self.output_activation, framework
        )
        self.filter_layer_activation = _convert_to_lower_case_if_tf(
            self.filter_layer_activation, framework
        )

        if framework == "torch":
            from ray.rllib.core.models.torch.encoder import TorchCNNEncoder

            return TorchCNNEncoder(self)


@ExperimentalAPI
@dataclass
class MLPEncoderConfig(MLPHeadConfig):
    """Configuration for an MLP that acts as an encoder.

    Although it inherits from MLPHeadConfig, it does not output an MLPHead.
    This inheritance is solely to unify the configuration options between MLPEncoders
    and MLPHeads.

    See ModelConfig for usage details.
    """

    @_framework_implemented()
    def build(self, framework: str = "torch") -> Encoder:
        assert type(self.output_dim) == int
        assert type(self.input_dim) == int

        # Activation functions in TF are lower case
        self.output_activation = _convert_to_lower_case_if_tf(
            self.output_activation, framework
        )
        self.hidden_layer_activation = _convert_to_lower_case_if_tf(
            self.hidden_layer_activation, framework
        )

        if framework == "torch":
            from ray.rllib.core.models.torch.encoder import TorchMLPEncoder

            return TorchMLPEncoder(self)
        else:
            from ray.rllib.core.models.tf.encoder import TfMLPEncoder

            return TfMLPEncoder(self)


@ExperimentalAPI
@dataclass
class LSTMEncoderConfig(ModelConfig):
    """Configuration for a LSTM encoder.

    See ModelConfig for usage details.

    Attributes:
        input_dim: The input dimension of the network. It cannot be None.
        hidden_dim: The size of the hidden layer.
        num_layers: The number of LSTM layers.
        batch_first: Wether the input is batch first or not.
        output_activation: The activation function to use for the output layer.
        observation_space: The observation space of the environment.
        action_space: The action space of the environment.
        view_requirements_dict: The view requirements to use if anything else than
            observation_space or action_space is to be encoded. This signifies an
            advanced use case.
        get_tokenizer_config: A callable that takes a gym.Space and a dict and
            returns a ModelConfig to build tokenizers for observations, actions and
            other spaces that might be present in the view_requirements_dict.

    """

    input_dim: int = None
    hidden_dim: int = None
    num_layers: int = None
    batch_first: bool = True
    output_activation: str = "linear"
    observation_space: gym.Space = None
    action_space: gym.Space = None
    view_requirements_dict: ViewRequirementsDict = None
    get_tokenizer_config: Callable[[gym.Space, Dict], ModelConfig] = None
    output_dim: int = None

    @_framework_implemented(tf2=False)
    def build(self, framework: str = "torch") -> Encoder:
        self.input_dim = int(self.input_dim)
        if framework == "torch":
            from ray.rllib.core.models.torch.encoder import TorchLSTMEncoder

            return TorchLSTMEncoder(self)


@ExperimentalAPI
@dataclass
class ActorCriticEncoderConfig(ModelConfig):
    """Configuration for an ActorCriticEncoder.

    The base encoder functions like other encoders in RLlib. It is wrapped by the
    ActorCriticEncoder to provides a shared encoder Model to use in RLModules that
    provides twofold outputs: one for the actor and one for the critic. See
    ModelConfig for usage details.

    Attributes:
        base_encoder_config: The configuration for the wrapped encoder(s).
        shared: Whether the base encoder is shared between the actor and critic.
    """

    base_encoder_config: ModelConfig = None
    shared: bool = True

    @_framework_implemented()
    def build(self, framework: str = "torch") -> Model:
        if framework == "torch":
            from ray.rllib.core.models.torch.encoder import (
                TorchActorCriticEncoder,
            )

            return TorchActorCriticEncoder(self)
        else:
            from ray.rllib.core.models.tf.encoder import TfActorCriticEncoder

            return TfActorCriticEncoder(self)<|MERGE_RESOLUTION|>--- conflicted
+++ resolved
@@ -87,14 +87,8 @@
 
     @_framework_implemented()
     def build(self, framework: str = "torch") -> Model:
-<<<<<<< HEAD
-        # Convert numpy values so that we can build specs from them.
-        assert type(self.output_dim) is int
-        assert type(self.input_dim) is int
-=======
         self.input_dim = int(self.input_dim)
         self.output_dim = int(self.output_dim)
->>>>>>> 40c7c397
 
         # Activation functions in TF are lower case
         self.output_activation = _convert_to_lower_case_if_tf(
