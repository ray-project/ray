from dataclasses import dataclass, field
from typing import List, Callable, Dict, Union, Tuple
from ray.rllib.utils.typing import ViewRequirementsDict
import functools

import gymnasium as gym

from ray.rllib.core.models.base import ModelConfig, Model, Encoder
from ray.rllib.utils.annotations import ExperimentalAPI


@ExperimentalAPI
def _framework_implemented(torch: bool = True, tf2: bool = True):
    """Decorator to check if a model was implemented in a framework.

    Args:
        torch: Whether we can build this model with torch.
        tf2: Whether we can build this model with tf2.

    Returns:
        The decorated function.

    Raises:
        ValueError: If the framework is not available to build.
    """
    accepted = []
    if torch:
        accepted.append("torch")
    if tf2:
        accepted.append("tf")
        accepted.append("tf2")

    def decorator(fn: Callable) -> Callable:
        @functools.wraps(fn)
        def checked_build(self, framework, **kwargs):
            if framework not in accepted:
                raise ValueError(
                    f"This config does not support framework "
                    f"{framework}. Only frameworks in {accepted} are "
                    f"supported."
                )
            return fn(self, framework, **kwargs)

        return checked_build

    return decorator


def _convert_to_lower_case_if_tf(string: str, framework: str) -> str:
    """Converts a string to lower case if the framework is torch.

    TensorFlow has lower-case names for activation functions, while PyTorch has
    camel-case names.

    Args:
        string: The string to convert.
        framework: The framework to check.

    Returns:
        The converted string.
    """
    if framework != "torch" and string is not None:
        return string.lower()
    return string


@ExperimentalAPI
@dataclass
class MLPHeadConfig(ModelConfig):
    """Configuration for a fully connected network.

    The configured MLP encodes 1D-observations into a latent space.
    The stack of layers is composed of a sequence of linear layers. The first layer
    has `input_dim` inputs and the last layer has `output_dim` outputs. The number of
    units inbetween is determined by `hidden_layer_dims`. If `hidden_layer_dims` is
    None, there is only one linear layer with `input_dim` inputs and `output_dim`
    outputs. Each layer is followed by an activation function as per this config.
    See ModelConfig for usage details.

    Example:

        Configuration:
        input_dim = 4
        hidden_layer_dims = [8, 8]
        hidden_layer_activation = "relu"
        output_dim = 2
        output_activation = "linear"

        Resulting stack in pseudocode:
        Linear(4, 8)
        ReLU()
        Linear(8, 8)
        ReLU()
        Linear(8, 2)
        Linear()

    Attributes:
        input_dim: The input dimension of the network. It cannot be None.
        hidden_layer_dims: The sizes of the hidden layers.
        hidden_layer_activation: The activation function to use after each layer (
            except for the output).
        output_activation: The activation function to use for the output layer.
        output_dim: The output dimension of the network.
    """

    input_dim: int = None
    hidden_layer_dims: List[int] = field(default_factory=lambda: [256, 256])
    hidden_layer_activation: str = "relu"
    output_activation: str = "linear"
    output_dim: int = None

    @_framework_implemented()
    def build(self, framework: str = "torch") -> Model:
        self.input_dim = int(self.input_dim)
        self.output_dim = int(self.output_dim)

        # Activation functions in TF are lower case
        self.output_activation = _convert_to_lower_case_if_tf(
            self.output_activation, framework
        )
        self.hidden_layer_activation = _convert_to_lower_case_if_tf(
            self.hidden_layer_activation, framework
        )

        if framework == "torch":
            from ray.rllib.core.models.torch.mlp import TorchMLPHead

            return TorchMLPHead(self)
        else:
            from ray.rllib.core.models.tf.mlp import TfMLPHead

            return TfMLPHead(self)


@ExperimentalAPI
@dataclass
class CNNEncoderConfig(ModelConfig):
    """Configuration for a convolutional network.

    The configured CNN encodes 3D-observations into a latent space.
    The stack of layers is composed of a sequence of convolutional layers.
    `input_dims` describes the shape of the input tensor. Beyond that, each layer
    specified by `filter_specifiers` is followed by an activation function according
    to `filter_activation`. The `output_dim` is reached by flattening a final
    convolutional layer and applying a linear layer with `output_activation`.
    See ModelConfig for usage details.

    Example:

        Configuration:
        input_dims = [84, 84, 3]
        filter_specifiers = [
            [16, [8, 8], 4],
            [32, [4, 4], 2],
        ]
        filter_activation = "relu"
        output_dim = 256
        output_activation = "linear"

        Resulting stack in pseudocode:
        Conv2D(in_channels=3, out_channels=16, kernel_size=[8, 8], stride=[4, 4])
        ReLU()
        Conv2D(in_channels=16, out_channels=32, kernel_size=[4, 4], stride=[2, 2])
        ReLU()
        Conv2D(in_channels=32, out_channels=1, kernel_size=[1, 1], stride=[1, 1])
        Flatten()
        Linear(121, 256)

    Attributes:
        input_dims: The input dimension of the network. These must be given in the
            form of `(width, height, channels)`.
        filter_specifiers: A list of lists, where each element of an inner list
            contains elements of the form
            `[number of channels/filters, [kernel width, kernel height], stride]` to
            specify a convolutional layer stacked in order of the outer list.
        filter_layer_activation: The activation function to use after each layer (
            except for the output).
        output_activation: The activation function to use for the output layer.
        output_dim: The output dimension. We append a final convolutional layer
            depth-only filters that is flattened and a final linear layer to achieve
            this dimension regardless of the previous filters.
    """

<<<<<<< HEAD
    input_dims: Union[List, Tuple] = None
    filter_specifiers: List[List[Union[int, List]]] = field(
=======
    input_dims: Union[List[int], Tuple[int]] = None
    filter_specifiers: List[List[Union[int, List[int]]]] = field(
>>>>>>> 33420127
        default_factory=lambda: [[16, [4, 4], 2], [32, [4, 4], 2], [64, [8, 8], 2]]
    )
    filter_layer_activation: str = "relu"
    output_activation: str = "linear"
    output_dim: int = None

    @_framework_implemented(tf2=False)
    def build(self, framework: str = "torch") -> Model:
        self.output_dim = int(self.output_dim)

        # Activation functions in TF are lower case
        self.output_activation = _convert_to_lower_case_if_tf(
            self.output_activation, framework
        )
        self.filter_layer_activation = _convert_to_lower_case_if_tf(
            self.filter_layer_activation, framework
        )

        if framework == "torch":
            from ray.rllib.core.models.torch.encoder import TorchCNNEncoder

            return TorchCNNEncoder(self)


@ExperimentalAPI
@dataclass
class MLPEncoderConfig(MLPHeadConfig):
    """Configuration for an MLP that acts as an encoder.

    Although it inherits from MLPHeadConfig, it does not output an MLPHead.
    This inheritance is solely to unify the configuration options between MLPEncoders
    and MLPHeads.

    See ModelConfig for usage details.
    """

    @_framework_implemented()
    def build(self, framework: str = "torch") -> Encoder:
        self.output_dim = int(self.output_dim)
        self.input_dim = int(self.input_dim)

        # Activation functions in TF are lower case
        self.output_activation = _convert_to_lower_case_if_tf(
            self.output_activation, framework
        )
        self.hidden_layer_activation = _convert_to_lower_case_if_tf(
            self.hidden_layer_activation, framework
        )

        if framework == "torch":
            from ray.rllib.core.models.torch.encoder import TorchMLPEncoder

            return TorchMLPEncoder(self)
        else:
            from ray.rllib.core.models.tf.encoder import TfMLPEncoder

            return TfMLPEncoder(self)


@ExperimentalAPI
@dataclass
class LSTMEncoderConfig(ModelConfig):
    """Configuration for a LSTM encoder.

    See ModelConfig for usage details.

    Attributes:
        input_dim: The input dimension of the network. It cannot be None.
        hidden_dim: The size of the hidden layer.
        num_layers: The number of LSTM layers.
        batch_first: Wether the input is batch first or not.
        output_activation: The activation function to use for the output layer.
        observation_space: The observation space of the environment.
        action_space: The action space of the environment.
        view_requirements_dict: The view requirements to use if anything else than
            observation_space or action_space is to be encoded. This signifies an
            advanced use case.
        get_tokenizer_config: A callable that takes a gym.Space and a dict and
            returns a ModelConfig to build tokenizers for observations, actions and
            other spaces that might be present in the view_requirements_dict.

    """

    input_dim: int = None
    hidden_dim: int = None
    num_layers: int = None
    batch_first: bool = True
    output_activation: str = "linear"
    observation_space: gym.Space = None
    action_space: gym.Space = None
    view_requirements_dict: ViewRequirementsDict = None
    get_tokenizer_config: Callable[[gym.Space, Dict], ModelConfig] = None
    output_dim: int = None

    @_framework_implemented(tf2=False)
    def build(self, framework: str = "torch") -> Encoder:
        self.input_dim = int(self.input_dim)
        if framework == "torch":
            from ray.rllib.core.models.torch.encoder import TorchLSTMEncoder

            return TorchLSTMEncoder(self)


@ExperimentalAPI
@dataclass
class ActorCriticEncoderConfig(ModelConfig):
    """Configuration for an ActorCriticEncoder.

    The base encoder functions like other encoders in RLlib. It is wrapped by the
    ActorCriticEncoder to provides a shared encoder Model to use in RLModules that
    provides twofold outputs: one for the actor and one for the critic. See
    ModelConfig for usage details.

    Attributes:
        base_encoder_config: The configuration for the wrapped encoder(s).
        shared: Whether the base encoder is shared between the actor and critic.
    """

    base_encoder_config: ModelConfig = None
    shared: bool = True

    @_framework_implemented()
    def build(self, framework: str = "torch") -> Model:
        if framework == "torch":
            from ray.rllib.core.models.torch.encoder import (
                TorchActorCriticEncoder,
            )

            return TorchActorCriticEncoder(self)
        else:
            from ray.rllib.core.models.tf.encoder import TfActorCriticEncoder

            return TfActorCriticEncoder(self)<|MERGE_RESOLUTION|>--- conflicted
+++ resolved
@@ -181,13 +181,8 @@
             this dimension regardless of the previous filters.
     """
 
-<<<<<<< HEAD
-    input_dims: Union[List, Tuple] = None
-    filter_specifiers: List[List[Union[int, List]]] = field(
-=======
     input_dims: Union[List[int], Tuple[int]] = None
     filter_specifiers: List[List[Union[int, List[int]]]] = field(
->>>>>>> 33420127
         default_factory=lambda: [[16, [4, 4], 2], [32, [4, 4], 2], [64, [8, 8], 2]]
     )
     filter_layer_activation: str = "relu"
