--- conflicted
+++ resolved
@@ -266,10 +266,7 @@
                 initial_exception
                 or not cache
                 or func.__name__ not in self.__checked_input_specs_cache__
-<<<<<<< HEAD
-=======
                 or filter
->>>>>>> 04f02670
             ):
                 if hasattr(self, input_specs):
                     spec = getattr(self, input_specs)
