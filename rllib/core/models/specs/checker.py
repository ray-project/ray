--- conflicted
+++ resolved
@@ -1,11 +1,7 @@
 import functools
 import logging
 from collections import abc
-<<<<<<< HEAD
-from typing import Any, Callable, Dict
-=======
 from typing import Any, Callable, Dict, Union
->>>>>>> 6a7521cd
 
 from ray.rllib.core.models.specs.specs_base import Spec, TypeSpec
 from ray.rllib.core.models.specs.specs_dict import SpecDict
