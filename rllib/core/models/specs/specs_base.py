--- conflicted
+++ resolved
@@ -98,15 +98,11 @@
     """
 
     def __init__(
-<<<<<<< HEAD
-        self, shape: str, *, dtype: Optional[Any] = None, **shape_vals: int,
-=======
         self,
         shape: str,
         *,
         dtype: Optional[Any] = None,
         **shape_vals: int,
->>>>>>> 16101b8e
     ) -> None:
         self._expected_shape = self._parse_expected_shape(shape, shape_vals)
         self._full_shape = self._get_full_shape()
