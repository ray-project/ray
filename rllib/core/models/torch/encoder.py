--- conflicted
+++ resolved
@@ -300,18 +300,6 @@
             ),
         }
 
-<<<<<<< HEAD
-
-    @override(Model)
-    def get_input_specs(self) -> Optional[Spec]:
-        return SpecDict({
-            # b, t for batch major; t, b for time major.
-            SampleBatch.OBS: TensorSpec(
-                "b, t, d", d=self.config.input_dims[0], framework="torch"
-            ),
-            STATE_IN: self._state_in_out_spec,
-        })
-=======
     @override(Model)
     def get_input_specs(self) -> Optional[Spec]:
         return SpecDict(
@@ -323,7 +311,6 @@
                 STATE_IN: self._state_in_out_spec,
             }
         )
->>>>>>> ca29fecc
 
     @override(Model)
     def get_output_specs(self) -> Optional[Spec]:
