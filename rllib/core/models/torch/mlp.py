from typing import Union

from ray.rllib.core.models.base import Model
from ray.rllib.core.models.configs import FreeLogStdMLPHeadConfig, MLPHeadConfig
from ray.rllib.core.models.torch.base import TorchModel
from ray.rllib.core.models.torch.primitives import TorchMLP
from ray.rllib.core.models.specs.specs_base import Spec
from ray.rllib.core.models.specs.specs_torch import TorchTensorSpec
from ray.rllib.utils.annotations import override
from ray.rllib.utils.framework import try_import_torch

torch, nn = try_import_torch()


class TorchMLPHead(TorchModel, nn.Module):
    def __init__(self, config: MLPHeadConfig) -> None:
        nn.Module.__init__(self)
        TorchModel.__init__(self, config)

        self.net = TorchMLP(
            input_dim=config.input_dims[0],
            hidden_layer_dims=config.hidden_layer_dims,
            hidden_layer_activation=config.hidden_layer_activation,
            hidden_layer_use_layernorm=config.hidden_layer_use_layernorm,
            output_dim=config.output_dims[0],
            output_activation=config.output_activation,
            use_bias=config.use_bias,
        )

    @override(Model)
<<<<<<< HEAD
    def get_input_spec(self) -> Union[Spec, None]:
        return TorchTensorSpec("b, d", d=self.config.input_dims[0])

    @override(Model)
    def get_output_spec(self) -> Union[Spec, None]:
        return TorchTensorSpec("b, d", d=self.config.output_dims[0])
=======
    def get_input_specs(self) -> Union[Spec, None]:
        return TorchTensorSpec("b, h", h=self.config.input_dims[0])

    @override(Model)
    def get_output_specs(self) -> Union[Spec, None]:
        return TorchTensorSpec("b, h", h=self.config.output_dims[0])
>>>>>>> 647545d7

    @override(Model)
    def _forward(self, inputs: torch.Tensor, **kwargs) -> torch.Tensor:
        return self.net(inputs)


class TorchFreeLogStdMLPHead(TorchModel, nn.Module):
    """An MLPHead that implements floating log stds for Gaussian distributions."""

    def __init__(self, config: FreeLogStdMLPHeadConfig) -> None:
        mlp_head_config = config.mlp_head_config

        nn.Module.__init__(self)
        TorchModel.__init__(self, mlp_head_config)

        assert (
            mlp_head_config.output_dims[0] % 2 == 0
        ), "output_dims must be even for free std!"
        self._half_output_dim = mlp_head_config.output_dims[0] // 2

        self.net = TorchMLP(
            input_dim=mlp_head_config.input_dims[0],
            hidden_layer_dims=mlp_head_config.hidden_layer_dims,
            hidden_layer_activation=mlp_head_config.hidden_layer_activation,
            hidden_layer_use_layernorm=mlp_head_config.hidden_layer_use_layernorm,
            output_dim=self._half_output_dim,
            output_activation=mlp_head_config.output_activation,
            use_bias=mlp_head_config.use_bias,
        )

        self.log_std = torch.nn.Parameter(
            torch.as_tensor([0.0] * self._half_output_dim)
        )

    @override(Model)
<<<<<<< HEAD
    def get_input_spec(self) -> Union[Spec, None]:
        return TorchTensorSpec("b, d", d=self.config.input_dims[0])

    @override(Model)
    def get_output_spec(self) -> Union[Spec, None]:
        return TorchTensorSpec("b, d", d=self.config.output_dims[0])
=======
    def get_input_specs(self) -> Union[Spec, None]:
        return TorchTensorSpec("b, h", h=self.config.input_dims[0])

    @override(Model)
    def get_output_specs(self) -> Union[Spec, None]:
        return TorchTensorSpec("b, h", h=self.config.output_dims[0])
>>>>>>> 647545d7

    @override(Model)
    def _forward(self, inputs: torch.Tensor, **kwargs) -> torch.Tensor:
        # Compute the mean first, then append the log_std.
        mean = self.net(inputs)

        return torch.cat(
            [mean, self.log_std.unsqueeze(0).repeat([len(mean), 1])], axis=1
        )<|MERGE_RESOLUTION|>--- conflicted
+++ resolved
@@ -28,21 +28,12 @@
         )
 
     @override(Model)
-<<<<<<< HEAD
-    def get_input_spec(self) -> Union[Spec, None]:
+    def get_input_specs(self) -> Union[Spec, None]:
         return TorchTensorSpec("b, d", d=self.config.input_dims[0])
 
     @override(Model)
-    def get_output_spec(self) -> Union[Spec, None]:
+    def get_output_specs(self) -> Union[Spec, None]:
         return TorchTensorSpec("b, d", d=self.config.output_dims[0])
-=======
-    def get_input_specs(self) -> Union[Spec, None]:
-        return TorchTensorSpec("b, h", h=self.config.input_dims[0])
-
-    @override(Model)
-    def get_output_specs(self) -> Union[Spec, None]:
-        return TorchTensorSpec("b, h", h=self.config.output_dims[0])
->>>>>>> 647545d7
 
     @override(Model)
     def _forward(self, inputs: torch.Tensor, **kwargs) -> torch.Tensor:
@@ -78,21 +69,12 @@
         )
 
     @override(Model)
-<<<<<<< HEAD
-    def get_input_spec(self) -> Union[Spec, None]:
+    def get_input_specs(self) -> Union[Spec, None]:
         return TorchTensorSpec("b, d", d=self.config.input_dims[0])
 
     @override(Model)
-    def get_output_spec(self) -> Union[Spec, None]:
+    def get_output_specs(self) -> Union[Spec, None]:
         return TorchTensorSpec("b, d", d=self.config.output_dims[0])
-=======
-    def get_input_specs(self) -> Union[Spec, None]:
-        return TorchTensorSpec("b, h", h=self.config.input_dims[0])
-
-    @override(Model)
-    def get_output_specs(self) -> Union[Spec, None]:
-        return TorchTensorSpec("b, h", h=self.config.output_dims[0])
->>>>>>> 647545d7
 
     @override(Model)
     def _forward(self, inputs: torch.Tensor, **kwargs) -> torch.Tensor:
