--- conflicted
+++ resolved
@@ -131,13 +131,8 @@
             int(np.ceil((height - kernel[1]) / stride)),
         )
         padding, _ = same_padding(in_size, (1, 1), (1, 1))
-<<<<<<< HEAD
-        # TODO(Artur): Inline SlimConv2d or use TorchCNN here
-        core_layers.append(
-=======
         # TODO(Artur): Inline SlimConv2d after old models are deprecated.
         layers.append(
->>>>>>> 33420127
             SlimConv2d(
                 in_depth,
                 1,
@@ -147,7 +142,8 @@
                 activation_fn=output_activation,
             )
         )
-<<<<<<< HEAD
+        self.output_width = width
+        self.output_height = height
         core_layers.append(nn.Flatten())
 
         core_cnn = nn.Sequential(*core_layers)
@@ -158,10 +154,6 @@
         layers.append(nn.Linear(int(width) * int(height), output_dim))
         if output_activation is not None:
             layers.append(output_activation())
-=======
-        self.output_width = width
-        self.output_height = height
->>>>>>> 33420127
 
         # Create the cnn that potentially includes a flattened layer
         self.cnn = nn.Sequential(*layers)
