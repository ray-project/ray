--- conflicted
+++ resolved
@@ -1,14 +1,10 @@
 from typing import Callable, List, Optional, Union, Tuple
 
 from ray.rllib.core.models.torch.utils import Stride2D
-<<<<<<< HEAD
-from ray.rllib.models.torch.misc import same_padding, same_padding_transpose_after_stride
-=======
 from ray.rllib.models.torch.misc import (
     same_padding,
     same_padding_transpose_after_stride,
 )
->>>>>>> 5c2d5f65
 from ray.rllib.models.utils import get_activation_fn
 from ray.rllib.utils.framework import try_import_torch
 
