--- conflicted
+++ resolved
@@ -105,10 +105,7 @@
         width, height, in_depth = input_dims
         in_size = [width, height]
         for out_depth, kernel, stride in filter_specifiers:
-<<<<<<< HEAD
-=======
             # Pad like in tensorflow's SAME mode.
->>>>>>> dde3d522
             padding, out_size = same_padding(in_size, kernel, stride)
             # TODO(Artur): Inline SlimConv2d after old models are deprecated.
             core_layers.append(
@@ -124,12 +121,9 @@
             in_depth = out_depth
             in_size = out_size
 
-<<<<<<< HEAD
-=======
         core_cnn = nn.Sequential(*core_layers)
         layers.append(core_cnn)
 
->>>>>>> dde3d522
         # Append a last convolutional layer of depth-only filters to be flattened.
 
         # Get info of the last layer of user-specified layers
@@ -154,19 +148,6 @@
         )
         self.output_width = width
         self.output_height = height
-<<<<<<< HEAD
-        core_layers.append(nn.Flatten())
-
-        core_cnn = nn.Sequential(*core_layers)
-        layers.append(core_cnn)
-
-        # Add a final linear layer to make sure that the outputs have the correct
-        # dimensionality.
-        layers.append(nn.Linear(int(width) * int(height), output_dim))
-        if output_activation is not None:
-            layers.append(output_activation())
-=======
->>>>>>> dde3d522
 
         # Create the cnn that potentially includes a flattened layer
         self.cnn = nn.Sequential(*layers)
