from typing import Callable, List, Optional, Union, Tuple

<<<<<<< HEAD
from ray.rllib.core.models.torch.utils import Stride2D
from ray.rllib.models.torch.misc import same_padding, same_padding_transpose_after_stride
=======
from ray.rllib.models.torch.misc import same_padding
>>>>>>> 3f6e084a
from ray.rllib.models.utils import get_activation_fn
from ray.rllib.utils.framework import try_import_torch

torch, nn = try_import_torch()


class TorchMLP(nn.Module):
    """A multi-layer perceptron with N dense layers.

    All layers (except for an optional additional extra output layer) share the same
    activation function, bias setup (use bias or not), and LayerNorm setup
    (use layer normalization or not).

    If `output_dim` (int) is not None, an additional, extra output dense layer is added,
    which might have its own activation function (e.g. "linear"). However, the output
    layer does NOT use layer normalization.
    """

    def __init__(
        self,
        *,
        input_dim: int,
        hidden_layer_dims: List[int],
        hidden_layer_activation: Union[str, Callable] = "relu",
        hidden_layer_use_layernorm: bool = False,
        output_dim: Optional[int] = None,
        output_activation: Union[str, Callable] = "linear",
        use_bias: bool = True,
    ):
        """Initialize a TorchMLP object.

        Args:
            input_dim: The input dimension of the network. Must not be None.
            hidden_layer_dims: The sizes of the hidden layers. If an empty list, only a
                single layer will be built of size `output_dim`.
            hidden_layer_use_layernorm: Whether to insert a LayerNormalization
                functionality in between each hidden layer's output and its activation.
            hidden_layer_activation: The activation function to use after each layer
                (except for the output). Either a torch.nn.[activation fn] callable or
                the name thereof, or an RLlib recognized activation name,
                e.g. "ReLU", "relu", "tanh", "SiLU", or "linear".
            output_dim: The output dimension of the network. If None, no specific output
                layer will be added and the last layer in the stack will have
                size=`hidden_layer_dims[-1]`.
            output_activation: The activation function to use for the output layer
                (if any). Either a torch.nn.[activation fn] callable or
                the name thereof, or an RLlib recognized activation name,
                e.g. "ReLU", "relu", "tanh", "SiLU", or "linear".
            use_bias: Whether to use bias on all dense layers (including the possible
                output layer).
        """
        super().__init__()
        assert input_dim > 0

        self.input_dim = input_dim

        hidden_activation = get_activation_fn(
            hidden_layer_activation, framework="torch"
        )

        layers = []
        dims = (
            [self.input_dim] + hidden_layer_dims + ([output_dim] if output_dim else [])
        )
        for i in range(0, len(dims) - 1):
            layers.append(nn.Linear(dims[i], dims[i + 1], bias=use_bias))

            # We are still in the hidden layer section: Possibly add layernorm and
            # hidden activation.
            if output_dim is None or i < len(dims) - 2:
                # Insert a layer normalization in between layer's output and
                # the activation.
                if hidden_layer_use_layernorm:
                    layers.append(nn.LayerNorm(dims[i + 1]))
                # Add the activation function.
                if hidden_activation is not None:
                    layers.append(hidden_activation())

        # Add output layer's (if any) activation.
        output_activation = get_activation_fn(output_activation, framework="torch")
        if output_dim is not None and output_activation is not None:
            layers.append(output_activation())

        self.mlp = nn.Sequential(*layers)

        self.expected_input_dtype = torch.float32

    def forward(self, x):
        return self.mlp(x.type(self.expected_input_dtype))


class TorchCNN(nn.Module):
    """A model containing a CNN with N Conv2D layers.

    All layers share the same activation function, bias setup (use bias or not),
    and LayerNorm setup (use layer normalization or not).

    Note that there is no flattening nor an additional dense layer at the end of the
    stack. The output of the network is a 3D tensor of dimensions
    [width x height x num output filters].
    """

    def __init__(
        self,
        *,
        input_dims: Union[List[int], Tuple[int]],
        cnn_filter_specifiers: List[List[Union[int, List]]],
        cnn_use_layernorm: bool = False,
        cnn_activation: str = "relu",
        use_bias: bool = True,
    ):
        """Initializes a TorchCNN instance.

        Args:
            input_dims: The 3D input dimensions of the network (incoming image).
            cnn_filter_specifiers: A list of lists, where each item represents one
                Conv2D layer. Each such Conv2D layer is further specified by the
                elements of the inner lists. The inner lists follow the format:
                `[number of filters, kernel, stride]` to
                specify a convolutional layer stacked in order of the outer list.
                `kernel` as well as `stride` might be provided as width x height tuples
                OR as single ints representing both dimension (width and height)
                in case of square shapes.
            cnn_use_layernorm: Whether to insert a LayerNorm functionality
                in between each CNN layer's outputs and its activation.
            cnn_activation: The activation function to use after each Conv2D layer.
            use_bias: Whether to use bias on all Conv2D layers.
        """
        super().__init__()

        assert len(input_dims) == 3

        cnn_activation = get_activation_fn(cnn_activation, framework="torch")

        layers = []

        # Add user-specified hidden convolutional layers first
        width, height, in_depth = input_dims
        in_size = [width, height]
        for out_depth, kernel, stride in cnn_filter_specifiers:
            # Pad like in tensorflow's SAME mode.
            padding, out_size = same_padding(in_size, kernel, stride)
            layers.extend(
                [
                    nn.ZeroPad2d(padding),
                    nn.Conv2d(in_depth, out_depth, kernel, stride, bias=use_bias),
                ]
            )
            # Layernorm.
            if cnn_use_layernorm:
                layers.append(nn.LayerNorm((out_depth, out_size[0], out_size[1])))
            # Activation.
            if cnn_activation is not None:
                layers.append(cnn_activation())
<<<<<<< HEAD

            in_size = out_size
            in_depth = out_depth

        self.output_width, self.output_height = out_size
        self.output_depth = out_depth

        # Create the CNN.
        self.cnn = nn.Sequential(*layers)

        self.expected_input_dtype = torch.float32

    def forward(self, inputs):
        # Permute b/c data comes in as [B, dim, dim, channels]:
        inputs = inputs.permute(0, 3, 1, 2)
        return self.cnn(inputs.type(self.expected_input_dtype))


class TorchCNNTranspose(nn.Module):
    """A model containing a CNNTranspose with N Conv2DTranspose layers.

    All layers share the same activation function, bias setup (use bias or not),
    and LayerNormalization setup (use layer normalization or not), except for the last
    one, which is never activated and never layer norm'd.

    Note that there is no reshaping/flattening nor an additional dense layer at the
    beginning or end of the stack. The input as well as output of the network are 3D
    tensors of dimensions [width x height x num output filters].
    """

    def __init__(
        self,
        *,
        input_dims: Union[List[int], Tuple[int]],
        cnn_transpose_filter_specifiers: List[List[Union[int, List]]],
        cnn_transpose_activation: str = "relu",
        cnn_transpose_use_layernorm: bool = False,
        use_bias: bool = True,
    ):
        """Initializes a TorchCNNTranspose instance.

        Args:
            input_dims: The 3D input dimensions of the network (incoming image).
            cnn_transpose_filter_specifiers: A list of lists, where each item represents
                one Conv2DTranspose layer. Each such Conv2DTranspose layer is further
                specified by the elements of the inner lists. The inner lists follow
                the format: `[number of filters, kernel, stride]` to
                specify a convolutional-transpose layer stacked in order of the
                outer list.
                `kernel` as well as `stride` might be provided as width x height tuples
                OR as single ints representing both dimension (width and height)
                in case of square shapes.
            cnn_transpose_use_layernorm: Whether to insert a LayerNormalization
                functionality in between each Conv2DTranspose layer's outputs and its
                activation.
                The last Conv2DTranspose layer will not be normed, regardless.
            cnn_transpose_activation: The activation function to use after each layer
                (except for the last Conv2DTranspose layer, which is always
                non-activated).
            use_bias: Whether to use bias on all Conv2DTranspose layers.
        """
        super().__init__()

        assert len(input_dims) == 3

        cnn_transpose_activation = get_activation_fn(
            cnn_transpose_activation, framework="torch"
        )

        layers = []

        # Add user-specified hidden convolutional layers first
        width, height, in_depth = input_dims
        in_size = [width, height]
        for i, (out_depth, kernel, stride) in enumerate(
            cnn_transpose_filter_specifiers
        ):
            is_final_layer = i == len(cnn_transpose_filter_specifiers) - 1

            # Resolve stride and kernel width/height values if only int given (squared).
            s_w, s_h = (stride, stride) if isinstance(stride, int) else stride
            k_w, k_h = (kernel, kernel) if isinstance(kernel, int) else kernel

            # Stride the incoming image first.
            stride_layer = Stride2D(in_size[0], in_size[1], s_w, s_h)
            layers.append(stride_layer)
            # Then 0-pad (like in tensorflow's SAME mode).
            # This will return the necessary padding such that for stride=1, the output
            # image has the same size as the input image, for stride=2, the output image
            # is 2x the input image, etc..
            padding, out_size = same_padding_transpose_after_stride(
                (stride_layer.out_width, stride_layer.out_height), kernel, stride
            )
            layers.append(nn.ZeroPad2d(padding))  # left, right, top, bottom
            # Then do the Conv2DTranspose operation
            # (now that we have padded and strided manually, w/o any more padding using
            # stride=1).
            layers.append(
                nn.ConvTranspose2d(
                    in_depth,
                    out_depth,
                    kernel,
                    # Force-set stride to 1 as we already took care of it.
                    1,
                    # Disable torch auto-padding (torch interprets the padding setting
                    # as: dilation (==1.0) * [`kernel` - 1] - [`padding`]).
                    padding=(k_w - 1, k_h - 1),
                    # Last layer always uses bias (b/c has no LayerNorm, regardless of
                    # config).
                    bias=use_bias or is_final_layer,
                ),
            )
            # Layernorm (never for final layer).
            if cnn_transpose_use_layernorm and not is_final_layer:
                layers.append(nn.LayerNorm((out_depth, out_size[0], out_size[1])))
            # Last layer is never activated (regardless of config).
            if cnn_transpose_activation is not None and not is_final_layer:
                layers.append(cnn_transpose_activation())

            in_size = (out_size[0], out_size[1])
            in_depth = out_depth

        self.output_width, self.output_height = out_size[0], out_size[1]
        self.output_depth = out_depth

        # Create the final CNNTranspose network.
        self.cnn_transpose = nn.Sequential(*layers)
=======

            in_size = out_size
            in_depth = out_depth

        self.output_width, self.output_height = out_size
        self.output_depth = out_depth

        # Create the CNN.
        self.cnn = nn.Sequential(*layers)
>>>>>>> 3f6e084a

        self.expected_input_dtype = torch.float32

    def forward(self, inputs):
        # Permute b/c data comes in as [B, dim, dim, channels]:
<<<<<<< HEAD
        out = inputs.permute(0, 3, 1, 2)
        out = self.cnn_transpose(out.type(self.expected_input_dtype))
        return out.permute(0, 2, 3, 1)
=======
        inputs = inputs.permute(0, 3, 1, 2)
        return self.cnn(inputs.type(self.expected_input_dtype))
>>>>>>> 3f6e084a
<|MERGE_RESOLUTION|>--- conflicted
+++ resolved
@@ -1,11 +1,10 @@
 from typing import Callable, List, Optional, Union, Tuple
 
-<<<<<<< HEAD
 from ray.rllib.core.models.torch.utils import Stride2D
-from ray.rllib.models.torch.misc import same_padding, same_padding_transpose_after_stride
-=======
-from ray.rllib.models.torch.misc import same_padding
->>>>>>> 3f6e084a
+from ray.rllib.models.torch.misc import (
+    same_padding,
+    same_padding_transpose_after_stride,
+)
 from ray.rllib.models.utils import get_activation_fn
 from ray.rllib.utils.framework import try_import_torch
 
@@ -160,7 +159,6 @@
             # Activation.
             if cnn_activation is not None:
                 layers.append(cnn_activation())
-<<<<<<< HEAD
 
             in_size = out_size
             in_depth = out_depth
@@ -288,27 +286,11 @@
 
         # Create the final CNNTranspose network.
         self.cnn_transpose = nn.Sequential(*layers)
-=======
-
-            in_size = out_size
-            in_depth = out_depth
-
-        self.output_width, self.output_height = out_size
-        self.output_depth = out_depth
-
-        # Create the CNN.
-        self.cnn = nn.Sequential(*layers)
->>>>>>> 3f6e084a
 
         self.expected_input_dtype = torch.float32
 
     def forward(self, inputs):
         # Permute b/c data comes in as [B, dim, dim, channels]:
-<<<<<<< HEAD
         out = inputs.permute(0, 3, 1, 2)
         out = self.cnn_transpose(out.type(self.expected_input_dtype))
-        return out.permute(0, 2, 3, 1)
-=======
-        inputs = inputs.permute(0, 3, 1, 2)
-        return self.cnn(inputs.type(self.expected_input_dtype))
->>>>>>> 3f6e084a
+        return out.permute(0, 2, 3, 1)