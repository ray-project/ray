--- conflicted
+++ resolved
@@ -331,16 +331,8 @@
                 num_layers=1,
                 output_dims=[model_config_dict["lstm_cell_size"]],
                 output_activation=output_activation,
-<<<<<<< HEAD
-                observation_space=observation_space,
-                action_space=action_space,
-                # TODO(Artur): Pass in actual view_requirements here
-                # view_requirements_dict=view_requirements,
-                # get_tokenizer_config=cls.get_tokenizer_config,
-=======
                 view_requirements_dict=view_requirements,
                 get_tokenizer_config=cls.get_tokenizer_config,
->>>>>>> dc88d311
             )
         elif use_attention:
             raise NotImplementedError
