--- conflicted
+++ resolved
@@ -116,9 +116,6 @@
             model_config_dict=self.model_config_dict,
             view_requirements=self.view_requirements,
         )
-<<<<<<< HEAD
-        self.latent_dims = self.encoder_config.output_dims
-=======
 
         # Get a mapping from framework to action distribution class
         self.action_dist_cls_dict = self.get_action_dist_cls_dict(
@@ -128,7 +125,6 @@
         # The dimensions of the latent vector that is output by the encoder and fed
         # to the heads.
         self.latent_dim = self.encoder_config.output_dim
->>>>>>> 57af2910
 
     def build_encoder(self, framework: str) -> Encoder:
         """Builds the encoder.
