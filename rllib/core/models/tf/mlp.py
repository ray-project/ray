from typing import Union

from ray.rllib.core.models.base import Model
<<<<<<< HEAD
from ray.rllib.core.models.configs import FreeLogStdMLPHeadConfig, MLPHeadConfig
from ray.rllib.core.models.tf.base import TfModel
from ray.rllib.core.models.tf.primitives import TfMLP
from ray.rllib.models.specs.specs_base import Spec
from ray.rllib.models.specs.specs_tf import TfTensorSpec
=======
from ray.rllib.core.models.base import ModelConfig
from ray.rllib.core.models.tf.primitives import TfMLP, TfModel
from ray.rllib.core.models.specs.specs_base import Spec
from ray.rllib.core.models.specs.specs_tf import TFTensorSpecs
>>>>>>> 647545d7
from ray.rllib.utils import try_import_tf
from ray.rllib.utils.annotations import override

tf1, tf, tfv = try_import_tf()


class TfMLPHead(TfModel):
    def __init__(self, config: MLPHeadConfig) -> None:
        TfModel.__init__(self, config)

        self.net = TfMLP(
            input_dim=config.input_dims[0],
            hidden_layer_dims=config.hidden_layer_dims,
            hidden_layer_activation=config.hidden_layer_activation,
            hidden_layer_use_layernorm=config.hidden_layer_use_layernorm,
            output_dim=config.output_dims[0],
            output_activation=config.output_activation,
            use_bias=config.use_bias,
        )

    @override(Model)
<<<<<<< HEAD
    def get_input_spec(self) -> Union[Spec, None]:
        return TfTensorSpec("b, d", d=self.config.input_dims[0])

    @override(Model)
    def get_output_spec(self) -> Union[Spec, None]:
        return TfTensorSpec("b, d", d=self.config.output_dims[0])
=======
    def get_input_specs(self) -> Union[Spec, None]:
        return TFTensorSpecs("b, h", h=self.config.input_dims[0])

    @override(Model)
    def get_output_specs(self) -> Union[Spec, None]:
        return TFTensorSpecs("b, h", h=self.config.output_dims[0])
>>>>>>> 647545d7

    @override(Model)
    def _forward(self, inputs: tf.Tensor, **kwargs) -> tf.Tensor:
        return self.net(inputs)


class TfFreeLogStdMLPHead(TfModel):
    """An MLPHead that implements floating log stds for Gaussian distributions."""

    def __init__(self, config: FreeLogStdMLPHeadConfig) -> None:
        mlp_head_config = config.mlp_head_config

        TfModel.__init__(self, mlp_head_config)

        assert (
            mlp_head_config.output_dims[0] % 2 == 0
        ), "output_dims must be even for free std!"
        self._half_output_dim = mlp_head_config.output_dims[0] // 2

        self.net = TfMLP(
            input_dim=mlp_head_config.input_dims[0],
            hidden_layer_dims=mlp_head_config.hidden_layer_dims,
            hidden_layer_activation=mlp_head_config.hidden_layer_activation,
            hidden_layer_use_layernorm=mlp_head_config.hidden_layer_use_layernorm,
            output_dim=self._half_output_dim,
            output_activation=mlp_head_config.output_activation,
            use_bias=mlp_head_config.use_bias,
        )

        self.log_std = tf.Variable(
            tf.zeros(self._half_output_dim),
            name="log_std",
            dtype=tf.float32,
        )

    @override(Model)
<<<<<<< HEAD
    def get_input_spec(self) -> Union[Spec, None]:
        return TfTensorSpec("b, d", d=self.config.input_dims[0])

    @override(Model)
    def get_output_spec(self) -> Union[Spec, None]:
        return TfTensorSpec("b, d", d=self.config.output_dims[0])
=======
    def get_input_specs(self) -> Union[Spec, None]:
        return TFTensorSpecs("b, h", h=self.config.input_dims[0])

    @override(Model)
    def get_output_specs(self) -> Union[Spec, None]:
        return TFTensorSpecs("b, h", h=self.config.output_dims[0])
>>>>>>> 647545d7

    @override(Model)
    def _forward(self, inputs: tf.Tensor, **kwargs) -> tf.Tensor:
        # Compute the mean first, then append the log_std.
        mean = self.net(inputs)

        def tiled_log_std(x):
            return tf.tile(tf.expand_dims(self.log_std, 0), [tf.shape(x)[0], 1])

        log_std_out = tf.keras.layers.Lambda(tiled_log_std)(inputs)
        logits_out = tf.keras.layers.Concatenate(axis=1)([mean, log_std_out])
        return logits_out<|MERGE_RESOLUTION|>--- conflicted
+++ resolved
@@ -1,18 +1,11 @@
 from typing import Union
 
 from ray.rllib.core.models.base import Model
-<<<<<<< HEAD
 from ray.rllib.core.models.configs import FreeLogStdMLPHeadConfig, MLPHeadConfig
 from ray.rllib.core.models.tf.base import TfModel
 from ray.rllib.core.models.tf.primitives import TfMLP
 from ray.rllib.models.specs.specs_base import Spec
 from ray.rllib.models.specs.specs_tf import TfTensorSpec
-=======
-from ray.rllib.core.models.base import ModelConfig
-from ray.rllib.core.models.tf.primitives import TfMLP, TfModel
-from ray.rllib.core.models.specs.specs_base import Spec
-from ray.rllib.core.models.specs.specs_tf import TFTensorSpecs
->>>>>>> 647545d7
 from ray.rllib.utils import try_import_tf
 from ray.rllib.utils.annotations import override
 
@@ -34,21 +27,12 @@
         )
 
     @override(Model)
-<<<<<<< HEAD
-    def get_input_spec(self) -> Union[Spec, None]:
-        return TfTensorSpec("b, d", d=self.config.input_dims[0])
-
-    @override(Model)
-    def get_output_spec(self) -> Union[Spec, None]:
-        return TfTensorSpec("b, d", d=self.config.output_dims[0])
-=======
     def get_input_specs(self) -> Union[Spec, None]:
-        return TFTensorSpecs("b, h", h=self.config.input_dims[0])
+        return TFTensorSpec("b, d", d=self.config.input_dims[0])
 
     @override(Model)
     def get_output_specs(self) -> Union[Spec, None]:
-        return TFTensorSpecs("b, h", h=self.config.output_dims[0])
->>>>>>> 647545d7
+        return TFTensorSpec("b, d", d=self.config.output_dims[0])
 
     @override(Model)
     def _forward(self, inputs: tf.Tensor, **kwargs) -> tf.Tensor:
@@ -85,21 +69,12 @@
         )
 
     @override(Model)
-<<<<<<< HEAD
-    def get_input_spec(self) -> Union[Spec, None]:
-        return TfTensorSpec("b, d", d=self.config.input_dims[0])
-
-    @override(Model)
-    def get_output_spec(self) -> Union[Spec, None]:
-        return TfTensorSpec("b, d", d=self.config.output_dims[0])
-=======
     def get_input_specs(self) -> Union[Spec, None]:
-        return TFTensorSpecs("b, h", h=self.config.input_dims[0])
+        return TFTensorSpec("b, d", d=self.config.input_dims[0])
 
     @override(Model)
     def get_output_specs(self) -> Union[Spec, None]:
-        return TFTensorSpecs("b, h", h=self.config.output_dims[0])
->>>>>>> 647545d7
+        return TFTensorSpec("b, d", d=self.config.output_dims[0])
 
     @override(Model)
     def _forward(self, inputs: tf.Tensor, **kwargs) -> tf.Tensor:
