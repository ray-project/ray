--- conflicted
+++ resolved
@@ -239,12 +239,8 @@
                     padding="same",
                     # Last layer is never activated (regardless of config).
                     activation=(
-<<<<<<< HEAD
-                        None if cnn_transpose_use_layernorm or is_final_layer
-=======
                         None
                         if cnn_transpose_use_layernorm or is_final_layer
->>>>>>> 5c2d5f65
                         else cnn_transpose_activation
                     ),
                     # Last layer always uses bias (b/c has no LayerNorm, regardless of
@@ -255,19 +251,10 @@
             if cnn_transpose_use_layernorm and not is_final_layer:
                 # Use epsilon=1e-5 here (instead of default 1e-3) to be unified with
                 # torch. Need to normalize over all axes.
-<<<<<<< HEAD
-                layers.append(tf.keras.layers.LayerNormalization(
-                    axis=[-3, -2, -1], epsilon=1e-5
-                ))
-                layers.append(
-                    tf.keras.layers.Activation(cnn_transpose_activation)
-                )
-=======
                 layers.append(
                     tf.keras.layers.LayerNormalization(axis=[-3, -2, -1], epsilon=1e-5)
                 )
                 layers.append(tf.keras.layers.Activation(cnn_transpose_activation))
->>>>>>> 5c2d5f65
 
         # Create the final CNNTranspose network.
         self.cnn_transpose = tf.keras.Sequential(layers)
