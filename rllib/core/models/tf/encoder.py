--- conflicted
+++ resolved
@@ -31,8 +31,6 @@
 _, tf, _ = try_import_tf()
 
 
-<<<<<<< HEAD
-
 class TfActorCriticEncoder(TfModel, ActorCriticEncoder):
     """An encoder that can hold two encoders."""
 
@@ -133,18 +131,24 @@
                 SampleBatch.SEQ_LENS: None,
             }
         )
-=======
-class TfActorCriticEncoder(TfModel, ActorCriticEncoder):
-    """An encoder that can hold two encoders."""
->>>>>>> 863928c4
-
-    framework = "tf2"
-
-    def __init__(self, config: ActorCriticEncoderConfig) -> None:
-        # We have to call TfModel.__init__ first, because it calls the constructor of
-        # tf.keras.Model, which is required to be called before models are created.
-        TfModel.__init__(self, config)
-        ActorCriticEncoder.__init__(self, config)
+
+    @override(Model)
+    def get_output_specs(self) -> Optional[Spec]:
+        return SpecDict(
+            {
+                ENCODER_OUT: TfTensorSpec("b, d", d=self.config.output_dims[0]),
+                STATE_OUT: None,
+            }
+        )
+
+    @override(Model)
+    def _forward(self, inputs: NestedDict, **kwargs) -> NestedDict:
+        return NestedDict(
+            {
+                ENCODER_OUT: self.net(inputs[SampleBatch.OBS]),
+                STATE_OUT: inputs[STATE_IN],
+            }
+        )
 
 
 class TfGRUEncoder(TfModel, Encoder):
@@ -300,7 +304,7 @@
 
         # States are batch-first when coming in. Make them layers-first.
         states_in = tree.map_structure(
-            lambda s: tf.transpose(s, perm=[1, 0] + list(range(2, len(s.shape)))),
+            lambda s: tf.transpose(s, perm=[1, 0, 2]),
             inputs[STATE_IN],
         )
 
@@ -311,148 +315,8 @@
             states_out_h.append(h)
             states_out_c.append(c)
 
-<<<<<<< HEAD
         out = self.linear(out)
 
-=======
-class TfMLPEncoder(Encoder, TfModel):
-    def __init__(self, config: MLPEncoderConfig) -> None:
-        TfModel.__init__(self, config)
-        Encoder.__init__(self, config)
-
-        # Create the neural network.
-        self.net = TfMLP(
-            input_dim=config.input_dims[0],
-            hidden_layer_dims=config.hidden_layer_dims,
-            hidden_layer_activation=config.hidden_layer_activation,
-            hidden_layer_use_layernorm=config.hidden_layer_use_layernorm,
-            output_dim=config.output_dims[0],
-            output_activation=config.output_activation,
-            use_bias=config.use_bias,
-        )
-
-    @override(Model)
-    def get_input_specs(self) -> Optional[Spec]:
-        return SpecDict(
-            {
-                SampleBatch.OBS: TfTensorSpec("b, d", d=self.config.input_dims[0]),
-                # STATE_IN: None,
-                # SampleBatch.SEQ_LENS: None,
-            }
-        )
-
-    @override(Model)
-    def get_output_specs(self) -> Optional[Spec]:
-        return SpecDict(
-            {
-                ENCODER_OUT: TfTensorSpec("b, d", d=self.config.output_dims[0]),
-                STATE_OUT: None,
-            }
-        )
-
-    @override(Model)
-    def _forward(self, inputs: NestedDict, **kwargs) -> NestedDict:
-        return NestedDict(
-            {
-                ENCODER_OUT: self.net(inputs[SampleBatch.OBS]),
-                STATE_OUT: None,  # inputs[STATE_IN],
-            }
-        )
-
-
-class TfLSTMEncoder(TfModel, Encoder):
-    """An encoder that uses an LSTM cell and a linear layer."""
-
-    def __init__(self, config: LSTMEncoderConfig) -> None:
-        TfModel.__init__(self, config)
-
-        # Create the tf LSTM layers.
-        self.lstms = []
-        for _ in range(config.num_lstm_layers):
-            self.lstms.append(
-                tf.keras.layers.LSTM(
-                    config.hidden_dim,
-                    time_major=not config.batch_major,
-                    use_bias=config.use_bias,
-                    return_sequences=True,
-                    return_state=True,
-                )
-            )
-
-        # Create the final dense layer.
-        self.linear = tf.keras.layers.Dense(
-            units=config.output_dims[0],
-            use_bias=config.use_bias,
-        )
-
-    @override(Model)
-    def get_input_specs(self) -> Optional[Spec]:
-        return SpecDict(
-            {
-                # b, t for batch major; t, b for time major.
-                SampleBatch.OBS: TfTensorSpec("b, t, d", d=self.config.input_dims[0]),
-                STATE_IN: {
-                    "h": TfTensorSpec(
-                        "b, l, h",
-                        h=self.config.hidden_dim,
-                        l=self.config.num_lstm_layers,
-                    ),
-                    "c": TfTensorSpec(
-                        "b, l, h",
-                        h=self.config.hidden_dim,
-                        l=self.config.num_lstm_layers,
-                    ),
-                },
-            }
-        )
-
-    @override(Model)
-    def get_output_specs(self) -> Optional[Spec]:
-        return SpecDict(
-            {
-                ENCODER_OUT: TfTensorSpec("b, t, d", d=self.config.output_dims[0]),
-                STATE_OUT: {
-                    "h": TfTensorSpec(
-                        "b, l, h",
-                        h=self.config.hidden_dim,
-                        l=self.config.num_lstm_layers,
-                    ),
-                    "c": TfTensorSpec(
-                        "b, l, h",
-                        h=self.config.hidden_dim,
-                        l=self.config.num_lstm_layers,
-                    ),
-                },
-            }
-        )
-
-    @override(Model)
-    def get_initial_state(self):
-        return {
-            "h": tf.zeros((self.config.num_layers, self.config.hidden_dim)),
-            "c": tf.zeros((self.config.num_layers, self.config.hidden_dim)),
-        }
-
-    @override(Model)
-    def _forward(self, inputs: NestedDict, **kwargs) -> NestedDict:
-        out = tf.cast(inputs[SampleBatch.OBS], tf.float32)
-
-        # States are batch-first when coming in. Make them layers-first.
-        states_in = tree.map_structure(
-            lambda s: tf.transpose(s, perm=[1, 0, 2]),
-            inputs[STATE_IN],
-        )
-
-        states_out_h = []
-        states_out_c = []
-        for i, layer in enumerate(self.lstms):
-            out, h, c = layer(out, (states_in["h"][i], states_in["c"][i]))
-            states_out_h.append(h)
-            states_out_c.append(c)
-
-        out = self.linear(out)
-
->>>>>>> 863928c4
         return {
             ENCODER_OUT: out,
             # Make state_out batch-first.
