from typing import Optional

from ray.rllib.core.models.base import (
    Encoder,
    ActorCriticEncoder,
    STATE_IN,
    STATE_OUT,
    ENCODER_OUT,
)
from ray.rllib.core.models.base import Model
from ray.rllib.core.models.configs import (
    ActorCriticEncoderConfig,
    CNNEncoderConfig,
    MLPEncoderConfig,
)
from ray.rllib.core.models.tf.base import TfModel
from ray.rllib.core.models.tf.primitives import TfMLP, TfCNN
from ray.rllib.core.models.specs.specs_base import Spec
from ray.rllib.core.models.specs.specs_dict import SpecDict
from ray.rllib.core.models.specs.specs_tf import TfTensorSpec
from ray.rllib.models.utils import get_activation_fn
from ray.rllib.policy.sample_batch import SampleBatch
from ray.rllib.utils.annotations import override
from ray.rllib.utils.framework import try_import_tf
from ray.rllib.utils.nested_dict import NestedDict

_, tf, _ = try_import_tf()


class TfMLPEncoder(Encoder, TfModel):
    def __init__(self, config: MLPEncoderConfig) -> None:
        TfModel.__init__(self, config)
        Encoder.__init__(self, config)

        # Create the neural network.
        self.net = TfMLP(
            input_dim=config.input_dims[0],
            hidden_layer_dims=config.hidden_layer_dims,
            hidden_layer_activation=config.hidden_layer_activation,
            hidden_layer_use_layernorm=config.hidden_layer_use_layernorm,
            output_dim=config.output_dims[0],
<<<<<<< HEAD
            use_bias=config.use_bias,
=======
            output_activation=config.output_activation,
            use_bias=config.use_bias,
        )

    @override(Model)
    def get_input_specs(self) -> Optional[Spec]:
        return SpecDict(
            {
                SampleBatch.OBS: TfTensorSpec("b, d", d=self.config.input_dims[0]),
                STATE_IN: None,
                SampleBatch.SEQ_LENS: None,
            }
        )

    @override(Model)
    def get_output_specs(self) -> Optional[Spec]:
        return SpecDict(
            {
                ENCODER_OUT: TfTensorSpec("b, d", d=self.config.output_dims[0]),
                STATE_OUT: None,
            }
>>>>>>> 16101b8e
        )

    @override(Model)
    def _forward(self, inputs: NestedDict, **kwargs) -> NestedDict:
        return NestedDict(
            {
                ENCODER_OUT: self.net(inputs[SampleBatch.OBS]),
                STATE_OUT: inputs[STATE_IN],
            }
        )


class TfCNNEncoder(TfModel, Encoder):
    def __init__(self, config: CNNEncoderConfig) -> None:
        TfModel.__init__(self, config)
        Encoder.__init__(self, config)

        layers = []
        # The bare-bones CNN (no flatten, no succeeding dense).
        cnn = TfCNN(
            input_dims=config.input_dims,
            cnn_filter_specifiers=config.cnn_filter_specifiers,
            cnn_activation=config.cnn_activation,
            cnn_use_layernorm=config.cnn_use_layernorm,
            use_bias=config.use_bias,
        )
        layers.append(cnn)

        # Add a flatten operation to move from 2/3D into 1D space.
        layers.append(tf.keras.layers.Flatten())

        # Add a final linear layer to make sure that the outputs have the correct
        # dimensionality (output_dims).
        output_activation = get_activation_fn(config.output_activation, framework="tf2")
        layers.append(
            tf.keras.layers.Dense(config.output_dims[0], activation=output_activation),
        )

        # Create the network from gathered layers.
        self.net = tf.keras.Sequential(layers)

    @override(Model)
    def get_input_specs(self) -> Optional[Spec]:
        return SpecDict(
            {
<<<<<<< HEAD
                SampleBatch.OBS: TfTensorSpec("b, d", d=self.config.input_dims[0]),
=======
                SampleBatch.OBS: TfTensorSpec(
                    "b, w, h, c",
                    w=self.config.input_dims[0],
                    h=self.config.input_dims[1],
                    c=self.config.input_dims[2],
                ),
>>>>>>> 16101b8e
                STATE_IN: None,
                SampleBatch.SEQ_LENS: None,
            }
        )

    @override(Model)
    def get_output_specs(self) -> Optional[Spec]:
        return SpecDict(
            {
                ENCODER_OUT: TfTensorSpec("b, d", d=self.config.output_dims[0]),
                STATE_OUT: None,
            }
        )

    @override(Model)
    def _forward(self, inputs: NestedDict, **kwargs) -> NestedDict:
        return NestedDict(
            {
                ENCODER_OUT: self.net(inputs[SampleBatch.OBS]),
                STATE_OUT: inputs[STATE_IN],
            }
        )


class TfCNNEncoder(TfModel, Encoder):
    def __init__(self, config: CNNEncoderConfig) -> None:
        TfModel.__init__(self, config)
        Encoder.__init__(self, config)

        layers = []
        # The bare-bones CNN (no flatten, no succeeding dense).
        cnn = TfCNN(
            input_dims=config.input_dims,
            cnn_filter_specifiers=config.cnn_filter_specifiers,
            cnn_activation=config.cnn_activation,
            cnn_use_layernorm=config.cnn_use_layernorm,
            use_bias=config.use_bias,
        )
        layers.append(cnn)
        # Flatten output of last CNN layer.
        layers.append(tf.keras.layers.Flatten())

        # Add a final linear layer to make sure that the outputs have the correct
        # dimensionality (output_dims).
        output_activation = get_activation_fn(
            config.output_activation, framework="tf2"
        )
        layers.append(
            tf.keras.layers.Dense(config.output_dims[0], activation=output_activation),
        )

        self.net = tf.keras.Sequential(layers)

    @override(Model)
    def get_input_spec(self) -> Union[Spec, None]:
        return SpecDict(
            {
                SampleBatch.OBS: TfTensorSpec(
                    "b, w, h, c",
                    w=self.config.input_dims[0],
                    h=self.config.input_dims[1],
                    c=self.config.input_dims[2],
                ),
                STATE_IN: None,
                SampleBatch.SEQ_LENS: None,
            }
        )

    @override(Model)
    def get_output_spec(self) -> Union[Spec, None]:
        return SpecDict(
            {
                ENCODER_OUT: TfTensorSpec("b, d", d=self.config.output_dims[0]),
                STATE_OUT: None,
            }
        )

    @override(Model)
    def _forward(self, input_dict: NestedDict, **kwargs) -> NestedDict:
        return NestedDict(
            {
                ENCODER_OUT: self.net(input_dict[SampleBatch.OBS]),
                STATE_OUT: input_dict[STATE_IN],
            }
        )


class TfActorCriticEncoder(TfModel, ActorCriticEncoder):
    """An encoder that can hold two encoders."""

    framework = "tf2"

    def __init__(self, config: ActorCriticEncoderConfig) -> None:
        # We have to call TfModel.__init__ first, because it calls the constructor of
        # tf.keras.Model, which is required to be called before models are created.
        TfModel.__init__(self, config)
        ActorCriticEncoder.__init__(self, config)<|MERGE_RESOLUTION|>--- conflicted
+++ resolved
@@ -39,9 +39,6 @@
             hidden_layer_activation=config.hidden_layer_activation,
             hidden_layer_use_layernorm=config.hidden_layer_use_layernorm,
             output_dim=config.output_dims[0],
-<<<<<<< HEAD
-            use_bias=config.use_bias,
-=======
             output_activation=config.output_activation,
             use_bias=config.use_bias,
         )
@@ -63,7 +60,6 @@
                 ENCODER_OUT: TfTensorSpec("b, d", d=self.config.output_dims[0]),
                 STATE_OUT: None,
             }
->>>>>>> 16101b8e
         )
 
     @override(Model)
@@ -109,16 +105,12 @@
     def get_input_specs(self) -> Optional[Spec]:
         return SpecDict(
             {
-<<<<<<< HEAD
-                SampleBatch.OBS: TfTensorSpec("b, d", d=self.config.input_dims[0]),
-=======
                 SampleBatch.OBS: TfTensorSpec(
                     "b, w, h, c",
                     w=self.config.input_dims[0],
                     h=self.config.input_dims[1],
                     c=self.config.input_dims[2],
                 ),
->>>>>>> 16101b8e
                 STATE_IN: None,
                 SampleBatch.SEQ_LENS: None,
             }
@@ -143,69 +135,6 @@
         )
 
 
-class TfCNNEncoder(TfModel, Encoder):
-    def __init__(self, config: CNNEncoderConfig) -> None:
-        TfModel.__init__(self, config)
-        Encoder.__init__(self, config)
-
-        layers = []
-        # The bare-bones CNN (no flatten, no succeeding dense).
-        cnn = TfCNN(
-            input_dims=config.input_dims,
-            cnn_filter_specifiers=config.cnn_filter_specifiers,
-            cnn_activation=config.cnn_activation,
-            cnn_use_layernorm=config.cnn_use_layernorm,
-            use_bias=config.use_bias,
-        )
-        layers.append(cnn)
-        # Flatten output of last CNN layer.
-        layers.append(tf.keras.layers.Flatten())
-
-        # Add a final linear layer to make sure that the outputs have the correct
-        # dimensionality (output_dims).
-        output_activation = get_activation_fn(
-            config.output_activation, framework="tf2"
-        )
-        layers.append(
-            tf.keras.layers.Dense(config.output_dims[0], activation=output_activation),
-        )
-
-        self.net = tf.keras.Sequential(layers)
-
-    @override(Model)
-    def get_input_spec(self) -> Union[Spec, None]:
-        return SpecDict(
-            {
-                SampleBatch.OBS: TfTensorSpec(
-                    "b, w, h, c",
-                    w=self.config.input_dims[0],
-                    h=self.config.input_dims[1],
-                    c=self.config.input_dims[2],
-                ),
-                STATE_IN: None,
-                SampleBatch.SEQ_LENS: None,
-            }
-        )
-
-    @override(Model)
-    def get_output_spec(self) -> Union[Spec, None]:
-        return SpecDict(
-            {
-                ENCODER_OUT: TfTensorSpec("b, d", d=self.config.output_dims[0]),
-                STATE_OUT: None,
-            }
-        )
-
-    @override(Model)
-    def _forward(self, input_dict: NestedDict, **kwargs) -> NestedDict:
-        return NestedDict(
-            {
-                ENCODER_OUT: self.net(input_dict[SampleBatch.OBS]),
-                STATE_OUT: input_dict[STATE_IN],
-            }
-        )
-
-
 class TfActorCriticEncoder(TfModel, ActorCriticEncoder):
     """An encoder that can hold two encoders."""
 
