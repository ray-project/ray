--- conflicted
+++ resolved
@@ -1,10 +1,5 @@
 import logging
 import numpy as np
-<<<<<<< HEAD
-from typing import Any, Mapping, Union, Type
-from ray.rllib.core.rl_trainer.rl_trainer import RLTrainer
-from ray.rllib.core.rl_module.marl_module import MultiAgentRLModule
-=======
 from typing import (
     Any,
     Mapping,
@@ -24,7 +19,7 @@
     Optimizer,
     ParamType,
 )
->>>>>>> 34a14a97
+from ray.rllib.core.rl_module.marl_module import MultiAgentRLModule
 from ray.rllib.core.rl_module.rl_module import RLModule, ModuleID
 from ray.rllib.policy.sample_batch import MultiAgentBatch
 from ray.rllib.utils.annotations import override
@@ -224,11 +219,6 @@
                     optimizer_cls=optimizer_cls,
                 )
         else:
-<<<<<<< HEAD
-            super().add_module(module_id, module_cls, module_kwargs)
-        if self._enable_tf_function:
-            self._update_fn = tf.function(self._do_update_fn)
-=======
             super().add_module(
                 module_id=module_id,
                 module_cls=module_cls,
@@ -236,8 +226,8 @@
                 set_optimizer_fn=set_optimizer_fn,
                 optimizer_cls=optimizer_cls,
             )
-        self.traced_update_fn = tf.function(self._do_update_fn)
->>>>>>> 34a14a97
+        if self._enable_tf_function:
+            self._update_fn = tf.function(self._do_update_fn)
 
     @override(RLTrainer)
     def remove_module(self, module_id: ModuleID) -> None:
