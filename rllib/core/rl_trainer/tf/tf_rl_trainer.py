import logging
from typing import (
    Any,
    Mapping,
    Union,
    Type,
    Optional,
    Callable,
    Dict,
    Sequence,
    Hashable,
)

from ray.rllib.core.rl_trainer.rl_trainer import (
    FrameworkHPs,
    RLTrainer,
    ParamOptimizerPairs,
    ParamRef,
    Optimizer,
    ParamType,
    ParamDictType,
)
from ray.rllib.core.rl_module.rl_module import (
    RLModule,
    ModuleID,
    SingleAgentRLModuleSpec,
)
from ray.rllib.policy.sample_batch import MultiAgentBatch
from ray.rllib.utils.annotations import override
from ray.rllib.utils.framework import try_import_tf
from ray.rllib.utils.typing import TensorType, ResultDict
from ray.rllib.utils.minibatch_utils import (
    MiniBatchDummyIterator,
    MiniBatchCyclicIterator,
)
from ray.rllib.utils.nested_dict import NestedDict


tf1, tf, tfv = try_import_tf()

logger = logging.getLogger(__name__)


class TfRLTrainer(RLTrainer):
    """Base class for RLlib TF algorithm trainers

    Args:
        module_class: The (MA)RLModule class to use.
        module_kwargs: The kwargs for the (MA)RLModule.
        optimizer_config: The config for the optimizer.
        distributed: Whether this trainer is distributed or not.
        enable_tf_function: Whether to enable tf.function tracing for the update
            function.

    Abstract Methods:
        compute_gradients: Compute gradients for the module being optimized.
        apply_gradients: Apply gradients to the module being optimized with respect to
            a loss that is computed by the optimizer.

    Example:
        .. code-block:: python

        trainer = MyRLTrainer(module_class, module_kwargs, optimizer_config)
        trainer.init_trainer()
        batch = ...
        results = trainer.update(batch)

        # add a new module, perhaps for league based training or lru caching
        trainer.add_module("new_player", NewPlayerCls, new_player_kwargs,
            NewPlayerOptimCls, new_player_optim_kwargs)

        batch = ...
        results = trainer.update(batch)  # will train previous and new modules.

        # remove a module
        trainer.remove_module("new_player")

        batch = ...
        results = trainer.update(batch)  # will train previous modules only.

        # get the state of the trainer
        state = trainer.get_state()

        # set the state of the trainer
        trainer.set_state(state)

    """

    framework: str = "tf"

    def __init__(
        self,
        *,
        framework_hyperparameters: Optional[FrameworkHPs] = FrameworkHPs(),
        **kwargs,
    ):
        super().__init__(framework_hyperparameters=framework_hyperparameters, **kwargs)

        tf1.enable_eager_execution()

        self._enable_tf_function = framework_hyperparameters.eager_tracing
        # the default strategy is a no-op that can be used in the local mode
        # cpu only case
        self._strategy = tf.distribute.get_strategy()

    @override(RLTrainer)
    def build(self) -> None:
        if self._distributed:
            self._strategy = tf.distribute.MultiWorkerMirroredStrategy()
        else:
            if self._use_gpu:
                # mirrored strategy is typically used for multi-gpu training
                # on a single machine, however we can use it for single-gpu
                devices = tf.config.list_logical_devices("GPU")
                assert self._local_gpu_idx < len(devices), (
                    f"local_gpu_idx {self._local_gpu_idx} is not a valid GPU id or is "
                    " not available."
                )
                local_gpu = [devices[self._local_gpu_idx].name]
                self._strategy = tf.distribute.MirroredStrategy(devices=local_gpu)
        with self._strategy.scope():
            super().build()

        if self._enable_tf_function:
            self._update_fn = tf.function(self._do_update_fn, reduce_retracing=True)
        else:
            self._update_fn = self._do_update_fn

    def _do_update_fn(self, batch: MultiAgentBatch) -> Mapping[str, Any]:
<<<<<<< HEAD
        def helper(_batch):
            with tf.GradientTape() as tape:
                fwd_out = self._module.forward_train(_batch)
                loss = self.compute_loss(fwd_out=fwd_out, batch=_batch)
                if isinstance(loss, tf.Tensor):
                    loss = {"total_loss": loss}
            gradients = self.compute_gradients(loss, tape)
            gradients = self.postprocess_gradients(gradients)
            self.apply_gradients(gradients)
            return {
                "loss": loss,
                "fwd_out": fwd_out,
                "postprocessed_gradients": gradients,
            }

        return self._strategy.run(helper, args=(batch,))
=======
        # TODO (Avnish): Match this base class's implementation.
        with tf.GradientTape() as tape:
            fwd_out = self._module.forward_train(batch)
            loss = self.compute_loss(fwd_out=fwd_out, batch=batch)
            if isinstance(loss, tf.Tensor):
                loss = {"total_loss": loss}
        gradients = self.compute_gradients(loss, tape)
        gradients = self.postprocess_gradients(gradients)
        self.apply_gradients(gradients)
        return {"loss": loss, "fwd_out": fwd_out, "postprocessed_gradients": gradients}
>>>>>>> 0466bd3d

    @override(RLTrainer)
    def configure_optimizers(self) -> ParamOptimizerPairs:
        # TODO (Kourosh): convert optimizer_config to dataclass later.
        lr = self.optimizer_config["lr"]
        return [
            (
                self._module[key].trainable_variables,
                tf.keras.optimizers.Adam(learning_rate=lr),
            )
            for key in self._module.keys()
        ]

    @override(RLTrainer)
    def update(
        self,
        batch: MultiAgentBatch,
        *,
        minibatch_size: Optional[int] = None,
        num_iters: int = 1,
        reduce_fn: Callable[[ResultDict], ResultDict] = ...,
    ) -> Mapping[str, Any]:
        if set(batch.policy_batches.keys()) != set(self._module.keys()):
            raise ValueError(
                "Batch keys must match module keys. RLTrainer does not "
                "currently support training of only some modules and not others"
            )
        batch = self.convert_batch_to_tf_tensor(batch)
<<<<<<< HEAD
        update_outs = self._update_fn(batch)
        loss = update_outs["loss"]
        fwd_out = update_outs["fwd_out"]
        postprocessed_gradients = update_outs["postprocessed_gradients"]
        results = self.compile_results(batch, fwd_out, loss, postprocessed_gradients)
        return results
=======

        batch_iter = (
            MiniBatchCyclicIterator
            if minibatch_size is not None
            else MiniBatchDummyIterator
        )

        results = []
        for minibatch in batch_iter(batch, minibatch_size, num_iters):

            if self.distributed:
                update_outs = self.do_distributed_update(minibatch)
            else:
                update_outs = self._update_fn(minibatch)
            loss = update_outs["loss"]
            fwd_out = update_outs["fwd_out"]
            postprocessed_gradients = update_outs["postprocessed_gradients"]
            result = self.compile_results(batch, fwd_out, loss, postprocessed_gradients)
            results.append(result)

        # Reduce results across all minibatches, if necessary.
        if len(results) == 1:
            return results[0]
        else:
            if reduce_fn is None:
                return results
            return reduce_fn(results)
>>>>>>> 0466bd3d

    @override(RLTrainer)
    def compute_gradients(
        self, loss: Union[TensorType, Mapping[str, Any]], tape: "tf.GradientTape"
    ) -> ParamDictType:
        grads = tape.gradient(loss[self.TOTAL_LOSS_KEY], self._params)
        return grads

    @override(RLTrainer)
    def apply_gradients(self, gradients: Dict[ParamRef, TensorType]) -> None:
        # TODO (Avnishn, kourosh): apply gradients doesn't work in cases where
        # only some agents have a sample batch that is passed but not others.
        # This is probably because of the way that we are iterating over the
        # parameters in the optim_to_param_dictionary
        for optim, param_ref_seq in self._optim_to_param.items():
            variable_list = [self._params[param_ref] for param_ref in param_ref_seq]
            gradient_list = [gradients[param_ref] for param_ref in param_ref_seq]
            optim.apply_gradients(zip(gradient_list, variable_list))

    @override(RLTrainer)
    def add_module(
        self,
        *,
        module_id: ModuleID,
        module_spec: SingleAgentRLModuleSpec,
        set_optimizer_fn: Optional[Callable[[RLModule], ParamOptimizerPairs]] = None,
        optimizer_cls: Optional[Type[Optimizer]] = None,
    ) -> None:
        # TODO(Avnishn):
        # WARNING:tensorflow:Using MirroredStrategy eagerly has significant overhead
        # currently. We will be working on improving this in the future, but for now
        # please wrap `call_for_each_replica` or `experimental_run` or `run` inside a
        # tf.function to get the best performance.
        # I get this warning any time I add a new module. I see the warning a few times
        # and then it disappears. I think that I will need to open an issue with the TF
        # team.
        with self._strategy.scope():
            super().add_module(
                module_id=module_id,
                module_spec=module_spec,
                set_optimizer_fn=set_optimizer_fn,
                optimizer_cls=optimizer_cls,
            )
        if self._enable_tf_function:
            self._update_fn = tf.function(self._do_update_fn, reduce_retracing=True)

    @override(RLTrainer)
    def remove_module(self, module_id: ModuleID) -> None:
        with self._strategy.scope():
            super().remove_module(module_id)
        if self._enable_tf_function:
            self._update_fn = tf.function(self._do_update_fn, reduce_retracing=True)

    def convert_batch_to_tf_tensor(self, batch: MultiAgentBatch) -> NestedDict:
        """Convert the arrays of batch to tf.Tensor's.

        Note: This is an in place operation.

        Args:
            batch: The batch to convert.

        Returns:
            The converted batch.

        """
        # TODO(avnishn): This is a hack to get around the fact that
        # SampleBatch.count becomes 0 after decorating the function with
        # tf.function. This messes with input spec checking. Other fields of
        # the sample batch are possibly modified by tf.function which may lead
        # to unwanted consequences. We'll need to further investigate this.
        batch = NestedDict(batch.policy_batches)
        for key, value in batch.items():
            batch[key] = tf.convert_to_tensor(value, dtype=tf.float32)
        return batch

    def get_weights(self) -> Mapping[str, Any]:
        # TODO (Kourosh) Implement this.
        raise NotImplementedError

    def set_weights(self, weights: Mapping[str, Any]) -> None:
        # TODO (Kourosh) Implement this.
        raise NotImplementedError

    @override(RLTrainer)
    def get_parameters(self, module: RLModule) -> Sequence[ParamType]:
        return module.trainable_variables

    @override(RLTrainer)
    def get_param_ref(self, param: ParamType) -> Hashable:
        return param.ref()

    @override(RLTrainer)
    def get_optimizer_obj(
        self, module: RLModule, optimizer_cls: Type[Optimizer]
    ) -> Optimizer:
        lr = self.optimizer_config.get("lr", 1e-3)
        return optimizer_cls(learning_rate=lr)<|MERGE_RESOLUTION|>--- conflicted
+++ resolved
@@ -127,7 +127,7 @@
             self._update_fn = self._do_update_fn
 
     def _do_update_fn(self, batch: MultiAgentBatch) -> Mapping[str, Any]:
-<<<<<<< HEAD
+        # TODO (Avnish): Match this base class's implementation.
         def helper(_batch):
             with tf.GradientTape() as tape:
                 fwd_out = self._module.forward_train(_batch)
@@ -144,18 +144,6 @@
             }
 
         return self._strategy.run(helper, args=(batch,))
-=======
-        # TODO (Avnish): Match this base class's implementation.
-        with tf.GradientTape() as tape:
-            fwd_out = self._module.forward_train(batch)
-            loss = self.compute_loss(fwd_out=fwd_out, batch=batch)
-            if isinstance(loss, tf.Tensor):
-                loss = {"total_loss": loss}
-        gradients = self.compute_gradients(loss, tape)
-        gradients = self.postprocess_gradients(gradients)
-        self.apply_gradients(gradients)
-        return {"loss": loss, "fwd_out": fwd_out, "postprocessed_gradients": gradients}
->>>>>>> 0466bd3d
 
     @override(RLTrainer)
     def configure_optimizers(self) -> ParamOptimizerPairs:
@@ -184,14 +172,6 @@
                 "currently support training of only some modules and not others"
             )
         batch = self.convert_batch_to_tf_tensor(batch)
-<<<<<<< HEAD
-        update_outs = self._update_fn(batch)
-        loss = update_outs["loss"]
-        fwd_out = update_outs["fwd_out"]
-        postprocessed_gradients = update_outs["postprocessed_gradients"]
-        results = self.compile_results(batch, fwd_out, loss, postprocessed_gradients)
-        return results
-=======
 
         batch_iter = (
             MiniBatchCyclicIterator
@@ -201,11 +181,7 @@
 
         results = []
         for minibatch in batch_iter(batch, minibatch_size, num_iters):
-
-            if self.distributed:
-                update_outs = self.do_distributed_update(minibatch)
-            else:
-                update_outs = self._update_fn(minibatch)
+            update_outs = self._update_fn(minibatch)
             loss = update_outs["loss"]
             fwd_out = update_outs["fwd_out"]
             postprocessed_gradients = update_outs["postprocessed_gradients"]
@@ -219,7 +195,6 @@
             if reduce_fn is None:
                 return results
             return reduce_fn(results)
->>>>>>> 0466bd3d
 
     @override(RLTrainer)
     def compute_gradients(
