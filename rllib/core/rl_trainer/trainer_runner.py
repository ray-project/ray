import math
from typing import Any, List, Mapping, Type, Optional, Callable

import ray

from ray.rllib.core.rl_module.rl_module import RLModule, ModuleID
from ray.rllib.core.rl_trainer.rl_trainer import (
    RLTrainer,
    ParamOptimizerPairs,
    Optimizer,
)
from ray.rllib.core.rl_trainer.tf.tf_rl_trainer import TfRLTrainer
from ray.rllib.core.rl_trainer.torch.torch_rl_trainer import TorchRLTrainer
from ray.rllib.policy.sample_batch import MultiAgentBatch


from ray.air.config import ScalingConfig
from ray.train._internal.backend_executor import BackendExecutor


class TrainerRunner:
    """Coordinator of RLTrainers.
    Public API:
        .update(batch) -> updates the RLModule based on gradient descent algos.
        .additional_update() -> any additional non-gradient based updates will get
                                called from this entry point.
        .get_state() -> returns the state of the RLModule and RLOptimizer from
                        all of the RLTrainers.
        .set_state() -> sets the state of all the RLTrainers.
        .add_module() -> add a new RLModule to the MultiAgentRLModule being trained by
                         this TrainerRunner.
        .remove_module() -> remove an RLModule from the MultiAgentRLModule being trained
                            by this TrainerRunner.

    TODO(avnishn):
        1. Add trainer runner with async operations
        2. Use fault tolerant actor manager to handle failures
        3. Add from_xxx constructor pattern. For example
           add a `from_policy_map(self.local_worker().policy_map, cfg)`
           constructor to make it easier to create a TrainerRunner from a
           rollout worker.

    """

    def __init__(
        self,
        trainer_class: Type[RLTrainer],
        trainer_config: Mapping[str, Any],
        compute_config: Mapping[str, Any],
    ):
        num_gpus = compute_config.get("num_gpus", 0)
        use_fake_gpus = compute_config.get("_use_fake_gpus", False)
        self._trainer_config = trainer_config
<<<<<<< HEAD
        self._compute_config = compute_config

        # TODO: remove the _compute_necessary_resources and just use
        # trainer_config["use_gpu"] and trainer_config["num_workers"]
        resources = self._compute_necessary_resources()
        scaling_config = ScalingConfig(
            num_workers=resources["num_workers"],
            use_gpu=resources["use_gpu"],
        )
        # the only part of this class that is framework agnostic:
        if issubclass(trainer_class, TorchRLTrainer):
            from ray.train.torch import TorchConfig

            backend_config = TorchConfig()
        elif issubclass(trainer_class, TfRLTrainer):
            from ray.train.tensorflow import TensorflowConfig

            backend_config = TensorflowConfig()
        else:
            raise ValueError("framework must be either torch or tf")

        self.backend_executor = BackendExecutor(
            backend_config=backend_config,
            num_workers=scaling_config.num_workers,
            num_cpus_per_worker=scaling_config.num_cpus_per_worker,
            num_gpus_per_worker=scaling_config.num_gpus_per_worker,
            max_retries=0,  # TODO: make this configurable in trainer_config
            # with default 0
        )

        # TODO (Kourosh): let's not pass this into the config which will cause
        # information leakage into the SARLTrainer about other workers.
        # TODO (Kourosh): Scaling config right now goes through a weird path to get
        # computed.
        trainer_config["scaling_config"] = resources
        trainer_config["distributed"] = bool(self._compute_config["num_gpus"] > 1)
        self.backend_executor.start(
            train_cls=trainer_class, train_cls_kwargs=trainer_config
        )
        self.workers = [w.actor for w in self.backend_executor.worker_group.workers]

        ray.get([w.build.remote() for w in self.workers])

    def _compute_necessary_resources(self):
        num_gpus = self._compute_config.get("num_gpus", 0)
        num_workers = self._compute_config.get("num_training_workers", 0)
        if num_workers and num_gpus:
            assert num_workers == num_gpus, (
                "If num_training_workers and "
                "num_gpus are specified it must be equal to num_gpus"
=======

        if num_gpus > 0:
            scaling_config = ScalingConfig(
                num_workers=num_gpus,
                use_gpu=(not use_fake_gpus),
>>>>>>> 0018ddbb
            )

            if issubclass(trainer_class, TorchRLTrainer):
                from ray.train.torch import TorchConfig

                backend_config = TorchConfig()
            elif issubclass(trainer_class, TfRLTrainer):
                from ray.train.tensorflow import TensorflowConfig

                backend_config = TensorflowConfig()
            else:
                raise ValueError("framework must be either torch or tf")

            self.backend_executor = BackendExecutor(
                backend_config=backend_config,
                num_workers=scaling_config.num_workers,
                num_cpus_per_worker=scaling_config.num_cpus_per_worker,
                num_gpus_per_worker=scaling_config.num_gpus_per_worker,
                max_retries=0,
            )

<<<<<<< HEAD
        return {"num_workers": num_workers, "use_gpu": num_gpus > 0}
=======
            # TODO(avnishn, kourosh): let's not pass this into the config which will
            # cause information leakage into the RLTrainer about other workers.
            trainer_config["distributed"] = self._distributed = True
            self.backend_executor.start(
                train_cls=trainer_class, train_cls_kwargs=trainer_config
            )
            self._workers = [
                w.actor for w in self.backend_executor.worker_group.workers
            ]

            ray.get([w.build.remote() for w in self._workers])

        else:
            trainer_config["distributed"] = self._distributed = False
            self._trainer = trainer_class(**trainer_config)
            self._trainer.build()
>>>>>>> 0018ddbb

    def update(self, batch: MultiAgentBatch) -> List[Mapping[str, Any]]:
        """Do a gradient based update to the RLTrainer(s) maintained by this TrainerRunner.

        Args:
            batch: The data to use for the update.

        Returns:
            A list of dictionaries of results from the updates from the RLTrainer(s)
        """
        if self._distributed:
            return self._distributed_update(batch)
        else:
            return [self._trainer.update(batch)]

    def _distributed_update(self, batch: MultiAgentBatch) -> List[Mapping[str, Any]]:
        """Do a gradient based update to the RLTrainers using DDP training.

        Note: this function is used if the num_gpus this TrainerRunner is configured
            with is > 0. If _fake_gpus is True then this function will still be used
            for distributed training, but the workers will be configured to use a
            different backend than the cuda backend.

        Args:
            batch: The data to use for the update.

        Returns:
            A list of dictionaries of results from the updates from the RLTrainer(s)
        """
        refs = []
        global_size = len(self._workers)
        batch_size = math.ceil(len(batch) / global_size)
        for i, worker in enumerate(self._workers):
            batch_to_send = {}
            for pid, sub_batch in batch.policy_batches.items():
                batch_size = math.ceil(len(sub_batch) / global_size)
                start = batch_size * i
                end = min(start + batch_size, len(sub_batch))
                batch_to_send[pid] = sub_batch[int(start) : int(end)]
            new_batch = MultiAgentBatch(batch_to_send, int(batch_size))
            refs.append(worker.update.remote(new_batch))

        return ray.get(refs)

    def additional_update(self, *args, **kwargs) -> List[Mapping[str, Any]]:
        """Apply additional non-gradient based updates to the RLTrainers.

        For example, this could be used to do a polyak averaging update
        of a target network in off policy algorithms like SAC or DQN.

        By default this is a pass through that calls `RLTrainer.additional_update`

        Args:
            *args: Arguments to pass to each RLTrainer.
            **kwargs: Keyword arguments to pass to each RLTrainer.

        Returns:
            A list of dictionaries of results from the updates from each worker.
        """

        if self._distributed:
            refs = []
            for worker in self._workers:
                refs.append(worker.additional_update.remote(*args, **kwargs))
            return ray.get(refs)
        else:
            return [self._trainer.additional_update(*args, **kwargs)]

    def add_module(
        self,
        *,
        module_id: ModuleID,
        module_cls: Type[RLModule],
        module_kwargs: Mapping[str, Any],
        set_optimizer_fn: Optional[Callable[[RLModule], ParamOptimizerPairs]] = None,
        optimizer_cls: Optional[Type[Optimizer]] = None,
    ) -> None:
        """Add a module to the RLTrainers maintained by this TrainerRunner.

        Args:
            module_id: The id of the module to add.
            module_cls: The module class to add.
            module_kwargs: The config for the module.
            set_optimizer_fn: A function that takes in the module and returns a list of
                (param, optimizer) pairs. Each element in the tuple describes a
                parameter group that share the same optimizer object, if None, the
                default optimizer (obtained from the exiting optimizer dictionary) will
                be used.
            optimizer_cls: The optimizer class to use. If None, the set_optimizer_fn
                should be provided.
        """
        if self._distributed:
            refs = []
            for worker in self._workers:
                ref = worker.add_module.remote(
                    module_id=module_id,
                    module_cls=module_cls,
                    module_kwargs=module_kwargs,
                    set_optimizer_fn=set_optimizer_fn,
                    optimizer_cls=optimizer_cls,
                )
                refs.append(ref)
            ray.get(refs)
        else:
            self._trainer.add_module(
                module_id=module_id,
                module_cls=module_cls,
                module_kwargs=module_kwargs,
                set_optimizer_fn=set_optimizer_fn,
                optimizer_cls=optimizer_cls,
            )

    def remove_module(self, module_id: ModuleID) -> None:
        """Remove a module from the RLTrainers maintained by this TrainerRunner.

        Args:
            module_id: The id of the module to remove.

        """
        if self._distributed:
            refs = []
            for worker in self._workers:
                ref = worker.remove_module.remote(module_id)
                refs.append(ref)
            ray.get(refs)
        else:
            self._trainer.remove_module(module_id)

    def get_state(self) -> List[Mapping[ModuleID, Mapping[str, Any]]]:
        """Get the states of the RLTrainers"""
        if self._distributed:
            refs = []
            for worker in self._workers:
                refs.append(worker.get_state.remote())
            return ray.get(refs)
        else:
            return [self._trainer.get_state()]

    def set_state(self, state: List[Mapping[ModuleID, Mapping[str, Any]]]) -> None:
        """Sets the states of the RLTrainers.

        Args:
            state: The state of the RLTrainers

        """
        if self._distributed:
            refs = []
            for worker in self._workers:
                refs.append(worker.set_state.remote(state))
            ray.get(refs)
        else:
            self._trainer.set_state(state)<|MERGE_RESOLUTION|>--- conflicted
+++ resolved
@@ -51,64 +51,11 @@
         num_gpus = compute_config.get("num_gpus", 0)
         use_fake_gpus = compute_config.get("_use_fake_gpus", False)
         self._trainer_config = trainer_config
-<<<<<<< HEAD
-        self._compute_config = compute_config
-
-        # TODO: remove the _compute_necessary_resources and just use
-        # trainer_config["use_gpu"] and trainer_config["num_workers"]
-        resources = self._compute_necessary_resources()
-        scaling_config = ScalingConfig(
-            num_workers=resources["num_workers"],
-            use_gpu=resources["use_gpu"],
-        )
-        # the only part of this class that is framework agnostic:
-        if issubclass(trainer_class, TorchRLTrainer):
-            from ray.train.torch import TorchConfig
-
-            backend_config = TorchConfig()
-        elif issubclass(trainer_class, TfRLTrainer):
-            from ray.train.tensorflow import TensorflowConfig
-
-            backend_config = TensorflowConfig()
-        else:
-            raise ValueError("framework must be either torch or tf")
-
-        self.backend_executor = BackendExecutor(
-            backend_config=backend_config,
-            num_workers=scaling_config.num_workers,
-            num_cpus_per_worker=scaling_config.num_cpus_per_worker,
-            num_gpus_per_worker=scaling_config.num_gpus_per_worker,
-            max_retries=0,  # TODO: make this configurable in trainer_config
-            # with default 0
-        )
-
-        # TODO (Kourosh): let's not pass this into the config which will cause
-        # information leakage into the SARLTrainer about other workers.
-        # TODO (Kourosh): Scaling config right now goes through a weird path to get
-        # computed.
-        trainer_config["scaling_config"] = resources
-        trainer_config["distributed"] = bool(self._compute_config["num_gpus"] > 1)
-        self.backend_executor.start(
-            train_cls=trainer_class, train_cls_kwargs=trainer_config
-        )
-        self.workers = [w.actor for w in self.backend_executor.worker_group.workers]
-
-        ray.get([w.build.remote() for w in self.workers])
-
-    def _compute_necessary_resources(self):
-        num_gpus = self._compute_config.get("num_gpus", 0)
-        num_workers = self._compute_config.get("num_training_workers", 0)
-        if num_workers and num_gpus:
-            assert num_workers == num_gpus, (
-                "If num_training_workers and "
-                "num_gpus are specified it must be equal to num_gpus"
-=======
 
         if num_gpus > 0:
             scaling_config = ScalingConfig(
                 num_workers=num_gpus,
                 use_gpu=(not use_fake_gpus),
->>>>>>> 0018ddbb
             )
 
             if issubclass(trainer_class, TorchRLTrainer):
@@ -130,12 +77,9 @@
                 max_retries=0,
             )
 
-<<<<<<< HEAD
-        return {"num_workers": num_workers, "use_gpu": num_gpus > 0}
-=======
             # TODO(avnishn, kourosh): let's not pass this into the config which will
             # cause information leakage into the RLTrainer about other workers.
-            trainer_config["distributed"] = self._distributed = True
+            trainer_config["distributed"] = self._distributed = bool(num_gpus > 1)
             self.backend_executor.start(
                 train_cls=trainer_class, train_cls_kwargs=trainer_config
             )
@@ -149,7 +93,6 @@
             trainer_config["distributed"] = self._distributed = False
             self._trainer = trainer_class(**trainer_config)
             self._trainer.build()
->>>>>>> 0018ddbb
 
     def update(self, batch: MultiAgentBatch) -> List[Mapping[str, Any]]:
         """Do a gradient based update to the RLTrainer(s) maintained by this TrainerRunner.
