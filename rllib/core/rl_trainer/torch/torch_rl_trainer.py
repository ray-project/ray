--- conflicted
+++ resolved
@@ -8,10 +8,7 @@
     Hashable,
     Optional,
     Callable,
-<<<<<<< HEAD
-=======
     TYPE_CHECKING,
->>>>>>> 789232e2
 )
 
 from ray.rllib.core.rl_module.rl_module import RLModule, ModuleID
@@ -36,12 +33,9 @@
     from ray.air.config import ScalingConfig
     from ray.train.torch.train_loop_utils import _TorchAccelerator
 
-<<<<<<< HEAD
-=======
 if TYPE_CHECKING:
     from ray.rllib.algorithms.algorithm_config import AlgorithmConfig
 
->>>>>>> 789232e2
 logger = logging.getLogger(__name__)
 
 
@@ -55,12 +49,8 @@
         module_kwargs: Mapping[str, Any],
         optimizer_config: Mapping[str, Any],
         distributed: bool = False,
-<<<<<<< HEAD
-        scaling_config: Optional[Mapping[str, Any]] = None,
-=======
         scaling_config: Optional["ScalingConfig"] = None,
         algorithm_config: Optional["AlgorithmConfig"] = None,
->>>>>>> 789232e2
     ):
         super().__init__(
             module_class=module_class,
@@ -68,10 +58,7 @@
             optimizer_config=optimizer_config,
             distributed=distributed,
             scaling_config=scaling_config,
-<<<<<<< HEAD
-=======
             algorithm_config=algorithm_config,
->>>>>>> 789232e2
         )
 
         # TODO (Kourosh): Scaling config is required for torch trainer to do proper DDP
