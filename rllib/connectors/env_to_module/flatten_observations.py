--- conflicted
+++ resolved
@@ -147,15 +147,9 @@
             multi_agent: Whether this connector operates on multi-agent observations,
                 in which case, the top-level of the Dict space (where agent IDs are
                 mapped to individual agents' observation spaces) is left as-is.
-<<<<<<< HEAD
-            agent_ids: If multi_agent is True, this defines a collection of AgentIDs for
-                which to flatten. AgentIDs not in this collection will be ignored.
-                If None (default), flatten observations for all AgentIDs.
-=======
             agent_ids: If multi_agent is True, this argument defines a collection of AgentIDs for
                 which to flatten. AgentIDs not in this collection are ignored.
                 If None, flatten observations for all AgentIDs. None is the default.
->>>>>>> 01cdb808
         """
         self._input_obs_base_struct = None
         self._multi_agent = multi_agent
