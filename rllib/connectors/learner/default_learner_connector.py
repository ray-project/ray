--- conflicted
+++ resolved
@@ -166,9 +166,6 @@
                 T=T,
             )
 
-<<<<<<< HEAD
-        return data
-=======
         # TODO (sven): Convert data to proper tensor formats, depending on framework
         #  used by the RLModule. We cannot do this right now as the RLModule does NOT
         #  know its own device. Only the Learner knows the device. Also, on the
@@ -178,69 +175,4 @@
         #    data = convert_to_torch_tensor(data, device=??)
         # elif rl_module.framework == "tf2":
         #    data =
-        return data
-
-
-def split_and_pad(episodes_data, T):
-    all_chunks = []
-
-    for data in episodes_data:
-        num_chunks = int(np.ceil(data.shape[0] / T))
-
-        for i in range(num_chunks):
-            start_index = i * T
-            end_index = start_index + T
-
-            # Extract the chunk
-            chunk = data[start_index:end_index]
-
-            # Pad the chunk if it's shorter than T
-            if chunk.shape[0] < T:
-                padding_shape = [(0, T - chunk.shape[0])] + [
-                    (0, 0) for _ in range(chunk.ndim - 1)
-                ]
-                chunk = np.pad(chunk, pad_width=padding_shape, mode="constant")
-
-            all_chunks.append(chunk)
-
-    # Combine all chunks into a single array
-    result = np.concatenate(all_chunks, axis=0)
-
-    # Reshape the array to include the time dimension T.
-    # The new shape should be (-1, T) + original dimensions (excluding the batch
-    # dimension)
-    result = result.reshape((-1, T) + result.shape[1:])
-
-    return result
-
-
-def split_and_pad_single_record(data, episodes, T):
-    episodes_data = []
-    idx = 0
-    for episode in episodes:
-        len_ = len(episode)
-        episodes_data.append(data[idx : idx + len_])
-        idx += len_
-    return split_and_pad(episodes_data, T)
-
-
-def create_mask_and_seq_lens(episode_lens, T):
-    mask = []
-    seq_lens = []
-    for episode_len in episode_lens:
-        len_ = min(episode_len, T)
-        seq_lens.append(len_)
-        row = [1] * len_ + [0] * (T - len_)
-        mask.append(row)
-
-        # Handle sequence lengths greater than T.
-        overflow = episode_len - T
-        while overflow > 0:
-            len_ = min(overflow, T)
-            seq_lens.append(len_)
-            extra_row = [1] * len_ + [0] * (T - len_)
-            mask.append(extra_row)
-            overflow -= T
-
-    return np.array(mask, dtype=np.bool_), np.array(seq_lens, dtype=np.int32)
->>>>>>> af254858
+        return data