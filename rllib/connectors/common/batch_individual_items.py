from typing import Any, Dict, List, Optional

import gymnasium as gym

from ray.rllib.connectors.connector_v2 import ConnectorV2
from ray.rllib.core import DEFAULT_MODULE_ID
from ray.rllib.core.columns import Columns
from ray.rllib.core.rl_module.multi_rl_module import MultiRLModule
from ray.rllib.core.rl_module.rl_module import RLModule
from ray.rllib.utils.annotations import override
from ray.rllib.utils.spaces.space_utils import batch as batch_fn
from ray.rllib.utils.typing import EpisodeType
from ray.util.annotations import PublicAPI


@PublicAPI(stability="alpha")
class BatchIndividualItems(ConnectorV2):
    """Batches individual data-items (in lists) into tensors (with batch dimension).

    Note: This is one of the default env-to-module or Learner ConnectorV2 pieces that
    are added automatically by RLlib into every env-to-module/Learner connector
    pipeline, unless `config.add_default_connectors_to_env_to_module_pipeline` or
    `config.add_default_connectors_to_learner_pipeline ` are set to
    False.

    The default env-to-module connector pipeline is:
    [
        [0 or more user defined ConnectorV2 pieces],
        AddObservationsFromEpisodesToBatch,
        AddStatesFromEpisodesToBatch,
        AgentToModuleMapping,  # only in multi-agent setups!
        BatchIndividualItems,
        NumpyToTensor,
    ]
    The default Learner connector pipeline is:
    [
        [0 or more user defined ConnectorV2 pieces],
        AddObservationsFromEpisodesToBatch,
        AddColumnsFromEpisodesToTrainBatch,
        AddStatesFromEpisodesToBatch,
        AgentToModuleMapping,  # only in multi-agent setups!
        BatchIndividualItems,
        NumpyToTensor,
    ]

    This ConnectorV2:
    - Operates only on the input `data`, NOT the incoming list of episode objects
    (ignored).
    - In the single-agent case, `data` must already be a dict, structured as follows by
    prior connector pieces of the same pipeline:
    [col0] -> {[(eps_id,)]: [list of individual batch items]}
    - In the multi-agent case, `data` must already be a dict, structured as follows by
    prior connector pieces of the same pipeline (in particular the
    `AgentToModuleMapping` piece):
    [module_id] -> [col0] -> [list of individual batch items]
    - Translates the above data under the different columns (e.g. "obs") into final
    (batched) structures. For the single-agent case, the output `data` looks like this:
    [col0] -> [possibly complex struct of batches (at the leafs)].
    For the multi-agent case, the output `data` looks like this:
    [module_id] -> [col0] -> [possibly complex struct of batches (at the leafs)].

    .. testcode::

        from ray.rllib.connectors.common import BatchIndividualItems
        from ray.rllib.utils.test_utils import check

        single_agent_batch = {
            "obs": {
                # Note that at this stage, next-obs is not part of the data anymore ..
                ("MA-EPS0",): [0, 1],
                ("MA-EPS1",): [2, 3],
            },
            "actions": {
                # .. so we have as many actions per episode as we have observations.
                ("MA-EPS0",): [4, 5],
                ("MA-EPS1",): [6, 7],
            },
        }

        # Create our (single-agent) connector piece.
        connector = BatchIndividualItems()

        # Call the connector (and thereby batch the individual items).
        output_batch = connector(
            rl_module=None,  # This particular connector works without an RLModule.
            batch=single_agent_batch,
            episodes=[],  # This particular connector works without a list of episodes.
            explore=True,
            shared_data={},
        )

        # `output_batch` should now be batched (episode IDs should have been removed
        # from the struct).
        check(
            output_batch,
            {"obs": [0, 1, 2, 3], "actions": [4, 5, 6, 7]},
        )
    """

    def __init__(
        self,
        input_observation_space: Optional[gym.Space] = None,
        input_action_space: Optional[gym.Space] = None,
        *,
        multi_agent: bool = False,
        **kwargs,
    ):
        """Initializes a BatchIndividualItems instance.

        Args:
            multi_agent: Whether this is a connector operating on a multi-agent
                observation space mapping AgentIDs to individual agents' observations.
        """
        super().__init__(
            input_observation_space=input_observation_space,
            input_action_space=input_action_space,
            **kwargs,
        )
        self._multi_agent = multi_agent

    @override(ConnectorV2)
    def __call__(
        self,
        *,
        rl_module: RLModule,
        batch: Dict[str, Any],
        episodes: List[EpisodeType],
        explore: Optional[bool] = None,
        shared_data: Optional[dict] = None,
        **kwargs,
    ) -> Any:
        is_multi_rl_module = isinstance(rl_module, MultiRLModule)

        # Convert lists of individual items into properly batched data.
        for column, column_data in batch.copy().items():
            # Multi-agent case: This connector piece should only be used after(!)
            # the AgentToModuleMapping connector has already been applied, leading
            # to a batch structure of:
<<<<<<< HEAD
            # [module_id] -> [col0] -> [list of items]
            if is_marl_module and column in rl_module:
                # Case, in which a column has already been properly batched before this
                # connector piece is called.
                if not is_multi_agent:
                    continue
                # If MA Off-Policy and independent sampling we need to overcome
                # this check.
=======
            # [module_id] -> [col0] -> [list of individual batch items]
            if is_multi_rl_module and column in rl_module:
                # Case, in which a column has already been properly batched before this
                # connector piece is called.
                if not self._multi_agent:
                    continue
                # If MA Off-Policy and independent sampling we need to overcome this
                # check.
>>>>>>> e043a03e
                module_data = column_data
                for col, col_data in module_data.copy().items():
                    if isinstance(col_data, list) and col != Columns.INFOS:
                        module_data[col] = batch_fn(
                            col_data,
                            individual_items_already_have_batch_dim="auto",
                        )

            # Simple case: There is a list directly under `column`:
            # Batch the list.
            elif isinstance(column_data, list):
                batch[column] = batch_fn(
                    column_data,
                    individual_items_already_have_batch_dim="auto",
                )

            # Single-agent case: There is a dict under `column` mapping
            # `eps_id` to lists of items:
            # Sort by eps_id, concat all these lists, then batch.
            elif not self._multi_agent:
                # TODO: only really need this in non-Learner connector pipeline
                memorized_map_structure = []
                list_to_be_batched = []
                for (eps_id,) in column_data.keys():
                    for item in column_data[(eps_id,)]:
                        # Only record structure for OBS column.
                        if column == Columns.OBS:
                            memorized_map_structure.append(eps_id)
                        list_to_be_batched.append(item)
                # INFOS should not be batched (remain a list).
                batch[column] = (
                    list_to_be_batched
                    if column == Columns.INFOS
                    else batch_fn(
                        list_to_be_batched,
                        individual_items_already_have_batch_dim="auto",
                    )
                )
                if is_multi_rl_module:
                    if DEFAULT_MODULE_ID not in batch:
                        batch[DEFAULT_MODULE_ID] = {}
                    batch[DEFAULT_MODULE_ID][column] = batch.pop(column)

                # Only record structure for OBS column.
                if column == Columns.OBS:
                    shared_data["memorized_map_structure"] = memorized_map_structure
            # Multi-agent case: This should already be covered above.
            # This connector piece should only be used after(!)
            # the AgentToModuleMapping connector has already been applied, leading
            # to a batch structure of:
            # [module_id] -> [col0] -> [list of items]
            else:
                raise NotImplementedError

        return batch<|MERGE_RESOLUTION|>--- conflicted
+++ resolved
@@ -136,16 +136,6 @@
             # Multi-agent case: This connector piece should only be used after(!)
             # the AgentToModuleMapping connector has already been applied, leading
             # to a batch structure of:
-<<<<<<< HEAD
-            # [module_id] -> [col0] -> [list of items]
-            if is_marl_module and column in rl_module:
-                # Case, in which a column has already been properly batched before this
-                # connector piece is called.
-                if not is_multi_agent:
-                    continue
-                # If MA Off-Policy and independent sampling we need to overcome
-                # this check.
-=======
             # [module_id] -> [col0] -> [list of individual batch items]
             if is_multi_rl_module and column in rl_module:
                 # Case, in which a column has already been properly batched before this
@@ -154,7 +144,6 @@
                     continue
                 # If MA Off-Policy and independent sampling we need to overcome this
                 # check.
->>>>>>> e043a03e
                 module_data = column_data
                 for col, col_data in module_data.copy().items():
                     if isinstance(col_data, list) and col != Columns.INFOS:
