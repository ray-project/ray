from collections import deque
import math
from typing import Any, Dict, List, Optional

import gymnasium as gym
import numpy as np
import tree  # pip install dm_tree

from ray.rllib.connectors.connector_v2 import ConnectorV2
from ray.rllib.core import DEFAULT_MODULE_ID
from ray.rllib.core.columns import Columns
from ray.rllib.core.rl_module.multi_rl_module import MultiRLModule
from ray.rllib.core.rl_module.rl_module import RLModule
from ray.rllib.utils.annotations import override
from ray.rllib.utils.numpy import convert_to_numpy
from ray.rllib.utils.spaces.space_utils import batch, BatchedNdArray
from ray.rllib.utils.typing import EpisodeType
from ray.util.annotations import PublicAPI


@PublicAPI(stability="alpha")
class AddStatesFromEpisodesToBatch(ConnectorV2):
    """Gets last STATE_OUT from running episode and adds it as STATE_IN to the batch.

    Note: This is one of the default env-to-module or Learner ConnectorV2 pieces that
    are added automatically by RLlib into every env-to-module/Learner connector
    pipeline, unless `config.add_default_connectors_to_env_to_module_pipeline` or
    `config.add_default_connectors_to_learner_pipeline ` are set to
    False.

    The default env-to-module connector pipeline is:
    [
        [0 or more user defined ConnectorV2 pieces],
        AddObservationsFromEpisodesToBatch,
        AddStatesFromEpisodesToBatch,
        AgentToModuleMapping,  # only in multi-agent setups!
        BatchIndividualItems,
        NumpyToTensor,
    ]
    The default Learner connector pipeline is:
    [
        [0 or more user defined ConnectorV2 pieces],
        AddObservationsFromEpisodesToBatch,
        AddColumnsFromEpisodesToTrainBatch,
        AddStatesFromEpisodesToBatch,
        AgentToModuleMapping,  # only in multi-agent setups!
        BatchIndividualItems,
        NumpyToTensor,
    ]

    If the RLModule is stateful, the episodes' STATE_OUTS will be extracted
    and restructured under a new STATE_IN key.
    As a Learner connector, the resulting STATE_IN batch has the shape (B', ...).
    Here, B' is the sum of splits we have to do over the given episodes, such that each
    chunk is at most `max_seq_len` long (T-axis).
    As a EnvToModule connector, the resulting STATE_IN batch simply consists of n
    states coming from n vectorized environments/episodes.

    Also, all other data (observations, rewards, etc.. if applicable) will be properly
    reshaped into (B, T=max_seq_len (learner) or 1 (env-to-module), ...) and will be
    zero-padded, if necessary.

    This ConnectorV2:
    - Operates on a list of Episode objects.
    - Gets the most recent STATE_OUT from all the given episodes and adds them under
    the STATE_IN key to the batch under construction.
    - Does NOT alter any data in the given episodes.
    - Can be used in EnvToModule and Learner connector pipelines.

    .. testcode::

        from ray.rllib.connectors.common import AddStatesFromEpisodesToBatch
        from ray.rllib.core.columns import Columns
        from ray.rllib.env.single_agent_episode import SingleAgentEpisode
        from ray.rllib.utils.test_utils import check

        # Create a simple dummy class, pretending to be an RLModule with
        # `get_initial_state` overridden:
        class MyStateModule:
            def is_stateful(self):
                return True

            def get_initial_state(self):
                return 0.0


        # Create an empty episode. The connector should use the RLModule's initial state
        # to populate STATE_IN for the next forward pass.
        episode = SingleAgentEpisode()

        rl_module = MyStateModule()
        rl_module_init_state = rl_module.get_initial_state()

        # Create an instance of this class (as a env-to-module connector).
        connector = AddStatesFromEpisodesToBatch(as_learner_connector=False)

        # Call the connector.
        output_batch = connector(
            rl_module=rl_module,
            batch={},
            episodes=[episode],
            shared_data={},
        )
        # The output data's STATE_IN key should now contain the RLModule's initial state
        # plus the one state out found in the episode in a "per-episode organized"
        # fashion.
        check(
            output_batch[Columns.STATE_IN],
            {
                (episode.id_,): [rl_module_init_state],
            },
        )

        # Create a SingleAgentEpisodes containing 5 observations,
        # 4 actions and 4 rewards, and 4 STATE_OUTs.
        # The same connector should now use the episode-stored last STATE_OUT as
        # STATE_IN for the next forward pass.
        episode = SingleAgentEpisode(
            observations=[0, 1, 2, 3, 4],
            actions=[1, 2, 3, 4],
            rewards=[1.0, 2.0, 3.0, 4.0],
            # STATE_OUT in episode will show up under STATE_IN in the batch.
            extra_model_outputs={
                Columns.STATE_OUT: [-4.0, -3.0, -2.0, -1.0],
            },
            len_lookback_buffer = 0,
        )

        # Call the connector.
        output_batch = connector(
            rl_module=rl_module,
            batch={},
            episodes=[episode],
            shared_data={},
        )
        # The output data's STATE_IN key should now contain the episode's last
        # STATE_OUT, NOT the RLModule's initial state in a "per-episode organized"
        # fashion.
        check(
            output_batch[Columns.STATE_IN],
            {
                # Expect the episode's last STATE_OUT.
                (episode.id_,): [-1.0],
            },
        )

        # Create a new connector as a learner connector with a RNN seq len of 2 (for
        # testing purposes only). Passing the same data through this learner connector,
        # we expect the STATE_IN data to contain a) the initial module state and then
        # every 2nd STATE_OUT stored in the episode.
        connector = AddStatesFromEpisodesToBatch(
            as_learner_connector=True,
            max_seq_len=2,
        )

        # Call the connector.
        output_batch = connector(
            rl_module=rl_module,
            batch={},
            episodes=[episode.finalize()],
            shared_data={},
        )
        check(
            output_batch[Columns.STATE_IN],
            {
                # Expect initial module state + every 2nd STATE_OUT from episode, but
                # not the very last one (just like the very last observation, this data
                # is NOT passed through the forward_train, b/c there is nothing to learn
                # at that timestep, unless we need to compute e.g. bootstrap value
                # predictions).
                # Also note that the different STATE_IN timesteps are already present
                # as one batched item per episode in the list.
                (episode.id_,): [[rl_module_init_state, -3.0]],
            },
        )
    """

    def __init__(
        self,
        input_observation_space: Optional[gym.Space] = None,
        input_action_space: Optional[gym.Space] = None,
        *,
        max_seq_len: Optional[int] = None,
        as_learner_connector: bool = False,
        **kwargs,
    ):
        """Initializes a AddObservationsFromEpisodesToBatch instance.

        Args:
            as_learner_connector: Whether this connector is part of a Learner connector
                pipeline, as opposed to a env-to-module pipeline. As a Learner
                connector, it will add an entire Episode's observations (each timestep)
                to the batch.
        """
        super().__init__(
            input_observation_space=input_observation_space,
            input_action_space=input_action_space,
            **kwargs,
        )

        self._as_learner_connector = as_learner_connector
        self.max_seq_len = max_seq_len
        if self._as_learner_connector and self.max_seq_len is None:
            raise ValueError(
                "Cannot run `AddStatesFromEpisodesToBatch` as Learner connector without"
                " `max_seq_len` constructor argument!"
            )

    @override(ConnectorV2)
    def __call__(
        self,
        *,
        rl_module: RLModule,
        batch: Dict[str, Any],
        episodes: List[EpisodeType],
        explore: Optional[bool] = None,
        shared_data: Optional[dict] = None,
        **kwargs,
    ) -> Any:
        # If not stateful OR STATE_IN already in data, early out.
        if not rl_module.is_stateful() or Columns.STATE_IN in batch:
            return batch

        # Make all inputs (other than STATE_IN) have an additional T-axis.
        # Since data has not been batched yet (we are still operating on lists in the
        # batch), we add this time axis as 0 (not 1). When we batch, the batch axis will
        # be 0 and the time axis will be 1.
        # Also, let module-to-env pipeline know that we had added a single timestep
        # time rank to the data (to remove it again).
        if not self._as_learner_connector:
<<<<<<< HEAD
            for column, column_data in batch.copy().items():
=======
            for column in data.keys():
>>>>>>> 9b929bde
                self.foreach_batch_item_change_in_place(
                    batch=batch,
                    column=column,
                    func=lambda item, eps_id, aid, mid: (
                        item
                        if mid is not None and not rl_module[mid].is_stateful()
                        # Expand on axis 0 (the to-be-time-dim) if item has not been
                        # batched yet, otherwise axis=1 (the time-dim).
                        else tree.map_structure(
                            lambda s: np.expand_dims(
                                s, axis=(1 if isinstance(s, BatchedNdArray) else 0)
                            ),
                            item,
                        )
                    ),
                )
            shared_data["_added_single_ts_time_rank"] = True
        else:
            # Before adding STATE_IN to the `data`, zero-pad existing data and batch
            # into max_seq_len chunks.
<<<<<<< HEAD
            for column, column_data in batch.copy().items():
=======
            for column, column_data in data.copy().items():
                # Do not zero-pad INFOS column.
                if column == Columns.INFOS:
                    continue
>>>>>>> 9b929bde
                for key, item_list in column_data.items():
                    # Multi-agent case AND RLModule is not stateful -> Do not zero-pad
                    # for this model.
                    assert isinstance(key, tuple)
                    if len(key) == 3:
                        eps_id, aid, mid = key
                        if not rl_module[mid].is_stateful():
                            continue
                    column_data[key] = split_and_zero_pad_list(
                        item_list, T=self.max_seq_len
                    )

        for sa_episode in self.single_agent_episode_iterator(
            episodes,
            # If Learner connector, get all episodes (for train batch).
            # If EnvToModule, get only those ongoing episodes that just had their
            # agent step (b/c those are the ones we need to compute actions for next).
            agents_that_stepped_only=not self._as_learner_connector,
        ):
            if self._as_learner_connector:
                assert sa_episode.is_finalized

                # Multi-agent case: Extract correct single agent RLModule (to get the
                # state for individually).
                sa_module = rl_module
                if sa_episode.module_id is not None:
                    sa_module = rl_module[sa_episode.module_id]
                else:
                    sa_module = (
                        rl_module[DEFAULT_MODULE_ID]
                        if isinstance(rl_module, MultiRLModule)
                        else rl_module
                    )
                # This single-agent RLModule is NOT stateful -> Skip.
                if not sa_module.is_stateful():
                    continue

                if self.max_seq_len is None:
                    raise ValueError(
                        "You are using a stateful RLModule and are not providing "
                        f"custom '{Columns.STATE_IN}' data through your connector(s)! "
                        "Therefore, you need to provide the 'max_seq_len' key inside "
                        "your model config dict. You can set this dict and/or override "
                        "keys in it via `config.training(model={'max_seq_len': x})`."
                    )

                # look_back_state.shape=([state-dim],)
                look_back_state = (
                    # Episode has a (reset) beginning -> Prepend initial
                    # state.
                    convert_to_numpy(sa_module.get_initial_state())
                    if sa_episode.t_started == 0
                    # Episode starts somewhere in the middle (is a cut
                    # continuation chunk) -> Use previous chunk's last
                    # STATE_OUT as initial state.
                    else sa_episode.get_extra_model_outputs(
                        key=Columns.STATE_OUT,
                        indices=-1,
                        neg_index_as_lookback=True,
                    )
                )
                # state_outs.shape=(T,[state-dim])  T=episode len
                state_outs = sa_episode.get_extra_model_outputs(key=Columns.STATE_OUT)
                self.add_n_batch_items(
                    batch=batch,
                    column=Columns.STATE_IN,
                    # items_to_add.shape=(B,[state-dim])  # B=episode len // max_seq_len
                    items_to_add=tree.map_structure(
                        # Explanation:
                        # [::max_seq_len]: only keep every Tth state.
                        # [:-1]: Shift state outs by one, ignore very last
                        # STATE_OUT (but therefore add the lookback/init state at
                        # the beginning).
                        lambda i, o: np.concatenate([[i], o[:-1]])[:: self.max_seq_len],
                        look_back_state,
                        state_outs,
                    ),
                    num_items=int(math.ceil(len(sa_episode) / self.max_seq_len)),
                    single_agent_episode=sa_episode,
                )

                # Also, create the loss mask (b/c of our now possibly zero-padded data)
                # as well as the seq_lens array and add these to `data` as well.
                mask, seq_lens = create_mask_and_seq_lens(
                    len(sa_episode), self.max_seq_len
                )
                self.add_n_batch_items(
                    batch=batch,
                    column=Columns.SEQ_LENS,
                    items_to_add=seq_lens,
                    num_items=len(seq_lens),
                    single_agent_episode=sa_episode,
                )
                if not shared_data.get("_added_loss_mask_for_valid_episode_ts"):
                    self.add_n_batch_items(
                        batch=batch,
                        column=Columns.LOSS_MASK,
                        items_to_add=mask,
                        num_items=len(mask),
                        single_agent_episode=sa_episode,
                    )
            else:
                assert not sa_episode.is_finalized

                # Multi-agent case: Extract correct single agent RLModule (to get the
                # state for individually).
                sa_module = rl_module
                if sa_episode.module_id is not None:
                    sa_module = rl_module[sa_episode.module_id]
                # This single-agent RLModule is NOT stateful -> Skip.
                if not sa_module.is_stateful():
                    continue

                # Episode just started -> Get initial state from our RLModule.
                if sa_episode.t_started == 0 and len(sa_episode) == 0:
                    state = sa_module.get_initial_state()
                # Episode is already ongoing -> Use most recent STATE_OUT.
                else:
                    state = sa_episode.get_extra_model_outputs(
                        key=Columns.STATE_OUT, indices=-1
                    )
                self.add_batch_item(
                    batch,
                    Columns.STATE_IN,
                    item_to_add=state,
                    single_agent_episode=sa_episode,
                )

        return batch


def split_and_zero_pad_list(item_list, T: int):
    zero_element = tree.map_structure(
        lambda s: np.zeros_like([s[0]] if isinstance(s, BatchedNdArray) else s),
        item_list[0],
    )

    # The replacement list (to be returned) for `items_list`.
    # Items list contains n individual items.
    # -> ret will contain m batched rows, where m == n // T and the last row
    # may be zero padded (until T).
    ret = []

    # List of the T-axis item, collected to form the next row.
    current_time_row = []
    current_t = 0

    item_list = deque(item_list)
    while len(item_list) > 0:
        item = item_list.popleft()
        if isinstance(item, BatchedNdArray):
            t = T - current_t
            current_time_row.append(item[:t])
            if len(item) <= t:
                current_t += len(item)
            else:
                current_t += t
                item_list.appendleft(item[t:])
        else:
            current_time_row.append(item)
            current_t += 1

        if current_t == T:
            ret.append(
                batch(
                    current_time_row,
                    individual_items_already_have_batch_dim="auto",
                )
            )
            current_time_row = []
            current_t = 0

    if current_t > 0 and current_t < T:
        current_time_row.extend([zero_element] * (T - current_t))
        ret.append(
            batch(current_time_row, individual_items_already_have_batch_dim="auto")
        )

    return ret


def create_mask_and_seq_lens(episode_len, T):
    mask = []
    seq_lens = []

    len_ = min(episode_len, T)
    seq_lens.append(len_)
    row = np.array([1] * len_ + [0] * (T - len_), np.bool_)
    mask.append(row)

    # Handle sequence lengths greater than T.
    overflow = episode_len - T
    while overflow > 0:
        len_ = min(overflow, T)
        seq_lens.append(len_)
        extra_row = np.array([1] * len_ + [0] * (T - len_), np.bool_)
        mask.append(extra_row)
        overflow -= T

    return mask, seq_lens<|MERGE_RESOLUTION|>--- conflicted
+++ resolved
@@ -228,11 +228,7 @@
         # Also, let module-to-env pipeline know that we had added a single timestep
         # time rank to the data (to remove it again).
         if not self._as_learner_connector:
-<<<<<<< HEAD
-            for column, column_data in batch.copy().items():
-=======
-            for column in data.keys():
->>>>>>> 9b929bde
+            for column in batch.keys():
                 self.foreach_batch_item_change_in_place(
                     batch=batch,
                     column=column,
@@ -253,14 +249,10 @@
         else:
             # Before adding STATE_IN to the `data`, zero-pad existing data and batch
             # into max_seq_len chunks.
-<<<<<<< HEAD
             for column, column_data in batch.copy().items():
-=======
-            for column, column_data in data.copy().items():
                 # Do not zero-pad INFOS column.
                 if column == Columns.INFOS:
                     continue
->>>>>>> 9b929bde
                 for key, item_list in column_data.items():
                     # Multi-agent case AND RLModule is not stateful -> Do not zero-pad
                     # for this model.
