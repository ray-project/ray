--- conflicted
+++ resolved
@@ -330,18 +330,12 @@
                 if not sa_module.is_stateful():
                     continue
 
-<<<<<<< HEAD
-                # Episode just started -> Get initial state from our RLModule.
-                if sa_episode.t_started == 0 and len(sa_episode) == 0:
-                    state = convert_to_numpy(sa_module.get_initial_state())
-=======
                 # Episode just started or has no `"state_out"` (e.g. in offline
                 # sampling) -> Get initial state from our RLModule.
                 if (sa_episode.t_started == 0 and len(sa_episode) == 0) or (
                     Columns.STATE_OUT not in sa_episode.extra_model_outputs
                 ):
                     state = sa_module.get_initial_state()
->>>>>>> 5c06ef6e
                 # Episode is already ongoing -> Use most recent STATE_OUT.
                 else:
                     state = sa_episode.get_extra_model_outputs(
