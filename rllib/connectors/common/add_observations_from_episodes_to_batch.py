--- conflicted
+++ resolved
@@ -118,16 +118,8 @@
             if self._as_learner_connector:
                 self.add_n_batch_items(
                     data,
-<<<<<<< HEAD
-                    SampleBatch.OBS,
+                    Columns.OBS,
                     items_to_add=sa_episode.get_observations(slice(0, len(sa_episode))),
-=======
-                    Columns.OBS,
-                    items_to_add=[
-                        sa_episode.get_observations(indices=ts)
-                        for ts in range(len(sa_episode))
-                    ],
->>>>>>> f283b2c0
                     num_items=len(sa_episode),
                     single_agent_episode=sa_episode,
                 )
