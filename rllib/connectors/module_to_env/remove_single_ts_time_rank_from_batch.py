from typing import Any, Dict, List, Optional

import numpy as np
import tree  # pip install dm_tree

from ray.rllib.connectors.connector_v2 import ConnectorV2
from ray.rllib.core.columns import Columns
from ray.rllib.core.rl_module.rl_module import RLModule
from ray.rllib.utils.annotations import override
from ray.rllib.utils.typing import EpisodeType
from ray.util.annotations import PublicAPI


@PublicAPI(stability="alpha")
class RemoveSingleTsTimeRankFromBatch(ConnectorV2):
    """
    Note: This is one of the default module-to-env ConnectorV2 pieces that
    are added automatically by RLlib into every module-to-env connector pipeline,
    unless `config.add_default_connectors_to_module_to_env_pipeline` is set to
    False.

    The default module-to-env connector pipeline is:
    [
        GetActions,
        TensorToNumpy,
        UnBatchToIndividualItems,
        ModuleToAgentUnmapping,  # only in multi-agent setups!
        RemoveSingleTsTimeRankFromBatch,

        [0 or more user defined ConnectorV2 pieces],

        NormalizeAndClipActions,
        ListifyDataForVectorEnv,
    ]

    """

    @override(ConnectorV2)
    def __call__(
        self,
        *,
        rl_module: RLModule,
        batch: Optional[Dict[str, Any]],
        episodes: List[EpisodeType],
        explore: Optional[bool] = None,
        shared_data: Optional[dict] = None,
        **kwargs,
    ) -> Any:
        # If single ts time-rank had not been added, early out.
        if shared_data is None or not shared_data.get("_added_single_ts_time_rank"):
            return batch

<<<<<<< HEAD
        batch = tree.map_structure_with_path(
            lambda p, s: s if Columns.STATE_OUT in p else np.squeeze(s, axis=0),
            batch,
        )
=======
        def _remove_single_ts(item, eps_id, aid, mid):
            # Only remove time-rank for modules that are statefule (only for those has
            # a timerank been added).
            if mid is None or rl_module[mid].is_stateful():
                return tree.map_structure(lambda s: np.squeeze(s, axis=0), item)
            return item

        for column, column_data in data.copy().items():
            # Skip state_out (doesn't have a time rank).
            if column == Columns.STATE_OUT:
                continue
            self.foreach_batch_item_change_in_place(
                data,
                column=column,
                func=_remove_single_ts,
            )
>>>>>>> 9b929bde

        return batch<|MERGE_RESOLUTION|>--- conflicted
+++ resolved
@@ -50,12 +50,6 @@
         if shared_data is None or not shared_data.get("_added_single_ts_time_rank"):
             return batch
 
-<<<<<<< HEAD
-        batch = tree.map_structure_with_path(
-            lambda p, s: s if Columns.STATE_OUT in p else np.squeeze(s, axis=0),
-            batch,
-        )
-=======
         def _remove_single_ts(item, eps_id, aid, mid):
             # Only remove time-rank for modules that are statefule (only for those has
             # a timerank been added).
@@ -63,15 +57,14 @@
                 return tree.map_structure(lambda s: np.squeeze(s, axis=0), item)
             return item
 
-        for column, column_data in data.copy().items():
+        for column, column_data in batch.copy().items():
             # Skip state_out (doesn't have a time rank).
             if column == Columns.STATE_OUT:
                 continue
             self.foreach_batch_item_change_in_place(
-                data,
+                batch,
                 column=column,
                 func=_remove_single_ts,
             )
->>>>>>> 9b929bde
 
         return batch