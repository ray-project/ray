--- conflicted
+++ resolved
@@ -6,10 +6,7 @@
 
 from ray.rllib.core.rl_module.rl_module import RLModule
 from ray.rllib.env.single_agent_episode import SingleAgentEpisode
-<<<<<<< HEAD
-=======
 from ray.rllib.utils.spaces.space_utils import unbatch
->>>>>>> f41aba36
 from ray.rllib.utils.typing import EpisodeType, ModuleID
 from ray.util.annotations import PublicAPI
 
@@ -84,13 +81,8 @@
 
     def __init__(
         self,
-<<<<<<< HEAD
-        input_observation_space: gym.Space,
-        input_action_space: gym.Space,
-=======
         input_observation_space: gym.Space = None,
         input_action_space: gym.Space = None,
->>>>>>> f41aba36
         **kwargs,
     ):
         """Initializes a ConnectorV2 instance.
@@ -278,8 +270,6 @@
             batch[column].append(item_to_add)
 
     @staticmethod
-<<<<<<< HEAD
-=======
     def add_n_batch_items(
         batch: Dict[str, Any],
         column: str,
@@ -381,7 +371,6 @@
         )
 
     @staticmethod
->>>>>>> f41aba36
     def foreach_batch_item_change_in_place(batch, column: str, func) -> None:
         data_to_process = batch.get(column)
 
