import abc
from collections import defaultdict
from typing import Any, Dict, Iterator, List, Optional, Union

import gymnasium as gym

from ray.rllib.core.rl_module.rl_module import RLModule
from ray.rllib.env.single_agent_episode import SingleAgentEpisode
from ray.rllib.utils.spaces.space_utils import unbatch
from ray.rllib.utils.typing import EpisodeType, ModuleID
from ray.util.annotations import PublicAPI


@PublicAPI(stability="alpha")
class ConnectorV2(abc.ABC):
    """Base class defining the API for an individual "connector piece".

    A ConnectorV2 ("connector piece") is usually part of a whole series of connector
    pieces within a so-called connector pipeline, which in itself also abides to this
    very API..
    For example, you might have a connector pipeline consisting of two connector pieces,
    A and B, both instances of subclasses of ConnectorV2 and each one performing a
    particular transformation on their input data. The resulting connector pipeline
    (A->B) itself also abides to this very ConnectorV2 API and could thus be part of yet
    another, higher-level connector pipeline.

    Any ConnectorV2 instance (individual pieces or several connector pieces in a
    pipeline) is a callable and you should override their `__call__()` method.
    When called, they take the outputs of a previous connector piece (or an empty dict
    if there are no previous pieces) as well as all the data collected thus far in the
    ongoing episode(s) (only applies to connectors used in EnvRunners) or retrieved
    from a replay buffer or from an environment sampling step (only applies to
    connectors used in Learner pipelines). From this input data, a ConnectorV2 then
    performs a transformation step.

    There are 3 types of pipelines any ConnectorV2 piece can belong to:
    1) EnvToModulePipeline: The connector transforms environment data before it gets to
    the RLModule. This type of pipeline is used by an EnvRunner for transforming
    env output data into RLModule readable data (for the next RLModule forward pass).
    For example, such a pipeline would include observation postprocessors, -filters,
    or any RNN preparation code related to time-sequences and zero-padding.
    2) ModuleToEnvPipeline: This type of pipeline is used by an
    EnvRunner to transform RLModule output data to env readable actions (for the next
    `env.step()` call). For example, in case the RLModule only outputs action
    distribution parameters (but not actual actions), the ModuleToEnvPipeline would
    take care of sampling the actions to be sent back to the end from the
    resulting distribution (made deterministic if exploration is off).
    3) LearnerConnectorPipeline: This connector pipeline type transforms data coming
    from an `EnvRunner.sample()` call or a replay buffer and will then be sent into the
    RLModule's `forward_train()` method in order to compute loss function inputs.
    This type of pipeline is used by a Learner worker to transform raw training data
    (a batch or a list of episodes) to RLModule readable training data (for the next
    RLModule `forward_train()` call).

    Some connectors might be stateful, for example for keeping track of observation
    filtering stats (mean and stddev values). Any Algorithm, which uses connectors is
    responsible for frequently synchronizing the states of all connectors and connector
    pipelines between the EnvRunners (owning the env-to-module and module-to-env
    pipelines) and the Learners (owning the Learner pipelines).
    """

    @property
    def observation_space(self):
        """Getter for our (output) observation space.

        Logic: Use user provided space (if set via `observation_space` setter)
        otherwise, use the same as the input space, assuming this connector piece
        does not alter the space.
        """
        return self.input_observation_space

    @property
    def action_space(self):
        """Getter for our (output) action space.

        Logic: Use user provided space (if set via `action_space` setter)
        otherwise, use the same as the input space, assuming this connector piece
        does not alter the space.
        """
        return self.input_action_space

    def __init__(
        self,
        input_observation_space: gym.Space = None,
        input_action_space: gym.Space = None,
        **kwargs,
    ):
        """Initializes a ConnectorV2 instance.

        Args:
            input_observation_space: The (optional) input observation space for this
                connector piece. This is the space coming from a previous connector
                piece in the (env-to-module or learner) pipeline or is directly
                defined within the gym.Env.
            input_action_space: The (optional) input action space for this connector
                piece. This is the space coming from a previous connector piece in the
                (module-to-env) pipeline or is directly defined within the gym.Env.
            **kwargs: Forward API-compatibility kwargs.
        """
        self.input_observation_space = input_observation_space
        self.input_action_space = input_action_space

    @abc.abstractmethod
    def __call__(
        self,
        *,
        rl_module: RLModule,
        data: Any,
        episodes: List[EpisodeType],
        explore: Optional[bool] = None,
        shared_data: Optional[dict] = None,
        **kwargs,
    ) -> Any:
        """Method for transforming input data into output data.

        Args:
            rl_module: The RLModule object that the connector connects to or from.
            data: The input data to be transformed by this connector. Transformations
                might either be done in-place or a new structure may be returned.
            episodes: The list of SingleAgentEpisode or MultiAgentEpisode objects,
                each corresponding to one slot in the vector env. Note that episodes
                should always be considered read-only and not be altered.
            explore: Whether `explore` is currently on. Per convention, if True, the
                RLModule's `forward_exploration` method should be called, if False, the
                EnvRunner should call `forward_inference` instead.
            shared_data: Optional additional context data that needs to be exchanged
                between different Connector pieces and -pipelines.
            kwargs: Forward API-compatibility kwargs.

        Returns:
            The transformed connector output.
        """

    @staticmethod
    def single_agent_episode_iterator(
        episodes: List[EpisodeType],
        agents_that_stepped_only: bool = True,
        zip_with_batch_column: Optional[Union[List[Any], Dict[tuple, Any]]] = None,
    ) -> Iterator[SingleAgentEpisode]:
        """An iterator over a list of episodes yielding always SingleAgentEpisodes.

        In case items in the list are MultiAgentEpisodes, these are broken down
        into their individual agents' SingleAgentEpisodes and those are then yielded
        one after the other.

        Useful for connectors that operate on both single-agent and multi-agent
        episodes.

        Args:
            episodes: The list of SingleAgent- or MultiAgentEpisode objects.
            agents_that_stepped_only: If True (and multi-agent setup), will only place
                items of those agents into the batch that have just stepped in the
                actual MultiAgentEpisode (this is checked via a
                `MultiAgentEpside.episode.get_agents_to_act()`). Note that this setting
                is ignored in a single-agent setups b/c the agent steps at each timestep
                regardless.
            zip_with_batch_column: If provided, must be a list of batch items
                corresponding to the given `episodes` (single agent case) or a dict
                mapping (AgentID, ModuleID) tuples to lists of individual batch items
                corresponding to this agent/module combination. The iterator will then
                yield tuples of SingleAgentEpisode objects (1st item) along with the
                data item (2nd item) that this episode was responsible for generating
                originally.

        Yields:
            All SingleAgentEpisodes in the input list, whereby MultiAgentEpisodes will
            be broken down into their individual SingleAgentEpisode components.
        """
        # Single-agent case.
        if isinstance(episodes[0], SingleAgentEpisode):
            if zip_with_batch_column is not None:
                if len(zip_with_batch_column) != len(episodes):
                    raise ValueError(
                        "Invalid `zip_with_batch_column` data: Must have the same "
                        f"length as the list of episodes ({len(episodes)}), but has "
                        f"length {len(zip_with_batch_column)}!"
                    )
                for episode, data in zip(episodes, zip_with_batch_column):
                    yield episode, data
            else:
                for episode in episodes:
                    yield episode
            return

        # Multi-agent case.
        list_indices = defaultdict(int)
        for episode in episodes:
            agent_ids = (
                episode.get_agents_that_stepped()
                if agents_that_stepped_only
                else episode.agent_ids
            )
            for agent_id in agent_ids:
                sa_episode = episode.agent_episodes[agent_id]
                # for sa_episode in episode.agent_episodes.values():
                if zip_with_batch_column is not None:
                    key = (sa_episode.agent_id, sa_episode.module_id)
                    if len(zip_with_batch_column[key]) <= list_indices[key]:
                        raise ValueError(
                            "Invalid `zip_with_batch_column` data: Must structurally "
                            "match the single-agent contents in the given list of "
                            "(multi-agent) episodes!"
                        )
                    d = zip_with_batch_column[key][list_indices[key]]
                    list_indices[key] += 1
                    yield sa_episode, d
                else:
                    yield sa_episode

    @staticmethod
    def add_batch_item(
        batch: Dict[str, Any],
        column: str,
        item_to_add: Any,
        single_agent_episode: Optional[SingleAgentEpisode] = None,
    ) -> None:
        """Adds a data item under `column` to the given `batch`.

        If `single_agent_episode` is provided and it contains agent ID and module ID
        information, will store the item in a list under a `([agent_id],[module_id])`
        key within `column`. In all other cases, will store the item in a list directly
        under `column`.

        .. testcode::

            from ray.rllib.connectors.connector_v2 import ConnectorV2
            from ray.rllib.env.single_agent_episode import SingleAgentEpisode
            from ray.rllib.utils.test_utils import check

            batch = {}
            ConnectorV2.add_batch_item(batch, "test_col", 5)

            check(batch, {"test_col": [5]})

            sa_episode = SingleAgentEpisode(agent_id="ag1", module_id="module_10")
            ConnectorV2.add_batch_item(batch, "test_col_2", -10, sa_episode)

            check(batch, {
                "test_col": [5],
                "test_col_2": {
                    ("ag1", "module_10"): [-10],
                },
            })

        Args:
            batch: The batch to store `item_to_add` in.
            column: The column name (str) within the `batch` to store `item_to_add`
                under.
            item_to_add: The data item to store in the batch.
            single_agent_episode: An optional SingleAgentEpisode. If provided and its
                agent_id and module_id properties are not None, will create a further
                sub dictionary under `column`, mapping from `([agent_id],[module_id])`
                (str) to a list of data items. Otherwise, will store `item_to_add`
                in a list directly under `column`.
        """
        sub_key = None
        if (
            single_agent_episode is not None
            and single_agent_episode.agent_id is not None
        ):
            sub_key = (single_agent_episode.agent_id, single_agent_episode.module_id)

        if column not in batch:
            batch[column] = [] if sub_key is None else {sub_key: []}
        if sub_key:
            if sub_key not in batch[column]:
                batch[column][sub_key] = []
            batch[column][sub_key].append(item_to_add)
        else:
            batch[column].append(item_to_add)

    @staticmethod
    def add_n_batch_items(
        batch: Dict[str, Any],
        column: str,
        items_to_add: Any,
        num_items: int,
        single_agent_episode: Optional[SingleAgentEpisode] = None,
    ) -> None:
        """Adds a list of items (or batched item) under `column` to the given `batch`.

        If items_to_add is not a list, but an already batched struct (of np.ndarray
        leafs), will unbatch first into a list of individual batch items and add
        each individually.

        If `single_agent_episode` is provided and it contains agent ID and module ID
        information, will store the individual items in a list under a
        `([agent_id],[module_id])` key within `column`. In all other cases, will store
        the individual items in a list directly under `column`.

        .. testcode::

            import numpy as np
            from ray.rllib.connectors.connector_v2 import ConnectorV2
            from ray.rllib.env.single_agent_episode import SingleAgentEpisode
            from ray.rllib.utils.test_utils import check

            # Single-agent case.
            batch = {}
            ConnectorV2.add_n_batch_items(
                batch,
                "test_col",
                # List of (complex) structs.
                [{"a": np.array(3), "b": 4}, {"a": np.array(5), "b": 6}],
                num_items=2,
            )
            check(
                batch["test_col"],
                [{"a": np.array(3), "b": 4}, {"a": np.array(5), "b": 6}],
            )

            ConnectorV2.add_n_batch_items(
                batch,
                "test_col_2",
                # One (complex) already batched struct.
<<<<<<< HEAD
                {"a": np.array([3, 5]), "b": [4, 6]},
=======
                {"a": np.array([3, 5]), "b": np.array([4, 6])},
>>>>>>> 9668b126
                num_items=2,
            )
            check(
                batch["test_col_2"],
<<<<<<< HEAD
                [{"a": np.array(3), "b": 4}, {"a": np.array(5), "b": 6}],
            )

            # Multi-agent case.
            TODO

            batch = {}
            sa_episode = SingleAgentEpisode(agent_id="ag1", module_id="module_10")
            ConnectorV2.add_n_batch_items(batch, "test_col_3", -10, sa_episode)

            check(batch["test_col_3"],
                "test_col_2": {
                    ("ag1", "module_10"): [-10],
                },
            })

=======
                [
                    {"a": np.array(3), "b": np.array(4)},
                    {"a": np.array(5), "b": np.array(6)},
                ],
            )

>>>>>>> 9668b126
        Args:
            batch: The batch to store n `items_to_add` in.
            column: The column name (str) within the `batch` to store `item_to_add`
                under.
            items_to_add: The list of data items to store in the batch OR an already
                batched (possibly nested) struct, which will first be split up into
                a list of individual items, then these individual items will be added
                to the given `column` in the batch.
            num_items: The number of items in `items_to_add`. This arg is mostly for
                asserting the correct usage of this method by checking, whether the
                given data in `items_to_add` really has the right amount of individual
                items.
            single_agent_episode: An optional SingleAgentEpisode. If provided and its
                agent_id and module_id properties are not None, will create a further
                sub dictionary under `column`, mapping from `([agent_id],[module_id])`
                (str) to a list of data items. Otherwise, will store `item_to_add`
                in a list directly under `column`.
        """
        # Process n list items by calling `add_batch_item` on each of them individually.
        if isinstance(items_to_add, list):
            if len(items_to_add) != num_items:
                raise ValueError(
                    f"Mismatch breteen `num_items` ({num_items}) and the length "
                    f"of the provided list ({len(items_to_add)}) in "
                    f"{ConnectorV2.__name__}.add_n_batch_items()!"
                )
            for item in items_to_add:
                ConnectorV2.add_batch_item(
                    batch=batch,
                    column=column,
                    item_to_add=item,
                    single_agent_episode=single_agent_episode,
                )
            return

        # Process a batched (possibly complex) struct by splitting it up into a list
        # first and then calling this method again on the resulting list.
        items_as_list = unbatch(items_to_add)
        ConnectorV2.add_n_batch_items(
            batch=batch,
            column=column,
            items_to_add=items_as_list,
            num_items=num_items,
            single_agent_episode=single_agent_episode,
        )

    @staticmethod
    def foreach_batch_item_change_in_place(batch, column: str, func) -> None:
        data_to_process = batch.get(column)

        if not data_to_process:
            raise ValueError(
                f"Invalid column name ({column})! Not found in given batch."
            )

        # Single-agent case: There is a list of individual observation items directly
        # under the "obs" key. AgentID and ModuleID are both None.
        if isinstance(data_to_process, list):
            for i, d in enumerate(data_to_process):
                data_to_process[i] = func(d, None, None)
        # Multi-agent case: There is a dict mapping from a (AgentID, ModuleID) tuples to
        # lists of individual data items.
        else:
            for (agent_id, module_id), d_list in data_to_process.items():
                for i, d in enumerate(d_list):
                    data_to_process[(agent_id, module_id)][i] = func(
                        d, agent_id, module_id
                    )

    @staticmethod
    def switch_batch_from_column_to_module_ids(
        batch: Dict[str, Dict[ModuleID, Any]]
    ) -> Dict[ModuleID, Dict[str, Any]]:
        """Switches the first two levels of a `col -> ModuleID -> data` type batch.

        Assuming that the top level consists of column names as keys and the second
        level (under these columns) consists of ModuleID keys, the resulting batch
        will have these two reversed and thus map ModuleIDs to dicts mapping column
        names to data items.

        .. testcode::

            from ray.rllib.utils.test_utils import check

            batch = {
                "obs": {"module_0": [1, 2, 3]},
                "actions": {"module_0": [4, 5, 6], "module_1": [7]},
            }
            switched_batch = ConnectorV2.switch_batch_from_column_to_module_ids(batch)
            check(
                switched_batch,
                {
                    "module_0": {"obs": [1, 2, 3], "actions": [4, 5, 6]},
                    "module_1": {"actions": [7]},
                },
            )

        Args:
            batch: The batch to switch from being column name based (then ModuleIDs)
                to being ModuleID based (then column names).

        Returns:
            A new batch dict mapping ModuleIDs to dicts mapping column names (e.g.
            "obs") to data.
        """
        module_data = defaultdict(dict)
        for column, column_data in batch.items():
            for module_id, data in column_data.items():
                module_data[module_id][column] = data
        return dict(module_data)

    def get_state(self) -> Dict[str, Any]:
        """Returns the current state of this ConnectorV2 as a state dict.

        Returns:
            A state dict mapping any string keys to their (state-defining) values.
        """
        return {}

    def set_state(self, state: Dict[str, Any]) -> None:
        """Sets the state of this ConnectorV2 to the given value.

        Args:
            state: The state dict to define this ConnectorV2's new state.
        """
        pass

    def reset_state(self) -> None:
        """Resets the state of this ConnectorV2 to some initial value.

        Note that this may NOT be the exact state that this ConnectorV2 was originally
        constructed with.
        """
        pass

    @staticmethod
    def merge_states(states: List[Dict[str, Any]]) -> Dict[str, Any]:
        """Computes a resulting state given a list of other state dicts.

        Algorithms should use this method for synchronizing states between connectors
        running on workers (of the same type, e.g. EnvRunner workers).

        Args:
            states: The list of n other ConnectorV2 states to merge into a single
                resulting state.

        Returns:
            The resulting state dict.
        """
        return {}

    def __str__(self, indentation: int = 0):
        return " " * indentation + self.__class__.__name__<|MERGE_RESOLUTION|>--- conflicted
+++ resolved
@@ -81,8 +81,8 @@
 
     def __init__(
         self,
-        input_observation_space: gym.Space = None,
-        input_action_space: gym.Space = None,
+        input_observation_space: Optional[gym.Space] = None,
+        input_action_space: Optional[gym.Space] = None,
         **kwargs,
     ):
         """Initializes a ConnectorV2 instance.
@@ -313,40 +313,17 @@
                 batch,
                 "test_col_2",
                 # One (complex) already batched struct.
-<<<<<<< HEAD
-                {"a": np.array([3, 5]), "b": [4, 6]},
-=======
                 {"a": np.array([3, 5]), "b": np.array([4, 6])},
->>>>>>> 9668b126
                 num_items=2,
             )
             check(
                 batch["test_col_2"],
-<<<<<<< HEAD
-                [{"a": np.array(3), "b": 4}, {"a": np.array(5), "b": 6}],
-            )
-
-            # Multi-agent case.
-            TODO
-
-            batch = {}
-            sa_episode = SingleAgentEpisode(agent_id="ag1", module_id="module_10")
-            ConnectorV2.add_n_batch_items(batch, "test_col_3", -10, sa_episode)
-
-            check(batch["test_col_3"],
-                "test_col_2": {
-                    ("ag1", "module_10"): [-10],
-                },
-            })
-
-=======
                 [
                     {"a": np.array(3), "b": np.array(4)},
                     {"a": np.array(5), "b": np.array(6)},
                 ],
             )
 
->>>>>>> 9668b126
         Args:
             batch: The batch to store n `items_to_add` in.
             column: The column name (str) within the `batch` to store `item_to_add`
