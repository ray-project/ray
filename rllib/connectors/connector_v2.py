import abc
from collections import defaultdict
from typing import Any, Dict, Iterator, List, Optional, Union

import gymnasium as gym

from ray.rllib.core.rl_module.rl_module import RLModule
from ray.rllib.env.single_agent_episode import SingleAgentEpisode
<<<<<<< HEAD
from ray.rllib.utils.typing import EpisodeType
=======
from ray.rllib.utils.typing import EpisodeType, ModuleID
>>>>>>> 0ec68e2c
from ray.util.annotations import PublicAPI


@PublicAPI(stability="alpha")
class ConnectorV2(abc.ABC):
    """Base class defining the API for an individual "connector piece".

    A ConnectorV2 ("connector piece") is usually part of a whole series of connector
    pieces within a so-called connector pipeline, which in itself also abides to this
    very API..
    For example, you might have a connector pipeline consisting of two connector pieces,
    A and B, both instances of subclasses of ConnectorV2 and each one performing a
    particular transformation on their input data. The resulting connector pipeline
    (A->B) itself also abides to this very ConnectorV2 API and could thus be part of yet
    another, higher-level connector pipeline.

    Any ConnectorV2 instance (individual pieces or several connector pieces in a
    pipeline) is a callable and you should override their `__call__()` method.
    When called, they take the outputs of a previous connector piece (or an empty dict
    if there are no previous pieces) as well as all the data collected thus far in the
    ongoing episode(s) (only applies to connectors used in EnvRunners) or retrieved
    from a replay buffer or from an environment sampling step (only applies to
    connectors used in Learner pipelines). From this input data, a ConnectorV2 then
    performs a transformation step.

    There are 3 types of pipelines any ConnectorV2 piece can belong to:
    1) EnvToModulePipeline: The connector transforms environment data before it gets to
    the RLModule. This type of pipeline is used by an EnvRunner for transforming
    env output data into RLModule readable data (for the next RLModule forward pass).
    For example, such a pipeline would include observation postprocessors, -filters,
    or any RNN preparation code related to time-sequences and zero-padding.
    2) ModuleToEnvPipeline: This type of pipeline is used by an
    EnvRunner to transform RLModule output data to env readable actions (for the next
    `env.step()` call). For example, in case the RLModule only outputs action
    distribution parameters (but not actual actions), the ModuleToEnvPipeline would
    take care of sampling the actions to be sent back to the end from the
    resulting distribution (made deterministic if exploration is off).
    3) LearnerConnectorPipeline: This connector pipeline type transforms data coming
    from an `EnvRunner.sample()` call or a replay buffer and will then be sent into the
    RLModule's `forward_train()` method in order to compute loss function inputs.
    This type of pipeline is used by a Learner worker to transform raw training data
    (a batch or a list of episodes) to RLModule readable training data (for the next
    RLModule `forward_train()` call).

    Some connectors might be stateful, for example for keeping track of observation
    filtering stats (mean and stddev values). Any Algorithm, which uses connectors is
    responsible for frequently synchronizing the states of all connectors and connector
    pipelines between the EnvRunners (owning the env-to-module and module-to-env
    pipelines) and the Learners (owning the Learner pipelines).
    """

    @property
    def observation_space(self):
        """Getter for our (output) observation space.

        Logic: Use user provided space (if set via `observation_space` setter)
        otherwise, use the same as the input space, assuming this connector piece
        does not alter the space.
        """
        return self.input_observation_space

    @property
    def action_space(self):
        """Getter for our (output) action space.

        Logic: Use user provided space (if set via `action_space` setter)
        otherwise, use the same as the input space, assuming this connector piece
        does not alter the space.
        """
        return self.input_action_space

    def __init__(
        self,
        input_observation_space: gym.Space,
        input_action_space: gym.Space,
        **kwargs,
    ):
        """Initializes a ConnectorV2 instance.

        Args:
            input_observation_space: The (optional) input observation space for this
                connector piece. This is the space coming from a previous connector
                piece in the (env-to-module or learner) pipeline or is directly
                defined within the gym.Env.
            input_action_space: The (optional) input action space for this connector
                piece. This is the space coming from a previous connector piece in the
                (module-to-env) pipeline or is directly defined within the gym.Env.
            **kwargs: Forward API-compatibility kwargs.
        """
        self.input_observation_space = input_observation_space
        self.input_action_space = input_action_space

    @abc.abstractmethod
    def __call__(
        self,
        *,
        rl_module: RLModule,
        data: Any,
        episodes: List[EpisodeType],
        explore: Optional[bool] = None,
        shared_data: Optional[dict] = None,
        **kwargs,
    ) -> Any:
        """Method for transforming input data into output data.

        Args:
            rl_module: The RLModule object that the connector connects to or from.
            data: The input data to be transformed by this connector. Transformations
                might either be done in-place or a new structure may be returned.
            episodes: The list of SingleAgentEpisode or MultiAgentEpisode objects,
                each corresponding to one slot in the vector env. Note that episodes
                should always be considered read-only and not be altered.
            explore: Whether `explore` is currently on. Per convention, if True, the
                RLModule's `forward_exploration` method should be called, if False, the
                EnvRunner should call `forward_inference` instead.
            shared_data: Optional additional context data that needs to be exchanged
                between different Connector pieces and -pipelines.
            kwargs: Forward API-compatibility kwargs.

        Returns:
            The transformed connector output.
        """

    @staticmethod
    def single_agent_episode_iterator(
        episodes: List[EpisodeType],
        agents_that_stepped_only: bool = True,
        zip_with_batch_column: Optional[Union[List[Any], Dict[tuple, Any]]] = None,
    ) -> Iterator[SingleAgentEpisode]:
        """An iterator over a list of episodes yielding always SingleAgentEpisodes.

        In case items in the list are MultiAgentEpisodes, these are broken down
        into their individual agents' SingleAgentEpisodes and those are then yielded
        one after the other.

        Useful for connectors that operate on both single-agent and multi-agent
        episodes.

        Args:
            episodes: The list of SingleAgent- or MultiAgentEpisode objects.
            agents_that_stepped_only: If True (and multi-agent setup), will only place
                items of those agents into the batch that have just stepped in the
                actual MultiAgentEpisode (this is checked via a
                `MultiAgentEpside.episode.get_agents_to_act()`). Note that this setting
                is ignored in a single-agent setups b/c the agent steps at each timestep
                regardless.
            zip_with_batch_column: If provided, must be a list of batch items
                corresponding to the given `episodes` (single agent case) or a dict
<<<<<<< HEAD
                mapping (agentID, moduleID) tuples to lists of individual batch items
=======
                mapping (AgentID, ModuleID) tuples to lists of individual batch items
>>>>>>> 0ec68e2c
                corresponding to this agent/module combination. The iterator will then
                yield tuples of SingleAgentEpisode objects (1st item) along with the
                data item (2nd item) that this episode was responsible for generating
                originally.

        Yields:
            All SingleAgentEpisodes in the input list, whereby MultiAgentEpisodes will
            be broken down into their individual SingleAgentEpisode components.
        """
        # Single-agent case.
        if isinstance(episodes[0], SingleAgentEpisode):
            if zip_with_batch_column is not None:
                if len(zip_with_batch_column) != len(episodes):
                    raise ValueError(
                        "Invalid `zip_with_batch_column` data: Must have the same "
                        f"length as the list of episodes ({len(episodes)}), but has "
                        f"length {len(zip_with_batch_column)}!"
                    )
                for episode, data in zip(episodes, zip_with_batch_column):
                    yield episode, data
            else:
                for episode in episodes:
                    yield episode
            return

        # Multi-agent case.
        list_indices = defaultdict(int)
        for episode in episodes:
            agent_ids = (
<<<<<<< HEAD
                episode.get_agents_that_stepped() if agents_that_stepped_only
=======
                episode.get_agents_that_stepped()
                if agents_that_stepped_only
>>>>>>> 0ec68e2c
                else episode.agent_ids
            )
            for agent_id in agent_ids:
                sa_episode = episode.agent_episodes[agent_id]
<<<<<<< HEAD
                #for sa_episode in episode.agent_episodes.values():
=======
                # for sa_episode in episode.agent_episodes.values():
>>>>>>> 0ec68e2c
                if zip_with_batch_column is not None:
                    key = (sa_episode.agent_id, sa_episode.module_id)
                    if len(zip_with_batch_column[key]) <= list_indices[key]:
                        raise ValueError(
                            "Invalid `zip_with_batch_column` data: Must structurally "
                            "match the single-agent contents in the given list of "
                            "(multi-agent) episodes!"
                        )
                    d = zip_with_batch_column[key][list_indices[key]]
                    list_indices[key] += 1
                    yield sa_episode, d
                else:
                    yield sa_episode

    @staticmethod
    def add_batch_item(
        batch: Dict[str, Any],
        column: str,
        item_to_add: Any,
        single_agent_episode: Optional[SingleAgentEpisode] = None,
    ) -> None:
        """Adds a data item under `column` to the given `batch`.

        If `single_agent_episode` is provided and it contains agent ID and module ID
        information, will store the item in a list under a `([agent_id],[module_id])`
        key within `column`. In all other cases, will store the item in a list directly
        under `column`.

        .. testcode::

            from ray.rllib.connectors.connector_v2 import ConnectorV2
<<<<<<< HEAD
=======
            from ray.rllib.env.single_agent_episode import SingleAgentEpisode
>>>>>>> 0ec68e2c
            from ray.rllib.utils.test_utils import check

            batch = {}
            ConnectorV2.add_batch_item(batch, "test_col", 5)

            check(batch, {"test_col": [5]})

            sa_episode = SingleAgentEpisode(agent_id="ag1", module_id="module_10")
            ConnectorV2.add_batch_item(batch, "test_col_2", -10, sa_episode)

            check(batch, {
                "test_col": [5],
                "test_col_2": {
<<<<<<< HEAD
                    "ag1:module_10": [-10],
=======
                    ("ag1", "module_10"): [-10],
>>>>>>> 0ec68e2c
                },
            })

        Args:
            batch: The batch to store `item_to_add` in.
            column: The column name (str) within the `batch` to store `item_to_add`
                under.
            item_to_add: The data item to store in the batch.
            single_agent_episode: An optional SingleAgentEpisode. If provided and its
                agent_id and module_id properties are not None, will create a further
                sub dictionary under `column`, mapping from `([agent_id],[module_id])`
                (str) to a list of data items. Otherwise, will store `item_to_add`
                in a list directly under `column`.
        """
        sub_key = None
        if (
            single_agent_episode is not None
            and single_agent_episode.agent_id is not None
        ):
            sub_key = (single_agent_episode.agent_id, single_agent_episode.module_id)

        if column not in batch:
            batch[column] = [] if sub_key is None else {sub_key: []}
        if sub_key:
            if sub_key not in batch[column]:
                batch[column][sub_key] = []
            batch[column][sub_key].append(item_to_add)
        else:
            batch[column].append(item_to_add)

    @staticmethod
<<<<<<< HEAD
    def switch_batch_from_agent_ids_to_module_ids(batch):
        """Flips the mapping in the given batch from Agent ID based to Module ID based.

        The provided batch must have column names on the top level, then - under each
        column name - another mapping from AgentIDs to the data items or a list of data
        items.
        For example, a valid input batch would look like this:

        .. testcode::

            from ray.rllib.connectors.connector_v2 import ConnectorV2
            from ray.rllib.env.multi_agent_episode import MultiAgentEpisode
            from ray.rllib.utils.test_utils import check

            # For simplicity, we only use episodes here that just started (only have
            # a single reset observation in them). The observation space is
            # Discrete(10).
            # Assume that agent_0 is present in the episodes w/ list indices 0, 1,
            # and 3, and agent_1 is present in the episodes w/ list indices 0 and 2.
            episodes = [
                MultiAgentEpisode(observations=[{"agent_0": 0, "agent_1": 0}]),
                MultiAgentEpisode(observations=[{"agent_0": 1,             }]),
                MultiAgentEpisode(observations=[{              "agent_1": 1}]),
                MultiAgentEpisode(observations=[{"agent_0": 2,             }]),
            ]
            # Make all our episodes map agent_0 to module_0 and agent_1 to module_1.
            # Note that in general, agents to modules mapping is N to M, where N is the
            # number of agents and M is the number of modules and N >= M.
            for eps in episodes[:-1]:
                if "agent_0" in eps.agent_episodes:
                    eps.agent_episodes["agent_0"].module_id = "module_0"
                if "agent_1" in eps.agent_episodes:
                    eps.agent_episodes["agent_1"].module_id = "module_1"
            # Only the last episode maps the other way around.
            episodes[-1].agent_episodes["agent_0"].module_id = "module_1"

            # Now, our batch would look like this:
            batch = {
                "obs": {
                    "agent_0": [0, 1, 2],  # <- could also be ndarray of shape (3,),
                    "agent_1": [0, 1],  # <- could also be ndarray of shape (2,),
                },
            }
            # Note that the data under the different agent IDs might have different
            # batch dimensions (or a different length in the case of lists) b/c not
            # every episode might have the same agent ID distribution (some agents
            # might not even be present in some episodes).
            flipped_batch = ConnectorV2.switch_batch_from_agent_ids_to_module_ids(batch)
            check(
                flipped_batch,
                {
                    "obs": {
                        "module_0": [0, 1],
                        "module_1": [0, 1, 2],
                    },
                },
            )

        Args:
            batch: The batch to switch from an agent ID based mapping to a module ID
                based mapping.

        Returns:
            A new batch structured in a way that now column names map to dicts that
            map from ModuleIDs to batch items. Note that the new batch does not contain
            any agent information anymore.
        """
        raise NotImplementedError #TODO: implement

    @staticmethod
    def switch_batch_from_column_to_module_ids(batch):
=======
    def foreach_batch_item_change_in_place(batch, column: str, func) -> None:
        data_to_process = batch.get(column)

        if not data_to_process:
            raise ValueError(
                f"Invalid column name ({column})! Not found in given batch."
            )

        # Single-agent case: There is a list of individual observation items directly
        # under the "obs" key. AgentID and ModuleID are both None.
        if isinstance(data_to_process, list):
            for i, d in enumerate(data_to_process):
                data_to_process[i] = func(d, None, None)
        # Multi-agent case: There is a dict mapping from a (AgentID, ModuleID) tuples to
        # lists of individual data items.
        else:
            for (agent_id, module_id), d_list in data_to_process.items():
                for i, d in enumerate(d_list):
                    data_to_process[(agent_id, module_id)][i] = func(
                        d, agent_id, module_id
                    )

    @staticmethod
    def switch_batch_from_column_to_module_ids(
        batch: Dict[str, Dict[ModuleID, Any]]
    ) -> Dict[ModuleID, Dict[str, Any]]:
>>>>>>> 0ec68e2c
        """Switches the first two levels of a `col -> ModuleID -> data` type batch.

        Assuming that the top level consists of column names as keys and the second
        level (under these columns) consists of ModuleID keys, the resulting batch
        will have these two reversed and thus map ModuleIDs to dicts mapping column
        names to data items.

        .. testcode::

<<<<<<< HEAD
=======
            from ray.rllib.utils.test_utils import check

>>>>>>> 0ec68e2c
            batch = {
                "obs": {"module_0": [1, 2, 3]},
                "actions": {"module_0": [4, 5, 6], "module_1": [7]},
            }
            switched_batch = ConnectorV2.switch_batch_from_column_to_module_ids(batch)
<<<<<<< HEAD

=======
>>>>>>> 0ec68e2c
            check(
                switched_batch,
                {
                    "module_0": {"obs": [1, 2, 3], "actions": [4, 5, 6]},
                    "module_1": {"actions": [7]},
                },
            )

        Args:
            batch: The batch to switch from being column name based (then ModuleIDs)
                to being ModuleID based (then column names).
<<<<<<< HEAD
        """
        module_data = {}
        for column, column_data in batch.items():
            for module_id, data in column_data.items():
                module_data[module_id]
=======

        Returns:
            A new batch dict mapping ModuleIDs to dicts mapping column names (e.g.
            "obs") to data.
        """
        module_data = defaultdict(dict)
        for column, column_data in batch.items():
            for module_id, data in column_data.items():
                module_data[module_id][column] = data
        return dict(module_data)
>>>>>>> 0ec68e2c

    def get_state(self) -> Dict[str, Any]:
        """Returns the current state of this ConnectorV2 as a state dict.

        Returns:
            A state dict mapping any string keys to their (state-defining) values.
        """
        return {}

    def set_state(self, state: Dict[str, Any]) -> None:
        """Sets the state of this ConnectorV2 to the given value.

        Args:
            state: The state dict to define this ConnectorV2's new state.
        """
        pass

    def reset_state(self) -> None:
        """Resets the state of this ConnectorV2 to some initial value.

        Note that this may NOT be the exact state that this ConnectorV2 was originally
        constructed with.
        """
        pass

    @staticmethod
    def merge_states(states: List[Dict[str, Any]]) -> Dict[str, Any]:
        """Computes a resulting state given a list of other state dicts.

        Algorithms should use this method for synchronizing states between connectors
        running on workers (of the same type, e.g. EnvRunner workers).

        Args:
            states: The list of n other ConnectorV2 states to merge into a single
                resulting state.

        Returns:
            The resulting state dict.
        """
        return {}

    def __str__(self, indentation: int = 0):
        return " " * indentation + self.__class__.__name__<|MERGE_RESOLUTION|>--- conflicted
+++ resolved
@@ -6,11 +6,7 @@
 
 from ray.rllib.core.rl_module.rl_module import RLModule
 from ray.rllib.env.single_agent_episode import SingleAgentEpisode
-<<<<<<< HEAD
-from ray.rllib.utils.typing import EpisodeType
-=======
 from ray.rllib.utils.typing import EpisodeType, ModuleID
->>>>>>> 0ec68e2c
 from ray.util.annotations import PublicAPI
 
 
@@ -159,11 +155,7 @@
                 regardless.
             zip_with_batch_column: If provided, must be a list of batch items
                 corresponding to the given `episodes` (single agent case) or a dict
-<<<<<<< HEAD
-                mapping (agentID, moduleID) tuples to lists of individual batch items
-=======
                 mapping (AgentID, ModuleID) tuples to lists of individual batch items
->>>>>>> 0ec68e2c
                 corresponding to this agent/module combination. The iterator will then
                 yield tuples of SingleAgentEpisode objects (1st item) along with the
                 data item (2nd item) that this episode was responsible for generating
@@ -193,21 +185,13 @@
         list_indices = defaultdict(int)
         for episode in episodes:
             agent_ids = (
-<<<<<<< HEAD
-                episode.get_agents_that_stepped() if agents_that_stepped_only
-=======
                 episode.get_agents_that_stepped()
                 if agents_that_stepped_only
->>>>>>> 0ec68e2c
                 else episode.agent_ids
             )
             for agent_id in agent_ids:
                 sa_episode = episode.agent_episodes[agent_id]
-<<<<<<< HEAD
-                #for sa_episode in episode.agent_episodes.values():
-=======
                 # for sa_episode in episode.agent_episodes.values():
->>>>>>> 0ec68e2c
                 if zip_with_batch_column is not None:
                     key = (sa_episode.agent_id, sa_episode.module_id)
                     if len(zip_with_batch_column[key]) <= list_indices[key]:
@@ -239,10 +223,7 @@
         .. testcode::
 
             from ray.rllib.connectors.connector_v2 import ConnectorV2
-<<<<<<< HEAD
-=======
             from ray.rllib.env.single_agent_episode import SingleAgentEpisode
->>>>>>> 0ec68e2c
             from ray.rllib.utils.test_utils import check
 
             batch = {}
@@ -256,11 +237,7 @@
             check(batch, {
                 "test_col": [5],
                 "test_col_2": {
-<<<<<<< HEAD
-                    "ag1:module_10": [-10],
-=======
                     ("ag1", "module_10"): [-10],
->>>>>>> 0ec68e2c
                 },
             })
 
@@ -292,7 +269,29 @@
             batch[column].append(item_to_add)
 
     @staticmethod
-<<<<<<< HEAD
+    def foreach_batch_item_change_in_place(batch, column: str, func) -> None:
+        data_to_process = batch.get(column)
+
+        if not data_to_process:
+            raise ValueError(
+                f"Invalid column name ({column})! Not found in given batch."
+            )
+
+        # Single-agent case: There is a list of individual observation items directly
+        # under the "obs" key. AgentID and ModuleID are both None.
+        if isinstance(data_to_process, list):
+            for i, d in enumerate(data_to_process):
+                data_to_process[i] = func(d, None, None)
+        # Multi-agent case: There is a dict mapping from a (AgentID, ModuleID) tuples to
+        # lists of individual data items.
+        else:
+            for (agent_id, module_id), d_list in data_to_process.items():
+                for i, d in enumerate(d_list):
+                    data_to_process[(agent_id, module_id)][i] = func(
+                        d, agent_id, module_id
+                    )
+
+    @staticmethod
     def switch_batch_from_agent_ids_to_module_ids(batch):
         """Flips the mapping in the given batch from Agent ID based to Module ID based.
 
@@ -363,35 +362,9 @@
         raise NotImplementedError #TODO: implement
 
     @staticmethod
-    def switch_batch_from_column_to_module_ids(batch):
-=======
-    def foreach_batch_item_change_in_place(batch, column: str, func) -> None:
-        data_to_process = batch.get(column)
-
-        if not data_to_process:
-            raise ValueError(
-                f"Invalid column name ({column})! Not found in given batch."
-            )
-
-        # Single-agent case: There is a list of individual observation items directly
-        # under the "obs" key. AgentID and ModuleID are both None.
-        if isinstance(data_to_process, list):
-            for i, d in enumerate(data_to_process):
-                data_to_process[i] = func(d, None, None)
-        # Multi-agent case: There is a dict mapping from a (AgentID, ModuleID) tuples to
-        # lists of individual data items.
-        else:
-            for (agent_id, module_id), d_list in data_to_process.items():
-                for i, d in enumerate(d_list):
-                    data_to_process[(agent_id, module_id)][i] = func(
-                        d, agent_id, module_id
-                    )
-
-    @staticmethod
     def switch_batch_from_column_to_module_ids(
         batch: Dict[str, Dict[ModuleID, Any]]
     ) -> Dict[ModuleID, Dict[str, Any]]:
->>>>>>> 0ec68e2c
         """Switches the first two levels of a `col -> ModuleID -> data` type batch.
 
         Assuming that the top level consists of column names as keys and the second
@@ -401,20 +374,13 @@
 
         .. testcode::
 
-<<<<<<< HEAD
-=======
             from ray.rllib.utils.test_utils import check
 
->>>>>>> 0ec68e2c
             batch = {
                 "obs": {"module_0": [1, 2, 3]},
                 "actions": {"module_0": [4, 5, 6], "module_1": [7]},
             }
             switched_batch = ConnectorV2.switch_batch_from_column_to_module_ids(batch)
-<<<<<<< HEAD
-
-=======
->>>>>>> 0ec68e2c
             check(
                 switched_batch,
                 {
@@ -426,13 +392,6 @@
         Args:
             batch: The batch to switch from being column name based (then ModuleIDs)
                 to being ModuleID based (then column names).
-<<<<<<< HEAD
-        """
-        module_data = {}
-        for column, column_data in batch.items():
-            for module_id, data in column_data.items():
-                module_data[module_id]
-=======
 
         Returns:
             A new batch dict mapping ModuleIDs to dicts mapping column names (e.g.
@@ -443,7 +402,6 @@
             for module_id, data in column_data.items():
                 module_data[module_id][column] = data
         return dict(module_data)
->>>>>>> 0ec68e2c
 
     def get_state(self) -> Dict[str, Any]:
         """Returns the current state of this ConnectorV2 as a state dict.
