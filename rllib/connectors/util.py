import logging

from ray.rllib.connectors.action.clip import ClipActionsConnector
from ray.rllib.connectors.action.immutable import ImmutableActionsConnector
from ray.rllib.connectors.action.lambdas import ConvertToNumpyConnector
from ray.rllib.connectors.action.normalize import NormalizeActionsConnector
from ray.rllib.connectors.action.pipeline import ActionConnectorPipeline
from ray.rllib.connectors.agent.clip_reward import ClipRewardAgentConnector
from ray.rllib.connectors.agent.obs_preproc import ObsPreprocessorConnector
from ray.rllib.connectors.agent.pipeline import AgentConnectorPipeline
from ray.rllib.connectors.agent.state_buffer import StateBufferConnector
from ray.rllib.connectors.agent.view_requirement import ViewRequirementAgentConnector
from ray.rllib.connectors.connector import ConnectorContext
from ray.rllib.connectors.agent.mean_std_filter import (
    MeanStdObservationFilterAgentConnector,
    ConcurrentMeanStdObservationFilterAgentConnector,
)
from ray.rllib.utils.typing import TrainerConfigDict
from ray.util.annotations import PublicAPI, DeveloperAPI
from ray.rllib.connectors.agent.synced_filter import SyncedFilterAgentConnector

logger = logging.getLogger(__name__)


@PublicAPI(stability="alpha")
def get_agent_connectors_from_config(
    ctx: ConnectorContext,
    config: TrainerConfigDict,
) -> AgentConnectorPipeline:
    connectors = []

    if config["clip_rewards"] is True:
        connectors.append(ClipRewardAgentConnector(ctx, sign=True))
    elif type(config["clip_rewards"]) == float:
        connectors.append(
            ClipRewardAgentConnector(ctx, limit=abs(config["clip_rewards"]))
        )

    if not config["_disable_preprocessor_api"]:
        connectors.append(ObsPreprocessorConnector(ctx))

    # Filters should be after observation preprocessing
    filter_connector = get_synced_filter_connector(
        ctx,
    )
    # Configuration option "NoFilter" results in `filter_connector==None`.
    if filter_connector:
        connectors.append(filter_connector)

    connectors.extend(
        [
            StateBufferConnector(ctx),
            ViewRequirementAgentConnector(ctx),
        ]
    )

    return AgentConnectorPipeline(ctx, connectors)


@PublicAPI(stability="alpha")
def get_action_connectors_from_config(
    ctx: ConnectorContext,
    config: TrainerConfigDict,
) -> ActionConnectorPipeline:
    """Default list of action connectors to use for a new policy.

    Args:
        ctx: context used to create connectors.
        config: trainer config.
    """
    connectors = [ConvertToNumpyConnector(ctx)]
    if config.get("normalize_actions", False):
        connectors.append(NormalizeActionsConnector(ctx))
    if config.get("clip_actions", False):
        connectors.append(ClipActionsConnector(ctx))
    connectors.append(ImmutableActionsConnector(ctx))
    return ActionConnectorPipeline(ctx, connectors)


# We need this filter selection mechanism temporarily to remain compatible to old API
@DeveloperAPI
def get_synced_filter_connector(ctx: ConnectorContext):
    filter_specifier = ctx.config.get("observation_filter")
    if filter_specifier == "MeanStdFilter":
        return MeanStdObservationFilterAgentConnector(ctx, clip=None)
    elif filter_specifier == "ConcurrentMeanStdFilter":
        return ConcurrentMeanStdObservationFilterAgentConnector(ctx, clip=None)
    elif filter_specifier == "NoFilter":
        return None
    else:
        raise Exception("Unknown observation_filter: " + str(filter_specifier))


@DeveloperAPI
def maybe_get_filters_for_syncing(rollout_worker, policy_id):
    # As long as the historic filter synchronization mechanism is in
    # place, we need to put filters into self.filters so that they get
    # synchronized
    filter_connectors = rollout_worker.policy_map[policy_id].agent_connectors[
        SyncedFilterAgentConnector
    ]
    # There can only be one filter at a time
    if filter_connectors:
        assert len(filter_connectors) == 1, (
<<<<<<< HEAD
            "ConnectorPipeline has two connectors of type "
=======
            "ConnectorPipeline has multiple connectors of type "
>>>>>>> 1a1c0f25
            "SyncedFilterAgentConnector but can only have one."
        )
        rollout_worker.filters[policy_id] = filter_connectors[0].filter<|MERGE_RESOLUTION|>--- conflicted
+++ resolved
@@ -102,11 +102,7 @@
     # There can only be one filter at a time
     if filter_connectors:
         assert len(filter_connectors) == 1, (
-<<<<<<< HEAD
-            "ConnectorPipeline has two connectors of type "
-=======
             "ConnectorPipeline has multiple connectors of type "
->>>>>>> 1a1c0f25
             "SyncedFilterAgentConnector but can only have one."
         )
         rollout_worker.filters[policy_id] = filter_connectors[0].filter