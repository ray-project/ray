import logging

from ray.rllib.connectors.action.clip import ClipActionsConnector
from ray.rllib.connectors.action.immutable import ImmutableActionsConnector
from ray.rllib.connectors.action.lambdas import ConvertToNumpyConnector
from ray.rllib.connectors.action.normalize import NormalizeActionsConnector
from ray.rllib.connectors.action.pipeline import ActionConnectorPipeline
from ray.rllib.connectors.agent.clip_reward import ClipRewardAgentConnector
from ray.rllib.connectors.agent.obs_preproc import ObsPreprocessorConnector
from ray.rllib.connectors.agent.pipeline import AgentConnectorPipeline
from ray.rllib.connectors.agent.state_buffer import StateBufferConnector
from ray.rllib.connectors.agent.view_requirement import ViewRequirementAgentConnector
<<<<<<< HEAD
from ray.rllib.connectors.connector import ConnectorContext
=======
from ray.rllib.connectors.connector import Connector, ConnectorContext
from ray.rllib.connectors.registry import get_connector
>>>>>>> 49b1ed18
from ray.rllib.connectors.agent.mean_std_filter import (
    MeanStdObservationFilterAgentConnector,
    ConcurrentMeanStdObservationFilterAgentConnector,
)
from ray.rllib.utils.typing import TrainerConfigDict
from ray.util.annotations import PublicAPI, DeveloperAPI
from ray.rllib.connectors.agent.synced_filter import SyncedFilterAgentConnector

logger = logging.getLogger(__name__)


def __preprocessing_enabled(config: TrainerConfigDict):
    if config._disable_preprocessor_api:
        return False
    # Same conditions as in RolloutWorker.__init__.
    if (
        config.is_atari
        and not config.model.get("custom_preprocessor")
        and config.preprocessor_pref == "deepmind"
    ):
        return False
    if not config.model.get("custom_preprocessor") and config.preprocessor_pref is None:
        return False
    return True


def __clip_rewards(config: TrainerConfigDict):
    # Same logic as in RolloutWorker.__init__.
    # We always clip rewards for Atari games.
    return config.clip_rewards or config.is_atari


@PublicAPI(stability="alpha")
def get_agent_connectors_from_config(
    ctx: ConnectorContext,
    config: TrainerConfigDict,
) -> AgentConnectorPipeline:
    connectors = []

    clip_rewards = __clip_rewards(config)
    if clip_rewards is True:
        connectors.append(ClipRewardAgentConnector(ctx, sign=True))
    elif type(clip_rewards) == float:
        connectors.append(ClipRewardAgentConnector(ctx, limit=abs(clip_rewards)))

    if __preprocessing_enabled(config):
        connectors.append(ObsPreprocessorConnector(ctx))

    # Filters should be after observation preprocessing
    filter_connector = get_synced_filter_connector(
        ctx,
    )
    # Configuration option "NoFilter" results in `filter_connector==None`.
    if filter_connector:
        connectors.append(filter_connector)

    connectors.extend(
        [
            StateBufferConnector(ctx),
            ViewRequirementAgentConnector(ctx),
        ]
    )

    return AgentConnectorPipeline(ctx, connectors)


@PublicAPI(stability="alpha")
def get_action_connectors_from_config(
    ctx: ConnectorContext,
    config: TrainerConfigDict,
) -> ActionConnectorPipeline:
    """Default list of action connectors to use for a new policy.

    Args:
        ctx: context used to create connectors.
        config: trainer config.
    """
    connectors = [ConvertToNumpyConnector(ctx)]
    if config.get("normalize_actions", False):
        connectors.append(NormalizeActionsConnector(ctx))
    if config.get("clip_actions", False):
        connectors.append(ClipActionsConnector(ctx))
    connectors.append(ImmutableActionsConnector(ctx))
    return ActionConnectorPipeline(ctx, connectors)


<<<<<<< HEAD
=======
@PublicAPI(stability="alpha")
def create_connectors_for_policy(policy: "Policy", config: TrainerConfigDict):
    """Util to create agent and action connectors for a Policy.

    Args:
        policy: Policy instance.
        config: Trainer config dict.
    """
    ctx: ConnectorContext = ConnectorContext.from_policy(policy)

    assert (
        policy.agent_connectors is None and policy.agent_connectors is None
    ), "Can not create connectors for a policy that already has connectors."

    policy.agent_connectors = get_agent_connectors_from_config(ctx, config)
    policy.action_connectors = get_action_connectors_from_config(ctx, config)

    logger.info("Using connectors:")
    logger.info(policy.agent_connectors.__str__(indentation=4))
    logger.info(policy.action_connectors.__str__(indentation=4))


@PublicAPI(stability="alpha")
def restore_connectors_for_policy(
    policy: "Policy", connector_config: Tuple[str, Tuple[Any]]
) -> Connector:
    """Util to create connector for a Policy based on serialized config.

    Args:
        policy: Policy instance.
        connector_config: Serialized connector config.
    """
    ctx: ConnectorContext = ConnectorContext.from_policy(policy)
    name, params = connector_config
    return get_connector(name, ctx, params)


>>>>>>> 49b1ed18
# We need this filter selection mechanism temporarily to remain compatible to old API
@DeveloperAPI
def get_synced_filter_connector(ctx: ConnectorContext):
    filter_specifier = ctx.config.get("observation_filter")
    if filter_specifier == "MeanStdFilter":
        return MeanStdObservationFilterAgentConnector(ctx, clip=None)
    elif filter_specifier == "ConcurrentMeanStdFilter":
        return ConcurrentMeanStdObservationFilterAgentConnector(ctx, clip=None)
    elif filter_specifier == "NoFilter":
        return None
    else:
        raise Exception("Unknown observation_filter: " + str(filter_specifier))


@DeveloperAPI
def maybe_get_filters_for_syncing(rollout_worker, policy_id):
    # As long as the historic filter synchronization mechanism is in
    # place, we need to put filters into self.filters so that they get
    # synchronized
    policy = rollout_worker.policy_map[policy_id]
    if not policy.agent_connectors:
        return

    filter_connectors = policy.agent_connectors[SyncedFilterAgentConnector]
    # There can only be one filter at a time
    if not filter_connectors:
        return

    assert len(filter_connectors) == 1, (
        "ConnectorPipeline has multiple connectors of type "
        "SyncedFilterAgentConnector but can only have one."
    )
    rollout_worker.filters[policy_id] = filter_connectors[0].filter<|MERGE_RESOLUTION|>--- conflicted
+++ resolved
@@ -10,12 +10,7 @@
 from ray.rllib.connectors.agent.pipeline import AgentConnectorPipeline
 from ray.rllib.connectors.agent.state_buffer import StateBufferConnector
 from ray.rllib.connectors.agent.view_requirement import ViewRequirementAgentConnector
-<<<<<<< HEAD
 from ray.rllib.connectors.connector import ConnectorContext
-=======
-from ray.rllib.connectors.connector import Connector, ConnectorContext
-from ray.rllib.connectors.registry import get_connector
->>>>>>> 49b1ed18
 from ray.rllib.connectors.agent.mean_std_filter import (
     MeanStdObservationFilterAgentConnector,
     ConcurrentMeanStdObservationFilterAgentConnector,
@@ -102,46 +97,6 @@
     return ActionConnectorPipeline(ctx, connectors)
 
 
-<<<<<<< HEAD
-=======
-@PublicAPI(stability="alpha")
-def create_connectors_for_policy(policy: "Policy", config: TrainerConfigDict):
-    """Util to create agent and action connectors for a Policy.
-
-    Args:
-        policy: Policy instance.
-        config: Trainer config dict.
-    """
-    ctx: ConnectorContext = ConnectorContext.from_policy(policy)
-
-    assert (
-        policy.agent_connectors is None and policy.agent_connectors is None
-    ), "Can not create connectors for a policy that already has connectors."
-
-    policy.agent_connectors = get_agent_connectors_from_config(ctx, config)
-    policy.action_connectors = get_action_connectors_from_config(ctx, config)
-
-    logger.info("Using connectors:")
-    logger.info(policy.agent_connectors.__str__(indentation=4))
-    logger.info(policy.action_connectors.__str__(indentation=4))
-
-
-@PublicAPI(stability="alpha")
-def restore_connectors_for_policy(
-    policy: "Policy", connector_config: Tuple[str, Tuple[Any]]
-) -> Connector:
-    """Util to create connector for a Policy based on serialized config.
-
-    Args:
-        policy: Policy instance.
-        connector_config: Serialized connector config.
-    """
-    ctx: ConnectorContext = ConnectorContext.from_policy(policy)
-    name, params = connector_config
-    return get_connector(name, ctx, params)
-
-
->>>>>>> 49b1ed18
 # We need this filter selection mechanism temporarily to remain compatible to old API
 @DeveloperAPI
 def get_synced_filter_connector(ctx: ConnectorContext):
