#!/usr/bin/env python

import collections
import copy
import gymnasium as gym
import json
import os
from pathlib import Path
import shelve
import typer

import ray
import ray.cloudpickle as cloudpickle
from ray.rllib.env import MultiAgentEnv
from ray.rllib.env.base_env import _DUMMY_AGENT_ID
from ray.rllib.env.env_context import EnvContext
from ray.rllib.evaluation.worker_set import WorkerSet
from ray.rllib.policy.sample_batch import DEFAULT_POLICY_ID
from ray.rllib.utils.spaces.space_utils import flatten_to_single_ndarray
from ray.rllib.common import CLIArguments as cli
from ray.train._checkpoint import Checkpoint
from ray.train._internal.session import _TrainingResult
from ray.tune.utils import merge_dicts
from ray.tune.registry import get_trainable_cls, _global_registry, ENV_CREATOR

# create the "evaluate" Typer app
eval_app = typer.Typer()


class RolloutSaver:
    """Utility class for storing rollouts.

    Currently supports two behaviours: the original, which
    simply dumps everything to a pickle file once complete,
    and a mode which stores each rollout as an entry in a Python
    shelf db file. The latter mode is more robust to memory problems
    or crashes part-way through the rollout generation. Each rollout
    is stored with a key based on the episode number (0-indexed),
    and the number of episodes is stored with the key "num_episodes",
    so to load the shelf file, use something like:

    with shelve.open('rollouts.pkl') as rollouts:
       for episode_index in range(rollouts["num_episodes"]):
          rollout = rollouts[str(episode_index)]

    If outfile is None, this class does nothing.
    """

    def __init__(
        self,
        outfile=None,
        use_shelve=False,
        write_update_file=False,
        target_steps=None,
        target_episodes=None,
        save_info=False,
    ):
        self._outfile = outfile
        self._update_file = None
        self._use_shelve = use_shelve
        self._write_update_file = write_update_file
        self._shelf = None
        self._num_episodes = 0
        self._rollouts = []
        self._current_rollout = []
        self._total_steps = 0
        self._target_episodes = target_episodes
        self._target_steps = target_steps
        self._save_info = save_info

    def _get_tmp_progress_filename(self):
        outpath = Path(self._outfile)
        return outpath.parent / ("__progress_" + outpath.name)

    @property
    def outfile(self):
        return self._outfile

    def __enter__(self):
        if self._outfile:
            if self._use_shelve:
                # Open a shelf file to store each rollout as they come in
                self._shelf = shelve.open(self._outfile)
            else:
                # Original behaviour - keep all rollouts in memory and save
                # them all at the end.
                # But check we can actually write to the outfile before going
                # through the effort of generating the rollouts:
                try:
                    with open(self._outfile, "wb") as _:
                        pass
                except IOError as x:
                    print(
                        "Can not open {} for writing - cancelling rollouts.".format(
                            self._outfile
                        )
                    )
                    raise x
            if self._write_update_file:
                # Open a file to track rollout progress:
                self._update_file = self._get_tmp_progress_filename().open(mode="w")
        return self

    def __exit__(self, type, value, traceback):
        if self._shelf:
            # Close the shelf file, and store the number of episodes for ease
            self._shelf["num_episodes"] = self._num_episodes
            self._shelf.close()
        elif self._outfile and not self._use_shelve:
            # Dump everything as one big pickle:
            cloudpickle.dump(self._rollouts, open(self._outfile, "wb"))
        if self._update_file:
            # Remove the temp progress file:
            self._get_tmp_progress_filename().unlink()
            self._update_file = None

    def _get_progress(self):
        if self._target_episodes:
            return "{} / {} episodes completed".format(
                self._num_episodes, self._target_episodes
            )
        elif self._target_steps:
            return "{} / {} steps completed".format(
                self._total_steps, self._target_steps
            )
        else:
            return "{} episodes completed".format(self._num_episodes)

    def begin_rollout(self):
        self._current_rollout = []

    def end_rollout(self):
        if self._outfile:
            if self._use_shelve:
                # Save this episode as a new entry in the shelf database,
                # using the episode number as the key.
                self._shelf[str(self._num_episodes)] = self._current_rollout
            else:
                # Append this rollout to our list, to save laer.
                self._rollouts.append(self._current_rollout)
        self._num_episodes += 1
        if self._update_file:
            self._update_file.seek(0)
            self._update_file.write(self._get_progress() + "\n")
            self._update_file.flush()

    def append_step(self, obs, action, next_obs, reward, terminated, truncated, info):
        """Add a step to the current rollout, if we are saving them"""
        if self._outfile:
            if self._save_info:
                self._current_rollout.append(
                    [obs, action, next_obs, reward, terminated, truncated, info]
                )
            else:
                self._current_rollout.append(
                    [obs, action, next_obs, reward, terminated, truncated]
                )
        self._total_steps += 1


@eval_app.command()
def run(
    checkpoint: str = cli.Checkpoint,
    algo: str = cli.Algo,
    env: str = cli.Env,
    local_mode: bool = cli.LocalMode,
    render: bool = cli.Render,
    steps: int = cli.Steps,
    episodes: int = cli.Episodes,
    out: str = cli.Out,
    config: str = cli.Config,
    save_info: bool = cli.SaveInfo,
    use_shelve: bool = cli.UseShelve,
    track_progress: bool = cli.TrackProgress,
):

    if use_shelve and not out:
        raise ValueError(
            "If you set --use-shelve, you must provide an output file via "
            "--out as well!"
        )
    if track_progress and not out:
        raise ValueError(
            "If you set --track-progress, you must provide an output file via "
            "--out as well!"
        )
    # Load configuration from checkpoint file.
    config_args = json.loads(config)
    config_path = ""
    if checkpoint:
        config_dir = os.path.dirname(checkpoint)
        config_path = os.path.join(config_dir, "params.pkl")
        # Try parent directory.
        if not os.path.exists(config_path):
            config_path = os.path.join(config_dir, "../params.pkl")

    # Load the config from pickled.
    if os.path.exists(config_path):
        with open(config_path, "rb") as f:
            config = cloudpickle.load(f)
    # If no pkl file found, require command line `--config`.
    else:
        # If no config in given checkpoint -> Error.
        if checkpoint:
            raise ValueError(
                "Could not find params.pkl in either the checkpoint dir or "
                "its parent directory AND no `--config` given on command "
                "line!"
            )
        # Use default config for given agent.
        if not algo:
            raise ValueError("Please provide an algorithm via `--algo`.")
        algo_cls = get_trainable_cls(algo)
        config = algo_cls.get_default_config()

    # Make sure worker 0 has an Env.
    config["create_env_on_driver"] = True

    # Merge with `evaluation_config` (first try from command line, then from
    # pkl file).
    evaluation_config = copy.deepcopy(
        config_args.get("evaluation_config", config.get("evaluation_config", {}))
    )
    config = merge_dicts(config, evaluation_config)
    # Merge with command line `--config` settings (if not already the same anyways).
    config = merge_dicts(config, config_args)
    if not env:
        if not config.get("env"):
            raise ValueError(
                "You either need to provide an --env argument or pass"
                "an `env` key with a valid environment to your `config`"
                "argument."
            )
        env = config.get("env")

    # Make sure we have evaluation workers.
<<<<<<< HEAD
    if not config.get("evaluation_num_workers", config.get("evaluation_num_env_runners")):
=======
    if not config.get(
        "evaluation_num_workers", config.get("evaluation_num_env_runners")
    ):
>>>>>>> 8fe3ac4d
        config["evaluation_num_env_runners"] = config.get("num_workers", 0)
    if not config.get("evaluation_duration"):
        config["evaluation_duration"] = 1

    # Hard-override this as it raises a warning by Algorithm otherwise.
    # Makes no sense anyways, to have it set to None as we don't call
    # `Algorithm.train()` here.
    config["evaluation_interval"] = 1

    # Rendering settings.
    config["render_env"] = render

    ray.init(local_mode=local_mode)

    # Create the Algorithm from config.
    cls = get_trainable_cls(algo)
    algorithm = cls(config=config)

    # Load state from checkpoint, if provided.
    if checkpoint:
        if os.path.isdir(checkpoint):
            checkpoint_dir = checkpoint
        else:
            checkpoint_dir = str(Path(checkpoint).parent)
        print(f"Restoring algorithm from {checkpoint_dir}")
        restore_result = _TrainingResult(
            checkpoint=Checkpoint.from_directory(checkpoint_dir), metrics={}
        )
        algorithm.restore(restore_result)

    # Do the actual rollout.
    with RolloutSaver(
        outfile=out,
        use_shelve=use_shelve,
        write_update_file=track_progress,
        target_steps=steps,
        target_episodes=episodes,
        save_info=save_info,
    ) as saver:
        rollout(algorithm, env, steps, episodes, saver, not render)
    algorithm.stop()


class DefaultMapping(collections.defaultdict):
    """default_factory now takes as an argument the missing key."""

    def __missing__(self, key):
        self[key] = value = self.default_factory(key)
        return value


def default_policy_agent_mapping(unused_agent_id) -> str:
    return DEFAULT_POLICY_ID


def keep_going(steps: int, num_steps: int, episodes: int, num_episodes: int) -> bool:
    """Determine whether we've run enough steps or episodes."""
    episode_limit_reached = num_episodes and episodes >= num_episodes
    step_limit_reached = num_steps and steps >= num_steps

    return False if episode_limit_reached or step_limit_reached else True


def rollout(
    agent,
    env_name,  # keep me, used in tests
    num_steps,
    num_episodes=0,
    saver=None,
    no_render=True,
):
    policy_agent_mapping = default_policy_agent_mapping

    if saver is None:
        saver = RolloutSaver()

    # Normal case: Agent was setup correctly with an evaluation WorkerSet,
    # which we will now use to rollout.
    if hasattr(agent, "evaluation_workers") and isinstance(
        agent.evaluation_workers, WorkerSet
    ):
        steps = 0
        episodes = 0
        while keep_going(steps, num_steps, episodes, num_episodes):
            saver.begin_rollout()
            eval_result = agent.evaluate()
            # Increase time-step and episode counters.
            eps = agent.config["evaluation_duration"]
            episodes += eps
            steps += eps * eval_result["episode_len_mean"]
            # Print out results and continue.
            print(
                "Episode #{}: reward: {}".format(
                    episodes, eval_result["episode_return_mean"]
                )
            )
            saver.end_rollout()
        return

    # Agent has no evaluation workers, but RolloutWorkers.
    elif hasattr(agent, "workers") and isinstance(agent.workers, WorkerSet):
        env = agent.workers.local_worker().env
        multiagent = isinstance(env, MultiAgentEnv)
        if agent.workers.local_worker().multiagent:
            policy_agent_mapping = agent.config.policy_mapping_fn
        policy_map = agent.workers.local_worker().policy_map
        state_init = {p: m.get_initial_state() for p, m in policy_map.items()}
        use_lstm = {p: len(s) > 0 for p, s in state_init.items()}

    # Agent has neither evaluation- nor rollout workers.
    else:
        from gymnasium import envs

        if envs.registry.env_specs.get(agent.config["env"]):
            # if environment is gym environment, load from gym
            env = gym.make(agent.config["env"])
        else:
            # if environment registered ray environment, load from ray
            env_creator = _global_registry.get(ENV_CREATOR, agent.config["env"])
            env_context = EnvContext(agent.config["env_config"] or {}, worker_index=0)
            env = env_creator(env_context)
        multiagent = False
        try:
            policy_map = {DEFAULT_POLICY_ID: agent.policy}
        except AttributeError:
            raise AttributeError(
                "Agent ({}) does not have a `policy` property! This is needed "
                "for performing (trained) agent rollouts.".format(agent)
            )
        use_lstm = {DEFAULT_POLICY_ID: False}

    action_init = {
        p: flatten_to_single_ndarray(m.action_space.sample())
        for p, m in policy_map.items()
    }

    steps = 0
    episodes = 0
    while keep_going(steps, num_steps, episodes, num_episodes):
        mapping_cache = {}  # in case policy_agent_mapping is stochastic
        saver.begin_rollout()
        obs, info = env.reset()
        agent_states = DefaultMapping(
            lambda agent_id: state_init[mapping_cache[agent_id]]
        )
        prev_actions = DefaultMapping(
            lambda agent_id: action_init[mapping_cache[agent_id]]
        )
        prev_rewards = collections.defaultdict(lambda: 0.0)
        terminated = truncated = False
        reward_total = 0.0
        while (
            not terminated
            and not truncated
            and keep_going(steps, num_steps, episodes, num_episodes)
        ):
            multi_obs = obs if multiagent else {_DUMMY_AGENT_ID: obs}
            action_dict = {}
            for agent_id, a_obs in multi_obs.items():
                if a_obs is not None:
                    policy_id = mapping_cache.setdefault(
                        agent_id, policy_agent_mapping(agent_id)
                    )
                    p_use_lstm = use_lstm[policy_id]
                    if p_use_lstm:
                        a_action, p_state, _ = agent.compute_single_action(
                            a_obs,
                            state=agent_states[agent_id],
                            prev_action=prev_actions[agent_id],
                            prev_reward=prev_rewards[agent_id],
                            policy_id=policy_id,
                        )
                        agent_states[agent_id] = p_state
                    else:
                        a_action = agent.compute_single_action(
                            a_obs,
                            prev_action=prev_actions[agent_id],
                            prev_reward=prev_rewards[agent_id],
                            policy_id=policy_id,
                        )
                    a_action = flatten_to_single_ndarray(a_action)
                    action_dict[agent_id] = a_action
                    prev_actions[agent_id] = a_action
            action = action_dict

            action = action if multiagent else action[_DUMMY_AGENT_ID]
            next_obs, reward, terminated, truncated, info = env.step(action)
            if multiagent:
                for agent_id, r in reward.items():
                    prev_rewards[agent_id] = r
            else:
                prev_rewards[_DUMMY_AGENT_ID] = reward

            if multiagent:
                terminated = terminated["__all__"]
                truncated = truncated["__all__"]
                reward_total += sum(r for r in reward.values() if r is not None)
            else:
                reward_total += reward
            if not no_render:
                env.render()
            saver.append_step(
                obs, action, next_obs, reward, terminated, truncated, info
            )
            steps += 1
            obs = next_obs
        saver.end_rollout()
        print("Episode #{}: reward: {}".format(episodes, reward_total))
        if terminated or truncated:
            episodes += 1


def main():
    """Run the CLI."""
    eval_app()


if __name__ == "__main__":
    main()<|MERGE_RESOLUTION|>--- conflicted
+++ resolved
@@ -234,13 +234,7 @@
         env = config.get("env")
 
     # Make sure we have evaluation workers.
-<<<<<<< HEAD
     if not config.get("evaluation_num_workers", config.get("evaluation_num_env_runners")):
-=======
-    if not config.get(
-        "evaluation_num_workers", config.get("evaluation_num_env_runners")
-    ):
->>>>>>> 8fe3ac4d
         config["evaluation_num_env_runners"] = config.get("num_workers", 0)
     if not config.get("evaluation_duration"):
         config["evaluation_duration"] = 1
