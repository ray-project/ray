--- conflicted
+++ resolved
@@ -1,11 +1,8 @@
 import gymnasium as gym
 import logging
 import numpy as np
-<<<<<<< HEAD
-=======
 import uuid
 
->>>>>>> a46a7be1
 from typing import Any, Dict, List, Optional, Union, Set, Tuple, TYPE_CHECKING
 
 from ray.actor import ActorHandle
@@ -473,10 +470,7 @@
         # Note, `map_batches` expects a `Dict` as return value.
         return {"episodes": episodes}
 
-<<<<<<< HEAD
-=======
     @OverrideToImplementCustomLogic
->>>>>>> a46a7be1
     @staticmethod
     def _map_sample_batch_to_episode(
         is_multi_agent: bool,
