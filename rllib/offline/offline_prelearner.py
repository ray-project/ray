import gymnasium as gym
import numpy as np
import random
from typing import Any, Dict, List, Optional, Union, Tuple, TYPE_CHECKING

import ray
from ray.actor import ActorHandle
from ray.rllib.core.columns import Columns
from ray.rllib.core.learner import Learner
from ray.rllib.core.rl_module.multi_rl_module import MultiRLModuleSpec
from ray.rllib.env.single_agent_episode import SingleAgentEpisode
from ray.rllib.policy.sample_batch import MultiAgentBatch, SampleBatch
from ray.rllib.utils.annotations import (
    ExperimentalAPI,
    OverrideToImplementCustomLogic,
    OverrideToImplementCustomLogic_CallToSuperRecommended,
)
from ray.rllib.utils.compression import unpack_if_needed
from ray.rllib.utils.spaces.space_utils import from_jsonable_if_needed
from ray.rllib.utils.typing import EpisodeType, ModuleID

if TYPE_CHECKING:
    from ray.rllib.algorithms.algorithm_config import AlgorithmConfig

# This is the default schema used if no `input_read_schema` is set in
# the config. If a user passes in a schema into `input_read_schema`
# this user-defined schema has to comply with the keys of `SCHEMA`,
# while values correspond to the columns in the user's dataset. Note
# that only the user-defined values will be overridden while all
# other values from SCHEMA remain as defined here.
SCHEMA = {
    Columns.EPS_ID: Columns.EPS_ID,
    Columns.AGENT_ID: Columns.AGENT_ID,
    Columns.MODULE_ID: Columns.MODULE_ID,
    Columns.OBS: Columns.OBS,
    Columns.ACTIONS: Columns.ACTIONS,
    Columns.REWARDS: Columns.REWARDS,
    Columns.INFOS: Columns.INFOS,
    Columns.NEXT_OBS: Columns.NEXT_OBS,
    Columns.TERMINATEDS: Columns.TERMINATEDS,
    Columns.TRUNCATEDS: Columns.TRUNCATEDS,
    Columns.T: Columns.T,
    # TODO (simon): Add remove as soon as we are new stack only.
    "agent_index": "agent_index",
    "dones": "dones",
    "unroll_id": "unroll_id",
}


@ExperimentalAPI
class OfflinePreLearner:
    """Class that coordinates data transformation from dataset to learner.

    This class is an essential part of the new `Offline RL API` of `RLlib`.
    It is a callable class that is run in `ray.data.Dataset.map_batches`
    when iterating over batches for training. It's basic function is to
    convert data in batch from rows to episodes (`SingleAGentEpisode`s
    for now) and to then run the learner connector pipeline to convert
    further to trainable batches. These batches are used directly in the
    `Learner`'s `update` method.

    The main reason to run these transformations inside of `map_batches`
    is for better performance. Batches can be pre-fetched in `ray.data`
    and therefore batch trransformation can be run highly parallelized to
    the `Learner''s `update`.

    This class can be overridden to implement custom logic for transforming
    batches and make them 'Learner'-ready. When deriving from this class
    the `__call__` method and `_map_to_episodes` can be overridden to induce
    custom logic for the complete transformation pipeline (`__call__`) or
    for converting to episodes only ('_map_to_episodes`). For an example
    how this class can be used to also compute values and advantages see
    `rllib.algorithm.marwil.marwil_prelearner.MAWRILOfflinePreLearner`.

    Custom `OfflinePreLearner` classes can be passed into
    `AlgorithmConfig.offline`'s `prelearner_class`. The `OfflineData` class
    will then use the custom class in its data pipeline.
    """

    @OverrideToImplementCustomLogic_CallToSuperRecommended
    def __init__(
        self,
        config: "AlgorithmConfig",
        learner: Union[Learner, list[ActorHandle]],
        spaces: Optional[Tuple[gym.Space, gym.Space]] = None,
        locality_hints: Optional[list] = None,
        module_spec: Optional[MultiRLModuleSpec] = None,
        module_state: Optional[Dict[ModuleID, Any]] = None,
    ):

        self.config = config
        self.input_read_episodes = self.config.input_read_episodes
        self.input_read_sample_batches = self.config.input_read_sample_batches
        # We need this learner to run the learner connector pipeline.
        # If it is a `Learner` instance, the `Learner` is local.
        if isinstance(learner, Learner):
            self._learner = learner
            self.learner_is_remote = False
            self._module = self._learner._module
        # Otherwise we have remote `Learner`s.
        else:
            # TODO (simon): Check with the data team how to get at
            # initialization the data block location.
            node_id = ray.get_runtime_context().get_node_id()
            # Shuffle indices such that not each data block syncs weights
            # with the same learner in case there are multiple learners
            # on the same node like the `PreLearner`.
            indices = list(range(len(locality_hints)))
            random.shuffle(indices)
            locality_hints = [locality_hints[i] for i in indices]
            learner = [learner[i] for i in indices]
            # Choose a learner from the same node.
            for i, hint in enumerate(locality_hints):
                if hint == node_id:
                    self._learner = learner[i]
            # If no learner has been chosen, there is none on the same node.
            if not self._learner:
                # Then choose a learner randomly.
                self._learner = learner[random.randint(0, len(learner) - 1)]
            self.learner_is_remote = True
            # Build the module from spec. Note, this will be a MultiRLModule.
            self._module = module_spec.build()
            self._module.set_state(module_state)

        # Store the observation and action space if defined, otherwise we
        # set them to `None`. Note, if `None` the `convert_from_jsonable`
        # will not convert the input space samples.
        self.observation_space, self.action_space = spaces or (None, None)

        # Build the learner connector pipeline.
        self._learner_connector = self.config.build_learner_connector(
            input_observation_space=self.observation_space,
            input_action_space=self.action_space,
        )
        # Cache the policies to be trained to update weights only for these.
        self._policies_to_train = self.config.policies_to_train
        self._is_multi_agent = config.is_multi_agent()
        # Set the counter to zero.
        self.iter_since_last_module_update = 0
        # self._future = None

    @OverrideToImplementCustomLogic
    def __call__(self, batch: Dict[str, np.ndarray]) -> Dict[str, List[EpisodeType]]:

        # If we directly read in episodes we just convert to list.
        if self.input_read_episodes:
<<<<<<< HEAD

            import msgpack
            import msgpack_numpy as mnp

            episodes = [
                SingleAgentEpisode.from_state(
                    msgpack.unpackb(state, object_hook=mnp.decode)
                )
                for state in batch["item"]
            ]
        # Otherwise we ap the batch to episodes.
=======
            episodes = batch["item"].tolist()
        # Else, if we have old stack `SampleBatch`es.
        elif self.input_read_sample_batches:
            episodes = OfflinePreLearner._map_sample_batch_to_episode(
                self._is_multi_agent,
                batch,
                finalize=True,
                schema=SCHEMA | self.config.input_read_schema,
                input_compress_columns=self.config.input_compress_columns,
            )["episodes"]
        # Otherwise we map the batch to episodes.
>>>>>>> f40313b0
        else:
            episodes = self._map_to_episodes(
                self._is_multi_agent,
                batch,
                schema=SCHEMA | self.config.input_read_schema,
                finalize=True,
                input_compress_columns=self.config.input_compress_columns,
                observation_space=self.observation_space,
                action_space=self.action_space,
            )["episodes"]

        # TODO (simon): Make synching work. Right now this becomes blocking or never
        # receives weights. Learners appear to be non accessable via other actors.
        # Increase the counter for updating the module.
        # self.iter_since_last_module_update += 1

        # if self._future:
        #     refs, _ = ray.wait([self._future], timeout=0)
        #     print(f"refs: {refs}")
        #     if refs:
        #         module_state = ray.get(self._future)
        #
        #         self._module.set_state(module_state)
        #         self._future = None

        # # Synch the learner module, if necessary. Note, in case of a local learner
        # # we have a reference to the module and therefore an up-to-date module.
        # if self.learner_is_remote and self.iter_since_last_module_update
        # > self.config.prelearner_module_synch_period:
        #     # Reset the iteration counter.
        #     self.iter_since_last_module_update = 0
        #     # Request the module weights from the remote learner.
        #     self._future =
        # self._learner.get_module_state.remote(inference_only=False)
        #     # module_state =
        # ray.get(self._learner.get_module_state.remote(inference_only=False))
        #     # self._module.set_state(module_state)

        # Run the `Learner`'s connector pipeline.
        batch = self._learner_connector(
            rl_module=self._module,
            batch={},
            episodes=episodes,
            shared_data={},
        )
        # Convert to `MultiAgentBatch`.
        batch = MultiAgentBatch(
            {
                module_id: SampleBatch(module_data)
                for module_id, module_data in batch.items()
            },
            # TODO (simon): This can be run once for the batch and the
            # metrics, but we run it twice: here and later in the learner.
            env_steps=sum(e.env_steps() for e in episodes),
        )
        # Remove all data from modules that should not be trained. We do
        # not want to pass around more data than necessaty.
        for module_id in list(batch.policy_batches.keys()):
            if not self._should_module_be_updated(module_id, batch):
                del batch.policy_batches[module_id]

        # TODO (simon): Log steps trained for metrics (how?). At best in learner
        # and not here. But we could precompute metrics here and pass it to the learner
        # for logging. Like this we do not have to pass around episode lists.

        # TODO (simon): episodes are only needed for logging here.
        return {"batch": [batch]}

    def _should_module_be_updated(self, module_id, multi_agent_batch=None):
        """Checks which modules in a MultiRLModule should be updated."""
        if not self._policies_to_train:
            # In case of no update information, the module is updated.
            return True
        elif not callable(self._policies_to_train):
            return module_id in set(self._policies_to_train)
        else:
            return self._policies_to_train(module_id, multi_agent_batch)

    @OverrideToImplementCustomLogic
    @staticmethod
    def _map_to_episodes(
        is_multi_agent: bool,
        batch: Dict[str, Union[list, np.ndarray]],
        schema: Dict[str, str] = SCHEMA,
        finalize: bool = False,
        input_compress_columns: Optional[List[str]] = None,
        observation_space: gym.Space = None,
        action_space: gym.Space = None,
    ) -> Dict[str, List[EpisodeType]]:
        """Maps a batch of data to episodes."""

        # Set to empty list, if `None`.
        input_compress_columns = input_compress_columns or []

        # If spaces are given, we can use the space-specific
        # conversion method to convert space samples.
        if observation_space and action_space:
            convert = from_jsonable_if_needed
        # Otherwise we use an identity function.
        else:

            def convert(sample, space):
                return sample

        episodes = []
        for i, obs in enumerate(batch[schema[Columns.OBS]]):

            # If multi-agent we need to extract the agent ID.
            # TODO (simon): Check, what happens with the module ID.
            if is_multi_agent:
                agent_id = (
                    batch[schema[Columns.AGENT_ID]][i]
                    if Columns.AGENT_ID in batch
                    # The old stack uses "agent_index" instead of "agent_id".
                    # TODO (simon): Remove this as soon as we are new stack only.
                    else (
                        batch[schema["agent_index"]][i]
                        if schema["agent_index"] in batch
                        else None
                    )
                )
            else:
                agent_id = None

            if is_multi_agent:
                # TODO (simon): Add support for multi-agent episodes.
                NotImplementedError
            else:
                # Build a single-agent episode with a single row of the batch.
                episode = SingleAgentEpisode(
                    id_=str(batch[schema[Columns.EPS_ID]][i]),
                    agent_id=agent_id,
                    # Observations might be (a) serialized and/or (b) converted
                    # to a JSONable (when a composite space was used). We unserialize
                    # and then reconvert from JSONable to space sample.
                    observations=[
                        convert(unpack_if_needed(obs), observation_space)
                        if Columns.OBS in input_compress_columns
                        else convert(obs, observation_space),
                        convert(
                            unpack_if_needed(batch[schema[Columns.NEXT_OBS]][i]),
                            observation_space,
                        )
                        if Columns.OBS in input_compress_columns
                        else convert(
                            batch[schema[Columns.NEXT_OBS]][i], observation_space
                        ),
                    ],
                    infos=[
                        {},
                        batch[schema[Columns.INFOS]][i]
                        if schema[Columns.INFOS] in batch
                        else {},
                    ],
                    # Actions might be (a) serialized and/or (b) converted to a JSONable
                    # (when a composite space was used). We unserializer and then
                    # reconvert from JSONable to space sample.
                    actions=[
                        convert(
                            unpack_if_needed(batch[schema[Columns.ACTIONS]][i]),
                            action_space,
                        )
                        if Columns.ACTIONS in input_compress_columns
                        else convert(batch[schema[Columns.ACTIONS]][i], action_space)
                    ],
                    rewards=[batch[schema[Columns.REWARDS]][i]],
                    terminated=batch[
                        schema[Columns.TERMINATEDS]
                        if schema[Columns.TERMINATEDS] in batch
                        else "dones"
                    ][i],
                    truncated=batch[schema[Columns.TRUNCATEDS]][i]
                    if schema[Columns.TRUNCATEDS] in batch
                    else False,
                    # TODO (simon): Results in zero-length episodes in connector.
                    # t_started=batch[Columns.T if Columns.T in batch else
                    # "unroll_id"][i][0],
                    # TODO (simon): Single-dimensional columns are not supported.
                    # Extra model outputs might be serialized. We unserialize them here
                    # if needed.
                    # TODO (simon): Check, if we need here also reconversion from
                    # JSONable in case of composite spaces.
                    extra_model_outputs={
                        k: [
                            unpack_if_needed(v[i])
                            if k in input_compress_columns
                            else v[i]
                        ]
                        for k, v in batch.items()
                        if (
                            k not in schema
                            and k not in schema.values()
                            and k not in ["dones", "agent_index", "type"]
                        )
                    },
                    len_lookback_buffer=0,
                )

            if finalize:
                episode.finalize()
            episodes.append(episode)
        # Note, `map_batches` expects a `Dict` as return value.
        return {"episodes": episodes}

    def _map_sample_batch_to_episode(
        is_multi_agent: bool,
        batch: Dict[str, Union[list, np.ndarray]],
        schema: Dict[str, str] = SCHEMA,
        finalize: bool = False,
        input_compress_columns: Optional[List[str]] = None,
    ) -> Dict[str, List[EpisodeType]]:
        """Maps an old stack `SampleBatch` to new stack episodes."""

        # Set `input_compress_columns` to an empty `list` if `None`.
        input_compress_columns = input_compress_columns or []

        # TODO (simon): CHeck, if needed. It could possibly happen that a batch contains
        #   data from different episodes. Merging and resplitting the batch would then
        # be the solution.
        # Check, if batch comes actually from multiple episodes.
        # episode_begin_indices = np.where(np.diff(np.hstack(batch["eps_id"])) != 0) + 1

        # Define a container to collect episodes.
        episodes = []
        # Loop over `SampleBatch`es in the `ray.data` batch (a dict).
        for i, obs in enumerate(batch[schema[Columns.OBS]]):

            # If multi-agent we need to extract the agent ID.
            # TODO (simon): Check, what happens with the module ID.
            if is_multi_agent:
                agent_id = (
                    # The old stack uses "agent_index" instead of "agent_id".
                    batch[schema["agent_index"]][i][0]
                    if schema["agent_index"] in batch
                    else None
                )
            else:
                agent_id = None

            if is_multi_agent:
                # TODO (simon): Add support for multi-agent episodes.
                NotImplementedError
            else:
                # Unpack observations, if needed.
                obs = (
                    unpack_if_needed(obs.tolist())
                    if schema[Columns.OBS] in input_compress_columns
                    else obs.tolist()
                )
                # Append the last `new_obs` to get the correct length of observations.
                obs.append(
                    unpack_if_needed(batch[schema[Columns.NEXT_OBS]][i][-1])
                    if schema[Columns.OBS] in input_compress_columns
                    else batch[schema[Columns.NEXT_OBS]][i][-1]
                )
                # Create a `SingleAgentEpisode`.
                episode = SingleAgentEpisode(
                    id_=str(batch[schema[Columns.EPS_ID]][i][0]),
                    agent_id=agent_id,
                    observations=obs,
                    infos=(
                        batch[schema[Columns.INFOS]][i]
                        if schema[Columns.INFOS] in batch
                        else [{}] * len(obs)
                    ),
                    # Actions might be (a) serialized. We unserialize them here.
                    actions=(
                        unpack_if_needed(batch[schema[Columns.ACTIONS]][i])
                        if Columns.ACTIONS in input_compress_columns
                        else batch[schema[Columns.ACTIONS]][i]
                    ),
                    rewards=batch[schema[Columns.REWARDS]][i],
                    terminated=(
                        any(batch[schema[Columns.TERMINATEDS]][i])
                        if schema[Columns.TERMINATEDS] in batch
                        else any(batch["dones"][i])
                    ),
                    truncated=(
                        any(batch[schema[Columns.TRUNCATEDS]][i])
                        if schema[Columns.TRUNCATEDS] in batch
                        else False
                    ),
                    # TODO (simon): Results in zero-length episodes in connector.
                    # t_started=batch[Columns.T if Columns.T in batch else
                    # "unroll_id"][i][0],
                    # TODO (simon): Single-dimensional columns are not supported.
                    # Extra model outputs might be serialized. We unserialize them here
                    # if needed.
                    # TODO (simon): Check, if we need here also reconversion from
                    # JSONable in case of composite spaces.
                    extra_model_outputs={
                        k: unpack_if_needed(v[i])
                        if k in input_compress_columns
                        else v[i]
                        for k, v in batch.items()
                        if (
                            k not in schema
                            and k not in schema.values()
                            and k not in ["dones", "agent_index", "type"]
                        )
                    },
                    len_lookback_buffer=0,
                )
                # Finalize, if necessary.
                # TODO (simon, sven): Check, if we should convert all data to lists
                # before. Right now only obs are lists.
                if finalize:
                    episode.finalize()
                episodes.append(episode)
        # Note, `map_batches` expects a `Dict` as return value.
        return {"episodes": episodes}<|MERGE_RESOLUTION|>--- conflicted
+++ resolved
@@ -144,20 +144,17 @@
 
         # If we directly read in episodes we just convert to list.
         if self.input_read_episodes:
-<<<<<<< HEAD
-
+            # Import `msgpack` for decoding.
             import msgpack
             import msgpack_numpy as mnp
 
+            # Read the episodes and decode them.
             episodes = [
                 SingleAgentEpisode.from_state(
                     msgpack.unpackb(state, object_hook=mnp.decode)
                 )
                 for state in batch["item"]
             ]
-        # Otherwise we ap the batch to episodes.
-=======
-            episodes = batch["item"].tolist()
         # Else, if we have old stack `SampleBatch`es.
         elif self.input_read_sample_batches:
             episodes = OfflinePreLearner._map_sample_batch_to_episode(
@@ -168,7 +165,6 @@
                 input_compress_columns=self.config.input_compress_columns,
             )["episodes"]
         # Otherwise we map the batch to episodes.
->>>>>>> f40313b0
         else:
             episodes = self._map_to_episodes(
                 self._is_multi_agent,
