--- conflicted
+++ resolved
@@ -140,18 +140,6 @@
 
     @OverrideToImplementCustomLogic
     def __call__(self, batch: Dict[str, np.ndarray]) -> Dict[str, List[EpisodeType]]:
-<<<<<<< HEAD
-        # Map the batch to episodes.
-        episodes = self._map_to_episodes(
-            self._is_multi_agent,
-            batch,
-            schema=SCHEMA | self.config.input_read_schema,
-            finalize=False,
-            input_compress_columns=self.config.input_compress_columns,
-            observation_space=self.observation_space,
-            action_space=self.action_space,
-        )
-=======
 
         # If we directly read in episodes we just convert to list.
         if self.input_read_episodes:
@@ -162,8 +150,12 @@
                 self._is_multi_agent,
                 batch,
                 schema=SCHEMA | self.config.input_read_schema,
+                finalize=False,
+                input_compress_columns=self.config.input_compress_columns,
+                observation_space=self.observation_space,
+                action_space=self.action_space,
             )["episodes"]
->>>>>>> 9622ca98
+
         # TODO (simon): Make synching work. Right now this becomes blocking or never
         # receives weights. Learners appear to be non accessable via other actors.
         # Increase the counter for updating the module.
