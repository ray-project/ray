--- conflicted
+++ resolved
@@ -1,47 +1,24 @@
-<<<<<<< HEAD
-from ray.rllib.offline.io_context import IOContext
-from ray.rllib.offline.json_reader import JsonReader
-from ray.rllib.offline.json_writer import JsonWriter
-from ray.rllib.offline.output_writer import OutputWriter, NoopOutput
-from ray.rllib.offline.input_reader import InputReader
-from ray.rllib.offline.mixed_input import MixedInput
-from ray.rllib.offline.shuffled_input import ShuffledInput
-from ray.rllib.offline.d4rl_reader import D4RLReader
-
-__all__ = [
-    "IOContext",
-    "JsonReader",
-    "JsonWriter",
-    "NoopOutput",
-    "OutputWriter",
-    "InputReader",
-    "MixedInput",
-    "ShuffledInput",
-    "D4RLReader",
-]
-=======
-from ray.rllib.offline.d4rl_reader import D4RLReader
-from ray.rllib.offline.dataset_reader import DatasetReader
-from ray.rllib.offline.dataset_writer import DatasetWriter
-from ray.rllib.offline.io_context import IOContext
-from ray.rllib.offline.input_reader import InputReader
-from ray.rllib.offline.mixed_input import MixedInput
-from ray.rllib.offline.json_reader import JsonReader
-from ray.rllib.offline.json_writer import JsonWriter
-from ray.rllib.offline.output_writer import OutputWriter, NoopOutput
-from ray.rllib.offline.shuffled_input import ShuffledInput
-
-__all__ = [
-    "IOContext",
-    "JsonReader",
-    "JsonWriter",
-    "NoopOutput",
-    "OutputWriter",
-    "InputReader",
-    "MixedInput",
-    "ShuffledInput",
-    "D4RLReader",
-    "DatasetReader",
-    "DatasetWriter",
-]
->>>>>>> 19672688
+from ray.rllib.offline.d4rl_reader import D4RLReader
+from ray.rllib.offline.dataset_reader import DatasetReader
+from ray.rllib.offline.dataset_writer import DatasetWriter
+from ray.rllib.offline.io_context import IOContext
+from ray.rllib.offline.input_reader import InputReader
+from ray.rllib.offline.mixed_input import MixedInput
+from ray.rllib.offline.json_reader import JsonReader
+from ray.rllib.offline.json_writer import JsonWriter
+from ray.rllib.offline.output_writer import OutputWriter, NoopOutput
+from ray.rllib.offline.shuffled_input import ShuffledInput
+
+__all__ = [
+    "IOContext",
+    "JsonReader",
+    "JsonWriter",
+    "NoopOutput",
+    "OutputWriter",
+    "InputReader",
+    "MixedInput",
+    "ShuffledInput",
+    "D4RLReader",
+    "DatasetReader",
+    "DatasetWriter",
+]