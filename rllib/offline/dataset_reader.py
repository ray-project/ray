import logging
import math
from pathlib import Path
import re
import numpy as np
from typing import List, Tuple, Optional
import zipfile

import ray.data
from ray.rllib.algorithms.algorithm_config import AlgorithmConfig
from ray.rllib.offline.input_reader import InputReader
from ray.rllib.offline.io_context import IOContext
from ray.rllib.offline.json_reader import from_json_data, postprocess_actions
from ray.rllib.policy.sample_batch import concat_samples, SampleBatch, DEFAULT_POLICY_ID
from ray.rllib.utils.annotations import override, PublicAPI
from ray.rllib.utils.typing import SampleBatchType

DEFAULT_NUM_CPUS_PER_TASK = 0.5

<<<<<<< HEAD

# TODO: @avnishn what is the use of this function anymore?
def _get_resource_bundles(config: AlgorithmConfig):
    input_config = config.input_config
    parallelism = input_config.get("parallelism", config.get("num_workers", 1))
    cpus_per_task = input_config.get(
        "num_cpus_per_read_task", DEFAULT_NUM_CPUS_PER_TASK
    )
    return [{"CPU": math.ceil(parallelism * cpus_per_task)}]
=======
logger = logging.getLogger(__name__)
>>>>>>> 289394e2


def _unzip_this_path(fpath: Path, extract_path: str):
    with zipfile.ZipFile(str(fpath), "r") as zip_ref:
        zip_ref.extractall(extract_path)


def _unzip_if_needed(paths: List[str], format: str):
    """If a path in paths is a zip file, unzip it and use path of the unzipped file"""
    ret_paths = []
    for path in paths:
        if re.search("\\.zip$", str(path)):
            # TODO: We need to add unzip support for s3
            if str(path).startswith("s3://"):
                raise ValueError(
                    "unzip_if_needed currently does not support remote paths from s3"
                )
            extract_path = "./"
            try:
                _unzip_this_path(str(path), extract_path)
            except FileNotFoundError:
                # intrepreted as a relative path to rllib folder
                try:
                    # TODO: remove this later when we replace all tests with s3 paths
                    _unzip_this_path(Path(__file__).parent.parent / path, extract_path)
                except FileNotFoundError:
                    raise FileNotFoundError(f"File not found: {path}")

            unzipped_path = str(
                Path(extract_path).absolute() / f"{Path(path).stem}.{format}"
            )
            ret_paths.append(unzipped_path)
        else:
            # TODO: We can get rid of this logic when we replace all tests with s3 paths
            if str(path).startswith("s3://"):
                ret_paths.append(path)
            else:
                if not Path(path).exists():
                    relative_path = str(Path(__file__).parent.parent / path)
                    if not Path(relative_path).exists():
                        raise FileNotFoundError(f"File not found: {path}")
                    path = relative_path
                ret_paths.append(path)
    return ret_paths


@PublicAPI
def get_dataset_and_shards(
    config: AlgorithmConfig, num_workers: int = 0
) -> Tuple[ray.data.dataset.Dataset, List[ray.data.dataset.Dataset]]:
    """Returns a dataset and a list of shards.

    This function uses algorithm configs to create a dataset and a list of shards.
    The following config keys are used to create the dataset:
        input: The input type should be "dataset".
        input_config: A dict containing the following key and values:
            `format`: str, speciifies the format of the input data. This will be the
            format that ray dataset supports. See ray.data.dataset.Dataset for
            supported formats. Only "parquet" or "json" are supported for now.
            `paths`: str, a single string or a list of strings. Each string is a path
            to a file or a directory holding the dataset. It can be either a local path
            or a remote path (e.g. to an s3 bucket).
            `loader_fn`: Callable[None, ray.data.dataset.Dataset], Instead of
            specifying paths and format, you can specify a function to load the dataset.
            `parallelism`: int, The number of tasks to use for loading the dataset.
            If not specified, it will be set to the number of workers.
            `num_cpus_per_read_task`: float, The number of CPUs to use for each read
            task. If not specified, it will be set to 0.5.

    Args:
        config: The config dict for the algorithm.
        num_workers: The number of shards to create for remote workers.

    Returns:
        dataset: The dataset object.
        shards: A list of dataset shards. For num_workers > 0 the first returned
        shared would be a dummy None shard for local_worker.
    """
    # check input and input config keys
    assert config.input_ == "dataset", (
        f"Must specify config.input_ as 'dataset' if"
        f" calling `get_dataset_and_shards`. Got {config.input_}"
    )

    # check input config format
    input_config = config.input_config
    format = input_config.get("format")

    supported_fmts = ["json", "parquet"]
    if format is not None and format not in supported_fmts:
        raise ValueError(
            f"Unsupported format {format}. Supported formats are {supported_fmts}"
        )

    # check paths and loader_fn since only one of them is required.
    paths = input_config.get("paths")
    loader_fn = input_config.get("loader_fn")
    if loader_fn and (format or paths):
        raise ValueError(
            "When using a `loader_fn`, you cannot specify a `format` or `path`."
        )

    # check if at least loader_fn or format + path is specified.
    if not (format and paths) and not loader_fn:
        raise ValueError(
            "Must specify either a `loader_fn` or a `format` and `path` in "
            "`input_config`."
        )

    # check paths to be a str or list[str] if not None
    if paths is not None:
        if isinstance(paths, str):
            paths = [paths]
        elif isinstance(paths, list):
            assert isinstance(paths[0], str), "Paths must be a list of path strings."
        else:
            raise ValueError("Paths must be a path string or a list of path strings.")
        paths = _unzip_if_needed(paths, format)

    # TODO (Kourosh): num_workers is not necessary since we can use parallelism for
    # everything. Having two parameters is confusing here. Remove num_workers later.
    parallelism = input_config.get("parallelism", num_workers or 1)
    cpus_per_task = input_config.get(
        "num_cpus_per_read_task", DEFAULT_NUM_CPUS_PER_TASK
    )

    if loader_fn:
        dataset = loader_fn()
    elif format == "json":
        dataset = ray.data.read_json(
            paths, parallelism=parallelism, ray_remote_args={"num_cpus": cpus_per_task}
        )
    elif format == "parquet":
        dataset = ray.data.read_parquet(
            paths, parallelism=parallelism, ray_remote_args={"num_cpus": cpus_per_task}
        )
    else:
        raise ValueError("Un-supported Ray dataset format: ", format)

    # Local worker will be responsible for sampling.
    if num_workers == 0:
        # Dataset is the only shard we need.
        return dataset, [dataset]
    # Remote workers are responsible for sampling:
    else:
        # Each remote worker gets 1 shard.
        remote_shards = dataset.repartition(
            num_blocks=num_workers, shuffle=False
        ).split(num_workers)

        # The first None shard is for the local worker, which
        # shouldn't be doing rollout work anyways.
        return dataset, [None] + remote_shards


@PublicAPI
class DatasetReader(InputReader):
    """Reader object that loads data from Ray Dataset.

    Examples:
        config = {
            "input": "dataset",
            "input_config": {
                "format": "json",
                # A single data file, a directory, or anything
                # that ray.data.dataset recognizes.
                "paths": "/tmp/sample_batches/",
                # By default, parallelism=num_workers.
                "parallelism": 3,
                # Dataset allocates 0.5 CPU for each reader by default.
                # Adjust this value based on the size of your offline dataset.
                "num_cpus_per_read_task": 0.5,
            }
        }
    """

    @PublicAPI
    def __init__(self, ds: ray.data.Dataset, ioctx: Optional[IOContext] = None):
        """Initializes a DatasetReader instance.

        Args:
            ds: Ray dataset to sample from.
        """
        self._ioctx = ioctx or IOContext()
        self._default_policy = self.policy_map = None
        self.preprocessor = None
        self._dataset = ds
        self.count = None if not self._dataset else self._dataset.count()
        # do this to disable the ray data stdout logging
        ray.data.set_progress_bars(enabled=False)

        # the number of steps to return per call to next()
        self.batch_size = self._ioctx.config.get("train_batch_size", 1)
        num_workers = self._ioctx.config.get("num_workers", 0)
        seed = self._ioctx.config.get("seed", None)
        if num_workers:
            self.batch_size = max(math.ceil(self.batch_size / num_workers), 1)
        # We allow the creation of a non-functioning None DatasetReader.
        # It's useful for example for a non-rollout local worker.
        if ds:
            if self._ioctx.worker is not None:
                self._policy_map = self._ioctx.worker.policy_map
                self._default_policy = self._policy_map.get(DEFAULT_POLICY_ID)
                self.preprocessor = (
                    self._ioctx.worker.preprocessors.get(DEFAULT_POLICY_ID)
                    if not self._ioctx.config.get("_disable_preprocessors", False)
                    else None
                )
            self._dataset.random_shuffle(seed=seed)
            print(
                f"DatasetReader {self._ioctx.worker_index} has {ds.count()}, samples."
            )
            # TODO: @avnishn make this call seeded.
            # calling random_shuffle_each_window shuffles the dataset after
            # each time the whole dataset has been read.
            self._iter = self._dataset.repeat().random_shuffle_each_window().iter_rows()
        else:
            self._iter = None

    @override(InputReader)
    def next(self) -> SampleBatchType:
        # next() should not get called on None DatasetReader.
        assert self._iter is not None
        ret = []
        count = 0
        while count < self.batch_size:
            d = next(self._iter).as_pydict()
            # Columns like obs are compressed when written by DatasetWriter.
            d = from_json_data(d, self._ioctx.worker)
            count += d.count
            d = self._preprocess_if_needed(d)
            d = postprocess_actions(d, self._ioctx)
            d = self._postprocess_if_needed(d)
            ret.append(d)
        ret = concat_samples(ret)
        return ret

    def _preprocess_if_needed(self, batch: SampleBatchType) -> SampleBatchType:
        # TODO: @kourosh, preprocessor is only supported for single agent case.
        if self.preprocessor:
            for key in (SampleBatch.CUR_OBS, SampleBatch.NEXT_OBS):
                if key in batch:
                    batch[key] = np.stack(
                        [self.preprocessor.transform(s) for s in batch[key]]
                    )
        return batch

    def _postprocess_if_needed(self, batch: SampleBatchType) -> SampleBatchType:
        if not self._ioctx.config.get("postprocess_inputs"):
            return batch

        if isinstance(batch, SampleBatch):
            out = []
            for sub_batch in batch.split_by_episode():
                if self._default_policy is not None:
                    out.append(self._default_policy.postprocess_trajectory(sub_batch))
                else:
                    out.append(sub_batch)
            return concat_samples(out)
        else:
            # TODO(ekl) this is trickier since the alignments between agent
            #  trajectories in the episode are not available any more.
            raise NotImplementedError(
                "Postprocessing of multi-agent data not implemented yet."
            )<|MERGE_RESOLUTION|>--- conflicted
+++ resolved
@@ -17,19 +17,7 @@
 
 DEFAULT_NUM_CPUS_PER_TASK = 0.5
 
-<<<<<<< HEAD
-
-# TODO: @avnishn what is the use of this function anymore?
-def _get_resource_bundles(config: AlgorithmConfig):
-    input_config = config.input_config
-    parallelism = input_config.get("parallelism", config.get("num_workers", 1))
-    cpus_per_task = input_config.get(
-        "num_cpus_per_read_task", DEFAULT_NUM_CPUS_PER_TASK
-    )
-    return [{"CPU": math.ceil(parallelism * cpus_per_task)}]
-=======
 logger = logging.getLogger(__name__)
->>>>>>> 289394e2
 
 
 def _unzip_this_path(fpath: Path, extract_path: str):
