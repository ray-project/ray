import logging
import gym

from ray.rllib.offline.input_reader import InputReader
from ray.rllib.offline.io_context import IOContext
from ray.rllib.policy.sample_batch import SampleBatch
from ray.rllib.utils.annotations import override, PublicAPI
from ray.rllib.utils.typing import SampleBatchType
from typing import Dict

logger = logging.getLogger(__name__)


@PublicAPI
class D4RLReader(InputReader):
    """Reader object that loads the dataset from the D4RL dataset."""

    @PublicAPI
    def __init__(self, inputs: str, ioctx: IOContext = None):
        """Initializes a D4RLReader instance.

        Args:
<<<<<<< HEAD
            inputs: String corresponding to D4RL environment name
=======
            inputs: String corresponding to the D4RL environment name.
>>>>>>> 89897433
            ioctx: Current IO context object.
        """
        import d4rl
        self.env = gym.make(inputs)
        self.dataset = convert_to_batch(d4rl.qlearning_dataset(self.env))
        assert self.dataset.count >= 1
        self.counter = 0

    @override(InputReader)
    def next(self) -> SampleBatchType:
        if self.counter >= self.dataset.count:
            self.counter = 0

        self.counter += 1
        return self.dataset.slice(start=self.counter, end=self.counter + 1)


def convert_to_batch(dataset: Dict) -> SampleBatchType:
    # Converts D4RL dataset to SampleBatch
    d = {}
    d[SampleBatch.OBS] = dataset["observations"]
    d[SampleBatch.ACTIONS] = dataset["actions"]
    d[SampleBatch.NEXT_OBS] = dataset["next_observations"]
    d[SampleBatch.REWARDS] = dataset["rewards"]
    d[SampleBatch.DONES] = dataset["terminals"]

    return SampleBatch(d)<|MERGE_RESOLUTION|>--- conflicted
+++ resolved
@@ -20,11 +20,7 @@
         """Initializes a D4RLReader instance.
 
         Args:
-<<<<<<< HEAD
-            inputs: String corresponding to D4RL environment name
-=======
             inputs: String corresponding to the D4RL environment name.
->>>>>>> 89897433
             ioctx: Current IO context object.
         """
         import d4rl
