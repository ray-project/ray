--- conflicted
+++ resolved
@@ -194,15 +194,11 @@
                 getattr(samples_ds, self.output_write_method)(
                     path.as_posix(), **self.output_write_method_kwargs
                 )
-<<<<<<< HEAD
                 logger.info(
                     f"Wrote final samples to storage at {path}. Note "
                     "Note, final samples could be smaller in size than "
                     f"`max_rows_per_file`, if defined."
                 )
-=======
-                logger.info(f"Wrote samples to storage at {path}")
->>>>>>> c1c2c8b8
             except Exception as e:
                 logger.error(e)
 
@@ -267,15 +263,10 @@
                     Columns.ACTIONS: pack_if_needed(
                         to_jsonable_if_needed(sample.get_actions(i), action_space)
                     )
-<<<<<<< HEAD
                     if Columns.ACTIONS in self.output_compress_columns
                     else action_space.to_jsonable_if_needed(
                         sample.get_actions(i), action_space
                     ),
-=======
-                    if Columns.OBS in self.output_compress_columns
-                    else to_jsonable_if_needed(sample.get_actions(i), action_space),
->>>>>>> c1c2c8b8
                     Columns.REWARDS: sample.get_rewards(i),
                     # Compress next observations, if requested.
                     Columns.NEXT_OBS: pack_if_needed(
