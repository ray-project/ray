<<<<<<< HEAD
import glob
import json
import logging
import os
from pathlib import Path
import random
import re
from typing import List, Optional, Union
from urllib.parse import urlparse
import zipfile

try:
    from smart_open import smart_open
except ImportError:
    smart_open = None

from ray.rllib.offline.input_reader import InputReader
from ray.rllib.offline.io_context import IOContext
from ray.rllib.policy.sample_batch import (
    DEFAULT_POLICY_ID,
    MultiAgentBatch,
    SampleBatch,
)
from ray.rllib.utils.annotations import override, PublicAPI
from ray.rllib.utils.compression import unpack_if_needed
from ray.rllib.utils.spaces.space_utils import clip_action, normalize_action
from ray.rllib.utils.typing import FileType, SampleBatchType

logger = logging.getLogger(__name__)

WINDOWS_DRIVES = [chr(i) for i in range(ord("c"), ord("z") + 1)]


@PublicAPI
class JsonReader(InputReader):
    """Reader object that loads experiences from JSON file chunks.

    The input files will be read from in random order.
    """

    @PublicAPI
    def __init__(
        self, inputs: Union[str, List[str]], ioctx: Optional[IOContext] = None
    ):
        """Initializes a JsonReader instance.

        Args:
            inputs: Either a glob expression for files, e.g. `/tmp/**/*.json`,
                or a list of single file paths or URIs, e.g.,
                ["s3://bucket/file.json", "s3://bucket/file2.json"].
            ioctx: Current IO context object or None.
        """

        self.ioctx = ioctx or IOContext()
        self.default_policy = None
        if self.ioctx.worker is not None:
            self.default_policy = self.ioctx.worker.policy_map.get(DEFAULT_POLICY_ID)
        if isinstance(inputs, str):
            inputs = os.path.abspath(os.path.expanduser(inputs))
            if os.path.isdir(inputs):
                inputs = [os.path.join(inputs, "*.json"), os.path.join(inputs, "*.zip")]
                logger.warning(f"Treating input directory as glob patterns: {inputs}")
            else:
                inputs = [inputs]

            if any(urlparse(i).scheme not in [""] + WINDOWS_DRIVES for i in inputs):
                raise ValueError(
                    "Don't know how to glob over `{}`, ".format(inputs)
                    + "please specify a list of files to read instead."
                )
            else:
                self.files = []
                for i in inputs:
                    self.files.extend(glob.glob(i))
        elif isinstance(inputs, (list, tuple)):
            self.files = list(inputs)
        else:
            raise ValueError(
                "type of inputs must be list or str, not {}".format(inputs)
            )
        if self.files:
            logger.info("Found {} input files.".format(len(self.files)))
        else:
            raise ValueError("No files found matching {}".format(inputs))
        self.cur_file = None

    @override(InputReader)
    def next(self) -> SampleBatchType:
        batch = self._try_parse(self._next_line())
        tries = 0
        while not batch and tries < 100:
            tries += 1
            logger.debug("Skipping empty line in {}".format(self.cur_file))
            batch = self._try_parse(self._next_line())
        if not batch:
            raise ValueError(
                "Failed to read valid experience batch from file: {}".format(
                    self.cur_file
                )
            )

        return self._postprocess_if_needed(batch)

    def read_all_files(self) -> SampleBatchType:
        """Reads through all files and yields one SampleBatchType per line.

        When reaching the end of the last file, will start from the beginning
        again.

        Yields:
            One SampleBatch or MultiAgentBatch per line in all input files.
        """
        for path in self.files:
            file = self._try_open_file(path)
            while True:
                line = file.readline()
                if not line:
                    break
                batch = self._try_parse(line)
                if batch is None:
                    break
                yield batch

    def _postprocess_if_needed(self, batch: SampleBatchType) -> SampleBatchType:
        if not self.ioctx.config.get("postprocess_inputs"):
            return batch

        if isinstance(batch, SampleBatch):
            out = []
            for sub_batch in batch.split_by_episode():
                out.append(self.default_policy.postprocess_trajectory(sub_batch))
            return SampleBatch.concat_samples(out)
        else:
            # TODO(ekl) this is trickier since the alignments between agent
            #  trajectories in the episode are not available any more.
            raise NotImplementedError(
                "Postprocessing of multi-agent data not implemented yet."
            )

    def _try_open_file(self, path):
        if urlparse(path).scheme not in [""] + WINDOWS_DRIVES:
            if smart_open is None:
                raise ValueError(
                    "You must install the `smart_open` module to read "
                    "from URIs like {}".format(path)
                )
            ctx = smart_open
        else:
            # Allow shortcut for home directory ("~/" -> env[HOME]).
            if path.startswith("~/"):
                path = os.path.join(os.environ.get("HOME", ""), path[2:])

            # If path doesn't exist, try to interpret is as relative to the
            # rllib directory (located ../../ from this very module).
            path_orig = path
            if not os.path.exists(path):
                path = os.path.join(Path(__file__).parent.parent, path)
            if not os.path.exists(path):
                raise FileNotFoundError(f"Offline file {path_orig} not found!")

            # Unzip files, if necessary and re-point to extracted json file.
            if re.search("\\.zip$", path):
                with zipfile.ZipFile(path, "r") as zip_ref:
                    zip_ref.extractall(Path(path).parent)
                path = re.sub("\\.zip$", ".json", path)
                assert os.path.exists(path)
            ctx = open
        file = ctx(path, "r")
        return file

    def _try_parse(self, line: str) -> Optional[SampleBatchType]:
        line = line.strip()
        if not line:
            return None
        try:
            batch = _from_json(line)
        except Exception:
            logger.exception(
                "Ignoring corrupt json record in {}: {}".format(self.cur_file, line)
            )
            return None

        # Clip actions (from any values into env's bounds), if necessary.
        cfg = self.ioctx.config
        if cfg.get("clip_actions"):
            if isinstance(batch, SampleBatch):
                batch[SampleBatch.ACTIONS] = clip_action(
                    batch[SampleBatch.ACTIONS],
                    self.ioctx.worker.policy_map["default_policy"].action_space_struct,
                )
            else:
                for pid, b in batch.policy_batches.items():
                    b[SampleBatch.ACTIONS] = clip_action(
                        b[SampleBatch.ACTIONS],
                        self.ioctx.worker.policy_map[pid].action_space_struct,
                    )
        # Re-normalize actions (from env's bounds to 0.0 centered), if
        # necessary.
        if cfg.get("actions_in_input_normalized") is False:
            if isinstance(batch, SampleBatch):
                batch[SampleBatch.ACTIONS] = normalize_action(
                    batch[SampleBatch.ACTIONS],
                    self.ioctx.worker.policy_map["default_policy"].action_space_struct,
                )
            else:
                for pid, b in batch.policy_batches.items():
                    b[SampleBatch.ACTIONS] = normalize_action(
                        b[SampleBatch.ACTIONS],
                        self.ioctx.worker.policy_map[pid].action_space_struct,
                    )
        return batch

    def _next_line(self) -> str:
        if not self.cur_file:
            self.cur_file = self._next_file()
        line = self.cur_file.readline()
        tries = 0
        while not line and tries < 100:
            tries += 1
            if hasattr(self.cur_file, "close"):  # legacy smart_open impls
                self.cur_file.close()
            self.cur_file = self._next_file()
            line = self.cur_file.readline()
            if not line:
                logger.debug("Ignoring empty file {}".format(self.cur_file))
        if not line:
            raise ValueError(
                "Failed to read next line from files: {}".format(self.files)
            )
        return line

    def _next_file(self) -> FileType:
        # If this is the first time, we open a file, make sure all workers
        # start with a different one if possible.
        if self.cur_file is None and self.ioctx.worker is not None:
            idx = self.ioctx.worker.worker_index
            total = self.ioctx.worker.num_workers or 1
            path = self.files[round((len(self.files) - 1) * (idx / total))]
        # After the first file, pick all others randomly.
        else:
            path = random.choice(self.files)
        return self._try_open_file(path)


def _from_json(batch: str) -> SampleBatchType:
    if isinstance(batch, bytes):  # smart_open S3 doesn't respect "r"
        batch = batch.decode("utf-8")
    data = json.loads(batch)

    if "type" in data:
        data_type = data.pop("type")
    else:
        raise ValueError("JSON record missing 'type' field")

    if data_type == "SampleBatch":
        for k, v in data.items():
            data[k] = unpack_if_needed(v)
        return SampleBatch(data)
    elif data_type == "MultiAgentBatch":
        policy_batches = {}
        for policy_id, policy_batch in data["policy_batches"].items():
            inner = {}
            for k, v in policy_batch.items():
                inner[k] = unpack_if_needed(v)
            policy_batches[policy_id] = SampleBatch(inner)
        return MultiAgentBatch(policy_batches, data["count"])
    else:
        raise ValueError(
            "Type field must be one of ['SampleBatch', 'MultiAgentBatch']", data_type
        )
=======
import glob
import json
import logging
import numpy as np
import os
from pathlib import Path
import random
import re
import tree  # pip install dm_tree
from typing import List, Optional, TYPE_CHECKING, Union
from urllib.parse import urlparse
import zipfile

try:
    from smart_open import smart_open
except ImportError:
    smart_open = None

from ray.rllib.offline.input_reader import InputReader
from ray.rllib.offline.io_context import IOContext
from ray.rllib.policy.policy import Policy
from ray.rllib.policy.sample_batch import (
    DEFAULT_POLICY_ID,
    MultiAgentBatch,
    SampleBatch,
)
from ray.rllib.utils.annotations import override, PublicAPI
from ray.rllib.utils.compression import unpack_if_needed
from ray.rllib.utils.spaces.space_utils import clip_action, normalize_action
from ray.rllib.utils.typing import Any, FileType, SampleBatchType

if TYPE_CHECKING:
    from ray.rllib.evaluation import RolloutWorker

logger = logging.getLogger(__name__)

WINDOWS_DRIVES = [chr(i) for i in range(ord("c"), ord("z") + 1)]


def _adjust_obs_actions_for_policy(json_data: dict, policy: Policy) -> dict:
    """Handle nested action/observation spaces for policies.

    Translates nested lists/dicts from the json into proper
    np.ndarrays, according to the (nested) observation- and action-
    spaces of the given policy.

    Providing nested lists w/o this preprocessing step would
    confuse a SampleBatch constructor.
    """
    for k, v in policy.view_requirements.items():
        if k not in json_data:
            continue
        if policy.config.get("_disable_action_flattening") and (
            k == SampleBatch.ACTIONS or v.data_col == SampleBatch.ACTIONS
        ):
            json_data[k] = tree.map_structure_up_to(
                policy.action_space_struct,
                lambda comp: np.array(comp),
                json_data[k],
                check_types=False,
            )
        elif policy.config.get("_disable_preprocessor_api") and (
            k == SampleBatch.OBS or v.data_col == SampleBatch.OBS
        ):
            json_data[k] = tree.map_structure_up_to(
                policy.observation_space_struct,
                lambda comp: np.array(comp),
                json_data[k],
                check_types=False,
            )
    return json_data


def from_json_data(json_data: Any, worker: Optional["RolloutWorker"]):
    # Try to infer the SampleBatchType (SampleBatch or MultiAgentBatch).
    if "type" in json_data:
        data_type = json_data.pop("type")
    else:
        raise ValueError("JSON record missing 'type' field")

    if data_type == "SampleBatch":
        if worker is not None and len(worker.policy_map) != 1:
            raise ValueError(
                "Found single-agent SampleBatch in input file, but our "
                "PolicyMap contains more than 1 policy!"
            )
        for k, v in json_data.items():
            json_data[k] = unpack_if_needed(v)
        if worker is not None:
            policy = next(iter(worker.policy_map.values()))
            json_data = _adjust_obs_actions_for_policy(json_data, policy)
        return SampleBatch(json_data)
    elif data_type == "MultiAgentBatch":
        policy_batches = {}
        for policy_id, policy_batch in json_data["policy_batches"].items():
            inner = {}
            for k, v in policy_batch.items():
                inner[k] = unpack_if_needed(v)
            if worker is not None:
                policy = worker.policy_map[policy_id]
                inner = _adjust_obs_actions_for_policy(inner, policy)
            policy_batches[policy_id] = SampleBatch(inner)
        return MultiAgentBatch(policy_batches, json_data["count"])
    else:
        raise ValueError(
            "Type field must be one of ['SampleBatch', 'MultiAgentBatch']", data_type
        )


# TODO(jungong) : use DatasetReader to back JsonReader, so we reduce
#     codebase complexity without losing existing functionality.
@PublicAPI
class JsonReader(InputReader):
    """Reader object that loads experiences from JSON file chunks.

    The input files will be read from in random order.
    """

    @PublicAPI
    def __init__(
        self, inputs: Union[str, List[str]], ioctx: Optional[IOContext] = None
    ):
        """Initializes a JsonReader instance.

        Args:
            inputs: Either a glob expression for files, e.g. `/tmp/**/*.json`,
                or a list of single file paths or URIs, e.g.,
                ["s3://bucket/file.json", "s3://bucket/file2.json"].
            ioctx: Current IO context object or None.
        """
        logger.info(
            "You are using JSONReader. It is recommended to use "
            + "DatasetReader instead for better sharding support."
        )

        self.ioctx = ioctx or IOContext()
        self.default_policy = self.policy_map = None
        if self.ioctx.worker is not None:
            self.policy_map = self.ioctx.worker.policy_map
            self.default_policy = self.policy_map.get(DEFAULT_POLICY_ID)

        if isinstance(inputs, str):
            inputs = os.path.abspath(os.path.expanduser(inputs))
            if os.path.isdir(inputs):
                inputs = [os.path.join(inputs, "*.json"), os.path.join(inputs, "*.zip")]
                logger.warning(f"Treating input directory as glob patterns: {inputs}")
            else:
                inputs = [inputs]

            if any(urlparse(i).scheme not in [""] + WINDOWS_DRIVES for i in inputs):
                raise ValueError(
                    "Don't know how to glob over `{}`, ".format(inputs)
                    + "please specify a list of files to read instead."
                )
            else:
                self.files = []
                for i in inputs:
                    self.files.extend(glob.glob(i))
        elif isinstance(inputs, (list, tuple)):
            self.files = list(inputs)
        else:
            raise ValueError(
                "type of inputs must be list or str, not {}".format(inputs)
            )
        if self.files:
            logger.info("Found {} input files.".format(len(self.files)))
        else:
            raise ValueError("No files found matching {}".format(inputs))
        self.cur_file = None

    @override(InputReader)
    def next(self) -> SampleBatchType:
        batch = self._try_parse(self._next_line())
        tries = 0
        while not batch and tries < 100:
            tries += 1
            logger.debug("Skipping empty line in {}".format(self.cur_file))
            batch = self._try_parse(self._next_line())
        if not batch:
            raise ValueError(
                "Failed to read valid experience batch from file: {}".format(
                    self.cur_file
                )
            )

        return self._postprocess_if_needed(batch)

    def read_all_files(self) -> SampleBatchType:
        """Reads through all files and yields one SampleBatchType per line.

        When reaching the end of the last file, will start from the beginning
        again.

        Yields:
            One SampleBatch or MultiAgentBatch per line in all input files.
        """
        for path in self.files:
            file = self._try_open_file(path)
            while True:
                line = file.readline()
                if not line:
                    break
                batch = self._try_parse(line)
                if batch is None:
                    break
                yield batch

    def _postprocess_if_needed(self, batch: SampleBatchType) -> SampleBatchType:
        if not self.ioctx.config.get("postprocess_inputs"):
            return batch

        if isinstance(batch, SampleBatch):
            out = []
            for sub_batch in batch.split_by_episode():
                out.append(self.default_policy.postprocess_trajectory(sub_batch))
            return SampleBatch.concat_samples(out)
        else:
            # TODO(ekl) this is trickier since the alignments between agent
            #  trajectories in the episode are not available any more.
            raise NotImplementedError(
                "Postprocessing of multi-agent data not implemented yet."
            )

    def _try_open_file(self, path):
        if urlparse(path).scheme not in [""] + WINDOWS_DRIVES:
            if smart_open is None:
                raise ValueError(
                    "You must install the `smart_open` module to read "
                    "from URIs like {}".format(path)
                )
            ctx = smart_open
        else:
            # Allow shortcut for home directory ("~/" -> env[HOME]).
            if path.startswith("~/"):
                path = os.path.join(os.environ.get("HOME", ""), path[2:])

            # If path doesn't exist, try to interpret is as relative to the
            # rllib directory (located ../../ from this very module).
            path_orig = path
            if not os.path.exists(path):
                path = os.path.join(Path(__file__).parent.parent, path)
            if not os.path.exists(path):
                raise FileNotFoundError(f"Offline file {path_orig} not found!")

            # Unzip files, if necessary and re-point to extracted json file.
            if re.search("\\.zip$", path):
                with zipfile.ZipFile(path, "r") as zip_ref:
                    zip_ref.extractall(Path(path).parent)
                path = re.sub("\\.zip$", ".json", path)
                assert os.path.exists(path)
            ctx = open
        file = ctx(path, "r")
        return file

    def _try_parse(self, line: str) -> Optional[SampleBatchType]:
        line = line.strip()
        if not line:
            return None
        try:
            batch = self._from_json(line)
        except Exception:
            logger.exception(
                "Ignoring corrupt json record in {}: {}".format(self.cur_file, line)
            )
            return None

        # Clip actions (from any values into env's bounds), if necessary.
        cfg = self.ioctx.config
        if cfg.get("clip_actions") and self.ioctx.worker is not None:
            if isinstance(batch, SampleBatch):
                batch[SampleBatch.ACTIONS] = clip_action(
                    batch[SampleBatch.ACTIONS], self.default_policy.action_space_struct
                )
            else:
                for pid, b in batch.policy_batches.items():
                    b[SampleBatch.ACTIONS] = clip_action(
                        b[SampleBatch.ACTIONS],
                        self.ioctx.worker.policy_map[pid].action_space_struct,
                    )
        # Re-normalize actions (from env's bounds to zero-centered), if
        # necessary.
        if (
            cfg.get("actions_in_input_normalized") is False
            and self.ioctx.worker is not None
        ):

            # If we have a complex action space and actions were flattened
            # and we have to normalize -> Error.
            error_msg = (
                "Normalization of offline actions that are flattened is not "
                "supported! Make sure that you record actions into offline "
                "file with the `_disable_action_flattening=True` flag OR "
                "as already normalized (between -1.0 and 1.0) values. "
                "Also, when reading already normalized action values from "
                "offline files, make sure to set "
                "`actions_in_input_normalized=True` so that RLlib will not "
                "perform normalization on top."
            )

            if isinstance(batch, SampleBatch):
                pol = self.default_policy
                if isinstance(
                    pol.action_space_struct, (tuple, dict)
                ) and not pol.config.get("_disable_action_flattening"):
                    raise ValueError(error_msg)
                batch[SampleBatch.ACTIONS] = normalize_action(
                    batch[SampleBatch.ACTIONS], pol.action_space_struct
                )
            else:
                for pid, b in batch.policy_batches.items():
                    pol = self.policy_map[pid]
                    if isinstance(
                        pol.action_space_struct, (tuple, dict)
                    ) and not pol.config.get("_disable_action_flattening"):
                        raise ValueError(error_msg)
                    b[SampleBatch.ACTIONS] = normalize_action(
                        b[SampleBatch.ACTIONS],
                        self.ioctx.worker.policy_map[pid].action_space_struct,
                    )
        return batch

    def _next_line(self) -> str:
        if not self.cur_file:
            self.cur_file = self._next_file()
        line = self.cur_file.readline()
        tries = 0
        while not line and tries < 100:
            tries += 1
            if hasattr(self.cur_file, "close"):  # legacy smart_open impls
                self.cur_file.close()
            self.cur_file = self._next_file()
            line = self.cur_file.readline()
            if not line:
                logger.debug("Ignoring empty file {}".format(self.cur_file))
        if not line:
            raise ValueError(
                "Failed to read next line from files: {}".format(self.files)
            )
        return line

    def _next_file(self) -> FileType:
        # If this is the first time, we open a file, make sure all workers
        # start with a different one if possible.
        if self.cur_file is None and self.ioctx.worker is not None:
            idx = self.ioctx.worker.worker_index
            total = self.ioctx.worker.num_workers or 1
            path = self.files[round((len(self.files) - 1) * (idx / total))]
        # After the first file, pick all others randomly.
        else:
            path = random.choice(self.files)
        return self._try_open_file(path)

    def _from_json(self, data: str) -> SampleBatchType:
        if isinstance(data, bytes):  # smart_open S3 doesn't respect "r"
            data = data.decode("utf-8")
        json_data = json.loads(data)
        return from_json_data(json_data, self.ioctx.worker)
>>>>>>> 19672688
<|MERGE_RESOLUTION|>--- conflicted
+++ resolved
@@ -1,630 +1,357 @@
-<<<<<<< HEAD
-import glob
-import json
-import logging
-import os
-from pathlib import Path
-import random
-import re
-from typing import List, Optional, Union
-from urllib.parse import urlparse
-import zipfile
-
-try:
-    from smart_open import smart_open
-except ImportError:
-    smart_open = None
-
-from ray.rllib.offline.input_reader import InputReader
-from ray.rllib.offline.io_context import IOContext
-from ray.rllib.policy.sample_batch import (
-    DEFAULT_POLICY_ID,
-    MultiAgentBatch,
-    SampleBatch,
-)
-from ray.rllib.utils.annotations import override, PublicAPI
-from ray.rllib.utils.compression import unpack_if_needed
-from ray.rllib.utils.spaces.space_utils import clip_action, normalize_action
-from ray.rllib.utils.typing import FileType, SampleBatchType
-
-logger = logging.getLogger(__name__)
-
-WINDOWS_DRIVES = [chr(i) for i in range(ord("c"), ord("z") + 1)]
-
-
-@PublicAPI
-class JsonReader(InputReader):
-    """Reader object that loads experiences from JSON file chunks.
-
-    The input files will be read from in random order.
-    """
-
-    @PublicAPI
-    def __init__(
-        self, inputs: Union[str, List[str]], ioctx: Optional[IOContext] = None
-    ):
-        """Initializes a JsonReader instance.
-
-        Args:
-            inputs: Either a glob expression for files, e.g. `/tmp/**/*.json`,
-                or a list of single file paths or URIs, e.g.,
-                ["s3://bucket/file.json", "s3://bucket/file2.json"].
-            ioctx: Current IO context object or None.
-        """
-
-        self.ioctx = ioctx or IOContext()
-        self.default_policy = None
-        if self.ioctx.worker is not None:
-            self.default_policy = self.ioctx.worker.policy_map.get(DEFAULT_POLICY_ID)
-        if isinstance(inputs, str):
-            inputs = os.path.abspath(os.path.expanduser(inputs))
-            if os.path.isdir(inputs):
-                inputs = [os.path.join(inputs, "*.json"), os.path.join(inputs, "*.zip")]
-                logger.warning(f"Treating input directory as glob patterns: {inputs}")
-            else:
-                inputs = [inputs]
-
-            if any(urlparse(i).scheme not in [""] + WINDOWS_DRIVES for i in inputs):
-                raise ValueError(
-                    "Don't know how to glob over `{}`, ".format(inputs)
-                    + "please specify a list of files to read instead."
-                )
-            else:
-                self.files = []
-                for i in inputs:
-                    self.files.extend(glob.glob(i))
-        elif isinstance(inputs, (list, tuple)):
-            self.files = list(inputs)
-        else:
-            raise ValueError(
-                "type of inputs must be list or str, not {}".format(inputs)
-            )
-        if self.files:
-            logger.info("Found {} input files.".format(len(self.files)))
-        else:
-            raise ValueError("No files found matching {}".format(inputs))
-        self.cur_file = None
-
-    @override(InputReader)
-    def next(self) -> SampleBatchType:
-        batch = self._try_parse(self._next_line())
-        tries = 0
-        while not batch and tries < 100:
-            tries += 1
-            logger.debug("Skipping empty line in {}".format(self.cur_file))
-            batch = self._try_parse(self._next_line())
-        if not batch:
-            raise ValueError(
-                "Failed to read valid experience batch from file: {}".format(
-                    self.cur_file
-                )
-            )
-
-        return self._postprocess_if_needed(batch)
-
-    def read_all_files(self) -> SampleBatchType:
-        """Reads through all files and yields one SampleBatchType per line.
-
-        When reaching the end of the last file, will start from the beginning
-        again.
-
-        Yields:
-            One SampleBatch or MultiAgentBatch per line in all input files.
-        """
-        for path in self.files:
-            file = self._try_open_file(path)
-            while True:
-                line = file.readline()
-                if not line:
-                    break
-                batch = self._try_parse(line)
-                if batch is None:
-                    break
-                yield batch
-
-    def _postprocess_if_needed(self, batch: SampleBatchType) -> SampleBatchType:
-        if not self.ioctx.config.get("postprocess_inputs"):
-            return batch
-
-        if isinstance(batch, SampleBatch):
-            out = []
-            for sub_batch in batch.split_by_episode():
-                out.append(self.default_policy.postprocess_trajectory(sub_batch))
-            return SampleBatch.concat_samples(out)
-        else:
-            # TODO(ekl) this is trickier since the alignments between agent
-            #  trajectories in the episode are not available any more.
-            raise NotImplementedError(
-                "Postprocessing of multi-agent data not implemented yet."
-            )
-
-    def _try_open_file(self, path):
-        if urlparse(path).scheme not in [""] + WINDOWS_DRIVES:
-            if smart_open is None:
-                raise ValueError(
-                    "You must install the `smart_open` module to read "
-                    "from URIs like {}".format(path)
-                )
-            ctx = smart_open
-        else:
-            # Allow shortcut for home directory ("~/" -> env[HOME]).
-            if path.startswith("~/"):
-                path = os.path.join(os.environ.get("HOME", ""), path[2:])
-
-            # If path doesn't exist, try to interpret is as relative to the
-            # rllib directory (located ../../ from this very module).
-            path_orig = path
-            if not os.path.exists(path):
-                path = os.path.join(Path(__file__).parent.parent, path)
-            if not os.path.exists(path):
-                raise FileNotFoundError(f"Offline file {path_orig} not found!")
-
-            # Unzip files, if necessary and re-point to extracted json file.
-            if re.search("\\.zip$", path):
-                with zipfile.ZipFile(path, "r") as zip_ref:
-                    zip_ref.extractall(Path(path).parent)
-                path = re.sub("\\.zip$", ".json", path)
-                assert os.path.exists(path)
-            ctx = open
-        file = ctx(path, "r")
-        return file
-
-    def _try_parse(self, line: str) -> Optional[SampleBatchType]:
-        line = line.strip()
-        if not line:
-            return None
-        try:
-            batch = _from_json(line)
-        except Exception:
-            logger.exception(
-                "Ignoring corrupt json record in {}: {}".format(self.cur_file, line)
-            )
-            return None
-
-        # Clip actions (from any values into env's bounds), if necessary.
-        cfg = self.ioctx.config
-        if cfg.get("clip_actions"):
-            if isinstance(batch, SampleBatch):
-                batch[SampleBatch.ACTIONS] = clip_action(
-                    batch[SampleBatch.ACTIONS],
-                    self.ioctx.worker.policy_map["default_policy"].action_space_struct,
-                )
-            else:
-                for pid, b in batch.policy_batches.items():
-                    b[SampleBatch.ACTIONS] = clip_action(
-                        b[SampleBatch.ACTIONS],
-                        self.ioctx.worker.policy_map[pid].action_space_struct,
-                    )
-        # Re-normalize actions (from env's bounds to 0.0 centered), if
-        # necessary.
-        if cfg.get("actions_in_input_normalized") is False:
-            if isinstance(batch, SampleBatch):
-                batch[SampleBatch.ACTIONS] = normalize_action(
-                    batch[SampleBatch.ACTIONS],
-                    self.ioctx.worker.policy_map["default_policy"].action_space_struct,
-                )
-            else:
-                for pid, b in batch.policy_batches.items():
-                    b[SampleBatch.ACTIONS] = normalize_action(
-                        b[SampleBatch.ACTIONS],
-                        self.ioctx.worker.policy_map[pid].action_space_struct,
-                    )
-        return batch
-
-    def _next_line(self) -> str:
-        if not self.cur_file:
-            self.cur_file = self._next_file()
-        line = self.cur_file.readline()
-        tries = 0
-        while not line and tries < 100:
-            tries += 1
-            if hasattr(self.cur_file, "close"):  # legacy smart_open impls
-                self.cur_file.close()
-            self.cur_file = self._next_file()
-            line = self.cur_file.readline()
-            if not line:
-                logger.debug("Ignoring empty file {}".format(self.cur_file))
-        if not line:
-            raise ValueError(
-                "Failed to read next line from files: {}".format(self.files)
-            )
-        return line
-
-    def _next_file(self) -> FileType:
-        # If this is the first time, we open a file, make sure all workers
-        # start with a different one if possible.
-        if self.cur_file is None and self.ioctx.worker is not None:
-            idx = self.ioctx.worker.worker_index
-            total = self.ioctx.worker.num_workers or 1
-            path = self.files[round((len(self.files) - 1) * (idx / total))]
-        # After the first file, pick all others randomly.
-        else:
-            path = random.choice(self.files)
-        return self._try_open_file(path)
-
-
-def _from_json(batch: str) -> SampleBatchType:
-    if isinstance(batch, bytes):  # smart_open S3 doesn't respect "r"
-        batch = batch.decode("utf-8")
-    data = json.loads(batch)
-
-    if "type" in data:
-        data_type = data.pop("type")
-    else:
-        raise ValueError("JSON record missing 'type' field")
-
-    if data_type == "SampleBatch":
-        for k, v in data.items():
-            data[k] = unpack_if_needed(v)
-        return SampleBatch(data)
-    elif data_type == "MultiAgentBatch":
-        policy_batches = {}
-        for policy_id, policy_batch in data["policy_batches"].items():
-            inner = {}
-            for k, v in policy_batch.items():
-                inner[k] = unpack_if_needed(v)
-            policy_batches[policy_id] = SampleBatch(inner)
-        return MultiAgentBatch(policy_batches, data["count"])
-    else:
-        raise ValueError(
-            "Type field must be one of ['SampleBatch', 'MultiAgentBatch']", data_type
-        )
-=======
-import glob
-import json
-import logging
-import numpy as np
-import os
-from pathlib import Path
-import random
-import re
-import tree  # pip install dm_tree
-from typing import List, Optional, TYPE_CHECKING, Union
-from urllib.parse import urlparse
-import zipfile
-
-try:
-    from smart_open import smart_open
-except ImportError:
-    smart_open = None
-
-from ray.rllib.offline.input_reader import InputReader
-from ray.rllib.offline.io_context import IOContext
-from ray.rllib.policy.policy import Policy
-from ray.rllib.policy.sample_batch import (
-    DEFAULT_POLICY_ID,
-    MultiAgentBatch,
-    SampleBatch,
-)
-from ray.rllib.utils.annotations import override, PublicAPI
-from ray.rllib.utils.compression import unpack_if_needed
-from ray.rllib.utils.spaces.space_utils import clip_action, normalize_action
-from ray.rllib.utils.typing import Any, FileType, SampleBatchType
-
-if TYPE_CHECKING:
-    from ray.rllib.evaluation import RolloutWorker
-
-logger = logging.getLogger(__name__)
-
-WINDOWS_DRIVES = [chr(i) for i in range(ord("c"), ord("z") + 1)]
-
-
-def _adjust_obs_actions_for_policy(json_data: dict, policy: Policy) -> dict:
-    """Handle nested action/observation spaces for policies.
-
-    Translates nested lists/dicts from the json into proper
-    np.ndarrays, according to the (nested) observation- and action-
-    spaces of the given policy.
-
-    Providing nested lists w/o this preprocessing step would
-    confuse a SampleBatch constructor.
-    """
-    for k, v in policy.view_requirements.items():
-        if k not in json_data:
-            continue
-        if policy.config.get("_disable_action_flattening") and (
-            k == SampleBatch.ACTIONS or v.data_col == SampleBatch.ACTIONS
-        ):
-            json_data[k] = tree.map_structure_up_to(
-                policy.action_space_struct,
-                lambda comp: np.array(comp),
-                json_data[k],
-                check_types=False,
-            )
-        elif policy.config.get("_disable_preprocessor_api") and (
-            k == SampleBatch.OBS or v.data_col == SampleBatch.OBS
-        ):
-            json_data[k] = tree.map_structure_up_to(
-                policy.observation_space_struct,
-                lambda comp: np.array(comp),
-                json_data[k],
-                check_types=False,
-            )
-    return json_data
-
-
-def from_json_data(json_data: Any, worker: Optional["RolloutWorker"]):
-    # Try to infer the SampleBatchType (SampleBatch or MultiAgentBatch).
-    if "type" in json_data:
-        data_type = json_data.pop("type")
-    else:
-        raise ValueError("JSON record missing 'type' field")
-
-    if data_type == "SampleBatch":
-        if worker is not None and len(worker.policy_map) != 1:
-            raise ValueError(
-                "Found single-agent SampleBatch in input file, but our "
-                "PolicyMap contains more than 1 policy!"
-            )
-        for k, v in json_data.items():
-            json_data[k] = unpack_if_needed(v)
-        if worker is not None:
-            policy = next(iter(worker.policy_map.values()))
-            json_data = _adjust_obs_actions_for_policy(json_data, policy)
-        return SampleBatch(json_data)
-    elif data_type == "MultiAgentBatch":
-        policy_batches = {}
-        for policy_id, policy_batch in json_data["policy_batches"].items():
-            inner = {}
-            for k, v in policy_batch.items():
-                inner[k] = unpack_if_needed(v)
-            if worker is not None:
-                policy = worker.policy_map[policy_id]
-                inner = _adjust_obs_actions_for_policy(inner, policy)
-            policy_batches[policy_id] = SampleBatch(inner)
-        return MultiAgentBatch(policy_batches, json_data["count"])
-    else:
-        raise ValueError(
-            "Type field must be one of ['SampleBatch', 'MultiAgentBatch']", data_type
-        )
-
-
-# TODO(jungong) : use DatasetReader to back JsonReader, so we reduce
-#     codebase complexity without losing existing functionality.
-@PublicAPI
-class JsonReader(InputReader):
-    """Reader object that loads experiences from JSON file chunks.
-
-    The input files will be read from in random order.
-    """
-
-    @PublicAPI
-    def __init__(
-        self, inputs: Union[str, List[str]], ioctx: Optional[IOContext] = None
-    ):
-        """Initializes a JsonReader instance.
-
-        Args:
-            inputs: Either a glob expression for files, e.g. `/tmp/**/*.json`,
-                or a list of single file paths or URIs, e.g.,
-                ["s3://bucket/file.json", "s3://bucket/file2.json"].
-            ioctx: Current IO context object or None.
-        """
-        logger.info(
-            "You are using JSONReader. It is recommended to use "
-            + "DatasetReader instead for better sharding support."
-        )
-
-        self.ioctx = ioctx or IOContext()
-        self.default_policy = self.policy_map = None
-        if self.ioctx.worker is not None:
-            self.policy_map = self.ioctx.worker.policy_map
-            self.default_policy = self.policy_map.get(DEFAULT_POLICY_ID)
-
-        if isinstance(inputs, str):
-            inputs = os.path.abspath(os.path.expanduser(inputs))
-            if os.path.isdir(inputs):
-                inputs = [os.path.join(inputs, "*.json"), os.path.join(inputs, "*.zip")]
-                logger.warning(f"Treating input directory as glob patterns: {inputs}")
-            else:
-                inputs = [inputs]
-
-            if any(urlparse(i).scheme not in [""] + WINDOWS_DRIVES for i in inputs):
-                raise ValueError(
-                    "Don't know how to glob over `{}`, ".format(inputs)
-                    + "please specify a list of files to read instead."
-                )
-            else:
-                self.files = []
-                for i in inputs:
-                    self.files.extend(glob.glob(i))
-        elif isinstance(inputs, (list, tuple)):
-            self.files = list(inputs)
-        else:
-            raise ValueError(
-                "type of inputs must be list or str, not {}".format(inputs)
-            )
-        if self.files:
-            logger.info("Found {} input files.".format(len(self.files)))
-        else:
-            raise ValueError("No files found matching {}".format(inputs))
-        self.cur_file = None
-
-    @override(InputReader)
-    def next(self) -> SampleBatchType:
-        batch = self._try_parse(self._next_line())
-        tries = 0
-        while not batch and tries < 100:
-            tries += 1
-            logger.debug("Skipping empty line in {}".format(self.cur_file))
-            batch = self._try_parse(self._next_line())
-        if not batch:
-            raise ValueError(
-                "Failed to read valid experience batch from file: {}".format(
-                    self.cur_file
-                )
-            )
-
-        return self._postprocess_if_needed(batch)
-
-    def read_all_files(self) -> SampleBatchType:
-        """Reads through all files and yields one SampleBatchType per line.
-
-        When reaching the end of the last file, will start from the beginning
-        again.
-
-        Yields:
-            One SampleBatch or MultiAgentBatch per line in all input files.
-        """
-        for path in self.files:
-            file = self._try_open_file(path)
-            while True:
-                line = file.readline()
-                if not line:
-                    break
-                batch = self._try_parse(line)
-                if batch is None:
-                    break
-                yield batch
-
-    def _postprocess_if_needed(self, batch: SampleBatchType) -> SampleBatchType:
-        if not self.ioctx.config.get("postprocess_inputs"):
-            return batch
-
-        if isinstance(batch, SampleBatch):
-            out = []
-            for sub_batch in batch.split_by_episode():
-                out.append(self.default_policy.postprocess_trajectory(sub_batch))
-            return SampleBatch.concat_samples(out)
-        else:
-            # TODO(ekl) this is trickier since the alignments between agent
-            #  trajectories in the episode are not available any more.
-            raise NotImplementedError(
-                "Postprocessing of multi-agent data not implemented yet."
-            )
-
-    def _try_open_file(self, path):
-        if urlparse(path).scheme not in [""] + WINDOWS_DRIVES:
-            if smart_open is None:
-                raise ValueError(
-                    "You must install the `smart_open` module to read "
-                    "from URIs like {}".format(path)
-                )
-            ctx = smart_open
-        else:
-            # Allow shortcut for home directory ("~/" -> env[HOME]).
-            if path.startswith("~/"):
-                path = os.path.join(os.environ.get("HOME", ""), path[2:])
-
-            # If path doesn't exist, try to interpret is as relative to the
-            # rllib directory (located ../../ from this very module).
-            path_orig = path
-            if not os.path.exists(path):
-                path = os.path.join(Path(__file__).parent.parent, path)
-            if not os.path.exists(path):
-                raise FileNotFoundError(f"Offline file {path_orig} not found!")
-
-            # Unzip files, if necessary and re-point to extracted json file.
-            if re.search("\\.zip$", path):
-                with zipfile.ZipFile(path, "r") as zip_ref:
-                    zip_ref.extractall(Path(path).parent)
-                path = re.sub("\\.zip$", ".json", path)
-                assert os.path.exists(path)
-            ctx = open
-        file = ctx(path, "r")
-        return file
-
-    def _try_parse(self, line: str) -> Optional[SampleBatchType]:
-        line = line.strip()
-        if not line:
-            return None
-        try:
-            batch = self._from_json(line)
-        except Exception:
-            logger.exception(
-                "Ignoring corrupt json record in {}: {}".format(self.cur_file, line)
-            )
-            return None
-
-        # Clip actions (from any values into env's bounds), if necessary.
-        cfg = self.ioctx.config
-        if cfg.get("clip_actions") and self.ioctx.worker is not None:
-            if isinstance(batch, SampleBatch):
-                batch[SampleBatch.ACTIONS] = clip_action(
-                    batch[SampleBatch.ACTIONS], self.default_policy.action_space_struct
-                )
-            else:
-                for pid, b in batch.policy_batches.items():
-                    b[SampleBatch.ACTIONS] = clip_action(
-                        b[SampleBatch.ACTIONS],
-                        self.ioctx.worker.policy_map[pid].action_space_struct,
-                    )
-        # Re-normalize actions (from env's bounds to zero-centered), if
-        # necessary.
-        if (
-            cfg.get("actions_in_input_normalized") is False
-            and self.ioctx.worker is not None
-        ):
-
-            # If we have a complex action space and actions were flattened
-            # and we have to normalize -> Error.
-            error_msg = (
-                "Normalization of offline actions that are flattened is not "
-                "supported! Make sure that you record actions into offline "
-                "file with the `_disable_action_flattening=True` flag OR "
-                "as already normalized (between -1.0 and 1.0) values. "
-                "Also, when reading already normalized action values from "
-                "offline files, make sure to set "
-                "`actions_in_input_normalized=True` so that RLlib will not "
-                "perform normalization on top."
-            )
-
-            if isinstance(batch, SampleBatch):
-                pol = self.default_policy
-                if isinstance(
-                    pol.action_space_struct, (tuple, dict)
-                ) and not pol.config.get("_disable_action_flattening"):
-                    raise ValueError(error_msg)
-                batch[SampleBatch.ACTIONS] = normalize_action(
-                    batch[SampleBatch.ACTIONS], pol.action_space_struct
-                )
-            else:
-                for pid, b in batch.policy_batches.items():
-                    pol = self.policy_map[pid]
-                    if isinstance(
-                        pol.action_space_struct, (tuple, dict)
-                    ) and not pol.config.get("_disable_action_flattening"):
-                        raise ValueError(error_msg)
-                    b[SampleBatch.ACTIONS] = normalize_action(
-                        b[SampleBatch.ACTIONS],
-                        self.ioctx.worker.policy_map[pid].action_space_struct,
-                    )
-        return batch
-
-    def _next_line(self) -> str:
-        if not self.cur_file:
-            self.cur_file = self._next_file()
-        line = self.cur_file.readline()
-        tries = 0
-        while not line and tries < 100:
-            tries += 1
-            if hasattr(self.cur_file, "close"):  # legacy smart_open impls
-                self.cur_file.close()
-            self.cur_file = self._next_file()
-            line = self.cur_file.readline()
-            if not line:
-                logger.debug("Ignoring empty file {}".format(self.cur_file))
-        if not line:
-            raise ValueError(
-                "Failed to read next line from files: {}".format(self.files)
-            )
-        return line
-
-    def _next_file(self) -> FileType:
-        # If this is the first time, we open a file, make sure all workers
-        # start with a different one if possible.
-        if self.cur_file is None and self.ioctx.worker is not None:
-            idx = self.ioctx.worker.worker_index
-            total = self.ioctx.worker.num_workers or 1
-            path = self.files[round((len(self.files) - 1) * (idx / total))]
-        # After the first file, pick all others randomly.
-        else:
-            path = random.choice(self.files)
-        return self._try_open_file(path)
-
-    def _from_json(self, data: str) -> SampleBatchType:
-        if isinstance(data, bytes):  # smart_open S3 doesn't respect "r"
-            data = data.decode("utf-8")
-        json_data = json.loads(data)
-        return from_json_data(json_data, self.ioctx.worker)
->>>>>>> 19672688
+import glob
+import json
+import logging
+import numpy as np
+import os
+from pathlib import Path
+import random
+import re
+import tree  # pip install dm_tree
+from typing import List, Optional, TYPE_CHECKING, Union
+from urllib.parse import urlparse
+import zipfile
+
+try:
+    from smart_open import smart_open
+except ImportError:
+    smart_open = None
+
+from ray.rllib.offline.input_reader import InputReader
+from ray.rllib.offline.io_context import IOContext
+from ray.rllib.policy.policy import Policy
+from ray.rllib.policy.sample_batch import (
+    DEFAULT_POLICY_ID,
+    MultiAgentBatch,
+    SampleBatch,
+)
+from ray.rllib.utils.annotations import override, PublicAPI
+from ray.rllib.utils.compression import unpack_if_needed
+from ray.rllib.utils.spaces.space_utils import clip_action, normalize_action
+from ray.rllib.utils.typing import Any, FileType, SampleBatchType
+
+if TYPE_CHECKING:
+    from ray.rllib.evaluation import RolloutWorker
+
+logger = logging.getLogger(__name__)
+
+WINDOWS_DRIVES = [chr(i) for i in range(ord("c"), ord("z") + 1)]
+
+
+def _adjust_obs_actions_for_policy(json_data: dict, policy: Policy) -> dict:
+    """Handle nested action/observation spaces for policies.
+
+    Translates nested lists/dicts from the json into proper
+    np.ndarrays, according to the (nested) observation- and action-
+    spaces of the given policy.
+
+    Providing nested lists w/o this preprocessing step would
+    confuse a SampleBatch constructor.
+    """
+    for k, v in policy.view_requirements.items():
+        if k not in json_data:
+            continue
+        if policy.config.get("_disable_action_flattening") and (
+            k == SampleBatch.ACTIONS or v.data_col == SampleBatch.ACTIONS
+        ):
+            json_data[k] = tree.map_structure_up_to(
+                policy.action_space_struct,
+                lambda comp: np.array(comp),
+                json_data[k],
+                check_types=False,
+            )
+        elif policy.config.get("_disable_preprocessor_api") and (
+            k == SampleBatch.OBS or v.data_col == SampleBatch.OBS
+        ):
+            json_data[k] = tree.map_structure_up_to(
+                policy.observation_space_struct,
+                lambda comp: np.array(comp),
+                json_data[k],
+                check_types=False,
+            )
+    return json_data
+
+
+def from_json_data(json_data: Any, worker: Optional["RolloutWorker"]):
+    # Try to infer the SampleBatchType (SampleBatch or MultiAgentBatch).
+    if "type" in json_data:
+        data_type = json_data.pop("type")
+    else:
+        raise ValueError("JSON record missing 'type' field")
+
+    if data_type == "SampleBatch":
+        if worker is not None and len(worker.policy_map) != 1:
+            raise ValueError(
+                "Found single-agent SampleBatch in input file, but our "
+                "PolicyMap contains more than 1 policy!"
+            )
+        for k, v in json_data.items():
+            json_data[k] = unpack_if_needed(v)
+        if worker is not None:
+            policy = next(iter(worker.policy_map.values()))
+            json_data = _adjust_obs_actions_for_policy(json_data, policy)
+        return SampleBatch(json_data)
+    elif data_type == "MultiAgentBatch":
+        policy_batches = {}
+        for policy_id, policy_batch in json_data["policy_batches"].items():
+            inner = {}
+            for k, v in policy_batch.items():
+                inner[k] = unpack_if_needed(v)
+            if worker is not None:
+                policy = worker.policy_map[policy_id]
+                inner = _adjust_obs_actions_for_policy(inner, policy)
+            policy_batches[policy_id] = SampleBatch(inner)
+        return MultiAgentBatch(policy_batches, json_data["count"])
+    else:
+        raise ValueError(
+            "Type field must be one of ['SampleBatch', 'MultiAgentBatch']", data_type
+        )
+
+
+# TODO(jungong) : use DatasetReader to back JsonReader, so we reduce
+#     codebase complexity without losing existing functionality.
+@PublicAPI
+class JsonReader(InputReader):
+    """Reader object that loads experiences from JSON file chunks.
+
+    The input files will be read from in random order.
+    """
+
+    @PublicAPI
+    def __init__(
+        self, inputs: Union[str, List[str]], ioctx: Optional[IOContext] = None
+    ):
+        """Initializes a JsonReader instance.
+
+        Args:
+            inputs: Either a glob expression for files, e.g. `/tmp/**/*.json`,
+                or a list of single file paths or URIs, e.g.,
+                ["s3://bucket/file.json", "s3://bucket/file2.json"].
+            ioctx: Current IO context object or None.
+        """
+        logger.info(
+            "You are using JSONReader. It is recommended to use "
+            + "DatasetReader instead for better sharding support."
+        )
+
+        self.ioctx = ioctx or IOContext()
+        self.default_policy = self.policy_map = None
+        if self.ioctx.worker is not None:
+            self.policy_map = self.ioctx.worker.policy_map
+            self.default_policy = self.policy_map.get(DEFAULT_POLICY_ID)
+
+        if isinstance(inputs, str):
+            inputs = os.path.abspath(os.path.expanduser(inputs))
+            if os.path.isdir(inputs):
+                inputs = [os.path.join(inputs, "*.json"), os.path.join(inputs, "*.zip")]
+                logger.warning(f"Treating input directory as glob patterns: {inputs}")
+            else:
+                inputs = [inputs]
+
+            if any(urlparse(i).scheme not in [""] + WINDOWS_DRIVES for i in inputs):
+                raise ValueError(
+                    "Don't know how to glob over `{}`, ".format(inputs)
+                    + "please specify a list of files to read instead."
+                )
+            else:
+                self.files = []
+                for i in inputs:
+                    self.files.extend(glob.glob(i))
+        elif isinstance(inputs, (list, tuple)):
+            self.files = list(inputs)
+        else:
+            raise ValueError(
+                "type of inputs must be list or str, not {}".format(inputs)
+            )
+        if self.files:
+            logger.info("Found {} input files.".format(len(self.files)))
+        else:
+            raise ValueError("No files found matching {}".format(inputs))
+        self.cur_file = None
+
+    @override(InputReader)
+    def next(self) -> SampleBatchType:
+        batch = self._try_parse(self._next_line())
+        tries = 0
+        while not batch and tries < 100:
+            tries += 1
+            logger.debug("Skipping empty line in {}".format(self.cur_file))
+            batch = self._try_parse(self._next_line())
+        if not batch:
+            raise ValueError(
+                "Failed to read valid experience batch from file: {}".format(
+                    self.cur_file
+                )
+            )
+
+        return self._postprocess_if_needed(batch)
+
+    def read_all_files(self) -> SampleBatchType:
+        """Reads through all files and yields one SampleBatchType per line.
+
+        When reaching the end of the last file, will start from the beginning
+        again.
+
+        Yields:
+            One SampleBatch or MultiAgentBatch per line in all input files.
+        """
+        for path in self.files:
+            file = self._try_open_file(path)
+            while True:
+                line = file.readline()
+                if not line:
+                    break
+                batch = self._try_parse(line)
+                if batch is None:
+                    break
+                yield batch
+
+    def _postprocess_if_needed(self, batch: SampleBatchType) -> SampleBatchType:
+        if not self.ioctx.config.get("postprocess_inputs"):
+            return batch
+
+        if isinstance(batch, SampleBatch):
+            out = []
+            for sub_batch in batch.split_by_episode():
+                out.append(self.default_policy.postprocess_trajectory(sub_batch))
+            return SampleBatch.concat_samples(out)
+        else:
+            # TODO(ekl) this is trickier since the alignments between agent
+            #  trajectories in the episode are not available any more.
+            raise NotImplementedError(
+                "Postprocessing of multi-agent data not implemented yet."
+            )
+
+    def _try_open_file(self, path):
+        if urlparse(path).scheme not in [""] + WINDOWS_DRIVES:
+            if smart_open is None:
+                raise ValueError(
+                    "You must install the `smart_open` module to read "
+                    "from URIs like {}".format(path)
+                )
+            ctx = smart_open
+        else:
+            # Allow shortcut for home directory ("~/" -> env[HOME]).
+            if path.startswith("~/"):
+                path = os.path.join(os.environ.get("HOME", ""), path[2:])
+
+            # If path doesn't exist, try to interpret is as relative to the
+            # rllib directory (located ../../ from this very module).
+            path_orig = path
+            if not os.path.exists(path):
+                path = os.path.join(Path(__file__).parent.parent, path)
+            if not os.path.exists(path):
+                raise FileNotFoundError(f"Offline file {path_orig} not found!")
+
+            # Unzip files, if necessary and re-point to extracted json file.
+            if re.search("\\.zip$", path):
+                with zipfile.ZipFile(path, "r") as zip_ref:
+                    zip_ref.extractall(Path(path).parent)
+                path = re.sub("\\.zip$", ".json", path)
+                assert os.path.exists(path)
+            ctx = open
+        file = ctx(path, "r")
+        return file
+
+    def _try_parse(self, line: str) -> Optional[SampleBatchType]:
+        line = line.strip()
+        if not line:
+            return None
+        try:
+            batch = self._from_json(line)
+        except Exception:
+            logger.exception(
+                "Ignoring corrupt json record in {}: {}".format(self.cur_file, line)
+            )
+            return None
+
+        # Clip actions (from any values into env's bounds), if necessary.
+        cfg = self.ioctx.config
+        if cfg.get("clip_actions") and self.ioctx.worker is not None:
+            if isinstance(batch, SampleBatch):
+                batch[SampleBatch.ACTIONS] = clip_action(
+                    batch[SampleBatch.ACTIONS], self.default_policy.action_space_struct
+                )
+            else:
+                for pid, b in batch.policy_batches.items():
+                    b[SampleBatch.ACTIONS] = clip_action(
+                        b[SampleBatch.ACTIONS],
+                        self.ioctx.worker.policy_map[pid].action_space_struct,
+                    )
+        # Re-normalize actions (from env's bounds to zero-centered), if
+        # necessary.
+        if (
+            cfg.get("actions_in_input_normalized") is False
+            and self.ioctx.worker is not None
+        ):
+
+            # If we have a complex action space and actions were flattened
+            # and we have to normalize -> Error.
+            error_msg = (
+                "Normalization of offline actions that are flattened is not "
+                "supported! Make sure that you record actions into offline "
+                "file with the `_disable_action_flattening=True` flag OR "
+                "as already normalized (between -1.0 and 1.0) values. "
+                "Also, when reading already normalized action values from "
+                "offline files, make sure to set "
+                "`actions_in_input_normalized=True` so that RLlib will not "
+                "perform normalization on top."
+            )
+
+            if isinstance(batch, SampleBatch):
+                pol = self.default_policy
+                if isinstance(
+                    pol.action_space_struct, (tuple, dict)
+                ) and not pol.config.get("_disable_action_flattening"):
+                    raise ValueError(error_msg)
+                batch[SampleBatch.ACTIONS] = normalize_action(
+                    batch[SampleBatch.ACTIONS], pol.action_space_struct
+                )
+            else:
+                for pid, b in batch.policy_batches.items():
+                    pol = self.policy_map[pid]
+                    if isinstance(
+                        pol.action_space_struct, (tuple, dict)
+                    ) and not pol.config.get("_disable_action_flattening"):
+                        raise ValueError(error_msg)
+                    b[SampleBatch.ACTIONS] = normalize_action(
+                        b[SampleBatch.ACTIONS],
+                        self.ioctx.worker.policy_map[pid].action_space_struct,
+                    )
+        return batch
+
+    def _next_line(self) -> str:
+        if not self.cur_file:
+            self.cur_file = self._next_file()
+        line = self.cur_file.readline()
+        tries = 0
+        while not line and tries < 100:
+            tries += 1
+            if hasattr(self.cur_file, "close"):  # legacy smart_open impls
+                self.cur_file.close()
+            self.cur_file = self._next_file()
+            line = self.cur_file.readline()
+            if not line:
+                logger.debug("Ignoring empty file {}".format(self.cur_file))
+        if not line:
+            raise ValueError(
+                "Failed to read next line from files: {}".format(self.files)
+            )
+        return line
+
+    def _next_file(self) -> FileType:
+        # If this is the first time, we open a file, make sure all workers
+        # start with a different one if possible.
+        if self.cur_file is None and self.ioctx.worker is not None:
+            idx = self.ioctx.worker.worker_index
+            total = self.ioctx.worker.num_workers or 1
+            path = self.files[round((len(self.files) - 1) * (idx / total))]
+        # After the first file, pick all others randomly.
+        else:
+            path = random.choice(self.files)
+        return self._try_open_file(path)
+
+    def _from_json(self, data: str) -> SampleBatchType:
+        if isinstance(data, bytes):  # smart_open S3 doesn't respect "r"
+            data = data.decode("utf-8")
+        json_data = json.loads(data)
+        return from_json_data(json_data, self.ioctx.worker)