--- conflicted
+++ resolved
@@ -1,279 +1,144 @@
-<<<<<<< HEAD
-from datetime import datetime
-import json
-import logging
-import numpy as np
-import os
-from six.moves.urllib.parse import urlparse
-import time
-
-try:
-    from smart_open import smart_open
-except ImportError:
-    smart_open = None
-
-from ray.rllib.policy.sample_batch import MultiAgentBatch
-from ray.rllib.offline.io_context import IOContext
-from ray.rllib.offline.output_writer import OutputWriter
-from ray.rllib.utils.annotations import override, PublicAPI
-from ray.rllib.utils.compression import pack, compression_supported
-from ray.rllib.utils.typing import FileType, SampleBatchType
-from ray.util.ml_utils.json import SafeFallbackEncoder
-from typing import Any, List
-
-logger = logging.getLogger(__name__)
-
-WINDOWS_DRIVES = [chr(i) for i in range(ord("c"), ord("z") + 1)]
-
-
-@PublicAPI
-class JsonWriter(OutputWriter):
-    """Writer object that saves experiences in JSON file chunks."""
-
-    @PublicAPI
-    def __init__(
-        self,
-        path: str,
-        ioctx: IOContext = None,
-        max_file_size: int = 64 * 1024 * 1024,
-        compress_columns: List[str] = frozenset(["obs", "new_obs"]),
-    ):
-        """Initializes a JsonWriter instance.
-
-        Args:
-            path: a path/URI of the output directory to save files in.
-            ioctx: current IO context object.
-            max_file_size: max size of single files before rolling over.
-            compress_columns: list of sample batch columns to compress.
-        """
-        self.ioctx = ioctx or IOContext()
-        self.max_file_size = max_file_size
-        self.compress_columns = compress_columns
-        if urlparse(path).scheme not in [""] + WINDOWS_DRIVES:
-            self.path_is_uri = True
-        else:
-            path = os.path.abspath(os.path.expanduser(path))
-            # Try to create local dirs if they don't exist
-            try:
-                os.makedirs(path)
-            except OSError:
-                pass  # already exists
-            assert os.path.exists(path), "Failed to create {}".format(path)
-            self.path_is_uri = False
-        self.path = path
-        self.file_index = 0
-        self.bytes_written = 0
-        self.cur_file = None
-
-    @override(OutputWriter)
-    def write(self, sample_batch: SampleBatchType):
-        start = time.time()
-        data = _to_json(sample_batch, self.compress_columns)
-        f = self._get_file()
-        f.write(data)
-        f.write("\n")
-        if hasattr(f, "flush"):  # legacy smart_open impls
-            f.flush()
-        self.bytes_written += len(data)
-        logger.debug(
-            "Wrote {} bytes to {} in {}s".format(len(data), f, time.time() - start)
-        )
-
-    def _get_file(self) -> FileType:
-        if not self.cur_file or self.bytes_written >= self.max_file_size:
-            if self.cur_file:
-                self.cur_file.close()
-            timestr = datetime.today().strftime("%Y-%m-%d_%H-%M-%S")
-            path = os.path.join(
-                self.path,
-                "output-{}_worker-{}_{}.json".format(
-                    timestr, self.ioctx.worker_index, self.file_index
-                ),
-            )
-            if self.path_is_uri:
-                if smart_open is None:
-                    raise ValueError(
-                        "You must install the `smart_open` module to write "
-                        "to URIs like {}".format(path)
-                    )
-                self.cur_file = smart_open(path, "w")
-            else:
-                self.cur_file = open(path, "w")
-            self.file_index += 1
-            self.bytes_written = 0
-            logger.info("Writing to new output file {}".format(self.cur_file))
-        return self.cur_file
-
-
-def _to_jsonable(v, compress: bool) -> Any:
-    if compress and compression_supported():
-        return str(pack(v))
-    elif isinstance(v, np.ndarray):
-        return v.tolist()
-    return v
-
-
-def _to_json(batch: SampleBatchType, compress_columns: List[str]) -> str:
-    out = {}
-    if isinstance(batch, MultiAgentBatch):
-        out["type"] = "MultiAgentBatch"
-        out["count"] = batch.count
-        policy_batches = {}
-        for policy_id, sub_batch in batch.policy_batches.items():
-            policy_batches[policy_id] = {}
-            for k, v in sub_batch.items():
-                policy_batches[policy_id][k] = _to_jsonable(
-                    v, compress=k in compress_columns
-                )
-        out["policy_batches"] = policy_batches
-    else:
-        out["type"] = "SampleBatch"
-        for k, v in batch.items():
-            out[k] = _to_jsonable(v, compress=k in compress_columns)
-    return json.dumps(out, cls=SafeFallbackEncoder)
-=======
-from datetime import datetime
-import json
-import logging
-import numpy as np
-import os
-from six.moves.urllib.parse import urlparse
-import time
-
-try:
-    from smart_open import smart_open
-except ImportError:
-    smart_open = None
-
-from ray.rllib.policy.sample_batch import MultiAgentBatch
-from ray.rllib.offline.io_context import IOContext
-from ray.rllib.offline.output_writer import OutputWriter
-from ray.rllib.utils.annotations import override, PublicAPI
-from ray.rllib.utils.compression import pack, compression_supported
-from ray.rllib.utils.typing import FileType, SampleBatchType
-from ray.util.ml_utils.json import SafeFallbackEncoder
-from typing import Any, Dict, List
-
-logger = logging.getLogger(__name__)
-
-WINDOWS_DRIVES = [chr(i) for i in range(ord("c"), ord("z") + 1)]
-
-
-# TODO(jungong) : use DatasetWriter to back JsonWriter, so we reduce
-#     codebase complexity without losing existing functionality.
-@PublicAPI
-class JsonWriter(OutputWriter):
-    """Writer object that saves experiences in JSON file chunks."""
-
-    @PublicAPI
-    def __init__(
-        self,
-        path: str,
-        ioctx: IOContext = None,
-        max_file_size: int = 64 * 1024 * 1024,
-        compress_columns: List[str] = frozenset(["obs", "new_obs"]),
-    ):
-        """Initializes a JsonWriter instance.
-
-        Args:
-            path: a path/URI of the output directory to save files in.
-            ioctx: current IO context object.
-            max_file_size: max size of single files before rolling over.
-            compress_columns: list of sample batch columns to compress.
-        """
-        logger.info(
-            "You are using JSONWriter. It is recommended to use "
-            + "DatasetWriter instead."
-        )
-
-        self.ioctx = ioctx or IOContext()
-        self.max_file_size = max_file_size
-        self.compress_columns = compress_columns
-        if urlparse(path).scheme not in [""] + WINDOWS_DRIVES:
-            self.path_is_uri = True
-        else:
-            path = os.path.abspath(os.path.expanduser(path))
-            # Try to create local dirs if they don't exist
-            try:
-                os.makedirs(path)
-            except OSError:
-                pass  # already exists
-            assert os.path.exists(path), "Failed to create {}".format(path)
-            self.path_is_uri = False
-        self.path = path
-        self.file_index = 0
-        self.bytes_written = 0
-        self.cur_file = None
-
-    @override(OutputWriter)
-    def write(self, sample_batch: SampleBatchType):
-        start = time.time()
-        data = _to_json(sample_batch, self.compress_columns)
-        f = self._get_file()
-        f.write(data)
-        f.write("\n")
-        if hasattr(f, "flush"):  # legacy smart_open impls
-            f.flush()
-        self.bytes_written += len(data)
-        logger.debug(
-            "Wrote {} bytes to {} in {}s".format(len(data), f, time.time() - start)
-        )
-
-    def _get_file(self) -> FileType:
-        if not self.cur_file or self.bytes_written >= self.max_file_size:
-            if self.cur_file:
-                self.cur_file.close()
-            timestr = datetime.today().strftime("%Y-%m-%d_%H-%M-%S")
-            path = os.path.join(
-                self.path,
-                "output-{}_worker-{}_{}.json".format(
-                    timestr, self.ioctx.worker_index, self.file_index
-                ),
-            )
-            if self.path_is_uri:
-                if smart_open is None:
-                    raise ValueError(
-                        "You must install the `smart_open` module to write "
-                        "to URIs like {}".format(path)
-                    )
-                self.cur_file = smart_open(path, "w")
-            else:
-                self.cur_file = open(path, "w")
-            self.file_index += 1
-            self.bytes_written = 0
-            logger.info("Writing to new output file {}".format(self.cur_file))
-        return self.cur_file
-
-
-def _to_jsonable(v, compress: bool) -> Any:
-    if compress and compression_supported():
-        return str(pack(v))
-    elif isinstance(v, np.ndarray):
-        return v.tolist()
-    return v
-
-
-def _to_json_dict(batch: SampleBatchType, compress_columns: List[str]) -> Dict:
-    out = {}
-    if isinstance(batch, MultiAgentBatch):
-        out["type"] = "MultiAgentBatch"
-        out["count"] = batch.count
-        policy_batches = {}
-        for policy_id, sub_batch in batch.policy_batches.items():
-            policy_batches[policy_id] = {}
-            for k, v in sub_batch.items():
-                policy_batches[policy_id][k] = _to_jsonable(
-                    v, compress=k in compress_columns
-                )
-        out["policy_batches"] = policy_batches
-    else:
-        out["type"] = "SampleBatch"
-        for k, v in batch.items():
-            out[k] = _to_jsonable(v, compress=k in compress_columns)
-    return out
-
-
-def _to_json(batch: SampleBatchType, compress_columns: List[str]) -> str:
-    out = _to_json_dict(batch, compress_columns)
-    return json.dumps(out, cls=SafeFallbackEncoder)
->>>>>>> 19672688
+from datetime import datetime
+import json
+import logging
+import numpy as np
+import os
+from six.moves.urllib.parse import urlparse
+import time
+
+try:
+    from smart_open import smart_open
+except ImportError:
+    smart_open = None
+
+from ray.rllib.policy.sample_batch import MultiAgentBatch
+from ray.rllib.offline.io_context import IOContext
+from ray.rllib.offline.output_writer import OutputWriter
+from ray.rllib.utils.annotations import override, PublicAPI
+from ray.rllib.utils.compression import pack, compression_supported
+from ray.rllib.utils.typing import FileType, SampleBatchType
+from ray.util.ml_utils.json import SafeFallbackEncoder
+from typing import Any, Dict, List
+
+logger = logging.getLogger(__name__)
+
+WINDOWS_DRIVES = [chr(i) for i in range(ord("c"), ord("z") + 1)]
+
+
+# TODO(jungong) : use DatasetWriter to back JsonWriter, so we reduce
+#     codebase complexity without losing existing functionality.
+@PublicAPI
+class JsonWriter(OutputWriter):
+    """Writer object that saves experiences in JSON file chunks."""
+
+    @PublicAPI
+    def __init__(
+        self,
+        path: str,
+        ioctx: IOContext = None,
+        max_file_size: int = 64 * 1024 * 1024,
+        compress_columns: List[str] = frozenset(["obs", "new_obs"]),
+    ):
+        """Initializes a JsonWriter instance.
+
+        Args:
+            path: a path/URI of the output directory to save files in.
+            ioctx: current IO context object.
+            max_file_size: max size of single files before rolling over.
+            compress_columns: list of sample batch columns to compress.
+        """
+        logger.info(
+            "You are using JSONWriter. It is recommended to use "
+            + "DatasetWriter instead."
+        )
+
+        self.ioctx = ioctx or IOContext()
+        self.max_file_size = max_file_size
+        self.compress_columns = compress_columns
+        if urlparse(path).scheme not in [""] + WINDOWS_DRIVES:
+            self.path_is_uri = True
+        else:
+            path = os.path.abspath(os.path.expanduser(path))
+            # Try to create local dirs if they don't exist
+            try:
+                os.makedirs(path)
+            except OSError:
+                pass  # already exists
+            assert os.path.exists(path), "Failed to create {}".format(path)
+            self.path_is_uri = False
+        self.path = path
+        self.file_index = 0
+        self.bytes_written = 0
+        self.cur_file = None
+
+    @override(OutputWriter)
+    def write(self, sample_batch: SampleBatchType):
+        start = time.time()
+        data = _to_json(sample_batch, self.compress_columns)
+        f = self._get_file()
+        f.write(data)
+        f.write("\n")
+        if hasattr(f, "flush"):  # legacy smart_open impls
+            f.flush()
+        self.bytes_written += len(data)
+        logger.debug(
+            "Wrote {} bytes to {} in {}s".format(len(data), f, time.time() - start)
+        )
+
+    def _get_file(self) -> FileType:
+        if not self.cur_file or self.bytes_written >= self.max_file_size:
+            if self.cur_file:
+                self.cur_file.close()
+            timestr = datetime.today().strftime("%Y-%m-%d_%H-%M-%S")
+            path = os.path.join(
+                self.path,
+                "output-{}_worker-{}_{}.json".format(
+                    timestr, self.ioctx.worker_index, self.file_index
+                ),
+            )
+            if self.path_is_uri:
+                if smart_open is None:
+                    raise ValueError(
+                        "You must install the `smart_open` module to write "
+                        "to URIs like {}".format(path)
+                    )
+                self.cur_file = smart_open(path, "w")
+            else:
+                self.cur_file = open(path, "w")
+            self.file_index += 1
+            self.bytes_written = 0
+            logger.info("Writing to new output file {}".format(self.cur_file))
+        return self.cur_file
+
+
+def _to_jsonable(v, compress: bool) -> Any:
+    if compress and compression_supported():
+        return str(pack(v))
+    elif isinstance(v, np.ndarray):
+        return v.tolist()
+    return v
+
+
+def _to_json_dict(batch: SampleBatchType, compress_columns: List[str]) -> Dict:
+    out = {}
+    if isinstance(batch, MultiAgentBatch):
+        out["type"] = "MultiAgentBatch"
+        out["count"] = batch.count
+        policy_batches = {}
+        for policy_id, sub_batch in batch.policy_batches.items():
+            policy_batches[policy_id] = {}
+            for k, v in sub_batch.items():
+                policy_batches[policy_id][k] = _to_jsonable(
+                    v, compress=k in compress_columns
+                )
+        out["policy_batches"] = policy_batches
+    else:
+        out["type"] = "SampleBatch"
+        for k, v in batch.items():
+            out[k] = _to_jsonable(v, compress=k in compress_columns)
+    return out
+
+
+def _to_json(batch: SampleBatchType, compress_columns: List[str]) -> str:
+    out = _to_json_dict(batch, compress_columns)
+    return json.dumps(out, cls=SafeFallbackEncoder)