import logging
import numpy as np
from pathlib import Path
import random
import ray
from ray.actor import ActorHandle
from typing import Any, Dict, List, Optional, Union

from ray.rllib.algorithms.algorithm_config import AlgorithmConfig
from ray.rllib.core import COMPONENT_RL_MODULE
from ray.rllib.core.columns import Columns
from ray.rllib.core.learner import Learner
from ray.rllib.core.rl_module.marl_module import MultiAgentRLModuleSpec
from ray.rllib.env.single_agent_episode import SingleAgentEpisode
from ray.rllib.policy.sample_batch import MultiAgentBatch, SampleBatch
from ray.rllib.utils.compression import unpack_if_needed
from ray.rllib.utils.typing import EpisodeType, ModuleID

logger = logging.getLogger(__name__)

# This is the default schema used if no `input_read_schema` is set in
# the config. If a user passes in a schema into `input_read_schema`
# this user-defined schema has to comply with the keys of `SCHEMA`,
# while values correspond to the columns in the user's dataset. Note
# that only the user-defined values will be overridden while all
# other values from SCHEMA remain as defined here.
SCHEMA = {
    Columns.EPS_ID: Columns.EPS_ID,
    Columns.AGENT_ID: Columns.AGENT_ID,
    Columns.MODULE_ID: Columns.MODULE_ID,
    Columns.OBS: Columns.OBS,
    Columns.ACTIONS: Columns.ACTIONS,
    Columns.REWARDS: Columns.REWARDS,
    Columns.INFOS: Columns.INFOS,
    Columns.NEXT_OBS: Columns.NEXT_OBS,
    Columns.TERMINATEDS: Columns.TERMINATEDS,
    Columns.TRUNCATEDS: Columns.TRUNCATEDS,
    Columns.T: Columns.T,
    # TODO (simon): Add remove as soon as we are new stack only.
    "agent_index": "agent_index",
    "dones": "dones",
    "unroll_id": "unroll_id",
}


class OfflineData:
    def __init__(self, config: AlgorithmConfig):

        self.config = config
        self.is_multi_agent = config.is_multi_agent()
        self.path = (
            config.get("input_")
            if isinstance(config.get("input_"), list)
            else Path(config.get("input_"))
        )
        # Use `read_json` as default data read method.
        self.data_read_method = config.input_read_method
        # Override default arguments for the data read method.
        self.data_read_method_kwargs = (
            self.default_read_method_kwargs | config.input_read_method_kwargs
        )
        try:
            # Load the dataset.
            self.data = getattr(ray.data, self.data_read_method)(
                self.path, **self.data_read_method_kwargs
            )
            logger.info("Reading data from {}".format(self.path))
            logger.info(self.data.schema())
        except Exception as e:
            logger.error(e)
        # Avoids reinstantiating the batch iterator each time we sample.
        self.batch_iterator = None
        # Defines the prelearner class. Note, this could be user-defined.
        self.prelearner_class = self.config.get("prelearner_class", OfflinePreLearner)
        # For remote learner setups.
        self.locality_hints = None
        self.learner_handles = None
        self.module_spec = None

    def sample(
        self,
        num_samples: int,
        return_iterator: bool = False,
        num_shards: int = 1,
    ):
        if (
            not return_iterator
            or return_iterator
            and num_shards <= 1
            and not self.batch_iterator
        ):
            # If no iterator should be returned, or if we want to return a single
            # batch iterator, we instantiate the batch iterator once, here.
            # TODO (simon, sven): The iterator depends on the `num_samples`, i.e.abs
            # sampling later with a different batch size would need a
            # reinstantiation of the iterator.
            self.batch_iterator = self.data.map_batches(
                self.prelearner_class,
                fn_constructor_kwargs={
                    "config": self.config,
                    "learner": self.learner_handles[0],
                },
                concurrency=2,
                batch_size=num_samples,
            ).iter_batches(
                batch_size=num_samples,
                prefetch_batches=2,
                local_shuffle_buffer_size=num_samples * 10,
            )

        # Do we want to return an iterator or a single batch?
        if return_iterator:
            # In case of multiple shards, we return multiple
            # `StreamingSplitIterator` instances.
            if num_shards > 1:
                # Call here the learner to get an up-to-date module state.
                # TODO (simon): This is a workaround as along as learners cannot
                # receive any calls from another actor.
                module_state = ray.get(
                    self.learner_handles[0].get_state.remote(
                        component=COMPONENT_RL_MODULE
                    )
                )
                return self.data.map_batches(
                    # TODO (cheng su): At best the learner handle passed in here should
                    # be the one from the learner that is nearest, but here we cannot
                    # provide locality hints.
                    self.prelearner_class,
                    fn_constructor_kwargs={
                        "config": self.config,
                        "learner": self.learner_handles,
                        "locality_hints": self.locality_hints,
                        "module_spec": self.module_spec,
                        "module_state": module_state,
                    },
                    concurrency=num_shards,
                    batch_size=num_samples,
                    zero_copy_batch=True,
                ).streaming_split(
                    n=num_shards, equal=False, locality_hints=self.locality_hints
                )

            # Otherwise, we return a simple batch `DataIterator`.
            else:
                return self.batch_iterator
        else:
            # Return a single batch from the iterator.
            return next(iter(self.batch_iterator))["batch"][0]

    @property
    def default_read_method_kwargs(self):
        return {
            "override_num_blocks": max(self.config.num_learners * 2, 2),
        }


class OfflinePreLearner:
    def __init__(
        self,
        config,
        learner: Union[Learner, list[ActorHandle]],
        locality_hints: Optional[list] = None,
        module_spec: Optional[MultiAgentRLModuleSpec] = None,
        module_state: Optional[Dict[ModuleID, Any]] = None,
    ):

        self.config = config
        # We need this learner to run the learner connector pipeline.
        # If it is a `Learner` instance, the `Learner` is local.
        if isinstance(learner, Learner):
            self._learner = learner
            self.learner_is_remote = False
            self._module = self._learner._module
        # Otherwise we have remote `Learner`s.
        else:
            # TODO (simon): Check with the data team how to get at
            # initialization the data block location.
            node_id = ray.get_runtime_context().get_node_id()
            # Shuffle indices such that not each data block syncs weights
            # with the same learner in case there are multiple learners
            # on the same node like the `PreLearner`.
            indices = list(range(len(locality_hints)))
            random.shuffle(indices)
            locality_hints = [locality_hints[i] for i in indices]
            learner = [learner[i] for i in indices]
            # Choose a learner from the same node.
            for i, hint in enumerate(locality_hints):
                if hint == node_id:
                    self._learner = learner[i]
            # If no learner has been chosen, there is none on the same node.
            if not self._learner:
                # Then choose a learner randomly.
                self._learner = learner[random.randint(0, len(learner) - 1)]
            self.learner_is_remote = True
            # Build the module from spec. Note, this will be a MARL module.
            self._module = module_spec.build()
            self._module.set_state(module_state)
        # Build the learner connector pipeline.
        self._learner_connector = self.config.build_learner_connector(
            input_observation_space=None,
            input_action_space=None,
        )
        # Cache the policies to be trained to update weights only for these.
        self._policies_to_train = self.config.policies_to_train
        self._is_multi_agent = config.is_multi_agent()
        # Set the counter to zero.
        self.iter_since_last_module_update = 0
        # self._future = None

    def __call__(
        self, batch: Dict[str, np.ndarray]
    ) -> Dict[str, List[MultiAgentBatch]]:
        # Map the batch to episodes.
        episodes = self._map_to_episodes(
            self._is_multi_agent, batch, schema=SCHEMA | self.config.input_read_schema
        )
        # TODO (simon): Make synching work. Right now this becomes blocking or never
        # receives weights. Learners appear to be non accessable via other actors.
        # Increase the counter for updating the module.
        # self.iter_since_last_module_update += 1

        # if self._future:
        #     refs, _ = ray.wait([self._future], timeout=0)
        #     print(f"refs: {refs}")
        #     if refs:
        #         module_state = ray.get(self._future)
        #
        #         self._module.set_state(module_state)
        #         self._future = None

        # # Synch the learner module, if necessary. Note, in case of a local learner
        # # we have a reference to the module and therefore an up-to-date module.
        # if self.learner_is_remote and self.iter_since_last_module_update
        # > self.config.prelearner_module_synch_period:
        #     # Reset the iteration counter.
        #     self.iter_since_last_module_update = 0
        #     # Request the module weights from the remote learner.
        #     self._future =
        # self._learner.get_module_state.remote(inference_only=False)
        #     # module_state =
        # ray.get(self._learner.get_module_state.remote(inference_only=False))
        #     # self._module.set_state(module_state)

        # Run the `Learner`'s connector pipeline.
        batch = self._learner_connector(
            rl_module=self._module,
            data={},
            episodes=episodes["episodes"],
            shared_data={},
        )
        # Convert to `MultiAgentBatch`.
        batch = MultiAgentBatch(
            {
                module_id: SampleBatch(module_data)
                for module_id, module_data in batch.items()
            },
            # TODO (simon): This can be run once for the batch and the
            # metrics, but we run it twice: here and later in the learner.
            env_steps=sum(e.env_steps() for e in episodes["episodes"]),
        )
        # Remove all data from modules that should not be trained. We do
        # not want to pass around more data than necessaty.
        for module_id in list(batch.policy_batches.keys()):
            if not self._should_module_be_updated(module_id, batch):
                del batch.policy_batches[module_id]

        # TODO (simon): Log steps trained for metrics (how?). At best in learner
        # and not here. But we could precompute metrics here and pass it to the learner
        # for logging. Like this we do not have to pass around episode lists.

        # TODO (simon): episodes are only needed for logging here.
        return {"batch": [batch]}

    def _should_module_be_updated(self, module_id, multi_agent_batch=None):
        """Checks which modules in a MARL module should be updated."""
        if not self._policies_to_train:
            # In case of no update information, the module is updated.
            return True
        elif not callable(self._policies_to_train):
            return module_id in set(self._policies_to_train)
        else:
            return self._policies_to_train(module_id, multi_agent_batch)

    @staticmethod
    def _map_to_episodes(
        is_multi_agent: bool,
        batch: Dict[str, np.ndarray],
<<<<<<< HEAD
        finalize: bool = False,
=======
        schema: Dict[str, str] = SCHEMA,
>>>>>>> dc198782
    ) -> Dict[str, List[EpisodeType]]:
        """Maps a batch of data to episodes."""

        episodes = []
        # TODO (simon): Give users possibility to provide a custom schema.
        for i, obs in enumerate(batch[schema[Columns.OBS]]):

            # If multi-agent we need to extract the agent ID.
            # TODO (simon): Check, what happens with the module ID.
            if is_multi_agent:
                agent_id = (
                    batch[schema[Columns.AGENT_ID]][i]
                    if Columns.AGENT_ID in batch
                    # The old stack uses "agent_index" instead of "agent_id".
                    # TODO (simon): Remove this as soon as we are new stack only.
                    else (
                        batch[schema["agent_index"]][i]
                        if schema["agent_index"] in batch
                        else None
                    )
                )
            else:
                agent_id = None

            if is_multi_agent:
                # TODO (simon): Add support for multi-agent episodes.
                pass
            else:
                # Build a single-agent episode with a single row of the batch.
                episode = SingleAgentEpisode(
                    id_=batch[schema[Columns.EPS_ID]][i],
                    agent_id=agent_id,
                    observations=[
                        unpack_if_needed(obs),
                        unpack_if_needed(batch[schema[Columns.NEXT_OBS]][i]),
                    ],
                    infos=[
                        {},
                        batch[schema[Columns.INFOS]][i]
                        if schema[Columns.INFOS] in batch
                        else {},
                    ],
                    actions=[batch[schema[Columns.ACTIONS]][i]],
                    rewards=[batch[schema[Columns.REWARDS]][i]],
                    terminated=batch[
                        schema[Columns.TERMINATEDS]
                        if schema[Columns.TERMINATEDS] in batch
                        else "dones"
                    ][i],
                    truncated=batch[schema[Columns.TRUNCATEDS]][i]
                    if schema[Columns.TRUNCATEDS] in batch
                    else False,
                    # TODO (simon): Results in zero-length episodes in connector.
                    # t_started=batch[Columns.T if Columns.T in batch else
                    # "unroll_id"][i][0],
                    # TODO (simon): Single-dimensional columns are not supported.
                    extra_model_outputs={
                        k: [v[i]]
                        for k, v in batch.items()
                        if (k not in schema and k not in schema.values())
                    },
                    len_lookback_buffer=0,
                )
                if finalize:
                    episode.finalize()
            episodes.append(episode)
        # Note, `map_batches` expects a `Dict` as return value.
        return {"episodes": episodes}<|MERGE_RESOLUTION|>--- conflicted
+++ resolved
@@ -285,11 +285,7 @@
     def _map_to_episodes(
         is_multi_agent: bool,
         batch: Dict[str, np.ndarray],
-<<<<<<< HEAD
         finalize: bool = False,
-=======
-        schema: Dict[str, str] = SCHEMA,
->>>>>>> dc198782
     ) -> Dict[str, List[EpisodeType]]:
         """Maps a batch of data to episodes."""
 
