import os
import unittest
from pathlib import Path

import ray
from ray.rllib.algorithms.algorithm_config import AlgorithmConfig
from ray.rllib.offline import IOContext
from ray.rllib.offline.json_reader import JsonReader


class TestJsonReader(unittest.TestCase):
    @classmethod
    def setUpClass(cls) -> None:
        ray.init()

    @classmethod
    def tearDownClass(cls) -> None:
        ray.shutdown()

    def test_itr_batches(self):
        """Test that the json reader iterates over batches of rows correctly."""
        rllib_dir = Path(__file__).parent.parent.parent.parent
        print("rllib dir={}".format(rllib_dir))
        data_file = os.path.join(rllib_dir, "rllib/tests/data/pendulum/large.json")
        print("data_file={} exists={}".format(data_file, os.path.isfile(data_file)))

        ioctx = IOContext(
<<<<<<< HEAD
            config=AlgorithmConfig().training(train_batch_size=1200),
=======
            config=(
                AlgorithmConfig()
                .training(train_batch_size=1200)
                .offline_data(actions_in_input_normalized=True)
            ),
>>>>>>> 4134dab2
            worker_index=0,
        )
        reader = JsonReader([data_file], ioctx)
        assert len(reader.next()) == 1200


if __name__ == "__main__":
    import sys

    import pytest

    sys.exit(pytest.main(["-v", __file__]))<|MERGE_RESOLUTION|>--- conflicted
+++ resolved
@@ -25,15 +25,11 @@
         print("data_file={} exists={}".format(data_file, os.path.isfile(data_file)))
 
         ioctx = IOContext(
-<<<<<<< HEAD
-            config=AlgorithmConfig().training(train_batch_size=1200),
-=======
             config=(
                 AlgorithmConfig()
                 .training(train_batch_size=1200)
                 .offline_data(actions_in_input_normalized=True)
             ),
->>>>>>> 4134dab2
             worker_index=0,
         )
         reader = JsonReader([data_file], ioctx)
