--- conflicted
+++ resolved
@@ -1,12 +1,7 @@
 import logging
-<<<<<<< HEAD
-from typing import Tuple, Generator, List, Dict, Any
-from ray.rllib.offline.estimators.off_policy_estimator import OffPolicyEstimator
-=======
 from typing import Dict, Any, Callable
 from ray.rllib.offline.estimators.off_policy_estimator import OffPolicyEstimator
 from ray.rllib.offline.estimators.utils import lookup_state_value_fn
->>>>>>> ec13f4c2
 from ray.rllib.policy import Policy
 from ray.rllib.policy.sample_batch import SampleBatch
 from ray.rllib.utils.annotations import DeveloperAPI, override
@@ -41,59 +36,6 @@
             name: string to save OPE results under
             policy: Policy to evaluate.
             gamma: Discount factor of the environment.
-<<<<<<< HEAD
-            q_model_type: Either "fqe" for Fitted Q-Evaluation
-                or "qreg" for Q-Regression, or a custom model that implements:
-                - `estimate_q(states, actions)`
-                - `estimate_v(states, action_probs)`
-            train_test_split_val: Split the batch into a training batch with
-            `train_test_split_val * n_episodes` episodes and an evaluation batch
-            with `(1 - train_test_split_val) * n_episodes` episodes. If not
-            specified, use `k` for k-fold cross validation instead.
-            k: k-fold cross validation for training model and evaluating OPE.
-            kwargs: Optional arguments for the specified Q model.
-        """
-
-        super().__init__(name, policy, gamma)
-        # TODO (Rohan138): Add support for continuous action spaces
-        assert isinstance(
-            policy.action_space, Discrete
-        ), "DM Estimator only supports discrete action spaces!"
-        assert (
-            policy.config["batch_mode"] == "complete_episodes"
-        ), "DM Estimator only supports `batch_mode`=`complete_episodes`"
-
-        # TODO (Rohan138): Add support for TF!
-        if policy.framework == "torch":
-            if q_model_type == "qreg":
-                model_cls = QRegTorchModel
-            elif q_model_type == "fqe":
-                model_cls = FQETorchModel
-            else:
-                assert hasattr(
-                    q_model_type, "estimate_q"
-                ), "q_model_type must implement `estimate_q`!"
-                assert hasattr(
-                    q_model_type, "estimate_v"
-                ), "q_model_type must implement `estimate_v`!"
-        else:
-            raise ValueError(
-                f"{self.__class__.__name__}"
-                "estimator only supports `policy.framework`=`torch`"
-            )
-
-        self.model = model_cls(
-            policy=policy,
-            gamma=gamma,
-            **kwargs,
-        )
-        self.train_test_split_val = train_test_split_val
-        self.k = k
-        assert train_test_split_val != 0.0 or k != 0, (
-            f"Both train_test_split_val: {train_test_split_val} and k: {k} "
-            f"cannot be 0 for the {self.__class__.__name__} estimator!"
-        )
-=======
             state_value_fn: Function that takes in self.policy and a
             SampleBatch with states s and return the state values V(s).
             This is meant to be generic; modify this for your Algorithm as neccessary.
@@ -106,47 +48,12 @@
             "torch",
             "tf2",
         ], "DirectMethod estimator only works with torch|tf2"
->>>>>>> ec13f4c2
 
     @override(OffPolicyEstimator)
     def estimate(self, batch: SampleBatchType) -> Dict[str, Any]:
         self.check_can_estimate_for(batch)
         estimates = {"v_old": [], "v_new": [], "v_gain": []}
         # Split data into train and test batches
-<<<<<<< HEAD
-        for train_episodes, test_episodes in train_test_split(
-            batch,
-            self.train_test_split_val,
-            self.k,
-        ):
-
-            # Train Q-function
-            if train_episodes:
-                # Reinitialize model
-                self.model.reset()
-                train_batch = SampleBatch.concat_samples(train_episodes)
-                self.model.train_q(train_batch)
-
-            # Calculate direct method OPE estimates
-            for episode in test_episodes:
-                rewards = episode["rewards"]
-                v_old = 0.0
-                v_new = 0.0
-                for t in range(episode.count):
-                    v_old += rewards[t] * self.gamma ** t
-
-                init_step = episode[0:1]
-                init_obs = np.array([init_step[SampleBatch.OBS]])
-                all_actions = np.arange(self.policy.action_space.n, dtype=float)
-                init_step[SampleBatch.ACTIONS] = all_actions
-                action_probs = np.exp(self.action_log_likelihood(init_step))
-                v_value = self.model.estimate_v(init_obs, action_probs)
-                v_new = convert_to_numpy(v_value).item()
-
-                estimates["v_old"].append(v_old)
-                estimates["v_new"].append(v_new)
-                estimates["v_gain"].append(v_new / max(v_old, 1e-8))
-=======
         for episode in batch.split_by_episode():
             rewards = episode["rewards"]
             v_old = 0.0
@@ -161,7 +68,6 @@
             estimates["v_old"].append(v_old)
             estimates["v_new"].append(v_new)
             estimates["v_gain"].append(v_new / max(v_old, 1e-8))
->>>>>>> ec13f4c2
         estimates["v_old_std"] = np.std(estimates["v_old"])
         estimates["v_old"] = np.mean(estimates["v_old"])
         estimates["v_new_std"] = np.std(estimates["v_new"])
