import logging
from ray.rllib.policy.sample_batch import MultiAgentBatch, SampleBatch
from ray.rllib.policy import Policy
<<<<<<< HEAD
from ray.rllib.utils.annotations import ExperimentalAPI
=======
from ray.rllib.utils.annotations import DeveloperAPI
from ray.rllib.offline.io_context import IOContext
from ray.rllib.utils.annotations import Deprecated
>>>>>>> e6758e72
from ray.rllib.utils.numpy import convert_to_numpy
from ray.rllib.utils.typing import TensorType, SampleBatchType
from typing import List, Dict

logger = logging.getLogger(__name__)

<<<<<<< HEAD
=======
OffPolicyEstimate = DeveloperAPI(
    namedtuple("OffPolicyEstimate", ["estimator_name", "metrics"])
)

>>>>>>> e6758e72

@DeveloperAPI
class OffPolicyEstimator:
    """Interface for an off policy reward estimator."""

    @DeveloperAPI
    def __init__(self, name: str, policy: Policy, gamma: float):
        """Initializes an OffPolicyEstimator instance.

        Args:
            name: string to save OPE results under
            policy: Policy to evaluate.
            gamma: Discount factor of the environment.
        """
        self.name = name
        self.policy = policy
        self.gamma = gamma
        self.new_estimates = {}

<<<<<<< HEAD
    @ExperimentalAPI
    def estimate(self, batch: SampleBatchType) -> Dict[str, List]:
        """Returns off policy estimates for the given batch of episodes.
=======
    @DeveloperAPI
    def estimate(self, batch: SampleBatchType) -> List[OffPolicyEstimate]:
        """Returns a list of off policy estimates for the given batch of episodes.
>>>>>>> e6758e72

        Args:
            batch: The batch to calculate the off policy estimates (OPE) on.

        Returns:
            The off-policy estimates (OPE) calculated on the given batch. Note
            that this dictionary can contain arbitrary strings mapping to the
            list of metrics e.g. {"v_old": [1, 2, 3], "v_new": [4,5,6]}
        """
        raise NotImplementedError

<<<<<<< HEAD
    @ExperimentalAPI
=======
    @DeveloperAPI
    def train(self, batch: SampleBatchType) -> TensorType:
        """Trains an Off-Policy Estimator on a batch of experiences.
        A model-based estimator should override this and train
        a transition, value, or reward model.

        Args:
            batch: The batch to train the model on

        Returns:
            any optional training/loss metrics from the model
        """
        pass

    @DeveloperAPI
>>>>>>> e6758e72
    def action_log_likelihood(self, batch: SampleBatchType) -> TensorType:
        """Returns log likelihood for actions in given batch for policy.

        Computes likelihoods by passing the observations through the current
        policy's `compute_log_likelihoods()` method

        Args:
            batch: The SampleBatch or MultiAgentBatch to calculate action
                log likelihoods from. This batch/batches must contain OBS
                and ACTIONS keys.

        Returns:
            The probabilities of the actions in the batch, given the
            observations and the policy.
        """
        num_state_inputs = 0
        for k in batch.keys():
            if k.startswith("state_in_"):
                num_state_inputs += 1
        state_keys = ["state_in_{}".format(i) for i in range(num_state_inputs)]
        log_likelihoods: TensorType = self.policy.compute_log_likelihoods(
            actions=batch[SampleBatch.ACTIONS],
            obs_batch=batch[SampleBatch.OBS],
            state_batches=[batch[k] for k in state_keys],
            prev_action_batch=batch.get(SampleBatch.PREV_ACTIONS),
            prev_reward_batch=batch.get(SampleBatch.PREV_REWARDS),
            actions_normalized=True,
        )
        log_likelihoods = convert_to_numpy(log_likelihoods)
        return log_likelihoods

    @DeveloperAPI
    def check_can_estimate_for(self, batch: SampleBatchType) -> None:
        """Checks if we support off policy estimation (OPE) on given batch.

        Args:
            batch: The batch to check.

        Raises:
            ValueError: In case `action_prob` key is not in batch OR batch
            is a MultiAgentBatch.
        """

        if isinstance(batch, MultiAgentBatch):
            raise ValueError(
                "Off-Policy Estimation is not implemented for multi-agent batches. "
                "You can set `off_policy_estimation_methods: {}` to resolve this."
            )

        if "action_prob" not in batch:
            raise ValueError(
                "Off-policy estimation is not possible unless the inputs "
                "include action probabilities (i.e., the policy is stochastic "
                "and emits the 'action_prob' key). For DQN this means using "
                "`exploration_config: {type: 'SoftQ'}`. You can also set "
                "`off_policy_estimation_methods: {}` to disable estimation."
<<<<<<< HEAD
            )
=======
            )

    @DeveloperAPI
    def process(self, batch: SampleBatchType) -> None:
        """Computes off policy estimates (OPE) on batch and stores results.
        Thus-far collected results can be retrieved then by calling
        `self.get_metrics` (which flushes the internal results storage).
        Args:
            batch: The batch to process (call `self.estimate()` on) and
                store results (OPEs) for.
        """
        self.new_estimates.extend(self.estimate(batch))

    @DeveloperAPI
    def get_metrics(self, get_losses: bool = False) -> List[OffPolicyEstimate]:
        """Returns list of new episode metric estimates since the last call.

        Args:
            get_losses: If True, also return self.losses for the OPE estimator
        Returns:
            out: List of OffPolicyEstimate objects.
            losses: List of training losses for the estimator.
        """
        out = self.new_estimates
        self.new_estimates = []
        if hasattr(self, "losses"):
            losses = self.losses
            self.losses = []
            if get_losses:
                return out, losses
        return out

    # TODO (rohan): Remove deprecated methods; set to error=True because changing
    # from one episode per SampleBatch to full SampleBatch is a breaking change anyway

    @Deprecated(help="OffPolicyEstimator.__init__(policy, gamma, config)", error=False)
    @classmethod
    @DeveloperAPI
    def create_from_io_context(cls, ioctx: IOContext) -> "OffPolicyEstimator":
        """Creates an off-policy estimator from an IOContext object.
        Extracts Policy and gamma (discount factor) information from the
        IOContext.
        Args:
            ioctx: The IOContext object to create the OffPolicyEstimator
                from.
        Returns:
            The OffPolicyEstimator object created from the IOContext object.
        """
        gamma = ioctx.worker.policy_config["gamma"]
        # Grab a reference to the current model
        keys = list(ioctx.worker.policy_map.keys())
        if len(keys) > 1:
            raise NotImplementedError(
                "Off-policy estimation is not implemented for multi-agent. "
                "You can set `input_evaluation: []` to resolve this."
            )
        policy = ioctx.worker.get_policy(keys[0])
        config = ioctx.input_config.get("estimator_config", {})
        return cls(policy, gamma, config)

    @Deprecated(new="OffPolicyEstimator.create_from_io_context", error=True)
    @DeveloperAPI
    def create(self, *args, **kwargs):
        return self.create_from_io_context(*args, **kwargs)

    @Deprecated(new="OffPolicyEstimator.compute_log_likelihoods", error=False)
    @DeveloperAPI
    def action_prob(self, *args, **kwargs):
        return self.compute_log_likelihoods(*args, **kwargs)
>>>>>>> e6758e72
<|MERGE_RESOLUTION|>--- conflicted
+++ resolved
@@ -1,26 +1,13 @@
 import logging
 from ray.rllib.policy.sample_batch import MultiAgentBatch, SampleBatch
 from ray.rllib.policy import Policy
-<<<<<<< HEAD
-from ray.rllib.utils.annotations import ExperimentalAPI
-=======
 from ray.rllib.utils.annotations import DeveloperAPI
-from ray.rllib.offline.io_context import IOContext
-from ray.rllib.utils.annotations import Deprecated
->>>>>>> e6758e72
 from ray.rllib.utils.numpy import convert_to_numpy
 from ray.rllib.utils.typing import TensorType, SampleBatchType
 from typing import List, Dict
 
 logger = logging.getLogger(__name__)
 
-<<<<<<< HEAD
-=======
-OffPolicyEstimate = DeveloperAPI(
-    namedtuple("OffPolicyEstimate", ["estimator_name", "metrics"])
-)
-
->>>>>>> e6758e72
 
 @DeveloperAPI
 class OffPolicyEstimator:
@@ -40,15 +27,9 @@
         self.gamma = gamma
         self.new_estimates = {}
 
-<<<<<<< HEAD
-    @ExperimentalAPI
+    @DeveloperAPI
     def estimate(self, batch: SampleBatchType) -> Dict[str, List]:
         """Returns off policy estimates for the given batch of episodes.
-=======
-    @DeveloperAPI
-    def estimate(self, batch: SampleBatchType) -> List[OffPolicyEstimate]:
-        """Returns a list of off policy estimates for the given batch of episodes.
->>>>>>> e6758e72
 
         Args:
             batch: The batch to calculate the off policy estimates (OPE) on.
@@ -60,25 +41,7 @@
         """
         raise NotImplementedError
 
-<<<<<<< HEAD
-    @ExperimentalAPI
-=======
     @DeveloperAPI
-    def train(self, batch: SampleBatchType) -> TensorType:
-        """Trains an Off-Policy Estimator on a batch of experiences.
-        A model-based estimator should override this and train
-        a transition, value, or reward model.
-
-        Args:
-            batch: The batch to train the model on
-
-        Returns:
-            any optional training/loss metrics from the model
-        """
-        pass
-
-    @DeveloperAPI
->>>>>>> e6758e72
     def action_log_likelihood(self, batch: SampleBatchType) -> TensorType:
         """Returns log likelihood for actions in given batch for policy.
 
@@ -135,76 +98,4 @@
                 "and emits the 'action_prob' key). For DQN this means using "
                 "`exploration_config: {type: 'SoftQ'}`. You can also set "
                 "`off_policy_estimation_methods: {}` to disable estimation."
-<<<<<<< HEAD
-            )
-=======
-            )
-
-    @DeveloperAPI
-    def process(self, batch: SampleBatchType) -> None:
-        """Computes off policy estimates (OPE) on batch and stores results.
-        Thus-far collected results can be retrieved then by calling
-        `self.get_metrics` (which flushes the internal results storage).
-        Args:
-            batch: The batch to process (call `self.estimate()` on) and
-                store results (OPEs) for.
-        """
-        self.new_estimates.extend(self.estimate(batch))
-
-    @DeveloperAPI
-    def get_metrics(self, get_losses: bool = False) -> List[OffPolicyEstimate]:
-        """Returns list of new episode metric estimates since the last call.
-
-        Args:
-            get_losses: If True, also return self.losses for the OPE estimator
-        Returns:
-            out: List of OffPolicyEstimate objects.
-            losses: List of training losses for the estimator.
-        """
-        out = self.new_estimates
-        self.new_estimates = []
-        if hasattr(self, "losses"):
-            losses = self.losses
-            self.losses = []
-            if get_losses:
-                return out, losses
-        return out
-
-    # TODO (rohan): Remove deprecated methods; set to error=True because changing
-    # from one episode per SampleBatch to full SampleBatch is a breaking change anyway
-
-    @Deprecated(help="OffPolicyEstimator.__init__(policy, gamma, config)", error=False)
-    @classmethod
-    @DeveloperAPI
-    def create_from_io_context(cls, ioctx: IOContext) -> "OffPolicyEstimator":
-        """Creates an off-policy estimator from an IOContext object.
-        Extracts Policy and gamma (discount factor) information from the
-        IOContext.
-        Args:
-            ioctx: The IOContext object to create the OffPolicyEstimator
-                from.
-        Returns:
-            The OffPolicyEstimator object created from the IOContext object.
-        """
-        gamma = ioctx.worker.policy_config["gamma"]
-        # Grab a reference to the current model
-        keys = list(ioctx.worker.policy_map.keys())
-        if len(keys) > 1:
-            raise NotImplementedError(
-                "Off-policy estimation is not implemented for multi-agent. "
-                "You can set `input_evaluation: []` to resolve this."
-            )
-        policy = ioctx.worker.get_policy(keys[0])
-        config = ioctx.input_config.get("estimator_config", {})
-        return cls(policy, gamma, config)
-
-    @Deprecated(new="OffPolicyEstimator.create_from_io_context", error=True)
-    @DeveloperAPI
-    def create(self, *args, **kwargs):
-        return self.create_from_io_context(*args, **kwargs)
-
-    @Deprecated(new="OffPolicyEstimator.compute_log_likelihoods", error=False)
-    @DeveloperAPI
-    def action_prob(self, *args, **kwargs):
-        return self.compute_log_likelihoods(*args, **kwargs)
->>>>>>> e6758e72
+            )