--- conflicted
+++ resolved
@@ -1,7 +1,4 @@
-<<<<<<< HEAD
 import gym
-=======
->>>>>>> 5c73031f
 import numpy as np
 import tree
 from typing import Dict, Any, List
@@ -16,10 +13,7 @@
 from ray.rllib.utils.policy import compute_log_likelihoods_from_input_dict
 from ray.rllib.utils.annotations import (
     DeveloperAPI,
-<<<<<<< HEAD
     ExperimentalAPI,
-=======
->>>>>>> 5c73031f
     OverrideToImplementCustomLogic,
 )
 from ray.rllib.utils.deprecation import Deprecated
@@ -35,16 +29,12 @@
     """Interface for an off policy estimator for counterfactual evaluation."""
 
     @DeveloperAPI
-<<<<<<< HEAD
     def __init__(
         self,
         policy: Policy,
         gamma: float = 0.0,
         epsilon_greedy: float = 0.0,
     ):
-=======
-    def __init__(self, policy: Policy, gamma: float = 0.0):
->>>>>>> 5c73031f
         """Initializes an OffPolicyEstimator instance.
 
         Args:
@@ -142,91 +132,6 @@
         pass
 
     @DeveloperAPI
-<<<<<<< HEAD
-=======
-    def estimate_on_single_episode(self, episode: SampleBatch) -> Dict[str, Any]:
-        """Returns off-policy estimates for the given one episode.
-
-        Args:
-            batch: The episode to calculate the off-policy estimates (OPE) on. The
-            episode must be a sample batch type that contains the fields "obs",
-            "actions", and "action_prob" and it needs to represent a
-            complete trajectory.
-
-        Returns:
-            The off-policy estimates (OPE) calculated on the given episode. The returned
-            dict can be any arbitrary mapping of strings to metrics.
-        """
-        raise NotImplementedError
-
-    @DeveloperAPI
-    def estimate_on_single_step_samples(
-        self,
-        batch: SampleBatch,
-    ) -> Dict[str, List[float]]:
-        """Returns off-policy estimates for the batch of single timesteps. This is
-        highly optimized for bandits assuming each episode is a single timestep.
-
-        Args:
-            batch: The batch to calculate the off-policy estimates (OPE) on. The
-            batch must be a sample batch type that contains the fields "obs",
-            "actions", and "action_prob".
-
-        Returns:
-            The off-policy estimates (OPE) calculated on the given batch of single time
-            step samples. The returned dict can be any arbitrary mapping of strings to
-            a list of floats capturing the values per each record.
-        """
-        raise NotImplementedError
-
-    def on_before_split_batch_by_episode(
-        self, sample_batch: SampleBatch
-    ) -> SampleBatch:
-        """Called before the batch is split by episode. You can perform any
-        preprocessing on the batch that you want here.
-        e.g. adding done flags to the batch, or reseting some stats that you want to
-        track per episode later during estimation, .etc.
-
-        Args:
-            sample_batch: The batch to split by episode. This contains multiple
-            episodes.
-
-        Returns:
-            The modified batch before calling split_by_episode().
-        """
-        return sample_batch
-
-    @OverrideToImplementCustomLogic
-    def on_after_split_batch_by_episode(
-        self, all_episodes: List[SampleBatch]
-    ) -> List[SampleBatch]:
-        """Called after the batch is split by episode. You can perform any
-        postprocessing on each episode that you want here.
-        e.g. computing advantage per episode, .etc.
-
-        Args:
-            all_episodes: The list of episodes in the original batch. Each element is a
-            sample batch type that is a single episode.
-        """
-
-        return all_episodes
-
-    @OverrideToImplementCustomLogic
-    def peek_on_single_episode(self, episode: SampleBatch) -> None:
-        """This is called on each episode before it is passed to
-        estimate_on_single_episode(). Using this method, you can get a peek at the
-        entire validation dataset before runnining the estimation. For examlpe if you
-        need to perform any normalizations of any sorts on the dataset, you can compute
-        the normalization parameters here.
-
-        Args:
-            episode: The episode that is split from the original batch. This is a
-            sample batch type that is a single episode.
-        """
-        pass
-
-    @DeveloperAPI
->>>>>>> 5c73031f
     def estimate(
         self, batch: SampleBatchType, split_batch_by_episode: bool = True
     ) -> Dict[str, Any]:
