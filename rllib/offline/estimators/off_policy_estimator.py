--- conflicted
+++ resolved
@@ -1,23 +1,15 @@
 import logging
 from ray.rllib.policy.sample_batch import MultiAgentBatch, DEFAULT_POLICY_ID
 from ray.rllib.policy import Policy
-<<<<<<< HEAD
 from ray.rllib.policy.sample_batch import SampleBatch
 from ray.rllib.utils.annotations import DeveloperAPI
 from ray.rllib.utils.deprecation import Deprecated
-=======
-from ray.rllib.utils.annotations import DeveloperAPI
-from ray.rllib.offline.io_context import IOContext
-from ray.rllib.utils.annotations import Deprecated
-from ray.rllib.utils.numpy import convert_to_numpy
->>>>>>> 09ce4711
 from ray.rllib.utils.typing import TensorType, SampleBatchType
 from typing import Dict, Any
 from ray.rllib.utils.numpy import convert_to_numpy
 
 logger = logging.getLogger(__name__)
 
-<<<<<<< HEAD
 
 def action_log_likelihood(policy: Policy, batch: SampleBatch):
     """Returns log likelihood for actions in given batch for policy.
@@ -50,12 +42,6 @@
     log_likelihoods = convert_to_numpy(log_likelihoods)
     return log_likelihoods
 
-=======
-OffPolicyEstimate = DeveloperAPI(
-    namedtuple("OffPolicyEstimate", ["estimator_name", "metrics"])
-)
-
->>>>>>> 09ce4711
 
 @DeveloperAPI
 class OffPolicyEstimator:
@@ -75,13 +61,8 @@
         self.gamma = gamma
 
     @DeveloperAPI
-<<<<<<< HEAD
     def estimate(self, batch: SampleBatchType) -> Dict[str, Any]:
         """Returns off policy estimates for the given batch of episodes.
-=======
-    def estimate(self, batch: SampleBatchType) -> List[OffPolicyEstimate]:
-        """Returns a list of off policy estimates for the given batch of episodes.
->>>>>>> 09ce4711
 
         Args:
             batch: The batch to calculate the off policy estimates (OPE) on.
@@ -94,55 +75,6 @@
         raise NotImplementedError
 
     @DeveloperAPI
-<<<<<<< HEAD
-=======
-    def train(self, batch: SampleBatchType) -> TensorType:
-        """Trains an Off-Policy Estimator on a batch of experiences.
-        A model-based estimator should override this and train
-        a transition, value, or reward model.
-
-        Args:
-            batch: The batch to train the model on
-
-        Returns:
-            any optional training/loss metrics from the model
-        """
-        pass
-
-    @DeveloperAPI
-    def action_log_likelihood(self, batch: SampleBatchType) -> TensorType:
-        """Returns log likelihood for actions in given batch for policy.
-
-        Computes likelihoods by passing the observations through the current
-        policy's `compute_log_likelihoods()` method
-
-        Args:
-            batch: The SampleBatch or MultiAgentBatch to calculate action
-                log likelihoods from. This batch/batches must contain OBS
-                and ACTIONS keys.
-
-        Returns:
-            The probabilities of the actions in the batch, given the
-            observations and the policy.
-        """
-        num_state_inputs = 0
-        for k in batch.keys():
-            if k.startswith("state_in_"):
-                num_state_inputs += 1
-        state_keys = ["state_in_{}".format(i) for i in range(num_state_inputs)]
-        log_likelihoods: TensorType = self.policy.compute_log_likelihoods(
-            actions=batch[SampleBatch.ACTIONS],
-            obs_batch=batch[SampleBatch.OBS],
-            state_batches=[batch[k] for k in state_keys],
-            prev_action_batch=batch.get(SampleBatch.PREV_ACTIONS),
-            prev_reward_batch=batch.get(SampleBatch.PREV_REWARDS),
-            actions_normalized=True,
-        )
-        log_likelihoods = convert_to_numpy(log_likelihoods)
-        return log_likelihoods
-
-    @DeveloperAPI
->>>>>>> 09ce4711
     def check_can_estimate_for(self, batch: SampleBatchType) -> None:
         """Checks if we support off policy estimation (OPE) on given batch.
 
@@ -175,61 +107,15 @@
             )
 
     @DeveloperAPI
-<<<<<<< HEAD
     def train(self, batch: SampleBatchType) -> Dict[str, Any]:
         """Train a model for Off-Policy Estimation.
 
         Args:
             batch: SampleBatch to train on
 
-=======
-    def process(self, batch: SampleBatchType) -> None:
-        """Computes off policy estimates (OPE) on batch and stores results.
-        Thus-far collected results can be retrieved then by calling
-        `self.get_metrics` (which flushes the internal results storage).
-        Args:
-            batch: The batch to process (call `self.estimate()` on) and
-                store results (OPEs) for.
-        """
-        self.new_estimates.extend(self.estimate(batch))
-
-    @DeveloperAPI
-    def get_metrics(self, get_losses: bool = False) -> List[OffPolicyEstimate]:
-        """Returns list of new episode metric estimates since the last call.
-
-        Args:
-            get_losses: If True, also return self.losses for the OPE estimator
-        Returns:
-            out: List of OffPolicyEstimate objects.
-            losses: List of training losses for the estimator.
-        """
-        out = self.new_estimates
-        self.new_estimates = []
-        if hasattr(self, "losses"):
-            losses = self.losses
-            self.losses = []
-            if get_losses:
-                return out, losses
-        return out
-
-    # TODO (rohan): Remove deprecated methods; set to error=True because changing
-    # from one episode per SampleBatch to full SampleBatch is a breaking change anyway
-
-    @Deprecated(help="OffPolicyEstimator.__init__(policy, gamma, config)", error=False)
-    @classmethod
-    @DeveloperAPI
-    def create_from_io_context(cls, ioctx: IOContext) -> "OffPolicyEstimator":
-        """Creates an off-policy estimator from an IOContext object.
-        Extracts Policy and gamma (discount factor) information from the
-        IOContext.
-        Args:
-            ioctx: The IOContext object to create the OffPolicyEstimator
-                from.
->>>>>>> 09ce4711
         Returns:
             Any optional metrics to return from the estimator
         """
-<<<<<<< HEAD
         return {}
 
     @Deprecated(
@@ -239,26 +125,19 @@
     )
     def action_log_likelihood(self, batch: SampleBatchType) -> TensorType:
         return action_log_likelihood(self.policy, batch)
-=======
-        gamma = ioctx.worker.policy_config["gamma"]
-        # Grab a reference to the current model
-        keys = list(ioctx.worker.policy_map.keys())
-        if len(keys) > 1:
-            raise NotImplementedError(
-                "Off-policy estimation is not implemented for multi-agent. "
-                "You can set `input_evaluation: []` to resolve this."
-            )
-        policy = ioctx.worker.get_policy(keys[0])
-        config = ioctx.input_config.get("estimator_config", {})
-        return cls(policy, gamma, config)
 
-    @Deprecated(new="OffPolicyEstimator.create_from_io_context", error=True)
-    @DeveloperAPI
-    def create(self, *args, **kwargs):
-        return self.create_from_io_context(*args, **kwargs)
+    @Deprecated(
+        old="OffPolicyEstimator.process(batch) -> OffPolicyEstimator.get_metrics()",
+        new="OffPolicyEstimator.estimate(batch)",
+        error=True,
+    )
+    def process(self, batch: SampleBatchType) -> None:
+        pass
 
-    @Deprecated(new="OffPolicyEstimator.compute_log_likelihoods", error=False)
-    @DeveloperAPI
-    def action_prob(self, *args, **kwargs):
-        return self.compute_log_likelihoods(*args, **kwargs)
->>>>>>> 09ce4711
+    @Deprecated(
+        old="OffPolicyEstimator.process(batch) -> OffPolicyEstimator.get_metrics()",
+        new="OffPolicyEstimator.estimate(batch)",
+        error=True,
+    )
+    def get_metrics(self) -> Dict[str, Any]:
+        pass