import unittest
import ray
from ray import tune
from ray.rllib.algorithms.dqn import DQNConfig
from ray.rllib.offline.estimators import (
    ImportanceSampling,
    WeightedImportanceSampling,
    DirectMethod,
    DoublyRobust,
)
from ray.rllib.offline.json_reader import JsonReader
from pathlib import Path
import os
import numpy as np
import gym


class TestOPE(unittest.TestCase):
    def setUp(self):
        ray.init(num_cpus=4)

    def tearDown(self):
        ray.shutdown()

    @classmethod
    def setUpClass(cls):
        ray.init(ignore_reinit_error=True)
        rllib_dir = Path(__file__).parent.parent.parent.parent
        print("rllib dir={}".format(rllib_dir))
        data_file = os.path.join(rllib_dir, "tests/data/cartpole/large.json")
        print("data_file={} exists={}".format(data_file, os.path.isfile(data_file)))

        env_name = "CartPole-v0"
        cls.gamma = 0.99
        train_steps = 20000
        n_batches = 20  # Approx. equal to n_episodes
        n_eval_episodes = 100

        config = (
            DQNConfig()
            .rollouts(num_rollout_workers=2)
            .environment(env=env_name)
<<<<<<< HEAD
            .training(gamma=gamma)
=======
            .training(gamma=cls.gamma)
            .rollouts(num_rollout_workers=3)
>>>>>>> 1649feca
            .exploration(
                explore=True,
                exploration_config={
                    "type": "SoftQ",
                    "temperature": 1.0,
                },
            )
            .framework("torch")
            .rollouts(batch_mode="complete_episodes")
        )
        cls.trainer = config.build()

        # Train DQN for evaluation policy
        tune.run(
            "DQN",
            config=config.to_dict(),
            stop={"timesteps_total": train_steps},
            verbose=0,
        )

        # Read n_batches of data
        reader = JsonReader(data_file)
        cls.batch = reader.next()
        for _ in range(n_batches - 1):
            cls.batch = cls.batch.concat(reader.next())
        cls.n_episodes = len(cls.batch.split_by_episode())
        print("Episodes:", cls.n_episodes, "Steps:", cls.batch.count)

        cls.mean_ret = {}
        cls.std_ret = {}

        # Simulate Monte-Carlo rollouts
        mc_ret = []
        env = gym.make(env_name)
        for _ in range(n_eval_episodes):
            obs = env.reset()
            done = False
            rewards = []
            while not done:
                act = cls.trainer.compute_single_action(obs)
                obs, reward, done, _ = env.step(act)
                rewards.append(reward)
            ret = 0
            for r in reversed(rewards):
                ret = r + cls.gamma * ret
            mc_ret.append(ret)

        cls.mean_ret["simulation"] = np.mean(mc_ret)
        cls.std_ret["simulation"] = np.std(mc_ret)

        # Optional configs for the model-based estimators
        cls.model_config = {"k": 2, "n_iters": 10}
        ray.shutdown()

    @classmethod
    def tearDownClass(cls):
        print("Mean:", cls.mean_ret)
        print("Stddev:", cls.std_ret)
        ray.shutdown()

    def test_is(self):
        name = "is"
        estimator = ImportanceSampling(
            name=name,
            policy=self.trainer.get_policy(),
            gamma=self.gamma,
        )
        estimator.process(self.batch)
        estimates = estimator.get_metrics()
        assert len(estimates) == self.n_episodes
        self.mean_ret[name] = np.mean([e.metrics["v_new"] for e in estimates])
        self.std_ret[name] = np.std([e.metrics["v_new"] for e in estimates])

    def test_wis(self):
        name = "wis"
        estimator = WeightedImportanceSampling(
            name=name,
            policy=self.trainer.get_policy(),
            gamma=self.gamma,
        )
        estimator.process(self.batch)
        estimates = estimator.get_metrics()
        assert len(estimates) == self.n_episodes
        self.mean_ret[name] = np.mean([e.metrics["v_new"] for e in estimates])
        self.std_ret[name] = np.std([e.metrics["v_new"] for e in estimates])

    def test_dm_qreg(self):
        name = "dm_qreg"
        estimator = DirectMethod(
            name=name,
            policy=self.trainer.get_policy(),
            gamma=self.gamma,
            q_model_type="qreg",
            **self.model_config,
        )
        estimator.process(self.batch)
        estimates = estimator.get_metrics()
        assert len(estimates) == self.n_episodes
        self.mean_ret[name] = np.mean([e.metrics["v_new"] for e in estimates])
        self.std_ret[name] = np.std([e.metrics["v_new"] for e in estimates])

    def test_dm_fqe(self):
        name = "dm_fqe"
        estimator = DirectMethod(
            name=name,
            policy=self.trainer.get_policy(),
            gamma=self.gamma,
            q_model_type="fqe",
            **self.model_config,
        )
        estimator.process(self.batch)
        estimates = estimator.get_metrics()
        assert len(estimates) == self.n_episodes
        self.mean_ret[name] = np.mean([e.metrics["v_new"] for e in estimates])
        self.std_ret[name] = np.std([e.metrics["v_new"] for e in estimates])

    def test_dr_qreg(self):
        name = "dr_qreg"
        estimator = DoublyRobust(
            name=name,
            policy=self.trainer.get_policy(),
            gamma=self.gamma,
            q_model_type="qreg",
            **self.model_config,
        )
        estimator.process(self.batch)
        estimates = estimator.get_metrics()
        assert len(estimates) == self.n_episodes
        self.mean_ret[name] = np.mean([e.metrics["v_new"] for e in estimates])
        self.std_ret[name] = np.std([e.metrics["v_new"] for e in estimates])

    def test_dr_fqe(self):
        name = "dr_fqe"
        estimator = DoublyRobust(
            name=name,
            policy=self.trainer.get_policy(),
            gamma=self.gamma,
            q_model_type="fqe",
            **self.model_config,
        )
        estimator.process(self.batch)
        estimates = estimator.get_metrics()
        assert len(estimates) == self.n_episodes
        self.mean_ret[name] = np.mean([e.metrics["v_new"] for e in estimates])
        self.std_ret[name] = np.std([e.metrics["v_new"] for e in estimates])

    def test_offline_evaluation_input(self):
        # Test that we can use input_=some_dataset and OPE in evaluation_config
        rllib_dir = Path(__file__).parent.parent.parent.parent
        print("rllib dir={}".format(rllib_dir))
        data_file = os.path.join(rllib_dir, "tests/data/cartpole/large.json")
        print("data_file={} exists={}".format(data_file, os.path.isfile(data_file)))

        env_name = "CartPole-v0"
        gamma = 0.99
        train_steps = 200000

        config = (
            DQNConfig()
            .rollouts(num_rollout_workers=2)
            .training(gamma=gamma)
            .environment(env=env_name)
            .offline_data(
                input_=data_file,
            )
            .exploration(
                explore=True,
                exploration_config={
                    "type": "SoftQ",
                    "temperature": 1.0,
                },
            )
            .evaluation(
                evaluation_interval=1,
                evaluation_num_workers=1,
                evaluation_config={
                    "input": os.path.join(rllib_dir, "tests/data/cartpole/small.json"),
                },
                off_policy_estimation_methods={
                    "is": {"type": ImportanceSampling},
                    "wis": {"type": WeightedImportanceSampling},
                },
            )
            .framework("torch")
            .rollouts(batch_mode="complete_episodes")
        )

        analysis = tune.run(
            "DQN",
            config=config.to_dict(),
            stop={"timesteps_total": train_steps},
            verbose=3,
        )
        result = list(analysis.results.values())[0]
        print("Training", result["off_policy_estimator"])
        print("Evaluation", result["evaluation"]["off_policy_estimator"])
        assert not result["off_policy_estimator"]  # Should be None or {}

    def test_ope_simple_replaybuffer(self):
        # Move estimator.process calls out of worker.sample and make it take in a
        # whole ReplayBuffer instead of a SampleBatch
        pass

    def test_5_fold_cv_eval_worker_1(self):
        # 5-fold cv, 1 eval worker; current default after the previous tests pass
        pass

    def test_5_fold_cv_eval_worker_3(self):
        # 5-fold cv, 3 eval workers
        pass

    def test_5_fold_cv_eval_worker_5(self):
        # 5-fold cv, 5 eval workers
        pass

    def test_5_fold_cv_eval_worker_10(self):
        # 5-fold cv, 10 eval workers; can we use the extra 5 workers for something else?
        pass

    def test_ope_weird_replaybuffer(self):
        # Get OPE to work with distributed or other weird replay buffers
        pass

    def test_d3rply_cartpole_random(self):
        # Test OPE methods on d3rlpy cartpole-random
        pass

    def test_d3rlpy_cartpole_replay(self):
        # Test OPE methods on d3rlpy cartpole-random
        pass

    def test_cobs_mountaincar(self):
        # Test OPE methods on COBS MountainCar
        pass


if __name__ == "__main__":
    import pytest
    import sys

    sys.exit(pytest.main(["-v", __file__]))<|MERGE_RESOLUTION|>--- conflicted
+++ resolved
@@ -40,12 +40,8 @@
             DQNConfig()
             .rollouts(num_rollout_workers=2)
             .environment(env=env_name)
-<<<<<<< HEAD
-            .training(gamma=gamma)
-=======
             .training(gamma=cls.gamma)
             .rollouts(num_rollout_workers=3)
->>>>>>> 1649feca
             .exploration(
                 explore=True,
                 exploration_config={
