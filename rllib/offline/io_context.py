<<<<<<< HEAD
import os
from typing import Any, Optional, TYPE_CHECKING

from ray.rllib.utils.annotations import PublicAPI
from ray.rllib.utils.typing import TrainerConfigDict

if TYPE_CHECKING:
    from ray.rllib.evaluation.sampler import SamplerInput


@PublicAPI
class IOContext:
    """Class containing attributes to pass to input/output class constructors.

    RLlib auto-sets these attributes when constructing input/output classes,
    such as InputReaders and OutputWriters.
    """

    @PublicAPI
    def __init__(
        self,
        log_dir: Optional[str] = None,
        config: Optional[TrainerConfigDict] = None,
        worker_index: int = 0,
        worker: Optional[Any] = None,
    ):
        """Initializes a IOContext object.

        Args:
            log_dir: The logging directory to read from/write to.
            config: The Trainer's main config dict.
            worker_index (int): When there are multiple workers created, this
                uniquely identifies the current worker. 0 for the local
                worker, >0 for any of the remote workers.
            worker (RolloutWorker): The RolloutWorker object reference.
        """
        self.log_dir = log_dir or os.getcwd()
        self.config = config or {}
        self.worker_index = worker_index
        self.worker = worker

    @PublicAPI
    def default_sampler_input(self) -> Optional["SamplerInput"]:
        """Returns the RolloutWorker's SamplerInput object, if any.

        Returns None if the RolloutWorker has no SamplerInput. Note that local
        workers in case there are also one or more remote workers by default
        do not create a SamplerInput object.

        Returns:
            The RolloutWorkers' SamplerInput object or None if none exists.
        """
        return self.worker.sampler

    @PublicAPI
    @property
    def input_config(self):
        return self.config.get("input_config", {})
=======
import os
from typing import Optional, TYPE_CHECKING

from ray.rllib.utils.annotations import PublicAPI
from ray.rllib.utils.typing import TrainerConfigDict

if TYPE_CHECKING:
    from ray.rllib.evaluation.sampler import SamplerInput
    from ray.rllib.evaluation.rollout_worker import RolloutWorker


@PublicAPI
class IOContext:
    """Class containing attributes to pass to input/output class constructors.

    RLlib auto-sets these attributes when constructing input/output classes,
    such as InputReaders and OutputWriters.
    """

    @PublicAPI
    def __init__(
        self,
        log_dir: Optional[str] = None,
        config: Optional[TrainerConfigDict] = None,
        worker_index: int = 0,
        worker: Optional["RolloutWorker"] = None,
    ):
        """Initializes a IOContext object.

        Args:
            log_dir: The logging directory to read from/write to.
            config: The Trainer's main config dict.
            worker_index (int): When there are multiple workers created, this
                uniquely identifies the current worker. 0 for the local
                worker, >0 for any of the remote workers.
            worker: The RolloutWorker object reference.
        """
        self.log_dir = log_dir or os.getcwd()
        self.config = config or {}
        self.worker_index = worker_index
        self.worker = worker

    @PublicAPI
    def default_sampler_input(self) -> Optional["SamplerInput"]:
        """Returns the RolloutWorker's SamplerInput object, if any.

        Returns None if the RolloutWorker has no SamplerInput. Note that local
        workers in case there are also one or more remote workers by default
        do not create a SamplerInput object.

        Returns:
            The RolloutWorkers' SamplerInput object or None if none exists.
        """
        return self.worker.sampler

    @PublicAPI
    @property
    def input_config(self):
        return self.config.get("input_config", {})

    @PublicAPI
    @property
    def output_config(self):
        return self.config.get("output_config", {})
>>>>>>> 19672688
<|MERGE_RESOLUTION|>--- conflicted
+++ resolved
@@ -1,125 +1,64 @@
-<<<<<<< HEAD
-import os
-from typing import Any, Optional, TYPE_CHECKING
-
-from ray.rllib.utils.annotations import PublicAPI
-from ray.rllib.utils.typing import TrainerConfigDict
-
-if TYPE_CHECKING:
-    from ray.rllib.evaluation.sampler import SamplerInput
-
-
-@PublicAPI
-class IOContext:
-    """Class containing attributes to pass to input/output class constructors.
-
-    RLlib auto-sets these attributes when constructing input/output classes,
-    such as InputReaders and OutputWriters.
-    """
-
-    @PublicAPI
-    def __init__(
-        self,
-        log_dir: Optional[str] = None,
-        config: Optional[TrainerConfigDict] = None,
-        worker_index: int = 0,
-        worker: Optional[Any] = None,
-    ):
-        """Initializes a IOContext object.
-
-        Args:
-            log_dir: The logging directory to read from/write to.
-            config: The Trainer's main config dict.
-            worker_index (int): When there are multiple workers created, this
-                uniquely identifies the current worker. 0 for the local
-                worker, >0 for any of the remote workers.
-            worker (RolloutWorker): The RolloutWorker object reference.
-        """
-        self.log_dir = log_dir or os.getcwd()
-        self.config = config or {}
-        self.worker_index = worker_index
-        self.worker = worker
-
-    @PublicAPI
-    def default_sampler_input(self) -> Optional["SamplerInput"]:
-        """Returns the RolloutWorker's SamplerInput object, if any.
-
-        Returns None if the RolloutWorker has no SamplerInput. Note that local
-        workers in case there are also one or more remote workers by default
-        do not create a SamplerInput object.
-
-        Returns:
-            The RolloutWorkers' SamplerInput object or None if none exists.
-        """
-        return self.worker.sampler
-
-    @PublicAPI
-    @property
-    def input_config(self):
-        return self.config.get("input_config", {})
-=======
-import os
-from typing import Optional, TYPE_CHECKING
-
-from ray.rllib.utils.annotations import PublicAPI
-from ray.rllib.utils.typing import TrainerConfigDict
-
-if TYPE_CHECKING:
-    from ray.rllib.evaluation.sampler import SamplerInput
-    from ray.rllib.evaluation.rollout_worker import RolloutWorker
-
-
-@PublicAPI
-class IOContext:
-    """Class containing attributes to pass to input/output class constructors.
-
-    RLlib auto-sets these attributes when constructing input/output classes,
-    such as InputReaders and OutputWriters.
-    """
-
-    @PublicAPI
-    def __init__(
-        self,
-        log_dir: Optional[str] = None,
-        config: Optional[TrainerConfigDict] = None,
-        worker_index: int = 0,
-        worker: Optional["RolloutWorker"] = None,
-    ):
-        """Initializes a IOContext object.
-
-        Args:
-            log_dir: The logging directory to read from/write to.
-            config: The Trainer's main config dict.
-            worker_index (int): When there are multiple workers created, this
-                uniquely identifies the current worker. 0 for the local
-                worker, >0 for any of the remote workers.
-            worker: The RolloutWorker object reference.
-        """
-        self.log_dir = log_dir or os.getcwd()
-        self.config = config or {}
-        self.worker_index = worker_index
-        self.worker = worker
-
-    @PublicAPI
-    def default_sampler_input(self) -> Optional["SamplerInput"]:
-        """Returns the RolloutWorker's SamplerInput object, if any.
-
-        Returns None if the RolloutWorker has no SamplerInput. Note that local
-        workers in case there are also one or more remote workers by default
-        do not create a SamplerInput object.
-
-        Returns:
-            The RolloutWorkers' SamplerInput object or None if none exists.
-        """
-        return self.worker.sampler
-
-    @PublicAPI
-    @property
-    def input_config(self):
-        return self.config.get("input_config", {})
-
-    @PublicAPI
-    @property
-    def output_config(self):
-        return self.config.get("output_config", {})
->>>>>>> 19672688
+import os
+from typing import Optional, TYPE_CHECKING
+
+from ray.rllib.utils.annotations import PublicAPI
+from ray.rllib.utils.typing import TrainerConfigDict
+
+if TYPE_CHECKING:
+    from ray.rllib.evaluation.sampler import SamplerInput
+    from ray.rllib.evaluation.rollout_worker import RolloutWorker
+
+
+@PublicAPI
+class IOContext:
+    """Class containing attributes to pass to input/output class constructors.
+
+    RLlib auto-sets these attributes when constructing input/output classes,
+    such as InputReaders and OutputWriters.
+    """
+
+    @PublicAPI
+    def __init__(
+        self,
+        log_dir: Optional[str] = None,
+        config: Optional[TrainerConfigDict] = None,
+        worker_index: int = 0,
+        worker: Optional["RolloutWorker"] = None,
+    ):
+        """Initializes a IOContext object.
+
+        Args:
+            log_dir: The logging directory to read from/write to.
+            config: The Trainer's main config dict.
+            worker_index (int): When there are multiple workers created, this
+                uniquely identifies the current worker. 0 for the local
+                worker, >0 for any of the remote workers.
+            worker: The RolloutWorker object reference.
+        """
+        self.log_dir = log_dir or os.getcwd()
+        self.config = config or {}
+        self.worker_index = worker_index
+        self.worker = worker
+
+    @PublicAPI
+    def default_sampler_input(self) -> Optional["SamplerInput"]:
+        """Returns the RolloutWorker's SamplerInput object, if any.
+
+        Returns None if the RolloutWorker has no SamplerInput. Note that local
+        workers in case there are also one or more remote workers by default
+        do not create a SamplerInput object.
+
+        Returns:
+            The RolloutWorkers' SamplerInput object or None if none exists.
+        """
+        return self.worker.sampler
+
+    @PublicAPI
+    @property
+    def input_config(self):
+        return self.config.get("input_config", {})
+
+    @PublicAPI
+    @property
+    def output_config(self):
+        return self.config.get("output_config", {})