import logging
import collections
import numpy as np

import ray
from ray.rllib.optimizers.replay_buffer import ReplayBuffer, \
    PrioritizedReplayBuffer
from ray.rllib.optimizers.policy_optimizer import PolicyOptimizer
from ray.rllib.evaluation.metrics import get_learner_stats
from ray.rllib.policy.sample_batch import SampleBatch, DEFAULT_POLICY_ID, \
    MultiAgentBatch
from ray.rllib.utils.annotations import override
from ray.rllib.utils.compression import pack_if_needed
from ray.rllib.utils.timer import TimerStat
from ray.rllib.utils.schedules import PiecewiseSchedule
from ray.rllib.utils.memory import ray_get_and_free
from ray.rllib.utils.deprecation import deprecation_warning

logger = logging.getLogger(__name__)


class SyncReplayOptimizer(PolicyOptimizer):
    """Variant of the local sync optimizer that supports replay (for DQN).

    This optimizer requires that rollout workers return an additional
    "td_error" array in the info return of compute_gradients(). This error
    term will be used for sample prioritization."""

    def __init__(
            self,
            workers,
            learning_starts=1000,
            buffer_size=10000,
            prioritized_replay=True,
            prioritized_replay_alpha=0.6,
            prioritized_replay_beta=0.4,
            prioritized_replay_eps=1e-6,
            schedule_max_timesteps=None,  # DEPRECATED
            beta_annealing_fraction=None,  # DEPRECATED
            final_prioritized_replay_beta=0.4,
            train_batch_size=32,
            before_learn_on_batch=None,
            synchronize_sampling=False,
            prioritized_replay_beta_annealing_timesteps=100000 * 0.2,
    ):
        """Initialize an sync replay optimizer.

        Args:
            workers (WorkerSet): all workers
            learning_starts (int): wait until this many steps have been sampled
                before starting optimization.
            buffer_size (int): max size of the replay buffer
            prioritized_replay (bool): whether to enable prioritized replay
            prioritized_replay_alpha (float): replay alpha hyperparameter
            prioritized_replay_beta (float): replay beta hyperparameter
            prioritized_replay_eps (float): replay eps hyperparameter
            schedule_max_timesteps (int): DEPRECATED: number of timesteps in
                the schedule to anneal PR-beta.
            beta_annealing_fraction (float): DEPRECATED: Fraction of schedule
                to anneal PR-beta over.
            final_prioritized_replay_beta (float): Final value of beta.
            train_batch_size (int): size of batches to learn on
            before_learn_on_batch (function): callback to run before passing
                the sampled batch to learn on
            synchronize_sampling (bool): whether to sample the experiences for
                all policies with the same indices (used in MADDPG).
            prioritized_replay_beta_annealing_timesteps (int): The timestep at
                which PR-beta annealing should end.
        """
        PolicyOptimizer.__init__(self, workers)

        self.replay_starts = learning_starts
<<<<<<< HEAD

        # Deprecated parameters.
        if prioritized_replay_beta_annealing_timesteps is None:
            assert schedule_max_timesteps and beta_annealing_fraction
            prioritized_replay_beta_annealing_timesteps = \
                schedule_max_timesteps * beta_annealing_fraction
        if schedule_max_timesteps is not None:
            deprecation_warning("schedule_max_timesteps",
                                "prioritized_replay_beta_annealing_timesteps")
        if beta_annealing_fraction is not None:
            deprecation_warning("beta_annealing_fraction",
                                "prioritized_replay_beta_annealing_timesteps")

        # linearly annealing beta used in Rainbow paper
        self.prioritized_replay_beta = LinearSchedule(
            schedule_timesteps=prioritized_replay_beta_annealing_timesteps,
            initial_p=prioritized_replay_beta,
            final_p=final_prioritized_replay_beta)
=======
        # Linearly annealing beta used in Rainbow paper, stopping at
        # `final_prioritized_replay_beta`.
        self.prioritized_replay_beta = PiecewiseSchedule(
            endpoints=[(0, prioritized_replay_beta),
                       (schedule_max_timesteps * beta_annealing_fraction,
                        final_prioritized_replay_beta)],
            outside_value=final_prioritized_replay_beta)
>>>>>>> 3c60caa4
        self.prioritized_replay_eps = prioritized_replay_eps
        self.train_batch_size = train_batch_size
        self.before_learn_on_batch = before_learn_on_batch
        self.synchronize_sampling = synchronize_sampling

        # Stats
        self.update_weights_timer = TimerStat()
        self.sample_timer = TimerStat()
        self.replay_timer = TimerStat()
        self.grad_timer = TimerStat()
        self.learner_stats = {}

        # Set up replay buffer
        if prioritized_replay:

            def new_buffer():
                return PrioritizedReplayBuffer(
                    buffer_size, alpha=prioritized_replay_alpha)
        else:

            def new_buffer():
                return ReplayBuffer(buffer_size)

        self.replay_buffers = collections.defaultdict(new_buffer)

        if buffer_size < self.replay_starts:
            logger.warning("buffer_size={} < replay_starts={}".format(
                buffer_size, self.replay_starts))

    @override(PolicyOptimizer)
    def step(self):
        with self.update_weights_timer:
            if self.workers.remote_workers():
                weights = ray.put(self.workers.local_worker().get_weights())
                for e in self.workers.remote_workers():
                    e.set_weights.remote(weights)

        with self.sample_timer:
            if self.workers.remote_workers():
                batch = SampleBatch.concat_samples(
                    ray_get_and_free([
                        e.sample.remote()
                        for e in self.workers.remote_workers()
                    ]))
            else:
                batch = self.workers.local_worker().sample()

            # Handle everything as if multiagent
            if isinstance(batch, SampleBatch):
                batch = MultiAgentBatch({
                    DEFAULT_POLICY_ID: batch
                }, batch.count)

            for policy_id, s in batch.policy_batches.items():
                for row in s.rows():
                    self.replay_buffers[policy_id].add(
                        pack_if_needed(row["obs"]),
                        row["actions"],
                        row["rewards"],
                        pack_if_needed(row["new_obs"]),
                        row["dones"],
                        weight=None)

        if self.num_steps_sampled >= self.replay_starts:
            self._optimize()

        self.num_steps_sampled += batch.count

    @override(PolicyOptimizer)
    def stats(self):
        return dict(
            PolicyOptimizer.stats(self), **{
                "sample_time_ms": round(1000 * self.sample_timer.mean, 3),
                "replay_time_ms": round(1000 * self.replay_timer.mean, 3),
                "grad_time_ms": round(1000 * self.grad_timer.mean, 3),
                "update_time_ms": round(1000 * self.update_weights_timer.mean,
                                        3),
                "opt_peak_throughput": round(self.grad_timer.mean_throughput,
                                             3),
                "opt_samples": round(self.grad_timer.mean_units_processed, 3),
                "learner": self.learner_stats,
            })

    def _optimize(self):
        samples = self._replay()

        with self.grad_timer:
            if self.before_learn_on_batch:
                samples = self.before_learn_on_batch(
                    samples,
                    self.workers.local_worker().policy_map,
                    self.train_batch_size)
            info_dict = self.workers.local_worker().learn_on_batch(samples)
            for policy_id, info in info_dict.items():
                self.learner_stats[policy_id] = get_learner_stats(info)
                replay_buffer = self.replay_buffers[policy_id]
                if isinstance(replay_buffer, PrioritizedReplayBuffer):
                    td_error = info["td_error"]
                    new_priorities = (
                        np.abs(td_error) + self.prioritized_replay_eps)
                    replay_buffer.update_priorities(
                        samples.policy_batches[policy_id]["batch_indexes"],
                        new_priorities)
            self.grad_timer.push_units_processed(samples.count)

        self.num_steps_trained += samples.count

    def _replay(self):
        samples = {}
        idxes = None
        with self.replay_timer:
            for policy_id, replay_buffer in self.replay_buffers.items():
                if self.synchronize_sampling:
                    if idxes is None:
                        idxes = replay_buffer.sample_idxes(
                            self.train_batch_size)
                else:
                    idxes = replay_buffer.sample_idxes(self.train_batch_size)

                if isinstance(replay_buffer, PrioritizedReplayBuffer):
                    (obses_t, actions, rewards, obses_tp1, dones, weights,
                     batch_indexes) = replay_buffer.sample_with_idxes(
                         idxes,
                         beta=self.prioritized_replay_beta.value(
                             self.num_steps_trained))
                else:
                    (obses_t, actions, rewards, obses_tp1,
                     dones) = replay_buffer.sample_with_idxes(idxes)
                    weights = np.ones_like(rewards)
                    batch_indexes = -np.ones_like(rewards)
                samples[policy_id] = SampleBatch({
                    "obs": obses_t,
                    "actions": actions,
                    "rewards": rewards,
                    "new_obs": obses_tp1,
                    "dones": dones,
                    "weights": weights,
                    "batch_indexes": batch_indexes
                })
        return MultiAgentBatch(samples, self.train_batch_size)<|MERGE_RESOLUTION|>--- conflicted
+++ resolved
@@ -70,7 +70,6 @@
         PolicyOptimizer.__init__(self, workers)
 
         self.replay_starts = learning_starts
-<<<<<<< HEAD
 
         # Deprecated parameters.
         if prioritized_replay_beta_annealing_timesteps is None:
@@ -84,12 +83,6 @@
             deprecation_warning("beta_annealing_fraction",
                                 "prioritized_replay_beta_annealing_timesteps")
 
-        # linearly annealing beta used in Rainbow paper
-        self.prioritized_replay_beta = LinearSchedule(
-            schedule_timesteps=prioritized_replay_beta_annealing_timesteps,
-            initial_p=prioritized_replay_beta,
-            final_p=final_prioritized_replay_beta)
-=======
         # Linearly annealing beta used in Rainbow paper, stopping at
         # `final_prioritized_replay_beta`.
         self.prioritized_replay_beta = PiecewiseSchedule(
@@ -97,7 +90,6 @@
                        (schedule_max_timesteps * beta_annealing_fraction,
                         final_prioritized_replay_beta)],
             outside_value=final_prioritized_replay_beta)
->>>>>>> 3c60caa4
         self.prioritized_replay_eps = prioritized_replay_eps
         self.train_batch_size = train_batch_size
         self.before_learn_on_batch = before_learn_on_batch
