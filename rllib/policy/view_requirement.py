--- conflicted
+++ resolved
@@ -35,15 +35,9 @@
         """Initializes a ViewRequirement object.
 
         Args:
-<<<<<<< HEAD
-            data_col (Optional[str]): The data column name from the
-                SampleBatch (str key). If None, use the dict key under which
-                this ViewRequirement resides.
-=======
             data_col (Optional[str]): The data column name from the SampleBatch
                 (str key). If None, use the dict key under which this
                 ViewRequirement resides.
->>>>>>> f6241302
             space (gym.Space): The gym Space used in case we need to pad data
                 in inaccessible areas of the trajectory (t<0 or t>H).
                 Default: Simple box space, e.g. rewards.
