--- conflicted
+++ resolved
@@ -24,22 +24,17 @@
         >>> # The default ViewRequirement for a Model is:
         >>> req = [ModelV2].inference_view_requirements
         >>> print(req)
-        {"obs": ViewRequirement(data_rel_pos=0)}
+        {"obs": ViewRequirement(shift=0)}
     """
 
     def __init__(self,
                  data_col: Optional[str] = None,
                  space: gym.Space = None,
-<<<<<<< HEAD
-                 data_rel_pos: Union[int, str, List[int]] = 0,
+                 shift: Union[int, str, List[int]] = 0,
                  abs_pos: Optional[int] = None,
                  batch_repeat_value: int = 1,
                  used_for_training: bool = True,
                  is_input_dict: bool = False):
-=======
-                 data_rel_pos: Union[int, List[int]] = 0,
-                 used_for_training: bool = True):
->>>>>>> 401d3426
         """Initializes a ViewRequirement object.
 
         Args:
@@ -49,24 +44,21 @@
             space (gym.Space): The gym Space used in case we need to pad data
                 in inaccessible areas of the trajectory (t<0 or t>H).
                 Default: Simple box space, e.g. rewards.
-            data_rel_pos (Union[int, str, List[int]]): Single shift value or
+            shift (Union[int, str, List[int]]): Single shift value or
                 list of relative positions to use (relative to the underlying
                 `data_col`).
                 Example: For a view column "prev_actions", you can set
-                `data_col="actions"` and `data_rel_pos=-1`.
+                `data_col="actions"` and `shift=-1`.
                 Example: For a view column "obs" in an Atari framestacking
                 fashion, you can set `data_col="obs"` and
-                `data_rel_pos=[-3, -2, -1, 0]`.
-<<<<<<< HEAD
+                `shift=[-3, -2, -1, 0]`.
                 Example: For the obs input to an attention net, you can specify
                 a range via a str: `data_rel_pos="-100:0"`, which will pass in
                 the past 100 observations plus the current one.
-            abs_pos (Optional[int]): An optional absolute position arg,
+            index (Optional[int]): An optional absolute position arg,
                 used e.g. for the location of a requested inference dict within
                 the trajectory. Negative values refer to counting from the end
                 of a trajectory.
-=======
->>>>>>> 401d3426
             used_for_training (bool): Whether the data will be used for
                 training. If False, the column will not be copied into the
                 final train batch.
@@ -77,29 +69,24 @@
         self.data_col = data_col
         self.space = space or gym.spaces.Box(
             float("-inf"), float("inf"), shape=())
-<<<<<<< HEAD
 
         self.abs_pos = abs_pos
         self.batch_repeat_value = batch_repeat_value
 
-        self.data_rel_pos = data_rel_pos
-        if isinstance(self.data_rel_pos, (list, tuple)):
-            self.data_rel_pos = np.array(self.data_rel_pos)
+        self.shift = shift
+        if isinstance(self.shift, (list, tuple)):
+            self.shift = np.array(self.shift)
 
         # Special case: Providing a (probably larger) range of indices, e.g.
         # "-100:0" (past 100 timesteps plus current one).
-        self.data_rel_pos_from = self.data_rel_pos_to = None
-        if isinstance(self.data_rel_pos, str):
-            f, t = self.data_rel_pos.split(":")
-            self.data_rel_pos_from = int(f)
-            self.data_rel_pos_to = int(t)
+        self.shift_from = self.shift_to = None
+        if isinstance(self.shift, str):
+            f, t = self.shift.split(":")
+            self.shift_from = int(f)
+            self.shift_to = int(t)
 
         self.used_for_training = used_for_training
 
         # Whether the "view" is an entire (inference) input dict based on the
         # Model's `self.inference_view_requirements`.
-        self.is_input_dict = is_input_dict
-=======
-        self.data_rel_pos = data_rel_pos
-        self.used_for_training = used_for_training
->>>>>>> 401d3426
+        self.is_input_dict = is_input_dict