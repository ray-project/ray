import gym
import numpy as np
from typing import List, Optional, Union

from ray.rllib.utils.framework import try_import_torch

torch, _ = try_import_torch()


class ViewRequirement:
    """Single view requirement (for one column in an SampleBatch/input_dict).

    Note: This is an experimental class used only if
    `_use_trajectory_view_api` in the config is set to True.

    Policies and ModelV2s return a Dict[str, ViewRequirement] upon calling
    their `[train|inference]_view_requirements()` methods, where the str key
    represents the column name (C) under which the view is available in the
    input_dict/SampleBatch and ViewRequirement specifies the actual underlying
    column names (in the original data buffer), timestep shifts, and other
    options to build the view.

    Examples:
        >>> # The default ViewRequirement for a Model is:
        >>> req = [ModelV2].inference_view_requirements
        >>> print(req)
        {"obs": ViewRequirement(data_rel_pos=0)}
    """

    def __init__(self,
                 data_col: Optional[str] = None,
                 space: gym.Space = None,
<<<<<<< HEAD
                 data_rel_pos: Union[int, str, List[int]] = 0,
                 abs_pos: Optional[int] = None,
                 batch_repeat_value: int = 1,
                 used_for_training: bool = True,
                 is_input_dict: bool = False):
=======
                 shift: Union[int, str, List[int]] = 0,
                 index: Optional[int] = None,
                 batch_repeat_value: int = 1,
                 used_for_training: bool = True):
>>>>>>> 2ffc39f1
        """Initializes a ViewRequirement object.

        Args:
            data_col (Optional[str]): The data column name from the SampleBatch
                (str key). If None, use the dict key under which this
                ViewRequirement resides.
            space (gym.Space): The gym Space used in case we need to pad data
                in inaccessible areas of the trajectory (t<0 or t>H).
                Default: Simple box space, e.g. rewards.
            shift (Union[int, str, List[int]]): Single shift value or
                list of relative positions to use (relative to the underlying
                `data_col`).
                Example: For a view column "prev_actions", you can set
                `data_col="actions"` and `shift=-1`.
                Example: For a view column "obs" in an Atari framestacking
                fashion, you can set `data_col="obs"` and
<<<<<<< HEAD
                `data_rel_pos=[-3, -2, -1, 0]`.
                Example: For the obs input to an attention net, you can specify
                a range via a str: `data_rel_pos="-100:0"`, which will pass in
                the past 100 observations plus the current one.
            abs_pos (Optional[int]): An optional absolute position arg,
=======
                `shift=[-3, -2, -1, 0]`.
                Example: For the obs input to an attention net, you can specify
                a range via a str: `shift="-100:0"`, which will pass in
                the past 100 observations plus the current one.
            index (Optional[int]): An optional absolute position arg,
>>>>>>> 2ffc39f1
                used e.g. for the location of a requested inference dict within
                the trajectory. Negative values refer to counting from the end
                of a trajectory.
            used_for_training (bool): Whether the data will be used for
                training. If False, the column will not be copied into the
                final train batch.
            is_input_dict (bool): Whether the "view" of this requirement is an
                entire (inference) input dict based on the Model's
                `self.inference_view_requirements`.
        """
        self.data_col = data_col
        self.space = space if space is not None else gym.spaces.Box(
            float("-inf"), float("inf"), shape=())

<<<<<<< HEAD
        self.abs_pos = abs_pos
        self.batch_repeat_value = batch_repeat_value

        self.data_rel_pos = data_rel_pos
        if isinstance(self.data_rel_pos, (list, tuple)):
            self.data_rel_pos = np.array(self.data_rel_pos)

        # Special case: Providing a (probably larger) range of indices, e.g.
        # "-100:0" (past 100 timesteps plus current one).
        self.data_rel_pos_from = self.data_rel_pos_to = None
        if isinstance(self.data_rel_pos, str):
            f, t = self.data_rel_pos.split(":")
            self.data_rel_pos_from = int(f)
            self.data_rel_pos_to = int(t)

        self.used_for_training = used_for_training

        # Whether the "view" is an entire (inference) input dict based on the
        # Model's `self.inference_view_requirements`.
        self.is_input_dict = is_input_dict
=======
        self.shift = shift
        if isinstance(self.shift, (list, tuple)):
            self.shift = np.array(self.shift)

        # Special case: Providing a (probably larger) range of indices, e.g.
        # "-100:0" (past 100 timesteps plus current one).
        self.shift_from = self.shift_to = None
        if isinstance(self.shift, str):
            f, t = self.shift.split(":")
            self.shift_from = int(f)
            self.shift_to = int(t)

        self.index = index
        self.batch_repeat_value = batch_repeat_value

        self.used_for_training = used_for_training
>>>>>>> 2ffc39f1
<|MERGE_RESOLUTION|>--- conflicted
+++ resolved
@@ -24,24 +24,16 @@
         >>> # The default ViewRequirement for a Model is:
         >>> req = [ModelV2].inference_view_requirements
         >>> print(req)
-        {"obs": ViewRequirement(data_rel_pos=0)}
+        {"obs": ViewRequirement(shift=0)}
     """
 
     def __init__(self,
                  data_col: Optional[str] = None,
                  space: gym.Space = None,
-<<<<<<< HEAD
-                 data_rel_pos: Union[int, str, List[int]] = 0,
-                 abs_pos: Optional[int] = None,
-                 batch_repeat_value: int = 1,
-                 used_for_training: bool = True,
-                 is_input_dict: bool = False):
-=======
                  shift: Union[int, str, List[int]] = 0,
                  index: Optional[int] = None,
                  batch_repeat_value: int = 1,
                  used_for_training: bool = True):
->>>>>>> 2ffc39f1
         """Initializes a ViewRequirement object.
 
         Args:
@@ -58,55 +50,22 @@
                 `data_col="actions"` and `shift=-1`.
                 Example: For a view column "obs" in an Atari framestacking
                 fashion, you can set `data_col="obs"` and
-<<<<<<< HEAD
-                `data_rel_pos=[-3, -2, -1, 0]`.
-                Example: For the obs input to an attention net, you can specify
-                a range via a str: `data_rel_pos="-100:0"`, which will pass in
-                the past 100 observations plus the current one.
-            abs_pos (Optional[int]): An optional absolute position arg,
-=======
                 `shift=[-3, -2, -1, 0]`.
                 Example: For the obs input to an attention net, you can specify
                 a range via a str: `shift="-100:0"`, which will pass in
                 the past 100 observations plus the current one.
             index (Optional[int]): An optional absolute position arg,
->>>>>>> 2ffc39f1
                 used e.g. for the location of a requested inference dict within
                 the trajectory. Negative values refer to counting from the end
                 of a trajectory.
             used_for_training (bool): Whether the data will be used for
                 training. If False, the column will not be copied into the
                 final train batch.
-            is_input_dict (bool): Whether the "view" of this requirement is an
-                entire (inference) input dict based on the Model's
-                `self.inference_view_requirements`.
         """
         self.data_col = data_col
         self.space = space if space is not None else gym.spaces.Box(
             float("-inf"), float("inf"), shape=())
 
-<<<<<<< HEAD
-        self.abs_pos = abs_pos
-        self.batch_repeat_value = batch_repeat_value
-
-        self.data_rel_pos = data_rel_pos
-        if isinstance(self.data_rel_pos, (list, tuple)):
-            self.data_rel_pos = np.array(self.data_rel_pos)
-
-        # Special case: Providing a (probably larger) range of indices, e.g.
-        # "-100:0" (past 100 timesteps plus current one).
-        self.data_rel_pos_from = self.data_rel_pos_to = None
-        if isinstance(self.data_rel_pos, str):
-            f, t = self.data_rel_pos.split(":")
-            self.data_rel_pos_from = int(f)
-            self.data_rel_pos_to = int(t)
-
-        self.used_for_training = used_for_training
-
-        # Whether the "view" is an entire (inference) input dict based on the
-        # Model's `self.inference_view_requirements`.
-        self.is_input_dict = is_input_dict
-=======
         self.shift = shift
         if isinstance(self.shift, (list, tuple)):
             self.shift = np.array(self.shift)
@@ -122,5 +81,4 @@
         self.index = index
         self.batch_repeat_value = batch_repeat_value
 
-        self.used_for_training = used_for_training
->>>>>>> 2ffc39f1
+        self.used_for_training = used_for_training