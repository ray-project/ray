--- conflicted
+++ resolved
@@ -1,8 +1,5 @@
 import gym
-<<<<<<< HEAD
-=======
 import numpy as np
->>>>>>> 73a07b52
 from typing import List, Optional, Union, TYPE_CHECKING
 
 from ray.rllib.utils.framework import try_import_torch
@@ -66,7 +63,6 @@
             float("-inf"), float("inf"), shape=())
 
         self.shift = shift
-<<<<<<< HEAD
         # Special case: Providing a (probably larger) range of indices, e.g.
         # "-100:0" (past 100 timesteps plus current one).
         self.shift_from = self.shift_to = None
@@ -81,50 +77,6 @@
         #  timestep per sequence is needed (for RNNs and attention nets).
         #  also will have to provide a function (in the model?) to process
         #  train_bathes (like a 0_pad-func for RNNs)
-
-
-def get_default_view_requirements(policy: "Policy"):
-    """Returns a default ViewRequirements dict (for backward compatibility).
-
-    Args:
-        policy (Policy): The Policy, for which to generate the ViewRequirements
-            dict.
-
-    Returns:
-        ViewReqDict: The default view requirements dict.
-    """
-    #from ray.rllib.evaluation.postprocessing import Postprocessing
-    from ray.rllib.policy.sample_batch import SampleBatch
-
-    # Default view requirements (equal to those that we would use before
-    # the trajectory view API was introduced).
-    view_reqs = {
-        SampleBatch.OBS: ViewRequirement(space=policy.observation_space),
-        SampleBatch.NEXT_OBS: ViewRequirement(
-            data_col=SampleBatch.OBS, shift=1, space=policy.observation_space),
-        SampleBatch.ACTIONS: ViewRequirement(space=policy.action_space),
-        SampleBatch.REWARDS: ViewRequirement(),
-        SampleBatch.DONES: ViewRequirement(),
-        SampleBatch.EPS_ID: ViewRequirement(),
-        SampleBatch.AGENT_INDEX: ViewRequirement(),
-        SampleBatch.INFOS: ViewRequirement(used_for_training=False),
-        SampleBatch.ACTION_DIST_INPUTS: ViewRequirement(),
-        SampleBatch.ACTION_LOGP: ViewRequirement(),
-    }
-    # Add the state-in/out views in case the policy has an RNN.
-    if policy.is_recurrent():
-        init_state = policy.get_initial_state()
-        for i, s in enumerate(init_state):
-            view_reqs["state_in_{}".format(i)] = ViewRequirement(
-                data_col="state_out_{}".format(i),
-                shift=-1,
-                space=gym.spaces.Box(-1.0, 1.0, shape=s.shape))
-            view_reqs["state_out_{}".format(i)] = ViewRequirement(
-                space=gym.spaces.Box(-1.0, 1.0, shape=s.shape))
-
-    return view_reqs
-=======
-        self.used_for_training = used_for_training
 
 
 def initialize_loss_with_dummy_batch(policy, auto=True):
@@ -204,5 +156,4 @@
         else:
             ret[view_col] = np.zeros_like(
                 [view_req.space.sample() for _ in range(batch_size)])
-    return ret
->>>>>>> 73a07b52
+    return ret