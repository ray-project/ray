--- conflicted
+++ resolved
@@ -30,17 +30,11 @@
     def __init__(self,
                  data_col: Optional[str] = None,
                  space: gym.Space = None,
-<<<<<<< HEAD
                  shift: Union[int, str, List[int]] = 0,
-                 abs_pos: Optional[int] = None,
+                 index: Optional[int] = None,
                  batch_repeat_value: int = 1,
                  used_for_training: bool = True,
                  is_input_dict: bool = False):
-=======
-                 shift: Union[int, List[int]] = 0,
-                 index: Optional[int] = None,
-                 used_for_training: bool = True):
->>>>>>> 99c81c67
         """Initializes a ViewRequirement object.
 
         Args:
@@ -68,17 +62,13 @@
             used_for_training (bool): Whether the data will be used for
                 training. If False, the column will not be copied into the
                 final train batch.
-            is_input_dict (bool): Whether the "view" of this requirement is an
-                entire (inference) input dict based on the Model's
-                `self.inference_view_requirements`.
+            #is_input_dict (bool): Whether the "view" of this requirement is an
+            #    entire (inference) input dict based on the Model's
+            #    `self.inference_view_requirements`.
         """
         self.data_col = data_col
         self.space = space if space is not None else gym.spaces.Box(
             float("-inf"), float("inf"), shape=())
-
-<<<<<<< HEAD
-        self.abs_pos = abs_pos
-        self.batch_repeat_value = batch_repeat_value
 
         self.shift = shift
         if isinstance(self.shift, (list, tuple)):
@@ -92,14 +82,11 @@
             self.shift_from = int(f)
             self.shift_to = int(t)
 
+        self.index = index
+        self.batch_repeat_value = batch_repeat_value
+
         self.used_for_training = used_for_training
 
-        # Whether the "view" is an entire (inference) input dict based on the
-        # Model's `self.inference_view_requirements`.
-        self.is_input_dict = is_input_dict
-=======
-        self.index = index
-
-        self.shift = shift
-        self.used_for_training = used_for_training
->>>>>>> 99c81c67
+        ## Whether the "view" is an entire (inference) input dict based on the
+        ## Model's `self.inference_view_requirements`.
+        #self.is_input_dict = is_input_dict