--- conflicted
+++ resolved
@@ -52,7 +52,7 @@
                 `shift=[-3, -2, -1, 0]`.
                 Example: For the obs input to an attention net, you can specify
                 a range via a str: `shift="-100:0"`, which will pass in the
-                past 100 observations plus the current one.                
+                past 100 observations plus the current one.
             used_for_training (bool): Whether the data will be used for
                 training. If False, the column will not be copied into the
                 final train batch.
@@ -62,7 +62,6 @@
             float("-inf"), float("inf"), shape=())
 
         self.shift = shift
-<<<<<<< HEAD
         # Special case: Providing a (probably larger) range of indices, e.g.
         # "-100:0" (past 100 timesteps plus current one).
         self.shift_from = self.shift_to = None
@@ -77,8 +76,6 @@
         #  timestep per sequence is needed (for RNNs and attention nets).
         #  also will have to provide a function (in the model?) to process
         #  train_bathes (like a 0_pad-func for RNNs)
-=======
-        self.used_for_training = used_for_training
 
 
 def get_default_view_requirements(policy: "Policy"):
@@ -120,5 +117,4 @@
             view_reqs["state_out_{}".format(i)] = ViewRequirement(
                 space=gym.spaces.Box(-1.0, 1.0, shape=s.shape))
 
-    return view_reqs
->>>>>>> 8940667e
+    return view_reqs