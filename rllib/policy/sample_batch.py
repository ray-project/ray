--- conflicted
+++ resolved
@@ -5,7 +5,8 @@
 from typing import Dict, List, Optional, Set, Union
 
 from ray.util import log_once
-from ray.rllib.utils.annotations import PublicAPI, DeveloperAPI
+from ray.rllib.utils.annotations import Deprecated, DeveloperAPI, \
+    PublicAPI
 from ray.rllib.utils.compression import pack, unpack, is_compressed
 from ray.rllib.utils.deprecation import deprecation_warning
 from ray.rllib.utils.framework import try_import_tf, try_import_torch
@@ -308,6 +309,7 @@
         assert sum(s.count for s in slices) == self.count, (slices, self.count)
         return slices
 
+    @Deprecated(new="SampleBatch[start:stop]", error=False)
     def slice(self, start: int, end: int, state_start=None,
               state_end=None) -> "SampleBatch":
         """Returns a slice of the row data of this batch (w/o copying).
@@ -320,9 +322,6 @@
             SampleBatch: A new SampleBatch, which has a slice of this batch's
                 data.
         """
-        deprecation_warning(
-            "SampleBatch.slice()", "SampleBatch[start:stop]", error=False)
-
         if self.get("seq_lens") is not None and len(self["seq_lens"]) > 0:
             if start < 0:
                 data = {
@@ -719,16 +718,11 @@
                 i += slice_size
         return data_slices, data_slices_states
 
+    # TODO: deprecate
     @property
     def data(self):
-<<<<<<< HEAD
         deprecation_warning(
             old="SampleBatch.data[..]", new="SampleBatch[..]", error=True)
-=======
-        if log_once("SampleBatch.data"):
-            deprecation_warning(
-                old="SampleBatch.data[..]", new="SampleBatch[..]", error=True)
->>>>>>> a708cca4
         return self
 
     # TODO: (sven) Experimental method.
