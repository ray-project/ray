<<<<<<< HEAD
import collections
import numpy as np
import sys
import itertools
import tree  # pip install dm_tree
from typing import Dict, Iterator, List, Optional, Set, Union

from ray.util import log_once
from ray.rllib.utils.annotations import DeveloperAPI, ExperimentalAPI, PublicAPI
from ray.rllib.utils.compression import pack, unpack, is_compressed
from ray.rllib.utils.deprecation import Deprecated, deprecation_warning
from ray.rllib.utils.framework import try_import_tf, try_import_torch
from ray.rllib.utils.numpy import concat_aligned
from ray.rllib.utils.typing import PolicyID, TensorType, ViewRequirementsDict

tf1, tf, tfv = try_import_tf()
torch, _ = try_import_torch()

# Default policy id for single agent environments
DEFAULT_POLICY_ID = "default_policy"


@PublicAPI
class SampleBatch(dict):
    """Wrapper around a dictionary with string keys and array-like values.

    For example, {"obs": [1, 2, 3], "reward": [0, -1, 1]} is a batch of three
    samples, each with an "obs" and "reward" attribute.
    """

    # Outputs from interacting with the environment
    OBS = "obs"
    CUR_OBS = "obs"
    NEXT_OBS = "new_obs"
    ACTIONS = "actions"
    REWARDS = "rewards"
    PREV_ACTIONS = "prev_actions"
    PREV_REWARDS = "prev_rewards"
    DONES = "dones"
    INFOS = "infos"
    SEQ_LENS = "seq_lens"
    # This is only computed and used when RE3 exploration strategy is enabled
    OBS_EMBEDS = "obs_embeds"
    T = "t"

    # Extra action fetches keys.
    ACTION_DIST_INPUTS = "action_dist_inputs"
    ACTION_PROB = "action_prob"
    ACTION_LOGP = "action_logp"

    # Uniquely identifies an episode.
    EPS_ID = "eps_id"
    # An env ID (e.g. the index for a vectorized sub-env).
    ENV_ID = "env_id"

    # Uniquely identifies a sample batch. This is important to distinguish RNN
    # sequences from the same episode when multiple sample batches are
    # concatenated (fusing sequences across batches can be unsafe).
    UNROLL_ID = "unroll_id"

    # Uniquely identifies an agent within an episode.
    AGENT_INDEX = "agent_index"

    # Value function predictions emitted by the behaviour policy.
    VF_PREDS = "vf_preds"

    @PublicAPI
    def __init__(self, *args, **kwargs):
        """Constructs a sample batch (same params as dict constructor).

        Note: All *args and those **kwargs not listed below will be passed
        as-is to the parent dict constructor.

        Keyword Args:
            _time_major (Optinal[bool]): Whether data in this sample batch
                is time-major. This is False by default and only relevant
                if the data contains sequences.
            _max_seq_len (Optional[bool]): The max sequence chunk length
                if the data contains sequences.
            _zero_padded (Optional[bool]): Whether the data in this batch
                contains sequences AND these sequences are right-zero-padded
                according to the `_max_seq_len` setting.
            _is_training (Optional[bool]): Whether this batch is used for
                training. If False, batch may be used for e.g. action
                computations (inference).
        """

        # Possible seq_lens (TxB or BxT) setup.
        self.time_major = kwargs.pop("_time_major", None)
        # Maximum seq len value.
        self.max_seq_len = kwargs.pop("_max_seq_len", None)
        # Is alredy right-zero-padded?
        self.zero_padded = kwargs.pop("_zero_padded", False)
        # Whether this batch is used for training (vs inference).
        self._is_training = kwargs.pop("_is_training", None)

        # Call super constructor. This will make the actual data accessible
        # by column name (str) via e.g. self["some-col"].
        dict.__init__(self, *args, **kwargs)

        self.accessed_keys = set()
        self.added_keys = set()
        self.deleted_keys = set()
        self.intercepted_values = {}
        self.get_interceptor = None

        # Clear out None seq-lens.
        seq_lens_ = self.get(SampleBatch.SEQ_LENS)
        if seq_lens_ is None or (isinstance(seq_lens_, list) and len(seq_lens_) == 0):
            self.pop(SampleBatch.SEQ_LENS, None)
        # Numpyfy seq_lens if list.
        elif isinstance(seq_lens_, list):
            self[SampleBatch.SEQ_LENS] = seq_lens_ = np.array(seq_lens_, dtype=np.int32)

        if (
            self.max_seq_len is None
            and seq_lens_ is not None
            and not (tf and tf.is_tensor(seq_lens_))
            and len(seq_lens_) > 0
        ):
            self.max_seq_len = max(seq_lens_)

        if self._is_training is None:
            self._is_training = self.pop("is_training", False)

        lengths = []
        copy_ = {k: v for k, v in self.items() if k != SampleBatch.SEQ_LENS}
        for k, v in copy_.items():
            assert isinstance(k, str), self

            # TODO: Drop support for lists as values.
            # Convert lists of int|float into numpy arrays make sure all data
            # has same length.
            if isinstance(v, list):
                self[k] = np.array(v)

            # Try to infer the "length" of the SampleBatch by finding the first
            # value that is actually a ndarray/tensor. This would fail if
            # all values are nested dicts/tuples of more complex underlying
            # structures.
            len_ = (
                len(v)
                if isinstance(v, (list, np.ndarray)) or (torch and torch.is_tensor(v))
                else None
            )
            if len_:
                lengths.append(len_)

        if (
            self.get(SampleBatch.SEQ_LENS) is not None
            and not (tf and tf.is_tensor(self[SampleBatch.SEQ_LENS]))
            and len(self[SampleBatch.SEQ_LENS]) > 0
        ):
            self.count = sum(self[SampleBatch.SEQ_LENS])
        else:
            self.count = lengths[0] if lengths else 0

        # A convenience map for slicing this batch into sub-batches along
        # the time axis. This helps reduce repeated iterations through the
        # batch's seq_lens array to find good slicing points. Built lazily
        # when needed.
        self._slice_map = []

    @PublicAPI
    def __len__(self):
        """Returns the amount of samples in the sample batch."""
        return self.count

    @staticmethod
    @PublicAPI
    def concat_samples(
        samples: Union[List["SampleBatch"], List["MultiAgentBatch"]],
    ) -> Union["SampleBatch", "MultiAgentBatch"]:
        """Concatenates n SampleBatches or MultiAgentBatches.

        Args:
            samples (Union[List[SampleBatch], List[MultiAgentBatch]]): List of
                SampleBatches or MultiAgentBatches to be concatenated.

        Returns:
            Union[SampleBatch, MultiAgentBatch]: A new (concatenated)
                SampleBatch or MultiAgentBatch.

        Examples:
            >>> b1 = SampleBatch({"a": np.array([1, 2]),
            ...                   "b": np.array([10, 11])})
            >>> b2 = SampleBatch({"a": np.array([3]),
            ...                   "b": np.array([12])})
            >>> print(SampleBatch.concat_samples([b1, b2]))
            {"a": np.array([1, 2, 3]), "b": np.array([10, 11, 12])}
        """
        if any(isinstance(s, MultiAgentBatch) for s in samples):
            return MultiAgentBatch.concat_samples(samples)
        concatd_seq_lens = []
        concat_samples = []
        zero_padded = samples[0].zero_padded
        max_seq_len = samples[0].max_seq_len
        time_major = samples[0].time_major
        for s in samples:
            if s.count > 0:
                assert s.zero_padded == zero_padded
                assert s.time_major == time_major
                if (
                    s.max_seq_len is None or max_seq_len is None
                ) and s.max_seq_len != max_seq_len:
                    raise ValueError(
                        "Samples must consistently provide or omit max_seq_len"
                    )
                if zero_padded:
                    assert s.max_seq_len == max_seq_len
                if max_seq_len is not None:
                    max_seq_len = max(max_seq_len, s.max_seq_len)
                concat_samples.append(s)
                if s.get(SampleBatch.SEQ_LENS) is not None:
                    concatd_seq_lens.extend(s[SampleBatch.SEQ_LENS])

        # If we don't have any samples (0 or only empty SampleBatches),
        # return an empty SampleBatch here.
        if len(concat_samples) == 0:
            return SampleBatch()

        # Collect the concat'd data.
        concatd_data = {}

        def concat_key(*values):
            return concat_aligned(values, time_major)

        try:
            for k in concat_samples[0].keys():
                if k == "infos":
                    concatd_data[k] = concat_aligned(
                        [s[k] for s in concat_samples], time_major=time_major
                    )
                else:
                    concatd_data[k] = tree.map_structure(
                        concat_key, *[c[k] for c in concat_samples]
                    )
        except Exception:
            raise ValueError(
                f"Cannot concat data under key '{k}', b/c "
                "sub-structures under that key don't match. "
                f"`samples`={samples}"
            )

        # Return a new (concat'd) SampleBatch.
        return SampleBatch(
            concatd_data,
            seq_lens=concatd_seq_lens,
            _time_major=time_major,
            _zero_padded=zero_padded,
            _max_seq_len=max_seq_len,
        )

    @PublicAPI
    def concat(self, other: "SampleBatch") -> "SampleBatch":
        """Concatenates `other` to this one and returns a new SampleBatch.

        Args:
            other (SampleBatch): The other SampleBatch object to concat to this
                one.

        Returns:
            SampleBatch: The new SampleBatch, resulting from concating `other`
                to `self`.

        Examples:
            >>> b1 = SampleBatch({"a": np.array([1, 2])})
            >>> b2 = SampleBatch({"a": np.array([3, 4, 5])})
            >>> print(b1.concat(b2))
            {"a": np.array([1, 2, 3, 4, 5])}
        """
        return self.concat_samples([self, other])

    @PublicAPI
    def copy(self, shallow: bool = False) -> "SampleBatch":
        """Creates a deep or shallow copy of this SampleBatch and returns it.

        Args:
            shallow (bool): Whether the copying should be done shallowly.

        Returns:
            SampleBatch: A deep or shallow copy of this SampleBatch object.
        """
        copy_ = {k: v for k, v in self.items()}
        data = tree.map_structure(
            lambda v: (
                np.array(v, copy=not shallow) if isinstance(v, np.ndarray) else v
            ),
            copy_,
        )
        copy_ = SampleBatch(data)
        copy_.set_get_interceptor(self.get_interceptor)
        copy_.added_keys = self.added_keys
        copy_.deleted_keys = self.deleted_keys
        copy_.accessed_keys = self.accessed_keys
        return copy_

    @PublicAPI
    def rows(self) -> Iterator[Dict[str, TensorType]]:
        """Returns an iterator over data rows, i.e. dicts with column values.

        Note that if `seq_lens` is set in self, we set it to [1] in the rows.

        Yields:
            Dict[str, TensorType]: The column values of the row in this
                iteration.

        Examples:
            >>> batch = SampleBatch({
            ...    "a": [1, 2, 3],
            ...    "b": [4, 5, 6],
            ...    "seq_lens": [1, 2]
            ... })
            >>> for row in batch.rows():
                   print(row)
            {"a": 1, "b": 4, "seq_lens": [1]}
            {"a": 2, "b": 5, "seq_lens": [1]}
            {"a": 3, "b": 6, "seq_lens": [1]}
        """

        # Do we add seq_lens=[1] to each row?
        seq_lens = None if self.get(SampleBatch.SEQ_LENS) is None else np.array([1])

        self_as_dict = {k: v for k, v in self.items()}

        for i in range(self.count):
            yield tree.map_structure_with_path(
                lambda p, v: v[i] if p[0] != self.SEQ_LENS else seq_lens,
                self_as_dict,
            )

    @PublicAPI
    def columns(self, keys: List[str]) -> List[any]:
        """Returns a list of the batch-data in the specified columns.

        Args:
            keys (List[str]): List of column names fo which to return the data.

        Returns:
            List[any]: The list of data items ordered by the order of column
                names in `keys`.

        Examples:
            >>> batch = SampleBatch({"a": [1], "b": [2], "c": [3]})
            >>> print(batch.columns(["a", "b"]))
            [[1], [2]]
        """

        # TODO: (sven) Make this work for nested data as well.
        out = []
        for k in keys:
            out.append(self[k])
        return out

    @PublicAPI
    def shuffle(self) -> None:
        """Shuffles the rows of this batch in-place.

        Returns:
            SampleBatch: This very (now shuffled) SampleBatch.

        Raises:
            ValueError: If self[SampleBatch.SEQ_LENS] is defined.

        Examples:
            >>> batch = SampleBatch({"a": [1, 2, 3, 4]})
            >>> print(batch.shuffle())
            {"a": [4, 1, 3, 2]}
        """

        # Shuffling the data when we have `seq_lens` defined is probably
        # a bad idea!
        if self.get(SampleBatch.SEQ_LENS) is not None:
            raise ValueError(
                "SampleBatch.shuffle not possible when your data has "
                "`seq_lens` defined!"
            )

        # Get a permutation over the single items once and use the same
        # permutation for all the data (otherwise, data would become
        # meaningless).
        permutation = np.random.permutation(self.count)

        def _permutate_in_place(path, value):
            curr = self
            for i, p in enumerate(path):
                if i == len(path) - 1:
                    curr[p] = value[permutation]
                # Translate into list (tuples are immutable).
                if isinstance(curr[p], tuple):
                    curr[p] = list(curr[p])
                curr = curr[p]

        tree.map_structure_with_path(_permutate_in_place, self)

        return self

    @PublicAPI
    def split_by_episode(self) -> List["SampleBatch"]:
        """Splits by `eps_id` column and returns list of new batches.

        Returns:
            List[SampleBatch]: List of batches, one per distinct episode.

        Raises:
            KeyError: If the `eps_id` AND `dones` columns are not present.

        Examples:
            >>> batch = SampleBatch({"a": [1, 2, 3], "eps_id": [0, 0, 1]})
            >>> print(batch.split_by_episode())
            [{"a": [1, 2], "eps_id": [0, 0]}, {"a": [3], "eps_id": [1]}]
        """

        # No eps_id in data -> Make sure there are no "dones" in the middle
        # and add eps_id automatically.
        if SampleBatch.EPS_ID not in self:
            # TODO: (sven) Shouldn't we rather split by DONEs then and not
            #  add fake eps-ids (0s) at all?
            if SampleBatch.DONES in self:
                assert not any(self[SampleBatch.DONES][:-1])
            self[SampleBatch.EPS_ID] = np.repeat(0, self.count)
            return [self]

        # Produce a new slice whenever we find a new episode ID.
        slices = []
        cur_eps_id = self[SampleBatch.EPS_ID][0]
        offset = 0
        for i in range(self.count):
            next_eps_id = self[SampleBatch.EPS_ID][i]
            if next_eps_id != cur_eps_id:
                slices.append(self[offset:i])
                offset = i
                cur_eps_id = next_eps_id
        # Add final slice.
        slices.append(self[offset : self.count])

        # TODO: (sven) Are these checks necessary? Should be all ok according
        #  to above logic.
        for s in slices:
            slen = len(set(s[SampleBatch.EPS_ID]))
            assert slen == 1, (s, slen)
        assert sum(s.count for s in slices) == self.count, (slices, self.count)

        return slices

    @Deprecated(new="SampleBatch[start:stop]", error=False)
    def slice(
        self, start: int, end: int, state_start=None, state_end=None
    ) -> "SampleBatch":
        """Returns a slice of the row data of this batch (w/o copying).

        Args:
            start (int): Starting index. If < 0, will left-zero-pad.
            end (int): Ending index.

        Returns:
            SampleBatch: A new SampleBatch, which has a slice of this batch's
                data.
        """
        if (
            self.get(SampleBatch.SEQ_LENS) is not None
            and len(self[SampleBatch.SEQ_LENS]) > 0
        ):
            if start < 0:
                data = {
                    k: np.concatenate(
                        [
                            np.zeros(shape=(-start,) + v.shape[1:], dtype=v.dtype),
                            v[0:end],
                        ]
                    )
                    for k, v in self.items()
                    if k != SampleBatch.SEQ_LENS and not k.startswith("state_in_")
                }
            else:
                data = {
                    k: v[start:end]
                    for k, v in self.items()
                    if k != SampleBatch.SEQ_LENS and not k.startswith("state_in_")
                }
            if state_start is not None:
                assert state_end is not None
                state_idx = 0
                state_key = "state_in_{}".format(state_idx)
                while state_key in self:
                    data[state_key] = self[state_key][state_start:state_end]
                    state_idx += 1
                    state_key = "state_in_{}".format(state_idx)
                seq_lens = list(self[SampleBatch.SEQ_LENS][state_start:state_end])
                # Adjust seq_lens if necessary.
                data_len = len(data[next(iter(data))])
                if sum(seq_lens) != data_len:
                    assert sum(seq_lens) > data_len
                    seq_lens[-1] = data_len - sum(seq_lens[:-1])
            else:
                # Fix state_in_x data.
                count = 0
                state_start = None
                seq_lens = None
                for i, seq_len in enumerate(self[SampleBatch.SEQ_LENS]):
                    count += seq_len
                    if count >= end:
                        state_idx = 0
                        state_key = "state_in_{}".format(state_idx)
                        if state_start is None:
                            state_start = i
                        while state_key in self:
                            data[state_key] = self[state_key][state_start : i + 1]
                            state_idx += 1
                            state_key = "state_in_{}".format(state_idx)
                        seq_lens = list(self[SampleBatch.SEQ_LENS][state_start:i]) + [
                            seq_len - (count - end)
                        ]
                        if start < 0:
                            seq_lens[0] += -start
                        diff = sum(seq_lens) - (end - start)
                        if diff > 0:
                            seq_lens[0] -= diff
                        assert sum(seq_lens) == (end - start)
                        break
                    elif state_start is None and count > start:
                        state_start = i

            return SampleBatch(
                data,
                seq_lens=seq_lens,
                _is_training=self.is_training,
                _time_major=self.time_major,
            )
        else:
            return SampleBatch(
                tree.map_structure(lambda value: value[start:end], self),
                _is_training=self.is_training,
                _time_major=self.time_major,
            )

    @PublicAPI
    def timeslices(
        self,
        size: Optional[int] = None,
        num_slices: Optional[int] = None,
        k: Optional[int] = None,
    ) -> List["SampleBatch"]:
        """Returns SampleBatches, each one representing a k-slice of this one.

        Will start from timestep 0 and produce slices of size=k.

        Args:
            size (Optional[int]): The size (in timesteps) of each returned
                SampleBatch.
            num_slices (Optional[int]): The number of slices to produce.
            k (int): Obsoleted: Use size or num_slices instead!
                The size (in timesteps) of each returned SampleBatch.

        Returns:
            List[SampleBatch]: The list of `num_slices` (new) SampleBatches
                or n (new) SampleBatches each one of size `size`.
        """
        if size is None and num_slices is None:
            deprecation_warning("k", "size or num_slices")
            assert k is not None
            size = k

        if size is None:
            assert isinstance(num_slices, int)

            slices = []
            left = len(self)
            start = 0
            while left:
                len_ = left // (num_slices - len(slices))
                stop = start + len_
                slices.append(self[start:stop])
                left -= len_
                start = stop

            return slices

        else:
            assert isinstance(size, int)

            slices = []
            left = len(self)
            start = 0
            while left:
                stop = start + size
                slices.append(self[start:stop])
                left -= size
                start = stop

            return slices

    @Deprecated(new="SampleBatch.right_zero_pad", error=False)
    def zero_pad(self, max_seq_len, exclude_states=True):
        return self.right_zero_pad(max_seq_len, exclude_states)

    def right_zero_pad(self, max_seq_len: int, exclude_states: bool = True):
        """Right (adding zeros at end) zero-pads this SampleBatch in-place.

        This will set the `self.zero_padded` flag to True and
        `self.max_seq_len` to the given `max_seq_len` value.

        Args:
            max_seq_len: The max (total) length to zero pad to.
            exclude_states: If False, also right-zero-pad all
                `state_in_x` data. If True, leave `state_in_x` keys
                as-is.

        Returns:
            SampleBatch: This very (now right-zero-padded) SampleBatch.

        Raises:
            ValueError: If self[SampleBatch.SEQ_LENS] is None (not defined).

        Examples:
            >>> batch = SampleBatch({"a": [1, 2, 3], "seq_lens": [1, 2]})
            >>> print(batch.right_zero_pad(max_seq_len=4))
            {"a": [1, 0, 0, 0, 2, 3, 0, 0], "seq_lens": [1, 2]}

            >>> batch = SampleBatch({"a": [1, 2, 3],
            ...                      "state_in_0": [1.0, 3.0],
            ...                      "seq_lens": [1, 2]})
            >>> print(batch.right_zero_pad(max_seq_len=5))
            {"a": [1, 0, 0, 0, 0, 2, 3, 0, 0, 0],
             "state_in_0": [1.0, 3.0],  # <- all state-ins remain as-is
             "seq_lens": [1, 2]}
        """
        seq_lens = self.get(SampleBatch.SEQ_LENS)
        if seq_lens is None:
            raise ValueError(
                "Cannot right-zero-pad SampleBatch if no `seq_lens` field "
                "present! SampleBatch={self}"
            )

        length = len(seq_lens) * max_seq_len

        def _zero_pad_in_place(path, value):
            # Skip "state_in_..." columns and "seq_lens".
            if (exclude_states is True and path[0].startswith("state_in_")) or path[
                0
            ] == SampleBatch.SEQ_LENS:
                return
            # Generate zero-filled primer of len=max_seq_len.
            if value.dtype == np.object or value.dtype.type is np.str_:
                f_pad = [None] * length
            else:
                # Make sure type doesn't change.
                f_pad = np.zeros((length,) + np.shape(value)[1:], dtype=value.dtype)
            # Fill primer with data.
            f_pad_base = f_base = 0
            for len_ in self[SampleBatch.SEQ_LENS]:
                f_pad[f_pad_base : f_pad_base + len_] = value[f_base : f_base + len_]
                f_pad_base += max_seq_len
                f_base += len_
            assert f_base == len(value), value

            # Update our data in-place.
            curr = self
            for i, p in enumerate(path):
                if i == len(path) - 1:
                    curr[p] = f_pad
                curr = curr[p]

        self_as_dict = {k: v for k, v in self.items()}
        tree.map_structure_with_path(_zero_pad_in_place, self_as_dict)

        # Set flags to indicate, we are now zero-padded (and to what extend).
        self.zero_padded = True
        self.max_seq_len = max_seq_len

        return self

    # Experimental method.
    def to_device(self, device, framework="torch"):
        """TODO: transfer batch to given device as framework tensor."""
        if framework == "torch":
            assert torch is not None
            for k, v in self.items():
                if isinstance(v, np.ndarray) and v.dtype != np.object:
                    self[k] = torch.from_numpy(v).to(device)
        else:
            raise NotImplementedError
        return self

    @PublicAPI
    def size_bytes(self) -> int:
        """Returns sum over number of bytes of all data buffers.

        For numpy arrays, we use `.nbytes`. For all other value types, we use
        sys.getsizeof(...).

        Returns:
            int: The overall size in bytes of the data buffer (all columns).
        """
        return sum(
            v.nbytes if isinstance(v, np.ndarray) else sys.getsizeof(v)
            for v in tree.flatten(self)
        )

    def get(self, key, default=None):
        try:
            return self.__getitem__(key)
        except KeyError:
            return default

    @PublicAPI
    def __getitem__(self, key: Union[str, slice]) -> TensorType:
        """Returns one column (by key) from the data or a sliced new batch.

        Args:
            key (Union[str, slice]): The key (column name) to return or
                a slice object for slicing this SampleBatch.

        Returns:
            TensorType: The data under the given key or a sliced version of
                this batch.
        """
        if isinstance(key, slice):
            return self._slice(key)

        # Backward compatibility for when "input-dicts" were used.
        if key == "is_training":
            if log_once("SampleBatch['is_training']"):
                deprecation_warning(
                    old="SampleBatch['is_training']",
                    new="SampleBatch.is_training",
                    error=False,
                )
            return self.is_training

        if not hasattr(self, key) and key in self:
            self.accessed_keys.add(key)

        value = dict.__getitem__(self, key)
        if self.get_interceptor is not None:
            if key not in self.intercepted_values:
                self.intercepted_values[key] = self.get_interceptor(value)
            value = self.intercepted_values[key]
        return value

    @PublicAPI
    def __setitem__(self, key, item) -> None:
        """Inserts (overrides) an entire column (by key) in the data buffer.

        Args:
            key (str): The column name to set a value for.
            item (TensorType): The data to insert.
        """
        # Defend against creating SampleBatch via pickle (no property
        # `added_keys` and first item is already set).
        if not hasattr(self, "added_keys"):
            dict.__setitem__(self, key, item)
            return

        # Backward compatibility for when "input-dicts" were used.
        if key == "is_training":
            if log_once("SampleBatch['is_training']"):
                deprecation_warning(
                    old="SampleBatch['is_training']",
                    new="SampleBatch.is_training",
                    error=False,
                )
            self._is_training = item
            return

        if key not in self:
            self.added_keys.add(key)

        dict.__setitem__(self, key, item)
        if key in self.intercepted_values:
            self.intercepted_values[key] = item

    @property
    def is_training(self):
        if self.get_interceptor is not None and isinstance(self._is_training, bool):
            if "_is_training" not in self.intercepted_values:
                self.intercepted_values["_is_training"] = self.get_interceptor(
                    self._is_training
                )
            return self.intercepted_values["_is_training"]
        return self._is_training

    def set_training(self, training: Union[bool, "tf1.placeholder"] = True):
        self._is_training = training
        self.intercepted_values.pop("_is_training", None)

    @PublicAPI
    def __delitem__(self, key):
        self.deleted_keys.add(key)
        dict.__delitem__(self, key)

    @DeveloperAPI
    def compress(
        self, bulk: bool = False, columns: Set[str] = frozenset(["obs", "new_obs"])
    ) -> None:
        """Compresses the data buffers (by column) in place.

        Args:
            bulk (bool): Whether to compress across the batch dimension (0)
                as well. If False will compress n separate list items, where n
                is the batch size.
            columns (Set[str]): The columns to compress. Default: Only
                compress the obs and new_obs columns.

        Returns:
            SampleBatch: This very (now compressed) SampleBatch.
        """

        def _compress_in_place(path, value):
            if path[0] not in columns:
                return
            curr = self
            for i, p in enumerate(path):
                if i == len(path) - 1:
                    if bulk:
                        curr[p] = pack(value)
                    else:
                        curr[p] = np.array([pack(o) for o in value])
                curr = curr[p]

        tree.map_structure_with_path(_compress_in_place, self)

        return self

    @DeveloperAPI
    def decompress_if_needed(
        self, columns: Set[str] = frozenset(["obs", "new_obs"])
    ) -> "SampleBatch":
        """Decompresses data buffers (per column if not compressed) in place.

        Args:
            columns (Set[str]): The columns to decompress. Default: Only
                decompress the obs and new_obs columns.

        Returns:
            SampleBatch: This very (now uncompressed) SampleBatch.
        """

        def _decompress_in_place(path, value):
            if path[0] not in columns:
                return
            curr = self
            for p in path[:-1]:
                curr = curr[p]
            # Bulk compressed.
            if is_compressed(value):
                curr[path[-1]] = unpack(value)
            # Non bulk compressed.
            elif len(value) > 0 and is_compressed(value[0]):
                curr[path[-1]] = np.array([unpack(o) for o in value])

        tree.map_structure_with_path(_decompress_in_place, self)

        return self

    @DeveloperAPI
    def set_get_interceptor(self, fn):
        # If get-interceptor changes, must erase old intercepted values.
        if fn is not self.get_interceptor:
            self.intercepted_values = {}
        self.get_interceptor = fn

    def __repr__(self):
        keys = list(self.keys())
        if self.get(SampleBatch.SEQ_LENS) is None:
            return f"SampleBatch({self.count}: {keys})"
        else:
            keys.remove(SampleBatch.SEQ_LENS)
            return (
                f"SampleBatch({self.count} " f"(seqs={len(self['seq_lens'])}): {keys})"
            )

    def _slice(self, slice_: slice):
        """Helper method to handle SampleBatch slicing using a slice object.

        The returned SampleBatch uses the same underlying data object as
        `self`, so changing the slice will also change `self`.

        Note that only zero or positive bounds are allowed for both start
        and stop values. The slice step must be 1 (or None, which is the
        same).

        Args:
            slice_ (slice): The python slice object to slice by.

        Returns:
            SampleBatch: A new SampleBatch, however "linking" into the same
                data (sliced) as self.
        """
        start = slice_.start or 0
        stop = slice_.stop or len(self)
        # If stop goes beyond the length of this batch -> Make it go till the
        # end only (including last item).
        # Analogous to `l = [0, 1, 2]; l[:100] -> [0, 1, 2];`.
        if stop > len(self):
            stop = len(self)
        assert start >= 0 and stop >= 0 and slice_.step in [1, None]

        if (
            self.get(SampleBatch.SEQ_LENS) is not None
            and len(self[SampleBatch.SEQ_LENS]) > 0
        ):
            # Build our slice-map, if not done already.
            if not self._slice_map:
                sum_ = 0
                for i, l in enumerate(self[SampleBatch.SEQ_LENS]):
                    for _ in range(l):
                        self._slice_map.append((i, sum_))
                    sum_ += l
                # In case `stop` points to the very end (lengths of this
                # batch), return the last sequence (the -1 here makes sure we
                # never go beyond it; would result in an index error below).
                self._slice_map.append((len(self[SampleBatch.SEQ_LENS]), sum_))

            start_seq_len, start = self._slice_map[start]
            stop_seq_len, stop = self._slice_map[stop]
            if self.zero_padded:
                start = start_seq_len * self.max_seq_len
                stop = stop_seq_len * self.max_seq_len

            def map_(path, value):
                if path[0] != SampleBatch.SEQ_LENS and not path[0].startswith(
                    "state_in_"
                ):
                    return value[start:stop]
                else:
                    return value[start_seq_len:stop_seq_len]

            data = tree.map_structure_with_path(map_, self)
            return SampleBatch(
                data,
                _is_training=self.is_training,
                _time_major=self.time_major,
                _zero_padded=self.zero_padded,
                _max_seq_len=self.max_seq_len if self.zero_padded else None,
            )
        else:
            data = tree.map_structure(lambda value: value[start:stop], self)
            return SampleBatch(
                data,
                _is_training=self.is_training,
                _time_major=self.time_major,
            )

    @Deprecated(error=False)
    def _get_slice_indices(self, slice_size):
        data_slices = []
        data_slices_states = []
        if (
            self.get(SampleBatch.SEQ_LENS) is not None
            and len(self[SampleBatch.SEQ_LENS]) > 0
        ):
            assert np.all(self[SampleBatch.SEQ_LENS] < slice_size), (
                "ERROR: `slice_size` must be larger than the max. seq-len "
                "in the batch!"
            )
            start_pos = 0
            current_slize_size = 0
            actual_slice_idx = 0
            start_idx = 0
            idx = 0
            while idx < len(self[SampleBatch.SEQ_LENS]):
                seq_len = self[SampleBatch.SEQ_LENS][idx]
                current_slize_size += seq_len
                actual_slice_idx += (
                    seq_len if not self.zero_padded else self.max_seq_len
                )
                # Complete minibatch -> Append to data_slices.
                if current_slize_size >= slice_size:
                    end_idx = idx + 1
                    # We are not zero-padded yet; all sequences are
                    # back-to-back.
                    if not self.zero_padded:
                        data_slices.append((start_pos, start_pos + slice_size))
                        start_pos += slice_size
                        if current_slize_size > slice_size:
                            overhead = current_slize_size - slice_size
                            start_pos -= seq_len - overhead
                            idx -= 1
                    # We are already zero-padded: Cut in chunks of max_seq_len.
                    else:
                        data_slices.append((start_pos, actual_slice_idx))
                        start_pos = actual_slice_idx

                    data_slices_states.append((start_idx, end_idx))
                    current_slize_size = 0
                    start_idx = idx + 1
                idx += 1
        else:
            i = 0
            while i < self.count:
                data_slices.append((i, i + slice_size))
                i += slice_size
        return data_slices, data_slices_states

    @ExperimentalAPI
    def get_single_step_input_dict(
        self,
        view_requirements: ViewRequirementsDict,
        index: Union[str, int] = "last",
    ) -> "SampleBatch":
        """Creates single ts SampleBatch at given index from `self`.

        For usage as input-dict for model (action or value function) calls.

        Args:
            view_requirements: A view requirements dict from the model for
                which to produce the input_dict.
            index: An integer index value indicating the
                position in the trajectory for which to generate the
                compute_actions input dict. Set to "last" to generate the dict
                at the very end of the trajectory (e.g. for value estimation).
                Note that "last" is different from -1, as "last" will use the
                final NEXT_OBS as observation input.

        Returns:
            The (single-timestep) input dict for ModelV2 calls.
        """
        last_mappings = {
            SampleBatch.OBS: SampleBatch.NEXT_OBS,
            SampleBatch.PREV_ACTIONS: SampleBatch.ACTIONS,
            SampleBatch.PREV_REWARDS: SampleBatch.REWARDS,
        }

        input_dict = {}
        for view_col, view_req in view_requirements.items():
            if view_req.used_for_compute_actions is False:
                continue

            # Create batches of size 1 (single-agent input-dict).
            data_col = view_req.data_col or view_col
            if index == "last":
                data_col = last_mappings.get(data_col, data_col)
                # Range needed.
                if view_req.shift_from is not None:
                    # Batch repeat value > 1: We have single frames in the
                    # batch at each timestep (for the `data_col`).
                    data = self[view_col][-1]
                    traj_len = len(self[data_col])
                    missing_at_end = traj_len % view_req.batch_repeat_value
                    # Index into the observations column must be shifted by
                    # -1 b/c index=0 for observations means the current (last
                    # seen) observation (after having taken an action).
                    obs_shift = (
                        -1 if data_col in [SampleBatch.OBS, SampleBatch.NEXT_OBS] else 0
                    )
                    from_ = view_req.shift_from + obs_shift
                    to_ = view_req.shift_to + obs_shift + 1
                    if to_ == 0:
                        to_ = None
                    input_dict[view_col] = np.array(
                        [
                            np.concatenate([data, self[data_col][-missing_at_end:]])[
                                from_:to_
                            ]
                        ]
                    )
                # Single index.
                else:
                    input_dict[view_col] = tree.map_structure(
                        lambda v: v[-1:],  # keep as array (w/ 1 element)
                        self[data_col],
                    )
            # Single index somewhere inside the trajectory (non-last).
            else:
                input_dict[view_col] = self[data_col][
                    index : index + 1 if index != -1 else None
                ]

        return SampleBatch(input_dict, seq_lens=np.array([1], dtype=np.int32))


@PublicAPI
class MultiAgentBatch:
    """A batch of experiences from multiple agents in the environment.

    Attributes:
        policy_batches (Dict[PolicyID, SampleBatch]): Mapping from policy
            ids to SampleBatches of experiences.
        count (int): The number of env steps in this batch.
    """

    @PublicAPI
    def __init__(self, policy_batches: Dict[PolicyID, SampleBatch], env_steps: int):
        """Initialize a MultiAgentBatch object.

        Args:
            policy_batches (Dict[PolicyID, SampleBatch]): Mapping from policy
                ids to SampleBatches of experiences.
            env_steps (int): The number of environment steps in the environment
                this batch contains. This will be less than the number of
                transitions this batch contains across all policies in total.
        """

        for v in policy_batches.values():
            assert isinstance(v, SampleBatch)
        self.policy_batches = policy_batches
        # Called "count" for uniformity with SampleBatch.
        # Prefer to access this via the `env_steps()` method when possible
        # for clarity.
        self.count = env_steps

    @PublicAPI
    def env_steps(self) -> int:
        """The number of env steps (there are >= 1 agent steps per env step).

        Returns:
            int: The number of environment steps contained in this batch.
        """
        return self.count

    @PublicAPI
    def agent_steps(self) -> int:
        """The number of agent steps (there are >= 1 agent steps per env step).

        Returns:
            int: The number of agent steps total in this batch.
        """
        ct = 0
        for batch in self.policy_batches.values():
            ct += batch.count
        return ct

    @PublicAPI
    def timeslices(self, k: int) -> List["MultiAgentBatch"]:
        """Returns k-step batches holding data for each agent at those steps.

        For examples, suppose we have agent1 observations [a1t1, a1t2, a1t3],
        for agent2, [a2t1, a2t3], and for agent3, [a3t3] only.

        Calling timeslices(1) would return three MultiAgentBatches containing
        [a1t1, a2t1], [a1t2], and [a1t3, a2t3, a3t3].

        Calling timeslices(2) would return two MultiAgentBatches containing
        [a1t1, a1t2, a2t1], and [a1t3, a2t3, a3t3].

        This method is used to implement "lockstep" replay mode. Note that this
        method does not guarantee each batch contains only data from a single
        unroll. Batches might contain data from multiple different envs.
        """
        from ray.rllib.evaluation.sample_batch_builder import SampleBatchBuilder

        # Build a sorted set of (eps_id, t, policy_id, data...)
        steps = []
        for policy_id, batch in self.policy_batches.items():
            for row in batch.rows():
                steps.append(
                    (
                        row[SampleBatch.EPS_ID],
                        row[SampleBatch.T],
                        row[SampleBatch.AGENT_INDEX],
                        policy_id,
                        row,
                    )
                )
        steps.sort()

        finished_slices = []
        cur_slice = collections.defaultdict(SampleBatchBuilder)
        cur_slice_size = 0

        def finish_slice():
            nonlocal cur_slice_size
            assert cur_slice_size > 0
            batch = MultiAgentBatch(
                {k: v.build_and_reset() for k, v in cur_slice.items()}, cur_slice_size
            )
            cur_slice_size = 0
            finished_slices.append(batch)

        # For each unique env timestep.
        for _, group in itertools.groupby(steps, lambda x: x[:2]):
            # Accumulate into the current slice.
            for _, _, _, policy_id, row in group:
                cur_slice[policy_id].add_values(**row)
            cur_slice_size += 1
            # Slice has reached target number of env steps.
            if cur_slice_size >= k:
                finish_slice()
                assert cur_slice_size == 0

        if cur_slice_size > 0:
            finish_slice()

        assert len(finished_slices) > 0, finished_slices
        return finished_slices

    @staticmethod
    @PublicAPI
    def wrap_as_needed(
        policy_batches: Dict[PolicyID, SampleBatch], env_steps: int
    ) -> Union[SampleBatch, "MultiAgentBatch"]:
        """Returns SampleBatch or MultiAgentBatch, depending on given policies.

        Args:
            policy_batches (Dict[PolicyID, SampleBatch]): Mapping from policy
                ids to SampleBatch.
            env_steps (int): Number of env steps in the batch.

        Returns:
            Union[SampleBatch, MultiAgentBatch]: The single default policy's
                SampleBatch or a MultiAgentBatch (more than one policy).
        """
        if len(policy_batches) == 1 and DEFAULT_POLICY_ID in policy_batches:
            return policy_batches[DEFAULT_POLICY_ID]
        return MultiAgentBatch(policy_batches=policy_batches, env_steps=env_steps)

    @staticmethod
    @PublicAPI
    def concat_samples(samples: List["MultiAgentBatch"]) -> "MultiAgentBatch":
        """Concatenates a list of MultiAgentBatches into a new MultiAgentBatch.

        Args:
            samples (List[MultiAgentBatch]): List of MultiagentBatch objects
                to concatenate.

        Returns:
            MultiAgentBatch: A new MultiAgentBatch consisting of the
                concatenated inputs.
        """
        policy_batches = collections.defaultdict(list)
        env_steps = 0
        for s in samples:
            # Some batches in `samples` are not MultiAgentBatch.
            if not isinstance(s, MultiAgentBatch):
                # If empty SampleBatch: ok (just ignore).
                if isinstance(s, SampleBatch) and len(s) <= 0:
                    continue
                # Otherwise: Error.
                raise ValueError(
                    "`MultiAgentBatch.concat_samples()` can only concat "
                    "MultiAgentBatch types, not {}!".format(type(s).__name__)
                )
            for key, batch in s.policy_batches.items():
                policy_batches[key].append(batch)
            env_steps += s.env_steps()
        out = {}
        for key, batches in policy_batches.items():
            out[key] = SampleBatch.concat_samples(batches)
        return MultiAgentBatch(out, env_steps)

    @PublicAPI
    def copy(self) -> "MultiAgentBatch":
        """Deep-copies self into a new MultiAgentBatch.

        Returns:
            MultiAgentBatch: The copy of self with deep-copied data.
        """
        return MultiAgentBatch(
            {k: v.copy() for (k, v) in self.policy_batches.items()}, self.count
        )

    @PublicAPI
    def size_bytes(self) -> int:
        """
        Returns:
            int: The overall size in bytes of all policy batches (all columns).
        """
        return sum(b.size_bytes() for b in self.policy_batches.values())

    @DeveloperAPI
    def compress(
        self, bulk: bool = False, columns: Set[str] = frozenset(["obs", "new_obs"])
    ) -> None:
        """Compresses each policy batch (per column) in place.

        Args:
            bulk (bool): Whether to compress across the batch dimension (0)
                as well. If False will compress n separate list items, where n
                is the batch size.
            columns (Set[str]): Set of column names to compress.
        """
        for batch in self.policy_batches.values():
            batch.compress(bulk=bulk, columns=columns)

    @DeveloperAPI
    def decompress_if_needed(
        self, columns: Set[str] = frozenset(["obs", "new_obs"])
    ) -> "MultiAgentBatch":
        """Decompresses each policy batch (per column), if already compressed.

        Args:
            columns (Set[str]): Set of column names to decompress.

        Returns:
            MultiAgentBatch: This very MultiAgentBatch.
        """
        for batch in self.policy_batches.values():
            batch.decompress_if_needed(columns)
        return self

    def __str__(self):
        return "MultiAgentBatch({}, env_steps={})".format(
            str(self.policy_batches), self.count
        )

    def __repr__(self):
        return "MultiAgentBatch({}, env_steps={})".format(
            str(self.policy_batches), self.count
        )
=======
import collections
import numpy as np
import sys
import itertools
import tree  # pip install dm_tree
from typing import Dict, Iterator, List, Optional, Set, Union

from ray.util import log_once
from ray.rllib.utils.annotations import DeveloperAPI, ExperimentalAPI, PublicAPI
from ray.rllib.utils.compression import pack, unpack, is_compressed
from ray.rllib.utils.deprecation import Deprecated, deprecation_warning
from ray.rllib.utils.framework import try_import_tf, try_import_torch
from ray.rllib.utils.numpy import concat_aligned
from ray.rllib.utils.typing import PolicyID, TensorType, ViewRequirementsDict

tf1, tf, tfv = try_import_tf()
torch, _ = try_import_torch()

# Default policy id for single agent environments
DEFAULT_POLICY_ID = "default_policy"


@PublicAPI
class SampleBatch(dict):
    """Wrapper around a dictionary with string keys and array-like values.

    For example, {"obs": [1, 2, 3], "reward": [0, -1, 1]} is a batch of three
    samples, each with an "obs" and "reward" attribute.
    """

    # Outputs from interacting with the environment
    OBS = "obs"
    CUR_OBS = "obs"
    NEXT_OBS = "new_obs"
    ACTIONS = "actions"
    REWARDS = "rewards"
    PREV_ACTIONS = "prev_actions"
    PREV_REWARDS = "prev_rewards"
    DONES = "dones"
    INFOS = "infos"
    SEQ_LENS = "seq_lens"
    # This is only computed and used when RE3 exploration strategy is enabled
    OBS_EMBEDS = "obs_embeds"
    T = "t"

    # Extra action fetches keys.
    ACTION_DIST_INPUTS = "action_dist_inputs"
    ACTION_PROB = "action_prob"
    ACTION_LOGP = "action_logp"

    # Uniquely identifies an episode.
    EPS_ID = "eps_id"
    # An env ID (e.g. the index for a vectorized sub-env).
    ENV_ID = "env_id"

    # Uniquely identifies a sample batch. This is important to distinguish RNN
    # sequences from the same episode when multiple sample batches are
    # concatenated (fusing sequences across batches can be unsafe).
    UNROLL_ID = "unroll_id"

    # Uniquely identifies an agent within an episode.
    AGENT_INDEX = "agent_index"

    # Value function predictions emitted by the behaviour policy.
    VF_PREDS = "vf_preds"

    @PublicAPI
    def __init__(self, *args, **kwargs):
        """Constructs a sample batch (same params as dict constructor).

        Note: All *args and those **kwargs not listed below will be passed
        as-is to the parent dict constructor.

        Keyword Args:
            _time_major (Optional[bool]): Whether data in this sample batch
                is time-major. This is False by default and only relevant
                if the data contains sequences.
            _max_seq_len (Optional[int]): The max sequence chunk length
                if the data contains sequences.
            _zero_padded (Optional[bool]): Whether the data in this batch
                contains sequences AND these sequences are right-zero-padded
                according to the `_max_seq_len` setting.
            _is_training (Optional[bool]): Whether this batch is used for
                training. If False, batch may be used for e.g. action
                computations (inference).
        """

        # Possible seq_lens (TxB or BxT) setup.
        self.time_major = kwargs.pop("_time_major", None)
        # Maximum seq len value.
        self.max_seq_len = kwargs.pop("_max_seq_len", None)
        # Is alredy right-zero-padded?
        self.zero_padded = kwargs.pop("_zero_padded", False)
        # Whether this batch is used for training (vs inference).
        self._is_training = kwargs.pop("_is_training", None)

        # Call super constructor. This will make the actual data accessible
        # by column name (str) via e.g. self["some-col"].
        dict.__init__(self, *args, **kwargs)

        self.accessed_keys = set()
        self.added_keys = set()
        self.deleted_keys = set()
        self.intercepted_values = {}
        self.get_interceptor = None

        # Clear out None seq-lens.
        seq_lens_ = self.get(SampleBatch.SEQ_LENS)
        if seq_lens_ is None or (isinstance(seq_lens_, list) and len(seq_lens_) == 0):
            self.pop(SampleBatch.SEQ_LENS, None)
        # Numpyfy seq_lens if list.
        elif isinstance(seq_lens_, list):
            self[SampleBatch.SEQ_LENS] = seq_lens_ = np.array(seq_lens_, dtype=np.int32)

        if (
            self.max_seq_len is None
            and seq_lens_ is not None
            and not (tf and tf.is_tensor(seq_lens_))
            and len(seq_lens_) > 0
        ):
            self.max_seq_len = max(seq_lens_)

        if self._is_training is None:
            self._is_training = self.pop("is_training", False)

        lengths = []
        copy_ = {k: v for k, v in self.items() if k != SampleBatch.SEQ_LENS}
        for k, v in copy_.items():
            assert isinstance(k, str), self

            # TODO: Drop support for lists as values.
            # Convert lists of int|float into numpy arrays make sure all data
            # has same length.
            if isinstance(v, list):
                self[k] = np.array(v)

            # Try to infer the "length" of the SampleBatch by finding the first
            # value that is actually a ndarray/tensor. This would fail if
            # all values are nested dicts/tuples of more complex underlying
            # structures.
            len_ = (
                len(v)
                if isinstance(v, (list, np.ndarray)) or (torch and torch.is_tensor(v))
                else None
            )
            if len_:
                lengths.append(len_)

        if (
            self.get(SampleBatch.SEQ_LENS) is not None
            and not (tf and tf.is_tensor(self[SampleBatch.SEQ_LENS]))
            and len(self[SampleBatch.SEQ_LENS]) > 0
        ):
            self.count = sum(self[SampleBatch.SEQ_LENS])
        else:
            self.count = lengths[0] if lengths else 0

        # A convenience map for slicing this batch into sub-batches along
        # the time axis. This helps reduce repeated iterations through the
        # batch's seq_lens array to find good slicing points. Built lazily
        # when needed.
        self._slice_map = []

    @PublicAPI
    def __len__(self) -> int:
        """Returns the amount of samples in the sample batch."""
        return self.count

    @PublicAPI
    def agent_steps(self) -> int:
        """Returns the same as len(self) (number of steps in this batch).

        To make this compatible with `MultiAgentBatch.agent_steps()`.
        """
        return len(self)

    @staticmethod
    @PublicAPI
    def concat_samples(
        samples: Union[List["SampleBatch"], List["MultiAgentBatch"]],
    ) -> Union["SampleBatch", "MultiAgentBatch"]:
        """Concatenates n SampleBatches or MultiAgentBatches.

        Args:
            samples: List of SampleBatches or MultiAgentBatches to be
                concatenated.

        Returns:
            A new (concatenated) SampleBatch or MultiAgentBatch.

        Examples:
            >>> b1 = SampleBatch({"a": np.array([1, 2]),
            ...                   "b": np.array([10, 11])})
            >>> b2 = SampleBatch({"a": np.array([3]),
            ...                   "b": np.array([12])})
            >>> print(SampleBatch.concat_samples([b1, b2]))
            {"a": np.array([1, 2, 3]), "b": np.array([10, 11, 12])}
        """
        if any(isinstance(s, MultiAgentBatch) for s in samples):
            return MultiAgentBatch.concat_samples(samples)
        concatd_seq_lens = []
        concat_samples = []
        zero_padded = samples[0].zero_padded
        max_seq_len = samples[0].max_seq_len
        time_major = samples[0].time_major
        for s in samples:
            if s.count > 0:
                assert s.zero_padded == zero_padded
                assert s.time_major == time_major
                if (
                    s.max_seq_len is None or max_seq_len is None
                ) and s.max_seq_len != max_seq_len:
                    raise ValueError(
                        "Samples must consistently provide or omit max_seq_len"
                    )
                if zero_padded:
                    assert s.max_seq_len == max_seq_len
                if max_seq_len is not None:
                    max_seq_len = max(max_seq_len, s.max_seq_len)
                concat_samples.append(s)
                if s.get(SampleBatch.SEQ_LENS) is not None:
                    concatd_seq_lens.extend(s[SampleBatch.SEQ_LENS])

        # If we don't have any samples (0 or only empty SampleBatches),
        # return an empty SampleBatch here.
        if len(concat_samples) == 0:
            return SampleBatch()

        # Collect the concat'd data.
        concatd_data = {}

        def concat_key(*values):
            return concat_aligned(values, time_major)

        try:
            for k in concat_samples[0].keys():
                if k == "infos":
                    concatd_data[k] = concat_aligned(
                        [s[k] for s in concat_samples], time_major=time_major
                    )
                else:
                    concatd_data[k] = tree.map_structure(
                        concat_key, *[c[k] for c in concat_samples]
                    )
        except Exception:
            raise ValueError(
                f"Cannot concat data under key '{k}', b/c "
                "sub-structures under that key don't match. "
                f"`samples`={samples}"
            )

        # Return a new (concat'd) SampleBatch.
        return SampleBatch(
            concatd_data,
            seq_lens=concatd_seq_lens,
            _time_major=time_major,
            _zero_padded=zero_padded,
            _max_seq_len=max_seq_len,
        )

    @PublicAPI
    def concat(self, other: "SampleBatch") -> "SampleBatch":
        """Concatenates `other` to this one and returns a new SampleBatch.

        Args:
            other: The other SampleBatch object to concat to this one.

        Returns:
            The new SampleBatch, resulting from concating `other` to `self`.

        Examples:
            >>> b1 = SampleBatch({"a": np.array([1, 2])})
            >>> b2 = SampleBatch({"a": np.array([3, 4, 5])})
            >>> print(b1.concat(b2))
            {"a": np.array([1, 2, 3, 4, 5])}
        """
        return self.concat_samples([self, other])

    @PublicAPI
    def copy(self, shallow: bool = False) -> "SampleBatch":
        """Creates a deep or shallow copy of this SampleBatch and returns it.

        Args:
            shallow: Whether the copying should be done shallowly.

        Returns:
            A deep or shallow copy of this SampleBatch object.
        """
        copy_ = {k: v for k, v in self.items()}
        data = tree.map_structure(
            lambda v: (
                np.array(v, copy=not shallow) if isinstance(v, np.ndarray) else v
            ),
            copy_,
        )
        copy_ = SampleBatch(data)
        copy_.set_get_interceptor(self.get_interceptor)
        copy_.added_keys = self.added_keys
        copy_.deleted_keys = self.deleted_keys
        copy_.accessed_keys = self.accessed_keys
        return copy_

    @PublicAPI
    def rows(self) -> Iterator[Dict[str, TensorType]]:
        """Returns an iterator over data rows, i.e. dicts with column values.

        Note that if `seq_lens` is set in self, we set it to [1] in the rows.

        Yields:
            The column values of the row in this iteration.

        Examples:
            >>> batch = SampleBatch({
            ...    "a": [1, 2, 3],
            ...    "b": [4, 5, 6],
            ...    "seq_lens": [1, 2]
            ... })
            >>> for row in batch.rows():
                   print(row)
            {"a": 1, "b": 4, "seq_lens": [1]}
            {"a": 2, "b": 5, "seq_lens": [1]}
            {"a": 3, "b": 6, "seq_lens": [1]}
        """

        # Do we add seq_lens=[1] to each row?
        seq_lens = None if self.get(SampleBatch.SEQ_LENS) is None else np.array([1])

        self_as_dict = {k: v for k, v in self.items()}

        for i in range(self.count):
            yield tree.map_structure_with_path(
                lambda p, v: v[i] if p[0] != self.SEQ_LENS else seq_lens,
                self_as_dict,
            )

    @PublicAPI
    def columns(self, keys: List[str]) -> List[any]:
        """Returns a list of the batch-data in the specified columns.

        Args:
            keys: List of column names fo which to return the data.

        Returns:
            The list of data items ordered by the order of column
            names in `keys`.

        Examples:
            >>> batch = SampleBatch({"a": [1], "b": [2], "c": [3]})
            >>> print(batch.columns(["a", "b"]))
            [[1], [2]]
        """

        # TODO: (sven) Make this work for nested data as well.
        out = []
        for k in keys:
            out.append(self[k])
        return out

    @PublicAPI
    def shuffle(self) -> "SampleBatch":
        """Shuffles the rows of this batch in-place.

        Returns:
            This very (now shuffled) SampleBatch.

        Raises:
            ValueError: If self[SampleBatch.SEQ_LENS] is defined.

        Examples:
            >>> batch = SampleBatch({"a": [1, 2, 3, 4]})
            >>> print(batch.shuffle())
            {"a": [4, 1, 3, 2]}
        """

        # Shuffling the data when we have `seq_lens` defined is probably
        # a bad idea!
        if self.get(SampleBatch.SEQ_LENS) is not None:
            raise ValueError(
                "SampleBatch.shuffle not possible when your data has "
                "`seq_lens` defined!"
            )

        # Get a permutation over the single items once and use the same
        # permutation for all the data (otherwise, data would become
        # meaningless).
        permutation = np.random.permutation(self.count)

        self_as_dict = {k: v for k, v in self.items()}
        shuffled = tree.map_structure(lambda v: v[permutation], self_as_dict)
        self.update(shuffled)

        return self

    @PublicAPI
    def split_by_episode(self) -> List["SampleBatch"]:
        """Splits by `eps_id` column and returns list of new batches.

        Returns:
            List of batches, one per distinct episode.

        Raises:
            KeyError: If the `eps_id` AND `dones` columns are not present.

        Examples:
            >>> batch = SampleBatch({"a": [1, 2, 3], "eps_id": [0, 0, 1]})
            >>> print(batch.split_by_episode())
            [{"a": [1, 2], "eps_id": [0, 0]}, {"a": [3], "eps_id": [1]}]
        """

        # No eps_id in data -> Make sure there are no "dones" in the middle
        # and add eps_id automatically.
        if SampleBatch.EPS_ID not in self:
            # TODO: (sven) Shouldn't we rather split by DONEs then and not
            #  add fake eps-ids (0s) at all?
            if SampleBatch.DONES in self:
                assert not any(self[SampleBatch.DONES][:-1])
            self[SampleBatch.EPS_ID] = np.repeat(0, self.count)
            return [self]

        # Produce a new slice whenever we find a new episode ID.
        slices = []
        cur_eps_id = self[SampleBatch.EPS_ID][0]
        offset = 0
        for i in range(self.count):
            next_eps_id = self[SampleBatch.EPS_ID][i]
            if next_eps_id != cur_eps_id:
                slices.append(self[offset:i])
                offset = i
                cur_eps_id = next_eps_id
        # Add final slice.
        slices.append(self[offset : self.count])

        # TODO: (sven) Are these checks necessary? Should be all ok according
        #  to above logic.
        for s in slices:
            slen = len(set(s[SampleBatch.EPS_ID]))
            assert slen == 1, (s, slen)
        assert sum(s.count for s in slices) == self.count, (slices, self.count)

        return slices

    @Deprecated(new="SampleBatch[start:stop]", error=False)
    def slice(
        self, start: int, end: int, state_start=None, state_end=None
    ) -> "SampleBatch":
        """Returns a slice of the row data of this batch (w/o copying).

        Args:
            start: Starting index. If < 0, will left-zero-pad.
            end: Ending index.

        Returns:
            A new SampleBatch, which has a slice of this batch's data.
        """
        if (
            self.get(SampleBatch.SEQ_LENS) is not None
            and len(self[SampleBatch.SEQ_LENS]) > 0
        ):
            if start < 0:
                data = {
                    k: np.concatenate(
                        [
                            np.zeros(shape=(-start,) + v.shape[1:], dtype=v.dtype),
                            v[0:end],
                        ]
                    )
                    for k, v in self.items()
                    if k != SampleBatch.SEQ_LENS and not k.startswith("state_in_")
                }
            else:
                data = {
                    k: tree.map_structure(lambda s: s[start:end], v)
                    for k, v in self.items()
                    if k != SampleBatch.SEQ_LENS and not k.startswith("state_in_")
                }
            if state_start is not None:
                assert state_end is not None
                state_idx = 0
                state_key = "state_in_{}".format(state_idx)
                while state_key in self:
                    data[state_key] = self[state_key][state_start:state_end]
                    state_idx += 1
                    state_key = "state_in_{}".format(state_idx)
                seq_lens = list(self[SampleBatch.SEQ_LENS][state_start:state_end])
                # Adjust seq_lens if necessary.
                data_len = len(data[next(iter(data))])
                if sum(seq_lens) != data_len:
                    assert sum(seq_lens) > data_len
                    seq_lens[-1] = data_len - sum(seq_lens[:-1])
            else:
                # Fix state_in_x data.
                count = 0
                state_start = None
                seq_lens = None
                for i, seq_len in enumerate(self[SampleBatch.SEQ_LENS]):
                    count += seq_len
                    if count >= end:
                        state_idx = 0
                        state_key = "state_in_{}".format(state_idx)
                        if state_start is None:
                            state_start = i
                        while state_key in self:
                            data[state_key] = self[state_key][state_start : i + 1]
                            state_idx += 1
                            state_key = "state_in_{}".format(state_idx)
                        seq_lens = list(self[SampleBatch.SEQ_LENS][state_start:i]) + [
                            seq_len - (count - end)
                        ]
                        if start < 0:
                            seq_lens[0] += -start
                        diff = sum(seq_lens) - (end - start)
                        if diff > 0:
                            seq_lens[0] -= diff
                        assert sum(seq_lens) == (end - start)
                        break
                    elif state_start is None and count > start:
                        state_start = i

            return SampleBatch(
                data,
                seq_lens=seq_lens,
                _is_training=self.is_training,
                _time_major=self.time_major,
            )
        else:
            return SampleBatch(
                tree.map_structure(lambda value: value[start:end], self),
                _is_training=self.is_training,
                _time_major=self.time_major,
            )

    @PublicAPI
    def timeslices(
        self,
        size: Optional[int] = None,
        num_slices: Optional[int] = None,
        k: Optional[int] = None,
    ) -> List["SampleBatch"]:
        """Returns SampleBatches, each one representing a k-slice of this one.

        Will start from timestep 0 and produce slices of size=k.

        Args:
            size: The size (in timesteps) of each returned SampleBatch.
            num_slices: The number of slices to produce.
            k: Deprecated: Use size or num_slices instead. The size
                (in timesteps) of each returned SampleBatch.

        Returns:
            The list of `num_slices` (new) SampleBatches or n (new)
            SampleBatches each one of size `size`.
        """
        if size is None and num_slices is None:
            deprecation_warning("k", "size or num_slices")
            assert k is not None
            size = k

        if size is None:
            assert isinstance(num_slices, int)

            slices = []
            left = len(self)
            start = 0
            while left:
                len_ = left // (num_slices - len(slices))
                stop = start + len_
                slices.append(self[start:stop])
                left -= len_
                start = stop

            return slices

        else:
            assert isinstance(size, int)

            slices = []
            left = len(self)
            start = 0
            while left:
                stop = start + size
                slices.append(self[start:stop])
                left -= size
                start = stop

            return slices

    @Deprecated(new="SampleBatch.right_zero_pad", error=False)
    def zero_pad(self, max_seq_len, exclude_states=True):
        return self.right_zero_pad(max_seq_len, exclude_states)

    def right_zero_pad(self, max_seq_len: int, exclude_states: bool = True):
        """Right (adding zeros at end) zero-pads this SampleBatch in-place.

        This will set the `self.zero_padded` flag to True and
        `self.max_seq_len` to the given `max_seq_len` value.

        Args:
            max_seq_len: The max (total) length to zero pad to.
            exclude_states: If False, also right-zero-pad all
                `state_in_x` data. If True, leave `state_in_x` keys
                as-is.

        Returns:
            This very (now right-zero-padded) SampleBatch.

        Raises:
            ValueError: If self[SampleBatch.SEQ_LENS] is None (not defined).

        Examples:
            >>> batch = SampleBatch({"a": [1, 2, 3], "seq_lens": [1, 2]})
            >>> print(batch.right_zero_pad(max_seq_len=4))
            {"a": [1, 0, 0, 0, 2, 3, 0, 0], "seq_lens": [1, 2]}

            >>> batch = SampleBatch({"a": [1, 2, 3],
            ...                      "state_in_0": [1.0, 3.0],
            ...                      "seq_lens": [1, 2]})
            >>> print(batch.right_zero_pad(max_seq_len=5))
            {"a": [1, 0, 0, 0, 0, 2, 3, 0, 0, 0],
             "state_in_0": [1.0, 3.0],  # <- all state-ins remain as-is
             "seq_lens": [1, 2]}
        """
        seq_lens = self.get(SampleBatch.SEQ_LENS)
        if seq_lens is None:
            raise ValueError(
                "Cannot right-zero-pad SampleBatch if no `seq_lens` field "
                "present! SampleBatch={self}"
            )

        length = len(seq_lens) * max_seq_len

        def _zero_pad_in_place(path, value):
            # Skip "state_in_..." columns and "seq_lens".
            if (exclude_states is True and path[0].startswith("state_in_")) or path[
                0
            ] == SampleBatch.SEQ_LENS:
                return
            # Generate zero-filled primer of len=max_seq_len.
            if value.dtype == object or value.dtype.type is np.str_:
                f_pad = [None] * length
            else:
                # Make sure type doesn't change.
                f_pad = np.zeros((length,) + np.shape(value)[1:], dtype=value.dtype)
            # Fill primer with data.
            f_pad_base = f_base = 0
            for len_ in self[SampleBatch.SEQ_LENS]:
                f_pad[f_pad_base : f_pad_base + len_] = value[f_base : f_base + len_]
                f_pad_base += max_seq_len
                f_base += len_
            assert f_base == len(value), value

            # Update our data in-place.
            curr = self
            for i, p in enumerate(path):
                if i == len(path) - 1:
                    curr[p] = f_pad
                curr = curr[p]

        self_as_dict = {k: v for k, v in self.items()}
        tree.map_structure_with_path(_zero_pad_in_place, self_as_dict)

        # Set flags to indicate, we are now zero-padded (and to what extend).
        self.zero_padded = True
        self.max_seq_len = max_seq_len

        return self

    @ExperimentalAPI
    def to_device(self, device, framework="torch"):
        """TODO: transfer batch to given device as framework tensor."""
        if framework == "torch":
            assert torch is not None
            for k, v in self.items():
                if isinstance(v, np.ndarray) and v.dtype != object:
                    self[k] = torch.from_numpy(v).to(device)
        else:
            raise NotImplementedError
        return self

    @PublicAPI
    def size_bytes(self) -> int:
        """Returns sum over number of bytes of all data buffers.

        For numpy arrays, we use `.nbytes`. For all other value types, we use
        sys.getsizeof(...).

        Returns:
            The overall size in bytes of the data buffer (all columns).
        """
        return sum(
            v.nbytes if isinstance(v, np.ndarray) else sys.getsizeof(v)
            for v in tree.flatten(self)
        )

    def get(self, key, default=None):
        try:
            return self.__getitem__(key)
        except KeyError:
            return default

    @PublicAPI
    def as_multi_agent(self) -> "MultiAgentBatch":
        """Returns the respective MultiAgentBatch using DEFAULT_POLICY_ID.

        Returns:
            The MultiAgentBatch (using DEFAULT_POLICY_ID) corresponding
            to this SampleBatch.
        """
        return MultiAgentBatch({DEFAULT_POLICY_ID: self}, self.count)

    @PublicAPI
    def __getitem__(self, key: Union[str, slice]) -> TensorType:
        """Returns one column (by key) from the data or a sliced new batch.

        Args:
            key: The key (column name) to return or
                a slice object for slicing this SampleBatch.

        Returns:
            The data under the given key or a sliced version of this batch.
        """
        if isinstance(key, slice):
            return self._slice(key)

        # Backward compatibility for when "input-dicts" were used.
        if key == "is_training":
            if log_once("SampleBatch['is_training']"):
                deprecation_warning(
                    old="SampleBatch['is_training']",
                    new="SampleBatch.is_training",
                    error=False,
                )
            return self.is_training

        if not hasattr(self, key) and key in self:
            self.accessed_keys.add(key)

        value = dict.__getitem__(self, key)
        if self.get_interceptor is not None:
            if key not in self.intercepted_values:
                self.intercepted_values[key] = self.get_interceptor(value)
            value = self.intercepted_values[key]
        return value

    @PublicAPI
    def __setitem__(self, key, item) -> None:
        """Inserts (overrides) an entire column (by key) in the data buffer.

        Args:
            key: The column name to set a value for.
            item: The data to insert.
        """
        # Defend against creating SampleBatch via pickle (no property
        # `added_keys` and first item is already set).
        if not hasattr(self, "added_keys"):
            dict.__setitem__(self, key, item)
            return

        # Backward compatibility for when "input-dicts" were used.
        if key == "is_training":
            if log_once("SampleBatch['is_training']"):
                deprecation_warning(
                    old="SampleBatch['is_training']",
                    new="SampleBatch.is_training",
                    error=False,
                )
            self._is_training = item
            return

        if key not in self:
            self.added_keys.add(key)

        dict.__setitem__(self, key, item)
        if key in self.intercepted_values:
            self.intercepted_values[key] = item

    @property
    def is_training(self):
        if self.get_interceptor is not None and isinstance(self._is_training, bool):
            if "_is_training" not in self.intercepted_values:
                self.intercepted_values["_is_training"] = self.get_interceptor(
                    self._is_training
                )
            return self.intercepted_values["_is_training"]
        return self._is_training

    def set_training(self, training: Union[bool, "tf1.placeholder"] = True):
        self._is_training = training
        self.intercepted_values.pop("_is_training", None)

    @PublicAPI
    def __delitem__(self, key):
        self.deleted_keys.add(key)
        dict.__delitem__(self, key)

    @DeveloperAPI
    def compress(
        self, bulk: bool = False, columns: Set[str] = frozenset(["obs", "new_obs"])
    ) -> "SampleBatch":
        """Compresses the data buffers (by column) in place.

        Args:
            bulk: Whether to compress across the batch dimension (0)
                as well. If False will compress n separate list items, where n
                is the batch size.
            columns: The columns to compress. Default: Only
                compress the obs and new_obs columns.

        Returns:
            This very (now compressed) SampleBatch.
        """

        def _compress_in_place(path, value):
            if path[0] not in columns:
                return
            curr = self
            for i, p in enumerate(path):
                if i == len(path) - 1:
                    if bulk:
                        curr[p] = pack(value)
                    else:
                        curr[p] = np.array([pack(o) for o in value])
                curr = curr[p]

        tree.map_structure_with_path(_compress_in_place, self)

        return self

    @DeveloperAPI
    def decompress_if_needed(
        self, columns: Set[str] = frozenset(["obs", "new_obs"])
    ) -> "SampleBatch":
        """Decompresses data buffers (per column if not compressed) in place.

        Args:
            columns: The columns to decompress. Default: Only
                decompress the obs and new_obs columns.

        Returns:
            This very (now uncompressed) SampleBatch.
        """

        def _decompress_in_place(path, value):
            if path[0] not in columns:
                return
            curr = self
            for p in path[:-1]:
                curr = curr[p]
            # Bulk compressed.
            if is_compressed(value):
                curr[path[-1]] = unpack(value)
            # Non bulk compressed.
            elif len(value) > 0 and is_compressed(value[0]):
                curr[path[-1]] = np.array([unpack(o) for o in value])

        tree.map_structure_with_path(_decompress_in_place, self)

        return self

    @DeveloperAPI
    def set_get_interceptor(self, fn):
        # If get-interceptor changes, must erase old intercepted values.
        if fn is not self.get_interceptor:
            self.intercepted_values = {}
        self.get_interceptor = fn

    def __repr__(self):
        keys = list(self.keys())
        if self.get(SampleBatch.SEQ_LENS) is None:
            return f"SampleBatch({self.count}: {keys})"
        else:
            keys.remove(SampleBatch.SEQ_LENS)
            return (
                f"SampleBatch({self.count} " f"(seqs={len(self['seq_lens'])}): {keys})"
            )

    def _slice(self, slice_: slice) -> "SampleBatch":
        """Helper method to handle SampleBatch slicing using a slice object.

        The returned SampleBatch uses the same underlying data object as
        `self`, so changing the slice will also change `self`.

        Note that only zero or positive bounds are allowed for both start
        and stop values. The slice step must be 1 (or None, which is the
        same).

        Args:
            slice_: The python slice object to slice by.

        Returns:
            A new SampleBatch, however "linking" into the same data
            (sliced) as self.
        """
        start = slice_.start or 0
        stop = slice_.stop or len(self)
        # If stop goes beyond the length of this batch -> Make it go till the
        # end only (including last item).
        # Analogous to `l = [0, 1, 2]; l[:100] -> [0, 1, 2];`.
        if stop > len(self):
            stop = len(self)
        assert start >= 0 and stop >= 0 and slice_.step in [1, None]

        if (
            self.get(SampleBatch.SEQ_LENS) is not None
            and len(self[SampleBatch.SEQ_LENS]) > 0
        ):
            # Build our slice-map, if not done already.
            if not self._slice_map:
                sum_ = 0
                for i, l in enumerate(self[SampleBatch.SEQ_LENS]):
                    for _ in range(l):
                        self._slice_map.append((i, sum_))
                    sum_ += l
                # In case `stop` points to the very end (lengths of this
                # batch), return the last sequence (the -1 here makes sure we
                # never go beyond it; would result in an index error below).
                self._slice_map.append((len(self[SampleBatch.SEQ_LENS]), sum_))

            start_seq_len, start = self._slice_map[start]
            stop_seq_len, stop = self._slice_map[stop]
            if self.zero_padded:
                start = start_seq_len * self.max_seq_len
                stop = stop_seq_len * self.max_seq_len

            def map_(path, value):
                if path[0] != SampleBatch.SEQ_LENS and not path[0].startswith(
                    "state_in_"
                ):
                    return value[start:stop]
                else:
                    return value[start_seq_len:stop_seq_len]

            data = tree.map_structure_with_path(map_, self)
            return SampleBatch(
                data,
                _is_training=self.is_training,
                _time_major=self.time_major,
                _zero_padded=self.zero_padded,
                _max_seq_len=self.max_seq_len if self.zero_padded else None,
            )
        else:
            data = tree.map_structure(lambda value: value[start:stop], self)
            return SampleBatch(
                data,
                _is_training=self.is_training,
                _time_major=self.time_major,
            )

    @Deprecated(error=False)
    def _get_slice_indices(self, slice_size):
        data_slices = []
        data_slices_states = []
        if (
            self.get(SampleBatch.SEQ_LENS) is not None
            and len(self[SampleBatch.SEQ_LENS]) > 0
        ):
            assert np.all(self[SampleBatch.SEQ_LENS] < slice_size), (
                "ERROR: `slice_size` must be larger than the max. seq-len "
                "in the batch!"
            )
            start_pos = 0
            current_slize_size = 0
            actual_slice_idx = 0
            start_idx = 0
            idx = 0
            while idx < len(self[SampleBatch.SEQ_LENS]):
                seq_len = self[SampleBatch.SEQ_LENS][idx]
                current_slize_size += seq_len
                actual_slice_idx += (
                    seq_len if not self.zero_padded else self.max_seq_len
                )
                # Complete minibatch -> Append to data_slices.
                if current_slize_size >= slice_size:
                    end_idx = idx + 1
                    # We are not zero-padded yet; all sequences are
                    # back-to-back.
                    if not self.zero_padded:
                        data_slices.append((start_pos, start_pos + slice_size))
                        start_pos += slice_size
                        if current_slize_size > slice_size:
                            overhead = current_slize_size - slice_size
                            start_pos -= seq_len - overhead
                            idx -= 1
                    # We are already zero-padded: Cut in chunks of max_seq_len.
                    else:
                        data_slices.append((start_pos, actual_slice_idx))
                        start_pos = actual_slice_idx

                    data_slices_states.append((start_idx, end_idx))
                    current_slize_size = 0
                    start_idx = idx + 1
                idx += 1
        else:
            i = 0
            while i < self.count:
                data_slices.append((i, i + slice_size))
                i += slice_size
        return data_slices, data_slices_states

    @ExperimentalAPI
    def get_single_step_input_dict(
        self,
        view_requirements: ViewRequirementsDict,
        index: Union[str, int] = "last",
    ) -> "SampleBatch":
        """Creates single ts SampleBatch at given index from `self`.

        For usage as input-dict for model (action or value function) calls.

        Args:
            view_requirements: A view requirements dict from the model for
                which to produce the input_dict.
            index: An integer index value indicating the
                position in the trajectory for which to generate the
                compute_actions input dict. Set to "last" to generate the dict
                at the very end of the trajectory (e.g. for value estimation).
                Note that "last" is different from -1, as "last" will use the
                final NEXT_OBS as observation input.

        Returns:
            The (single-timestep) input dict for ModelV2 calls.
        """
        last_mappings = {
            SampleBatch.OBS: SampleBatch.NEXT_OBS,
            SampleBatch.PREV_ACTIONS: SampleBatch.ACTIONS,
            SampleBatch.PREV_REWARDS: SampleBatch.REWARDS,
        }

        input_dict = {}
        for view_col, view_req in view_requirements.items():
            if view_req.used_for_compute_actions is False:
                continue

            # Create batches of size 1 (single-agent input-dict).
            data_col = view_req.data_col or view_col
            if index == "last":
                data_col = last_mappings.get(data_col, data_col)
                # Range needed.
                if view_req.shift_from is not None:
                    # Batch repeat value > 1: We have single frames in the
                    # batch at each timestep (for the `data_col`).
                    data = self[view_col][-1]
                    traj_len = len(self[data_col])
                    missing_at_end = traj_len % view_req.batch_repeat_value
                    # Index into the observations column must be shifted by
                    # -1 b/c index=0 for observations means the current (last
                    # seen) observation (after having taken an action).
                    obs_shift = (
                        -1 if data_col in [SampleBatch.OBS, SampleBatch.NEXT_OBS] else 0
                    )
                    from_ = view_req.shift_from + obs_shift
                    to_ = view_req.shift_to + obs_shift + 1
                    if to_ == 0:
                        to_ = None
                    input_dict[view_col] = np.array(
                        [
                            np.concatenate([data, self[data_col][-missing_at_end:]])[
                                from_:to_
                            ]
                        ]
                    )
                # Single index.
                else:
                    input_dict[view_col] = tree.map_structure(
                        lambda v: v[-1:],  # keep as array (w/ 1 element)
                        self[data_col],
                    )
            # Single index somewhere inside the trajectory (non-last).
            else:
                input_dict[view_col] = self[data_col][
                    index : index + 1 if index != -1 else None
                ]

        return SampleBatch(input_dict, seq_lens=np.array([1], dtype=np.int32))


@PublicAPI
class MultiAgentBatch:
    """A batch of experiences from multiple agents in the environment.

    Attributes:
        policy_batches (Dict[PolicyID, SampleBatch]): Mapping from policy
            ids to SampleBatches of experiences.
        count (int): The number of env steps in this batch.
    """

    @PublicAPI
    def __init__(self, policy_batches: Dict[PolicyID, SampleBatch], env_steps: int):
        """Initialize a MultiAgentBatch instance.

        Args:
            policy_batches: Mapping from policy
                ids to SampleBatches of experiences.
            env_steps: The number of environment steps in the environment
                this batch contains. This will be less than the number of
                transitions this batch contains across all policies in total.
        """

        for v in policy_batches.values():
            assert isinstance(v, SampleBatch)
        self.policy_batches = policy_batches
        # Called "count" for uniformity with SampleBatch.
        # Prefer to access this via the `env_steps()` method when possible
        # for clarity.
        self.count = env_steps

    @PublicAPI
    def env_steps(self) -> int:
        """The number of env steps (there are >= 1 agent steps per env step).

        Returns:
            The number of environment steps contained in this batch.
        """
        return self.count

    @PublicAPI
    def __len__(self) -> int:
        """Same as `self.env_steps()`."""
        return self.count

    @PublicAPI
    def agent_steps(self) -> int:
        """The number of agent steps (there are >= 1 agent steps per env step).

        Returns:
            The number of agent steps total in this batch.
        """
        ct = 0
        for batch in self.policy_batches.values():
            ct += batch.count
        return ct

    @PublicAPI
    def timeslices(self, k: int) -> List["MultiAgentBatch"]:
        """Returns k-step batches holding data for each agent at those steps.

        For examples, suppose we have agent1 observations [a1t1, a1t2, a1t3],
        for agent2, [a2t1, a2t3], and for agent3, [a3t3] only.

        Calling timeslices(1) would return three MultiAgentBatches containing
        [a1t1, a2t1], [a1t2], and [a1t3, a2t3, a3t3].

        Calling timeslices(2) would return two MultiAgentBatches containing
        [a1t1, a1t2, a2t1], and [a1t3, a2t3, a3t3].

        This method is used to implement "lockstep" replay mode. Note that this
        method does not guarantee each batch contains only data from a single
        unroll. Batches might contain data from multiple different envs.
        """
        from ray.rllib.evaluation.sample_batch_builder import SampleBatchBuilder

        # Build a sorted set of (eps_id, t, policy_id, data...)
        steps = []
        for policy_id, batch in self.policy_batches.items():
            for row in batch.rows():
                steps.append(
                    (
                        row[SampleBatch.EPS_ID],
                        row[SampleBatch.T],
                        row[SampleBatch.AGENT_INDEX],
                        policy_id,
                        row,
                    )
                )
        steps.sort()

        finished_slices = []
        cur_slice = collections.defaultdict(SampleBatchBuilder)
        cur_slice_size = 0

        def finish_slice():
            nonlocal cur_slice_size
            assert cur_slice_size > 0
            batch = MultiAgentBatch(
                {k: v.build_and_reset() for k, v in cur_slice.items()}, cur_slice_size
            )
            cur_slice_size = 0
            finished_slices.append(batch)

        # For each unique env timestep.
        for _, group in itertools.groupby(steps, lambda x: x[:2]):
            # Accumulate into the current slice.
            for _, _, _, policy_id, row in group:
                cur_slice[policy_id].add_values(**row)
            cur_slice_size += 1
            # Slice has reached target number of env steps.
            if cur_slice_size >= k:
                finish_slice()
                assert cur_slice_size == 0

        if cur_slice_size > 0:
            finish_slice()

        assert len(finished_slices) > 0, finished_slices
        return finished_slices

    @staticmethod
    @PublicAPI
    def wrap_as_needed(
        policy_batches: Dict[PolicyID, SampleBatch], env_steps: int
    ) -> Union[SampleBatch, "MultiAgentBatch"]:
        """Returns SampleBatch or MultiAgentBatch, depending on given policies.

        Args:
            policy_batches: Mapping from policy ids to SampleBatch.
            env_steps: Number of env steps in the batch.

        Returns:
            The single default policy's SampleBatch or a MultiAgentBatch
            (more than one policy).
        """
        if len(policy_batches) == 1 and DEFAULT_POLICY_ID in policy_batches:
            return policy_batches[DEFAULT_POLICY_ID]
        return MultiAgentBatch(policy_batches=policy_batches, env_steps=env_steps)

    @staticmethod
    @PublicAPI
    def concat_samples(samples: List["MultiAgentBatch"]) -> "MultiAgentBatch":
        """Concatenates a list of MultiAgentBatches into a new MultiAgentBatch.

        Args:
            samples: List of MultiagentBatch objects to concatenate.

        Returns:
            A new MultiAgentBatch consisting of the concatenated inputs.
        """
        policy_batches = collections.defaultdict(list)
        env_steps = 0
        for s in samples:
            # Some batches in `samples` are not MultiAgentBatch.
            if not isinstance(s, MultiAgentBatch):
                # If empty SampleBatch: ok (just ignore).
                if isinstance(s, SampleBatch) and len(s) <= 0:
                    continue
                # Otherwise: Error.
                raise ValueError(
                    "`MultiAgentBatch.concat_samples()` can only concat "
                    "MultiAgentBatch types, not {}!".format(type(s).__name__)
                )
            for key, batch in s.policy_batches.items():
                policy_batches[key].append(batch)
            env_steps += s.env_steps()
        out = {}
        for key, batches in policy_batches.items():
            out[key] = SampleBatch.concat_samples(batches)
        return MultiAgentBatch(out, env_steps)

    @PublicAPI
    def copy(self) -> "MultiAgentBatch":
        """Deep-copies self into a new MultiAgentBatch.

        Returns:
            The copy of self with deep-copied data.
        """
        return MultiAgentBatch(
            {k: v.copy() for (k, v) in self.policy_batches.items()}, self.count
        )

    @PublicAPI
    def size_bytes(self) -> int:
        """
        Returns:
            The overall size in bytes of all policy batches (all columns).
        """
        return sum(b.size_bytes() for b in self.policy_batches.values())

    @DeveloperAPI
    def compress(
        self, bulk: bool = False, columns: Set[str] = frozenset(["obs", "new_obs"])
    ) -> None:
        """Compresses each policy batch (per column) in place.

        Args:
            bulk: Whether to compress across the batch dimension (0)
                as well. If False will compress n separate list items, where n
                is the batch size.
            columns: Set of column names to compress.
        """
        for batch in self.policy_batches.values():
            batch.compress(bulk=bulk, columns=columns)

    @DeveloperAPI
    def decompress_if_needed(
        self, columns: Set[str] = frozenset(["obs", "new_obs"])
    ) -> "MultiAgentBatch":
        """Decompresses each policy batch (per column), if already compressed.

        Args:
            columns: Set of column names to decompress.

        Returns:
            Self.
        """
        for batch in self.policy_batches.values():
            batch.decompress_if_needed(columns)
        return self

    @DeveloperAPI
    def as_multi_agent(self) -> "MultiAgentBatch":
        """Simply returns `self` (already a MultiAgentBatch).

        Returns:
            This very instance of MultiAgentBatch.
        """
        return self

    def __str__(self):
        return "MultiAgentBatch({}, env_steps={})".format(
            str(self.policy_batches), self.count
        )

    def __repr__(self):
        return "MultiAgentBatch({}, env_steps={})".format(
            str(self.policy_batches), self.count
        )
>>>>>>> 19672688
<|MERGE_RESOLUTION|>--- conflicted
+++ resolved
@@ -1,2617 +1,1314 @@
-<<<<<<< HEAD
-import collections
-import numpy as np
-import sys
-import itertools
-import tree  # pip install dm_tree
-from typing import Dict, Iterator, List, Optional, Set, Union
-
-from ray.util import log_once
-from ray.rllib.utils.annotations import DeveloperAPI, ExperimentalAPI, PublicAPI
-from ray.rllib.utils.compression import pack, unpack, is_compressed
-from ray.rllib.utils.deprecation import Deprecated, deprecation_warning
-from ray.rllib.utils.framework import try_import_tf, try_import_torch
-from ray.rllib.utils.numpy import concat_aligned
-from ray.rllib.utils.typing import PolicyID, TensorType, ViewRequirementsDict
-
-tf1, tf, tfv = try_import_tf()
-torch, _ = try_import_torch()
-
-# Default policy id for single agent environments
-DEFAULT_POLICY_ID = "default_policy"
-
-
-@PublicAPI
-class SampleBatch(dict):
-    """Wrapper around a dictionary with string keys and array-like values.
-
-    For example, {"obs": [1, 2, 3], "reward": [0, -1, 1]} is a batch of three
-    samples, each with an "obs" and "reward" attribute.
-    """
-
-    # Outputs from interacting with the environment
-    OBS = "obs"
-    CUR_OBS = "obs"
-    NEXT_OBS = "new_obs"
-    ACTIONS = "actions"
-    REWARDS = "rewards"
-    PREV_ACTIONS = "prev_actions"
-    PREV_REWARDS = "prev_rewards"
-    DONES = "dones"
-    INFOS = "infos"
-    SEQ_LENS = "seq_lens"
-    # This is only computed and used when RE3 exploration strategy is enabled
-    OBS_EMBEDS = "obs_embeds"
-    T = "t"
-
-    # Extra action fetches keys.
-    ACTION_DIST_INPUTS = "action_dist_inputs"
-    ACTION_PROB = "action_prob"
-    ACTION_LOGP = "action_logp"
-
-    # Uniquely identifies an episode.
-    EPS_ID = "eps_id"
-    # An env ID (e.g. the index for a vectorized sub-env).
-    ENV_ID = "env_id"
-
-    # Uniquely identifies a sample batch. This is important to distinguish RNN
-    # sequences from the same episode when multiple sample batches are
-    # concatenated (fusing sequences across batches can be unsafe).
-    UNROLL_ID = "unroll_id"
-
-    # Uniquely identifies an agent within an episode.
-    AGENT_INDEX = "agent_index"
-
-    # Value function predictions emitted by the behaviour policy.
-    VF_PREDS = "vf_preds"
-
-    @PublicAPI
-    def __init__(self, *args, **kwargs):
-        """Constructs a sample batch (same params as dict constructor).
-
-        Note: All *args and those **kwargs not listed below will be passed
-        as-is to the parent dict constructor.
-
-        Keyword Args:
-            _time_major (Optinal[bool]): Whether data in this sample batch
-                is time-major. This is False by default and only relevant
-                if the data contains sequences.
-            _max_seq_len (Optional[bool]): The max sequence chunk length
-                if the data contains sequences.
-            _zero_padded (Optional[bool]): Whether the data in this batch
-                contains sequences AND these sequences are right-zero-padded
-                according to the `_max_seq_len` setting.
-            _is_training (Optional[bool]): Whether this batch is used for
-                training. If False, batch may be used for e.g. action
-                computations (inference).
-        """
-
-        # Possible seq_lens (TxB or BxT) setup.
-        self.time_major = kwargs.pop("_time_major", None)
-        # Maximum seq len value.
-        self.max_seq_len = kwargs.pop("_max_seq_len", None)
-        # Is alredy right-zero-padded?
-        self.zero_padded = kwargs.pop("_zero_padded", False)
-        # Whether this batch is used for training (vs inference).
-        self._is_training = kwargs.pop("_is_training", None)
-
-        # Call super constructor. This will make the actual data accessible
-        # by column name (str) via e.g. self["some-col"].
-        dict.__init__(self, *args, **kwargs)
-
-        self.accessed_keys = set()
-        self.added_keys = set()
-        self.deleted_keys = set()
-        self.intercepted_values = {}
-        self.get_interceptor = None
-
-        # Clear out None seq-lens.
-        seq_lens_ = self.get(SampleBatch.SEQ_LENS)
-        if seq_lens_ is None or (isinstance(seq_lens_, list) and len(seq_lens_) == 0):
-            self.pop(SampleBatch.SEQ_LENS, None)
-        # Numpyfy seq_lens if list.
-        elif isinstance(seq_lens_, list):
-            self[SampleBatch.SEQ_LENS] = seq_lens_ = np.array(seq_lens_, dtype=np.int32)
-
-        if (
-            self.max_seq_len is None
-            and seq_lens_ is not None
-            and not (tf and tf.is_tensor(seq_lens_))
-            and len(seq_lens_) > 0
-        ):
-            self.max_seq_len = max(seq_lens_)
-
-        if self._is_training is None:
-            self._is_training = self.pop("is_training", False)
-
-        lengths = []
-        copy_ = {k: v for k, v in self.items() if k != SampleBatch.SEQ_LENS}
-        for k, v in copy_.items():
-            assert isinstance(k, str), self
-
-            # TODO: Drop support for lists as values.
-            # Convert lists of int|float into numpy arrays make sure all data
-            # has same length.
-            if isinstance(v, list):
-                self[k] = np.array(v)
-
-            # Try to infer the "length" of the SampleBatch by finding the first
-            # value that is actually a ndarray/tensor. This would fail if
-            # all values are nested dicts/tuples of more complex underlying
-            # structures.
-            len_ = (
-                len(v)
-                if isinstance(v, (list, np.ndarray)) or (torch and torch.is_tensor(v))
-                else None
-            )
-            if len_:
-                lengths.append(len_)
-
-        if (
-            self.get(SampleBatch.SEQ_LENS) is not None
-            and not (tf and tf.is_tensor(self[SampleBatch.SEQ_LENS]))
-            and len(self[SampleBatch.SEQ_LENS]) > 0
-        ):
-            self.count = sum(self[SampleBatch.SEQ_LENS])
-        else:
-            self.count = lengths[0] if lengths else 0
-
-        # A convenience map for slicing this batch into sub-batches along
-        # the time axis. This helps reduce repeated iterations through the
-        # batch's seq_lens array to find good slicing points. Built lazily
-        # when needed.
-        self._slice_map = []
-
-    @PublicAPI
-    def __len__(self):
-        """Returns the amount of samples in the sample batch."""
-        return self.count
-
-    @staticmethod
-    @PublicAPI
-    def concat_samples(
-        samples: Union[List["SampleBatch"], List["MultiAgentBatch"]],
-    ) -> Union["SampleBatch", "MultiAgentBatch"]:
-        """Concatenates n SampleBatches or MultiAgentBatches.
-
-        Args:
-            samples (Union[List[SampleBatch], List[MultiAgentBatch]]): List of
-                SampleBatches or MultiAgentBatches to be concatenated.
-
-        Returns:
-            Union[SampleBatch, MultiAgentBatch]: A new (concatenated)
-                SampleBatch or MultiAgentBatch.
-
-        Examples:
-            >>> b1 = SampleBatch({"a": np.array([1, 2]),
-            ...                   "b": np.array([10, 11])})
-            >>> b2 = SampleBatch({"a": np.array([3]),
-            ...                   "b": np.array([12])})
-            >>> print(SampleBatch.concat_samples([b1, b2]))
-            {"a": np.array([1, 2, 3]), "b": np.array([10, 11, 12])}
-        """
-        if any(isinstance(s, MultiAgentBatch) for s in samples):
-            return MultiAgentBatch.concat_samples(samples)
-        concatd_seq_lens = []
-        concat_samples = []
-        zero_padded = samples[0].zero_padded
-        max_seq_len = samples[0].max_seq_len
-        time_major = samples[0].time_major
-        for s in samples:
-            if s.count > 0:
-                assert s.zero_padded == zero_padded
-                assert s.time_major == time_major
-                if (
-                    s.max_seq_len is None or max_seq_len is None
-                ) and s.max_seq_len != max_seq_len:
-                    raise ValueError(
-                        "Samples must consistently provide or omit max_seq_len"
-                    )
-                if zero_padded:
-                    assert s.max_seq_len == max_seq_len
-                if max_seq_len is not None:
-                    max_seq_len = max(max_seq_len, s.max_seq_len)
-                concat_samples.append(s)
-                if s.get(SampleBatch.SEQ_LENS) is not None:
-                    concatd_seq_lens.extend(s[SampleBatch.SEQ_LENS])
-
-        # If we don't have any samples (0 or only empty SampleBatches),
-        # return an empty SampleBatch here.
-        if len(concat_samples) == 0:
-            return SampleBatch()
-
-        # Collect the concat'd data.
-        concatd_data = {}
-
-        def concat_key(*values):
-            return concat_aligned(values, time_major)
-
-        try:
-            for k in concat_samples[0].keys():
-                if k == "infos":
-                    concatd_data[k] = concat_aligned(
-                        [s[k] for s in concat_samples], time_major=time_major
-                    )
-                else:
-                    concatd_data[k] = tree.map_structure(
-                        concat_key, *[c[k] for c in concat_samples]
-                    )
-        except Exception:
-            raise ValueError(
-                f"Cannot concat data under key '{k}', b/c "
-                "sub-structures under that key don't match. "
-                f"`samples`={samples}"
-            )
-
-        # Return a new (concat'd) SampleBatch.
-        return SampleBatch(
-            concatd_data,
-            seq_lens=concatd_seq_lens,
-            _time_major=time_major,
-            _zero_padded=zero_padded,
-            _max_seq_len=max_seq_len,
-        )
-
-    @PublicAPI
-    def concat(self, other: "SampleBatch") -> "SampleBatch":
-        """Concatenates `other` to this one and returns a new SampleBatch.
-
-        Args:
-            other (SampleBatch): The other SampleBatch object to concat to this
-                one.
-
-        Returns:
-            SampleBatch: The new SampleBatch, resulting from concating `other`
-                to `self`.
-
-        Examples:
-            >>> b1 = SampleBatch({"a": np.array([1, 2])})
-            >>> b2 = SampleBatch({"a": np.array([3, 4, 5])})
-            >>> print(b1.concat(b2))
-            {"a": np.array([1, 2, 3, 4, 5])}
-        """
-        return self.concat_samples([self, other])
-
-    @PublicAPI
-    def copy(self, shallow: bool = False) -> "SampleBatch":
-        """Creates a deep or shallow copy of this SampleBatch and returns it.
-
-        Args:
-            shallow (bool): Whether the copying should be done shallowly.
-
-        Returns:
-            SampleBatch: A deep or shallow copy of this SampleBatch object.
-        """
-        copy_ = {k: v for k, v in self.items()}
-        data = tree.map_structure(
-            lambda v: (
-                np.array(v, copy=not shallow) if isinstance(v, np.ndarray) else v
-            ),
-            copy_,
-        )
-        copy_ = SampleBatch(data)
-        copy_.set_get_interceptor(self.get_interceptor)
-        copy_.added_keys = self.added_keys
-        copy_.deleted_keys = self.deleted_keys
-        copy_.accessed_keys = self.accessed_keys
-        return copy_
-
-    @PublicAPI
-    def rows(self) -> Iterator[Dict[str, TensorType]]:
-        """Returns an iterator over data rows, i.e. dicts with column values.
-
-        Note that if `seq_lens` is set in self, we set it to [1] in the rows.
-
-        Yields:
-            Dict[str, TensorType]: The column values of the row in this
-                iteration.
-
-        Examples:
-            >>> batch = SampleBatch({
-            ...    "a": [1, 2, 3],
-            ...    "b": [4, 5, 6],
-            ...    "seq_lens": [1, 2]
-            ... })
-            >>> for row in batch.rows():
-                   print(row)
-            {"a": 1, "b": 4, "seq_lens": [1]}
-            {"a": 2, "b": 5, "seq_lens": [1]}
-            {"a": 3, "b": 6, "seq_lens": [1]}
-        """
-
-        # Do we add seq_lens=[1] to each row?
-        seq_lens = None if self.get(SampleBatch.SEQ_LENS) is None else np.array([1])
-
-        self_as_dict = {k: v for k, v in self.items()}
-
-        for i in range(self.count):
-            yield tree.map_structure_with_path(
-                lambda p, v: v[i] if p[0] != self.SEQ_LENS else seq_lens,
-                self_as_dict,
-            )
-
-    @PublicAPI
-    def columns(self, keys: List[str]) -> List[any]:
-        """Returns a list of the batch-data in the specified columns.
-
-        Args:
-            keys (List[str]): List of column names fo which to return the data.
-
-        Returns:
-            List[any]: The list of data items ordered by the order of column
-                names in `keys`.
-
-        Examples:
-            >>> batch = SampleBatch({"a": [1], "b": [2], "c": [3]})
-            >>> print(batch.columns(["a", "b"]))
-            [[1], [2]]
-        """
-
-        # TODO: (sven) Make this work for nested data as well.
-        out = []
-        for k in keys:
-            out.append(self[k])
-        return out
-
-    @PublicAPI
-    def shuffle(self) -> None:
-        """Shuffles the rows of this batch in-place.
-
-        Returns:
-            SampleBatch: This very (now shuffled) SampleBatch.
-
-        Raises:
-            ValueError: If self[SampleBatch.SEQ_LENS] is defined.
-
-        Examples:
-            >>> batch = SampleBatch({"a": [1, 2, 3, 4]})
-            >>> print(batch.shuffle())
-            {"a": [4, 1, 3, 2]}
-        """
-
-        # Shuffling the data when we have `seq_lens` defined is probably
-        # a bad idea!
-        if self.get(SampleBatch.SEQ_LENS) is not None:
-            raise ValueError(
-                "SampleBatch.shuffle not possible when your data has "
-                "`seq_lens` defined!"
-            )
-
-        # Get a permutation over the single items once and use the same
-        # permutation for all the data (otherwise, data would become
-        # meaningless).
-        permutation = np.random.permutation(self.count)
-
-        def _permutate_in_place(path, value):
-            curr = self
-            for i, p in enumerate(path):
-                if i == len(path) - 1:
-                    curr[p] = value[permutation]
-                # Translate into list (tuples are immutable).
-                if isinstance(curr[p], tuple):
-                    curr[p] = list(curr[p])
-                curr = curr[p]
-
-        tree.map_structure_with_path(_permutate_in_place, self)
-
-        return self
-
-    @PublicAPI
-    def split_by_episode(self) -> List["SampleBatch"]:
-        """Splits by `eps_id` column and returns list of new batches.
-
-        Returns:
-            List[SampleBatch]: List of batches, one per distinct episode.
-
-        Raises:
-            KeyError: If the `eps_id` AND `dones` columns are not present.
-
-        Examples:
-            >>> batch = SampleBatch({"a": [1, 2, 3], "eps_id": [0, 0, 1]})
-            >>> print(batch.split_by_episode())
-            [{"a": [1, 2], "eps_id": [0, 0]}, {"a": [3], "eps_id": [1]}]
-        """
-
-        # No eps_id in data -> Make sure there are no "dones" in the middle
-        # and add eps_id automatically.
-        if SampleBatch.EPS_ID not in self:
-            # TODO: (sven) Shouldn't we rather split by DONEs then and not
-            #  add fake eps-ids (0s) at all?
-            if SampleBatch.DONES in self:
-                assert not any(self[SampleBatch.DONES][:-1])
-            self[SampleBatch.EPS_ID] = np.repeat(0, self.count)
-            return [self]
-
-        # Produce a new slice whenever we find a new episode ID.
-        slices = []
-        cur_eps_id = self[SampleBatch.EPS_ID][0]
-        offset = 0
-        for i in range(self.count):
-            next_eps_id = self[SampleBatch.EPS_ID][i]
-            if next_eps_id != cur_eps_id:
-                slices.append(self[offset:i])
-                offset = i
-                cur_eps_id = next_eps_id
-        # Add final slice.
-        slices.append(self[offset : self.count])
-
-        # TODO: (sven) Are these checks necessary? Should be all ok according
-        #  to above logic.
-        for s in slices:
-            slen = len(set(s[SampleBatch.EPS_ID]))
-            assert slen == 1, (s, slen)
-        assert sum(s.count for s in slices) == self.count, (slices, self.count)
-
-        return slices
-
-    @Deprecated(new="SampleBatch[start:stop]", error=False)
-    def slice(
-        self, start: int, end: int, state_start=None, state_end=None
-    ) -> "SampleBatch":
-        """Returns a slice of the row data of this batch (w/o copying).
-
-        Args:
-            start (int): Starting index. If < 0, will left-zero-pad.
-            end (int): Ending index.
-
-        Returns:
-            SampleBatch: A new SampleBatch, which has a slice of this batch's
-                data.
-        """
-        if (
-            self.get(SampleBatch.SEQ_LENS) is not None
-            and len(self[SampleBatch.SEQ_LENS]) > 0
-        ):
-            if start < 0:
-                data = {
-                    k: np.concatenate(
-                        [
-                            np.zeros(shape=(-start,) + v.shape[1:], dtype=v.dtype),
-                            v[0:end],
-                        ]
-                    )
-                    for k, v in self.items()
-                    if k != SampleBatch.SEQ_LENS and not k.startswith("state_in_")
-                }
-            else:
-                data = {
-                    k: v[start:end]
-                    for k, v in self.items()
-                    if k != SampleBatch.SEQ_LENS and not k.startswith("state_in_")
-                }
-            if state_start is not None:
-                assert state_end is not None
-                state_idx = 0
-                state_key = "state_in_{}".format(state_idx)
-                while state_key in self:
-                    data[state_key] = self[state_key][state_start:state_end]
-                    state_idx += 1
-                    state_key = "state_in_{}".format(state_idx)
-                seq_lens = list(self[SampleBatch.SEQ_LENS][state_start:state_end])
-                # Adjust seq_lens if necessary.
-                data_len = len(data[next(iter(data))])
-                if sum(seq_lens) != data_len:
-                    assert sum(seq_lens) > data_len
-                    seq_lens[-1] = data_len - sum(seq_lens[:-1])
-            else:
-                # Fix state_in_x data.
-                count = 0
-                state_start = None
-                seq_lens = None
-                for i, seq_len in enumerate(self[SampleBatch.SEQ_LENS]):
-                    count += seq_len
-                    if count >= end:
-                        state_idx = 0
-                        state_key = "state_in_{}".format(state_idx)
-                        if state_start is None:
-                            state_start = i
-                        while state_key in self:
-                            data[state_key] = self[state_key][state_start : i + 1]
-                            state_idx += 1
-                            state_key = "state_in_{}".format(state_idx)
-                        seq_lens = list(self[SampleBatch.SEQ_LENS][state_start:i]) + [
-                            seq_len - (count - end)
-                        ]
-                        if start < 0:
-                            seq_lens[0] += -start
-                        diff = sum(seq_lens) - (end - start)
-                        if diff > 0:
-                            seq_lens[0] -= diff
-                        assert sum(seq_lens) == (end - start)
-                        break
-                    elif state_start is None and count > start:
-                        state_start = i
-
-            return SampleBatch(
-                data,
-                seq_lens=seq_lens,
-                _is_training=self.is_training,
-                _time_major=self.time_major,
-            )
-        else:
-            return SampleBatch(
-                tree.map_structure(lambda value: value[start:end], self),
-                _is_training=self.is_training,
-                _time_major=self.time_major,
-            )
-
-    @PublicAPI
-    def timeslices(
-        self,
-        size: Optional[int] = None,
-        num_slices: Optional[int] = None,
-        k: Optional[int] = None,
-    ) -> List["SampleBatch"]:
-        """Returns SampleBatches, each one representing a k-slice of this one.
-
-        Will start from timestep 0 and produce slices of size=k.
-
-        Args:
-            size (Optional[int]): The size (in timesteps) of each returned
-                SampleBatch.
-            num_slices (Optional[int]): The number of slices to produce.
-            k (int): Obsoleted: Use size or num_slices instead!
-                The size (in timesteps) of each returned SampleBatch.
-
-        Returns:
-            List[SampleBatch]: The list of `num_slices` (new) SampleBatches
-                or n (new) SampleBatches each one of size `size`.
-        """
-        if size is None and num_slices is None:
-            deprecation_warning("k", "size or num_slices")
-            assert k is not None
-            size = k
-
-        if size is None:
-            assert isinstance(num_slices, int)
-
-            slices = []
-            left = len(self)
-            start = 0
-            while left:
-                len_ = left // (num_slices - len(slices))
-                stop = start + len_
-                slices.append(self[start:stop])
-                left -= len_
-                start = stop
-
-            return slices
-
-        else:
-            assert isinstance(size, int)
-
-            slices = []
-            left = len(self)
-            start = 0
-            while left:
-                stop = start + size
-                slices.append(self[start:stop])
-                left -= size
-                start = stop
-
-            return slices
-
-    @Deprecated(new="SampleBatch.right_zero_pad", error=False)
-    def zero_pad(self, max_seq_len, exclude_states=True):
-        return self.right_zero_pad(max_seq_len, exclude_states)
-
-    def right_zero_pad(self, max_seq_len: int, exclude_states: bool = True):
-        """Right (adding zeros at end) zero-pads this SampleBatch in-place.
-
-        This will set the `self.zero_padded` flag to True and
-        `self.max_seq_len` to the given `max_seq_len` value.
-
-        Args:
-            max_seq_len: The max (total) length to zero pad to.
-            exclude_states: If False, also right-zero-pad all
-                `state_in_x` data. If True, leave `state_in_x` keys
-                as-is.
-
-        Returns:
-            SampleBatch: This very (now right-zero-padded) SampleBatch.
-
-        Raises:
-            ValueError: If self[SampleBatch.SEQ_LENS] is None (not defined).
-
-        Examples:
-            >>> batch = SampleBatch({"a": [1, 2, 3], "seq_lens": [1, 2]})
-            >>> print(batch.right_zero_pad(max_seq_len=4))
-            {"a": [1, 0, 0, 0, 2, 3, 0, 0], "seq_lens": [1, 2]}
-
-            >>> batch = SampleBatch({"a": [1, 2, 3],
-            ...                      "state_in_0": [1.0, 3.0],
-            ...                      "seq_lens": [1, 2]})
-            >>> print(batch.right_zero_pad(max_seq_len=5))
-            {"a": [1, 0, 0, 0, 0, 2, 3, 0, 0, 0],
-             "state_in_0": [1.0, 3.0],  # <- all state-ins remain as-is
-             "seq_lens": [1, 2]}
-        """
-        seq_lens = self.get(SampleBatch.SEQ_LENS)
-        if seq_lens is None:
-            raise ValueError(
-                "Cannot right-zero-pad SampleBatch if no `seq_lens` field "
-                "present! SampleBatch={self}"
-            )
-
-        length = len(seq_lens) * max_seq_len
-
-        def _zero_pad_in_place(path, value):
-            # Skip "state_in_..." columns and "seq_lens".
-            if (exclude_states is True and path[0].startswith("state_in_")) or path[
-                0
-            ] == SampleBatch.SEQ_LENS:
-                return
-            # Generate zero-filled primer of len=max_seq_len.
-            if value.dtype == np.object or value.dtype.type is np.str_:
-                f_pad = [None] * length
-            else:
-                # Make sure type doesn't change.
-                f_pad = np.zeros((length,) + np.shape(value)[1:], dtype=value.dtype)
-            # Fill primer with data.
-            f_pad_base = f_base = 0
-            for len_ in self[SampleBatch.SEQ_LENS]:
-                f_pad[f_pad_base : f_pad_base + len_] = value[f_base : f_base + len_]
-                f_pad_base += max_seq_len
-                f_base += len_
-            assert f_base == len(value), value
-
-            # Update our data in-place.
-            curr = self
-            for i, p in enumerate(path):
-                if i == len(path) - 1:
-                    curr[p] = f_pad
-                curr = curr[p]
-
-        self_as_dict = {k: v for k, v in self.items()}
-        tree.map_structure_with_path(_zero_pad_in_place, self_as_dict)
-
-        # Set flags to indicate, we are now zero-padded (and to what extend).
-        self.zero_padded = True
-        self.max_seq_len = max_seq_len
-
-        return self
-
-    # Experimental method.
-    def to_device(self, device, framework="torch"):
-        """TODO: transfer batch to given device as framework tensor."""
-        if framework == "torch":
-            assert torch is not None
-            for k, v in self.items():
-                if isinstance(v, np.ndarray) and v.dtype != np.object:
-                    self[k] = torch.from_numpy(v).to(device)
-        else:
-            raise NotImplementedError
-        return self
-
-    @PublicAPI
-    def size_bytes(self) -> int:
-        """Returns sum over number of bytes of all data buffers.
-
-        For numpy arrays, we use `.nbytes`. For all other value types, we use
-        sys.getsizeof(...).
-
-        Returns:
-            int: The overall size in bytes of the data buffer (all columns).
-        """
-        return sum(
-            v.nbytes if isinstance(v, np.ndarray) else sys.getsizeof(v)
-            for v in tree.flatten(self)
-        )
-
-    def get(self, key, default=None):
-        try:
-            return self.__getitem__(key)
-        except KeyError:
-            return default
-
-    @PublicAPI
-    def __getitem__(self, key: Union[str, slice]) -> TensorType:
-        """Returns one column (by key) from the data or a sliced new batch.
-
-        Args:
-            key (Union[str, slice]): The key (column name) to return or
-                a slice object for slicing this SampleBatch.
-
-        Returns:
-            TensorType: The data under the given key or a sliced version of
-                this batch.
-        """
-        if isinstance(key, slice):
-            return self._slice(key)
-
-        # Backward compatibility for when "input-dicts" were used.
-        if key == "is_training":
-            if log_once("SampleBatch['is_training']"):
-                deprecation_warning(
-                    old="SampleBatch['is_training']",
-                    new="SampleBatch.is_training",
-                    error=False,
-                )
-            return self.is_training
-
-        if not hasattr(self, key) and key in self:
-            self.accessed_keys.add(key)
-
-        value = dict.__getitem__(self, key)
-        if self.get_interceptor is not None:
-            if key not in self.intercepted_values:
-                self.intercepted_values[key] = self.get_interceptor(value)
-            value = self.intercepted_values[key]
-        return value
-
-    @PublicAPI
-    def __setitem__(self, key, item) -> None:
-        """Inserts (overrides) an entire column (by key) in the data buffer.
-
-        Args:
-            key (str): The column name to set a value for.
-            item (TensorType): The data to insert.
-        """
-        # Defend against creating SampleBatch via pickle (no property
-        # `added_keys` and first item is already set).
-        if not hasattr(self, "added_keys"):
-            dict.__setitem__(self, key, item)
-            return
-
-        # Backward compatibility for when "input-dicts" were used.
-        if key == "is_training":
-            if log_once("SampleBatch['is_training']"):
-                deprecation_warning(
-                    old="SampleBatch['is_training']",
-                    new="SampleBatch.is_training",
-                    error=False,
-                )
-            self._is_training = item
-            return
-
-        if key not in self:
-            self.added_keys.add(key)
-
-        dict.__setitem__(self, key, item)
-        if key in self.intercepted_values:
-            self.intercepted_values[key] = item
-
-    @property
-    def is_training(self):
-        if self.get_interceptor is not None and isinstance(self._is_training, bool):
-            if "_is_training" not in self.intercepted_values:
-                self.intercepted_values["_is_training"] = self.get_interceptor(
-                    self._is_training
-                )
-            return self.intercepted_values["_is_training"]
-        return self._is_training
-
-    def set_training(self, training: Union[bool, "tf1.placeholder"] = True):
-        self._is_training = training
-        self.intercepted_values.pop("_is_training", None)
-
-    @PublicAPI
-    def __delitem__(self, key):
-        self.deleted_keys.add(key)
-        dict.__delitem__(self, key)
-
-    @DeveloperAPI
-    def compress(
-        self, bulk: bool = False, columns: Set[str] = frozenset(["obs", "new_obs"])
-    ) -> None:
-        """Compresses the data buffers (by column) in place.
-
-        Args:
-            bulk (bool): Whether to compress across the batch dimension (0)
-                as well. If False will compress n separate list items, where n
-                is the batch size.
-            columns (Set[str]): The columns to compress. Default: Only
-                compress the obs and new_obs columns.
-
-        Returns:
-            SampleBatch: This very (now compressed) SampleBatch.
-        """
-
-        def _compress_in_place(path, value):
-            if path[0] not in columns:
-                return
-            curr = self
-            for i, p in enumerate(path):
-                if i == len(path) - 1:
-                    if bulk:
-                        curr[p] = pack(value)
-                    else:
-                        curr[p] = np.array([pack(o) for o in value])
-                curr = curr[p]
-
-        tree.map_structure_with_path(_compress_in_place, self)
-
-        return self
-
-    @DeveloperAPI
-    def decompress_if_needed(
-        self, columns: Set[str] = frozenset(["obs", "new_obs"])
-    ) -> "SampleBatch":
-        """Decompresses data buffers (per column if not compressed) in place.
-
-        Args:
-            columns (Set[str]): The columns to decompress. Default: Only
-                decompress the obs and new_obs columns.
-
-        Returns:
-            SampleBatch: This very (now uncompressed) SampleBatch.
-        """
-
-        def _decompress_in_place(path, value):
-            if path[0] not in columns:
-                return
-            curr = self
-            for p in path[:-1]:
-                curr = curr[p]
-            # Bulk compressed.
-            if is_compressed(value):
-                curr[path[-1]] = unpack(value)
-            # Non bulk compressed.
-            elif len(value) > 0 and is_compressed(value[0]):
-                curr[path[-1]] = np.array([unpack(o) for o in value])
-
-        tree.map_structure_with_path(_decompress_in_place, self)
-
-        return self
-
-    @DeveloperAPI
-    def set_get_interceptor(self, fn):
-        # If get-interceptor changes, must erase old intercepted values.
-        if fn is not self.get_interceptor:
-            self.intercepted_values = {}
-        self.get_interceptor = fn
-
-    def __repr__(self):
-        keys = list(self.keys())
-        if self.get(SampleBatch.SEQ_LENS) is None:
-            return f"SampleBatch({self.count}: {keys})"
-        else:
-            keys.remove(SampleBatch.SEQ_LENS)
-            return (
-                f"SampleBatch({self.count} " f"(seqs={len(self['seq_lens'])}): {keys})"
-            )
-
-    def _slice(self, slice_: slice):
-        """Helper method to handle SampleBatch slicing using a slice object.
-
-        The returned SampleBatch uses the same underlying data object as
-        `self`, so changing the slice will also change `self`.
-
-        Note that only zero or positive bounds are allowed for both start
-        and stop values. The slice step must be 1 (or None, which is the
-        same).
-
-        Args:
-            slice_ (slice): The python slice object to slice by.
-
-        Returns:
-            SampleBatch: A new SampleBatch, however "linking" into the same
-                data (sliced) as self.
-        """
-        start = slice_.start or 0
-        stop = slice_.stop or len(self)
-        # If stop goes beyond the length of this batch -> Make it go till the
-        # end only (including last item).
-        # Analogous to `l = [0, 1, 2]; l[:100] -> [0, 1, 2];`.
-        if stop > len(self):
-            stop = len(self)
-        assert start >= 0 and stop >= 0 and slice_.step in [1, None]
-
-        if (
-            self.get(SampleBatch.SEQ_LENS) is not None
-            and len(self[SampleBatch.SEQ_LENS]) > 0
-        ):
-            # Build our slice-map, if not done already.
-            if not self._slice_map:
-                sum_ = 0
-                for i, l in enumerate(self[SampleBatch.SEQ_LENS]):
-                    for _ in range(l):
-                        self._slice_map.append((i, sum_))
-                    sum_ += l
-                # In case `stop` points to the very end (lengths of this
-                # batch), return the last sequence (the -1 here makes sure we
-                # never go beyond it; would result in an index error below).
-                self._slice_map.append((len(self[SampleBatch.SEQ_LENS]), sum_))
-
-            start_seq_len, start = self._slice_map[start]
-            stop_seq_len, stop = self._slice_map[stop]
-            if self.zero_padded:
-                start = start_seq_len * self.max_seq_len
-                stop = stop_seq_len * self.max_seq_len
-
-            def map_(path, value):
-                if path[0] != SampleBatch.SEQ_LENS and not path[0].startswith(
-                    "state_in_"
-                ):
-                    return value[start:stop]
-                else:
-                    return value[start_seq_len:stop_seq_len]
-
-            data = tree.map_structure_with_path(map_, self)
-            return SampleBatch(
-                data,
-                _is_training=self.is_training,
-                _time_major=self.time_major,
-                _zero_padded=self.zero_padded,
-                _max_seq_len=self.max_seq_len if self.zero_padded else None,
-            )
-        else:
-            data = tree.map_structure(lambda value: value[start:stop], self)
-            return SampleBatch(
-                data,
-                _is_training=self.is_training,
-                _time_major=self.time_major,
-            )
-
-    @Deprecated(error=False)
-    def _get_slice_indices(self, slice_size):
-        data_slices = []
-        data_slices_states = []
-        if (
-            self.get(SampleBatch.SEQ_LENS) is not None
-            and len(self[SampleBatch.SEQ_LENS]) > 0
-        ):
-            assert np.all(self[SampleBatch.SEQ_LENS] < slice_size), (
-                "ERROR: `slice_size` must be larger than the max. seq-len "
-                "in the batch!"
-            )
-            start_pos = 0
-            current_slize_size = 0
-            actual_slice_idx = 0
-            start_idx = 0
-            idx = 0
-            while idx < len(self[SampleBatch.SEQ_LENS]):
-                seq_len = self[SampleBatch.SEQ_LENS][idx]
-                current_slize_size += seq_len
-                actual_slice_idx += (
-                    seq_len if not self.zero_padded else self.max_seq_len
-                )
-                # Complete minibatch -> Append to data_slices.
-                if current_slize_size >= slice_size:
-                    end_idx = idx + 1
-                    # We are not zero-padded yet; all sequences are
-                    # back-to-back.
-                    if not self.zero_padded:
-                        data_slices.append((start_pos, start_pos + slice_size))
-                        start_pos += slice_size
-                        if current_slize_size > slice_size:
-                            overhead = current_slize_size - slice_size
-                            start_pos -= seq_len - overhead
-                            idx -= 1
-                    # We are already zero-padded: Cut in chunks of max_seq_len.
-                    else:
-                        data_slices.append((start_pos, actual_slice_idx))
-                        start_pos = actual_slice_idx
-
-                    data_slices_states.append((start_idx, end_idx))
-                    current_slize_size = 0
-                    start_idx = idx + 1
-                idx += 1
-        else:
-            i = 0
-            while i < self.count:
-                data_slices.append((i, i + slice_size))
-                i += slice_size
-        return data_slices, data_slices_states
-
-    @ExperimentalAPI
-    def get_single_step_input_dict(
-        self,
-        view_requirements: ViewRequirementsDict,
-        index: Union[str, int] = "last",
-    ) -> "SampleBatch":
-        """Creates single ts SampleBatch at given index from `self`.
-
-        For usage as input-dict for model (action or value function) calls.
-
-        Args:
-            view_requirements: A view requirements dict from the model for
-                which to produce the input_dict.
-            index: An integer index value indicating the
-                position in the trajectory for which to generate the
-                compute_actions input dict. Set to "last" to generate the dict
-                at the very end of the trajectory (e.g. for value estimation).
-                Note that "last" is different from -1, as "last" will use the
-                final NEXT_OBS as observation input.
-
-        Returns:
-            The (single-timestep) input dict for ModelV2 calls.
-        """
-        last_mappings = {
-            SampleBatch.OBS: SampleBatch.NEXT_OBS,
-            SampleBatch.PREV_ACTIONS: SampleBatch.ACTIONS,
-            SampleBatch.PREV_REWARDS: SampleBatch.REWARDS,
-        }
-
-        input_dict = {}
-        for view_col, view_req in view_requirements.items():
-            if view_req.used_for_compute_actions is False:
-                continue
-
-            # Create batches of size 1 (single-agent input-dict).
-            data_col = view_req.data_col or view_col
-            if index == "last":
-                data_col = last_mappings.get(data_col, data_col)
-                # Range needed.
-                if view_req.shift_from is not None:
-                    # Batch repeat value > 1: We have single frames in the
-                    # batch at each timestep (for the `data_col`).
-                    data = self[view_col][-1]
-                    traj_len = len(self[data_col])
-                    missing_at_end = traj_len % view_req.batch_repeat_value
-                    # Index into the observations column must be shifted by
-                    # -1 b/c index=0 for observations means the current (last
-                    # seen) observation (after having taken an action).
-                    obs_shift = (
-                        -1 if data_col in [SampleBatch.OBS, SampleBatch.NEXT_OBS] else 0
-                    )
-                    from_ = view_req.shift_from + obs_shift
-                    to_ = view_req.shift_to + obs_shift + 1
-                    if to_ == 0:
-                        to_ = None
-                    input_dict[view_col] = np.array(
-                        [
-                            np.concatenate([data, self[data_col][-missing_at_end:]])[
-                                from_:to_
-                            ]
-                        ]
-                    )
-                # Single index.
-                else:
-                    input_dict[view_col] = tree.map_structure(
-                        lambda v: v[-1:],  # keep as array (w/ 1 element)
-                        self[data_col],
-                    )
-            # Single index somewhere inside the trajectory (non-last).
-            else:
-                input_dict[view_col] = self[data_col][
-                    index : index + 1 if index != -1 else None
-                ]
-
-        return SampleBatch(input_dict, seq_lens=np.array([1], dtype=np.int32))
-
-
-@PublicAPI
-class MultiAgentBatch:
-    """A batch of experiences from multiple agents in the environment.
-
-    Attributes:
-        policy_batches (Dict[PolicyID, SampleBatch]): Mapping from policy
-            ids to SampleBatches of experiences.
-        count (int): The number of env steps in this batch.
-    """
-
-    @PublicAPI
-    def __init__(self, policy_batches: Dict[PolicyID, SampleBatch], env_steps: int):
-        """Initialize a MultiAgentBatch object.
-
-        Args:
-            policy_batches (Dict[PolicyID, SampleBatch]): Mapping from policy
-                ids to SampleBatches of experiences.
-            env_steps (int): The number of environment steps in the environment
-                this batch contains. This will be less than the number of
-                transitions this batch contains across all policies in total.
-        """
-
-        for v in policy_batches.values():
-            assert isinstance(v, SampleBatch)
-        self.policy_batches = policy_batches
-        # Called "count" for uniformity with SampleBatch.
-        # Prefer to access this via the `env_steps()` method when possible
-        # for clarity.
-        self.count = env_steps
-
-    @PublicAPI
-    def env_steps(self) -> int:
-        """The number of env steps (there are >= 1 agent steps per env step).
-
-        Returns:
-            int: The number of environment steps contained in this batch.
-        """
-        return self.count
-
-    @PublicAPI
-    def agent_steps(self) -> int:
-        """The number of agent steps (there are >= 1 agent steps per env step).
-
-        Returns:
-            int: The number of agent steps total in this batch.
-        """
-        ct = 0
-        for batch in self.policy_batches.values():
-            ct += batch.count
-        return ct
-
-    @PublicAPI
-    def timeslices(self, k: int) -> List["MultiAgentBatch"]:
-        """Returns k-step batches holding data for each agent at those steps.
-
-        For examples, suppose we have agent1 observations [a1t1, a1t2, a1t3],
-        for agent2, [a2t1, a2t3], and for agent3, [a3t3] only.
-
-        Calling timeslices(1) would return three MultiAgentBatches containing
-        [a1t1, a2t1], [a1t2], and [a1t3, a2t3, a3t3].
-
-        Calling timeslices(2) would return two MultiAgentBatches containing
-        [a1t1, a1t2, a2t1], and [a1t3, a2t3, a3t3].
-
-        This method is used to implement "lockstep" replay mode. Note that this
-        method does not guarantee each batch contains only data from a single
-        unroll. Batches might contain data from multiple different envs.
-        """
-        from ray.rllib.evaluation.sample_batch_builder import SampleBatchBuilder
-
-        # Build a sorted set of (eps_id, t, policy_id, data...)
-        steps = []
-        for policy_id, batch in self.policy_batches.items():
-            for row in batch.rows():
-                steps.append(
-                    (
-                        row[SampleBatch.EPS_ID],
-                        row[SampleBatch.T],
-                        row[SampleBatch.AGENT_INDEX],
-                        policy_id,
-                        row,
-                    )
-                )
-        steps.sort()
-
-        finished_slices = []
-        cur_slice = collections.defaultdict(SampleBatchBuilder)
-        cur_slice_size = 0
-
-        def finish_slice():
-            nonlocal cur_slice_size
-            assert cur_slice_size > 0
-            batch = MultiAgentBatch(
-                {k: v.build_and_reset() for k, v in cur_slice.items()}, cur_slice_size
-            )
-            cur_slice_size = 0
-            finished_slices.append(batch)
-
-        # For each unique env timestep.
-        for _, group in itertools.groupby(steps, lambda x: x[:2]):
-            # Accumulate into the current slice.
-            for _, _, _, policy_id, row in group:
-                cur_slice[policy_id].add_values(**row)
-            cur_slice_size += 1
-            # Slice has reached target number of env steps.
-            if cur_slice_size >= k:
-                finish_slice()
-                assert cur_slice_size == 0
-
-        if cur_slice_size > 0:
-            finish_slice()
-
-        assert len(finished_slices) > 0, finished_slices
-        return finished_slices
-
-    @staticmethod
-    @PublicAPI
-    def wrap_as_needed(
-        policy_batches: Dict[PolicyID, SampleBatch], env_steps: int
-    ) -> Union[SampleBatch, "MultiAgentBatch"]:
-        """Returns SampleBatch or MultiAgentBatch, depending on given policies.
-
-        Args:
-            policy_batches (Dict[PolicyID, SampleBatch]): Mapping from policy
-                ids to SampleBatch.
-            env_steps (int): Number of env steps in the batch.
-
-        Returns:
-            Union[SampleBatch, MultiAgentBatch]: The single default policy's
-                SampleBatch or a MultiAgentBatch (more than one policy).
-        """
-        if len(policy_batches) == 1 and DEFAULT_POLICY_ID in policy_batches:
-            return policy_batches[DEFAULT_POLICY_ID]
-        return MultiAgentBatch(policy_batches=policy_batches, env_steps=env_steps)
-
-    @staticmethod
-    @PublicAPI
-    def concat_samples(samples: List["MultiAgentBatch"]) -> "MultiAgentBatch":
-        """Concatenates a list of MultiAgentBatches into a new MultiAgentBatch.
-
-        Args:
-            samples (List[MultiAgentBatch]): List of MultiagentBatch objects
-                to concatenate.
-
-        Returns:
-            MultiAgentBatch: A new MultiAgentBatch consisting of the
-                concatenated inputs.
-        """
-        policy_batches = collections.defaultdict(list)
-        env_steps = 0
-        for s in samples:
-            # Some batches in `samples` are not MultiAgentBatch.
-            if not isinstance(s, MultiAgentBatch):
-                # If empty SampleBatch: ok (just ignore).
-                if isinstance(s, SampleBatch) and len(s) <= 0:
-                    continue
-                # Otherwise: Error.
-                raise ValueError(
-                    "`MultiAgentBatch.concat_samples()` can only concat "
-                    "MultiAgentBatch types, not {}!".format(type(s).__name__)
-                )
-            for key, batch in s.policy_batches.items():
-                policy_batches[key].append(batch)
-            env_steps += s.env_steps()
-        out = {}
-        for key, batches in policy_batches.items():
-            out[key] = SampleBatch.concat_samples(batches)
-        return MultiAgentBatch(out, env_steps)
-
-    @PublicAPI
-    def copy(self) -> "MultiAgentBatch":
-        """Deep-copies self into a new MultiAgentBatch.
-
-        Returns:
-            MultiAgentBatch: The copy of self with deep-copied data.
-        """
-        return MultiAgentBatch(
-            {k: v.copy() for (k, v) in self.policy_batches.items()}, self.count
-        )
-
-    @PublicAPI
-    def size_bytes(self) -> int:
-        """
-        Returns:
-            int: The overall size in bytes of all policy batches (all columns).
-        """
-        return sum(b.size_bytes() for b in self.policy_batches.values())
-
-    @DeveloperAPI
-    def compress(
-        self, bulk: bool = False, columns: Set[str] = frozenset(["obs", "new_obs"])
-    ) -> None:
-        """Compresses each policy batch (per column) in place.
-
-        Args:
-            bulk (bool): Whether to compress across the batch dimension (0)
-                as well. If False will compress n separate list items, where n
-                is the batch size.
-            columns (Set[str]): Set of column names to compress.
-        """
-        for batch in self.policy_batches.values():
-            batch.compress(bulk=bulk, columns=columns)
-
-    @DeveloperAPI
-    def decompress_if_needed(
-        self, columns: Set[str] = frozenset(["obs", "new_obs"])
-    ) -> "MultiAgentBatch":
-        """Decompresses each policy batch (per column), if already compressed.
-
-        Args:
-            columns (Set[str]): Set of column names to decompress.
-
-        Returns:
-            MultiAgentBatch: This very MultiAgentBatch.
-        """
-        for batch in self.policy_batches.values():
-            batch.decompress_if_needed(columns)
-        return self
-
-    def __str__(self):
-        return "MultiAgentBatch({}, env_steps={})".format(
-            str(self.policy_batches), self.count
-        )
-
-    def __repr__(self):
-        return "MultiAgentBatch({}, env_steps={})".format(
-            str(self.policy_batches), self.count
-        )
-=======
-import collections
-import numpy as np
-import sys
-import itertools
-import tree  # pip install dm_tree
-from typing import Dict, Iterator, List, Optional, Set, Union
-
-from ray.util import log_once
-from ray.rllib.utils.annotations import DeveloperAPI, ExperimentalAPI, PublicAPI
-from ray.rllib.utils.compression import pack, unpack, is_compressed
-from ray.rllib.utils.deprecation import Deprecated, deprecation_warning
-from ray.rllib.utils.framework import try_import_tf, try_import_torch
-from ray.rllib.utils.numpy import concat_aligned
-from ray.rllib.utils.typing import PolicyID, TensorType, ViewRequirementsDict
-
-tf1, tf, tfv = try_import_tf()
-torch, _ = try_import_torch()
-
-# Default policy id for single agent environments
-DEFAULT_POLICY_ID = "default_policy"
-
-
-@PublicAPI
-class SampleBatch(dict):
-    """Wrapper around a dictionary with string keys and array-like values.
-
-    For example, {"obs": [1, 2, 3], "reward": [0, -1, 1]} is a batch of three
-    samples, each with an "obs" and "reward" attribute.
-    """
-
-    # Outputs from interacting with the environment
-    OBS = "obs"
-    CUR_OBS = "obs"
-    NEXT_OBS = "new_obs"
-    ACTIONS = "actions"
-    REWARDS = "rewards"
-    PREV_ACTIONS = "prev_actions"
-    PREV_REWARDS = "prev_rewards"
-    DONES = "dones"
-    INFOS = "infos"
-    SEQ_LENS = "seq_lens"
-    # This is only computed and used when RE3 exploration strategy is enabled
-    OBS_EMBEDS = "obs_embeds"
-    T = "t"
-
-    # Extra action fetches keys.
-    ACTION_DIST_INPUTS = "action_dist_inputs"
-    ACTION_PROB = "action_prob"
-    ACTION_LOGP = "action_logp"
-
-    # Uniquely identifies an episode.
-    EPS_ID = "eps_id"
-    # An env ID (e.g. the index for a vectorized sub-env).
-    ENV_ID = "env_id"
-
-    # Uniquely identifies a sample batch. This is important to distinguish RNN
-    # sequences from the same episode when multiple sample batches are
-    # concatenated (fusing sequences across batches can be unsafe).
-    UNROLL_ID = "unroll_id"
-
-    # Uniquely identifies an agent within an episode.
-    AGENT_INDEX = "agent_index"
-
-    # Value function predictions emitted by the behaviour policy.
-    VF_PREDS = "vf_preds"
-
-    @PublicAPI
-    def __init__(self, *args, **kwargs):
-        """Constructs a sample batch (same params as dict constructor).
-
-        Note: All *args and those **kwargs not listed below will be passed
-        as-is to the parent dict constructor.
-
-        Keyword Args:
-            _time_major (Optional[bool]): Whether data in this sample batch
-                is time-major. This is False by default and only relevant
-                if the data contains sequences.
-            _max_seq_len (Optional[int]): The max sequence chunk length
-                if the data contains sequences.
-            _zero_padded (Optional[bool]): Whether the data in this batch
-                contains sequences AND these sequences are right-zero-padded
-                according to the `_max_seq_len` setting.
-            _is_training (Optional[bool]): Whether this batch is used for
-                training. If False, batch may be used for e.g. action
-                computations (inference).
-        """
-
-        # Possible seq_lens (TxB or BxT) setup.
-        self.time_major = kwargs.pop("_time_major", None)
-        # Maximum seq len value.
-        self.max_seq_len = kwargs.pop("_max_seq_len", None)
-        # Is alredy right-zero-padded?
-        self.zero_padded = kwargs.pop("_zero_padded", False)
-        # Whether this batch is used for training (vs inference).
-        self._is_training = kwargs.pop("_is_training", None)
-
-        # Call super constructor. This will make the actual data accessible
-        # by column name (str) via e.g. self["some-col"].
-        dict.__init__(self, *args, **kwargs)
-
-        self.accessed_keys = set()
-        self.added_keys = set()
-        self.deleted_keys = set()
-        self.intercepted_values = {}
-        self.get_interceptor = None
-
-        # Clear out None seq-lens.
-        seq_lens_ = self.get(SampleBatch.SEQ_LENS)
-        if seq_lens_ is None or (isinstance(seq_lens_, list) and len(seq_lens_) == 0):
-            self.pop(SampleBatch.SEQ_LENS, None)
-        # Numpyfy seq_lens if list.
-        elif isinstance(seq_lens_, list):
-            self[SampleBatch.SEQ_LENS] = seq_lens_ = np.array(seq_lens_, dtype=np.int32)
-
-        if (
-            self.max_seq_len is None
-            and seq_lens_ is not None
-            and not (tf and tf.is_tensor(seq_lens_))
-            and len(seq_lens_) > 0
-        ):
-            self.max_seq_len = max(seq_lens_)
-
-        if self._is_training is None:
-            self._is_training = self.pop("is_training", False)
-
-        lengths = []
-        copy_ = {k: v for k, v in self.items() if k != SampleBatch.SEQ_LENS}
-        for k, v in copy_.items():
-            assert isinstance(k, str), self
-
-            # TODO: Drop support for lists as values.
-            # Convert lists of int|float into numpy arrays make sure all data
-            # has same length.
-            if isinstance(v, list):
-                self[k] = np.array(v)
-
-            # Try to infer the "length" of the SampleBatch by finding the first
-            # value that is actually a ndarray/tensor. This would fail if
-            # all values are nested dicts/tuples of more complex underlying
-            # structures.
-            len_ = (
-                len(v)
-                if isinstance(v, (list, np.ndarray)) or (torch and torch.is_tensor(v))
-                else None
-            )
-            if len_:
-                lengths.append(len_)
-
-        if (
-            self.get(SampleBatch.SEQ_LENS) is not None
-            and not (tf and tf.is_tensor(self[SampleBatch.SEQ_LENS]))
-            and len(self[SampleBatch.SEQ_LENS]) > 0
-        ):
-            self.count = sum(self[SampleBatch.SEQ_LENS])
-        else:
-            self.count = lengths[0] if lengths else 0
-
-        # A convenience map for slicing this batch into sub-batches along
-        # the time axis. This helps reduce repeated iterations through the
-        # batch's seq_lens array to find good slicing points. Built lazily
-        # when needed.
-        self._slice_map = []
-
-    @PublicAPI
-    def __len__(self) -> int:
-        """Returns the amount of samples in the sample batch."""
-        return self.count
-
-    @PublicAPI
-    def agent_steps(self) -> int:
-        """Returns the same as len(self) (number of steps in this batch).
-
-        To make this compatible with `MultiAgentBatch.agent_steps()`.
-        """
-        return len(self)
-
-    @staticmethod
-    @PublicAPI
-    def concat_samples(
-        samples: Union[List["SampleBatch"], List["MultiAgentBatch"]],
-    ) -> Union["SampleBatch", "MultiAgentBatch"]:
-        """Concatenates n SampleBatches or MultiAgentBatches.
-
-        Args:
-            samples: List of SampleBatches or MultiAgentBatches to be
-                concatenated.
-
-        Returns:
-            A new (concatenated) SampleBatch or MultiAgentBatch.
-
-        Examples:
-            >>> b1 = SampleBatch({"a": np.array([1, 2]),
-            ...                   "b": np.array([10, 11])})
-            >>> b2 = SampleBatch({"a": np.array([3]),
-            ...                   "b": np.array([12])})
-            >>> print(SampleBatch.concat_samples([b1, b2]))
-            {"a": np.array([1, 2, 3]), "b": np.array([10, 11, 12])}
-        """
-        if any(isinstance(s, MultiAgentBatch) for s in samples):
-            return MultiAgentBatch.concat_samples(samples)
-        concatd_seq_lens = []
-        concat_samples = []
-        zero_padded = samples[0].zero_padded
-        max_seq_len = samples[0].max_seq_len
-        time_major = samples[0].time_major
-        for s in samples:
-            if s.count > 0:
-                assert s.zero_padded == zero_padded
-                assert s.time_major == time_major
-                if (
-                    s.max_seq_len is None or max_seq_len is None
-                ) and s.max_seq_len != max_seq_len:
-                    raise ValueError(
-                        "Samples must consistently provide or omit max_seq_len"
-                    )
-                if zero_padded:
-                    assert s.max_seq_len == max_seq_len
-                if max_seq_len is not None:
-                    max_seq_len = max(max_seq_len, s.max_seq_len)
-                concat_samples.append(s)
-                if s.get(SampleBatch.SEQ_LENS) is not None:
-                    concatd_seq_lens.extend(s[SampleBatch.SEQ_LENS])
-
-        # If we don't have any samples (0 or only empty SampleBatches),
-        # return an empty SampleBatch here.
-        if len(concat_samples) == 0:
-            return SampleBatch()
-
-        # Collect the concat'd data.
-        concatd_data = {}
-
-        def concat_key(*values):
-            return concat_aligned(values, time_major)
-
-        try:
-            for k in concat_samples[0].keys():
-                if k == "infos":
-                    concatd_data[k] = concat_aligned(
-                        [s[k] for s in concat_samples], time_major=time_major
-                    )
-                else:
-                    concatd_data[k] = tree.map_structure(
-                        concat_key, *[c[k] for c in concat_samples]
-                    )
-        except Exception:
-            raise ValueError(
-                f"Cannot concat data under key '{k}', b/c "
-                "sub-structures under that key don't match. "
-                f"`samples`={samples}"
-            )
-
-        # Return a new (concat'd) SampleBatch.
-        return SampleBatch(
-            concatd_data,
-            seq_lens=concatd_seq_lens,
-            _time_major=time_major,
-            _zero_padded=zero_padded,
-            _max_seq_len=max_seq_len,
-        )
-
-    @PublicAPI
-    def concat(self, other: "SampleBatch") -> "SampleBatch":
-        """Concatenates `other` to this one and returns a new SampleBatch.
-
-        Args:
-            other: The other SampleBatch object to concat to this one.
-
-        Returns:
-            The new SampleBatch, resulting from concating `other` to `self`.
-
-        Examples:
-            >>> b1 = SampleBatch({"a": np.array([1, 2])})
-            >>> b2 = SampleBatch({"a": np.array([3, 4, 5])})
-            >>> print(b1.concat(b2))
-            {"a": np.array([1, 2, 3, 4, 5])}
-        """
-        return self.concat_samples([self, other])
-
-    @PublicAPI
-    def copy(self, shallow: bool = False) -> "SampleBatch":
-        """Creates a deep or shallow copy of this SampleBatch and returns it.
-
-        Args:
-            shallow: Whether the copying should be done shallowly.
-
-        Returns:
-            A deep or shallow copy of this SampleBatch object.
-        """
-        copy_ = {k: v for k, v in self.items()}
-        data = tree.map_structure(
-            lambda v: (
-                np.array(v, copy=not shallow) if isinstance(v, np.ndarray) else v
-            ),
-            copy_,
-        )
-        copy_ = SampleBatch(data)
-        copy_.set_get_interceptor(self.get_interceptor)
-        copy_.added_keys = self.added_keys
-        copy_.deleted_keys = self.deleted_keys
-        copy_.accessed_keys = self.accessed_keys
-        return copy_
-
-    @PublicAPI
-    def rows(self) -> Iterator[Dict[str, TensorType]]:
-        """Returns an iterator over data rows, i.e. dicts with column values.
-
-        Note that if `seq_lens` is set in self, we set it to [1] in the rows.
-
-        Yields:
-            The column values of the row in this iteration.
-
-        Examples:
-            >>> batch = SampleBatch({
-            ...    "a": [1, 2, 3],
-            ...    "b": [4, 5, 6],
-            ...    "seq_lens": [1, 2]
-            ... })
-            >>> for row in batch.rows():
-                   print(row)
-            {"a": 1, "b": 4, "seq_lens": [1]}
-            {"a": 2, "b": 5, "seq_lens": [1]}
-            {"a": 3, "b": 6, "seq_lens": [1]}
-        """
-
-        # Do we add seq_lens=[1] to each row?
-        seq_lens = None if self.get(SampleBatch.SEQ_LENS) is None else np.array([1])
-
-        self_as_dict = {k: v for k, v in self.items()}
-
-        for i in range(self.count):
-            yield tree.map_structure_with_path(
-                lambda p, v: v[i] if p[0] != self.SEQ_LENS else seq_lens,
-                self_as_dict,
-            )
-
-    @PublicAPI
-    def columns(self, keys: List[str]) -> List[any]:
-        """Returns a list of the batch-data in the specified columns.
-
-        Args:
-            keys: List of column names fo which to return the data.
-
-        Returns:
-            The list of data items ordered by the order of column
-            names in `keys`.
-
-        Examples:
-            >>> batch = SampleBatch({"a": [1], "b": [2], "c": [3]})
-            >>> print(batch.columns(["a", "b"]))
-            [[1], [2]]
-        """
-
-        # TODO: (sven) Make this work for nested data as well.
-        out = []
-        for k in keys:
-            out.append(self[k])
-        return out
-
-    @PublicAPI
-    def shuffle(self) -> "SampleBatch":
-        """Shuffles the rows of this batch in-place.
-
-        Returns:
-            This very (now shuffled) SampleBatch.
-
-        Raises:
-            ValueError: If self[SampleBatch.SEQ_LENS] is defined.
-
-        Examples:
-            >>> batch = SampleBatch({"a": [1, 2, 3, 4]})
-            >>> print(batch.shuffle())
-            {"a": [4, 1, 3, 2]}
-        """
-
-        # Shuffling the data when we have `seq_lens` defined is probably
-        # a bad idea!
-        if self.get(SampleBatch.SEQ_LENS) is not None:
-            raise ValueError(
-                "SampleBatch.shuffle not possible when your data has "
-                "`seq_lens` defined!"
-            )
-
-        # Get a permutation over the single items once and use the same
-        # permutation for all the data (otherwise, data would become
-        # meaningless).
-        permutation = np.random.permutation(self.count)
-
-        self_as_dict = {k: v for k, v in self.items()}
-        shuffled = tree.map_structure(lambda v: v[permutation], self_as_dict)
-        self.update(shuffled)
-
-        return self
-
-    @PublicAPI
-    def split_by_episode(self) -> List["SampleBatch"]:
-        """Splits by `eps_id` column and returns list of new batches.
-
-        Returns:
-            List of batches, one per distinct episode.
-
-        Raises:
-            KeyError: If the `eps_id` AND `dones` columns are not present.
-
-        Examples:
-            >>> batch = SampleBatch({"a": [1, 2, 3], "eps_id": [0, 0, 1]})
-            >>> print(batch.split_by_episode())
-            [{"a": [1, 2], "eps_id": [0, 0]}, {"a": [3], "eps_id": [1]}]
-        """
-
-        # No eps_id in data -> Make sure there are no "dones" in the middle
-        # and add eps_id automatically.
-        if SampleBatch.EPS_ID not in self:
-            # TODO: (sven) Shouldn't we rather split by DONEs then and not
-            #  add fake eps-ids (0s) at all?
-            if SampleBatch.DONES in self:
-                assert not any(self[SampleBatch.DONES][:-1])
-            self[SampleBatch.EPS_ID] = np.repeat(0, self.count)
-            return [self]
-
-        # Produce a new slice whenever we find a new episode ID.
-        slices = []
-        cur_eps_id = self[SampleBatch.EPS_ID][0]
-        offset = 0
-        for i in range(self.count):
-            next_eps_id = self[SampleBatch.EPS_ID][i]
-            if next_eps_id != cur_eps_id:
-                slices.append(self[offset:i])
-                offset = i
-                cur_eps_id = next_eps_id
-        # Add final slice.
-        slices.append(self[offset : self.count])
-
-        # TODO: (sven) Are these checks necessary? Should be all ok according
-        #  to above logic.
-        for s in slices:
-            slen = len(set(s[SampleBatch.EPS_ID]))
-            assert slen == 1, (s, slen)
-        assert sum(s.count for s in slices) == self.count, (slices, self.count)
-
-        return slices
-
-    @Deprecated(new="SampleBatch[start:stop]", error=False)
-    def slice(
-        self, start: int, end: int, state_start=None, state_end=None
-    ) -> "SampleBatch":
-        """Returns a slice of the row data of this batch (w/o copying).
-
-        Args:
-            start: Starting index. If < 0, will left-zero-pad.
-            end: Ending index.
-
-        Returns:
-            A new SampleBatch, which has a slice of this batch's data.
-        """
-        if (
-            self.get(SampleBatch.SEQ_LENS) is not None
-            and len(self[SampleBatch.SEQ_LENS]) > 0
-        ):
-            if start < 0:
-                data = {
-                    k: np.concatenate(
-                        [
-                            np.zeros(shape=(-start,) + v.shape[1:], dtype=v.dtype),
-                            v[0:end],
-                        ]
-                    )
-                    for k, v in self.items()
-                    if k != SampleBatch.SEQ_LENS and not k.startswith("state_in_")
-                }
-            else:
-                data = {
-                    k: tree.map_structure(lambda s: s[start:end], v)
-                    for k, v in self.items()
-                    if k != SampleBatch.SEQ_LENS and not k.startswith("state_in_")
-                }
-            if state_start is not None:
-                assert state_end is not None
-                state_idx = 0
-                state_key = "state_in_{}".format(state_idx)
-                while state_key in self:
-                    data[state_key] = self[state_key][state_start:state_end]
-                    state_idx += 1
-                    state_key = "state_in_{}".format(state_idx)
-                seq_lens = list(self[SampleBatch.SEQ_LENS][state_start:state_end])
-                # Adjust seq_lens if necessary.
-                data_len = len(data[next(iter(data))])
-                if sum(seq_lens) != data_len:
-                    assert sum(seq_lens) > data_len
-                    seq_lens[-1] = data_len - sum(seq_lens[:-1])
-            else:
-                # Fix state_in_x data.
-                count = 0
-                state_start = None
-                seq_lens = None
-                for i, seq_len in enumerate(self[SampleBatch.SEQ_LENS]):
-                    count += seq_len
-                    if count >= end:
-                        state_idx = 0
-                        state_key = "state_in_{}".format(state_idx)
-                        if state_start is None:
-                            state_start = i
-                        while state_key in self:
-                            data[state_key] = self[state_key][state_start : i + 1]
-                            state_idx += 1
-                            state_key = "state_in_{}".format(state_idx)
-                        seq_lens = list(self[SampleBatch.SEQ_LENS][state_start:i]) + [
-                            seq_len - (count - end)
-                        ]
-                        if start < 0:
-                            seq_lens[0] += -start
-                        diff = sum(seq_lens) - (end - start)
-                        if diff > 0:
-                            seq_lens[0] -= diff
-                        assert sum(seq_lens) == (end - start)
-                        break
-                    elif state_start is None and count > start:
-                        state_start = i
-
-            return SampleBatch(
-                data,
-                seq_lens=seq_lens,
-                _is_training=self.is_training,
-                _time_major=self.time_major,
-            )
-        else:
-            return SampleBatch(
-                tree.map_structure(lambda value: value[start:end], self),
-                _is_training=self.is_training,
-                _time_major=self.time_major,
-            )
-
-    @PublicAPI
-    def timeslices(
-        self,
-        size: Optional[int] = None,
-        num_slices: Optional[int] = None,
-        k: Optional[int] = None,
-    ) -> List["SampleBatch"]:
-        """Returns SampleBatches, each one representing a k-slice of this one.
-
-        Will start from timestep 0 and produce slices of size=k.
-
-        Args:
-            size: The size (in timesteps) of each returned SampleBatch.
-            num_slices: The number of slices to produce.
-            k: Deprecated: Use size or num_slices instead. The size
-                (in timesteps) of each returned SampleBatch.
-
-        Returns:
-            The list of `num_slices` (new) SampleBatches or n (new)
-            SampleBatches each one of size `size`.
-        """
-        if size is None and num_slices is None:
-            deprecation_warning("k", "size or num_slices")
-            assert k is not None
-            size = k
-
-        if size is None:
-            assert isinstance(num_slices, int)
-
-            slices = []
-            left = len(self)
-            start = 0
-            while left:
-                len_ = left // (num_slices - len(slices))
-                stop = start + len_
-                slices.append(self[start:stop])
-                left -= len_
-                start = stop
-
-            return slices
-
-        else:
-            assert isinstance(size, int)
-
-            slices = []
-            left = len(self)
-            start = 0
-            while left:
-                stop = start + size
-                slices.append(self[start:stop])
-                left -= size
-                start = stop
-
-            return slices
-
-    @Deprecated(new="SampleBatch.right_zero_pad", error=False)
-    def zero_pad(self, max_seq_len, exclude_states=True):
-        return self.right_zero_pad(max_seq_len, exclude_states)
-
-    def right_zero_pad(self, max_seq_len: int, exclude_states: bool = True):
-        """Right (adding zeros at end) zero-pads this SampleBatch in-place.
-
-        This will set the `self.zero_padded` flag to True and
-        `self.max_seq_len` to the given `max_seq_len` value.
-
-        Args:
-            max_seq_len: The max (total) length to zero pad to.
-            exclude_states: If False, also right-zero-pad all
-                `state_in_x` data. If True, leave `state_in_x` keys
-                as-is.
-
-        Returns:
-            This very (now right-zero-padded) SampleBatch.
-
-        Raises:
-            ValueError: If self[SampleBatch.SEQ_LENS] is None (not defined).
-
-        Examples:
-            >>> batch = SampleBatch({"a": [1, 2, 3], "seq_lens": [1, 2]})
-            >>> print(batch.right_zero_pad(max_seq_len=4))
-            {"a": [1, 0, 0, 0, 2, 3, 0, 0], "seq_lens": [1, 2]}
-
-            >>> batch = SampleBatch({"a": [1, 2, 3],
-            ...                      "state_in_0": [1.0, 3.0],
-            ...                      "seq_lens": [1, 2]})
-            >>> print(batch.right_zero_pad(max_seq_len=5))
-            {"a": [1, 0, 0, 0, 0, 2, 3, 0, 0, 0],
-             "state_in_0": [1.0, 3.0],  # <- all state-ins remain as-is
-             "seq_lens": [1, 2]}
-        """
-        seq_lens = self.get(SampleBatch.SEQ_LENS)
-        if seq_lens is None:
-            raise ValueError(
-                "Cannot right-zero-pad SampleBatch if no `seq_lens` field "
-                "present! SampleBatch={self}"
-            )
-
-        length = len(seq_lens) * max_seq_len
-
-        def _zero_pad_in_place(path, value):
-            # Skip "state_in_..." columns and "seq_lens".
-            if (exclude_states is True and path[0].startswith("state_in_")) or path[
-                0
-            ] == SampleBatch.SEQ_LENS:
-                return
-            # Generate zero-filled primer of len=max_seq_len.
-            if value.dtype == object or value.dtype.type is np.str_:
-                f_pad = [None] * length
-            else:
-                # Make sure type doesn't change.
-                f_pad = np.zeros((length,) + np.shape(value)[1:], dtype=value.dtype)
-            # Fill primer with data.
-            f_pad_base = f_base = 0
-            for len_ in self[SampleBatch.SEQ_LENS]:
-                f_pad[f_pad_base : f_pad_base + len_] = value[f_base : f_base + len_]
-                f_pad_base += max_seq_len
-                f_base += len_
-            assert f_base == len(value), value
-
-            # Update our data in-place.
-            curr = self
-            for i, p in enumerate(path):
-                if i == len(path) - 1:
-                    curr[p] = f_pad
-                curr = curr[p]
-
-        self_as_dict = {k: v for k, v in self.items()}
-        tree.map_structure_with_path(_zero_pad_in_place, self_as_dict)
-
-        # Set flags to indicate, we are now zero-padded (and to what extend).
-        self.zero_padded = True
-        self.max_seq_len = max_seq_len
-
-        return self
-
-    @ExperimentalAPI
-    def to_device(self, device, framework="torch"):
-        """TODO: transfer batch to given device as framework tensor."""
-        if framework == "torch":
-            assert torch is not None
-            for k, v in self.items():
-                if isinstance(v, np.ndarray) and v.dtype != object:
-                    self[k] = torch.from_numpy(v).to(device)
-        else:
-            raise NotImplementedError
-        return self
-
-    @PublicAPI
-    def size_bytes(self) -> int:
-        """Returns sum over number of bytes of all data buffers.
-
-        For numpy arrays, we use `.nbytes`. For all other value types, we use
-        sys.getsizeof(...).
-
-        Returns:
-            The overall size in bytes of the data buffer (all columns).
-        """
-        return sum(
-            v.nbytes if isinstance(v, np.ndarray) else sys.getsizeof(v)
-            for v in tree.flatten(self)
-        )
-
-    def get(self, key, default=None):
-        try:
-            return self.__getitem__(key)
-        except KeyError:
-            return default
-
-    @PublicAPI
-    def as_multi_agent(self) -> "MultiAgentBatch":
-        """Returns the respective MultiAgentBatch using DEFAULT_POLICY_ID.
-
-        Returns:
-            The MultiAgentBatch (using DEFAULT_POLICY_ID) corresponding
-            to this SampleBatch.
-        """
-        return MultiAgentBatch({DEFAULT_POLICY_ID: self}, self.count)
-
-    @PublicAPI
-    def __getitem__(self, key: Union[str, slice]) -> TensorType:
-        """Returns one column (by key) from the data or a sliced new batch.
-
-        Args:
-            key: The key (column name) to return or
-                a slice object for slicing this SampleBatch.
-
-        Returns:
-            The data under the given key or a sliced version of this batch.
-        """
-        if isinstance(key, slice):
-            return self._slice(key)
-
-        # Backward compatibility for when "input-dicts" were used.
-        if key == "is_training":
-            if log_once("SampleBatch['is_training']"):
-                deprecation_warning(
-                    old="SampleBatch['is_training']",
-                    new="SampleBatch.is_training",
-                    error=False,
-                )
-            return self.is_training
-
-        if not hasattr(self, key) and key in self:
-            self.accessed_keys.add(key)
-
-        value = dict.__getitem__(self, key)
-        if self.get_interceptor is not None:
-            if key not in self.intercepted_values:
-                self.intercepted_values[key] = self.get_interceptor(value)
-            value = self.intercepted_values[key]
-        return value
-
-    @PublicAPI
-    def __setitem__(self, key, item) -> None:
-        """Inserts (overrides) an entire column (by key) in the data buffer.
-
-        Args:
-            key: The column name to set a value for.
-            item: The data to insert.
-        """
-        # Defend against creating SampleBatch via pickle (no property
-        # `added_keys` and first item is already set).
-        if not hasattr(self, "added_keys"):
-            dict.__setitem__(self, key, item)
-            return
-
-        # Backward compatibility for when "input-dicts" were used.
-        if key == "is_training":
-            if log_once("SampleBatch['is_training']"):
-                deprecation_warning(
-                    old="SampleBatch['is_training']",
-                    new="SampleBatch.is_training",
-                    error=False,
-                )
-            self._is_training = item
-            return
-
-        if key not in self:
-            self.added_keys.add(key)
-
-        dict.__setitem__(self, key, item)
-        if key in self.intercepted_values:
-            self.intercepted_values[key] = item
-
-    @property
-    def is_training(self):
-        if self.get_interceptor is not None and isinstance(self._is_training, bool):
-            if "_is_training" not in self.intercepted_values:
-                self.intercepted_values["_is_training"] = self.get_interceptor(
-                    self._is_training
-                )
-            return self.intercepted_values["_is_training"]
-        return self._is_training
-
-    def set_training(self, training: Union[bool, "tf1.placeholder"] = True):
-        self._is_training = training
-        self.intercepted_values.pop("_is_training", None)
-
-    @PublicAPI
-    def __delitem__(self, key):
-        self.deleted_keys.add(key)
-        dict.__delitem__(self, key)
-
-    @DeveloperAPI
-    def compress(
-        self, bulk: bool = False, columns: Set[str] = frozenset(["obs", "new_obs"])
-    ) -> "SampleBatch":
-        """Compresses the data buffers (by column) in place.
-
-        Args:
-            bulk: Whether to compress across the batch dimension (0)
-                as well. If False will compress n separate list items, where n
-                is the batch size.
-            columns: The columns to compress. Default: Only
-                compress the obs and new_obs columns.
-
-        Returns:
-            This very (now compressed) SampleBatch.
-        """
-
-        def _compress_in_place(path, value):
-            if path[0] not in columns:
-                return
-            curr = self
-            for i, p in enumerate(path):
-                if i == len(path) - 1:
-                    if bulk:
-                        curr[p] = pack(value)
-                    else:
-                        curr[p] = np.array([pack(o) for o in value])
-                curr = curr[p]
-
-        tree.map_structure_with_path(_compress_in_place, self)
-
-        return self
-
-    @DeveloperAPI
-    def decompress_if_needed(
-        self, columns: Set[str] = frozenset(["obs", "new_obs"])
-    ) -> "SampleBatch":
-        """Decompresses data buffers (per column if not compressed) in place.
-
-        Args:
-            columns: The columns to decompress. Default: Only
-                decompress the obs and new_obs columns.
-
-        Returns:
-            This very (now uncompressed) SampleBatch.
-        """
-
-        def _decompress_in_place(path, value):
-            if path[0] not in columns:
-                return
-            curr = self
-            for p in path[:-1]:
-                curr = curr[p]
-            # Bulk compressed.
-            if is_compressed(value):
-                curr[path[-1]] = unpack(value)
-            # Non bulk compressed.
-            elif len(value) > 0 and is_compressed(value[0]):
-                curr[path[-1]] = np.array([unpack(o) for o in value])
-
-        tree.map_structure_with_path(_decompress_in_place, self)
-
-        return self
-
-    @DeveloperAPI
-    def set_get_interceptor(self, fn):
-        # If get-interceptor changes, must erase old intercepted values.
-        if fn is not self.get_interceptor:
-            self.intercepted_values = {}
-        self.get_interceptor = fn
-
-    def __repr__(self):
-        keys = list(self.keys())
-        if self.get(SampleBatch.SEQ_LENS) is None:
-            return f"SampleBatch({self.count}: {keys})"
-        else:
-            keys.remove(SampleBatch.SEQ_LENS)
-            return (
-                f"SampleBatch({self.count} " f"(seqs={len(self['seq_lens'])}): {keys})"
-            )
-
-    def _slice(self, slice_: slice) -> "SampleBatch":
-        """Helper method to handle SampleBatch slicing using a slice object.
-
-        The returned SampleBatch uses the same underlying data object as
-        `self`, so changing the slice will also change `self`.
-
-        Note that only zero or positive bounds are allowed for both start
-        and stop values. The slice step must be 1 (or None, which is the
-        same).
-
-        Args:
-            slice_: The python slice object to slice by.
-
-        Returns:
-            A new SampleBatch, however "linking" into the same data
-            (sliced) as self.
-        """
-        start = slice_.start or 0
-        stop = slice_.stop or len(self)
-        # If stop goes beyond the length of this batch -> Make it go till the
-        # end only (including last item).
-        # Analogous to `l = [0, 1, 2]; l[:100] -> [0, 1, 2];`.
-        if stop > len(self):
-            stop = len(self)
-        assert start >= 0 and stop >= 0 and slice_.step in [1, None]
-
-        if (
-            self.get(SampleBatch.SEQ_LENS) is not None
-            and len(self[SampleBatch.SEQ_LENS]) > 0
-        ):
-            # Build our slice-map, if not done already.
-            if not self._slice_map:
-                sum_ = 0
-                for i, l in enumerate(self[SampleBatch.SEQ_LENS]):
-                    for _ in range(l):
-                        self._slice_map.append((i, sum_))
-                    sum_ += l
-                # In case `stop` points to the very end (lengths of this
-                # batch), return the last sequence (the -1 here makes sure we
-                # never go beyond it; would result in an index error below).
-                self._slice_map.append((len(self[SampleBatch.SEQ_LENS]), sum_))
-
-            start_seq_len, start = self._slice_map[start]
-            stop_seq_len, stop = self._slice_map[stop]
-            if self.zero_padded:
-                start = start_seq_len * self.max_seq_len
-                stop = stop_seq_len * self.max_seq_len
-
-            def map_(path, value):
-                if path[0] != SampleBatch.SEQ_LENS and not path[0].startswith(
-                    "state_in_"
-                ):
-                    return value[start:stop]
-                else:
-                    return value[start_seq_len:stop_seq_len]
-
-            data = tree.map_structure_with_path(map_, self)
-            return SampleBatch(
-                data,
-                _is_training=self.is_training,
-                _time_major=self.time_major,
-                _zero_padded=self.zero_padded,
-                _max_seq_len=self.max_seq_len if self.zero_padded else None,
-            )
-        else:
-            data = tree.map_structure(lambda value: value[start:stop], self)
-            return SampleBatch(
-                data,
-                _is_training=self.is_training,
-                _time_major=self.time_major,
-            )
-
-    @Deprecated(error=False)
-    def _get_slice_indices(self, slice_size):
-        data_slices = []
-        data_slices_states = []
-        if (
-            self.get(SampleBatch.SEQ_LENS) is not None
-            and len(self[SampleBatch.SEQ_LENS]) > 0
-        ):
-            assert np.all(self[SampleBatch.SEQ_LENS] < slice_size), (
-                "ERROR: `slice_size` must be larger than the max. seq-len "
-                "in the batch!"
-            )
-            start_pos = 0
-            current_slize_size = 0
-            actual_slice_idx = 0
-            start_idx = 0
-            idx = 0
-            while idx < len(self[SampleBatch.SEQ_LENS]):
-                seq_len = self[SampleBatch.SEQ_LENS][idx]
-                current_slize_size += seq_len
-                actual_slice_idx += (
-                    seq_len if not self.zero_padded else self.max_seq_len
-                )
-                # Complete minibatch -> Append to data_slices.
-                if current_slize_size >= slice_size:
-                    end_idx = idx + 1
-                    # We are not zero-padded yet; all sequences are
-                    # back-to-back.
-                    if not self.zero_padded:
-                        data_slices.append((start_pos, start_pos + slice_size))
-                        start_pos += slice_size
-                        if current_slize_size > slice_size:
-                            overhead = current_slize_size - slice_size
-                            start_pos -= seq_len - overhead
-                            idx -= 1
-                    # We are already zero-padded: Cut in chunks of max_seq_len.
-                    else:
-                        data_slices.append((start_pos, actual_slice_idx))
-                        start_pos = actual_slice_idx
-
-                    data_slices_states.append((start_idx, end_idx))
-                    current_slize_size = 0
-                    start_idx = idx + 1
-                idx += 1
-        else:
-            i = 0
-            while i < self.count:
-                data_slices.append((i, i + slice_size))
-                i += slice_size
-        return data_slices, data_slices_states
-
-    @ExperimentalAPI
-    def get_single_step_input_dict(
-        self,
-        view_requirements: ViewRequirementsDict,
-        index: Union[str, int] = "last",
-    ) -> "SampleBatch":
-        """Creates single ts SampleBatch at given index from `self`.
-
-        For usage as input-dict for model (action or value function) calls.
-
-        Args:
-            view_requirements: A view requirements dict from the model for
-                which to produce the input_dict.
-            index: An integer index value indicating the
-                position in the trajectory for which to generate the
-                compute_actions input dict. Set to "last" to generate the dict
-                at the very end of the trajectory (e.g. for value estimation).
-                Note that "last" is different from -1, as "last" will use the
-                final NEXT_OBS as observation input.
-
-        Returns:
-            The (single-timestep) input dict for ModelV2 calls.
-        """
-        last_mappings = {
-            SampleBatch.OBS: SampleBatch.NEXT_OBS,
-            SampleBatch.PREV_ACTIONS: SampleBatch.ACTIONS,
-            SampleBatch.PREV_REWARDS: SampleBatch.REWARDS,
-        }
-
-        input_dict = {}
-        for view_col, view_req in view_requirements.items():
-            if view_req.used_for_compute_actions is False:
-                continue
-
-            # Create batches of size 1 (single-agent input-dict).
-            data_col = view_req.data_col or view_col
-            if index == "last":
-                data_col = last_mappings.get(data_col, data_col)
-                # Range needed.
-                if view_req.shift_from is not None:
-                    # Batch repeat value > 1: We have single frames in the
-                    # batch at each timestep (for the `data_col`).
-                    data = self[view_col][-1]
-                    traj_len = len(self[data_col])
-                    missing_at_end = traj_len % view_req.batch_repeat_value
-                    # Index into the observations column must be shifted by
-                    # -1 b/c index=0 for observations means the current (last
-                    # seen) observation (after having taken an action).
-                    obs_shift = (
-                        -1 if data_col in [SampleBatch.OBS, SampleBatch.NEXT_OBS] else 0
-                    )
-                    from_ = view_req.shift_from + obs_shift
-                    to_ = view_req.shift_to + obs_shift + 1
-                    if to_ == 0:
-                        to_ = None
-                    input_dict[view_col] = np.array(
-                        [
-                            np.concatenate([data, self[data_col][-missing_at_end:]])[
-                                from_:to_
-                            ]
-                        ]
-                    )
-                # Single index.
-                else:
-                    input_dict[view_col] = tree.map_structure(
-                        lambda v: v[-1:],  # keep as array (w/ 1 element)
-                        self[data_col],
-                    )
-            # Single index somewhere inside the trajectory (non-last).
-            else:
-                input_dict[view_col] = self[data_col][
-                    index : index + 1 if index != -1 else None
-                ]
-
-        return SampleBatch(input_dict, seq_lens=np.array([1], dtype=np.int32))
-
-
-@PublicAPI
-class MultiAgentBatch:
-    """A batch of experiences from multiple agents in the environment.
-
-    Attributes:
-        policy_batches (Dict[PolicyID, SampleBatch]): Mapping from policy
-            ids to SampleBatches of experiences.
-        count (int): The number of env steps in this batch.
-    """
-
-    @PublicAPI
-    def __init__(self, policy_batches: Dict[PolicyID, SampleBatch], env_steps: int):
-        """Initialize a MultiAgentBatch instance.
-
-        Args:
-            policy_batches: Mapping from policy
-                ids to SampleBatches of experiences.
-            env_steps: The number of environment steps in the environment
-                this batch contains. This will be less than the number of
-                transitions this batch contains across all policies in total.
-        """
-
-        for v in policy_batches.values():
-            assert isinstance(v, SampleBatch)
-        self.policy_batches = policy_batches
-        # Called "count" for uniformity with SampleBatch.
-        # Prefer to access this via the `env_steps()` method when possible
-        # for clarity.
-        self.count = env_steps
-
-    @PublicAPI
-    def env_steps(self) -> int:
-        """The number of env steps (there are >= 1 agent steps per env step).
-
-        Returns:
-            The number of environment steps contained in this batch.
-        """
-        return self.count
-
-    @PublicAPI
-    def __len__(self) -> int:
-        """Same as `self.env_steps()`."""
-        return self.count
-
-    @PublicAPI
-    def agent_steps(self) -> int:
-        """The number of agent steps (there are >= 1 agent steps per env step).
-
-        Returns:
-            The number of agent steps total in this batch.
-        """
-        ct = 0
-        for batch in self.policy_batches.values():
-            ct += batch.count
-        return ct
-
-    @PublicAPI
-    def timeslices(self, k: int) -> List["MultiAgentBatch"]:
-        """Returns k-step batches holding data for each agent at those steps.
-
-        For examples, suppose we have agent1 observations [a1t1, a1t2, a1t3],
-        for agent2, [a2t1, a2t3], and for agent3, [a3t3] only.
-
-        Calling timeslices(1) would return three MultiAgentBatches containing
-        [a1t1, a2t1], [a1t2], and [a1t3, a2t3, a3t3].
-
-        Calling timeslices(2) would return two MultiAgentBatches containing
-        [a1t1, a1t2, a2t1], and [a1t3, a2t3, a3t3].
-
-        This method is used to implement "lockstep" replay mode. Note that this
-        method does not guarantee each batch contains only data from a single
-        unroll. Batches might contain data from multiple different envs.
-        """
-        from ray.rllib.evaluation.sample_batch_builder import SampleBatchBuilder
-
-        # Build a sorted set of (eps_id, t, policy_id, data...)
-        steps = []
-        for policy_id, batch in self.policy_batches.items():
-            for row in batch.rows():
-                steps.append(
-                    (
-                        row[SampleBatch.EPS_ID],
-                        row[SampleBatch.T],
-                        row[SampleBatch.AGENT_INDEX],
-                        policy_id,
-                        row,
-                    )
-                )
-        steps.sort()
-
-        finished_slices = []
-        cur_slice = collections.defaultdict(SampleBatchBuilder)
-        cur_slice_size = 0
-
-        def finish_slice():
-            nonlocal cur_slice_size
-            assert cur_slice_size > 0
-            batch = MultiAgentBatch(
-                {k: v.build_and_reset() for k, v in cur_slice.items()}, cur_slice_size
-            )
-            cur_slice_size = 0
-            finished_slices.append(batch)
-
-        # For each unique env timestep.
-        for _, group in itertools.groupby(steps, lambda x: x[:2]):
-            # Accumulate into the current slice.
-            for _, _, _, policy_id, row in group:
-                cur_slice[policy_id].add_values(**row)
-            cur_slice_size += 1
-            # Slice has reached target number of env steps.
-            if cur_slice_size >= k:
-                finish_slice()
-                assert cur_slice_size == 0
-
-        if cur_slice_size > 0:
-            finish_slice()
-
-        assert len(finished_slices) > 0, finished_slices
-        return finished_slices
-
-    @staticmethod
-    @PublicAPI
-    def wrap_as_needed(
-        policy_batches: Dict[PolicyID, SampleBatch], env_steps: int
-    ) -> Union[SampleBatch, "MultiAgentBatch"]:
-        """Returns SampleBatch or MultiAgentBatch, depending on given policies.
-
-        Args:
-            policy_batches: Mapping from policy ids to SampleBatch.
-            env_steps: Number of env steps in the batch.
-
-        Returns:
-            The single default policy's SampleBatch or a MultiAgentBatch
-            (more than one policy).
-        """
-        if len(policy_batches) == 1 and DEFAULT_POLICY_ID in policy_batches:
-            return policy_batches[DEFAULT_POLICY_ID]
-        return MultiAgentBatch(policy_batches=policy_batches, env_steps=env_steps)
-
-    @staticmethod
-    @PublicAPI
-    def concat_samples(samples: List["MultiAgentBatch"]) -> "MultiAgentBatch":
-        """Concatenates a list of MultiAgentBatches into a new MultiAgentBatch.
-
-        Args:
-            samples: List of MultiagentBatch objects to concatenate.
-
-        Returns:
-            A new MultiAgentBatch consisting of the concatenated inputs.
-        """
-        policy_batches = collections.defaultdict(list)
-        env_steps = 0
-        for s in samples:
-            # Some batches in `samples` are not MultiAgentBatch.
-            if not isinstance(s, MultiAgentBatch):
-                # If empty SampleBatch: ok (just ignore).
-                if isinstance(s, SampleBatch) and len(s) <= 0:
-                    continue
-                # Otherwise: Error.
-                raise ValueError(
-                    "`MultiAgentBatch.concat_samples()` can only concat "
-                    "MultiAgentBatch types, not {}!".format(type(s).__name__)
-                )
-            for key, batch in s.policy_batches.items():
-                policy_batches[key].append(batch)
-            env_steps += s.env_steps()
-        out = {}
-        for key, batches in policy_batches.items():
-            out[key] = SampleBatch.concat_samples(batches)
-        return MultiAgentBatch(out, env_steps)
-
-    @PublicAPI
-    def copy(self) -> "MultiAgentBatch":
-        """Deep-copies self into a new MultiAgentBatch.
-
-        Returns:
-            The copy of self with deep-copied data.
-        """
-        return MultiAgentBatch(
-            {k: v.copy() for (k, v) in self.policy_batches.items()}, self.count
-        )
-
-    @PublicAPI
-    def size_bytes(self) -> int:
-        """
-        Returns:
-            The overall size in bytes of all policy batches (all columns).
-        """
-        return sum(b.size_bytes() for b in self.policy_batches.values())
-
-    @DeveloperAPI
-    def compress(
-        self, bulk: bool = False, columns: Set[str] = frozenset(["obs", "new_obs"])
-    ) -> None:
-        """Compresses each policy batch (per column) in place.
-
-        Args:
-            bulk: Whether to compress across the batch dimension (0)
-                as well. If False will compress n separate list items, where n
-                is the batch size.
-            columns: Set of column names to compress.
-        """
-        for batch in self.policy_batches.values():
-            batch.compress(bulk=bulk, columns=columns)
-
-    @DeveloperAPI
-    def decompress_if_needed(
-        self, columns: Set[str] = frozenset(["obs", "new_obs"])
-    ) -> "MultiAgentBatch":
-        """Decompresses each policy batch (per column), if already compressed.
-
-        Args:
-            columns: Set of column names to decompress.
-
-        Returns:
-            Self.
-        """
-        for batch in self.policy_batches.values():
-            batch.decompress_if_needed(columns)
-        return self
-
-    @DeveloperAPI
-    def as_multi_agent(self) -> "MultiAgentBatch":
-        """Simply returns `self` (already a MultiAgentBatch).
-
-        Returns:
-            This very instance of MultiAgentBatch.
-        """
-        return self
-
-    def __str__(self):
-        return "MultiAgentBatch({}, env_steps={})".format(
-            str(self.policy_batches), self.count
-        )
-
-    def __repr__(self):
-        return "MultiAgentBatch({}, env_steps={})".format(
-            str(self.policy_batches), self.count
-        )
->>>>>>> 19672688
+import collections
+import numpy as np
+import sys
+import itertools
+import tree  # pip install dm_tree
+from typing import Dict, Iterator, List, Optional, Set, Union
+
+from ray.util import log_once
+from ray.rllib.utils.annotations import DeveloperAPI, ExperimentalAPI, PublicAPI
+from ray.rllib.utils.compression import pack, unpack, is_compressed
+from ray.rllib.utils.deprecation import Deprecated, deprecation_warning
+from ray.rllib.utils.framework import try_import_tf, try_import_torch
+from ray.rllib.utils.numpy import concat_aligned
+from ray.rllib.utils.typing import PolicyID, TensorType, ViewRequirementsDict
+
+tf1, tf, tfv = try_import_tf()
+torch, _ = try_import_torch()
+
+# Default policy id for single agent environments
+DEFAULT_POLICY_ID = "default_policy"
+
+
+@PublicAPI
+class SampleBatch(dict):
+    """Wrapper around a dictionary with string keys and array-like values.
+
+    For example, {"obs": [1, 2, 3], "reward": [0, -1, 1]} is a batch of three
+    samples, each with an "obs" and "reward" attribute.
+    """
+
+    # Outputs from interacting with the environment
+    OBS = "obs"
+    CUR_OBS = "obs"
+    NEXT_OBS = "new_obs"
+    ACTIONS = "actions"
+    REWARDS = "rewards"
+    PREV_ACTIONS = "prev_actions"
+    PREV_REWARDS = "prev_rewards"
+    DONES = "dones"
+    INFOS = "infos"
+    SEQ_LENS = "seq_lens"
+    # This is only computed and used when RE3 exploration strategy is enabled
+    OBS_EMBEDS = "obs_embeds"
+    T = "t"
+
+    # Extra action fetches keys.
+    ACTION_DIST_INPUTS = "action_dist_inputs"
+    ACTION_PROB = "action_prob"
+    ACTION_LOGP = "action_logp"
+
+    # Uniquely identifies an episode.
+    EPS_ID = "eps_id"
+    # An env ID (e.g. the index for a vectorized sub-env).
+    ENV_ID = "env_id"
+
+    # Uniquely identifies a sample batch. This is important to distinguish RNN
+    # sequences from the same episode when multiple sample batches are
+    # concatenated (fusing sequences across batches can be unsafe).
+    UNROLL_ID = "unroll_id"
+
+    # Uniquely identifies an agent within an episode.
+    AGENT_INDEX = "agent_index"
+
+    # Value function predictions emitted by the behaviour policy.
+    VF_PREDS = "vf_preds"
+
+    @PublicAPI
+    def __init__(self, *args, **kwargs):
+        """Constructs a sample batch (same params as dict constructor).
+
+        Note: All *args and those **kwargs not listed below will be passed
+        as-is to the parent dict constructor.
+
+        Keyword Args:
+            _time_major (Optional[bool]): Whether data in this sample batch
+                is time-major. This is False by default and only relevant
+                if the data contains sequences.
+            _max_seq_len (Optional[int]): The max sequence chunk length
+                if the data contains sequences.
+            _zero_padded (Optional[bool]): Whether the data in this batch
+                contains sequences AND these sequences are right-zero-padded
+                according to the `_max_seq_len` setting.
+            _is_training (Optional[bool]): Whether this batch is used for
+                training. If False, batch may be used for e.g. action
+                computations (inference).
+        """
+
+        # Possible seq_lens (TxB or BxT) setup.
+        self.time_major = kwargs.pop("_time_major", None)
+        # Maximum seq len value.
+        self.max_seq_len = kwargs.pop("_max_seq_len", None)
+        # Is alredy right-zero-padded?
+        self.zero_padded = kwargs.pop("_zero_padded", False)
+        # Whether this batch is used for training (vs inference).
+        self._is_training = kwargs.pop("_is_training", None)
+
+        # Call super constructor. This will make the actual data accessible
+        # by column name (str) via e.g. self["some-col"].
+        dict.__init__(self, *args, **kwargs)
+
+        self.accessed_keys = set()
+        self.added_keys = set()
+        self.deleted_keys = set()
+        self.intercepted_values = {}
+        self.get_interceptor = None
+
+        # Clear out None seq-lens.
+        seq_lens_ = self.get(SampleBatch.SEQ_LENS)
+        if seq_lens_ is None or (isinstance(seq_lens_, list) and len(seq_lens_) == 0):
+            self.pop(SampleBatch.SEQ_LENS, None)
+        # Numpyfy seq_lens if list.
+        elif isinstance(seq_lens_, list):
+            self[SampleBatch.SEQ_LENS] = seq_lens_ = np.array(seq_lens_, dtype=np.int32)
+
+        if (
+            self.max_seq_len is None
+            and seq_lens_ is not None
+            and not (tf and tf.is_tensor(seq_lens_))
+            and len(seq_lens_) > 0
+        ):
+            self.max_seq_len = max(seq_lens_)
+
+        if self._is_training is None:
+            self._is_training = self.pop("is_training", False)
+
+        lengths = []
+        copy_ = {k: v for k, v in self.items() if k != SampleBatch.SEQ_LENS}
+        for k, v in copy_.items():
+            assert isinstance(k, str), self
+
+            # TODO: Drop support for lists as values.
+            # Convert lists of int|float into numpy arrays make sure all data
+            # has same length.
+            if isinstance(v, list):
+                self[k] = np.array(v)
+
+            # Try to infer the "length" of the SampleBatch by finding the first
+            # value that is actually a ndarray/tensor. This would fail if
+            # all values are nested dicts/tuples of more complex underlying
+            # structures.
+            len_ = (
+                len(v)
+                if isinstance(v, (list, np.ndarray)) or (torch and torch.is_tensor(v))
+                else None
+            )
+            if len_:
+                lengths.append(len_)
+
+        if (
+            self.get(SampleBatch.SEQ_LENS) is not None
+            and not (tf and tf.is_tensor(self[SampleBatch.SEQ_LENS]))
+            and len(self[SampleBatch.SEQ_LENS]) > 0
+        ):
+            self.count = sum(self[SampleBatch.SEQ_LENS])
+        else:
+            self.count = lengths[0] if lengths else 0
+
+        # A convenience map for slicing this batch into sub-batches along
+        # the time axis. This helps reduce repeated iterations through the
+        # batch's seq_lens array to find good slicing points. Built lazily
+        # when needed.
+        self._slice_map = []
+
+    @PublicAPI
+    def __len__(self) -> int:
+        """Returns the amount of samples in the sample batch."""
+        return self.count
+
+    @PublicAPI
+    def agent_steps(self) -> int:
+        """Returns the same as len(self) (number of steps in this batch).
+
+        To make this compatible with `MultiAgentBatch.agent_steps()`.
+        """
+        return len(self)
+
+    @staticmethod
+    @PublicAPI
+    def concat_samples(
+        samples: Union[List["SampleBatch"], List["MultiAgentBatch"]],
+    ) -> Union["SampleBatch", "MultiAgentBatch"]:
+        """Concatenates n SampleBatches or MultiAgentBatches.
+
+        Args:
+            samples: List of SampleBatches or MultiAgentBatches to be
+                concatenated.
+
+        Returns:
+            A new (concatenated) SampleBatch or MultiAgentBatch.
+
+        Examples:
+            >>> b1 = SampleBatch({"a": np.array([1, 2]),
+            ...                   "b": np.array([10, 11])})
+            >>> b2 = SampleBatch({"a": np.array([3]),
+            ...                   "b": np.array([12])})
+            >>> print(SampleBatch.concat_samples([b1, b2]))
+            {"a": np.array([1, 2, 3]), "b": np.array([10, 11, 12])}
+        """
+        if any(isinstance(s, MultiAgentBatch) for s in samples):
+            return MultiAgentBatch.concat_samples(samples)
+        concatd_seq_lens = []
+        concat_samples = []
+        zero_padded = samples[0].zero_padded
+        max_seq_len = samples[0].max_seq_len
+        time_major = samples[0].time_major
+        for s in samples:
+            if s.count > 0:
+                assert s.zero_padded == zero_padded
+                assert s.time_major == time_major
+                if (
+                    s.max_seq_len is None or max_seq_len is None
+                ) and s.max_seq_len != max_seq_len:
+                    raise ValueError(
+                        "Samples must consistently provide or omit max_seq_len"
+                    )
+                if zero_padded:
+                    assert s.max_seq_len == max_seq_len
+                if max_seq_len is not None:
+                    max_seq_len = max(max_seq_len, s.max_seq_len)
+                concat_samples.append(s)
+                if s.get(SampleBatch.SEQ_LENS) is not None:
+                    concatd_seq_lens.extend(s[SampleBatch.SEQ_LENS])
+
+        # If we don't have any samples (0 or only empty SampleBatches),
+        # return an empty SampleBatch here.
+        if len(concat_samples) == 0:
+            return SampleBatch()
+
+        # Collect the concat'd data.
+        concatd_data = {}
+
+        def concat_key(*values):
+            return concat_aligned(values, time_major)
+
+        try:
+            for k in concat_samples[0].keys():
+                if k == "infos":
+                    concatd_data[k] = concat_aligned(
+                        [s[k] for s in concat_samples], time_major=time_major
+                    )
+                else:
+                    concatd_data[k] = tree.map_structure(
+                        concat_key, *[c[k] for c in concat_samples]
+                    )
+        except Exception:
+            raise ValueError(
+                f"Cannot concat data under key '{k}', b/c "
+                "sub-structures under that key don't match. "
+                f"`samples`={samples}"
+            )
+
+        # Return a new (concat'd) SampleBatch.
+        return SampleBatch(
+            concatd_data,
+            seq_lens=concatd_seq_lens,
+            _time_major=time_major,
+            _zero_padded=zero_padded,
+            _max_seq_len=max_seq_len,
+        )
+
+    @PublicAPI
+    def concat(self, other: "SampleBatch") -> "SampleBatch":
+        """Concatenates `other` to this one and returns a new SampleBatch.
+
+        Args:
+            other: The other SampleBatch object to concat to this one.
+
+        Returns:
+            The new SampleBatch, resulting from concating `other` to `self`.
+
+        Examples:
+            >>> b1 = SampleBatch({"a": np.array([1, 2])})
+            >>> b2 = SampleBatch({"a": np.array([3, 4, 5])})
+            >>> print(b1.concat(b2))
+            {"a": np.array([1, 2, 3, 4, 5])}
+        """
+        return self.concat_samples([self, other])
+
+    @PublicAPI
+    def copy(self, shallow: bool = False) -> "SampleBatch":
+        """Creates a deep or shallow copy of this SampleBatch and returns it.
+
+        Args:
+            shallow: Whether the copying should be done shallowly.
+
+        Returns:
+            A deep or shallow copy of this SampleBatch object.
+        """
+        copy_ = {k: v for k, v in self.items()}
+        data = tree.map_structure(
+            lambda v: (
+                np.array(v, copy=not shallow) if isinstance(v, np.ndarray) else v
+            ),
+            copy_,
+        )
+        copy_ = SampleBatch(data)
+        copy_.set_get_interceptor(self.get_interceptor)
+        copy_.added_keys = self.added_keys
+        copy_.deleted_keys = self.deleted_keys
+        copy_.accessed_keys = self.accessed_keys
+        return copy_
+
+    @PublicAPI
+    def rows(self) -> Iterator[Dict[str, TensorType]]:
+        """Returns an iterator over data rows, i.e. dicts with column values.
+
+        Note that if `seq_lens` is set in self, we set it to [1] in the rows.
+
+        Yields:
+            The column values of the row in this iteration.
+
+        Examples:
+            >>> batch = SampleBatch({
+            ...    "a": [1, 2, 3],
+            ...    "b": [4, 5, 6],
+            ...    "seq_lens": [1, 2]
+            ... })
+            >>> for row in batch.rows():
+                   print(row)
+            {"a": 1, "b": 4, "seq_lens": [1]}
+            {"a": 2, "b": 5, "seq_lens": [1]}
+            {"a": 3, "b": 6, "seq_lens": [1]}
+        """
+
+        # Do we add seq_lens=[1] to each row?
+        seq_lens = None if self.get(SampleBatch.SEQ_LENS) is None else np.array([1])
+
+        self_as_dict = {k: v for k, v in self.items()}
+
+        for i in range(self.count):
+            yield tree.map_structure_with_path(
+                lambda p, v: v[i] if p[0] != self.SEQ_LENS else seq_lens,
+                self_as_dict,
+            )
+
+    @PublicAPI
+    def columns(self, keys: List[str]) -> List[any]:
+        """Returns a list of the batch-data in the specified columns.
+
+        Args:
+            keys: List of column names fo which to return the data.
+
+        Returns:
+            The list of data items ordered by the order of column
+            names in `keys`.
+
+        Examples:
+            >>> batch = SampleBatch({"a": [1], "b": [2], "c": [3]})
+            >>> print(batch.columns(["a", "b"]))
+            [[1], [2]]
+        """
+
+        # TODO: (sven) Make this work for nested data as well.
+        out = []
+        for k in keys:
+            out.append(self[k])
+        return out
+
+    @PublicAPI
+    def shuffle(self) -> "SampleBatch":
+        """Shuffles the rows of this batch in-place.
+
+        Returns:
+            This very (now shuffled) SampleBatch.
+
+        Raises:
+            ValueError: If self[SampleBatch.SEQ_LENS] is defined.
+
+        Examples:
+            >>> batch = SampleBatch({"a": [1, 2, 3, 4]})
+            >>> print(batch.shuffle())
+            {"a": [4, 1, 3, 2]}
+        """
+
+        # Shuffling the data when we have `seq_lens` defined is probably
+        # a bad idea!
+        if self.get(SampleBatch.SEQ_LENS) is not None:
+            raise ValueError(
+                "SampleBatch.shuffle not possible when your data has "
+                "`seq_lens` defined!"
+            )
+
+        # Get a permutation over the single items once and use the same
+        # permutation for all the data (otherwise, data would become
+        # meaningless).
+        permutation = np.random.permutation(self.count)
+
+        self_as_dict = {k: v for k, v in self.items()}
+        shuffled = tree.map_structure(lambda v: v[permutation], self_as_dict)
+        self.update(shuffled)
+
+        return self
+
+    @PublicAPI
+    def split_by_episode(self) -> List["SampleBatch"]:
+        """Splits by `eps_id` column and returns list of new batches.
+
+        Returns:
+            List of batches, one per distinct episode.
+
+        Raises:
+            KeyError: If the `eps_id` AND `dones` columns are not present.
+
+        Examples:
+            >>> batch = SampleBatch({"a": [1, 2, 3], "eps_id": [0, 0, 1]})
+            >>> print(batch.split_by_episode())
+            [{"a": [1, 2], "eps_id": [0, 0]}, {"a": [3], "eps_id": [1]}]
+        """
+
+        # No eps_id in data -> Make sure there are no "dones" in the middle
+        # and add eps_id automatically.
+        if SampleBatch.EPS_ID not in self:
+            # TODO: (sven) Shouldn't we rather split by DONEs then and not
+            #  add fake eps-ids (0s) at all?
+            if SampleBatch.DONES in self:
+                assert not any(self[SampleBatch.DONES][:-1])
+            self[SampleBatch.EPS_ID] = np.repeat(0, self.count)
+            return [self]
+
+        # Produce a new slice whenever we find a new episode ID.
+        slices = []
+        cur_eps_id = self[SampleBatch.EPS_ID][0]
+        offset = 0
+        for i in range(self.count):
+            next_eps_id = self[SampleBatch.EPS_ID][i]
+            if next_eps_id != cur_eps_id:
+                slices.append(self[offset:i])
+                offset = i
+                cur_eps_id = next_eps_id
+        # Add final slice.
+        slices.append(self[offset : self.count])
+
+        # TODO: (sven) Are these checks necessary? Should be all ok according
+        #  to above logic.
+        for s in slices:
+            slen = len(set(s[SampleBatch.EPS_ID]))
+            assert slen == 1, (s, slen)
+        assert sum(s.count for s in slices) == self.count, (slices, self.count)
+
+        return slices
+
+    @Deprecated(new="SampleBatch[start:stop]", error=False)
+    def slice(
+        self, start: int, end: int, state_start=None, state_end=None
+    ) -> "SampleBatch":
+        """Returns a slice of the row data of this batch (w/o copying).
+
+        Args:
+            start: Starting index. If < 0, will left-zero-pad.
+            end: Ending index.
+
+        Returns:
+            A new SampleBatch, which has a slice of this batch's data.
+        """
+        if (
+            self.get(SampleBatch.SEQ_LENS) is not None
+            and len(self[SampleBatch.SEQ_LENS]) > 0
+        ):
+            if start < 0:
+                data = {
+                    k: np.concatenate(
+                        [
+                            np.zeros(shape=(-start,) + v.shape[1:], dtype=v.dtype),
+                            v[0:end],
+                        ]
+                    )
+                    for k, v in self.items()
+                    if k != SampleBatch.SEQ_LENS and not k.startswith("state_in_")
+                }
+            else:
+                data = {
+                    k: tree.map_structure(lambda s: s[start:end], v)
+                    for k, v in self.items()
+                    if k != SampleBatch.SEQ_LENS and not k.startswith("state_in_")
+                }
+            if state_start is not None:
+                assert state_end is not None
+                state_idx = 0
+                state_key = "state_in_{}".format(state_idx)
+                while state_key in self:
+                    data[state_key] = self[state_key][state_start:state_end]
+                    state_idx += 1
+                    state_key = "state_in_{}".format(state_idx)
+                seq_lens = list(self[SampleBatch.SEQ_LENS][state_start:state_end])
+                # Adjust seq_lens if necessary.
+                data_len = len(data[next(iter(data))])
+                if sum(seq_lens) != data_len:
+                    assert sum(seq_lens) > data_len
+                    seq_lens[-1] = data_len - sum(seq_lens[:-1])
+            else:
+                # Fix state_in_x data.
+                count = 0
+                state_start = None
+                seq_lens = None
+                for i, seq_len in enumerate(self[SampleBatch.SEQ_LENS]):
+                    count += seq_len
+                    if count >= end:
+                        state_idx = 0
+                        state_key = "state_in_{}".format(state_idx)
+                        if state_start is None:
+                            state_start = i
+                        while state_key in self:
+                            data[state_key] = self[state_key][state_start : i + 1]
+                            state_idx += 1
+                            state_key = "state_in_{}".format(state_idx)
+                        seq_lens = list(self[SampleBatch.SEQ_LENS][state_start:i]) + [
+                            seq_len - (count - end)
+                        ]
+                        if start < 0:
+                            seq_lens[0] += -start
+                        diff = sum(seq_lens) - (end - start)
+                        if diff > 0:
+                            seq_lens[0] -= diff
+                        assert sum(seq_lens) == (end - start)
+                        break
+                    elif state_start is None and count > start:
+                        state_start = i
+
+            return SampleBatch(
+                data,
+                seq_lens=seq_lens,
+                _is_training=self.is_training,
+                _time_major=self.time_major,
+            )
+        else:
+            return SampleBatch(
+                tree.map_structure(lambda value: value[start:end], self),
+                _is_training=self.is_training,
+                _time_major=self.time_major,
+            )
+
+    @PublicAPI
+    def timeslices(
+        self,
+        size: Optional[int] = None,
+        num_slices: Optional[int] = None,
+        k: Optional[int] = None,
+    ) -> List["SampleBatch"]:
+        """Returns SampleBatches, each one representing a k-slice of this one.
+
+        Will start from timestep 0 and produce slices of size=k.
+
+        Args:
+            size: The size (in timesteps) of each returned SampleBatch.
+            num_slices: The number of slices to produce.
+            k: Deprecated: Use size or num_slices instead. The size
+                (in timesteps) of each returned SampleBatch.
+
+        Returns:
+            The list of `num_slices` (new) SampleBatches or n (new)
+            SampleBatches each one of size `size`.
+        """
+        if size is None and num_slices is None:
+            deprecation_warning("k", "size or num_slices")
+            assert k is not None
+            size = k
+
+        if size is None:
+            assert isinstance(num_slices, int)
+
+            slices = []
+            left = len(self)
+            start = 0
+            while left:
+                len_ = left // (num_slices - len(slices))
+                stop = start + len_
+                slices.append(self[start:stop])
+                left -= len_
+                start = stop
+
+            return slices
+
+        else:
+            assert isinstance(size, int)
+
+            slices = []
+            left = len(self)
+            start = 0
+            while left:
+                stop = start + size
+                slices.append(self[start:stop])
+                left -= size
+                start = stop
+
+            return slices
+
+    @Deprecated(new="SampleBatch.right_zero_pad", error=False)
+    def zero_pad(self, max_seq_len, exclude_states=True):
+        return self.right_zero_pad(max_seq_len, exclude_states)
+
+    def right_zero_pad(self, max_seq_len: int, exclude_states: bool = True):
+        """Right (adding zeros at end) zero-pads this SampleBatch in-place.
+
+        This will set the `self.zero_padded` flag to True and
+        `self.max_seq_len` to the given `max_seq_len` value.
+
+        Args:
+            max_seq_len: The max (total) length to zero pad to.
+            exclude_states: If False, also right-zero-pad all
+                `state_in_x` data. If True, leave `state_in_x` keys
+                as-is.
+
+        Returns:
+            This very (now right-zero-padded) SampleBatch.
+
+        Raises:
+            ValueError: If self[SampleBatch.SEQ_LENS] is None (not defined).
+
+        Examples:
+            >>> batch = SampleBatch({"a": [1, 2, 3], "seq_lens": [1, 2]})
+            >>> print(batch.right_zero_pad(max_seq_len=4))
+            {"a": [1, 0, 0, 0, 2, 3, 0, 0], "seq_lens": [1, 2]}
+
+            >>> batch = SampleBatch({"a": [1, 2, 3],
+            ...                      "state_in_0": [1.0, 3.0],
+            ...                      "seq_lens": [1, 2]})
+            >>> print(batch.right_zero_pad(max_seq_len=5))
+            {"a": [1, 0, 0, 0, 0, 2, 3, 0, 0, 0],
+             "state_in_0": [1.0, 3.0],  # <- all state-ins remain as-is
+             "seq_lens": [1, 2]}
+        """
+        seq_lens = self.get(SampleBatch.SEQ_LENS)
+        if seq_lens is None:
+            raise ValueError(
+                "Cannot right-zero-pad SampleBatch if no `seq_lens` field "
+                "present! SampleBatch={self}"
+            )
+
+        length = len(seq_lens) * max_seq_len
+
+        def _zero_pad_in_place(path, value):
+            # Skip "state_in_..." columns and "seq_lens".
+            if (exclude_states is True and path[0].startswith("state_in_")) or path[
+                0
+            ] == SampleBatch.SEQ_LENS:
+                return
+            # Generate zero-filled primer of len=max_seq_len.
+            if value.dtype == object or value.dtype.type is np.str_:
+                f_pad = [None] * length
+            else:
+                # Make sure type doesn't change.
+                f_pad = np.zeros((length,) + np.shape(value)[1:], dtype=value.dtype)
+            # Fill primer with data.
+            f_pad_base = f_base = 0
+            for len_ in self[SampleBatch.SEQ_LENS]:
+                f_pad[f_pad_base : f_pad_base + len_] = value[f_base : f_base + len_]
+                f_pad_base += max_seq_len
+                f_base += len_
+            assert f_base == len(value), value
+
+            # Update our data in-place.
+            curr = self
+            for i, p in enumerate(path):
+                if i == len(path) - 1:
+                    curr[p] = f_pad
+                curr = curr[p]
+
+        self_as_dict = {k: v for k, v in self.items()}
+        tree.map_structure_with_path(_zero_pad_in_place, self_as_dict)
+
+        # Set flags to indicate, we are now zero-padded (and to what extend).
+        self.zero_padded = True
+        self.max_seq_len = max_seq_len
+
+        return self
+
+    @ExperimentalAPI
+    def to_device(self, device, framework="torch"):
+        """TODO: transfer batch to given device as framework tensor."""
+        if framework == "torch":
+            assert torch is not None
+            for k, v in self.items():
+                if isinstance(v, np.ndarray) and v.dtype != object:
+                    self[k] = torch.from_numpy(v).to(device)
+        else:
+            raise NotImplementedError
+        return self
+
+    @PublicAPI
+    def size_bytes(self) -> int:
+        """Returns sum over number of bytes of all data buffers.
+
+        For numpy arrays, we use `.nbytes`. For all other value types, we use
+        sys.getsizeof(...).
+
+        Returns:
+            The overall size in bytes of the data buffer (all columns).
+        """
+        return sum(
+            v.nbytes if isinstance(v, np.ndarray) else sys.getsizeof(v)
+            for v in tree.flatten(self)
+        )
+
+    def get(self, key, default=None):
+        try:
+            return self.__getitem__(key)
+        except KeyError:
+            return default
+
+    @PublicAPI
+    def as_multi_agent(self) -> "MultiAgentBatch":
+        """Returns the respective MultiAgentBatch using DEFAULT_POLICY_ID.
+
+        Returns:
+            The MultiAgentBatch (using DEFAULT_POLICY_ID) corresponding
+            to this SampleBatch.
+        """
+        return MultiAgentBatch({DEFAULT_POLICY_ID: self}, self.count)
+
+    @PublicAPI
+    def __getitem__(self, key: Union[str, slice]) -> TensorType:
+        """Returns one column (by key) from the data or a sliced new batch.
+
+        Args:
+            key: The key (column name) to return or
+                a slice object for slicing this SampleBatch.
+
+        Returns:
+            The data under the given key or a sliced version of this batch.
+        """
+        if isinstance(key, slice):
+            return self._slice(key)
+
+        # Backward compatibility for when "input-dicts" were used.
+        if key == "is_training":
+            if log_once("SampleBatch['is_training']"):
+                deprecation_warning(
+                    old="SampleBatch['is_training']",
+                    new="SampleBatch.is_training",
+                    error=False,
+                )
+            return self.is_training
+
+        if not hasattr(self, key) and key in self:
+            self.accessed_keys.add(key)
+
+        value = dict.__getitem__(self, key)
+        if self.get_interceptor is not None:
+            if key not in self.intercepted_values:
+                self.intercepted_values[key] = self.get_interceptor(value)
+            value = self.intercepted_values[key]
+        return value
+
+    @PublicAPI
+    def __setitem__(self, key, item) -> None:
+        """Inserts (overrides) an entire column (by key) in the data buffer.
+
+        Args:
+            key: The column name to set a value for.
+            item: The data to insert.
+        """
+        # Defend against creating SampleBatch via pickle (no property
+        # `added_keys` and first item is already set).
+        if not hasattr(self, "added_keys"):
+            dict.__setitem__(self, key, item)
+            return
+
+        # Backward compatibility for when "input-dicts" were used.
+        if key == "is_training":
+            if log_once("SampleBatch['is_training']"):
+                deprecation_warning(
+                    old="SampleBatch['is_training']",
+                    new="SampleBatch.is_training",
+                    error=False,
+                )
+            self._is_training = item
+            return
+
+        if key not in self:
+            self.added_keys.add(key)
+
+        dict.__setitem__(self, key, item)
+        if key in self.intercepted_values:
+            self.intercepted_values[key] = item
+
+    @property
+    def is_training(self):
+        if self.get_interceptor is not None and isinstance(self._is_training, bool):
+            if "_is_training" not in self.intercepted_values:
+                self.intercepted_values["_is_training"] = self.get_interceptor(
+                    self._is_training
+                )
+            return self.intercepted_values["_is_training"]
+        return self._is_training
+
+    def set_training(self, training: Union[bool, "tf1.placeholder"] = True):
+        self._is_training = training
+        self.intercepted_values.pop("_is_training", None)
+
+    @PublicAPI
+    def __delitem__(self, key):
+        self.deleted_keys.add(key)
+        dict.__delitem__(self, key)
+
+    @DeveloperAPI
+    def compress(
+        self, bulk: bool = False, columns: Set[str] = frozenset(["obs", "new_obs"])
+    ) -> "SampleBatch":
+        """Compresses the data buffers (by column) in place.
+
+        Args:
+            bulk: Whether to compress across the batch dimension (0)
+                as well. If False will compress n separate list items, where n
+                is the batch size.
+            columns: The columns to compress. Default: Only
+                compress the obs and new_obs columns.
+
+        Returns:
+            This very (now compressed) SampleBatch.
+        """
+
+        def _compress_in_place(path, value):
+            if path[0] not in columns:
+                return
+            curr = self
+            for i, p in enumerate(path):
+                if i == len(path) - 1:
+                    if bulk:
+                        curr[p] = pack(value)
+                    else:
+                        curr[p] = np.array([pack(o) for o in value])
+                curr = curr[p]
+
+        tree.map_structure_with_path(_compress_in_place, self)
+
+        return self
+
+    @DeveloperAPI
+    def decompress_if_needed(
+        self, columns: Set[str] = frozenset(["obs", "new_obs"])
+    ) -> "SampleBatch":
+        """Decompresses data buffers (per column if not compressed) in place.
+
+        Args:
+            columns: The columns to decompress. Default: Only
+                decompress the obs and new_obs columns.
+
+        Returns:
+            This very (now uncompressed) SampleBatch.
+        """
+
+        def _decompress_in_place(path, value):
+            if path[0] not in columns:
+                return
+            curr = self
+            for p in path[:-1]:
+                curr = curr[p]
+            # Bulk compressed.
+            if is_compressed(value):
+                curr[path[-1]] = unpack(value)
+            # Non bulk compressed.
+            elif len(value) > 0 and is_compressed(value[0]):
+                curr[path[-1]] = np.array([unpack(o) for o in value])
+
+        tree.map_structure_with_path(_decompress_in_place, self)
+
+        return self
+
+    @DeveloperAPI
+    def set_get_interceptor(self, fn):
+        # If get-interceptor changes, must erase old intercepted values.
+        if fn is not self.get_interceptor:
+            self.intercepted_values = {}
+        self.get_interceptor = fn
+
+    def __repr__(self):
+        keys = list(self.keys())
+        if self.get(SampleBatch.SEQ_LENS) is None:
+            return f"SampleBatch({self.count}: {keys})"
+        else:
+            keys.remove(SampleBatch.SEQ_LENS)
+            return (
+                f"SampleBatch({self.count} " f"(seqs={len(self['seq_lens'])}): {keys})"
+            )
+
+    def _slice(self, slice_: slice) -> "SampleBatch":
+        """Helper method to handle SampleBatch slicing using a slice object.
+
+        The returned SampleBatch uses the same underlying data object as
+        `self`, so changing the slice will also change `self`.
+
+        Note that only zero or positive bounds are allowed for both start
+        and stop values. The slice step must be 1 (or None, which is the
+        same).
+
+        Args:
+            slice_: The python slice object to slice by.
+
+        Returns:
+            A new SampleBatch, however "linking" into the same data
+            (sliced) as self.
+        """
+        start = slice_.start or 0
+        stop = slice_.stop or len(self)
+        # If stop goes beyond the length of this batch -> Make it go till the
+        # end only (including last item).
+        # Analogous to `l = [0, 1, 2]; l[:100] -> [0, 1, 2];`.
+        if stop > len(self):
+            stop = len(self)
+        assert start >= 0 and stop >= 0 and slice_.step in [1, None]
+
+        if (
+            self.get(SampleBatch.SEQ_LENS) is not None
+            and len(self[SampleBatch.SEQ_LENS]) > 0
+        ):
+            # Build our slice-map, if not done already.
+            if not self._slice_map:
+                sum_ = 0
+                for i, l in enumerate(self[SampleBatch.SEQ_LENS]):
+                    for _ in range(l):
+                        self._slice_map.append((i, sum_))
+                    sum_ += l
+                # In case `stop` points to the very end (lengths of this
+                # batch), return the last sequence (the -1 here makes sure we
+                # never go beyond it; would result in an index error below).
+                self._slice_map.append((len(self[SampleBatch.SEQ_LENS]), sum_))
+
+            start_seq_len, start = self._slice_map[start]
+            stop_seq_len, stop = self._slice_map[stop]
+            if self.zero_padded:
+                start = start_seq_len * self.max_seq_len
+                stop = stop_seq_len * self.max_seq_len
+
+            def map_(path, value):
+                if path[0] != SampleBatch.SEQ_LENS and not path[0].startswith(
+                    "state_in_"
+                ):
+                    return value[start:stop]
+                else:
+                    return value[start_seq_len:stop_seq_len]
+
+            data = tree.map_structure_with_path(map_, self)
+            return SampleBatch(
+                data,
+                _is_training=self.is_training,
+                _time_major=self.time_major,
+                _zero_padded=self.zero_padded,
+                _max_seq_len=self.max_seq_len if self.zero_padded else None,
+            )
+        else:
+            data = tree.map_structure(lambda value: value[start:stop], self)
+            return SampleBatch(
+                data,
+                _is_training=self.is_training,
+                _time_major=self.time_major,
+            )
+
+    @Deprecated(error=False)
+    def _get_slice_indices(self, slice_size):
+        data_slices = []
+        data_slices_states = []
+        if (
+            self.get(SampleBatch.SEQ_LENS) is not None
+            and len(self[SampleBatch.SEQ_LENS]) > 0
+        ):
+            assert np.all(self[SampleBatch.SEQ_LENS] < slice_size), (
+                "ERROR: `slice_size` must be larger than the max. seq-len "
+                "in the batch!"
+            )
+            start_pos = 0
+            current_slize_size = 0
+            actual_slice_idx = 0
+            start_idx = 0
+            idx = 0
+            while idx < len(self[SampleBatch.SEQ_LENS]):
+                seq_len = self[SampleBatch.SEQ_LENS][idx]
+                current_slize_size += seq_len
+                actual_slice_idx += (
+                    seq_len if not self.zero_padded else self.max_seq_len
+                )
+                # Complete minibatch -> Append to data_slices.
+                if current_slize_size >= slice_size:
+                    end_idx = idx + 1
+                    # We are not zero-padded yet; all sequences are
+                    # back-to-back.
+                    if not self.zero_padded:
+                        data_slices.append((start_pos, start_pos + slice_size))
+                        start_pos += slice_size
+                        if current_slize_size > slice_size:
+                            overhead = current_slize_size - slice_size
+                            start_pos -= seq_len - overhead
+                            idx -= 1
+                    # We are already zero-padded: Cut in chunks of max_seq_len.
+                    else:
+                        data_slices.append((start_pos, actual_slice_idx))
+                        start_pos = actual_slice_idx
+
+                    data_slices_states.append((start_idx, end_idx))
+                    current_slize_size = 0
+                    start_idx = idx + 1
+                idx += 1
+        else:
+            i = 0
+            while i < self.count:
+                data_slices.append((i, i + slice_size))
+                i += slice_size
+        return data_slices, data_slices_states
+
+    @ExperimentalAPI
+    def get_single_step_input_dict(
+        self,
+        view_requirements: ViewRequirementsDict,
+        index: Union[str, int] = "last",
+    ) -> "SampleBatch":
+        """Creates single ts SampleBatch at given index from `self`.
+
+        For usage as input-dict for model (action or value function) calls.
+
+        Args:
+            view_requirements: A view requirements dict from the model for
+                which to produce the input_dict.
+            index: An integer index value indicating the
+                position in the trajectory for which to generate the
+                compute_actions input dict. Set to "last" to generate the dict
+                at the very end of the trajectory (e.g. for value estimation).
+                Note that "last" is different from -1, as "last" will use the
+                final NEXT_OBS as observation input.
+
+        Returns:
+            The (single-timestep) input dict for ModelV2 calls.
+        """
+        last_mappings = {
+            SampleBatch.OBS: SampleBatch.NEXT_OBS,
+            SampleBatch.PREV_ACTIONS: SampleBatch.ACTIONS,
+            SampleBatch.PREV_REWARDS: SampleBatch.REWARDS,
+        }
+
+        input_dict = {}
+        for view_col, view_req in view_requirements.items():
+            if view_req.used_for_compute_actions is False:
+                continue
+
+            # Create batches of size 1 (single-agent input-dict).
+            data_col = view_req.data_col or view_col
+            if index == "last":
+                data_col = last_mappings.get(data_col, data_col)
+                # Range needed.
+                if view_req.shift_from is not None:
+                    # Batch repeat value > 1: We have single frames in the
+                    # batch at each timestep (for the `data_col`).
+                    data = self[view_col][-1]
+                    traj_len = len(self[data_col])
+                    missing_at_end = traj_len % view_req.batch_repeat_value
+                    # Index into the observations column must be shifted by
+                    # -1 b/c index=0 for observations means the current (last
+                    # seen) observation (after having taken an action).
+                    obs_shift = (
+                        -1 if data_col in [SampleBatch.OBS, SampleBatch.NEXT_OBS] else 0
+                    )
+                    from_ = view_req.shift_from + obs_shift
+                    to_ = view_req.shift_to + obs_shift + 1
+                    if to_ == 0:
+                        to_ = None
+                    input_dict[view_col] = np.array(
+                        [
+                            np.concatenate([data, self[data_col][-missing_at_end:]])[
+                                from_:to_
+                            ]
+                        ]
+                    )
+                # Single index.
+                else:
+                    input_dict[view_col] = tree.map_structure(
+                        lambda v: v[-1:],  # keep as array (w/ 1 element)
+                        self[data_col],
+                    )
+            # Single index somewhere inside the trajectory (non-last).
+            else:
+                input_dict[view_col] = self[data_col][
+                    index : index + 1 if index != -1 else None
+                ]
+
+        return SampleBatch(input_dict, seq_lens=np.array([1], dtype=np.int32))
+
+
+@PublicAPI
+class MultiAgentBatch:
+    """A batch of experiences from multiple agents in the environment.
+
+    Attributes:
+        policy_batches (Dict[PolicyID, SampleBatch]): Mapping from policy
+            ids to SampleBatches of experiences.
+        count (int): The number of env steps in this batch.
+    """
+
+    @PublicAPI
+    def __init__(self, policy_batches: Dict[PolicyID, SampleBatch], env_steps: int):
+        """Initialize a MultiAgentBatch instance.
+
+        Args:
+            policy_batches: Mapping from policy
+                ids to SampleBatches of experiences.
+            env_steps: The number of environment steps in the environment
+                this batch contains. This will be less than the number of
+                transitions this batch contains across all policies in total.
+        """
+
+        for v in policy_batches.values():
+            assert isinstance(v, SampleBatch)
+        self.policy_batches = policy_batches
+        # Called "count" for uniformity with SampleBatch.
+        # Prefer to access this via the `env_steps()` method when possible
+        # for clarity.
+        self.count = env_steps
+
+    @PublicAPI
+    def env_steps(self) -> int:
+        """The number of env steps (there are >= 1 agent steps per env step).
+
+        Returns:
+            The number of environment steps contained in this batch.
+        """
+        return self.count
+
+    @PublicAPI
+    def __len__(self) -> int:
+        """Same as `self.env_steps()`."""
+        return self.count
+
+    @PublicAPI
+    def agent_steps(self) -> int:
+        """The number of agent steps (there are >= 1 agent steps per env step).
+
+        Returns:
+            The number of agent steps total in this batch.
+        """
+        ct = 0
+        for batch in self.policy_batches.values():
+            ct += batch.count
+        return ct
+
+    @PublicAPI
+    def timeslices(self, k: int) -> List["MultiAgentBatch"]:
+        """Returns k-step batches holding data for each agent at those steps.
+
+        For examples, suppose we have agent1 observations [a1t1, a1t2, a1t3],
+        for agent2, [a2t1, a2t3], and for agent3, [a3t3] only.
+
+        Calling timeslices(1) would return three MultiAgentBatches containing
+        [a1t1, a2t1], [a1t2], and [a1t3, a2t3, a3t3].
+
+        Calling timeslices(2) would return two MultiAgentBatches containing
+        [a1t1, a1t2, a2t1], and [a1t3, a2t3, a3t3].
+
+        This method is used to implement "lockstep" replay mode. Note that this
+        method does not guarantee each batch contains only data from a single
+        unroll. Batches might contain data from multiple different envs.
+        """
+        from ray.rllib.evaluation.sample_batch_builder import SampleBatchBuilder
+
+        # Build a sorted set of (eps_id, t, policy_id, data...)
+        steps = []
+        for policy_id, batch in self.policy_batches.items():
+            for row in batch.rows():
+                steps.append(
+                    (
+                        row[SampleBatch.EPS_ID],
+                        row[SampleBatch.T],
+                        row[SampleBatch.AGENT_INDEX],
+                        policy_id,
+                        row,
+                    )
+                )
+        steps.sort()
+
+        finished_slices = []
+        cur_slice = collections.defaultdict(SampleBatchBuilder)
+        cur_slice_size = 0
+
+        def finish_slice():
+            nonlocal cur_slice_size
+            assert cur_slice_size > 0
+            batch = MultiAgentBatch(
+                {k: v.build_and_reset() for k, v in cur_slice.items()}, cur_slice_size
+            )
+            cur_slice_size = 0
+            finished_slices.append(batch)
+
+        # For each unique env timestep.
+        for _, group in itertools.groupby(steps, lambda x: x[:2]):
+            # Accumulate into the current slice.
+            for _, _, _, policy_id, row in group:
+                cur_slice[policy_id].add_values(**row)
+            cur_slice_size += 1
+            # Slice has reached target number of env steps.
+            if cur_slice_size >= k:
+                finish_slice()
+                assert cur_slice_size == 0
+
+        if cur_slice_size > 0:
+            finish_slice()
+
+        assert len(finished_slices) > 0, finished_slices
+        return finished_slices
+
+    @staticmethod
+    @PublicAPI
+    def wrap_as_needed(
+        policy_batches: Dict[PolicyID, SampleBatch], env_steps: int
+    ) -> Union[SampleBatch, "MultiAgentBatch"]:
+        """Returns SampleBatch or MultiAgentBatch, depending on given policies.
+
+        Args:
+            policy_batches: Mapping from policy ids to SampleBatch.
+            env_steps: Number of env steps in the batch.
+
+        Returns:
+            The single default policy's SampleBatch or a MultiAgentBatch
+            (more than one policy).
+        """
+        if len(policy_batches) == 1 and DEFAULT_POLICY_ID in policy_batches:
+            return policy_batches[DEFAULT_POLICY_ID]
+        return MultiAgentBatch(policy_batches=policy_batches, env_steps=env_steps)
+
+    @staticmethod
+    @PublicAPI
+    def concat_samples(samples: List["MultiAgentBatch"]) -> "MultiAgentBatch":
+        """Concatenates a list of MultiAgentBatches into a new MultiAgentBatch.
+
+        Args:
+            samples: List of MultiagentBatch objects to concatenate.
+
+        Returns:
+            A new MultiAgentBatch consisting of the concatenated inputs.
+        """
+        policy_batches = collections.defaultdict(list)
+        env_steps = 0
+        for s in samples:
+            # Some batches in `samples` are not MultiAgentBatch.
+            if not isinstance(s, MultiAgentBatch):
+                # If empty SampleBatch: ok (just ignore).
+                if isinstance(s, SampleBatch) and len(s) <= 0:
+                    continue
+                # Otherwise: Error.
+                raise ValueError(
+                    "`MultiAgentBatch.concat_samples()` can only concat "
+                    "MultiAgentBatch types, not {}!".format(type(s).__name__)
+                )
+            for key, batch in s.policy_batches.items():
+                policy_batches[key].append(batch)
+            env_steps += s.env_steps()
+        out = {}
+        for key, batches in policy_batches.items():
+            out[key] = SampleBatch.concat_samples(batches)
+        return MultiAgentBatch(out, env_steps)
+
+    @PublicAPI
+    def copy(self) -> "MultiAgentBatch":
+        """Deep-copies self into a new MultiAgentBatch.
+
+        Returns:
+            The copy of self with deep-copied data.
+        """
+        return MultiAgentBatch(
+            {k: v.copy() for (k, v) in self.policy_batches.items()}, self.count
+        )
+
+    @PublicAPI
+    def size_bytes(self) -> int:
+        """
+        Returns:
+            The overall size in bytes of all policy batches (all columns).
+        """
+        return sum(b.size_bytes() for b in self.policy_batches.values())
+
+    @DeveloperAPI
+    def compress(
+        self, bulk: bool = False, columns: Set[str] = frozenset(["obs", "new_obs"])
+    ) -> None:
+        """Compresses each policy batch (per column) in place.
+
+        Args:
+            bulk: Whether to compress across the batch dimension (0)
+                as well. If False will compress n separate list items, where n
+                is the batch size.
+            columns: Set of column names to compress.
+        """
+        for batch in self.policy_batches.values():
+            batch.compress(bulk=bulk, columns=columns)
+
+    @DeveloperAPI
+    def decompress_if_needed(
+        self, columns: Set[str] = frozenset(["obs", "new_obs"])
+    ) -> "MultiAgentBatch":
+        """Decompresses each policy batch (per column), if already compressed.
+
+        Args:
+            columns: Set of column names to decompress.
+
+        Returns:
+            Self.
+        """
+        for batch in self.policy_batches.values():
+            batch.decompress_if_needed(columns)
+        return self
+
+    @DeveloperAPI
+    def as_multi_agent(self) -> "MultiAgentBatch":
+        """Simply returns `self` (already a MultiAgentBatch).
+
+        Returns:
+            This very instance of MultiAgentBatch.
+        """
+        return self
+
+    def __str__(self):
+        return "MultiAgentBatch({}, env_steps={})".format(
+            str(self.policy_batches), self.count
+        )
+
+    def __repr__(self):
+        return "MultiAgentBatch({}, env_steps={})".format(
+            str(self.policy_batches), self.count
+        )