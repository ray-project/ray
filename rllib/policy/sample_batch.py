import collections
from functools import partial
import itertools
import sys
from numbers import Number
from typing import Dict, Iterator, Set, Union
from typing import List, Optional

import numpy as np
import tree  # pip install dm_tree

from ray.rllib.utils.annotations import DeveloperAPI, ExperimentalAPI, PublicAPI
from ray.rllib.utils.compression import pack, unpack, is_compressed
from ray.rllib.utils.deprecation import Deprecated, deprecation_warning
from ray.rllib.utils.framework import try_import_tf, try_import_torch
from ray.rllib.utils.torch_utils import convert_to_torch_tensor
from ray.rllib.utils.typing import (
    PolicyID,
    TensorType,
    SampleBatchType,
    ViewRequirementsDict,
)
from ray.util import log_once

tf1, tf, tfv = try_import_tf()
torch, _ = try_import_torch()

# Default policy id for single agent environments
DEFAULT_POLICY_ID = "default_policy"


@DeveloperAPI
def attempt_count_timesteps(tensor_dict: dict):
    """Attempt to count timesteps based on dimensions of individual elements.

    Returns the first successfully counted number of timesteps.
    We do not attempt to count on INFOS or any state_in_* and state_out_* keys. The
    number of timesteps we count in cases where we are unable to count is zero.

    Args:
        tensor_dict: A SampleBatch or another dict.

    Returns:
        count: The inferred number of timesteps >= 0.
    """
    # Try to infer the "length" of the SampleBatch by finding the first
    # value that is actually a ndarray/tensor.
    # Skip manual counting routine if we can directly infer count from sequence lengths
    seq_lens = tensor_dict.get(SampleBatch.SEQ_LENS)
    if (
        seq_lens is not None
        and not (tf and tf.is_tensor(seq_lens) and not hasattr(seq_lens, "numpy"))
        and len(seq_lens) > 0
    ):
        if torch and torch.is_tensor(seq_lens):
            return seq_lens.sum().item()
        else:
            return int(sum(seq_lens))

    for k, v in tensor_dict.items():
        if k == SampleBatch.SEQ_LENS:
            continue

        assert isinstance(k, str), tensor_dict

        if (
            k == SampleBatch.INFOS
            or k.startswith("state_in_")
            or k.startswith("state_out_")
        ):
            # Don't attempt to count on infos since we make no assumptions
            # about its content
            # Don't attempt to count on state since nesting can potentially mess
            # things up
            continue

        # If this is a nested dict (for example a nested observation),
        # try to flatten it, assert that all elements have the same length (batch
        # dimension)
        v_list = tree.flatten(v) if isinstance(v, (dict, tuple)) else [v]
        # TODO: Drop support for lists and Numbers as values.
        # If v_list contains lists or Numbers, convert them to arrays, too.
        v_list = [
            np.array(_v) if isinstance(_v, (Number, list)) else _v for _v in v_list
        ]
        try:
            # Add one of the elements' length, since they are all the same
            _len = len(v_list[0])
            if _len:
                return _len
        except Exception:
            pass

    # Return zero if we are unable to count
    return 0


@PublicAPI
class SampleBatch(dict):
    """Wrapper around a dictionary with string keys and array-like values.

    For example, {"obs": [1, 2, 3], "reward": [0, -1, 1]} is a batch of three
    samples, each with an "obs" and "reward" attribute.
    """

    # On rows in SampleBatch:
    # Each comment signifies how values relate to each other within a given row.
    # A row generally signifies one timestep. Most importantly, at t=0, SampleBatch.OBS
    # will usually be the reset-observation, while SampleBatch.ACTIONS will be the
    # action based on the reset-observation and so on. This scheme is derived from
    # RLlib's sampling logic.

    # Outputs from interacting with the environment:

    # Observation that we compute SampleBatch.ACTIONS from.
    OBS = "obs"
    # Observation returned after stepping with SampleBatch.ACTIONS.
    NEXT_OBS = "new_obs"
    # Action based on SampleBatch.OBS.
    ACTIONS = "actions"
    # Reward returned after stepping with SampleBatch.ACTIONS.
    REWARDS = "rewards"
    # Action chosen before SampleBatch.ACTIONS.
    PREV_ACTIONS = "prev_actions"
    # Reward received before SampleBatch.REWARDS.
    PREV_REWARDS = "prev_rewards"
    # Is the episode finished after stepping via SampleBatch.ACTIONS?
    TERMINATEDS = "terminateds"
    # Is the episode truncated (e.g. time limit) after stepping via SampleBatch.ACTIONS?
    TRUNCATEDS = "truncateds"
    # Infos returned after stepping with SampleBatch.ACTIONS
    INFOS = "infos"

    # Additional keys filled by RLlib to manage the data above:

    SEQ_LENS = "seq_lens"  # Groups rows into sequences by defining their length.
    T = "t"  # Timestep counter
    EPS_ID = "eps_id"  # Uniquely identifies an episode
    ENV_ID = "env_id"  # An env ID (e.g. the index for a vectorized sub-env).
    AGENT_INDEX = "agent_index"  # Uniquely identifies an agent within an episode.

    # Uniquely identifies a sample batch. This is important to distinguish RNN
    # sequences from the same episode when multiple sample batches are
    # concatenated (fusing sequences across batches can be unsafe).
    UNROLL_ID = "unroll_id"

    # Algorithm-specific keys:

    # Extra action fetches keys.
    ACTION_DIST_INPUTS = "action_dist_inputs"
    ACTION_PROB = "action_prob"
    ACTION_LOGP = "action_logp"
    ACTION_DIST = "action_dist"

    # Value function predictions emitted by the behaviour policy.
    VF_PREDS = "vf_preds"
    # Values one ts beyond the last ts taken. These are usually calculated via the value
    # function network using the final observation (and in case of an RNN: the last
    # returned internal state).
    VALUES_BOOTSTRAPPED = "values_bootstrapped"

    # RE 3
    # This is only computed and used when RE3 exploration strategy is enabled.
    OBS_EMBEDS = "obs_embeds"

    # Decision Transformer
    RETURNS_TO_GO = "returns_to_go"
    ATTENTION_MASKS = "attention_masks"

    # Deprecated keys:

    # Do not set this key directly. Instead, the values under this key are
    # auto-computed via the values of the TERMINATEDS and TRUNCATEDS keys.
    DONES = "dones"
    # Use SampleBatch.OBS instead.
    CUR_OBS = "obs"

    @PublicAPI
    def __init__(self, *args, **kwargs):
        """Constructs a sample batch (same params as dict constructor).

        Note: All args and those kwargs not listed below will be passed
        as-is to the parent dict constructor.

        Args:
            _time_major: Whether data in this sample batch
                is time-major. This is False by default and only relevant
                if the data contains sequences.
            _max_seq_len: The max sequence chunk length
                if the data contains sequences.
            _zero_padded: Whether the data in this batch
                contains sequences AND these sequences are right-zero-padded
                according to the `_max_seq_len` setting.
            _is_training: Whether this batch is used for
                training. If False, batch may be used for e.g. action
                computations (inference).
        """

        if SampleBatch.DONES in kwargs:
            raise KeyError(
                "SampleBatch cannot be constructed anymore with a `DONES` key! "
                "Instead, set the new TERMINATEDS and TRUNCATEDS keys. The values under"
                " DONES will then be automatically computed using terminated|truncated."
            )

        # Possible seq_lens (TxB or BxT) setup.
        self.time_major = kwargs.pop("_time_major", None)
        # Maximum seq len value.
        self.max_seq_len = kwargs.pop("_max_seq_len", None)
        # Is alredy right-zero-padded?
        self.zero_padded = kwargs.pop("_zero_padded", False)
        # Whether this batch is used for training (vs inference).
        self._is_training = kwargs.pop("_is_training", None)
        # Weighted average number of grad updates that have been performed on the
        # policy/ies that were used to collect this batch.
        # E.g.: Two rollout workers collect samples of 50ts each
        # (rollout_fragment_length=50). One of them has a policy that has undergone
        # 2 updates thus far, the other worker uses a policy that has undergone 3
        # updates thus far. The train batch size is 100, so we concatenate these 2
        # batches to a new one that's 100ts long. This new 100ts batch will have its
        # `num_gradient_updates` property set to 2.5 as it's the weighted average
        # (both original batches contribute 50%).
        self.num_grad_updates: Optional[float] = kwargs.pop("_num_grad_updates", None)

        # Call super constructor. This will make the actual data accessible
        # by column name (str) via e.g. self["some-col"].
        dict.__init__(self, *args, **kwargs)

        # Indicates whether, for this batch, sequence lengths should be slices by
        # their index in the batch or by their index as a sequence.
        # This is useful if a batch contains tensors of shape (B, T, ...), where each
        # index of B indicates one sequence. In this case, when slicing the batch,
        # we want one sequence to be slices out per index in B (
        # `_slice_seq_lens_by_batch_index=True`. However, if the padded batch
        # contains tensors of shape (B*T, ...), where each index of B*T indicates
        # one timestep, we want one sequence to be sliced per T steps in B*T (
        # `self._slice_seq_lens_in_B=False`).
        # ._slice_seq_lens_in_B = True is only meant to be used for batches that we
        # feed into Learner._update(), all other places in RLlib are not expected to
        # need this.
        self._slice_seq_lens_in_B = False

        self.accessed_keys = set()
        self.added_keys = set()
        self.deleted_keys = set()
        self.intercepted_values = {}
        self.get_interceptor = None

        # Clear out None seq-lens.
        seq_lens_ = self.get(SampleBatch.SEQ_LENS)
        if seq_lens_ is None or (isinstance(seq_lens_, list) and len(seq_lens_) == 0):
            self.pop(SampleBatch.SEQ_LENS, None)
        # Numpyfy seq_lens if list.
        elif isinstance(seq_lens_, list):
            self[SampleBatch.SEQ_LENS] = seq_lens_ = np.array(seq_lens_, dtype=np.int32)
        elif (torch and torch.is_tensor(seq_lens_)) or (tf and tf.is_tensor(seq_lens_)):
            self[SampleBatch.SEQ_LENS] = seq_lens_

        if (
            self.max_seq_len is None
            and seq_lens_ is not None
            and not (tf and tf.is_tensor(seq_lens_))
            and len(seq_lens_) > 0
        ):
            if torch and torch.is_tensor(seq_lens_):
                self.max_seq_len = seq_lens_.max().item()
            else:
                self.max_seq_len = max(seq_lens_)

        if self._is_training is None:
            self._is_training = self.pop("is_training", False)

        for k, v in self.items():
            # TODO: Drop support for lists and Numbers as values.
            # Convert lists of int|float into numpy arrays make sure all data
            # has same length.
            if isinstance(v, (Number, list)) and not k == SampleBatch.INFOS:
                self[k] = np.array(v)

        self.count = attempt_count_timesteps(self)

        # A convenience map for slicing this batch into sub-batches along
        # the time axis. This helps reduce repeated iterations through the
        # batch's seq_lens array to find good slicing points. Built lazily
        # when needed.
        self._slice_map = []

    @PublicAPI
    def __len__(self) -> int:
        """Returns the amount of samples in the sample batch."""
        return self.count

    @PublicAPI
    def agent_steps(self) -> int:
        """Returns the same as len(self) (number of steps in this batch).

        To make this compatible with `MultiAgentBatch.agent_steps()`.
        """
        return len(self)

    @PublicAPI
    def env_steps(self) -> int:
        """Returns the same as len(self) (number of steps in this batch).

        To make this compatible with `MultiAgentBatch.env_steps()`.
        """
        return len(self)

    @DeveloperAPI
    def enable_slicing_by_batch_id(self):
        self._slice_seq_lens_in_B = True

    @DeveloperAPI
    def disable_slicing_by_batch_id(self):
        self._slice_seq_lens_in_B = False

    @ExperimentalAPI
    def is_terminated_or_truncated(self) -> bool:
        """Returns True if `self` is either terminated or truncated at idx -1."""
        return self[SampleBatch.TERMINATEDS][-1] or (
            SampleBatch.TRUNCATEDS in self and self[SampleBatch.TRUNCATEDS][-1]
        )

    @ExperimentalAPI
    def is_single_trajectory(self) -> bool:
        """Returns True if this SampleBatch only contains one trajectory.

        This is determined by checking all timesteps (except for the last) for being
        not terminated AND (if applicable) not truncated.
        """
        return not any(self[SampleBatch.TERMINATEDS][:-1]) and (
            SampleBatch.TRUNCATEDS not in self
            or not any(self[SampleBatch.TRUNCATEDS][:-1])
        )

    @staticmethod
    @PublicAPI
    @Deprecated(new="concat_samples() from rllib.policy.sample_batch", error=True)
    def concat_samples(samples):
        pass

    @PublicAPI
    def concat(self, other: "SampleBatch") -> "SampleBatch":
        """Concatenates `other` to this one and returns a new SampleBatch.

        Args:
            other: The other SampleBatch object to concat to this one.

        Returns:
            The new SampleBatch, resulting from concating `other` to `self`.

        .. testcode::
            :skipif: True

            import numpy as np
            from ray.rllib.policy.sample_batch import SampleBatch
            b1 = SampleBatch({"a": np.array([1, 2])})
            b2 = SampleBatch({"a": np.array([3, 4, 5])})
            print(b1.concat(b2))

        .. testoutput::

            {"a": np.array([1, 2, 3, 4, 5])}
        """
        return concat_samples([self, other])

    @PublicAPI
    def copy(self, shallow: bool = False) -> "SampleBatch":
        """Creates a deep or shallow copy of this SampleBatch and returns it.

        Args:
            shallow: Whether the copying should be done shallowly.

        Returns:
            A deep or shallow copy of this SampleBatch object.
        """
        copy_ = {k: v for k, v in self.items()}
        data = tree.map_structure(
            lambda v: (
                np.array(v, copy=not shallow) if isinstance(v, np.ndarray) else v
            ),
            copy_,
        )
        copy_ = SampleBatch(
            data,
            _time_major=self.time_major,
            _zero_padded=self.zero_padded,
            _max_seq_len=self.max_seq_len,
            _num_grad_updates=self.num_grad_updates,
        )
        copy_.set_get_interceptor(self.get_interceptor)
        copy_.added_keys = self.added_keys
        copy_.deleted_keys = self.deleted_keys
        copy_.accessed_keys = self.accessed_keys
        return copy_

    @PublicAPI
    def rows(self) -> Iterator[Dict[str, TensorType]]:
        """Returns an iterator over data rows, i.e. dicts with column values.

        Note that if `seq_lens` is set in self, we set it to 1 in the rows.

        Yields:
            The column values of the row in this iteration.

        .. testcode::
            :skipif: True

            from ray.rllib.policy.sample_batch import SampleBatch
            batch = SampleBatch({
               "a": [1, 2, 3],
               "b": [4, 5, 6],
               "seq_lens": [1, 2]
            })
            for row in batch.rows():
                print(row)

        .. testoutput::

            {"a": 1, "b": 4, "seq_lens": 1}
            {"a": 2, "b": 5, "seq_lens": 1}
            {"a": 3, "b": 6, "seq_lens": 1}
        """

        seq_lens = None if self.get(SampleBatch.SEQ_LENS, 1) is None else 1

        self_as_dict = {k: v for k, v in self.items()}

        for i in range(self.count):
            yield tree.map_structure_with_path(
                lambda p, v: v[i] if p[0] != self.SEQ_LENS else seq_lens,
                self_as_dict,
            )

    @PublicAPI
    def columns(self, keys: List[str]) -> List[any]:
        """Returns a list of the batch-data in the specified columns.

        Args:
            keys: List of column names fo which to return the data.

        Returns:
            The list of data items ordered by the order of column
            names in `keys`.

        .. testcode::
            :skipif: True

            from ray.rllib.policy.sample_batch import SampleBatch
            batch = SampleBatch({"a": [1], "b": [2], "c": [3]})
            print(batch.columns(["a", "b"]))

        .. testoutput::

            [[1], [2]]
        """

        # TODO: (sven) Make this work for nested data as well.
        out = []
        for k in keys:
            out.append(self[k])
        return out

    @PublicAPI
    def shuffle(self) -> "SampleBatch":
        """Shuffles the rows of this batch in-place.

        Returns:
            This very (now shuffled) SampleBatch.

        Raises:
            ValueError: If self[SampleBatch.SEQ_LENS] is defined.

        .. testcode::
            :skipif: True

            from ray.rllib.policy.sample_batch import SampleBatch
            batch = SampleBatch({"a": [1, 2, 3, 4]})
            print(batch.shuffle())

        .. testoutput::

            {"a": [4, 1, 3, 2]}
        """

        # Shuffling the data when we have `seq_lens` defined is probably
        # a bad idea!
        if self.get(SampleBatch.SEQ_LENS) is not None:
            raise ValueError(
                "SampleBatch.shuffle not possible when your data has "
                "`seq_lens` defined!"
            )

        # Get a permutation over the single items once and use the same
        # permutation for all the data (otherwise, data would become
        # meaningless).
        permutation = np.random.permutation(self.count)

        self_as_dict = {k: v for k, v in self.items()}
        shuffled = tree.map_structure(lambda v: v[permutation], self_as_dict)
        self.update(shuffled)
        # Flush cache such that intercepted values are recalculated after the
        # shuffling.
        self.intercepted_values = {}
        return self

    @PublicAPI
    def split_by_episode(self, key: Optional[str] = None) -> List["SampleBatch"]:
        """Splits by `eps_id` column and returns list of new batches.
        If `eps_id` is not present, splits by `dones` instead.

        Args:
            key: If specified, overwrite default and use key to split.

        Returns:
            List of batches, one per distinct episode.

        Raises:
            KeyError: If the `eps_id` AND `dones` columns are not present.

        .. testcode::
            :skipif: True

            from ray.rllib.policy.sample_batch import SampleBatch
            # "eps_id" is present
            batch = SampleBatch(
                {"a": [1, 2, 3], "eps_id": [0, 0, 1]})
            print(batch.split_by_episode())

            # "eps_id" not present, split by "dones" instead
            batch = SampleBatch(
                {"a": [1, 2, 3, 4, 5], "dones": [0, 0, 1, 0, 1]})
            print(batch.split_by_episode())

            # The last episode is appended even if it does not end with done
            batch = SampleBatch(
                {"a": [1, 2, 3, 4, 5], "dones": [0, 0, 1, 0, 0]})
            print(batch.split_by_episode())

            batch = SampleBatch(
                {"a": [1, 2, 3, 4, 5], "dones": [0, 0, 0, 0, 0]})
            print(batch.split_by_episode())


        .. testoutput::

            [{"a": [1, 2], "eps_id": [0, 0]}, {"a": [3], "eps_id": [1]}]
            [{"a": [1, 2, 3], "dones": [0, 0, 1]}, {"a": [4, 5], "dones": [0, 1]}]
            [{"a": [1, 2, 3], "dones": [0, 0, 1]}, {"a": [4, 5], "dones": [0, 0]}]
            [{"a": [1, 2, 3, 4, 5], "dones": [0, 0, 0, 0, 0]}]


        """

        assert key is None or key in [SampleBatch.EPS_ID, SampleBatch.DONES], (
            f"`SampleBatch.split_by_episode(key={key})` invalid! "
            f"Must be [None|'dones'|'eps_id']."
        )

        def slice_by_eps_id():
            slices = []
            # Produce a new slice whenever we find a new episode ID.
            cur_eps_id = self[SampleBatch.EPS_ID][0]
            offset = 0
            for i in range(self.count):
                next_eps_id = self[SampleBatch.EPS_ID][i]
                if next_eps_id != cur_eps_id:
                    slices.append(self[offset:i])
                    offset = i
                    cur_eps_id = next_eps_id
            # Add final slice.
            slices.append(self[offset : self.count])
            return slices

        def slice_by_terminateds_or_truncateds():
            slices = []
            offset = 0
            for i in range(self.count):
                if self[SampleBatch.TERMINATEDS][i] or (
                    SampleBatch.TRUNCATEDS in self and self[SampleBatch.TRUNCATEDS][i]
                ):
                    # Since self[i] is the last timestep of the episode,
                    # append it to the batch, then set offset to the start
                    # of the next batch
                    slices.append(self[offset : i + 1])
                    offset = i + 1
            # Add final slice.
            if offset != self.count:
                slices.append(self[offset:])
            return slices

        key_to_method = {
            SampleBatch.EPS_ID: slice_by_eps_id,
            SampleBatch.DONES: slice_by_terminateds_or_truncateds,
        }

        # If key not specified, default to this order.
        key_resolve_order = [SampleBatch.EPS_ID, SampleBatch.DONES]

        slices = None
        if key is not None:
            # If key specified, directly use it.
            if key == SampleBatch.EPS_ID and key not in self:
                raise KeyError(f"{self} does not have key `{key}`!")
            slices = key_to_method[key]()
        else:
            # If key not specified, go in order.
            for key in key_resolve_order:
                if key == SampleBatch.DONES or key in self:
                    slices = key_to_method[key]()
                    break
            if slices is None:
                raise KeyError(f"{self} does not have keys {key_resolve_order}!")

        assert (
            sum(s.count for s in slices) == self.count
        ), f"Calling split_by_episode on {self} returns {slices}"
        f"which should in total have {self.count} timesteps!"
        return slices

    def slice(
        self, start: int, end: int, state_start=None, state_end=None
    ) -> "SampleBatch":
        """Returns a slice of the row data of this batch (w/o copying).

        Args:
            start: Starting index. If < 0, will left-zero-pad.
            end: Ending index.

        Returns:
            A new SampleBatch, which has a slice of this batch's data.
        """
        if (
            self.get(SampleBatch.SEQ_LENS) is not None
            and len(self[SampleBatch.SEQ_LENS]) > 0
        ):
            if start < 0:
                data = {
                    k: np.concatenate(
                        [
                            np.zeros(shape=(-start,) + v.shape[1:], dtype=v.dtype),
                            v[0:end],
                        ]
                    )
                    for k, v in self.items()
                    if k != SampleBatch.SEQ_LENS and not k.startswith("state_in_")
                }
            else:
                data = {
                    k: tree.map_structure(lambda s: s[start:end], v)
                    for k, v in self.items()
                    if k != SampleBatch.SEQ_LENS and not k.startswith("state_in_")
                }
            if state_start is not None:
                assert state_end is not None
                state_idx = 0
                state_key = "state_in_{}".format(state_idx)
                while state_key in self:
                    data[state_key] = self[state_key][state_start:state_end]
                    state_idx += 1
                    state_key = "state_in_{}".format(state_idx)
                seq_lens = list(self[SampleBatch.SEQ_LENS][state_start:state_end])
                # Adjust seq_lens if necessary.
                data_len = len(data[next(iter(data))])
                if sum(seq_lens) != data_len:
                    assert sum(seq_lens) > data_len
                    seq_lens[-1] = data_len - sum(seq_lens[:-1])
            else:
                # Fix state_in_x data.
                count = 0
                state_start = None
                seq_lens = None
                for i, seq_len in enumerate(self[SampleBatch.SEQ_LENS]):
                    count += seq_len
                    if count >= end:
                        state_idx = 0
                        state_key = "state_in_{}".format(state_idx)
                        if state_start is None:
                            state_start = i
                        while state_key in self:
                            data[state_key] = self[state_key][state_start : i + 1]
                            state_idx += 1
                            state_key = "state_in_{}".format(state_idx)
                        seq_lens = list(self[SampleBatch.SEQ_LENS][state_start:i]) + [
                            seq_len - (count - end)
                        ]
                        if start < 0:
                            seq_lens[0] += -start
                        diff = sum(seq_lens) - (end - start)
                        if diff > 0:
                            seq_lens[0] -= diff
                        assert sum(seq_lens) == (end - start)
                        break
                    elif state_start is None and count > start:
                        state_start = i

            return SampleBatch(
                data,
                seq_lens=seq_lens,
                _is_training=self.is_training,
                _time_major=self.time_major,
                _num_grad_updates=self.num_grad_updates,
            )
        else:
            return SampleBatch(
                tree.map_structure(lambda value: value[start:end], self),
                _is_training=self.is_training,
                _time_major=self.time_major,
                _num_grad_updates=self.num_grad_updates,
            )

    def _batch_slice(self, slice_: slice) -> "SampleBatch":
        """Helper method to handle SampleBatch slicing using a slice object.

        The returned SampleBatch uses the same underlying data object as
        `self`, so changing the slice will also change `self`.

        Note that only zero or positive bounds are allowed for both start
        and stop values. The slice step must be 1 (or None, which is the
        same).

        Args:
            slice_: The python slice object to slice by.

        Returns:
            A new SampleBatch, however "linking" into the same data
            (sliced) as self.
        """
        start = slice_.start or 0
        stop = slice_.stop or len(self[SampleBatch.SEQ_LENS])
        # If stop goes beyond the length of this batch -> Make it go till the
        # end only (including last item).
        # Analogous to `l = [0, 1, 2]; l[:100] -> [0, 1, 2];`.
        if stop > len(self):
            stop = len(self)
        assert start >= 0 and stop >= 0 and slice_.step in [1, None]

        # Exclude INFOs from regular array slicing as the data under this column might
        # be a list (not good for `tree.map_structure` call).
        infos = self.get(SampleBatch.INFOS)
        data = tree.map_structure(lambda value: value[start:stop], self)
        if infos is not None:
            data[SampleBatch.INFOS] = infos[start:stop]

        return SampleBatch(
            data,
            _is_training=self.is_training,
            _time_major=self.time_major,
            _num_grad_updates=self.num_grad_updates,
        )

    @PublicAPI
    def timeslices(
        self,
        size: Optional[int] = None,
        num_slices: Optional[int] = None,
        k: Optional[int] = None,
    ) -> List["SampleBatch"]:
        """Returns SampleBatches, each one representing a k-slice of this one.

        Will start from timestep 0 and produce slices of size=k.

        Args:
            size: The size (in timesteps) of each returned SampleBatch.
            num_slices: The number of slices to produce.
            k: Deprecated: Use size or num_slices instead. The size
                (in timesteps) of each returned SampleBatch.

        Returns:
            The list of `num_slices` (new) SampleBatches or n (new)
            SampleBatches each one of size `size`.
        """
        if size is None and num_slices is None:
            deprecation_warning("k", "size or num_slices")
            assert k is not None
            size = k

        if size is None:
            assert isinstance(num_slices, int)

            slices = []
            left = len(self)
            start = 0
            while left:
                len_ = left // (num_slices - len(slices))
                stop = start + len_
                slices.append(self[start:stop])
                left -= len_
                start = stop

            return slices

        else:
            assert isinstance(size, int)

            slices = []
            left = len(self)
            start = 0
            while left:
                stop = start + size
                slices.append(self[start:stop])
                left -= size
                start = stop

            return slices

    @Deprecated(new="SampleBatch.right_zero_pad", error=True)
    def zero_pad(self, max_seq_len, exclude_states=True):
        pass

    def right_zero_pad(self, max_seq_len: int, exclude_states: bool = True):
        """Right (adding zeros at end) zero-pads this SampleBatch in-place.

        This will set the `self.zero_padded` flag to True and
        `self.max_seq_len` to the given `max_seq_len` value.

        Args:
            max_seq_len: The max (total) length to zero pad to.
            exclude_states: If False, also right-zero-pad all
                `state_in_x` data. If True, leave `state_in_x` keys
                as-is.

        Returns:
            This very (now right-zero-padded) SampleBatch.

        Raises:
            ValueError: If self[SampleBatch.SEQ_LENS] is None (not defined).

        .. testcode::
            :skipif: True

            from ray.rllib.policy.sample_batch import SampleBatch
            batch = SampleBatch(
                {"a": [1, 2, 3], "seq_lens": [1, 2]})
            print(batch.right_zero_pad(max_seq_len=4))

            batch = SampleBatch({"a": [1, 2, 3],
                                 "state_in_0": [1.0, 3.0],
                                 "seq_lens": [1, 2]})
            print(batch.right_zero_pad(max_seq_len=5))

        .. testoutput::

            {"a": [1, 0, 0, 0, 2, 3, 0, 0], "seq_lens": [1, 2]}
            {"a": [1, 0, 0, 0, 0, 2, 3, 0, 0, 0],
             "state_in_0": [1.0, 3.0],  # <- all state-ins remain as-is
             "seq_lens": [1, 2]}

        """
        seq_lens = self.get(SampleBatch.SEQ_LENS)
        if seq_lens is None:
            raise ValueError(
                "Cannot right-zero-pad SampleBatch if no `seq_lens` field "
                f"present! SampleBatch={self}"
            )

        length = len(seq_lens) * max_seq_len

        def _zero_pad_in_place(path, value):
            # Skip "state_in_..." columns and "seq_lens".
            if (exclude_states is True and path[0].startswith("state_in_")) or path[
                0
            ] == SampleBatch.SEQ_LENS:
                return
            # Generate zero-filled primer of len=max_seq_len.
            if value.dtype == object or value.dtype.type is np.str_:
                f_pad = [None] * length
            else:
                # Make sure type doesn't change.
                f_pad = np.zeros((length,) + np.shape(value)[1:], dtype=value.dtype)
            # Fill primer with data.
            f_pad_base = f_base = 0
            for len_ in self[SampleBatch.SEQ_LENS]:
                f_pad[f_pad_base : f_pad_base + len_] = value[f_base : f_base + len_]
                f_pad_base += max_seq_len
                f_base += len_
            assert f_base == len(value), value

            # Update our data in-place.
            curr = self
            for i, p in enumerate(path):
                if i == len(path) - 1:
                    curr[p] = f_pad
                curr = curr[p]

        self_as_dict = {k: v for k, v in self.items()}
        tree.map_structure_with_path(_zero_pad_in_place, self_as_dict)

        # Set flags to indicate, we are now zero-padded (and to what extend).
        self.zero_padded = True
        self.max_seq_len = max_seq_len

        return self

    @ExperimentalAPI
    def to_device(self, device, framework="torch"):
        """TODO: transfer batch to given device as framework tensor."""
        if framework == "torch":
            assert torch is not None
            for k, v in self.items():
                self[k] = convert_to_torch_tensor(v, device)
        else:
            raise NotImplementedError
        return self

    @PublicAPI
    def size_bytes(self) -> int:
        """Returns sum over number of bytes of all data buffers.

        For numpy arrays, we use ``.nbytes``. For all other value types, we use
        sys.getsizeof(...).

        Returns:
            The overall size in bytes of the data buffer (all columns).
        """
        return sum(
            v.nbytes if isinstance(v, np.ndarray) else sys.getsizeof(v)
            for v in tree.flatten(self)
        )

    def get(self, key, default=None):
        """Returns one column (by key) from the data or a default value."""
        try:
            return self.__getitem__(key)
        except KeyError:
            return default

    @PublicAPI
    def as_multi_agent(self) -> "MultiAgentBatch":
        """Returns the respective MultiAgentBatch using DEFAULT_POLICY_ID.

        Returns:
            The MultiAgentBatch (using DEFAULT_POLICY_ID) corresponding
            to this SampleBatch.
        """
        return MultiAgentBatch({DEFAULT_POLICY_ID: self}, self.count)

    @PublicAPI
    def __getitem__(self, key: Union[str, slice]) -> TensorType:
        """Returns one column (by key) from the data or a sliced new batch.

        Args:
            key: The key (column name) to return or
                a slice object for slicing this SampleBatch.

        Returns:
            The data under the given key or a sliced version of this batch.
        """
        if isinstance(key, slice):
            return self._slice(key)

        # Special key DONES -> Translate to `TERMINATEDS | TRUNCATEDS` to reflect
        # the old meaning of DONES.
        if key == SampleBatch.DONES:
            return self[SampleBatch.TERMINATEDS]
        # Backward compatibility for when "input-dicts" were used.
        elif key == "is_training":
            if log_once("SampleBatch['is_training']"):
                deprecation_warning(
                    old="SampleBatch['is_training']",
                    new="SampleBatch.is_training",
                    error=False,
                )
            return self.is_training

        if not hasattr(self, key) and key in self:
            self.accessed_keys.add(key)

        value = dict.__getitem__(self, key)
        if self.get_interceptor is not None:
            if key not in self.intercepted_values:
                self.intercepted_values[key] = self.get_interceptor(value)
            value = self.intercepted_values[key]
        return value

    @PublicAPI
    def __setitem__(self, key, item) -> None:
        """Inserts (overrides) an entire column (by key) in the data buffer.

        Args:
            key: The column name to set a value for.
            item: The data to insert.
        """
        # Disallow setting DONES key directly.
        if key == SampleBatch.DONES:
            raise KeyError(
                "Cannot set `DONES` anymore in a SampleBatch! "
                "Instead, set the new TERMINATEDS and TRUNCATEDS keys. The values under"
                " DONES will then be automatically computed using terminated|truncated."
            )
        # Defend against creating SampleBatch via pickle (no property
        # `added_keys` and first item is already set).
        elif not hasattr(self, "added_keys"):
            dict.__setitem__(self, key, item)
            return

        # Backward compatibility for when "input-dicts" were used.
        if key == "is_training":
            if log_once("SampleBatch['is_training']"):
                deprecation_warning(
                    old="SampleBatch['is_training']",
                    new="SampleBatch.is_training",
                    error=False,
                )
            self._is_training = item
            return

        if key not in self:
            self.added_keys.add(key)

        dict.__setitem__(self, key, item)
        if key in self.intercepted_values:
            self.intercepted_values[key] = item

    @property
    def is_training(self):
        if self.get_interceptor is not None and isinstance(self._is_training, bool):
            if "_is_training" not in self.intercepted_values:
                self.intercepted_values["_is_training"] = self.get_interceptor(
                    self._is_training
                )
            return self.intercepted_values["_is_training"]
        return self._is_training

    def set_training(self, training: Union[bool, "tf1.placeholder"] = True):
        """Sets the `is_training` flag for this SampleBatch."""
        self._is_training = training
        self.intercepted_values.pop("_is_training", None)

    @PublicAPI
    def __delitem__(self, key):
        self.deleted_keys.add(key)
        dict.__delitem__(self, key)

    @DeveloperAPI
    def compress(
        self, bulk: bool = False, columns: Set[str] = frozenset(["obs", "new_obs"])
    ) -> "SampleBatch":
        """Compresses the data buffers (by column) in place.

        Args:
            bulk: Whether to compress across the batch dimension (0)
                as well. If False will compress n separate list items, where n
                is the batch size.
            columns: The columns to compress. Default: Only
                compress the obs and new_obs columns.

        Returns:
            This very (now compressed) SampleBatch.
        """

        def _compress_in_place(path, value):
            if path[0] not in columns:
                return
            curr = self
            for i, p in enumerate(path):
                if i == len(path) - 1:
                    if bulk:
                        curr[p] = pack(value)
                    else:
                        curr[p] = np.array([pack(o) for o in value])
                curr = curr[p]

        tree.map_structure_with_path(_compress_in_place, self)

        return self

    @DeveloperAPI
    def decompress_if_needed(
        self, columns: Set[str] = frozenset(["obs", "new_obs"])
    ) -> "SampleBatch":
        """Decompresses data buffers (per column if not compressed) in place.

        Args:
            columns: The columns to decompress. Default: Only
                decompress the obs and new_obs columns.

        Returns:
            This very (now uncompressed) SampleBatch.
        """

        def _decompress_in_place(path, value):
            if path[0] not in columns:
                return
            curr = self
            for p in path[:-1]:
                curr = curr[p]
            # Bulk compressed.
            if is_compressed(value):
                curr[path[-1]] = unpack(value)
            # Non bulk compressed.
            elif len(value) > 0 and is_compressed(value[0]):
                curr[path[-1]] = np.array([unpack(o) for o in value])

        tree.map_structure_with_path(_decompress_in_place, self)

        return self

    @DeveloperAPI
    def set_get_interceptor(self, fn):
        """Sets a function to be called on every getitem."""
        # If get-interceptor changes, must erase old intercepted values.
        if fn is not self.get_interceptor:
            self.intercepted_values = {}
        self.get_interceptor = fn

    def __repr__(self):
        keys = list(self.keys())
        if self.get(SampleBatch.SEQ_LENS) is None:
            return f"SampleBatch({self.count}: {keys})"
        else:
            keys.remove(SampleBatch.SEQ_LENS)
            return (
                f"SampleBatch({self.count} " f"(seqs={len(self['seq_lens'])}): {keys})"
            )

    def _slice(self, slice_: slice) -> "SampleBatch":
        """Helper method to handle SampleBatch slicing using a slice object.

        The returned SampleBatch uses the same underlying data object as
        `self`, so changing the slice will also change `self`.

        Note that only zero or positive bounds are allowed for both start
        and stop values. The slice step must be 1 (or None, which is the
        same).

        Args:
            slice_: The python slice object to slice by.

        Returns:
            A new SampleBatch, however "linking" into the same data
            (sliced) as self.
        """
        if self._slice_seq_lens_in_B:
            return self._batch_slice(slice_)

        start = slice_.start or 0
        stop = slice_.stop or len(self)
        # If stop goes beyond the length of this batch -> Make it go till the
        # end only (including last item).
        # Analogous to `l = [0, 1, 2]; l[:100] -> [0, 1, 2];`.
        if stop > len(self):
            stop = len(self)

        if (
            self.get(SampleBatch.SEQ_LENS) is not None
            and len(self[SampleBatch.SEQ_LENS]) > 0
        ):
            # Build our slice-map, if not done already.
            if not self._slice_map:
                sum_ = 0
                for i, l in enumerate(map(int, self[SampleBatch.SEQ_LENS])):
                    self._slice_map.extend([(i, sum_)] * l)
                    sum_ = sum_ + l
                # In case `stop` points to the very end (lengths of this
                # batch), return the last sequence (the -1 here makes sure we
                # never go beyond it; would result in an index error below).
                self._slice_map.append((len(self[SampleBatch.SEQ_LENS]), sum_))

            start_seq_len, start_unpadded = self._slice_map[start]
            stop_seq_len, stop_unpadded = self._slice_map[stop]
            start_padded = start_unpadded
            stop_padded = stop_unpadded
            if self.zero_padded:
                start_padded = start_seq_len * self.max_seq_len
                stop_padded = stop_seq_len * self.max_seq_len

            def map_(path, value):
                if path[0] != SampleBatch.SEQ_LENS and not path[0].startswith(
                    "state_in_"
                ):
                    return value[start_padded:stop_padded]
                else:
                    return value[start_seq_len:stop_seq_len]

            infos = self.pop(SampleBatch.INFOS, None)
            data = tree.map_structure_with_path(map_, self)
<<<<<<< HEAD
            if infos is not None and isinstance(infos, list):
=======
            if infos is not None and isinstance(infos, (list, np.ndarray)):
                self[SampleBatch.INFOS] = infos
>>>>>>> b1fb363e
                data[SampleBatch.INFOS] = infos[start_unpadded:stop_unpadded]

            return SampleBatch(
                data,
                _is_training=self.is_training,
                _time_major=self.time_major,
                _zero_padded=self.zero_padded,
                _max_seq_len=self.max_seq_len if self.zero_padded else None,
                _num_grad_updates=self.num_grad_updates,
            )
        else:
            infos = self.pop(SampleBatch.INFOS, None)
            data = tree.map_structure(lambda s: s[start:stop], self)
<<<<<<< HEAD
            if infos is not None and isinstance(infos, list):
=======
            if infos is not None and isinstance(infos, (list, np.ndarray)):
                self[SampleBatch.INFOS] = infos
>>>>>>> b1fb363e
                data[SampleBatch.INFOS] = infos[start:stop]

            return SampleBatch(
                data,
                _is_training=self.is_training,
                _time_major=self.time_major,
                _num_grad_updates=self.num_grad_updates,
            )

    @Deprecated(error=False)
    def _get_slice_indices(self, slice_size):
        data_slices = []
        data_slices_states = []
        if (
            self.get(SampleBatch.SEQ_LENS) is not None
            and len(self[SampleBatch.SEQ_LENS]) > 0
        ):
            assert np.all(self[SampleBatch.SEQ_LENS] < slice_size), (
                "ERROR: `slice_size` must be larger than the max. seq-len "
                "in the batch!"
            )
            start_pos = 0
            current_slize_size = 0
            actual_slice_idx = 0
            start_idx = 0
            idx = 0
            while idx < len(self[SampleBatch.SEQ_LENS]):
                seq_len = self[SampleBatch.SEQ_LENS][idx]
                current_slize_size += seq_len
                actual_slice_idx += (
                    seq_len if not self.zero_padded else self.max_seq_len
                )
                # Complete minibatch -> Append to data_slices.
                if current_slize_size >= slice_size:
                    end_idx = idx + 1
                    # We are not zero-padded yet; all sequences are
                    # back-to-back.
                    if not self.zero_padded:
                        data_slices.append((start_pos, start_pos + slice_size))
                        start_pos += slice_size
                        if current_slize_size > slice_size:
                            overhead = current_slize_size - slice_size
                            start_pos -= seq_len - overhead
                            idx -= 1
                    # We are already zero-padded: Cut in chunks of max_seq_len.
                    else:
                        data_slices.append((start_pos, actual_slice_idx))
                        start_pos = actual_slice_idx

                    data_slices_states.append((start_idx, end_idx))
                    current_slize_size = 0
                    start_idx = idx + 1
                idx += 1
        else:
            i = 0
            while i < self.count:
                data_slices.append((i, i + slice_size))
                i += slice_size
        return data_slices, data_slices_states

    @ExperimentalAPI
    def get_single_step_input_dict(
        self,
        view_requirements: ViewRequirementsDict,
        index: Union[str, int] = "last",
    ) -> "SampleBatch":
        """Creates single ts SampleBatch at given index from `self`.

        For usage as input-dict for model (action or value function) calls.

        Args:
            view_requirements: A view requirements dict from the model for
                which to produce the input_dict.
            index: An integer index value indicating the
                position in the trajectory for which to generate the
                compute_actions input dict. Set to "last" to generate the dict
                at the very end of the trajectory (e.g. for value estimation).
                Note that "last" is different from -1, as "last" will use the
                final NEXT_OBS as observation input.

        Returns:
            The (single-timestep) input dict for ModelV2 calls.
        """
        last_mappings = {
            SampleBatch.OBS: SampleBatch.NEXT_OBS,
            SampleBatch.PREV_ACTIONS: SampleBatch.ACTIONS,
            SampleBatch.PREV_REWARDS: SampleBatch.REWARDS,
        }

        input_dict = {}
        for view_col, view_req in view_requirements.items():
            if view_req.used_for_compute_actions is False:
                continue

            # Create batches of size 1 (single-agent input-dict).
            data_col = view_req.data_col or view_col
            if index == "last":
                data_col = last_mappings.get(data_col, data_col)
                # Range needed.
                if view_req.shift_from is not None:
                    # Batch repeat value > 1: We have single frames in the
                    # batch at each timestep (for the `data_col`).
                    data = self[view_col][-1]
                    traj_len = len(self[data_col])
                    missing_at_end = traj_len % view_req.batch_repeat_value
                    # Index into the observations column must be shifted by
                    # -1 b/c index=0 for observations means the current (last
                    # seen) observation (after having taken an action).
                    obs_shift = (
                        -1 if data_col in [SampleBatch.OBS, SampleBatch.NEXT_OBS] else 0
                    )
                    from_ = view_req.shift_from + obs_shift
                    to_ = view_req.shift_to + obs_shift + 1
                    if to_ == 0:
                        to_ = None
                    input_dict[view_col] = np.array(
                        [
                            np.concatenate([data, self[data_col][-missing_at_end:]])[
                                from_:to_
                            ]
                        ]
                    )
                # Single index.
                else:
                    input_dict[view_col] = tree.map_structure(
                        lambda v: v[-1:],  # keep as array (w/ 1 element)
                        self[data_col],
                    )
            # Single index somewhere inside the trajectory (non-last).
            else:
                input_dict[view_col] = self[data_col][
                    index : index + 1 if index != -1 else None
                ]

        return SampleBatch(input_dict, seq_lens=np.array([1], dtype=np.int32))


@PublicAPI
class MultiAgentBatch:
    """A batch of experiences from multiple agents in the environment.

    Attributes:
        policy_batches (Dict[PolicyID, SampleBatch]): Mapping from policy
            ids to SampleBatches of experiences.
        count: The number of env steps in this batch.
    """

    @PublicAPI
    def __init__(self, policy_batches: Dict[PolicyID, SampleBatch], env_steps: int):
        """Initialize a MultiAgentBatch instance.

        Args:
            policy_batches: Mapping from policy
                ids to SampleBatches of experiences.
            env_steps: The number of environment steps in the environment
                this batch contains. This will be less than the number of
                transitions this batch contains across all policies in total.
        """

        for v in policy_batches.values():
            assert isinstance(v, SampleBatch)
        self.policy_batches = policy_batches
        # Called "count" for uniformity with SampleBatch.
        # Prefer to access this via the `env_steps()` method when possible
        # for clarity.
        self.count = env_steps

    @PublicAPI
    def env_steps(self) -> int:
        """The number of env steps (there are >= 1 agent steps per env step).

        Returns:
            The number of environment steps contained in this batch.
        """
        return self.count

    @PublicAPI
    def __len__(self) -> int:
        """Same as `self.env_steps()`."""
        return self.count

    @PublicAPI
    def agent_steps(self) -> int:
        """The number of agent steps (there are >= 1 agent steps per env step).

        Returns:
            The number of agent steps total in this batch.
        """
        ct = 0
        for batch in self.policy_batches.values():
            ct += batch.count
        return ct

    @PublicAPI
    def timeslices(self, k: int) -> List["MultiAgentBatch"]:
        """Returns k-step batches holding data for each agent at those steps.

        For examples, suppose we have agent1 observations [a1t1, a1t2, a1t3],
        for agent2, [a2t1, a2t3], and for agent3, [a3t3] only.

        Calling timeslices(1) would return three MultiAgentBatches containing
        [a1t1, a2t1], [a1t2], and [a1t3, a2t3, a3t3].

        Calling timeslices(2) would return two MultiAgentBatches containing
        [a1t1, a1t2, a2t1], and [a1t3, a2t3, a3t3].

        This method is used to implement "lockstep" replay mode. Note that this
        method does not guarantee each batch contains only data from a single
        unroll. Batches might contain data from multiple different envs.
        """
        from ray.rllib.evaluation.sample_batch_builder import SampleBatchBuilder

        # Build a sorted set of (eps_id, t, policy_id, data...)
        steps = []
        for policy_id, batch in self.policy_batches.items():
            for row in batch.rows():
                steps.append(
                    (
                        row[SampleBatch.EPS_ID],
                        row[SampleBatch.T],
                        row[SampleBatch.AGENT_INDEX],
                        policy_id,
                        row,
                    )
                )
        steps.sort()

        finished_slices = []
        cur_slice = collections.defaultdict(SampleBatchBuilder)
        cur_slice_size = 0

        def finish_slice():
            nonlocal cur_slice_size
            assert cur_slice_size > 0
            batch = MultiAgentBatch(
                {k: v.build_and_reset() for k, v in cur_slice.items()}, cur_slice_size
            )
            cur_slice_size = 0
            cur_slice.clear()
            finished_slices.append(batch)

        # For each unique env timestep.
        for _, group in itertools.groupby(steps, lambda x: x[:2]):
            # Accumulate into the current slice.
            for _, _, _, policy_id, row in group:
                cur_slice[policy_id].add_values(**row)
            cur_slice_size += 1
            # Slice has reached target number of env steps.
            if cur_slice_size >= k:
                finish_slice()
                assert cur_slice_size == 0

        if cur_slice_size > 0:
            finish_slice()

        assert len(finished_slices) > 0, finished_slices
        return finished_slices

    @staticmethod
    @PublicAPI
    def wrap_as_needed(
        policy_batches: Dict[PolicyID, SampleBatch], env_steps: int
    ) -> Union[SampleBatch, "MultiAgentBatch"]:
        """Returns SampleBatch or MultiAgentBatch, depending on given policies.
        If policy_batches is empty (i.e. {}) it returns an empty MultiAgentBatch.

        Args:
            policy_batches: Mapping from policy ids to SampleBatch.
            env_steps: Number of env steps in the batch.

        Returns:
            The single default policy's SampleBatch or a MultiAgentBatch
            (more than one policy).
        """
        if len(policy_batches) == 1 and DEFAULT_POLICY_ID in policy_batches:
            return policy_batches[DEFAULT_POLICY_ID]
        return MultiAgentBatch(policy_batches=policy_batches, env_steps=env_steps)

    @staticmethod
    @PublicAPI
    @Deprecated(new="concat_samples() from rllib.policy.sample_batch", error=True)
    def concat_samples(samples: List["MultiAgentBatch"]) -> "MultiAgentBatch":
        return concat_samples_into_ma_batch(samples)

    @PublicAPI
    def copy(self) -> "MultiAgentBatch":
        """Deep-copies self into a new MultiAgentBatch.

        Returns:
            The copy of self with deep-copied data.
        """
        return MultiAgentBatch(
            {k: v.copy() for (k, v) in self.policy_batches.items()}, self.count
        )

    @PublicAPI
    def size_bytes(self) -> int:
        """
        Returns:
            The overall size in bytes of all policy batches (all columns).
        """
        return sum(b.size_bytes() for b in self.policy_batches.values())

    @DeveloperAPI
    def compress(
        self, bulk: bool = False, columns: Set[str] = frozenset(["obs", "new_obs"])
    ) -> None:
        """Compresses each policy batch (per column) in place.

        Args:
            bulk: Whether to compress across the batch dimension (0)
                as well. If False will compress n separate list items, where n
                is the batch size.
            columns: Set of column names to compress.
        """
        for batch in self.policy_batches.values():
            batch.compress(bulk=bulk, columns=columns)

    @DeveloperAPI
    def decompress_if_needed(
        self, columns: Set[str] = frozenset(["obs", "new_obs"])
    ) -> "MultiAgentBatch":
        """Decompresses each policy batch (per column), if already compressed.

        Args:
            columns: Set of column names to decompress.

        Returns:
            Self.
        """
        for batch in self.policy_batches.values():
            batch.decompress_if_needed(columns)
        return self

    @DeveloperAPI
    def as_multi_agent(self) -> "MultiAgentBatch":
        """Simply returns `self` (already a MultiAgentBatch).

        Returns:
            This very instance of MultiAgentBatch.
        """
        return self

    def __getitem__(self, key: str) -> SampleBatch:
        """Returns the SampleBatch for the given policy id."""
        return self.policy_batches[key]

    def __str__(self):
        return "MultiAgentBatch({}, env_steps={})".format(
            str(self.policy_batches), self.count
        )

    def __repr__(self):
        return "MultiAgentBatch({}, env_steps={})".format(
            str(self.policy_batches), self.count
        )


@PublicAPI
def concat_samples(samples: List[SampleBatchType]) -> SampleBatchType:
    """Concatenates a list of  SampleBatches or MultiAgentBatches.

    If all items in the list are or SampleBatch typ4, the output will be
    a SampleBatch type. Otherwise, the output will be a MultiAgentBatch type.
    If input is a mixture of SampleBatch and MultiAgentBatch types, it will treat
    SampleBatch objects as MultiAgentBatch types with 'default_policy' key and
    concatenate it with th rest of MultiAgentBatch objects.
    Empty samples are simply ignored.

    Args:
        samples: List of SampleBatches or MultiAgentBatches to be
            concatenated.

    Returns:
        A new (concatenated) SampleBatch or MultiAgentBatch.

    .. testcode::
        :skipif: True

        import numpy as np
        from ray.rllib.policy.sample_batch import SampleBatch
        b1 = SampleBatch({"a": np.array([1, 2]),
                          "b": np.array([10, 11])})
        b2 = SampleBatch({"a": np.array([3]),
                          "b": np.array([12])})
        print(concat_samples([b1, b2]))


        c1 = MultiAgentBatch({'default_policy': {
                                        "a": np.array([1, 2]),
                                        "b": np.array([10, 11])
                                        }}, env_steps=2)
        c2 = SampleBatch({"a": np.array([3]),
                          "b": np.array([12])})
        print(concat_samples([b1, b2]))

    .. testoutput::

        {"a": np.array([1, 2, 3]), "b": np.array([10, 11, 12])}
        MultiAgentBatch = {'default_policy': {"a": np.array([1, 2, 3]),
                                              "b": np.array([10, 11, 12])}}

    """

    if any(isinstance(s, MultiAgentBatch) for s in samples):
        return concat_samples_into_ma_batch(samples)

    # the output is a SampleBatch type
    concatd_seq_lens = []
    concatd_num_grad_updates = [0, 0.0]  # [0]=count; [1]=weighted sum values
    concated_samples = []
    # Make sure these settings are consistent amongst all batches.
    zero_padded = max_seq_len = time_major = None
    for s in samples:
        if s.count <= 0:
            continue

        if max_seq_len is None:
            zero_padded = s.zero_padded
            max_seq_len = s.max_seq_len
            time_major = s.time_major

        # Make sure these settings are consistent amongst all batches.
        if s.zero_padded != zero_padded or s.time_major != time_major:
            raise ValueError(
                "All SampleBatches' `zero_padded` and `time_major` settings "
                "must be consistent!"
            )
        if (
            s.max_seq_len is None or max_seq_len is None
        ) and s.max_seq_len != max_seq_len:
            raise ValueError(
                "Samples must consistently either provide or omit " "`max_seq_len`!"
            )
        elif zero_padded and s.max_seq_len != max_seq_len:
            raise ValueError(
                "For `zero_padded` SampleBatches, the values of `max_seq_len` "
                "must be consistent!"
            )

        if max_seq_len is not None:
            max_seq_len = max(max_seq_len, s.max_seq_len)
        if s.get(SampleBatch.SEQ_LENS) is not None:
            concatd_seq_lens.extend(s[SampleBatch.SEQ_LENS])
        if s.num_grad_updates is not None:
            concatd_num_grad_updates[0] += s.count
            concatd_num_grad_updates[1] += s.num_grad_updates * s.count

        concated_samples.append(s)

    # If we don't have any samples (0 or only empty SampleBatches),
    # return an empty SampleBatch here.
    if len(concated_samples) == 0:
        return SampleBatch()

    # Collect the concat'd data.
    concatd_data = {}

    for k in concated_samples[0].keys():
        if k == SampleBatch.INFOS:
            concatd_data[k] = _concat_values(
                *[s[k] for s in concated_samples],
                time_major=time_major,
            )
        else:
            values_to_concat = [c[k] for c in concated_samples]
            _concat_values_w_time = partial(_concat_values, time_major=time_major)
            concatd_data[k] = tree.map_structure(
                _concat_values_w_time, *values_to_concat
            )

    if concatd_seq_lens != [] and torch and torch.is_tensor(concatd_seq_lens[0]):
        concatd_seq_lens = torch.Tensor(concatd_seq_lens)
    elif concatd_seq_lens != [] and tf and tf.is_tensor(concatd_seq_lens[0]):
        concatd_seq_lens = tf.convert_to_tensor(concatd_seq_lens)

    # Return a new (concat'd) SampleBatch.
    return SampleBatch(
        concatd_data,
        seq_lens=concatd_seq_lens,
        _time_major=time_major,
        _zero_padded=zero_padded,
        _max_seq_len=max_seq_len,
        # Compute weighted average of the num_grad_updates for the batches
        # (assuming they all come from the same policy).
        _num_grad_updates=(
            concatd_num_grad_updates[1] / (concatd_num_grad_updates[0] or 1.0)
        ),
    )


@PublicAPI
def concat_samples_into_ma_batch(samples: List[SampleBatchType]) -> "MultiAgentBatch":
    """Concatenates a list of SampleBatchTypes to a single MultiAgentBatch type.

    This function, as opposed to concat_samples() forces the output to always be
    MultiAgentBatch which is more generic than SampleBatch.

    Args:
        samples: List of SampleBatches or MultiAgentBatches to be
            concatenated.

    Returns:
        A new (concatenated) MultiAgentBatch.

    .. testcode::
        :skipif: True

        import numpy as np
        from ray.rllib.policy.sample_batch import SampleBatch
        b1 = MultiAgentBatch({'default_policy': {
                                        "a": np.array([1, 2]),
                                        "b": np.array([10, 11])
                                        }}, env_steps=2)
        b2 = SampleBatch({"a": np.array([3]),
                          "b": np.array([12])})
        print(concat_samples([b1, b2]))

    .. testoutput::

        {'default_policy': {"a": np.array([1, 2, 3]),
                            "b": np.array([10, 11, 12])}}

    """

    policy_batches = collections.defaultdict(list)
    env_steps = 0
    for s in samples:
        # Some batches in `samples` may be SampleBatch.
        if isinstance(s, SampleBatch):
            # If empty SampleBatch: ok (just ignore).
            if len(s) <= 0:
                continue
            else:
                # if non-empty: just convert to MA-batch and move forward
                s = s.as_multi_agent()
        elif not isinstance(s, MultiAgentBatch):
            # Otherwise: Error.
            raise ValueError(
                "`concat_samples_into_ma_batch` can only concat "
                "SampleBatch|MultiAgentBatch objects, not {}!".format(type(s).__name__)
            )

        for key, batch in s.policy_batches.items():
            policy_batches[key].append(batch)
        env_steps += s.env_steps()

    out = {}
    for key, batches in policy_batches.items():
        out[key] = concat_samples(batches)

    return MultiAgentBatch(out, env_steps)


def _concat_values(*values, time_major=None) -> TensorType:
    """Concatenates a list of values.

    Args:
        values: The values to concatenate.
        time_major: Whether to concatenate along the first axis
            (time_major=False) or the second axis (time_major=True).
    """
    if torch and torch.is_tensor(values[0]):
        return torch.cat(values, dim=1 if time_major else 0)
    elif isinstance(values[0], np.ndarray):
        return np.concatenate(values, axis=1 if time_major else 0)
    elif tf and tf.is_tensor(values[0]):
        return tf.concat(values, axis=1 if time_major else 0)
    elif isinstance(values[0], list):
        concatenated_list = []
        for sublist in values:
            concatenated_list.extend(sublist)
        return concatenated_list
    else:
        raise ValueError(
            f"Unsupported type for concatenation: {type(values[0])} "
            f"first element: {values[0]}"
        )


@DeveloperAPI
def convert_ma_batch_to_sample_batch(batch: SampleBatchType) -> SampleBatch:
    """Converts a MultiAgentBatch to a SampleBatch if neccessary.

    Args:
        batch: The SampleBatchType to convert.

    Returns:
        batch: the converted SampleBatch

    Raises:
        ValueError if the MultiAgentBatch has more than one policy_id
        or if the policy_id is not `DEFAULT_POLICY_ID`
    """
    if isinstance(batch, MultiAgentBatch):
        policy_keys = batch.policy_batches.keys()
        if len(policy_keys) == 1 and DEFAULT_POLICY_ID in policy_keys:
            batch = batch.policy_batches[DEFAULT_POLICY_ID]
        else:
            raise ValueError(
                "RLlib tried to convert a multi agent-batch with data from more "
                "than one policy to a single-agent batch. This is not supported and "
                "may be due to a number of issues. Here are two possible ones:"
                "1) Off-Policy Estimation is not implemented for "
                "multi-agent batches. You can set `off_policy_estimation_methods: {}` "
                "to resolve this."
                "2) Loading multi-agent data for offline training is not implemented."
                "Load single-agent data instead to resolve this."
            )
    return batch<|MERGE_RESOLUTION|>--- conflicted
+++ resolved
@@ -1175,12 +1175,8 @@
 
             infos = self.pop(SampleBatch.INFOS, None)
             data = tree.map_structure_with_path(map_, self)
-<<<<<<< HEAD
-            if infos is not None and isinstance(infos, list):
-=======
             if infos is not None and isinstance(infos, (list, np.ndarray)):
                 self[SampleBatch.INFOS] = infos
->>>>>>> b1fb363e
                 data[SampleBatch.INFOS] = infos[start_unpadded:stop_unpadded]
 
             return SampleBatch(
@@ -1194,12 +1190,8 @@
         else:
             infos = self.pop(SampleBatch.INFOS, None)
             data = tree.map_structure(lambda s: s[start:stop], self)
-<<<<<<< HEAD
-            if infos is not None and isinstance(infos, list):
-=======
             if infos is not None and isinstance(infos, (list, np.ndarray)):
                 self[SampleBatch.INFOS] = infos
->>>>>>> b1fb363e
                 data[SampleBatch.INFOS] = infos[start:stop]
 
             return SampleBatch(
