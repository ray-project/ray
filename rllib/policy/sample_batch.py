import collections
import numpy as np
import sys
import itertools
from typing import Any, Dict, Iterable, List, Optional, Set, Union

from ray.rllib.policy.view_requirement import ViewRequirement
from ray.rllib.utils.annotations import PublicAPI, DeveloperAPI
from ray.rllib.utils.compression import pack, unpack, is_compressed
from ray.rllib.utils.memory import concat_aligned
<<<<<<< HEAD
from ray.rllib.utils.typing import ModelInputDict, TensorType, \
    ViewRequirementsDict
=======
from ray.rllib.utils.typing import PolicyID, TensorType
>>>>>>> 8f95df7a

# Default policy id for single agent environments
DEFAULT_POLICY_ID = "default_policy"


@PublicAPI
class SampleBatch:
    """Wrapper around a dictionary with string keys and array-like values.

    For example, {"obs": [1, 2, 3], "reward": [0, -1, 1]} is a batch of three
    samples, each with an "obs" and "reward" attribute.
    """

    # Outputs from interacting with the environment
    OBS = "obs"
    CUR_OBS = "obs"
    NEXT_OBS = "new_obs"
    ACTIONS = "actions"
    REWARDS = "rewards"
    PREV_ACTIONS = "prev_actions"
    PREV_REWARDS = "prev_rewards"
    DONES = "dones"
    INFOS = "infos"

    # Extra action fetches keys.
    ACTION_DIST_INPUTS = "action_dist_inputs"
    ACTION_PROB = "action_prob"
    ACTION_LOGP = "action_logp"

    # Uniquely identifies an episode.
    EPS_ID = "eps_id"

    # Uniquely identifies a sample batch. This is important to distinguish RNN
    # sequences from the same episode when multiple sample batches are
    # concatenated (fusing sequences across batches can be unsafe).
    UNROLL_ID = "unroll_id"

    # Uniquely identifies an agent within an episode.
    AGENT_INDEX = "agent_index"

    # Value function predictions emitted by the behaviour policy.
    VF_PREDS = "vf_preds"

    @PublicAPI
    def __init__(self, *args, **kwargs):
        """Constructs a sample batch (same params as dict constructor)."""

        # Possible seq_lens (TxB or BxT) setup.
        self.time_major = kwargs.pop("_time_major", None)
        self.seq_lens = kwargs.pop("_seq_lens", None)
        self.dont_check_lens = kwargs.pop("_dont_check_lens", False)
        self.max_seq_len = None
        if self.seq_lens is not None and len(self.seq_lens) > 0:
            self.max_seq_len = max(self.seq_lens)

        # The actual data, accessible by column name (str).
        self.data = dict(*args, **kwargs)

        self.accessed_keys = set()
        self.added_keys = set()
        self.deleted_keys = set()
        self.intercepted_values = {}
        self.get_interceptor = None

        lengths = []
        for k, v in self.data.copy().items():
            assert isinstance(k, str), self
            lengths.append(len(v))
            if isinstance(v, list):
                self.data[k] = np.array(v)
        if not lengths:
            raise ValueError("Empty sample batch")
        if not self.dont_check_lens:
            assert len(set(lengths)) == 1, \
                "Data columns must be same length, but lens are " \
                "{}".format(lengths)
        if self.seq_lens is not None and len(self.seq_lens) > 0:
            self.count = sum(self.seq_lens)
        else:
            self.count = len(next(iter(self.data.values())))

    @staticmethod
    @PublicAPI
    def concat_samples(samples: List["SampleBatch"]) -> \
            Union["SampleBatch", "MultiAgentBatch"]:
        """Concatenates n data dicts or MultiAgentBatches.

        Args:
            samples (List[Dict[TensorType]]]): List of dicts of data (numpy).

        Returns:
            Union[SampleBatch, MultiAgentBatch]: A new (compressed)
                SampleBatch or MultiAgentBatch.
        """
        if isinstance(samples[0], MultiAgentBatch):
            return MultiAgentBatch.concat_samples(samples)
        seq_lens = []
        concat_samples = []
        for s in samples:
            if s.count > 0:
                concat_samples.append(s)
                if s.seq_lens is not None:
                    seq_lens.extend(s.seq_lens)

        out = {}
        for k in concat_samples[0].keys():
            out[k] = concat_aligned(
                [s[k] for s in concat_samples],
                time_major=concat_samples[0].time_major)
        return SampleBatch(
            out,
            _seq_lens=np.array(seq_lens, dtype=np.int32),
            _time_major=concat_samples[0].time_major,
            _dont_check_lens=True)

    @PublicAPI
    def concat(self, other: "SampleBatch") -> "SampleBatch":
        """Returns a new SampleBatch with each data column concatenated.

        Args:
            other (SampleBatch): The other SampleBatch object to concat to this
                one.

        Returns:
            SampleBatch: The new SampleBatch, resulting from concating `other`
                to `self`.

        Examples:
            >>> b1 = SampleBatch({"a": [1, 2]})
            >>> b2 = SampleBatch({"a": [3, 4, 5]})
            >>> print(b1.concat(b2))
            {"a": [1, 2, 3, 4, 5]}
        """

        if self.keys() != other.keys():
            raise ValueError(
                "SampleBatches to concat must have same columns! {} vs {}".
                format(list(self.keys()), list(other.keys())))
        out = {}
        for k in self.keys():
            out[k] = concat_aligned([self[k], other[k]])
        return SampleBatch(out)

    @PublicAPI
    def copy(self) -> "SampleBatch":
        """Creates a (deep) copy of this SampleBatch and returns it.

        Returns:
            SampleBatch: A (deep) copy of this SampleBatch object.
        """
        copy_ = SampleBatch(
            {k: np.array(v, copy=True)
             for (k, v) in self.data.items()},
            _seq_lens=self.seq_lens)
        copy_.set_get_interceptor(self.get_interceptor)
        return copy_

    @PublicAPI
    def rows(self) -> Dict[str, TensorType]:
        """Returns an iterator over data rows, i.e. dicts with column values.

        Yields:
            Dict[str, TensorType]: The column values of the row in this
                iteration.

        Examples:
            >>> batch = SampleBatch({"a": [1, 2, 3], "b": [4, 5, 6]})
            >>> for row in batch.rows():
                   print(row)
            {"a": 1, "b": 4}
            {"a": 2, "b": 5}
            {"a": 3, "b": 6}
        """

        for i in range(self.count):
            row = {}
            for k in self.keys():
                row[k] = self[k][i]
            yield row

    @PublicAPI
    def columns(self, keys: List[str]) -> List[any]:
        """Returns a list of the batch-data in the specified columns.

        Args:
            keys (List[str]): List of column names fo which to return the data.

        Returns:
            List[any]: The list of data items ordered by the order of column
                names in `keys`.

        Examples:
            >>> batch = SampleBatch({"a": [1], "b": [2], "c": [3]})
            >>> print(batch.columns(["a", "b"]))
            [[1], [2]]
        """

        out = []
        for k in keys:
            out.append(self[k])
        return out

    @PublicAPI
    def shuffle(self) -> None:
        """Shuffles the rows of this batch in-place."""

        permutation = np.random.permutation(self.count)
        for key, val in self.items():
            self[key] = val[permutation]

    @PublicAPI
    def split_by_episode(self) -> List["SampleBatch"]:
        """Splits this batch's data by `eps_id`.

        Returns:
            List[SampleBatch]: List of batches, one per distinct episode.
        """

        # No eps_id in data -> Make sure there are no "dones" in the middle
        # and add eps_id automatically.
        if SampleBatch.EPS_ID not in self.data:
            if SampleBatch.DONES in self.data:
                assert not any(self.data[SampleBatch.DONES][:-1])
            self.data[SampleBatch.EPS_ID] = np.repeat(0, self.count)
            return [self]

        slices = []
        cur_eps_id = self.data[SampleBatch.EPS_ID][0]
        offset = 0
        for i in range(self.count):
            next_eps_id = self.data[SampleBatch.EPS_ID][i]
            if next_eps_id != cur_eps_id:
                slices.append(self.slice(offset, i))
                offset = i
                cur_eps_id = next_eps_id
        slices.append(self.slice(offset, self.count))
        for s in slices:
            slen = len(set(s[SampleBatch.EPS_ID]))
            assert slen == 1, (s, slen)
        assert sum(s.count for s in slices) == self.count, (slices, self.count)
        return slices

    @PublicAPI
    def slice(self, start: int, end: int) -> "SampleBatch":
        """Returns a slice of the row data of this batch (w/o copying).

        Args:
            start (int): Starting index.
            end (int): Ending index.

        Returns:
            SampleBatch: A new SampleBatch, which has a slice of this batch's
                data.
        """
        if self.seq_lens is not None and len(self.seq_lens) > 0:
            data = {k: v[start:end] for k, v in self.data.items()}
            # Fix state_in_x data.
            count = 0
            state_start = None
            seq_lens = None
            for i, seq_len in enumerate(self.seq_lens):
                count += seq_len
                if count >= end:
                    state_idx = 0
                    state_key = "state_in_{}".format(state_idx)
                    while state_key in self.data:
                        data[state_key] = self.data[state_key][state_start:i +
                                                               1]
                        state_idx += 1
                        state_key = "state_in_{}".format(state_idx)
                    seq_lens = list(self.seq_lens[state_start:i]) + [
                        seq_len - (count - end)
                    ]
                    assert sum(seq_lens) == (end - start)
                    break
                elif state_start is None and count > start:
                    state_start = i

            return SampleBatch(
                data,
                _seq_lens=np.array(seq_lens, dtype=np.int32),
                _time_major=self.time_major,
                _dont_check_lens=True)
        else:
            return SampleBatch(
                {k: v[start:end]
                 for k, v in self.data.items()},
                _seq_lens=None,
                _time_major=self.time_major)

    @PublicAPI
    def timeslices(self, k: int) -> List["SampleBatch"]:
        """Returns SampleBatches, each one representing a k-slice of this one.

        Will start from timestep 0 and produce slices of size=k.

        Args:
            k (int): The size (in timesteps) of each returned SampleBatch.

        Returns:
            List[SampleBatch]: The list of (new) SampleBatches (each one of
                size k).
        """
        out = []
        i = 0
        while i < self.count:
            out.append(self.slice(i, i + k))
            i += k
        return out

    @PublicAPI
    def keys(self) -> Iterable[str]:
        """
        Returns:
            Iterable[str]: The keys() iterable over `self.data`.
        """
        return self.data.keys()

    @PublicAPI
    def items(self) -> Iterable[TensorType]:
        """
        Returns:
            Iterable[TensorType]: The values() iterable over `self.data`.
        """
        return self.data.items()

    @PublicAPI
    def get(self, key: str) -> Optional[TensorType]:
        """Returns one column (by key) from the data or None if key not found.

        Args:
            key (str): The key (column name) to return.

        Returns:
            Optional[TensorType]: The data under the given key. None if key
                not found in data.
        """
        return self.data.get(key)

    @PublicAPI
    def size_bytes(self) -> int:
        """
        Returns:
            int: The overall size in bytes of the data buffer (all columns).
        """
        return sum(sys.getsizeof(d) for d in self.data.values())

    @PublicAPI
    def __getitem__(self, key: str) -> TensorType:
        """Returns one column (by key) from the data.

        Args:
            key (str): The key (column name) to return.

        Returns:
            TensorType: The data under the given key.
        """
        self.accessed_keys.add(key)
        value = self.data[key]
        if self.get_interceptor is not None:
            if key not in self.intercepted_values:
                self.intercepted_values[key] = self.get_interceptor(value)
            value = self.intercepted_values[key]
        return value

    @PublicAPI
    def __setitem__(self, key, item) -> None:
        """Inserts (overrides) an entire column (by key) in the data buffer.

        Args:
            key (str): The column name to set a value for.
            item (TensorType): The data to insert.
        """
        if key not in self:
            self.added_keys.add(key)

        self.data[key] = item
        if key in self.intercepted_values:
            self.intercepted_values[key] = item

    @PublicAPI
    def __delitem__(self, key):
        self.deleted_keys.add(key)
        del self.data[key]

    @DeveloperAPI
    def compress(self,
                 bulk: bool = False,
                 columns: Set[str] = frozenset(["obs", "new_obs"])) -> None:
        """Compresses the data buffers (by column) in place.

        Args:
            bulk (bool): Whether to compress across the batch dimension (0)
                as well. If False will compress n separate list items, where n
                is the batch size.
            columns (Set[str]): The columns to compress. Default: Only
                compress the obs and new_obs columns.
        """
        for key in columns:
            if key in self.data:
                if bulk:
                    self.data[key] = pack(self.data[key])
                else:
                    self.data[key] = np.array(
                        [pack(o) for o in self.data[key]])

    @DeveloperAPI
    def decompress_if_needed(self,
                             columns: Set[str] = frozenset(
                                 ["obs", "new_obs"])) -> "SampleBatch":
        """Decompresses data buffers (per column if not compressed) in place.

        Args:
            columns (Set[str]): The columns to decompress. Default: Only
                decompress the obs and new_obs columns.

        Returns:
            SampleBatch: This very SampleBatch.
        """
        for key in columns:
            if key in self.data:
                arr = self.data[key]
                if is_compressed(arr):
                    self.data[key] = unpack(arr)
                elif len(arr) > 0 and is_compressed(arr[0]):
                    self.data[key] = np.array(
                        [unpack(o) for o in self.data[key]])
        return self

    @DeveloperAPI
    def set_get_interceptor(self, fn):
        self.get_interceptor = fn

    # Experimental method.
    @DeveloperAPI
    def get_single_timestep_input_dict(
            self,
            view_requirements: ViewRequirementsDict,
            index: Union[int, str] = "last") -> ModelInputDict:
        """Creates single ts input-dict at given index from a SampleBatch.

        Args:
            view_requirements (ViewRequirementsDict): The view requirements
                according to which to build the single-timestep input_dict.
            index (Union[int, str]): An integer index value indicating the
                position in the trajectory for which to generate the
                compute_actions input dict. Set to "last" to generate the dict
                at the very end of the trajectory (e.g. for value estimation).
                Note that "last" is different from -1, as "last" will use the
                final NEXT_OBS as observation input.

        Returns:
            ModelInputDict: The (single-timestep) input dict for ModelV2 calls.
        """
        last_mappings = {
            SampleBatch.OBS: SampleBatch.NEXT_OBS,
            SampleBatch.PREV_ACTIONS: SampleBatch.ACTIONS,
            SampleBatch.PREV_REWARDS: SampleBatch.REWARDS,
        }

        input_dict = {}
        for view_col, view_req in view_requirements.items():
            # Create batches of size 1 (single-agent input-dict).
            data_col = view_req.data_col or view_col
            if index == "last":
                data_col = last_mappings.get(data_col, data_col)
                if view_req.shift_from is not None:
                    data = self.data[view_col][-1]
                    traj_len = len(self.data[data_col])
                    missing_at_end = traj_len % view_req.batch_repeat_value
                    input_dict[view_col] = np.array([
                        np.concatenate([
                            data, self.data[data_col][-missing_at_end:]
                        ])[view_req.shift_from:view_req.shift_to +
                           1 if view_req.shift_to != -1 else None]
                    ])
                else:
                    data = self.data[data_col][-1]
                    input_dict[view_col] = np.array([data])
            else:
                # Index range.
                if isinstance(index, tuple):
                    data = self.data[data_col][index[0]:index[1] + 1
                                               if index[1] != -1 else None]
                    input_dict[view_col] = np.array([data])
                # Single index.
                else:
                    input_dict[view_col] = self.data[data_col][
                        index:index + 1 if index != -1 else None]

        # Add valid `seq_lens`, just in case RNNs need it.
        input_dict["seq_lens"] = np.array([1], dtype=np.int32)

        return input_dict

    def __str__(self):
        return "SampleBatch({})".format(str(self.data))

    def __repr__(self):
        return "SampleBatch({})".format(str(self.data))

    def __iter__(self):
        return self.data.__iter__()

    def __contains__(self, x):
        return x in self.data


@PublicAPI
class MultiAgentBatch:
    """A batch of experiences from multiple agents in the environment.

    Attributes:
        policy_batches (Dict[PolicyID, SampleBatch]): Mapping from policy
            ids to SampleBatches of experiences.
        count (int): The number of env steps in this batch.
    """

    @PublicAPI
    def __init__(self, policy_batches: Dict[PolicyID, SampleBatch],
                 env_steps: int):
        """Initialize a MultiAgentBatch object.

        Args:
            policy_batches (Dict[PolicyID, SampleBatch]): Mapping from policy
                ids to SampleBatches of experiences.
            env_steps (int): The number of environment steps in the environment
                this batch contains. This will be less than the number of
                transitions this batch contains across all policies in total.
        """

        for v in policy_batches.values():
            assert isinstance(v, SampleBatch)
        self.policy_batches = policy_batches
        # Called "count" for uniformity with SampleBatch.
        # Prefer to access this via the `env_steps()` method when possible
        # for clarity.
        self.count = env_steps

    @PublicAPI
    def env_steps(self) -> int:
        """The number of env steps (there are >= 1 agent steps per env step).

        Returns:
            int: The number of environment steps contained in this batch.
        """
        return self.count

    @PublicAPI
    def agent_steps(self) -> int:
        """The number of agent steps (there are >= 1 agent steps per env step).

        Returns:
            int: The number of agent steps total in this batch.
        """
        ct = 0
        for batch in self.policy_batches.values():
            ct += batch.count
        return ct

    @PublicAPI
    def timeslices(self, k: int) -> List["MultiAgentBatch"]:
        """Returns k-step batches holding data for each agent at those steps.

        For examples, suppose we have agent1 observations [a1t1, a1t2, a1t3],
        for agent2, [a2t1, a2t3], and for agent3, [a3t3] only.

        Calling timeslices(1) would return three MultiAgentBatches containing
        [a1t1, a2t1], [a1t2], and [a1t3, a2t3, a3t3].

        Calling timeslices(2) would return two MultiAgentBatches containing
        [a1t1, a1t2, a2t1], and [a1t3, a2t3, a3t3].

        This method is used to implement "lockstep" replay mode. Note that this
        method does not guarantee each batch contains only data from a single
        unroll. Batches might contain data from multiple different envs.
        """
        from ray.rllib.evaluation.sample_batch_builder import \
            SampleBatchBuilder

        # Build a sorted set of (eps_id, t, policy_id, data...)
        steps = []
        for policy_id, batch in self.policy_batches.items():
            for row in batch.rows():
                steps.append((row[SampleBatch.EPS_ID], row["t"],
                              row["agent_index"], policy_id, row))
        steps.sort()

        finished_slices = []
        cur_slice = collections.defaultdict(SampleBatchBuilder)
        cur_slice_size = 0

        def finish_slice():
            nonlocal cur_slice_size
            assert cur_slice_size > 0
            batch = MultiAgentBatch(
                {k: v.build_and_reset()
                 for k, v in cur_slice.items()}, cur_slice_size)
            cur_slice_size = 0
            finished_slices.append(batch)

        # For each unique env timestep.
        for _, group in itertools.groupby(steps, lambda x: x[:2]):
            # Accumulate into the current slice.
            for _, _, _, policy_id, row in group:
                cur_slice[policy_id].add_values(**row)
            cur_slice_size += 1
            # Slice has reached target number of env steps.
            if cur_slice_size >= k:
                finish_slice()
                assert cur_slice_size == 0

        if cur_slice_size > 0:
            finish_slice()

        assert len(finished_slices) > 0, finished_slices
        return finished_slices

    @staticmethod
    @PublicAPI
    def wrap_as_needed(
            policy_batches: Dict[PolicyID, SampleBatch],
            env_steps: int) -> Union[SampleBatch, "MultiAgentBatch"]:
        """Returns SampleBatch or MultiAgentBatch, depending on given policies.

        Args:
            policy_batches (Dict[PolicyID, SampleBatch]): Mapping from policy
                ids to SampleBatch.
            env_steps (int): Number of env steps in the batch.

        Returns:
            Union[SampleBatch, MultiAgentBatch]: The single default policy's
                SampleBatch or a MultiAgentBatch (more than one policy).
        """
        if len(policy_batches) == 1 and DEFAULT_POLICY_ID in policy_batches:
            return policy_batches[DEFAULT_POLICY_ID]
        return MultiAgentBatch(
            policy_batches=policy_batches, env_steps=env_steps)

    @staticmethod
    @PublicAPI
    def concat_samples(samples: List["MultiAgentBatch"]) -> "MultiAgentBatch":
        """Concatenates a list of MultiAgentBatches into a new MultiAgentBatch.

        Args:
            samples (List[MultiAgentBatch]): List of MultiagentBatch objects
                to concatenate.

        Returns:
            MultiAgentBatch: A new MultiAgentBatch consisting of the
                concatenated inputs.
        """
        policy_batches = collections.defaultdict(list)
        env_steps = 0
        for s in samples:
            if not isinstance(s, MultiAgentBatch):
                raise ValueError(
                    "`MultiAgentBatch.concat_samples()` can only concat "
                    "MultiAgentBatch types, not {}!".format(type(s).__name__))
            for key, batch in s.policy_batches.items():
                policy_batches[key].append(batch)
            env_steps += s.env_steps()
        out = {}
        for key, batches in policy_batches.items():
            out[key] = SampleBatch.concat_samples(batches)
        return MultiAgentBatch(out, env_steps)

    @PublicAPI
    def copy(self) -> "MultiAgentBatch":
        """Deep-copies self into a new MultiAgentBatch.

        Returns:
            MultiAgentBatch: The copy of self with deep-copied data.
        """
        return MultiAgentBatch(
            {k: v.copy()
             for (k, v) in self.policy_batches.items()}, self.count)

    @PublicAPI
    def size_bytes(self) -> int:
        """
        Returns:
            int: The overall size in bytes of all policy batches (all columns).
        """
        return sum(b.size_bytes() for b in self.policy_batches.values())

    @DeveloperAPI
    def compress(self,
                 bulk: bool = False,
                 columns: Set[str] = frozenset(["obs", "new_obs"])) -> None:
        """Compresses each policy batch (per column) in place.

        Args:
            bulk (bool): Whether to compress across the batch dimension (0)
                as well. If False will compress n separate list items, where n
                is the batch size.
            columns (Set[str]): Set of column names to compress.
        """
        for batch in self.policy_batches.values():
            batch.compress(bulk=bulk, columns=columns)

    @DeveloperAPI
    def decompress_if_needed(self,
                             columns: Set[str] = frozenset(
                                 ["obs", "new_obs"])) -> "MultiAgentBatch":
        """Decompresses each policy batch (per column), if already compressed.

        Args:
            columns (Set[str]): Set of column names to decompress.

        Returns:
            MultiAgentBatch: This very MultiAgentBatch.
        """
        for batch in self.policy_batches.values():
            batch.decompress_if_needed(columns)
        return self

    def __str__(self):
        return "MultiAgentBatch({}, env_steps={})".format(
            str(self.policy_batches), self.count)

    def __repr__(self):
        return "MultiAgentBatch({}, env_steps={})".format(
            str(self.policy_batches), self.count)<|MERGE_RESOLUTION|>--- conflicted
+++ resolved
@@ -4,16 +4,11 @@
 import itertools
 from typing import Any, Dict, Iterable, List, Optional, Set, Union
 
-from ray.rllib.policy.view_requirement import ViewRequirement
 from ray.rllib.utils.annotations import PublicAPI, DeveloperAPI
 from ray.rllib.utils.compression import pack, unpack, is_compressed
 from ray.rllib.utils.memory import concat_aligned
-<<<<<<< HEAD
-from ray.rllib.utils.typing import ModelInputDict, TensorType, \
+from ray.rllib.utils.typing import ModelInputDict, PolicyID, TensorType, \
     ViewRequirementsDict
-=======
-from ray.rllib.utils.typing import PolicyID, TensorType
->>>>>>> 8f95df7a
 
 # Default policy id for single agent environments
 DEFAULT_POLICY_ID = "default_policy"
