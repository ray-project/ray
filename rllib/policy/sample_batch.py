import collections
import numpy as np
import sys
import itertools
from typing import Dict, List, Set, Union

from ray.util import log_once
from ray.rllib.utils.annotations import PublicAPI, DeveloperAPI
from ray.rllib.utils.compression import pack, unpack, is_compressed
from ray.rllib.utils.deprecation import deprecation_warning
from ray.rllib.utils.framework import try_import_tf, try_import_torch
from ray.rllib.utils.memory import concat_aligned
from ray.rllib.utils.typing import PolicyID, TensorType

tf1, tf, tfv = try_import_tf()
torch, _ = try_import_torch()

# Default policy id for single agent environments
DEFAULT_POLICY_ID = "default_policy"


@PublicAPI
class SampleBatch(dict):
    """Wrapper around a dictionary with string keys and array-like values.

    For example, {"obs": [1, 2, 3], "reward": [0, -1, 1]} is a batch of three
    samples, each with an "obs" and "reward" attribute.
    """

    # Outputs from interacting with the environment
    OBS = "obs"
    CUR_OBS = "obs"
    NEXT_OBS = "new_obs"
    ACTIONS = "actions"
    REWARDS = "rewards"
    PREV_ACTIONS = "prev_actions"
    PREV_REWARDS = "prev_rewards"
    DONES = "dones"
    INFOS = "infos"

    # Extra action fetches keys.
    ACTION_DIST_INPUTS = "action_dist_inputs"
    ACTION_PROB = "action_prob"
    ACTION_LOGP = "action_logp"

    # Uniquely identifies an episode.
    EPS_ID = "eps_id"

    # Uniquely identifies a sample batch. This is important to distinguish RNN
    # sequences from the same episode when multiple sample batches are
    # concatenated (fusing sequences across batches can be unsafe).
    UNROLL_ID = "unroll_id"

    # Uniquely identifies an agent within an episode.
    AGENT_INDEX = "agent_index"

    # Value function predictions emitted by the behaviour policy.
    VF_PREDS = "vf_preds"

    @PublicAPI
    def __init__(self, *args, **kwargs):
        """Constructs a sample batch (same params as dict constructor)."""

        # Possible seq_lens (TxB or BxT) setup.
        self.time_major = kwargs.pop("_time_major", None)

<<<<<<< HEAD
=======
        self.max_seq_len = kwargs.pop("_max_seq_len", None)
>>>>>>> e973b726
        self.zero_padded = kwargs.pop("_zero_padded", False)
        self.is_training = kwargs.pop("_is_training", None)

        # Call super constructor. This will make the actual data accessible
        # by column name (str) via e.g. self["some-col"].
        dict.__init__(self, *args, **kwargs)

        self.accessed_keys = set()
        self.added_keys = set()
        self.deleted_keys = set()
        self.intercepted_values = {}
        self.get_interceptor = None

        # Clear out None seq-lens.
        if self.get("seq_lens") is None or self.get("seq_lens") == []:
            self.pop("seq_lens", None)
        # Numpyfy seq_lens if list.
        elif isinstance(self.get("seq_lens"), list):
            self["seq_lens"] = np.array(self["seq_lens"], dtype=np.int32)

<<<<<<< HEAD
        self.max_seq_len = self.pop("_max_seq_len", None)
=======
>>>>>>> e973b726
        if self.max_seq_len is None and self.get("seq_lens") is not None and \
                not (tf and tf.is_tensor(self["seq_lens"])) and \
                len(self["seq_lens"]) > 0:
            self.max_seq_len = max(self["seq_lens"])

        if self.is_training is None:
            self.is_training = self.pop("is_training", False)

        lengths = []
        copy_ = {k: v for k, v in self.items() if k != "seq_lens"}
        for k, v in copy_.items():
            assert isinstance(k, str), self
            len_ = len(v) if isinstance(
                v,
                (list, np.ndarray)) or (torch and torch.is_tensor(v)) else None
            lengths.append(len_)
            if isinstance(v, list):
                self[k] = np.array(v)

        if self.get("seq_lens") is not None and \
                not (tf and tf.is_tensor(self["seq_lens"])) and \
                len(self["seq_lens"]) > 0:
            self.count = sum(self["seq_lens"])
        else:
            self.count = lengths[0] if lengths else 0

    @PublicAPI
    def __len__(self):
        """Returns the amount of samples in the sample batch."""
        return self.count

    @staticmethod
    @PublicAPI
    def concat_samples(samples: List["SampleBatch"]) -> \
            Union["SampleBatch", "MultiAgentBatch"]:
        """Concatenates n data dicts or MultiAgentBatches.

        Args:
            samples (List[Dict[TensorType]]]): List of dicts of data (numpy).

        Returns:
            Union[SampleBatch, MultiAgentBatch]: A new (compressed)
                SampleBatch or MultiAgentBatch.
        """
        if isinstance(samples[0], MultiAgentBatch):
            return MultiAgentBatch.concat_samples(samples)
        seq_lens = []
        concat_samples = []
        zero_padded = samples[0].zero_padded
        max_seq_len = samples[0].max_seq_len
        for s in samples:
            if s.count > 0:
                assert s.zero_padded == zero_padded
                if zero_padded:
                    assert s.max_seq_len == max_seq_len
                concat_samples.append(s)
                if s.get("seq_lens") is not None:
                    seq_lens.extend(s["seq_lens"])

        out = {}
        for k in concat_samples[0].keys():
            out[k] = concat_aligned(
                [s[k] for s in concat_samples],
                time_major=concat_samples[0].time_major)
        return SampleBatch(
            out,
            seq_lens=seq_lens,
            _time_major=concat_samples[0].time_major,
            _zero_padded=zero_padded,
            _max_seq_len=max_seq_len,
        )

    @PublicAPI
    def concat(self, other: "SampleBatch") -> "SampleBatch":
        """Returns a new SampleBatch with each data column concatenated.

        Args:
            other (SampleBatch): The other SampleBatch object to concat to this
                one.

        Returns:
            SampleBatch: The new SampleBatch, resulting from concating `other`
                to `self`.

        Examples:
            >>> b1 = SampleBatch({"a": [1, 2]})
            >>> b2 = SampleBatch({"a": [3, 4, 5]})
            >>> print(b1.concat(b2))
            {"a": [1, 2, 3, 4, 5]}
        """

        if self.keys() != other.keys():
            raise ValueError(
                "SampleBatches to concat must have same columns! {} vs {}".
                format(list(self.keys()), list(other.keys())))
        out = {}
        for k in self.keys():
            out[k] = concat_aligned([self[k], other[k]])
        return SampleBatch(out)

    @PublicAPI
    def copy(self, shallow: bool = False) -> "SampleBatch":
        """Creates a (deep) copy of this SampleBatch and returns it.

        Args:
            shallow (bool): Whether the copying should be done shallowly.

        Returns:
            SampleBatch: A (deep) copy of this SampleBatch object.
        """
        copy_ = SampleBatch(
            {
                k: np.array(v, copy=not shallow)
                if isinstance(v, np.ndarray) else v
                for (k, v) in self.items()
            },
            seq_lens=self.get("seq_lens"),
        )
        copy_.set_get_interceptor(self.get_interceptor)
        return copy_

    @PublicAPI
    def rows(self) -> Dict[str, TensorType]:
        """Returns an iterator over data rows, i.e. dicts with column values.

        Yields:
            Dict[str, TensorType]: The column values of the row in this
                iteration.

        Examples:
            >>> batch = SampleBatch({"a": [1, 2, 3], "b": [4, 5, 6]})
            >>> for row in batch.rows():
                   print(row)
            {"a": 1, "b": 4}
            {"a": 2, "b": 5}
            {"a": 3, "b": 6}
        """

        for i in range(self.count):
            row = {}
            for k in self.keys():
                row[k] = self[k][i]
            yield row

    @PublicAPI
    def columns(self, keys: List[str]) -> List[any]:
        """Returns a list of the batch-data in the specified columns.

        Args:
            keys (List[str]): List of column names fo which to return the data.

        Returns:
            List[any]: The list of data items ordered by the order of column
                names in `keys`.

        Examples:
            >>> batch = SampleBatch({"a": [1], "b": [2], "c": [3]})
            >>> print(batch.columns(["a", "b"]))
            [[1], [2]]
        """

        out = []
        for k in keys:
            out.append(self[k])
        return out

    @PublicAPI
    def shuffle(self) -> None:
        """Shuffles the rows of this batch in-place."""

        permutation = np.random.permutation(self.count)
        for key, val in self.items():
            self[key] = val[permutation]

    @PublicAPI
    def split_by_episode(self) -> List["SampleBatch"]:
        """Splits this batch's data by `eps_id`.

        Returns:
            List[SampleBatch]: List of batches, one per distinct episode.
        """

        # No eps_id in data -> Make sure there are no "dones" in the middle
        # and add eps_id automatically.
        if SampleBatch.EPS_ID not in self:
            if SampleBatch.DONES in self:
                assert not any(self[SampleBatch.DONES][:-1])
            self[SampleBatch.EPS_ID] = np.repeat(0, self.count)
            return [self]

        slices = []
        cur_eps_id = self[SampleBatch.EPS_ID][0]
        offset = 0
        for i in range(self.count):
            next_eps_id = self[SampleBatch.EPS_ID][i]
            if next_eps_id != cur_eps_id:
                slices.append(self.slice(offset, i))
                offset = i
                cur_eps_id = next_eps_id
        slices.append(self.slice(offset, self.count))
        for s in slices:
            slen = len(set(s[SampleBatch.EPS_ID]))
            assert slen == 1, (s, slen)
        assert sum(s.count for s in slices) == self.count, (slices, self.count)
        return slices

    @PublicAPI
    def slice(self, start: int, end: int) -> "SampleBatch":
        """Returns a slice of the row data of this batch (w/o copying).

        Args:
            start (int): Starting index. If < 0, will zero-pad.
            end (int): Ending index.

        Returns:
            SampleBatch: A new SampleBatch, which has a slice of this batch's
                data.
        """
        if self.get("seq_lens") is not None and len(self["seq_lens"]) > 0:
            if start < 0:
                data = {
                    k: np.concatenate([
                        np.zeros(
                            shape=(-start, ) + v.shape[1:], dtype=v.dtype),
                        v[0:end]
                    ])
                    for k, v in self.items() if k != "seq_lens"
                }
            else:
                data = {
                    k: v[start:end]
                    for k, v in self.items() if k != "seq_lens"
                }
            # Fix state_in_x data.
            count = 0
            state_start = None
            seq_lens = None
            for i, seq_len in enumerate(self["seq_lens"]):
                count += seq_len
                if count >= end:
                    state_idx = 0
                    state_key = "state_in_{}".format(state_idx)
                    if state_start is None:
                        state_start = i
                    while state_key in self:
                        data[state_key] = self[state_key][state_start:i + 1]
                        state_idx += 1
                        state_key = "state_in_{}".format(state_idx)
                    seq_lens = list(self["seq_lens"][state_start:i]) + [
                        seq_len - (count - end)
                    ]
                    if start < 0:
                        seq_lens[0] += -start
                    assert sum(seq_lens) == (end - start)
                    break
                elif state_start is None and count > start:
                    state_start = i

            return SampleBatch(
                data,
                seq_lens=seq_lens,
                _time_major=self.time_major,
            )
        else:
<<<<<<< HEAD
            try:
                sb = SampleBatch(
                    {k: v[start:end]
                     for k, v in self.items()},
                    _is_training=self.is_training,
                    _time_major=self.time_major)
            except Exception as e:
                raise e
            return sb
=======
            return SampleBatch(
                {k: v[start:end]
                 for k, v in self.items()},
                _is_training=self.is_training,
                _time_major=self.time_major)
>>>>>>> e973b726

    @PublicAPI
    def timeslices(self, k: int) -> List["SampleBatch"]:
        """Returns SampleBatches, each one representing a k-slice of this one.

        Will start from timestep 0 and produce slices of size=k.

        Args:
            k (int): The size (in timesteps) of each returned SampleBatch.

        Returns:
            List[SampleBatch]: The list of (new) SampleBatches (each one of
                size k).
        """
        slices = self._get_slice_indices(k)
        timeslices = [self.slice(i, j) for i, j in slices]
        return timeslices

    def zero_pad(self, max_seq_len: int, exclude_states: bool = True):
        """Left zero-pad the data in this SampleBatch in place.

        This will set the `self.zero_padded` flag to True and
        `self.max_seq_len` to the given `max_seq_len` value.

        Args:
            max_len (int): The max (total) length to zero pad to.
            exclude_states (bool): If False, also zero-pad all `state_in_x`
                data. If False, leave `state_in_x` keys as-is.
        """
        for col in self.keys():
            # Skip "state_in_..." columns and "seq_lens".
            if (exclude_states is True and col.startswith("state_in_")) or \
                    col == "seq_lens":
                continue

            f = self[col]
            # Save unnecessary copy.
            if not isinstance(f, np.ndarray):
                f = np.array(f)
            # Already good length, can skip.
            if f.shape[0] == max_seq_len:
                continue
            # Generate zero-filled primer of len=max_seq_len.
            length = len(self["seq_lens"]) * max_seq_len
            if f.dtype == np.object or f.dtype.type is np.str_:
                f_pad = [None] * length
            else:
                # Make sure type doesn't change.
                f_pad = np.zeros((length, ) + np.shape(f)[1:], dtype=f.dtype)
            # Fill primer with data.
            f_pad_base = f_base = 0
            for len_ in self["seq_lens"]:
                f_pad[f_pad_base:f_pad_base + len_] = f[f_base:f_base + len_]
                f_pad_base += max_seq_len
                f_base += len_
            assert f_base == len(f), f
            # Update our data.
            self[col] = f_pad

        # Set flags to indicate, we are now zero-padded (and to what extend).
        self.zero_padded = True
        self.max_seq_len = max_seq_len

    @PublicAPI
    def size_bytes(self) -> int:
        """
        Returns:
            int: The overall size in bytes of the data buffer (all columns).
        """
        return sum(
            v.nbytes if isinstance(v, np.ndarray) else sys.getsizeof(v)
            for v in self.values())

    def get(self, key, default=None):
        try:
            return self.__getitem__(key)
        except KeyError:
            return default

    @PublicAPI
    def __getitem__(self, key: str) -> TensorType:
        """Returns one column (by key) from the data.

        Args:
            key (str): The key (column name) to return.

        Returns:
            TensorType: The data under the given key.
        """
        if not hasattr(self, key) and key in self:
            self.accessed_keys.add(key)

        # Backward compatibility for when "input-dicts" were used.
        if key == "is_training":
            if log_once("SampleBatch['is_training']"):
                deprecation_warning(
                    old="SampleBatch['is_training']",
                    new="SampleBatch.is_training",
                    error=False)
            return self.is_training

        value = dict.__getitem__(self, key)
        if self.get_interceptor is not None:
            if key not in self.intercepted_values:
                self.intercepted_values[key] = self.get_interceptor(value)
            value = self.intercepted_values[key]
        return value

    @PublicAPI
    def __setitem__(self, key, item) -> None:
        """Inserts (overrides) an entire column (by key) in the data buffer.

        Args:
            key (str): The column name to set a value for.
            item (TensorType): The data to insert.
        """
        # Defend against creating SampleBatch via pickle (no property
        # `added_keys` and first item is already set).
        if not hasattr(self, "added_keys"):
            dict.__setitem__(self, key, item)
            return

        if key not in self:
            self.added_keys.add(key)

        dict.__setitem__(self, key, item)
        if key in self.intercepted_values:
            self.intercepted_values[key] = item

    @PublicAPI
    def __delitem__(self, key):
        self.deleted_keys.add(key)
        dict.__delitem__(self, key)

    @DeveloperAPI
    def compress(self,
                 bulk: bool = False,
                 columns: Set[str] = frozenset(["obs", "new_obs"])) -> None:
        """Compresses the data buffers (by column) in place.

        Args:
            bulk (bool): Whether to compress across the batch dimension (0)
                as well. If False will compress n separate list items, where n
                is the batch size.
            columns (Set[str]): The columns to compress. Default: Only
                compress the obs and new_obs columns.
        """
        for key in columns:
            if key in self.keys():
                if bulk:
                    self[key] = pack(self[key])
                else:
                    self[key] = np.array([pack(o) for o in self[key]])

    @DeveloperAPI
    def decompress_if_needed(self,
                             columns: Set[str] = frozenset(
                                 ["obs", "new_obs"])) -> "SampleBatch":
        """Decompresses data buffers (per column if not compressed) in place.

        Args:
            columns (Set[str]): The columns to decompress. Default: Only
                decompress the obs and new_obs columns.

        Returns:
            SampleBatch: This very SampleBatch.
        """
        for key in columns:
            if key in self.keys():
                arr = self[key]
                if is_compressed(arr):
                    self[key] = unpack(arr)
                elif len(arr) > 0 and is_compressed(arr[0]):
                    self[key] = np.array([unpack(o) for o in self[key]])
        return self

    @DeveloperAPI
    def set_get_interceptor(self, fn):
        self.get_interceptor = fn

    def __repr__(self):
        return "SampleBatch({})".format(list(self.keys()))

    def _get_slice_indices(self, slice_size):
        i = 0
        slices = []
        if self.get("seq_lens") is not None and len(self["seq_lens"]) > 0:
<<<<<<< HEAD
=======
            assert np.all(self["seq_lens"] < slice_size), \
                "ERROR: `slice_size` must be larger than the max. seq-len " \
                "in the batch!"
>>>>>>> e973b726
            start_pos = 0
            current_slize_size = 0
            idx = 0
            while idx < len(self["seq_lens"]):
                seq_len = self["seq_lens"][idx]
                current_slize_size += seq_len
                # Complete minibatch -> Append to slices.
                if current_slize_size >= slice_size:
                    slices.append((start_pos, start_pos + slice_size))
                    start_pos += slice_size
                    if current_slize_size > slice_size:
                        overhead = current_slize_size - slice_size
                        start_pos -= (seq_len - overhead)
                        idx -= 1
                    current_slize_size = 0
                idx += 1
        else:
            while i < self.count:
                slices.append((i, i + slice_size))
                i += slice_size
        return slices

    # TODO: deprecate
    @property
    def data(self):
        if log_once("SampleBatch.data"):
            deprecation_warning(
                old="SampleBatch.data[..]", new="SampleBatch[..]", error=False)
        return self

    # TODO: (sven) Experimental method.
    def get_single_step_input_dict(self, view_requirements, index="last"):
        """Creates single ts SampleBatch at given index from `self`.

        For usage as input-dict for model calls.

        Args:
            sample_batch (SampleBatch): A single-trajectory SampleBatch object
                to generate the compute_actions input dict from.
            index (Union[int, str]): An integer index value indicating the
                position in the trajectory for which to generate the
                compute_actions input dict. Set to "last" to generate the dict
                at the very end of the trajectory (e.g. for value estimation).
                Note that "last" is different from -1, as "last" will use the
                final NEXT_OBS as observation input.

        Returns:
            SampleBatch: The (single-timestep) input dict for ModelV2 calls.
        """
        last_mappings = {
            SampleBatch.OBS: SampleBatch.NEXT_OBS,
            SampleBatch.PREV_ACTIONS: SampleBatch.ACTIONS,
            SampleBatch.PREV_REWARDS: SampleBatch.REWARDS,
        }

        input_dict = {}
        for view_col, view_req in view_requirements.items():
            # Create batches of size 1 (single-agent input-dict).
            data_col = view_req.data_col or view_col
            if index == "last":
                data_col = last_mappings.get(data_col, data_col)
                # Range needed.
                if view_req.shift_from is not None:
                    data = self[view_col][-1]
                    traj_len = len(self[data_col])
                    missing_at_end = traj_len % view_req.batch_repeat_value
                    obs_shift = -1 if data_col in [
                        SampleBatch.OBS, SampleBatch.NEXT_OBS
                    ] else 0
                    from_ = view_req.shift_from + obs_shift
                    to_ = view_req.shift_to + obs_shift + 1
                    if to_ == 0:
                        to_ = None
                    input_dict[view_col] = np.array([
                        np.concatenate(
                            [data,
                             self[data_col][-missing_at_end:]])[from_:to_]
                    ])
                # Single index.
                else:
                    data = self[data_col][-1]
                    input_dict[view_col] = np.array([data])
            else:
                # Index range.
                if isinstance(index, tuple):
                    data = self[data_col][index[0]:index[1] +
                                          1 if index[1] != -1 else None]
                    input_dict[view_col] = np.array([data])
                # Single index.
                else:
                    input_dict[view_col] = self[data_col][
                        index:index + 1 if index != -1 else None]

        return SampleBatch(input_dict, seq_lens=np.array([1], dtype=np.int32))


@PublicAPI
class MultiAgentBatch:
    """A batch of experiences from multiple agents in the environment.

    Attributes:
        policy_batches (Dict[PolicyID, SampleBatch]): Mapping from policy
            ids to SampleBatches of experiences.
        count (int): The number of env steps in this batch.
    """

    @PublicAPI
    def __init__(self, policy_batches: Dict[PolicyID, SampleBatch],
                 env_steps: int):
        """Initialize a MultiAgentBatch object.

        Args:
            policy_batches (Dict[PolicyID, SampleBatch]): Mapping from policy
                ids to SampleBatches of experiences.
            env_steps (int): The number of environment steps in the environment
                this batch contains. This will be less than the number of
                transitions this batch contains across all policies in total.
        """

        for v in policy_batches.values():
            assert isinstance(v, SampleBatch)
        self.policy_batches = policy_batches
        # Called "count" for uniformity with SampleBatch.
        # Prefer to access this via the `env_steps()` method when possible
        # for clarity.
        self.count = env_steps

    @PublicAPI
    def env_steps(self) -> int:
        """The number of env steps (there are >= 1 agent steps per env step).

        Returns:
            int: The number of environment steps contained in this batch.
        """
        return self.count

    @PublicAPI
    def agent_steps(self) -> int:
        """The number of agent steps (there are >= 1 agent steps per env step).

        Returns:
            int: The number of agent steps total in this batch.
        """
        ct = 0
        for batch in self.policy_batches.values():
            ct += batch.count
        return ct

    @PublicAPI
    def timeslices(self, k: int) -> List["MultiAgentBatch"]:
        """Returns k-step batches holding data for each agent at those steps.

        For examples, suppose we have agent1 observations [a1t1, a1t2, a1t3],
        for agent2, [a2t1, a2t3], and for agent3, [a3t3] only.

        Calling timeslices(1) would return three MultiAgentBatches containing
        [a1t1, a2t1], [a1t2], and [a1t3, a2t3, a3t3].

        Calling timeslices(2) would return two MultiAgentBatches containing
        [a1t1, a1t2, a2t1], and [a1t3, a2t3, a3t3].

        This method is used to implement "lockstep" replay mode. Note that this
        method does not guarantee each batch contains only data from a single
        unroll. Batches might contain data from multiple different envs.
        """
        from ray.rllib.evaluation.sample_batch_builder import \
            SampleBatchBuilder

        # Build a sorted set of (eps_id, t, policy_id, data...)
        steps = []
        for policy_id, batch in self.policy_batches.items():
            for row in batch.rows():
                steps.append((row[SampleBatch.EPS_ID], row["t"],
                              row["agent_index"], policy_id, row))
        steps.sort()

        finished_slices = []
        cur_slice = collections.defaultdict(SampleBatchBuilder)
        cur_slice_size = 0

        def finish_slice():
            nonlocal cur_slice_size
            assert cur_slice_size > 0
            batch = MultiAgentBatch(
                {k: v.build_and_reset()
                 for k, v in cur_slice.items()}, cur_slice_size)
            cur_slice_size = 0
            finished_slices.append(batch)

        # For each unique env timestep.
        for _, group in itertools.groupby(steps, lambda x: x[:2]):
            # Accumulate into the current slice.
            for _, _, _, policy_id, row in group:
                cur_slice[policy_id].add_values(**row)
            cur_slice_size += 1
            # Slice has reached target number of env steps.
            if cur_slice_size >= k:
                finish_slice()
                assert cur_slice_size == 0

        if cur_slice_size > 0:
            finish_slice()

        assert len(finished_slices) > 0, finished_slices
        return finished_slices

    @staticmethod
    @PublicAPI
    def wrap_as_needed(
            policy_batches: Dict[PolicyID, SampleBatch],
            env_steps: int) -> Union[SampleBatch, "MultiAgentBatch"]:
        """Returns SampleBatch or MultiAgentBatch, depending on given policies.

        Args:
            policy_batches (Dict[PolicyID, SampleBatch]): Mapping from policy
                ids to SampleBatch.
            env_steps (int): Number of env steps in the batch.

        Returns:
            Union[SampleBatch, MultiAgentBatch]: The single default policy's
                SampleBatch or a MultiAgentBatch (more than one policy).
        """
        if len(policy_batches) == 1 and DEFAULT_POLICY_ID in policy_batches:
            return policy_batches[DEFAULT_POLICY_ID]
        return MultiAgentBatch(
            policy_batches=policy_batches, env_steps=env_steps)

    @staticmethod
    @PublicAPI
    def concat_samples(samples: List["MultiAgentBatch"]) -> "MultiAgentBatch":
        """Concatenates a list of MultiAgentBatches into a new MultiAgentBatch.

        Args:
            samples (List[MultiAgentBatch]): List of MultiagentBatch objects
                to concatenate.

        Returns:
            MultiAgentBatch: A new MultiAgentBatch consisting of the
                concatenated inputs.
        """
        policy_batches = collections.defaultdict(list)
        env_steps = 0
        for s in samples:
            if not isinstance(s, MultiAgentBatch):
                raise ValueError(
                    "`MultiAgentBatch.concat_samples()` can only concat "
                    "MultiAgentBatch types, not {}!".format(type(s).__name__))
            for key, batch in s.policy_batches.items():
                policy_batches[key].append(batch)
            env_steps += s.env_steps()
        out = {}
        for key, batches in policy_batches.items():
            out[key] = SampleBatch.concat_samples(batches)
        return MultiAgentBatch(out, env_steps)

    @PublicAPI
    def copy(self) -> "MultiAgentBatch":
        """Deep-copies self into a new MultiAgentBatch.

        Returns:
            MultiAgentBatch: The copy of self with deep-copied data.
        """
        return MultiAgentBatch(
            {k: v.copy()
             for (k, v) in self.policy_batches.items()}, self.count)

    @PublicAPI
    def size_bytes(self) -> int:
        """
        Returns:
            int: The overall size in bytes of all policy batches (all columns).
        """
        return sum(b.size_bytes() for b in self.policy_batches.values())

    @DeveloperAPI
    def compress(self,
                 bulk: bool = False,
                 columns: Set[str] = frozenset(["obs", "new_obs"])) -> None:
        """Compresses each policy batch (per column) in place.

        Args:
            bulk (bool): Whether to compress across the batch dimension (0)
                as well. If False will compress n separate list items, where n
                is the batch size.
            columns (Set[str]): Set of column names to compress.
        """
        for batch in self.policy_batches.values():
            batch.compress(bulk=bulk, columns=columns)

    @DeveloperAPI
    def decompress_if_needed(self,
                             columns: Set[str] = frozenset(
                                 ["obs", "new_obs"])) -> "MultiAgentBatch":
        """Decompresses each policy batch (per column), if already compressed.

        Args:
            columns (Set[str]): Set of column names to decompress.

        Returns:
            MultiAgentBatch: This very MultiAgentBatch.
        """
        for batch in self.policy_batches.values():
            batch.decompress_if_needed(columns)
        return self

    def __str__(self):
        return "MultiAgentBatch({}, env_steps={})".format(
            str(self.policy_batches), self.count)

    def __repr__(self):
        return "MultiAgentBatch({}, env_steps={})".format(
            str(self.policy_batches), self.count)<|MERGE_RESOLUTION|>--- conflicted
+++ resolved
@@ -64,10 +64,7 @@
         # Possible seq_lens (TxB or BxT) setup.
         self.time_major = kwargs.pop("_time_major", None)
 
-<<<<<<< HEAD
-=======
         self.max_seq_len = kwargs.pop("_max_seq_len", None)
->>>>>>> e973b726
         self.zero_padded = kwargs.pop("_zero_padded", False)
         self.is_training = kwargs.pop("_is_training", None)
 
@@ -88,10 +85,6 @@
         elif isinstance(self.get("seq_lens"), list):
             self["seq_lens"] = np.array(self["seq_lens"], dtype=np.int32)
 
-<<<<<<< HEAD
-        self.max_seq_len = self.pop("_max_seq_len", None)
-=======
->>>>>>> e973b726
         if self.max_seq_len is None and self.get("seq_lens") is not None and \
                 not (tf and tf.is_tensor(self["seq_lens"])) and \
                 len(self["seq_lens"]) > 0:
@@ -356,23 +349,11 @@
                 _time_major=self.time_major,
             )
         else:
-<<<<<<< HEAD
-            try:
-                sb = SampleBatch(
-                    {k: v[start:end]
-                     for k, v in self.items()},
-                    _is_training=self.is_training,
-                    _time_major=self.time_major)
-            except Exception as e:
-                raise e
-            return sb
-=======
             return SampleBatch(
                 {k: v[start:end]
                  for k, v in self.items()},
                 _is_training=self.is_training,
                 _time_major=self.time_major)
->>>>>>> e973b726
 
     @PublicAPI
     def timeslices(self, k: int) -> List["SampleBatch"]:
@@ -560,12 +541,9 @@
         i = 0
         slices = []
         if self.get("seq_lens") is not None and len(self["seq_lens"]) > 0:
-<<<<<<< HEAD
-=======
             assert np.all(self["seq_lens"] < slice_size), \
                 "ERROR: `slice_size` must be larger than the max. seq-len " \
                 "in the batch!"
->>>>>>> e973b726
             start_pos = 0
             current_slize_size = 0
             idx = 0
