import collections
import numpy as np
import sys
import itertools
from typing import Any, Dict, Iterable, List, Optional, Set, Union

from ray.rllib.utils.annotations import PublicAPI, DeveloperAPI
from ray.rllib.utils.compression import pack, unpack, is_compressed
from ray.rllib.utils.memory import concat_aligned
from ray.rllib.utils.typing import TensorType

# Default policy id for single agent environments
DEFAULT_POLICY_ID = "default_policy"

# TODO(ekl) reuse the other id def once we fix imports
PolicyID = Any


@PublicAPI
class SampleBatch:
    """Wrapper around a dictionary with string keys and array-like values.

    For example, {"obs": [1, 2, 3], "reward": [0, -1, 1]} is a batch of three
    samples, each with an "obs" and "reward" attribute.
    """

    # Outputs from interacting with the environment
    OBS = "obs"
    CUR_OBS = "obs"
    NEXT_OBS = "new_obs"
    ACTIONS = "actions"
    REWARDS = "rewards"
    PREV_ACTIONS = "prev_actions"
    PREV_REWARDS = "prev_rewards"
    DONES = "dones"
    INFOS = "infos"

    # Extra action fetches keys.
    ACTION_DIST_INPUTS = "action_dist_inputs"
    ACTION_PROB = "action_prob"
    ACTION_LOGP = "action_logp"

    # Uniquely identifies an episode.
    EPS_ID = "eps_id"

    # Uniquely identifies a sample batch. This is important to distinguish RNN
    # sequences from the same episode when multiple sample batches are
    # concatenated (fusing sequences across batches can be unsafe).
    UNROLL_ID = "unroll_id"

    # Uniquely identifies an agent within an episode.
    AGENT_INDEX = "agent_index"

    # Value function predictions emitted by the behaviour policy.
    VF_PREDS = "vf_preds"

    @PublicAPI
    def __init__(self, *args, **kwargs):
        """Constructs a sample batch (same params as dict constructor)."""

        # Possible seq_lens (TxB or BxT) setup.
        self.time_major = kwargs.pop("_time_major", None)
        self.seq_lens = kwargs.pop("_seq_lens", None)
        self.dont_check_lens = kwargs.pop("_dont_check_lens", False)
        self.max_seq_len = None
        if self.seq_lens is not None and len(self.seq_lens) > 0:
            self.max_seq_len = max(self.seq_lens)

        # The actual data, accessible by column name (str).
        self.data = dict(*args, **kwargs)

        lengths = []
        for k, v in self.data.copy().items():
            assert isinstance(k, str), self
            lengths.append(len(v))
            if isinstance(v, list):
                self.data[k] = np.array(v)
        if not lengths:
            raise ValueError("Empty sample batch")
        if not self.dont_check_lens:
            assert len(set(lengths)) == 1, \
                "Data columns must be same length, but lens are " \
                "{}".format(lengths)
        if self.seq_lens is not None and len(self.seq_lens) > 0:
            self.count = sum(self.seq_lens)
        else:
            self.count = len(next(iter(self.data.values())))

        # Keeps track of new columns added after initial ones.
        self.new_columns = []

    @staticmethod
    @PublicAPI
    def concat_samples(samples: List["SampleBatch"]) -> \
            Union["SampleBatch", "MultiAgentBatch"]:
        """Concatenates n data dicts or MultiAgentBatches.

        Args:
            samples (List[Dict[TensorType]]]): List of dicts of data (numpy).

        Returns:
            Union[SampleBatch, MultiAgentBatch]: A new (compressed)
                SampleBatch or MultiAgentBatch.
        """
        if isinstance(samples[0], MultiAgentBatch):
            return MultiAgentBatch.concat_samples(samples)
        seq_lens = []
        concat_samples = []
        for s in samples:
            if s.count > 0:
                concat_samples.append(s)
                if s.seq_lens is not None:
                    seq_lens.extend(s.seq_lens)

        out = {}
        for k in concat_samples[0].keys():
            out[k] = concat_aligned(
                [s[k] for s in concat_samples],
                time_major=concat_samples[0].time_major)
        return SampleBatch(
            out,
<<<<<<< HEAD
            _seq_lens=seq_lens,
=======
            _seq_lens=np.array(seq_lens, dtype=np.int32),
>>>>>>> 2ffc39f1
            _time_major=concat_samples[0].time_major,
            _dont_check_lens=True)

    @PublicAPI
    def concat(self, other: "SampleBatch") -> "SampleBatch":
        """Returns a new SampleBatch with each data column concatenated.

        Args:
            other (SampleBatch): The other SampleBatch object to concat to this
                one.

        Returns:
            SampleBatch: The new SampleBatch, resulting from concating `other`
                to `self`.

        Examples:
            >>> b1 = SampleBatch({"a": [1, 2]})
            >>> b2 = SampleBatch({"a": [3, 4, 5]})
            >>> print(b1.concat(b2))
            {"a": [1, 2, 3, 4, 5]}
        """

        if self.keys() != other.keys():
            raise ValueError(
                "SampleBatches to concat must have same columns! {} vs {}".
                format(list(self.keys()), list(other.keys())))
        out = {}
        for k in self.keys():
            out[k] = concat_aligned([self[k], other[k]])
        return SampleBatch(out)

    @PublicAPI
    def copy(self) -> "SampleBatch":
        """Creates a (deep) copy of this SampleBatch and returns it.

        Returns:
            SampleBatch: A (deep) copy of this SampleBatch object.
        """
        return SampleBatch(
            {k: np.array(v, copy=True)
             for (k, v) in self.data.items()},
            _seq_lens=self.seq_lens)

    @PublicAPI
    def rows(self) -> Dict[str, TensorType]:
        """Returns an iterator over data rows, i.e. dicts with column values.

        Yields:
            Dict[str, TensorType]: The column values of the row in this
                iteration.

        Examples:
            >>> batch = SampleBatch({"a": [1, 2, 3], "b": [4, 5, 6]})
            >>> for row in batch.rows():
                   print(row)
            {"a": 1, "b": 4}
            {"a": 2, "b": 5}
            {"a": 3, "b": 6}
        """

        for i in range(self.count):
            row = {}
            for k in self.keys():
                row[k] = self[k][i]
            yield row

    @PublicAPI
    def columns(self, keys: List[str]) -> List[any]:
        """Returns a list of the batch-data in the specified columns.

        Args:
            keys (List[str]): List of column names fo which to return the data.

        Returns:
            List[any]: The list of data items ordered by the order of column
                names in `keys`.

        Examples:
            >>> batch = SampleBatch({"a": [1], "b": [2], "c": [3]})
            >>> print(batch.columns(["a", "b"]))
            [[1], [2]]
        """

        out = []
        for k in keys:
            out.append(self[k])
        return out

    @PublicAPI
    def shuffle(self) -> None:
        """Shuffles the rows of this batch in-place."""

        permutation = np.random.permutation(self.count)
        for key, val in self.items():
            self[key] = val[permutation]

    @PublicAPI
    def split_by_episode(self) -> List["SampleBatch"]:
        """Splits this batch's data by `eps_id`.

        Returns:
            List[SampleBatch]: List of batches, one per distinct episode.
        """

        slices = []
        cur_eps_id = self.data["eps_id"][0]
        offset = 0
        for i in range(self.count):
            next_eps_id = self.data["eps_id"][i]
            if next_eps_id != cur_eps_id:
                slices.append(self.slice(offset, i))
                offset = i
                cur_eps_id = next_eps_id
        slices.append(self.slice(offset, self.count))
        for s in slices:
            slen = len(set(s["eps_id"]))
            assert slen == 1, (s, slen)
        assert sum(s.count for s in slices) == self.count, (slices, self.count)
        return slices

    @PublicAPI
    def slice(self, start: int, end: int) -> "SampleBatch":
        """Returns a slice of the row data of this batch (w/o copying).

        Args:
            start (int): Starting index.
            end (int): Ending index.

        Returns:
            SampleBatch: A new SampleBatch, which has a slice of this batch's
                data.
        """
<<<<<<< HEAD
        if self.seq_lens:
=======
        if self.seq_lens is not None and len(self.seq_lens) > 0:
>>>>>>> 2ffc39f1
            data = {k: v[start:end] for k, v in self.data.items()}
            # Fix state_in_x data.
            count = 0
            state_start = None
<<<<<<< HEAD
            for i, seq_len in enumerate(self.seq_lens):
                count += seq_len
                if count >= end:
                    data["state_in_0"] = self.data["state_in_0"][state_start:
                                                                 i + 1]
                    seq_lens = self.seq_lens[state_start:i] + [
=======
            seq_lens = None
            for i, seq_len in enumerate(self.seq_lens):
                count += seq_len
                if count >= end:
                    state_idx = 0
                    state_key = "state_in_{}".format(state_idx)
                    while state_key in self.data:
                        data[state_key] = self.data[state_key][state_start:i +
                                                               1]
                        state_idx += 1
                        state_key = "state_in_{}".format(state_idx)
                    seq_lens = list(self.seq_lens[state_start:i]) + [
>>>>>>> 2ffc39f1
                        seq_len - (count - end)
                    ]
                    assert sum(seq_lens) == (end - start)
                    break
                elif state_start is None and count > start:
                    state_start = i

            return SampleBatch(
                data,
<<<<<<< HEAD
                _seq_lens=np.array(seq_lens),
=======
                _seq_lens=np.array(seq_lens, dtype=np.int32),
>>>>>>> 2ffc39f1
                _time_major=self.time_major,
                _dont_check_lens=True)
        else:
            return SampleBatch(
                {k: v[start:end]
                 for k, v in self.data.items()},
                _seq_lens=None,
                _time_major=self.time_major)

    @PublicAPI
    def timeslices(self, k: int) -> List["SampleBatch"]:
        """Returns SampleBatches, each one representing a k-slice of this one.

        Will start from timestep 0 and produce slices of size=k.

        Args:
            k (int): The size (in timesteps) of each returned SampleBatch.

        Returns:
            List[SampleBatch]: The list of (new) SampleBatches (each one of
                size k).
        """
        out = []
        i = 0
        while i < self.count:
            out.append(self.slice(i, i + k))
            i += k
        return out

    @PublicAPI
    def keys(self) -> Iterable[str]:
        """
        Returns:
            Iterable[str]: The keys() iterable over `self.data`.
        """
        return self.data.keys()

    @PublicAPI
    def items(self) -> Iterable[TensorType]:
        """
        Returns:
            Iterable[TensorType]: The values() iterable over `self.data`.
        """
        return self.data.items()

    @PublicAPI
    def get(self, key: str) -> Optional[TensorType]:
        """Returns one column (by key) from the data or None if key not found.

        Args:
            key (str): The key (column name) to return.

        Returns:
            Optional[TensorType]: The data under the given key. None if key
                not found in data.
        """
        return self.data.get(key)

    @PublicAPI
    def size_bytes(self) -> int:
        """
        Returns:
            int: The overall size in bytes of the data buffer (all columns).
        """
        return sum(sys.getsizeof(d) for d in self.data.values())

    @PublicAPI
    def __getitem__(self, key: str) -> TensorType:
        """Returns one column (by key) from the data.

        Args:
            key (str): The key (column name) to return.

        Returns:
            TensorType: The data under the given key.
        """
        return self.data[key]

    @PublicAPI
    def __setitem__(self, key, item) -> None:
        """Inserts (overrides) an entire column (by key) in the data buffer.

        Args:
            key (str): The column name to set a value for.
            item (TensorType): The data to insert.
        """
        if key not in self.data:
            self.new_columns.append(key)
        self.data[key] = item

    @DeveloperAPI
    def compress(self,
                 bulk: bool = False,
                 columns: Set[str] = frozenset(["obs", "new_obs"])) -> None:
        """Compresses the data buffers (by column) in place.

        Args:
            bulk (bool): Whether to compress across the batch dimension (0)
                as well. If False will compress n separate list items, where n
                is the batch size.
            columns (Set[str]): The columns to compress. Default: Only
                compress the obs and new_obs columns.
        """
        for key in columns:
            if key in self.data:
                if bulk:
                    self.data[key] = pack(self.data[key])
                else:
                    self.data[key] = np.array(
                        [pack(o) for o in self.data[key]])

    @DeveloperAPI
    def decompress_if_needed(self,
                             columns: Set[str] = frozenset(
                                 ["obs", "new_obs"])) -> "SampleBatch":
        """Decompresses data buffers (per column if not compressed) in place.

        Args:
            columns (Set[str]): The columns to decompress. Default: Only
                decompress the obs and new_obs columns.

        Returns:
            SampleBatch: This very SampleBatch.
        """
        for key in columns:
            if key in self.data:
                arr = self.data[key]
                if is_compressed(arr):
                    self.data[key] = unpack(arr)
                elif len(arr) > 0 and is_compressed(arr[0]):
                    self.data[key] = np.array(
                        [unpack(o) for o in self.data[key]])
        return self

    def __str__(self):
        return "SampleBatch({})".format(str(self.data))

    def __repr__(self):
        return "SampleBatch({})".format(str(self.data))

    def __iter__(self):
        return self.data.__iter__()

    def __contains__(self, x):
        return x in self.data


@PublicAPI
class MultiAgentBatch:
    """A batch of experiences from multiple agents in the environment.

    Attributes:
        policy_batches (Dict[PolicyID, SampleBatch]): Mapping from policy
            ids to SampleBatches of experiences.
        count (int): The number of env steps in this batch.
    """

    @PublicAPI
    def __init__(self, policy_batches: Dict[PolicyID, SampleBatch],
                 env_steps: int):
        """Initialize a MultiAgentBatch object.

        Args:
            policy_batches (Dict[PolicyID, SampleBatch]): Mapping from policy
                ids to SampleBatches of experiences.
            env_steps (int): The number of environment steps in the environment
                this batch contains. This will be less than the number of
                transitions this batch contains across all policies in total.
        """

        for v in policy_batches.values():
            assert isinstance(v, SampleBatch)
        self.policy_batches = policy_batches
        # Called "count" for uniformity with SampleBatch.
        # Prefer to access this via the `env_steps()` method when possible
        # for clarity.
        self.count = env_steps

    @PublicAPI
    def env_steps(self) -> int:
        """The number of env steps (there are >= 1 agent steps per env step).

        Returns:
            int: The number of environment steps contained in this batch.
        """
        return self.count

    @PublicAPI
    def agent_steps(self) -> int:
        """The number of agent steps (there are >= 1 agent steps per env step).

        Returns:
            int: The number of agent steps total in this batch.
        """
        ct = 0
        for batch in self.policy_batches.values():
            ct += batch.count
        return ct

    @PublicAPI
    def timeslices(self, k: int) -> List["MultiAgentBatch"]:
        """Returns k-step batches holding data for each agent at those steps.

        For examples, suppose we have agent1 observations [a1t1, a1t2, a1t3],
        for agent2, [a2t1, a2t3], and for agent3, [a3t3] only.

        Calling timeslices(1) would return three MultiAgentBatches containing
        [a1t1, a2t1], [a1t2], and [a1t3, a2t3, a3t3].

        Calling timeslices(2) would return two MultiAgentBatches containing
        [a1t1, a1t2, a2t1], and [a1t3, a2t3, a3t3].

        This method is used to implement "lockstep" replay mode. Note that this
        method does not guarantee each batch contains only data from a single
        unroll. Batches might contain data from multiple different envs.
        """
        from ray.rllib.evaluation.sample_batch_builder import \
            SampleBatchBuilder

        # Build a sorted set of (eps_id, t, policy_id, data...)
        steps = []
        for policy_id, batch in self.policy_batches.items():
            for row in batch.rows():
                steps.append((row[SampleBatch.EPS_ID], row["t"],
                              row["agent_index"], policy_id, row))
        steps.sort()

        finished_slices = []
        cur_slice = collections.defaultdict(SampleBatchBuilder)
        cur_slice_size = 0

        def finish_slice():
            nonlocal cur_slice_size
            assert cur_slice_size > 0
            batch = MultiAgentBatch(
                {k: v.build_and_reset()
                 for k, v in cur_slice.items()}, cur_slice_size)
            cur_slice_size = 0
            finished_slices.append(batch)

        # For each unique env timestep.
        for _, group in itertools.groupby(steps, lambda x: x[:2]):
            # Accumulate into the current slice.
            for _, _, _, policy_id, row in group:
                cur_slice[policy_id].add_values(**row)
            cur_slice_size += 1
            # Slice has reached target number of env steps.
            if cur_slice_size >= k:
                finish_slice()
                assert cur_slice_size == 0

        if cur_slice_size > 0:
            finish_slice()

        assert len(finished_slices) > 0, finished_slices
        return finished_slices

    @staticmethod
    @PublicAPI
    def wrap_as_needed(
            policy_batches: Dict[PolicyID, SampleBatch],
            env_steps: int) -> Union[SampleBatch, "MultiAgentBatch"]:
        """Returns SampleBatch or MultiAgentBatch, depending on given policies.

        Args:
            policy_batches (Dict[PolicyID, SampleBatch]): Mapping from policy
                ids to SampleBatch.
            env_steps (int): Number of env steps in the batch.

        Returns:
            Union[SampleBatch, MultiAgentBatch]: The single default policy's
                SampleBatch or a MultiAgentBatch (more than one policy).
        """
        if len(policy_batches) == 1 and DEFAULT_POLICY_ID in policy_batches:
            return policy_batches[DEFAULT_POLICY_ID]
        return MultiAgentBatch(
            policy_batches=policy_batches, env_steps=env_steps)

    @staticmethod
    @PublicAPI
    def concat_samples(samples: List["MultiAgentBatch"]) -> "MultiAgentBatch":
        """Concatenates a list of MultiAgentBatches into a new MultiAgentBatch.

        Args:
            samples (List[MultiAgentBatch]): List of MultiagentBatch objects
                to concatenate.

        Returns:
            MultiAgentBatch: A new MultiAgentBatch consisting of the
                concatenated inputs.
        """
        policy_batches = collections.defaultdict(list)
        env_steps = 0
        for s in samples:
            if not isinstance(s, MultiAgentBatch):
                raise ValueError(
                    "`MultiAgentBatch.concat_samples()` can only concat "
                    "MultiAgentBatch types, not {}!".format(type(s).__name__))
            for key, batch in s.policy_batches.items():
                policy_batches[key].append(batch)
            env_steps += s.env_steps()
        out = {}
        for key, batches in policy_batches.items():
            out[key] = SampleBatch.concat_samples(batches)
        return MultiAgentBatch(out, env_steps)

    @PublicAPI
    def copy(self) -> "MultiAgentBatch":
        """Deep-copies self into a new MultiAgentBatch.

        Returns:
            MultiAgentBatch: The copy of self with deep-copied data.
        """
        return MultiAgentBatch(
            {k: v.copy()
             for (k, v) in self.policy_batches.items()}, self.count)

    @PublicAPI
    def size_bytes(self) -> int:
        """
        Returns:
            int: The overall size in bytes of all policy batches (all columns).
        """
        return sum(b.size_bytes() for b in self.policy_batches.values())

    @DeveloperAPI
    def compress(self,
                 bulk: bool = False,
                 columns: Set[str] = frozenset(["obs", "new_obs"])) -> None:
        """Compresses each policy batch (per column) in place.

        Args:
            bulk (bool): Whether to compress across the batch dimension (0)
                as well. If False will compress n separate list items, where n
                is the batch size.
            columns (Set[str]): Set of column names to compress.
        """
        for batch in self.policy_batches.values():
            batch.compress(bulk=bulk, columns=columns)

    @DeveloperAPI
    def decompress_if_needed(self,
                             columns: Set[str] = frozenset(
                                 ["obs", "new_obs"])) -> "MultiAgentBatch":
        """Decompresses each policy batch (per column), if already compressed.

        Args:
            columns (Set[str]): Set of column names to decompress.

        Returns:
            MultiAgentBatch: This very MultiAgentBatch.
        """
        for batch in self.policy_batches.values():
            batch.decompress_if_needed(columns)
        return self

    def __str__(self):
        return "MultiAgentBatch({}, env_steps={})".format(
            str(self.policy_batches), self.count)

    def __repr__(self):
        return "MultiAgentBatch({}, env_steps={})".format(
            str(self.policy_batches), self.count)<|MERGE_RESOLUTION|>--- conflicted
+++ resolved
@@ -119,11 +119,7 @@
                 time_major=concat_samples[0].time_major)
         return SampleBatch(
             out,
-<<<<<<< HEAD
-            _seq_lens=seq_lens,
-=======
             _seq_lens=np.array(seq_lens, dtype=np.int32),
->>>>>>> 2ffc39f1
             _time_major=concat_samples[0].time_major,
             _dont_check_lens=True)
 
@@ -256,23 +252,11 @@
             SampleBatch: A new SampleBatch, which has a slice of this batch's
                 data.
         """
-<<<<<<< HEAD
-        if self.seq_lens:
-=======
         if self.seq_lens is not None and len(self.seq_lens) > 0:
->>>>>>> 2ffc39f1
             data = {k: v[start:end] for k, v in self.data.items()}
             # Fix state_in_x data.
             count = 0
             state_start = None
-<<<<<<< HEAD
-            for i, seq_len in enumerate(self.seq_lens):
-                count += seq_len
-                if count >= end:
-                    data["state_in_0"] = self.data["state_in_0"][state_start:
-                                                                 i + 1]
-                    seq_lens = self.seq_lens[state_start:i] + [
-=======
             seq_lens = None
             for i, seq_len in enumerate(self.seq_lens):
                 count += seq_len
@@ -285,7 +269,6 @@
                         state_idx += 1
                         state_key = "state_in_{}".format(state_idx)
                     seq_lens = list(self.seq_lens[state_start:i]) + [
->>>>>>> 2ffc39f1
                         seq_len - (count - end)
                     ]
                     assert sum(seq_lens) == (end - start)
@@ -295,11 +278,7 @@
 
             return SampleBatch(
                 data,
-<<<<<<< HEAD
-                _seq_lens=np.array(seq_lens),
-=======
                 _seq_lens=np.array(seq_lens, dtype=np.int32),
->>>>>>> 2ffc39f1
                 _time_major=self.time_major,
                 _dont_check_lens=True)
         else:
