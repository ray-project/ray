--- conflicted
+++ resolved
@@ -259,17 +259,11 @@
             for i, seq_len in enumerate(self.seq_lens):
                 count += seq_len
                 if count >= end:
-<<<<<<< HEAD
-                    data["state_in_0"] = self.data["state_in_0"][
-                                         state_start:i + 1]
-                    seq_lens = self.seq_lens[state_start:i] + [seq_len - (count - end)]
-=======
                     data["state_in_0"] = self.data["state_in_0"][state_start:
                                                                  i + 1]
                     seq_lens = self.seq_lens[state_start:i] + [
                         seq_len - (count - end)
                     ]
->>>>>>> 859ac16c
                     assert sum(seq_lens) == (end - start)
                     break
                 elif state_start is None and count > start:
@@ -277,11 +271,7 @@
 
             return SampleBatch(
                 data,
-<<<<<<< HEAD
                 _seq_lens=np.array(seq_lens),
-=======
-                _seq_lens=seq_lens,
->>>>>>> 859ac16c
                 _time_major=self.time_major,
                 _dont_check_lens=True)
         else:
