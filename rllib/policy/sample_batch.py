--- conflicted
+++ resolved
@@ -1010,71 +1010,49 @@
             # - n steps to left, iff `start` lies n steps inside a sequence.
             if not self._slice_map:
                 sum_ = 0
-<<<<<<< HEAD
                 # Loop through all seq_lens.
-                for i, l in enumerate(self[SampleBatch.SEQ_LENS]):
+                for i, l in enumerate(map(int, self[SampleBatch.SEQ_LENS])):
                     # Step through the current sequence and map all positions therein
                     # on that sequence's start index.
-                    for j in range(l):
-                        self._slice_map.append((i, sum_, j + 1))
-                    sum_ += l
+                    #for j in range(l):
+                    self._slice_map.extend([(i, sum_)] * l))
+                    sum_ = sum_ + l
                 # In case `stop` points to the very end (lengths of this
                 # batch), return the last sequence (the -1 here makes sure we
                 # never go beyond it; would result in an index error below).
                 self._slice_map.append((len(self[SampleBatch.SEQ_LENS]), sum_, 0))
 
-            start_seq_len, actual_start, _ = self._slice_map[start]
-            actual_stop = stop
-            if actual_start != start:
-                actual_stop -= start - actual_start
-            stop_seq_len, _, last_seq_len = self._slice_map[actual_stop - 1]
-            stop_seq_len += 1
-            if self.zero_padded:
-                actual_start = start_seq_len * self.max_seq_len
-                actual_stop = (stop_seq_len - 1) * self.max_seq_len + last_seq_len
-
-            def map_(path, value):
-                if path[0] == SampleBatch.SEQ_LENS:
-                    seq_lens = value[start_seq_len:stop_seq_len].copy()
-                    seq_lens[-1] = last_seq_len
-                    return seq_lens
-                elif path[0].startswith("state_in_"):
-=======
-                for i, l in enumerate(map(int, self[SampleBatch.SEQ_LENS])):
-                    self._slice_map.extend([(i, sum_)] * l)
-                    sum_ = sum_ + l
-                # In case `stop` points to the very end (lengths of this
-                # batch), return the last sequence (the -1 here makes sure we
-                # never go beyond it; would result in an index error below).
-                self._slice_map.append((len(self[SampleBatch.SEQ_LENS]), sum_))
-
-            start_seq_len, start_unpadded = self._slice_map[start]
-            stop_seq_len, stop_unpadded = self._slice_map[stop]
-            start_padded = start_unpadded
-            stop_padded = stop_unpadded
-            if self.zero_padded:
-                start_padded = start_seq_len * self.max_seq_len
-                stop_padded = stop_seq_len * self.max_seq_len
-
-            def map_(path, value):
-                if path[0] != SampleBatch.SEQ_LENS and not path[0].startswith(
-                    "state_in_"
-                ):
-                    if path[0] != SampleBatch.INFOS:
-                        return value[start_padded:stop_padded]
+                start_seq_len, actual_start, _ = self._slice_map[start]
+                actual_stop = stop
+                if actual_start != start:
+                    actual_stop -= start - actual_start
+                stop_seq_len, _, last_seq_len = self._slice_map[actual_stop - 1]
+                stop_seq_len += 1
+
+                start_padded = actual_start
+                stop_padded = actual_stop
+                if self.zero_padded:
+                    start_padded = start_seq_len * self.max_seq_len
+                    stop_padded = (stop_seq_len - 1) * self.max_seq_len + last_seq_len
+
+                def map_(path, value):
+                    if path[0] == SampleBatch.SEQ_LENS:
+                        seq_lens = value[start_seq_len:stop_seq_len].copy()
+                        seq_lens[-1] = last_seq_len
+                        return seq_lens
+                    elif path[0].startswith("state_in_"):
+                        return value[start_seq_len:stop_seq_len]
+                    elif path[0] == SampleBatch.INFOS:
+                        return value[actual_start:actual_stop]
                     else:
-                        return value[start_unpadded:stop_unpadded]
-                else:
->>>>>>> bb4e5cb7
-                    return value[start_seq_len:stop_seq_len]
-                else:
-                    ret = value[actual_start:actual_stop]
-                    if self.zero_padded:
-                        shape = (self.max_seq_len - last_seq_len,) + ret.shape[1:]
-                        ret = np.concatenate(
-                            [ret, np.zeros(shape=shape, dtype=ret.dtype)]
-                        )
-                    return ret
+                        ret = value[start_padded:stop_padded]
+                        if self.zero_padded:
+                            shape = (self.max_seq_len - last_seq_len,) + ret.shape[
+                                                                         1:]
+                            ret = np.concatenate(
+                                [ret, np.zeros(shape=shape, dtype=ret.dtype)]
+                            )
+                        return ret
 
             data = tree.map_structure_with_path(map_, self)
             # Restore `self.get_interceptor`.
