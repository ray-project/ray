--- conflicted
+++ resolved
@@ -80,8 +80,6 @@
             ], Tuple[TensorType, type, List[TensorType]]]] = None,
             existing_inputs: Optional[Dict[str, "tf1.placeholder"]] = None,
             existing_model: Optional[ModelV2] = None,
-            view_requirements_fn: Optional[Callable[[Policy], Dict[
-                str, ViewRequirement]]] = None,
             get_batch_divisibility_req: Optional[Callable[[Policy],
                                                           int]] = None,
             obs_include_prev_action_reward: bool = True):
@@ -135,9 +133,6 @@
                 placeholders to use instead of defining new ones.
             existing_model (Optional[ModelV2]): When copying a policy, this
                 specifies an existing model to clone and share weights with.
-            view_requirements_fn (Callable[[Policy],
-                Dict[str, ViewRequirement]]): An optional callable to retrieve
-                additional train view requirements for this policy.
             get_batch_divisibility_req (Optional[Callable[[Policy], int]]):
                 Optional callable that returns the divisibility requirement for
                 sample batches. If None, will assume a value of 1.
@@ -190,14 +185,9 @@
                 self._state_inputs = [
                     get_placeholder(
                         space=vr.space,
-<<<<<<< HEAD
-                        time_axis=not isinstance(vr.data_rel_pos, int)) for k,
-                    vr in self.model.inference_view_requirements.items()
-=======
                         time_axis=not isinstance(vr.shift, int),
                     ) for k, vr in
                     self.model.inference_view_requirements.items()
->>>>>>> 2ffc39f1
                     if k.startswith("state_in_")
                 ]
             else:
@@ -209,9 +199,6 @@
         # Use default settings.
         # Add NEXT_OBS, STATE_IN_0.., and others.
         self.view_requirements = self._get_default_view_requirements()
-        # Update this Policy's ViewRequirements (if function given).
-        if callable(view_requirements_fn):
-            self.view_requirements.update(view_requirements_fn(self))
         # Combine view_requirements for Model and Policy.
         self.view_requirements.update(self.model.inference_view_requirements)
 
@@ -436,11 +423,7 @@
                 input_dict[view_col] = existing_inputs[view_col]
             # All others.
             else:
-<<<<<<< HEAD
-                time_axis = not isinstance(view_req.data_rel_pos, int)
-=======
                 time_axis = not isinstance(view_req.shift, int)
->>>>>>> 2ffc39f1
                 if view_req.used_for_training:
                     # Create a +time-axis placeholder if the shift is not an
                     # int (range or list of ints).
@@ -448,12 +431,8 @@
                         space=view_req.space,
                         name=view_col,
                         time_axis=time_axis)
-<<<<<<< HEAD
-        dummy_batch = self._get_dummy_batch_from_view_requirements()
-=======
         dummy_batch = self._get_dummy_batch_from_view_requirements(
             batch_size=32)
->>>>>>> 2ffc39f1
 
         return input_dict, dummy_batch
 
@@ -518,12 +497,6 @@
                 dummy_batch[k] = fake_array(v)
             dummy_batch = SampleBatch(dummy_batch)
 
-<<<<<<< HEAD
-        # Postprocessing might depend on variable init, so run it first here.
-        self._sess.run(tf1.global_variables_initializer())
-
-=======
->>>>>>> 2ffc39f1
         batch_for_postproc = UsageTrackingDict(dummy_batch)
         batch_for_postproc.count = dummy_batch.count
         logger.info("Testing `postprocess_trajectory` w/ dummy batch.")
@@ -542,11 +515,6 @@
                             -1.0, 1.0, shape=batch_for_postproc[key].shape[1:],
                             dtype=batch_for_postproc[key].dtype))
 
-        # Model forward pass for the loss (needed after postprocess to
-        # overwrite any tensor state from that call)
-        # TODO: replace with `compute_actions_from_input_dict`
-        self.model(self._input_dict, self._state_inputs, self._seq_lens)
-
         if not self.config["_use_trajectory_view_api"]:
             train_batch = UsageTrackingDict(
                 dict({
@@ -557,26 +525,19 @@
                     SampleBatch.PREV_ACTIONS: self._prev_action_input,
                     SampleBatch.PREV_REWARDS: self._prev_reward_input,
                     SampleBatch.CUR_OBS: self._obs_input,
-<<<<<<< HEAD
                 })
-            else:
-                train_batch = UsageTrackingDict({
-                    SampleBatch.CUR_OBS: self._obs_input,
-=======
->>>>>>> 2ffc39f1
-                })
-
-                for k, v in postprocessed_batch.items():
-                    if k in train_batch:
-                        continue
-                    elif v.dtype == np.object:
-                        continue  # can't handle arbitrary objects in TF
-                    elif k == "seq_lens" or k.startswith("state_in_"):
-                        continue
-                    shape = (None, ) + v.shape[1:]
-                    dtype = np.float32 if v.dtype == np.float64 else v.dtype
-                    placeholder = tf1.placeholder(dtype, shape=shape, name=k)
-                    train_batch[k] = placeholder
+
+            for k, v in postprocessed_batch.items():
+                if k in train_batch:
+                    continue
+                elif v.dtype == np.object:
+                    continue  # can't handle arbitrary objects in TF
+                elif k == "seq_lens" or k.startswith("state_in_"):
+                    continue
+                shape = (None, ) + v.shape[1:]
+                dtype = np.float32 if v.dtype == np.float64 else v.dtype
+                placeholder = tf1.placeholder(dtype, shape=shape, name=k)
+                train_batch[k] = placeholder
 
             for i, si in enumerate(self._state_inputs):
                 train_batch["state_in_{}".format(i)] = si
@@ -670,35 +631,6 @@
         # Initialize again after loss init.
         self._sess.run(tf1.global_variables_initializer())
 
-        # Add new columns automatically to view-reqs.
-        if self.config["_use_trajectory_view_api"] and \
-                auto_remove_unneeded_view_reqs:
-            # Add those needed for postprocessing and training.
-            all_accessed_keys = train_batch.accessed_keys | \
-                                batch_for_postproc.accessed_keys
-            # Tag those only needed for post-processing.
-            for key in batch_for_postproc.accessed_keys:
-                if key not in train_batch.accessed_keys:
-                    self.view_requirements[key].used_for_training = False
-                    if key in self._loss_input_dict:
-                        del self._loss_input_dict[key]
-            # Remove those not needed at all (leave those that are needed
-            # by Sampler to properly execute sample collection).
-            for key in list(self.view_requirements.keys()):
-                if key not in all_accessed_keys and key not in [
-                    SampleBatch.EPS_ID, SampleBatch.AGENT_INDEX,
-                    SampleBatch.UNROLL_ID, SampleBatch.DONES] and \
-                        key not in self.model.inference_view_requirements:
-                    del self.view_requirements[key]
-                    if key in self._loss_input_dict:
-                        del self._loss_input_dict[key]
-
-        self._loss_input_dict_no_rnn = {
-            k: v
-            for k, v in self._loss_input_dict.items()
-            if v not in self._state_inputs and v != self._seq_lens
-        }
-
     def _do_loss_init(self, train_batch: SampleBatch):
         loss = self._loss_fn(self, self.model, self.dist_class, train_batch)
         if self._stats_fn:
