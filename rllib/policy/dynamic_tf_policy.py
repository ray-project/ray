"""Graph mode TF policy built using build_tf_policy()."""

from collections import OrderedDict
import logging
import numpy as np

from ray.rllib.policy.policy import Policy
from ray.rllib.policy.sample_batch import SampleBatch
from ray.rllib.policy.tf_policy import TFPolicy
from ray.rllib.models.catalog import ModelCatalog
from ray.rllib.utils.annotations import override
from ray.rllib.utils import try_import_tf
from ray.rllib.utils.debug import log_once, summarize
from ray.rllib.utils.tracking_dict import UsageTrackingDict

tf = try_import_tf()

logger = logging.getLogger(__name__)


class DynamicTFPolicy(TFPolicy):
    """A TFPolicy that auto-defines placeholders dynamically at runtime.

    Initialization of this class occurs in two phases.
      * Phase 1: the model is created and model variables are initialized.
      * Phase 2: a fake batch of data is created, sent to the trajectory
        postprocessor, and then used to create placeholders for the loss
        function. The loss and stats functions are initialized with these
        placeholders.

    Initialization defines the static graph.

    Attributes:
        observation_space (gym.Space): observation space of the policy.
        action_space (gym.Space): action space of the policy.
        config (dict): config of the policy
        model (TorchModel): TF model instance
        dist_class (type): TF action distribution class
    """

    def __init__(self,
                 obs_space,
                 action_space,
                 config,
                 loss_fn,
                 stats_fn=None,
                 grad_stats_fn=None,
                 before_loss_init=None,
                 make_model=None,
                 action_sampler_fn=None,
                 existing_inputs=None,
                 existing_model=None,
                 get_batch_divisibility_req=None,
                 obs_include_prev_action_reward=True):
        """Initialize a dynamic TF policy.

        Arguments:
            observation_space (gym.Space): Observation space of the policy.
            action_space (gym.Space): Action space of the policy.
            config (dict): Policy-specific configuration data.
            loss_fn (func): function that returns a loss tensor the policy
                graph, and dict of experience tensor placeholders
            stats_fn (func): optional function that returns a dict of
                TF fetches given the policy and batch input tensors
            grad_stats_fn (func): optional function that returns a dict of
                TF fetches given the policy and loss gradient tensors
            before_loss_init (Optional[callable]): Optional function to run
                prior to loss init that takes the same arguments as __init__.
            make_model (func): optional function that returns a ModelV2 object
                given (policy, obs_space, action_space, config).
                All policy variables should be created in this function. If not
                specified, a default model will be created.
            action_sampler_fn (func): optional function that returns a
                tuple of action and action logp tensors given
                (policy, model, input_dict, obs_space, action_space, config).
                If not specified, a default action distribution will be used.
            existing_inputs (OrderedDict): When copying a policy, this
                specifies an existing dict of placeholders to use instead of
                defining new ones
            existing_model (ModelV2): when copying a policy, this specifies
                an existing model to clone and share weights with
            get_batch_divisibility_req (func): optional function that returns
                the divisibility requirement for sample batches
            obs_include_prev_action_reward (bool): whether to include the
                previous action and reward in the model input
        """
        self.config = config
        self._loss_fn = loss_fn
        self._stats_fn = stats_fn
        self._grad_stats_fn = grad_stats_fn
        self._obs_include_prev_action_reward = obs_include_prev_action_reward

        # Setup standard placeholders
        prev_actions = None
        prev_rewards = None
        if existing_inputs is not None:
            obs = existing_inputs[SampleBatch.CUR_OBS]
            if self._obs_include_prev_action_reward:
                prev_actions = existing_inputs[SampleBatch.PREV_ACTIONS]
                prev_rewards = existing_inputs[SampleBatch.PREV_REWARDS]
        else:
            obs = tf.placeholder(
                tf.float32,
                shape=[None] + list(obs_space.shape),
                name="observation")
            if self._obs_include_prev_action_reward:
                prev_actions = ModelCatalog.get_action_placeholder(
                    action_space)
                prev_rewards = tf.placeholder(
                    tf.float32, [None], name="prev_reward")

        self._input_dict = {
            SampleBatch.CUR_OBS: obs,
            SampleBatch.PREV_ACTIONS: prev_actions,
            SampleBatch.PREV_REWARDS: prev_rewards,
            "is_training": self._get_is_training_placeholder(),
        }
        self._seq_lens = tf.placeholder(
            dtype=tf.int32, shape=[None], name="seq_lens")
        self._time_step = tf.placeholder_with_default(
            input=0, shape=(), name="time_step"
        )

        # Setup model
        if action_sampler_fn:
            if not make_model:
                raise ValueError(
                    "make_model is required if action_sampler_fn is given")
            self.dist_class = None
        else:
            self.dist_class, logit_dim = ModelCatalog.get_action_dist(
                action_space, self.config["model"])

        if existing_model:
            self.model = existing_model
        elif make_model:
            self.model = make_model(self, obs_space, action_space, config)
        else:
            self.model = ModelCatalog.get_model_v2(
                obs_space,
                action_space,
                logit_dim,
                self.config["model"],
                framework="tf")

        if existing_inputs:
            self._state_in = [
                v for k, v in existing_inputs.items()
                if k.startswith("state_in_")
            ]
            if self._state_in:
                self._seq_lens = existing_inputs["seq_lens"]
        else:
            self._state_in = [
                tf.placeholder(shape=(None, ) + s.shape, dtype=s.dtype)
                for s in self.model.get_initial_state()
            ]

        model_out, self._state_out = self.model(self._input_dict,
                                                self._state_in, self._seq_lens)

        # Setup action sampler
        if action_sampler_fn:
            action_sampler, action_logp = action_sampler_fn(
                self, self.model, self._input_dict, obs_space, action_space,
                config)
        else:
            action_dist = self.dist_class(model_out, self.model)
            action_sampler = action_dist.sample()
            action_logp = action_dist.sampled_action_logp()

        # Phase 1 init
        sess = tf.get_default_session() or tf.Session()
        if get_batch_divisibility_req:
            batch_divisibility_req = get_batch_divisibility_req(self)
        else:
            batch_divisibility_req = 1
        TFPolicy.__init__(
            self,
            obs_space,
            action_space,
            config,
            sess,
            obs_input=obs,
            action_sampler=action_sampler,
            action_logp=action_logp,
            loss=None,  # dynamically initialized on run
            loss_inputs=[],
            model=self.model,
            state_inputs=self._state_in,
            state_outputs=self._state_out,
            prev_action_input=prev_actions,
            prev_reward_input=prev_rewards,
            seq_lens=self._seq_lens,
            max_seq_len=config["model"]["max_seq_len"],
            time_step=self._time_step,
            batch_divisibility_req=batch_divisibility_req)

        # Phase 2 init.
        if before_loss_init is not None:
            before_loss_init(self, obs_space, action_space, config)

        if not existing_inputs:
            self._initialize_loss()

    @override(TFPolicy)
    def copy(self, existing_inputs):
        """Creates a copy of self using existing input placeholders."""

        # Note that there might be RNN state inputs at the end of the list
        if self._state_inputs:
            num_state_inputs = len(self._state_inputs) + 1
        else:
            num_state_inputs = 0
        if len(self._loss_inputs) + num_state_inputs != len(existing_inputs):
            raise ValueError("Tensor list mismatch", self._loss_inputs,
                             self._state_inputs, existing_inputs)
        for i, (k, v) in enumerate(self._loss_inputs):
            if v.shape.as_list() != existing_inputs[i].shape.as_list():
                raise ValueError("Tensor shape mismatch", i, k, v.shape,
                                 existing_inputs[i].shape)
        # By convention, the loss inputs are followed by state inputs and then
        # the seq len tensor
        rnn_inputs = []
        for i in range(len(self._state_inputs)):
            rnn_inputs.append(("state_in_{}".format(i),
                               existing_inputs[len(self._loss_inputs) + i]))
        if rnn_inputs:
            rnn_inputs.append(("seq_lens", existing_inputs[-1]))
        input_dict = OrderedDict(
            [(k, existing_inputs[i])
             for i, (k, _) in enumerate(self._loss_inputs)] + rnn_inputs)
        instance = self.__class__(
            self.observation_space,
            self.action_space,
            self.config,
            existing_inputs=input_dict,
            existing_model=self.model)

        instance._loss_input_dict = input_dict
        loss = instance._do_loss_init(input_dict)
        loss_inputs = [(k, existing_inputs[i])
                       for i, (k, _) in enumerate(self._loss_inputs)]

        TFPolicy._initialize_loss(instance, loss, loss_inputs)
        if instance._grad_stats_fn:
            instance._stats_fetches.update(
                instance._grad_stats_fn(instance, input_dict, instance._grads))
        return instance

    @override(Policy)
    def get_initial_state(self):
        if self.model:
            return self.model.get_initial_state()
        else:
            return []

<<<<<<< HEAD
    def is_recurrent(self):
        return len(self._state_in) > 0

    @override(Policy)
    def num_state_tensors(self):
        return len(self._state_in)

=======
>>>>>>> a3b54ed6
    def _initialize_loss(self):
        def fake_array(tensor):
            shape = tensor.shape.as_list()
            shape = [s if s is not None else 1 for s in shape]
            return np.zeros(shape, dtype=tensor.dtype.as_numpy_dtype)

        dummy_batch = {
            SampleBatch.CUR_OBS: fake_array(self._obs_input),
            SampleBatch.NEXT_OBS: fake_array(self._obs_input),
            SampleBatch.DONES: np.array([False], dtype=np.bool),
            SampleBatch.ACTIONS: fake_array(
                ModelCatalog.get_action_placeholder(self.action_space)),
            SampleBatch.REWARDS: np.array([0], dtype=np.float32),
        }
        if self._obs_include_prev_action_reward:
            dummy_batch.update({
                SampleBatch.PREV_ACTIONS: fake_array(self._prev_action_input),
                SampleBatch.PREV_REWARDS: fake_array(self._prev_reward_input),
            })
        state_init = self.get_initial_state()
        state_batches = []
        for i, h in enumerate(state_init):
            dummy_batch["state_in_{}".format(i)] = np.expand_dims(h, 0)
            dummy_batch["state_out_{}".format(i)] = np.expand_dims(h, 0)
            state_batches.append(np.expand_dims(h, 0))
        if state_init:
            dummy_batch["seq_lens"] = np.array([1], dtype=np.int32)
        for k, v in self.extra_compute_action_fetches().items():
            dummy_batch[k] = fake_array(v)

        # postprocessing might depend on variable init, so run it first here
        self._sess.run(tf.global_variables_initializer())

        postprocessed_batch = self.postprocess_trajectory(
            SampleBatch(dummy_batch))

        # model forward pass for the loss (needed after postprocess to
        # overwrite any tensor state from that call)
        self.model(self._input_dict, self._state_in, self._seq_lens)

        if self._obs_include_prev_action_reward:
            train_batch = UsageTrackingDict({
                SampleBatch.PREV_ACTIONS: self._prev_action_input,
                SampleBatch.PREV_REWARDS: self._prev_reward_input,
                SampleBatch.CUR_OBS: self._obs_input,
            })
            loss_inputs = [
                (SampleBatch.PREV_ACTIONS, self._prev_action_input),
                (SampleBatch.PREV_REWARDS, self._prev_reward_input),
                (SampleBatch.CUR_OBS, self._obs_input),
            ]
        else:
            train_batch = UsageTrackingDict({
                SampleBatch.CUR_OBS: self._obs_input,
            })
            loss_inputs = [
                (SampleBatch.CUR_OBS, self._obs_input),
            ]

        for k, v in postprocessed_batch.items():
            if k in train_batch:
                continue
            elif v.dtype == np.object:
                continue  # can't handle arbitrary objects in TF
            elif k == "seq_lens" or k.startswith("state_in_"):
                continue
            shape = (None, ) + v.shape[1:]
            dtype = np.float32 if v.dtype == np.float64 else v.dtype
            placeholder = tf.placeholder(dtype, shape=shape, name=k)
            train_batch[k] = placeholder

        for i, si in enumerate(self._state_in):
            train_batch["state_in_{}".format(i)] = si
        train_batch["seq_lens"] = self._seq_lens

        if log_once("loss_init"):
            logger.debug(
                "Initializing loss function with dummy input:\n\n{}\n".format(
                    summarize(train_batch)))

        self._loss_input_dict = train_batch
        loss = self._do_loss_init(train_batch)
        for k in sorted(train_batch.accessed_keys):
            if k != "seq_lens" and not k.startswith("state_in_"):
                loss_inputs.append((k, train_batch[k]))

        TFPolicy._initialize_loss(self, loss, loss_inputs)
        if self._grad_stats_fn:
            self._stats_fetches.update(
                self._grad_stats_fn(self, train_batch, self._grads))
        self._sess.run(tf.global_variables_initializer())

    def _do_loss_init(self, train_batch):
        loss = self._loss_fn(self, self.model, self.dist_class, train_batch)
        if self._stats_fn:
            self._stats_fetches.update(self._stats_fn(self, train_batch))
        # override the update ops to be those of the model
        self._update_ops = self.model.update_ops()
        return loss<|MERGE_RESOLUTION|>--- conflicted
+++ resolved
@@ -255,7 +255,6 @@
         else:
             return []
 
-<<<<<<< HEAD
     def is_recurrent(self):
         return len(self._state_in) > 0
 
@@ -263,8 +262,6 @@
     def num_state_tensors(self):
         return len(self._state_in)
 
-=======
->>>>>>> a3b54ed6
     def _initialize_loss(self):
         def fake_array(tensor):
             shape = tensor.shape.as_list()
