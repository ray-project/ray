<<<<<<< HEAD
from collections import namedtuple, OrderedDict
import gym
import logging
import re
from typing import Callable, Dict, List, Optional, Tuple, Type

from ray.util.debug import log_once
from ray.rllib.models.tf.tf_action_dist import TFActionDistribution
from ray.rllib.models.modelv2 import ModelV2
from ray.rllib.policy.policy import Policy
from ray.rllib.policy.sample_batch import SampleBatch
from ray.rllib.policy.tf_policy import TFPolicy
from ray.rllib.policy.view_requirement import ViewRequirement
from ray.rllib.models.catalog import ModelCatalog
from ray.rllib.utils import force_list
from ray.rllib.utils.annotations import override, DeveloperAPI
from ray.rllib.utils.debug import summarize
from ray.rllib.utils.deprecation import deprecation_warning, DEPRECATED_VALUE
from ray.rllib.utils.framework import try_import_tf
from ray.rllib.utils.tf_utils import get_placeholder
from ray.rllib.utils.typing import (
    LocalOptimizer,
    ModelGradients,
    TensorType,
    TrainerConfigDict,
)

tf1, tf, tfv = try_import_tf()

logger = logging.getLogger(__name__)

# Variable scope in which created variables will be placed under.
TOWER_SCOPE_NAME = "tower"


@DeveloperAPI
class DynamicTFPolicy(TFPolicy):
    """A TFPolicy that auto-defines placeholders dynamically at runtime.

    Do not sub-class this class directly (neither should you sub-class
    TFPolicy), but rather use rllib.policy.tf_policy_template.build_tf_policy
    to generate your custom tf (graph-mode or eager) Policy classes.
    """

    @DeveloperAPI
    def __init__(
        self,
        obs_space: gym.spaces.Space,
        action_space: gym.spaces.Space,
        config: TrainerConfigDict,
        loss_fn: Callable[
            [Policy, ModelV2, Type[TFActionDistribution], SampleBatch], TensorType
        ],
        *,
        stats_fn: Optional[
            Callable[[Policy, SampleBatch], Dict[str, TensorType]]
        ] = None,
        grad_stats_fn: Optional[
            Callable[[Policy, SampleBatch, ModelGradients], Dict[str, TensorType]]
        ] = None,
        before_loss_init: Optional[
            Callable[
                [Policy, gym.spaces.Space, gym.spaces.Space, TrainerConfigDict], None
            ]
        ] = None,
        make_model: Optional[
            Callable[
                [Policy, gym.spaces.Space, gym.spaces.Space, TrainerConfigDict], ModelV2
            ]
        ] = None,
        action_sampler_fn: Optional[
            Callable[[TensorType, List[TensorType]], Tuple[TensorType, TensorType]]
        ] = None,
        action_distribution_fn: Optional[
            Callable[
                [Policy, ModelV2, TensorType, TensorType, TensorType],
                Tuple[TensorType, type, List[TensorType]],
            ]
        ] = None,
        existing_inputs: Optional[Dict[str, "tf1.placeholder"]] = None,
        existing_model: Optional[ModelV2] = None,
        get_batch_divisibility_req: Optional[Callable[[Policy], int]] = None,
        obs_include_prev_action_reward=DEPRECATED_VALUE,
    ):
        """Initializes a DynamicTFPolicy instance.

        Initialization of this class occurs in two phases and defines the
        static graph.

        Phase 1: The model is created and model variables are initialized.

        Phase 2: A fake batch of data is created, sent to the trajectory
        postprocessor, and then used to create placeholders for the loss
        function. The loss and stats functions are initialized with these
        placeholders.

        Args:
            observation_space: Observation space of the policy.
            action_space: Action space of the policy.
            config: Policy-specific configuration data.
            loss_fn: Function that returns a loss tensor for the policy graph.
            stats_fn: Optional callable that - given the policy and batch
                input tensors - returns a dict mapping str to TF ops.
                These ops are fetched from the graph after loss calculations
                and the resulting values can be found in the results dict
                returned by e.g. `Trainer.train()` or in tensorboard (if TB
                logging is enabled).
            grad_stats_fn: Optional callable that - given the policy, batch
                input tensors, and calculated loss gradient tensors - returns
                a dict mapping str to TF ops. These ops are fetched from the
                graph after loss and gradient calculations and the resulting
                values can be found in the results dict returned by e.g.
                `Trainer.train()` or in tensorboard (if TB logging is
                enabled).
            before_loss_init: Optional function to run prior to
                loss init that takes the same arguments as __init__.
            make_model: Optional function that returns a ModelV2 object
                given policy, obs_space, action_space, and policy config.
                All policy variables should be created in this function. If not
                specified, a default model will be created.
            action_sampler_fn: A callable returning a sampled action and its
                log-likelihood given Policy, ModelV2, observation inputs,
                explore, and is_training.
                Provide `action_sampler_fn` if you would like to have full
                control over the action computation step, including the
                model forward pass, possible sampling from a distribution,
                and exploration logic.
                Note: If `action_sampler_fn` is given, `action_distribution_fn`
                must be None. If both `action_sampler_fn` and
                `action_distribution_fn` are None, RLlib will simply pass
                inputs through `self.model` to get distribution inputs, create
                the distribution object, sample from it, and apply some
                exploration logic to the results.
                The callable takes as inputs: Policy, ModelV2, obs_batch,
                state_batches (optional), seq_lens (optional),
                prev_actions_batch (optional), prev_rewards_batch (optional),
                explore, and is_training.
            action_distribution_fn: A callable returning distribution inputs
                (parameters), a dist-class to generate an action distribution
                object from, and internal-state outputs (or an empty list if
                not applicable).
                Provide `action_distribution_fn` if you would like to only
                customize the model forward pass call. The resulting
                distribution parameters are then used by RLlib to create a
                distribution object, sample from it, and execute any
                exploration logic.
                Note: If `action_distribution_fn` is given, `action_sampler_fn`
                must be None. If both `action_sampler_fn` and
                `action_distribution_fn` are None, RLlib will simply pass
                inputs through `self.model` to get distribution inputs, create
                the distribution object, sample from it, and apply some
                exploration logic to the results.
                The callable takes as inputs: Policy, ModelV2, input_dict,
                explore, timestep, is_training.
            existing_inputs: When copying a policy, this specifies an existing
                dict of placeholders to use instead of defining new ones.
            existing_model: When copying a policy, this specifies an existing
                model to clone and share weights with.
            get_batch_divisibility_req: Optional callable that returns the
                divisibility requirement for sample batches. If None, will
                assume a value of 1.
        """
        if obs_include_prev_action_reward != DEPRECATED_VALUE:
            deprecation_warning(old="obs_include_prev_action_reward", error=False)
        self.observation_space = obs_space
        self.action_space = action_space
        self.config = config
        self.framework = "tf"
        self._loss_fn = loss_fn
        self._stats_fn = stats_fn
        self._grad_stats_fn = grad_stats_fn
        self._seq_lens = None
        self._is_tower = existing_inputs is not None

        dist_class = None
        if action_sampler_fn or action_distribution_fn:
            if not make_model:
                raise ValueError(
                    "`make_model` is required if `action_sampler_fn` OR "
                    "`action_distribution_fn` is given"
                )
        else:
            dist_class, logit_dim = ModelCatalog.get_action_dist(
                action_space, self.config["model"]
            )

        # Setup self.model.
        if existing_model:
            if isinstance(existing_model, list):
                self.model = existing_model[0]
                # TODO: (sven) hack, but works for `target_[q_]?model`.
                for i in range(1, len(existing_model)):
                    setattr(self, existing_model[i][0], existing_model[i][1])
        elif make_model:
            self.model = make_model(self, obs_space, action_space, config)
        else:
            self.model = ModelCatalog.get_model_v2(
                obs_space=obs_space,
                action_space=action_space,
                num_outputs=logit_dim,
                model_config=self.config["model"],
                framework="tf",
            )
        # Auto-update model's inference view requirements, if recurrent.
        self._update_model_view_requirements_from_init_state()

        # Input placeholders already given -> Use these.
        if existing_inputs:
            self._state_inputs = [
                v for k, v in existing_inputs.items() if k.startswith("state_in_")
            ]
            # Placeholder for RNN time-chunk valid lengths.
            if self._state_inputs:
                self._seq_lens = existing_inputs[SampleBatch.SEQ_LENS]
        # Create new input placeholders.
        else:
            self._state_inputs = [
                get_placeholder(
                    space=vr.space,
                    time_axis=not isinstance(vr.shift, int),
                )
                for k, vr in self.model.view_requirements.items()
                if k.startswith("state_in_")
            ]
            # Placeholder for RNN time-chunk valid lengths.
            if self._state_inputs:
                self._seq_lens = tf1.placeholder(
                    dtype=tf.int32, shape=[None], name="seq_lens"
                )

        # Use default settings.
        # Add NEXT_OBS, STATE_IN_0.., and others.
        self.view_requirements = self._get_default_view_requirements()
        # Combine view_requirements for Model and Policy.
        self.view_requirements.update(self.model.view_requirements)
        # Disable env-info placeholder.
        if SampleBatch.INFOS in self.view_requirements:
            self.view_requirements[SampleBatch.INFOS].used_for_training = False

        # Setup standard placeholders.
        if self._is_tower:
            timestep = existing_inputs["timestep"]
            explore = False
            self._input_dict, self._dummy_batch = self._get_input_dict_and_dummy_batch(
                self.view_requirements, existing_inputs
            )
        else:
            action_ph = ModelCatalog.get_action_placeholder(action_space)
            prev_action_ph = {}
            if SampleBatch.PREV_ACTIONS not in self.view_requirements:
                prev_action_ph = {
                    SampleBatch.PREV_ACTIONS: ModelCatalog.get_action_placeholder(
                        action_space, "prev_action"
                    )
                }
            self._input_dict, self._dummy_batch = self._get_input_dict_and_dummy_batch(
                self.view_requirements,
                dict({SampleBatch.ACTIONS: action_ph}, **prev_action_ph),
            )
            # Placeholder for (sampling steps) timestep (int).
            timestep = tf1.placeholder_with_default(
                tf.zeros((), dtype=tf.int64), (), name="timestep"
            )
            # Placeholder for `is_exploring` flag.
            explore = tf1.placeholder_with_default(True, (), name="is_exploring")

        # Placeholder for `is_training` flag.
        self._input_dict.set_training(self._get_is_training_placeholder())

        # Multi-GPU towers do not need any action computing/exploration
        # graphs.
        sampled_action = None
        sampled_action_logp = None
        dist_inputs = None
        self._state_out = None
        if not self._is_tower:
            # Create the Exploration object to use for this Policy.
            self.exploration = self._create_exploration()

            # Fully customized action generation (e.g., custom policy).
            if action_sampler_fn:
                sampled_action, sampled_action_logp = action_sampler_fn(
                    self,
                    self.model,
                    obs_batch=self._input_dict[SampleBatch.CUR_OBS],
                    state_batches=self._state_inputs,
                    seq_lens=self._seq_lens,
                    prev_action_batch=self._input_dict.get(SampleBatch.PREV_ACTIONS),
                    prev_reward_batch=self._input_dict.get(SampleBatch.PREV_REWARDS),
                    explore=explore,
                    is_training=self._input_dict.is_training,
                )
            # Distribution generation is customized, e.g., DQN, DDPG.
            else:
                if action_distribution_fn:

                    # Try new action_distribution_fn signature, supporting
                    # state_batches and seq_lens.
                    in_dict = self._input_dict
                    try:
                        (
                            dist_inputs,
                            dist_class,
                            self._state_out,
                        ) = action_distribution_fn(
                            self,
                            self.model,
                            input_dict=in_dict,
                            state_batches=self._state_inputs,
                            seq_lens=self._seq_lens,
                            explore=explore,
                            timestep=timestep,
                            is_training=in_dict.is_training,
                        )
                    # Trying the old way (to stay backward compatible).
                    # TODO: Remove in future.
                    except TypeError as e:
                        if (
                            "positional argument" in e.args[0]
                            or "unexpected keyword argument" in e.args[0]
                        ):
                            (
                                dist_inputs,
                                dist_class,
                                self._state_out,
                            ) = action_distribution_fn(
                                self,
                                self.model,
                                obs_batch=in_dict[SampleBatch.CUR_OBS],
                                state_batches=self._state_inputs,
                                seq_lens=self._seq_lens,
                                prev_action_batch=in_dict.get(SampleBatch.PREV_ACTIONS),
                                prev_reward_batch=in_dict.get(SampleBatch.PREV_REWARDS),
                                explore=explore,
                                is_training=in_dict.is_training,
                            )
                        else:
                            raise e

                # Default distribution generation behavior:
                # Pass through model. E.g., PG, PPO.
                else:
                    if isinstance(self.model, tf.keras.Model):
                        (
                            dist_inputs,
                            self._state_out,
                            self._extra_action_fetches,
                        ) = self.model(self._input_dict)
                    else:
                        dist_inputs, self._state_out = self.model(
                            self._input_dict, self._state_inputs, self._seq_lens
                        )

                action_dist = dist_class(dist_inputs, self.model)

                # Using exploration to get final action (e.g. via sampling).
                (
                    sampled_action,
                    sampled_action_logp,
                ) = self.exploration.get_exploration_action(
                    action_distribution=action_dist, timestep=timestep, explore=explore
                )

        # Phase 1 init.
        sess = tf1.get_default_session() or tf1.Session(
            config=tf1.ConfigProto(**self.config["tf_session_args"])
        )

        batch_divisibility_req = (
            get_batch_divisibility_req(self)
            if callable(get_batch_divisibility_req)
            else (get_batch_divisibility_req or 1)
        )

        super().__init__(
            observation_space=obs_space,
            action_space=action_space,
            config=config,
            sess=sess,
            obs_input=self._input_dict[SampleBatch.OBS],
            action_input=self._input_dict[SampleBatch.ACTIONS],
            sampled_action=sampled_action,
            sampled_action_logp=sampled_action_logp,
            dist_inputs=dist_inputs,
            dist_class=dist_class,
            loss=None,  # dynamically initialized on run
            loss_inputs=[],
            model=self.model,
            state_inputs=self._state_inputs,
            state_outputs=self._state_out,
            prev_action_input=self._input_dict.get(SampleBatch.PREV_ACTIONS),
            prev_reward_input=self._input_dict.get(SampleBatch.PREV_REWARDS),
            seq_lens=self._seq_lens,
            max_seq_len=config["model"]["max_seq_len"],
            batch_divisibility_req=batch_divisibility_req,
            explore=explore,
            timestep=timestep,
        )

        # Phase 2 init.
        if before_loss_init is not None:
            before_loss_init(self, obs_space, action_space, config)

        # Loss initialization and model/postprocessing test calls.
        if not self._is_tower:
            self._initialize_loss_from_dummy_batch(auto_remove_unneeded_view_reqs=True)

            # Create MultiGPUTowerStacks, if we have at least one actual
            # GPU or >1 CPUs (fake GPUs).
            if len(self.devices) > 1 or any("gpu" in d for d in self.devices):
                # Per-GPU graph copies created here must share vars with the
                # policy. Therefore, `reuse` is set to tf1.AUTO_REUSE because
                # Adam nodes are created after all of the device copies are
                # created.
                with tf1.variable_scope("", reuse=tf1.AUTO_REUSE):
                    self.multi_gpu_tower_stacks = [
                        TFMultiGPUTowerStack(policy=self)
                        for i in range(self.config.get("num_multi_gpu_tower_stacks", 1))
                    ]

            # Initialize again after loss and tower init.
            self.get_session().run(tf1.global_variables_initializer())

    @override(TFPolicy)
    @DeveloperAPI
    def copy(self, existing_inputs: List[Tuple[str, "tf1.placeholder"]]) -> TFPolicy:
        """Creates a copy of self using existing input placeholders."""

        # Note that there might be RNN state inputs at the end of the list
        if len(self._loss_input_dict) != len(existing_inputs):
            raise ValueError(
                "Tensor list mismatch",
                self._loss_input_dict,
                self._state_inputs,
                existing_inputs,
            )
        for i, (k, v) in enumerate(self._loss_input_dict_no_rnn.items()):
            if v.shape.as_list() != existing_inputs[i].shape.as_list():
                raise ValueError(
                    "Tensor shape mismatch", i, k, v.shape, existing_inputs[i].shape
                )
        # By convention, the loss inputs are followed by state inputs and then
        # the seq len tensor.
        rnn_inputs = []
        for i in range(len(self._state_inputs)):
            rnn_inputs.append(
                (
                    "state_in_{}".format(i),
                    existing_inputs[len(self._loss_input_dict_no_rnn) + i],
                )
            )
        if rnn_inputs:
            rnn_inputs.append((SampleBatch.SEQ_LENS, existing_inputs[-1]))
        input_dict = OrderedDict(
            [("is_exploring", self._is_exploring), ("timestep", self._timestep)]
            + [
                (k, existing_inputs[i])
                for i, k in enumerate(self._loss_input_dict_no_rnn.keys())
            ]
            + rnn_inputs
        )

        instance = self.__class__(
            self.observation_space,
            self.action_space,
            self.config,
            existing_inputs=input_dict,
            existing_model=[
                self.model,
                # Deprecated: Target models should all reside under
                # `policy.target_model` now.
                ("target_q_model", getattr(self, "target_q_model", None)),
                ("target_model", getattr(self, "target_model", None)),
            ],
        )

        instance._loss_input_dict = input_dict
        losses = instance._do_loss_init(SampleBatch(input_dict))
        loss_inputs = [
            (k, existing_inputs[i])
            for i, k in enumerate(self._loss_input_dict_no_rnn.keys())
        ]

        TFPolicy._initialize_loss(instance, losses, loss_inputs)
        if instance._grad_stats_fn:
            instance._stats_fetches.update(
                instance._grad_stats_fn(instance, input_dict, instance._grads)
            )
        return instance

    @override(Policy)
    @DeveloperAPI
    def get_initial_state(self) -> List[TensorType]:
        if self.model:
            return self.model.get_initial_state()
        else:
            return []

    @override(Policy)
    @DeveloperAPI
    def load_batch_into_buffer(
        self,
        batch: SampleBatch,
        buffer_index: int = 0,
    ) -> int:
        # Set the is_training flag of the batch.
        batch.set_training(True)

        # Shortcut for 1 CPU only: Store batch in
        # `self._loaded_single_cpu_batch`.
        if len(self.devices) == 1 and self.devices[0] == "/cpu:0":
            assert buffer_index == 0
            self._loaded_single_cpu_batch = batch
            return len(batch)

        input_dict = self._get_loss_inputs_dict(batch, shuffle=False)
        data_keys = list(self._loss_input_dict_no_rnn.values())
        if self._state_inputs:
            state_keys = self._state_inputs + [self._seq_lens]
        else:
            state_keys = []
        inputs = [input_dict[k] for k in data_keys]
        state_inputs = [input_dict[k] for k in state_keys]

        return self.multi_gpu_tower_stacks[buffer_index].load_data(
            sess=self.get_session(),
            inputs=inputs,
            state_inputs=state_inputs,
        )

    @override(Policy)
    @DeveloperAPI
    def get_num_samples_loaded_into_buffer(self, buffer_index: int = 0) -> int:
        # Shortcut for 1 CPU only: Batch should already be stored in
        # `self._loaded_single_cpu_batch`.
        if len(self.devices) == 1 and self.devices[0] == "/cpu:0":
            assert buffer_index == 0
            return (
                len(self._loaded_single_cpu_batch)
                if self._loaded_single_cpu_batch is not None
                else 0
            )

        return self.multi_gpu_tower_stacks[buffer_index].num_tuples_loaded

    @override(Policy)
    @DeveloperAPI
    def learn_on_loaded_batch(self, offset: int = 0, buffer_index: int = 0):
        # Shortcut for 1 CPU only: Batch should already be stored in
        # `self._loaded_single_cpu_batch`.
        if len(self.devices) == 1 and self.devices[0] == "/cpu:0":
            assert buffer_index == 0
            if self._loaded_single_cpu_batch is None:
                raise ValueError(
                    "Must call Policy.load_batch_into_buffer() before "
                    "Policy.learn_on_loaded_batch()!"
                )
            # Get the correct slice of the already loaded batch to use,
            # based on offset and batch size.
            batch_size = self.config.get(
                "sgd_minibatch_size", self.config["train_batch_size"]
            )
            if batch_size >= len(self._loaded_single_cpu_batch):
                sliced_batch = self._loaded_single_cpu_batch
            else:
                sliced_batch = self._loaded_single_cpu_batch.slice(
                    start=offset, end=offset + batch_size
                )
            return self.learn_on_batch(sliced_batch)

        return self.multi_gpu_tower_stacks[buffer_index].optimize(
            self.get_session(), offset
        )

    def _get_input_dict_and_dummy_batch(self, view_requirements, existing_inputs):
        """Creates input_dict and dummy_batch for loss initialization.

        Used for managing the Policy's input placeholders and for loss
        initialization.
        Input_dict: Str -> tf.placeholders, dummy_batch: str -> np.arrays.

        Args:
            view_requirements (ViewReqs): The view requirements dict.
            existing_inputs (Dict[str, tf.placeholder]): A dict of already
                existing placeholders.

        Returns:
            Tuple[Dict[str, tf.placeholder], Dict[str, np.ndarray]]: The
                input_dict/dummy_batch tuple.
        """
        input_dict = {}
        for view_col, view_req in view_requirements.items():
            # Point state_in to the already existing self._state_inputs.
            mo = re.match("state_in_(\d+)", view_col)
            if mo is not None:
                input_dict[view_col] = self._state_inputs[int(mo.group(1))]
            # State-outs (no placeholders needed).
            elif view_col.startswith("state_out_"):
                continue
            # Skip action dist inputs placeholder (do later).
            elif view_col == SampleBatch.ACTION_DIST_INPUTS:
                continue
            # This is a tower, input placeholders already exist.
            elif view_col in existing_inputs:
                input_dict[view_col] = existing_inputs[view_col]
            # All others.
            else:
                time_axis = not isinstance(view_req.shift, int)
                if view_req.used_for_training:
                    # Create a +time-axis placeholder if the shift is not an
                    # int (range or list of ints).
                    flatten = (
                        view_col not in [SampleBatch.OBS, SampleBatch.NEXT_OBS]
                        or not self.config["_disable_preprocessor_api"]
                    )
                    input_dict[view_col] = get_placeholder(
                        space=view_req.space,
                        name=view_col,
                        time_axis=time_axis,
                        flatten=flatten,
                    )
        dummy_batch = self._get_dummy_batch_from_view_requirements(batch_size=32)

        return SampleBatch(input_dict, seq_lens=self._seq_lens), dummy_batch

    @override(Policy)
    def _initialize_loss_from_dummy_batch(
        self, auto_remove_unneeded_view_reqs: bool = True, stats_fn=None
    ) -> None:

        # Create the optimizer/exploration optimizer here. Some initialization
        # steps (e.g. exploration postprocessing) may need this.
        if not self._optimizers:
            self._optimizers = force_list(self.optimizer())
            # Backward compatibility.
            self._optimizer = self._optimizers[0]

        # Test calls depend on variable init, so initialize model first.
        self.get_session().run(tf1.global_variables_initializer())

        logger.info("Testing `compute_actions` w/ dummy batch.")
        actions, state_outs, extra_fetches = self.compute_actions_from_input_dict(
            self._dummy_batch, explore=False, timestep=0
        )
        for key, value in extra_fetches.items():
            self._dummy_batch[key] = value
            self._input_dict[key] = get_placeholder(value=value, name=key)
            if key not in self.view_requirements:
                logger.info(
                    "Adding extra-action-fetch `{}` to " "view-reqs.".format(key)
                )
                self.view_requirements[key] = ViewRequirement(
                    space=gym.spaces.Box(
                        -1.0, 1.0, shape=value.shape[1:], dtype=value.dtype
                    ),
                    used_for_compute_actions=False,
                )
        dummy_batch = self._dummy_batch

        logger.info("Testing `postprocess_trajectory` w/ dummy batch.")
        self.exploration.postprocess_trajectory(self, dummy_batch, self.get_session())
        _ = self.postprocess_trajectory(dummy_batch)
        # Add new columns automatically to (loss) input_dict.
        for key in dummy_batch.added_keys:
            if key not in self._input_dict:
                self._input_dict[key] = get_placeholder(
                    value=dummy_batch[key], name=key
                )
            if key not in self.view_requirements:
                self.view_requirements[key] = ViewRequirement(
                    space=gym.spaces.Box(
                        -1.0,
                        1.0,
                        shape=dummy_batch[key].shape[1:],
                        dtype=dummy_batch[key].dtype,
                    ),
                    used_for_compute_actions=False,
                )

        train_batch = SampleBatch(
            dict(self._input_dict, **self._loss_input_dict),
            _is_training=True,
        )

        if self._state_inputs:
            train_batch[SampleBatch.SEQ_LENS] = self._seq_lens
            self._loss_input_dict.update(
                {SampleBatch.SEQ_LENS: train_batch[SampleBatch.SEQ_LENS]}
            )

        self._loss_input_dict.update({k: v for k, v in train_batch.items()})

        if log_once("loss_init"):
            logger.debug(
                "Initializing loss function with dummy input:\n\n{}\n".format(
                    summarize(train_batch)
                )
            )

        losses = self._do_loss_init(train_batch)

        all_accessed_keys = (
            train_batch.accessed_keys
            | dummy_batch.accessed_keys
            | dummy_batch.added_keys
            | set(self.model.view_requirements.keys())
        )

        TFPolicy._initialize_loss(
            self,
            losses,
            [(k, v) for k, v in train_batch.items() if k in all_accessed_keys]
            + (
                [(SampleBatch.SEQ_LENS, train_batch[SampleBatch.SEQ_LENS])]
                if SampleBatch.SEQ_LENS in train_batch
                else []
            ),
        )

        if "is_training" in self._loss_input_dict:
            del self._loss_input_dict["is_training"]

        # Call the grads stats fn.
        # TODO: (sven) rename to simply stats_fn to match eager and torch.
        if self._grad_stats_fn:
            self._stats_fetches.update(
                self._grad_stats_fn(self, train_batch, self._grads)
            )

        # Add new columns automatically to view-reqs.
        if auto_remove_unneeded_view_reqs:
            # Add those needed for postprocessing and training.
            all_accessed_keys = train_batch.accessed_keys | dummy_batch.accessed_keys
            # Tag those only needed for post-processing (with some exceptions).
            for key in dummy_batch.accessed_keys:
                if (
                    key not in train_batch.accessed_keys
                    and key not in self.model.view_requirements
                    and key
                    not in [
                        SampleBatch.EPS_ID,
                        SampleBatch.AGENT_INDEX,
                        SampleBatch.UNROLL_ID,
                        SampleBatch.DONES,
                        SampleBatch.REWARDS,
                        SampleBatch.INFOS,
                        SampleBatch.OBS_EMBEDS,
                    ]
                ):
                    if key in self.view_requirements:
                        self.view_requirements[key].used_for_training = False
                    if key in self._loss_input_dict:
                        del self._loss_input_dict[key]
            # Remove those not needed at all (leave those that are needed
            # by Sampler to properly execute sample collection).
            # Also always leave DONES, REWARDS, and INFOS, no matter what.
            for key in list(self.view_requirements.keys()):
                if (
                    key not in all_accessed_keys
                    and key
                    not in [
                        SampleBatch.EPS_ID,
                        SampleBatch.AGENT_INDEX,
                        SampleBatch.UNROLL_ID,
                        SampleBatch.DONES,
                        SampleBatch.REWARDS,
                        SampleBatch.INFOS,
                    ]
                    and key not in self.model.view_requirements
                ):
                    # If user deleted this key manually in postprocessing
                    # fn, warn about it and do not remove from
                    # view-requirements.
                    if key in dummy_batch.deleted_keys:
                        logger.warning(
                            "SampleBatch key '{}' was deleted manually in "
                            "postprocessing function! RLlib will "
                            "automatically remove non-used items from the "
                            "data stream. Remove the `del` from your "
                            "postprocessing function.".format(key)
                        )
                    # If we are not writing output to disk, safe to erase
                    # this key to save space in the sample batch.
                    elif self.config["output"] is None:
                        del self.view_requirements[key]

                    if key in self._loss_input_dict:
                        del self._loss_input_dict[key]
            # Add those data_cols (again) that are missing and have
            # dependencies by view_cols.
            for key in list(self.view_requirements.keys()):
                vr = self.view_requirements[key]
                if (
                    vr.data_col is not None
                    and vr.data_col not in self.view_requirements
                ):
                    used_for_training = vr.data_col in train_batch.accessed_keys
                    self.view_requirements[vr.data_col] = ViewRequirement(
                        space=vr.space, used_for_training=used_for_training
                    )

        self._loss_input_dict_no_rnn = {
            k: v
            for k, v in self._loss_input_dict.items()
            if (v not in self._state_inputs and v != self._seq_lens)
        }

    def _do_loss_init(self, train_batch: SampleBatch):
        losses = self._loss_fn(self, self.model, self.dist_class, train_batch)
        losses = force_list(losses)
        if self._stats_fn:
            self._stats_fetches.update(self._stats_fn(self, train_batch))
        # Override the update ops to be those of the model.
        self._update_ops = []
        if not isinstance(self.model, tf.keras.Model):
            self._update_ops = self.model.update_ops()
        return losses


class TFMultiGPUTowerStack:
    """Optimizer that runs in parallel across multiple local devices.

    TFMultiGPUTowerStack automatically splits up and loads training data
    onto specified local devices (e.g. GPUs) with `load_data()`. During a call
    to `optimize()`, the devices compute gradients over slices of the data in
    parallel. The gradients are then averaged and applied to the shared
    weights.

    The data loaded is pinned in device memory until the next call to
    `load_data`, so you can make multiple passes (possibly in randomized order)
    over the same data once loaded.

    This is similar to tf1.train.SyncReplicasOptimizer, but works within a
    single TensorFlow graph, i.e. implements in-graph replicated training:

    https://www.tensorflow.org/api_docs/python/tf/train/SyncReplicasOptimizer
    """

    def __init__(
        self,
        # Deprecated.
        optimizer=None,
        devices=None,
        input_placeholders=None,
        rnn_inputs=None,
        max_per_device_batch_size=None,
        build_graph=None,
        grad_norm_clipping=None,
        # Use only `policy` argument from here on.
        policy: TFPolicy = None,
    ):
        """Initializes a TFMultiGPUTowerStack instance.

        Args:
            policy (TFPolicy): The TFPolicy object that this tower stack
                belongs to.
        """
        # Obsoleted usage, use only `policy` arg from here on.
        if policy is None:
            deprecation_warning(
                old="TFMultiGPUTowerStack(...)",
                new="TFMultiGPUTowerStack(policy=[Policy])",
                error=False,
            )
            self.policy = None
            self.optimizers = optimizer
            self.devices = devices
            self.max_per_device_batch_size = max_per_device_batch_size
            self.policy_copy = build_graph
        else:
            self.policy: TFPolicy = policy
            self.optimizers: List[LocalOptimizer] = self.policy._optimizers
            self.devices = self.policy.devices
            self.max_per_device_batch_size = (
                max_per_device_batch_size
                or policy.config.get(
                    "sgd_minibatch_size", policy.config.get("train_batch_size", 999999)
                )
            ) // len(self.devices)
            input_placeholders = list(self.policy._loss_input_dict_no_rnn.values())
            rnn_inputs = []
            if self.policy._state_inputs:
                rnn_inputs = self.policy._state_inputs + [self.policy._seq_lens]
            grad_norm_clipping = self.policy.config.get("grad_clip")
            self.policy_copy = self.policy.copy

        assert len(self.devices) > 1 or "gpu" in self.devices[0]
        self.loss_inputs = input_placeholders + rnn_inputs

        shared_ops = tf1.get_collection(
            tf1.GraphKeys.UPDATE_OPS, scope=tf1.get_variable_scope().name
        )

        # Then setup the per-device loss graphs that use the shared weights
        self._batch_index = tf1.placeholder(tf.int32, name="batch_index")

        # Dynamic batch size, which may be shrunk if there isn't enough data
        self._per_device_batch_size = tf1.placeholder(
            tf.int32, name="per_device_batch_size"
        )
        self._loaded_per_device_batch_size = max_per_device_batch_size

        # When loading RNN input, we dynamically determine the max seq len
        self._max_seq_len = tf1.placeholder(tf.int32, name="max_seq_len")
        self._loaded_max_seq_len = 1

        # Split on the CPU in case the data doesn't fit in GPU memory.
        with tf.device("/cpu:0"):
            data_splits = zip(
                *[tf.split(ph, len(self.devices)) for ph in self.loss_inputs]
            )

        self._towers = []
        for tower_i, (device, device_placeholders) in enumerate(
            zip(self.devices, data_splits)
        ):
            self._towers.append(
                self._setup_device(
                    tower_i, device, device_placeholders, len(input_placeholders)
                )
            )

        if self.policy.config["_tf_policy_handles_more_than_one_loss"]:
            avgs = []
            for i, optim in enumerate(self.optimizers):
                avg = average_gradients([t.grads[i] for t in self._towers])
                if grad_norm_clipping:
                    clipped = []
                    for grad, _ in avg:
                        clipped.append(grad)
                    clipped, _ = tf.clip_by_global_norm(clipped, grad_norm_clipping)
                    for i, (grad, var) in enumerate(avg):
                        avg[i] = (clipped[i], var)
                avgs.append(avg)

            # Gather update ops for any batch norm layers.
            # TODO(ekl) here we
            #  will use all the ops found which won't work for DQN / DDPG, but
            #  those aren't supported with multi-gpu right now anyways.
            self._update_ops = tf1.get_collection(
                tf1.GraphKeys.UPDATE_OPS, scope=tf1.get_variable_scope().name
            )
            for op in shared_ops:
                self._update_ops.remove(op)  # only care about tower update ops
            if self._update_ops:
                logger.debug(
                    "Update ops to run on apply gradient: {}".format(self._update_ops)
                )

            with tf1.control_dependencies(self._update_ops):
                self._train_op = tf.group(
                    [o.apply_gradients(a) for o, a in zip(self.optimizers, avgs)]
                )
        else:
            avg = average_gradients([t.grads for t in self._towers])
            if grad_norm_clipping:
                clipped = []
                for grad, _ in avg:
                    clipped.append(grad)
                clipped, _ = tf.clip_by_global_norm(clipped, grad_norm_clipping)
                for i, (grad, var) in enumerate(avg):
                    avg[i] = (clipped[i], var)

            # Gather update ops for any batch norm layers.
            # TODO(ekl) here we
            #  will use all the ops found which won't work for DQN / DDPG, but
            #  those aren't supported with multi-gpu right now anyways.
            self._update_ops = tf1.get_collection(
                tf1.GraphKeys.UPDATE_OPS, scope=tf1.get_variable_scope().name
            )
            for op in shared_ops:
                self._update_ops.remove(op)  # only care about tower update ops
            if self._update_ops:
                logger.debug(
                    "Update ops to run on apply gradient: {}".format(self._update_ops)
                )

            with tf1.control_dependencies(self._update_ops):
                self._train_op = self.optimizers[0].apply_gradients(avg)

    def load_data(self, sess, inputs, state_inputs):
        """Bulk loads the specified inputs into device memory.

        The shape of the inputs must conform to the shapes of the input
        placeholders this optimizer was constructed with.

        The data is split equally across all the devices. If the data is not
        evenly divisible by the batch size, excess data will be discarded.

        Args:
            sess: TensorFlow session.
            inputs: List of arrays matching the input placeholders, of shape
                [BATCH_SIZE, ...].
            state_inputs: List of RNN input arrays. These arrays have size
                [BATCH_SIZE / MAX_SEQ_LEN, ...].

        Returns:
            The number of tuples loaded per device.
        """
        if log_once("load_data"):
            logger.info(
                "Training on concatenated sample batches:\n\n{}\n".format(
                    summarize(
                        {
                            "placeholders": self.loss_inputs,
                            "inputs": inputs,
                            "state_inputs": state_inputs,
                        }
                    )
                )
            )

        feed_dict = {}
        assert len(self.loss_inputs) == len(inputs + state_inputs), (
            self.loss_inputs,
            inputs,
            state_inputs,
        )

        # Let's suppose we have the following input data, and 2 devices:
        # 1 2 3 4 5 6 7                              <- state inputs shape
        # A A A B B B C C C D D D E E E F F F G G G  <- inputs shape
        # The data is truncated and split across devices as follows:
        # |---| seq len = 3
        # |---------------------------------| seq batch size = 6 seqs
        # |----------------| per device batch size = 9 tuples

        if len(state_inputs) > 0:
            smallest_array = state_inputs[0]
            seq_len = len(inputs[0]) // len(state_inputs[0])
            self._loaded_max_seq_len = seq_len
        else:
            smallest_array = inputs[0]
            self._loaded_max_seq_len = 1

        sequences_per_minibatch = (
            self.max_per_device_batch_size
            // self._loaded_max_seq_len
            * len(self.devices)
        )
        if sequences_per_minibatch < 1:
            logger.warning(
                (
                    "Target minibatch size is {}, however the rollout sequence "
                    "length is {}, hence the minibatch size will be raised to "
                    "{}."
                ).format(
                    self.max_per_device_batch_size,
                    self._loaded_max_seq_len,
                    self._loaded_max_seq_len * len(self.devices),
                )
            )
            sequences_per_minibatch = 1

        if len(smallest_array) < sequences_per_minibatch:
            # Dynamically shrink the batch size if insufficient data
            sequences_per_minibatch = make_divisible_by(
                len(smallest_array), len(self.devices)
            )

        if log_once("data_slicing"):
            logger.info(
                (
                    "Divided {} rollout sequences, each of length {}, among "
                    "{} devices."
                ).format(
                    len(smallest_array), self._loaded_max_seq_len, len(self.devices)
                )
            )

        if sequences_per_minibatch < len(self.devices):
            raise ValueError(
                "Must load at least 1 tuple sequence per device. Try "
                "increasing `sgd_minibatch_size` or reducing `max_seq_len` "
                "to ensure that at least one sequence fits per device."
            )
        self._loaded_per_device_batch_size = (
            sequences_per_minibatch // len(self.devices) * self._loaded_max_seq_len
        )

        if len(state_inputs) > 0:
            # First truncate the RNN state arrays to the sequences_per_minib.
            state_inputs = [
                make_divisible_by(arr, sequences_per_minibatch) for arr in state_inputs
            ]
            # Then truncate the data inputs to match
            inputs = [arr[: len(state_inputs[0]) * seq_len] for arr in inputs]
            assert len(state_inputs[0]) * seq_len == len(inputs[0]), (
                len(state_inputs[0]),
                sequences_per_minibatch,
                seq_len,
                len(inputs[0]),
            )
            for ph, arr in zip(self.loss_inputs, inputs + state_inputs):
                feed_dict[ph] = arr
            truncated_len = len(inputs[0])
        else:
            truncated_len = 0
            for ph, arr in zip(self.loss_inputs, inputs):
                truncated_arr = make_divisible_by(arr, sequences_per_minibatch)
                feed_dict[ph] = truncated_arr
                if truncated_len == 0:
                    truncated_len = len(truncated_arr)

        sess.run([t.init_op for t in self._towers], feed_dict=feed_dict)

        self.num_tuples_loaded = truncated_len
        samples_per_device = truncated_len // len(self.devices)
        assert samples_per_device > 0, "No data loaded?"
        assert samples_per_device % self._loaded_per_device_batch_size == 0
        # Return loaded samples per-device.
        return samples_per_device

    def optimize(self, sess, batch_index):
        """Run a single step of SGD.

        Runs a SGD step over a slice of the preloaded batch with size given by
        self._loaded_per_device_batch_size and offset given by the batch_index
        argument.

        Updates shared model weights based on the averaged per-device
        gradients.

        Args:
            sess: TensorFlow session.
            batch_index: Offset into the preloaded data. This value must be
                between `0` and `tuples_per_device`. The amount of data to
                process is at most `max_per_device_batch_size`.

        Returns:
            The outputs of extra_ops evaluated over the batch.
        """
        feed_dict = {
            self._batch_index: batch_index,
            self._per_device_batch_size: self._loaded_per_device_batch_size,
            self._max_seq_len: self._loaded_max_seq_len,
        }
        for tower in self._towers:
            feed_dict.update(tower.loss_graph.extra_compute_grad_feed_dict())

        fetches = {"train": self._train_op}
        for tower_num, tower in enumerate(self._towers):
            tower_fetch = tower.loss_graph._get_grad_and_stats_fetches()
            fetches["tower_{}".format(tower_num)] = tower_fetch

        return sess.run(fetches, feed_dict=feed_dict)

    def get_device_losses(self):
        return [t.loss_graph for t in self._towers]

    def _setup_device(self, tower_i, device, device_input_placeholders, num_data_in):
        assert num_data_in <= len(device_input_placeholders)
        with tf.device(device):
            with tf1.name_scope(TOWER_SCOPE_NAME + f"_{tower_i}"):
                device_input_batches = []
                device_input_slices = []
                for i, ph in enumerate(device_input_placeholders):
                    current_batch = tf1.Variable(
                        ph, trainable=False, validate_shape=False, collections=[]
                    )
                    device_input_batches.append(current_batch)
                    if i < num_data_in:
                        scale = self._max_seq_len
                        granularity = self._max_seq_len
                    else:
                        scale = self._max_seq_len
                        granularity = 1
                    current_slice = tf.slice(
                        current_batch,
                        (
                            [self._batch_index // scale * granularity]
                            + [0] * len(ph.shape[1:])
                        ),
                        (
                            [self._per_device_batch_size // scale * granularity]
                            + [-1] * len(ph.shape[1:])
                        ),
                    )
                    current_slice.set_shape(ph.shape)
                    device_input_slices.append(current_slice)
                graph_obj = self.policy_copy(device_input_slices)
                device_grads = graph_obj.gradients(self.optimizers, graph_obj._losses)
            return Tower(
                tf.group(*[batch.initializer for batch in device_input_batches]),
                device_grads,
                graph_obj,
            )


# Each tower is a copy of the loss graph pinned to a specific device.
Tower = namedtuple("Tower", ["init_op", "grads", "loss_graph"])


def make_divisible_by(a, n):
    if type(a) is int:
        return a - a % n
    return a[0 : a.shape[0] - a.shape[0] % n]


def average_gradients(tower_grads):
    """Averages gradients across towers.

    Calculate the average gradient for each shared variable across all towers.
    Note that this function provides a synchronization point across all towers.

    Args:
        tower_grads: List of lists of (gradient, variable) tuples. The outer
            list is over individual gradients. The inner list is over the
            gradient calculation for each tower.

    Returns:
       List of pairs of (gradient, variable) where the gradient has been
           averaged across all towers.

    TODO(ekl): We could use NCCL if this becomes a bottleneck.
    """

    average_grads = []
    for grad_and_vars in zip(*tower_grads):

        # Note that each grad_and_vars looks like the following:
        #   ((grad0_gpu0, var0_gpu0), ... , (grad0_gpuN, var0_gpuN))
        grads = []
        for g, _ in grad_and_vars:
            if g is not None:
                # Add 0 dimension to the gradients to represent the tower.
                expanded_g = tf.expand_dims(g, 0)

                # Append on a 'tower' dimension which we will average over
                # below.
                grads.append(expanded_g)

        if not grads:
            continue

        # Average over the 'tower' dimension.
        grad = tf.concat(axis=0, values=grads)
        grad = tf.reduce_mean(grad, 0)

        # Keep in mind that the Variables are redundant because they are shared
        # across towers. So .. we will just return the first tower's pointer to
        # the Variable.
        v = grad_and_vars[0][1]
        grad_and_var = (grad, v)
        average_grads.append(grad_and_var)

    return average_grads
=======
from collections import namedtuple, OrderedDict
import gym
import logging
import re
from typing import Callable, Dict, List, Optional, Tuple, Type

from ray.util.debug import log_once
from ray.rllib.models.tf.tf_action_dist import TFActionDistribution
from ray.rllib.models.modelv2 import ModelV2
from ray.rllib.policy.policy import Policy
from ray.rllib.policy.sample_batch import SampleBatch
from ray.rllib.policy.tf_policy import TFPolicy
from ray.rllib.policy.view_requirement import ViewRequirement
from ray.rllib.models.catalog import ModelCatalog
from ray.rllib.utils import force_list
from ray.rllib.utils.annotations import override, DeveloperAPI
from ray.rllib.utils.debug import summarize
from ray.rllib.utils.deprecation import deprecation_warning, DEPRECATED_VALUE
from ray.rllib.utils.framework import try_import_tf
from ray.rllib.utils.spaces.space_utils import get_dummy_batch_for_space
from ray.rllib.utils.tf_utils import get_placeholder
from ray.rllib.utils.typing import (
    LocalOptimizer,
    ModelGradients,
    TensorType,
    TrainerConfigDict,
)

tf1, tf, tfv = try_import_tf()

logger = logging.getLogger(__name__)

# Variable scope in which created variables will be placed under.
TOWER_SCOPE_NAME = "tower"


@DeveloperAPI
class DynamicTFPolicy(TFPolicy):
    """A TFPolicy that auto-defines placeholders dynamically at runtime.

    Do not sub-class this class directly (neither should you sub-class
    TFPolicy), but rather use rllib.policy.tf_policy_template.build_tf_policy
    to generate your custom tf (graph-mode or eager) Policy classes.
    """

    @DeveloperAPI
    def __init__(
        self,
        obs_space: gym.spaces.Space,
        action_space: gym.spaces.Space,
        config: TrainerConfigDict,
        loss_fn: Callable[
            [Policy, ModelV2, Type[TFActionDistribution], SampleBatch], TensorType
        ],
        *,
        stats_fn: Optional[
            Callable[[Policy, SampleBatch], Dict[str, TensorType]]
        ] = None,
        grad_stats_fn: Optional[
            Callable[[Policy, SampleBatch, ModelGradients], Dict[str, TensorType]]
        ] = None,
        before_loss_init: Optional[
            Callable[
                [Policy, gym.spaces.Space, gym.spaces.Space, TrainerConfigDict], None
            ]
        ] = None,
        make_model: Optional[
            Callable[
                [Policy, gym.spaces.Space, gym.spaces.Space, TrainerConfigDict], ModelV2
            ]
        ] = None,
        action_sampler_fn: Optional[
            Callable[[TensorType, List[TensorType]], Tuple[TensorType, TensorType]]
        ] = None,
        action_distribution_fn: Optional[
            Callable[
                [Policy, ModelV2, TensorType, TensorType, TensorType],
                Tuple[TensorType, type, List[TensorType]],
            ]
        ] = None,
        existing_inputs: Optional[Dict[str, "tf1.placeholder"]] = None,
        existing_model: Optional[ModelV2] = None,
        get_batch_divisibility_req: Optional[Callable[[Policy], int]] = None,
        obs_include_prev_action_reward=DEPRECATED_VALUE,
    ):
        """Initializes a DynamicTFPolicy instance.

        Initialization of this class occurs in two phases and defines the
        static graph.

        Phase 1: The model is created and model variables are initialized.

        Phase 2: A fake batch of data is created, sent to the trajectory
        postprocessor, and then used to create placeholders for the loss
        function. The loss and stats functions are initialized with these
        placeholders.

        Args:
            observation_space: Observation space of the policy.
            action_space: Action space of the policy.
            config: Policy-specific configuration data.
            loss_fn: Function that returns a loss tensor for the policy graph.
            stats_fn: Optional callable that - given the policy and batch
                input tensors - returns a dict mapping str to TF ops.
                These ops are fetched from the graph after loss calculations
                and the resulting values can be found in the results dict
                returned by e.g. `Trainer.train()` or in tensorboard (if TB
                logging is enabled).
            grad_stats_fn: Optional callable that - given the policy, batch
                input tensors, and calculated loss gradient tensors - returns
                a dict mapping str to TF ops. These ops are fetched from the
                graph after loss and gradient calculations and the resulting
                values can be found in the results dict returned by e.g.
                `Trainer.train()` or in tensorboard (if TB logging is
                enabled).
            before_loss_init: Optional function to run prior to
                loss init that takes the same arguments as __init__.
            make_model: Optional function that returns a ModelV2 object
                given policy, obs_space, action_space, and policy config.
                All policy variables should be created in this function. If not
                specified, a default model will be created.
            action_sampler_fn: A callable returning a sampled action and its
                log-likelihood given Policy, ModelV2, observation inputs,
                explore, and is_training.
                Provide `action_sampler_fn` if you would like to have full
                control over the action computation step, including the
                model forward pass, possible sampling from a distribution,
                and exploration logic.
                Note: If `action_sampler_fn` is given, `action_distribution_fn`
                must be None. If both `action_sampler_fn` and
                `action_distribution_fn` are None, RLlib will simply pass
                inputs through `self.model` to get distribution inputs, create
                the distribution object, sample from it, and apply some
                exploration logic to the results.
                The callable takes as inputs: Policy, ModelV2, obs_batch,
                state_batches (optional), seq_lens (optional),
                prev_actions_batch (optional), prev_rewards_batch (optional),
                explore, and is_training.
            action_distribution_fn: A callable returning distribution inputs
                (parameters), a dist-class to generate an action distribution
                object from, and internal-state outputs (or an empty list if
                not applicable).
                Provide `action_distribution_fn` if you would like to only
                customize the model forward pass call. The resulting
                distribution parameters are then used by RLlib to create a
                distribution object, sample from it, and execute any
                exploration logic.
                Note: If `action_distribution_fn` is given, `action_sampler_fn`
                must be None. If both `action_sampler_fn` and
                `action_distribution_fn` are None, RLlib will simply pass
                inputs through `self.model` to get distribution inputs, create
                the distribution object, sample from it, and apply some
                exploration logic to the results.
                The callable takes as inputs: Policy, ModelV2, input_dict,
                explore, timestep, is_training.
            existing_inputs: When copying a policy, this specifies an existing
                dict of placeholders to use instead of defining new ones.
            existing_model: When copying a policy, this specifies an existing
                model to clone and share weights with.
            get_batch_divisibility_req: Optional callable that returns the
                divisibility requirement for sample batches. If None, will
                assume a value of 1.
        """
        if obs_include_prev_action_reward != DEPRECATED_VALUE:
            deprecation_warning(old="obs_include_prev_action_reward", error=False)
        self.observation_space = obs_space
        self.action_space = action_space
        self.config = config
        self.framework = "tf"
        self._loss_fn = loss_fn
        self._stats_fn = stats_fn
        self._grad_stats_fn = grad_stats_fn
        self._seq_lens = None
        self._is_tower = existing_inputs is not None

        dist_class = None
        if action_sampler_fn or action_distribution_fn:
            if not make_model:
                raise ValueError(
                    "`make_model` is required if `action_sampler_fn` OR "
                    "`action_distribution_fn` is given"
                )
        else:
            dist_class, logit_dim = ModelCatalog.get_action_dist(
                action_space, self.config["model"]
            )

        # Setup self.model.
        if existing_model:
            if isinstance(existing_model, list):
                self.model = existing_model[0]
                # TODO: (sven) hack, but works for `target_[q_]?model`.
                for i in range(1, len(existing_model)):
                    setattr(self, existing_model[i][0], existing_model[i][1])
        elif make_model:
            self.model = make_model(self, obs_space, action_space, config)
        else:
            self.model = ModelCatalog.get_model_v2(
                obs_space=obs_space,
                action_space=action_space,
                num_outputs=logit_dim,
                model_config=self.config["model"],
                framework="tf",
            )
        # Auto-update model's inference view requirements, if recurrent.
        self._update_model_view_requirements_from_init_state()

        # Input placeholders already given -> Use these.
        if existing_inputs:
            self._state_inputs = [
                v for k, v in existing_inputs.items() if k.startswith("state_in_")
            ]
            # Placeholder for RNN time-chunk valid lengths.
            if self._state_inputs:
                self._seq_lens = existing_inputs[SampleBatch.SEQ_LENS]
        # Create new input placeholders.
        else:
            self._state_inputs = [
                get_placeholder(
                    space=vr.space,
                    time_axis=not isinstance(vr.shift, int),
                    name=k,
                )
                for k, vr in self.model.view_requirements.items()
                if k.startswith("state_in_")
            ]
            # Placeholder for RNN time-chunk valid lengths.
            if self._state_inputs:
                self._seq_lens = tf1.placeholder(
                    dtype=tf.int32, shape=[None], name="seq_lens"
                )

        # Use default settings.
        # Add NEXT_OBS, STATE_IN_0.., and others.
        self.view_requirements = self._get_default_view_requirements()
        # Combine view_requirements for Model and Policy.
        self.view_requirements.update(self.model.view_requirements)
        # Disable env-info placeholder.
        if SampleBatch.INFOS in self.view_requirements:
            self.view_requirements[SampleBatch.INFOS].used_for_training = False

        # Setup standard placeholders.
        if self._is_tower:
            timestep = existing_inputs["timestep"]
            explore = False
            self._input_dict, self._dummy_batch = self._get_input_dict_and_dummy_batch(
                self.view_requirements, existing_inputs
            )
        else:
            if not self.config.get("_disable_action_flattening"):
                action_ph = ModelCatalog.get_action_placeholder(action_space)
                prev_action_ph = {}
                if SampleBatch.PREV_ACTIONS not in self.view_requirements:
                    prev_action_ph = {
                        SampleBatch.PREV_ACTIONS: ModelCatalog.get_action_placeholder(
                            action_space, "prev_action"
                        )
                    }
                (
                    self._input_dict,
                    self._dummy_batch,
                ) = self._get_input_dict_and_dummy_batch(
                    self.view_requirements,
                    dict({SampleBatch.ACTIONS: action_ph}, **prev_action_ph),
                )
            else:
                (
                    self._input_dict,
                    self._dummy_batch,
                ) = self._get_input_dict_and_dummy_batch(self.view_requirements, {})
            # Placeholder for (sampling steps) timestep (int).
            timestep = tf1.placeholder_with_default(
                tf.zeros((), dtype=tf.int64), (), name="timestep"
            )
            # Placeholder for `is_exploring` flag.
            explore = tf1.placeholder_with_default(True, (), name="is_exploring")

        # Placeholder for `is_training` flag.
        self._input_dict.set_training(self._get_is_training_placeholder())

        # Multi-GPU towers do not need any action computing/exploration
        # graphs.
        sampled_action = None
        sampled_action_logp = None
        dist_inputs = None
        extra_action_fetches = {}
        self._state_out = None
        if not self._is_tower:
            # Create the Exploration object to use for this Policy.
            self.exploration = self._create_exploration()

            # Fully customized action generation (e.g., custom policy).
            if action_sampler_fn:
                sampled_action, sampled_action_logp = action_sampler_fn(
                    self,
                    self.model,
                    obs_batch=self._input_dict[SampleBatch.CUR_OBS],
                    state_batches=self._state_inputs,
                    seq_lens=self._seq_lens,
                    prev_action_batch=self._input_dict.get(SampleBatch.PREV_ACTIONS),
                    prev_reward_batch=self._input_dict.get(SampleBatch.PREV_REWARDS),
                    explore=explore,
                    is_training=self._input_dict.is_training,
                )
            # Distribution generation is customized, e.g., DQN, DDPG.
            else:
                if action_distribution_fn:

                    # Try new action_distribution_fn signature, supporting
                    # state_batches and seq_lens.
                    in_dict = self._input_dict
                    try:
                        (
                            dist_inputs,
                            dist_class,
                            self._state_out,
                        ) = action_distribution_fn(
                            self,
                            self.model,
                            input_dict=in_dict,
                            state_batches=self._state_inputs,
                            seq_lens=self._seq_lens,
                            explore=explore,
                            timestep=timestep,
                            is_training=in_dict.is_training,
                        )
                    # Trying the old way (to stay backward compatible).
                    # TODO: Remove in future.
                    except TypeError as e:
                        if (
                            "positional argument" in e.args[0]
                            or "unexpected keyword argument" in e.args[0]
                        ):
                            (
                                dist_inputs,
                                dist_class,
                                self._state_out,
                            ) = action_distribution_fn(
                                self,
                                self.model,
                                obs_batch=in_dict[SampleBatch.CUR_OBS],
                                state_batches=self._state_inputs,
                                seq_lens=self._seq_lens,
                                prev_action_batch=in_dict.get(SampleBatch.PREV_ACTIONS),
                                prev_reward_batch=in_dict.get(SampleBatch.PREV_REWARDS),
                                explore=explore,
                                is_training=in_dict.is_training,
                            )
                        else:
                            raise e

                # Default distribution generation behavior:
                # Pass through model. E.g., PG, PPO.
                else:
                    if isinstance(self.model, tf.keras.Model):
                        dist_inputs, self._state_out, extra_action_fetches = self.model(
                            self._input_dict
                        )
                    else:
                        dist_inputs, self._state_out = self.model(self._input_dict)

                action_dist = dist_class(dist_inputs, self.model)

                # Using exploration to get final action (e.g. via sampling).
                (
                    sampled_action,
                    sampled_action_logp,
                ) = self.exploration.get_exploration_action(
                    action_distribution=action_dist, timestep=timestep, explore=explore
                )

        if dist_inputs is not None:
            extra_action_fetches[SampleBatch.ACTION_DIST_INPUTS] = dist_inputs

        if sampled_action_logp is not None:
            extra_action_fetches[SampleBatch.ACTION_LOGP] = sampled_action_logp
            extra_action_fetches[SampleBatch.ACTION_PROB] = tf.exp(
                tf.cast(sampled_action_logp, tf.float32)
            )

        # Phase 1 init.
        sess = tf1.get_default_session() or tf1.Session(
            config=tf1.ConfigProto(**self.config["tf_session_args"])
        )

        batch_divisibility_req = (
            get_batch_divisibility_req(self)
            if callable(get_batch_divisibility_req)
            else (get_batch_divisibility_req or 1)
        )

        prev_action_input = (
            self._input_dict[SampleBatch.PREV_ACTIONS]
            if SampleBatch.PREV_ACTIONS in self._input_dict.accessed_keys
            else None
        )
        prev_reward_input = (
            self._input_dict[SampleBatch.PREV_REWARDS]
            if SampleBatch.PREV_REWARDS in self._input_dict.accessed_keys
            else None
        )

        super().__init__(
            observation_space=obs_space,
            action_space=action_space,
            config=config,
            sess=sess,
            obs_input=self._input_dict[SampleBatch.OBS],
            action_input=self._input_dict[SampleBatch.ACTIONS],
            sampled_action=sampled_action,
            sampled_action_logp=sampled_action_logp,
            dist_inputs=dist_inputs,
            dist_class=dist_class,
            loss=None,  # dynamically initialized on run
            loss_inputs=[],
            model=self.model,
            state_inputs=self._state_inputs,
            state_outputs=self._state_out,
            prev_action_input=prev_action_input,
            prev_reward_input=prev_reward_input,
            seq_lens=self._seq_lens,
            max_seq_len=config["model"]["max_seq_len"],
            batch_divisibility_req=batch_divisibility_req,
            explore=explore,
            timestep=timestep,
        )

        # Phase 2 init.
        if before_loss_init is not None:
            before_loss_init(self, obs_space, action_space, config)
        if hasattr(self, "_extra_action_fetches"):
            self._extra_action_fetches.update(extra_action_fetches)
        else:
            self._extra_action_fetches = extra_action_fetches

        # Loss initialization and model/postprocessing test calls.
        if not self._is_tower:
            self._initialize_loss_from_dummy_batch(auto_remove_unneeded_view_reqs=True)

            # Create MultiGPUTowerStacks, if we have at least one actual
            # GPU or >1 CPUs (fake GPUs).
            if len(self.devices) > 1 or any("gpu" in d for d in self.devices):
                # Per-GPU graph copies created here must share vars with the
                # policy. Therefore, `reuse` is set to tf1.AUTO_REUSE because
                # Adam nodes are created after all of the device copies are
                # created.
                with tf1.variable_scope("", reuse=tf1.AUTO_REUSE):
                    self.multi_gpu_tower_stacks = [
                        TFMultiGPUTowerStack(policy=self)
                        for i in range(self.config.get("num_multi_gpu_tower_stacks", 1))
                    ]

            # Initialize again after loss and tower init.
            self.get_session().run(tf1.global_variables_initializer())

    @override(TFPolicy)
    @DeveloperAPI
    def copy(self, existing_inputs: List[Tuple[str, "tf1.placeholder"]]) -> TFPolicy:
        """Creates a copy of self using existing input placeholders."""

        # Note that there might be RNN state inputs at the end of the list
        if len(self._loss_input_dict) != len(existing_inputs):
            raise ValueError(
                "Tensor list mismatch",
                self._loss_input_dict,
                self._state_inputs,
                existing_inputs,
            )
        for i, (k, v) in enumerate(self._loss_input_dict_no_rnn.items()):
            if v.shape.as_list() != existing_inputs[i].shape.as_list():
                raise ValueError(
                    "Tensor shape mismatch", i, k, v.shape, existing_inputs[i].shape
                )
        # By convention, the loss inputs are followed by state inputs and then
        # the seq len tensor.
        rnn_inputs = []
        for i in range(len(self._state_inputs)):
            rnn_inputs.append(
                (
                    "state_in_{}".format(i),
                    existing_inputs[len(self._loss_input_dict_no_rnn) + i],
                )
            )
        if rnn_inputs:
            rnn_inputs.append((SampleBatch.SEQ_LENS, existing_inputs[-1]))
        input_dict = OrderedDict(
            [("is_exploring", self._is_exploring), ("timestep", self._timestep)]
            + [
                (k, existing_inputs[i])
                for i, k in enumerate(self._loss_input_dict_no_rnn.keys())
            ]
            + rnn_inputs
        )

        instance = self.__class__(
            self.observation_space,
            self.action_space,
            self.config,
            existing_inputs=input_dict,
            existing_model=[
                self.model,
                # Deprecated: Target models should all reside under
                # `policy.target_model` now.
                ("target_q_model", getattr(self, "target_q_model", None)),
                ("target_model", getattr(self, "target_model", None)),
            ],
        )

        instance._loss_input_dict = input_dict
        losses = instance._do_loss_init(SampleBatch(input_dict))
        loss_inputs = [
            (k, existing_inputs[i])
            for i, k in enumerate(self._loss_input_dict_no_rnn.keys())
        ]

        TFPolicy._initialize_loss(instance, losses, loss_inputs)
        if instance._grad_stats_fn:
            instance._stats_fetches.update(
                instance._grad_stats_fn(instance, input_dict, instance._grads)
            )
        return instance

    @override(Policy)
    @DeveloperAPI
    def get_initial_state(self) -> List[TensorType]:
        if self.model:
            return self.model.get_initial_state()
        else:
            return []

    @override(Policy)
    @DeveloperAPI
    def load_batch_into_buffer(
        self,
        batch: SampleBatch,
        buffer_index: int = 0,
    ) -> int:
        # Set the is_training flag of the batch.
        batch.set_training(True)

        # Shortcut for 1 CPU only: Store batch in
        # `self._loaded_single_cpu_batch`.
        if len(self.devices) == 1 and self.devices[0] == "/cpu:0":
            assert buffer_index == 0
            self._loaded_single_cpu_batch = batch
            return len(batch)

        input_dict = self._get_loss_inputs_dict(batch, shuffle=False)
        data_keys = list(self._loss_input_dict_no_rnn.values())
        if self._state_inputs:
            state_keys = self._state_inputs + [self._seq_lens]
        else:
            state_keys = []
        inputs = [input_dict[k] for k in data_keys]
        state_inputs = [input_dict[k] for k in state_keys]

        return self.multi_gpu_tower_stacks[buffer_index].load_data(
            sess=self.get_session(),
            inputs=inputs,
            state_inputs=state_inputs,
        )

    @override(Policy)
    @DeveloperAPI
    def get_num_samples_loaded_into_buffer(self, buffer_index: int = 0) -> int:
        # Shortcut for 1 CPU only: Batch should already be stored in
        # `self._loaded_single_cpu_batch`.
        if len(self.devices) == 1 and self.devices[0] == "/cpu:0":
            assert buffer_index == 0
            return (
                len(self._loaded_single_cpu_batch)
                if self._loaded_single_cpu_batch is not None
                else 0
            )

        return self.multi_gpu_tower_stacks[buffer_index].num_tuples_loaded

    @override(Policy)
    @DeveloperAPI
    def learn_on_loaded_batch(self, offset: int = 0, buffer_index: int = 0):
        # Shortcut for 1 CPU only: Batch should already be stored in
        # `self._loaded_single_cpu_batch`.
        if len(self.devices) == 1 and self.devices[0] == "/cpu:0":
            assert buffer_index == 0
            if self._loaded_single_cpu_batch is None:
                raise ValueError(
                    "Must call Policy.load_batch_into_buffer() before "
                    "Policy.learn_on_loaded_batch()!"
                )
            # Get the correct slice of the already loaded batch to use,
            # based on offset and batch size.
            batch_size = self.config.get(
                "sgd_minibatch_size", self.config["train_batch_size"]
            )
            if batch_size >= len(self._loaded_single_cpu_batch):
                sliced_batch = self._loaded_single_cpu_batch
            else:
                sliced_batch = self._loaded_single_cpu_batch.slice(
                    start=offset, end=offset + batch_size
                )
            return self.learn_on_batch(sliced_batch)

        return self.multi_gpu_tower_stacks[buffer_index].optimize(
            self.get_session(), offset
        )

    def _get_input_dict_and_dummy_batch(self, view_requirements, existing_inputs):
        """Creates input_dict and dummy_batch for loss initialization.

        Used for managing the Policy's input placeholders and for loss
        initialization.
        Input_dict: Str -> tf.placeholders, dummy_batch: str -> np.arrays.

        Args:
            view_requirements (ViewReqs): The view requirements dict.
            existing_inputs (Dict[str, tf.placeholder]): A dict of already
                existing placeholders.

        Returns:
            Tuple[Dict[str, tf.placeholder], Dict[str, np.ndarray]]: The
                input_dict/dummy_batch tuple.
        """
        input_dict = {}
        for view_col, view_req in view_requirements.items():
            # Point state_in to the already existing self._state_inputs.
            mo = re.match("state_in_(\d+)", view_col)
            if mo is not None:
                input_dict[view_col] = self._state_inputs[int(mo.group(1))]
            # State-outs (no placeholders needed).
            elif view_col.startswith("state_out_"):
                continue
            # Skip action dist inputs placeholder (do later).
            elif view_col == SampleBatch.ACTION_DIST_INPUTS:
                continue
            # This is a tower: Input placeholders already exist.
            elif view_col in existing_inputs:
                input_dict[view_col] = existing_inputs[view_col]
            # All others.
            else:
                time_axis = not isinstance(view_req.shift, int)
                if view_req.used_for_training:
                    # Create a +time-axis placeholder if the shift is not an
                    # int (range or list of ints).
                    # Do not flatten actions if action flattening disabled.
                    if self.config.get("_disable_action_flattening") and view_col in [
                        SampleBatch.ACTIONS,
                        SampleBatch.PREV_ACTIONS,
                    ]:
                        flatten = False
                    # Do not flatten observations if no preprocessor API used.
                    elif (
                        view_col in [SampleBatch.OBS, SampleBatch.NEXT_OBS]
                        and self.config["_disable_preprocessor_api"]
                    ):
                        flatten = False
                    # Flatten everything else.
                    else:
                        flatten = True
                    input_dict[view_col] = get_placeholder(
                        space=view_req.space,
                        name=view_col,
                        time_axis=time_axis,
                        flatten=flatten,
                    )
        dummy_batch = self._get_dummy_batch_from_view_requirements(batch_size=32)

        return SampleBatch(input_dict, seq_lens=self._seq_lens), dummy_batch

    @override(Policy)
    def _initialize_loss_from_dummy_batch(
        self, auto_remove_unneeded_view_reqs: bool = True, stats_fn=None
    ) -> None:

        # Create the optimizer/exploration optimizer here. Some initialization
        # steps (e.g. exploration postprocessing) may need this.
        if not self._optimizers:
            self._optimizers = force_list(self.optimizer())
            # Backward compatibility.
            self._optimizer = self._optimizers[0]

        # Test calls depend on variable init, so initialize model first.
        self.get_session().run(tf1.global_variables_initializer())

        # Fields that have not been accessed are not needed for action
        # computations -> Tag them as `used_for_compute_actions=False`.
        for key, view_req in self.view_requirements.items():
            if (
                not key.startswith("state_in_")
                and key not in self._input_dict.accessed_keys
            ):
                view_req.used_for_compute_actions = False
        for key, value in self._extra_action_fetches.items():
            self._dummy_batch[key] = get_dummy_batch_for_space(
                gym.spaces.Box(
                    -1.0, 1.0, shape=value.shape.as_list()[1:], dtype=value.dtype.name
                ),
                batch_size=len(self._dummy_batch),
            )
            self._input_dict[key] = get_placeholder(value=value, name=key)
            if key not in self.view_requirements:
                logger.info(
                    "Adding extra-action-fetch `{}` to " "view-reqs.".format(key)
                )
                self.view_requirements[key] = ViewRequirement(
                    space=gym.spaces.Box(
                        -1.0, 1.0, shape=value.shape[1:], dtype=value.dtype.name
                    ),
                    used_for_compute_actions=False,
                )
        dummy_batch = self._dummy_batch

        logger.info("Testing `postprocess_trajectory` w/ dummy batch.")
        self.exploration.postprocess_trajectory(self, dummy_batch, self.get_session())
        _ = self.postprocess_trajectory(dummy_batch)
        # Add new columns automatically to (loss) input_dict.
        for key in dummy_batch.added_keys:
            if key not in self._input_dict:
                self._input_dict[key] = get_placeholder(
                    value=dummy_batch[key], name=key
                )
            if key not in self.view_requirements:
                self.view_requirements[key] = ViewRequirement(
                    space=gym.spaces.Box(
                        -1.0,
                        1.0,
                        shape=dummy_batch[key].shape[1:],
                        dtype=dummy_batch[key].dtype,
                    ),
                    used_for_compute_actions=False,
                )

        train_batch = SampleBatch(
            dict(self._input_dict, **self._loss_input_dict),
            _is_training=True,
        )

        if self._state_inputs:
            train_batch[SampleBatch.SEQ_LENS] = self._seq_lens
            self._loss_input_dict.update(
                {SampleBatch.SEQ_LENS: train_batch[SampleBatch.SEQ_LENS]}
            )

        self._loss_input_dict.update({k: v for k, v in train_batch.items()})

        if log_once("loss_init"):
            logger.debug(
                "Initializing loss function with dummy input:\n\n{}\n".format(
                    summarize(train_batch)
                )
            )

        losses = self._do_loss_init(train_batch)

        all_accessed_keys = (
            train_batch.accessed_keys
            | dummy_batch.accessed_keys
            | dummy_batch.added_keys
            | set(self.model.view_requirements.keys())
        )

        TFPolicy._initialize_loss(
            self,
            losses,
            [(k, v) for k, v in train_batch.items() if k in all_accessed_keys]
            + (
                [(SampleBatch.SEQ_LENS, train_batch[SampleBatch.SEQ_LENS])]
                if SampleBatch.SEQ_LENS in train_batch
                else []
            ),
        )

        if "is_training" in self._loss_input_dict:
            del self._loss_input_dict["is_training"]

        # Call the grads stats fn.
        # TODO: (sven) rename to simply stats_fn to match eager and torch.
        if self._grad_stats_fn:
            self._stats_fetches.update(
                self._grad_stats_fn(self, train_batch, self._grads)
            )

        # Add new columns automatically to view-reqs.
        if auto_remove_unneeded_view_reqs:
            # Add those needed for postprocessing and training.
            all_accessed_keys = train_batch.accessed_keys | dummy_batch.accessed_keys
            # Tag those only needed for post-processing (with some exceptions).
            for key in dummy_batch.accessed_keys:
                if (
                    key not in train_batch.accessed_keys
                    and key not in self.model.view_requirements
                    and key
                    not in [
                        SampleBatch.EPS_ID,
                        SampleBatch.AGENT_INDEX,
                        SampleBatch.UNROLL_ID,
                        SampleBatch.DONES,
                        SampleBatch.REWARDS,
                        SampleBatch.INFOS,
                        SampleBatch.OBS_EMBEDS,
                    ]
                ):
                    if key in self.view_requirements:
                        self.view_requirements[key].used_for_training = False
                    if key in self._loss_input_dict:
                        del self._loss_input_dict[key]
            # Remove those not needed at all (leave those that are needed
            # by Sampler to properly execute sample collection).
            # Also always leave DONES, REWARDS, and INFOS, no matter what.
            for key in list(self.view_requirements.keys()):
                if (
                    key not in all_accessed_keys
                    and key
                    not in [
                        SampleBatch.EPS_ID,
                        SampleBatch.AGENT_INDEX,
                        SampleBatch.UNROLL_ID,
                        SampleBatch.DONES,
                        SampleBatch.REWARDS,
                        SampleBatch.INFOS,
                    ]
                    and key not in self.model.view_requirements
                ):
                    # If user deleted this key manually in postprocessing
                    # fn, warn about it and do not remove from
                    # view-requirements.
                    if key in dummy_batch.deleted_keys:
                        logger.warning(
                            "SampleBatch key '{}' was deleted manually in "
                            "postprocessing function! RLlib will "
                            "automatically remove non-used items from the "
                            "data stream. Remove the `del` from your "
                            "postprocessing function.".format(key)
                        )
                    # If we are not writing output to disk, safe to erase
                    # this key to save space in the sample batch.
                    elif self.config["output"] is None:
                        del self.view_requirements[key]

                    if key in self._loss_input_dict:
                        del self._loss_input_dict[key]
            # Add those data_cols (again) that are missing and have
            # dependencies by view_cols.
            for key in list(self.view_requirements.keys()):
                vr = self.view_requirements[key]
                if (
                    vr.data_col is not None
                    and vr.data_col not in self.view_requirements
                ):
                    used_for_training = vr.data_col in train_batch.accessed_keys
                    self.view_requirements[vr.data_col] = ViewRequirement(
                        space=vr.space, used_for_training=used_for_training
                    )

        self._loss_input_dict_no_rnn = {
            k: v
            for k, v in self._loss_input_dict.items()
            if (v not in self._state_inputs and v != self._seq_lens)
        }

    def _do_loss_init(self, train_batch: SampleBatch):
        losses = self._loss_fn(self, self.model, self.dist_class, train_batch)
        losses = force_list(losses)
        if self._stats_fn:
            self._stats_fetches.update(self._stats_fn(self, train_batch))
        # Override the update ops to be those of the model.
        self._update_ops = []
        if not isinstance(self.model, tf.keras.Model):
            self._update_ops = self.model.update_ops()
        return losses


class TFMultiGPUTowerStack:
    """Optimizer that runs in parallel across multiple local devices.

    TFMultiGPUTowerStack automatically splits up and loads training data
    onto specified local devices (e.g. GPUs) with `load_data()`. During a call
    to `optimize()`, the devices compute gradients over slices of the data in
    parallel. The gradients are then averaged and applied to the shared
    weights.

    The data loaded is pinned in device memory until the next call to
    `load_data`, so you can make multiple passes (possibly in randomized order)
    over the same data once loaded.

    This is similar to tf1.train.SyncReplicasOptimizer, but works within a
    single TensorFlow graph, i.e. implements in-graph replicated training:

    https://www.tensorflow.org/api_docs/python/tf/train/SyncReplicasOptimizer
    """

    def __init__(
        self,
        # Deprecated.
        optimizer=None,
        devices=None,
        input_placeholders=None,
        rnn_inputs=None,
        max_per_device_batch_size=None,
        build_graph=None,
        grad_norm_clipping=None,
        # Use only `policy` argument from here on.
        policy: TFPolicy = None,
    ):
        """Initializes a TFMultiGPUTowerStack instance.

        Args:
            policy (TFPolicy): The TFPolicy object that this tower stack
                belongs to.
        """
        # Obsoleted usage, use only `policy` arg from here on.
        if policy is None:
            deprecation_warning(
                old="TFMultiGPUTowerStack(...)",
                new="TFMultiGPUTowerStack(policy=[Policy])",
                error=False,
            )
            self.policy = None
            self.optimizers = optimizer
            self.devices = devices
            self.max_per_device_batch_size = max_per_device_batch_size
            self.policy_copy = build_graph
        else:
            self.policy: TFPolicy = policy
            self.optimizers: List[LocalOptimizer] = self.policy._optimizers
            self.devices = self.policy.devices
            self.max_per_device_batch_size = (
                max_per_device_batch_size
                or policy.config.get(
                    "sgd_minibatch_size", policy.config.get("train_batch_size", 999999)
                )
            ) // len(self.devices)
            input_placeholders = list(self.policy._loss_input_dict_no_rnn.values())
            rnn_inputs = []
            if self.policy._state_inputs:
                rnn_inputs = self.policy._state_inputs + [self.policy._seq_lens]
            grad_norm_clipping = self.policy.config.get("grad_clip")
            self.policy_copy = self.policy.copy

        assert len(self.devices) > 1 or "gpu" in self.devices[0]
        self.loss_inputs = input_placeholders + rnn_inputs

        shared_ops = tf1.get_collection(
            tf1.GraphKeys.UPDATE_OPS, scope=tf1.get_variable_scope().name
        )

        # Then setup the per-device loss graphs that use the shared weights
        self._batch_index = tf1.placeholder(tf.int32, name="batch_index")

        # Dynamic batch size, which may be shrunk if there isn't enough data
        self._per_device_batch_size = tf1.placeholder(
            tf.int32, name="per_device_batch_size"
        )
        self._loaded_per_device_batch_size = max_per_device_batch_size

        # When loading RNN input, we dynamically determine the max seq len
        self._max_seq_len = tf1.placeholder(tf.int32, name="max_seq_len")
        self._loaded_max_seq_len = 1

        # Split on the CPU in case the data doesn't fit in GPU memory.
        with tf.device("/cpu:0"):
            data_splits = zip(
                *[tf.split(ph, len(self.devices)) for ph in self.loss_inputs]
            )

        self._towers = []
        for tower_i, (device, device_placeholders) in enumerate(
            zip(self.devices, data_splits)
        ):
            self._towers.append(
                self._setup_device(
                    tower_i, device, device_placeholders, len(input_placeholders)
                )
            )

        if self.policy.config["_tf_policy_handles_more_than_one_loss"]:
            avgs = []
            for i, optim in enumerate(self.optimizers):
                avg = average_gradients([t.grads[i] for t in self._towers])
                if grad_norm_clipping:
                    clipped = []
                    for grad, _ in avg:
                        clipped.append(grad)
                    clipped, _ = tf.clip_by_global_norm(clipped, grad_norm_clipping)
                    for i, (grad, var) in enumerate(avg):
                        avg[i] = (clipped[i], var)
                avgs.append(avg)

            # Gather update ops for any batch norm layers.
            # TODO(ekl) here we
            #  will use all the ops found which won't work for DQN / DDPG, but
            #  those aren't supported with multi-gpu right now anyways.
            self._update_ops = tf1.get_collection(
                tf1.GraphKeys.UPDATE_OPS, scope=tf1.get_variable_scope().name
            )
            for op in shared_ops:
                self._update_ops.remove(op)  # only care about tower update ops
            if self._update_ops:
                logger.debug(
                    "Update ops to run on apply gradient: {}".format(self._update_ops)
                )

            with tf1.control_dependencies(self._update_ops):
                self._train_op = tf.group(
                    [o.apply_gradients(a) for o, a in zip(self.optimizers, avgs)]
                )
        else:
            avg = average_gradients([t.grads for t in self._towers])
            if grad_norm_clipping:
                clipped = []
                for grad, _ in avg:
                    clipped.append(grad)
                clipped, _ = tf.clip_by_global_norm(clipped, grad_norm_clipping)
                for i, (grad, var) in enumerate(avg):
                    avg[i] = (clipped[i], var)

            # Gather update ops for any batch norm layers.
            # TODO(ekl) here we
            #  will use all the ops found which won't work for DQN / DDPG, but
            #  those aren't supported with multi-gpu right now anyways.
            self._update_ops = tf1.get_collection(
                tf1.GraphKeys.UPDATE_OPS, scope=tf1.get_variable_scope().name
            )
            for op in shared_ops:
                self._update_ops.remove(op)  # only care about tower update ops
            if self._update_ops:
                logger.debug(
                    "Update ops to run on apply gradient: {}".format(self._update_ops)
                )

            with tf1.control_dependencies(self._update_ops):
                self._train_op = self.optimizers[0].apply_gradients(avg)

    def load_data(self, sess, inputs, state_inputs):
        """Bulk loads the specified inputs into device memory.

        The shape of the inputs must conform to the shapes of the input
        placeholders this optimizer was constructed with.

        The data is split equally across all the devices. If the data is not
        evenly divisible by the batch size, excess data will be discarded.

        Args:
            sess: TensorFlow session.
            inputs: List of arrays matching the input placeholders, of shape
                [BATCH_SIZE, ...].
            state_inputs: List of RNN input arrays. These arrays have size
                [BATCH_SIZE / MAX_SEQ_LEN, ...].

        Returns:
            The number of tuples loaded per device.
        """
        if log_once("load_data"):
            logger.info(
                "Training on concatenated sample batches:\n\n{}\n".format(
                    summarize(
                        {
                            "placeholders": self.loss_inputs,
                            "inputs": inputs,
                            "state_inputs": state_inputs,
                        }
                    )
                )
            )

        feed_dict = {}
        assert len(self.loss_inputs) == len(inputs + state_inputs), (
            self.loss_inputs,
            inputs,
            state_inputs,
        )

        # Let's suppose we have the following input data, and 2 devices:
        # 1 2 3 4 5 6 7                              <- state inputs shape
        # A A A B B B C C C D D D E E E F F F G G G  <- inputs shape
        # The data is truncated and split across devices as follows:
        # |---| seq len = 3
        # |---------------------------------| seq batch size = 6 seqs
        # |----------------| per device batch size = 9 tuples

        if len(state_inputs) > 0:
            smallest_array = state_inputs[0]
            seq_len = len(inputs[0]) // len(state_inputs[0])
            self._loaded_max_seq_len = seq_len
        else:
            smallest_array = inputs[0]
            self._loaded_max_seq_len = 1

        sequences_per_minibatch = (
            self.max_per_device_batch_size
            // self._loaded_max_seq_len
            * len(self.devices)
        )
        if sequences_per_minibatch < 1:
            logger.warning(
                (
                    "Target minibatch size is {}, however the rollout sequence "
                    "length is {}, hence the minibatch size will be raised to "
                    "{}."
                ).format(
                    self.max_per_device_batch_size,
                    self._loaded_max_seq_len,
                    self._loaded_max_seq_len * len(self.devices),
                )
            )
            sequences_per_minibatch = 1

        if len(smallest_array) < sequences_per_minibatch:
            # Dynamically shrink the batch size if insufficient data
            sequences_per_minibatch = make_divisible_by(
                len(smallest_array), len(self.devices)
            )

        if log_once("data_slicing"):
            logger.info(
                (
                    "Divided {} rollout sequences, each of length {}, among "
                    "{} devices."
                ).format(
                    len(smallest_array), self._loaded_max_seq_len, len(self.devices)
                )
            )

        if sequences_per_minibatch < len(self.devices):
            raise ValueError(
                "Must load at least 1 tuple sequence per device. Try "
                "increasing `sgd_minibatch_size` or reducing `max_seq_len` "
                "to ensure that at least one sequence fits per device."
            )
        self._loaded_per_device_batch_size = (
            sequences_per_minibatch // len(self.devices) * self._loaded_max_seq_len
        )

        if len(state_inputs) > 0:
            # First truncate the RNN state arrays to the sequences_per_minib.
            state_inputs = [
                make_divisible_by(arr, sequences_per_minibatch) for arr in state_inputs
            ]
            # Then truncate the data inputs to match
            inputs = [arr[: len(state_inputs[0]) * seq_len] for arr in inputs]
            assert len(state_inputs[0]) * seq_len == len(inputs[0]), (
                len(state_inputs[0]),
                sequences_per_minibatch,
                seq_len,
                len(inputs[0]),
            )
            for ph, arr in zip(self.loss_inputs, inputs + state_inputs):
                feed_dict[ph] = arr
            truncated_len = len(inputs[0])
        else:
            truncated_len = 0
            for ph, arr in zip(self.loss_inputs, inputs):
                truncated_arr = make_divisible_by(arr, sequences_per_minibatch)
                feed_dict[ph] = truncated_arr
                if truncated_len == 0:
                    truncated_len = len(truncated_arr)

        sess.run([t.init_op for t in self._towers], feed_dict=feed_dict)

        self.num_tuples_loaded = truncated_len
        samples_per_device = truncated_len // len(self.devices)
        assert samples_per_device > 0, "No data loaded?"
        assert samples_per_device % self._loaded_per_device_batch_size == 0
        # Return loaded samples per-device.
        return samples_per_device

    def optimize(self, sess, batch_index):
        """Run a single step of SGD.

        Runs a SGD step over a slice of the preloaded batch with size given by
        self._loaded_per_device_batch_size and offset given by the batch_index
        argument.

        Updates shared model weights based on the averaged per-device
        gradients.

        Args:
            sess: TensorFlow session.
            batch_index: Offset into the preloaded data. This value must be
                between `0` and `tuples_per_device`. The amount of data to
                process is at most `max_per_device_batch_size`.

        Returns:
            The outputs of extra_ops evaluated over the batch.
        """
        feed_dict = {
            self._batch_index: batch_index,
            self._per_device_batch_size: self._loaded_per_device_batch_size,
            self._max_seq_len: self._loaded_max_seq_len,
        }
        for tower in self._towers:
            feed_dict.update(tower.loss_graph.extra_compute_grad_feed_dict())

        fetches = {"train": self._train_op}
        for tower_num, tower in enumerate(self._towers):
            tower_fetch = tower.loss_graph._get_grad_and_stats_fetches()
            fetches["tower_{}".format(tower_num)] = tower_fetch

        return sess.run(fetches, feed_dict=feed_dict)

    def get_device_losses(self):
        return [t.loss_graph for t in self._towers]

    def _setup_device(self, tower_i, device, device_input_placeholders, num_data_in):
        assert num_data_in <= len(device_input_placeholders)
        with tf.device(device):
            with tf1.name_scope(TOWER_SCOPE_NAME + f"_{tower_i}"):
                device_input_batches = []
                device_input_slices = []
                for i, ph in enumerate(device_input_placeholders):
                    current_batch = tf1.Variable(
                        ph, trainable=False, validate_shape=False, collections=[]
                    )
                    device_input_batches.append(current_batch)
                    if i < num_data_in:
                        scale = self._max_seq_len
                        granularity = self._max_seq_len
                    else:
                        scale = self._max_seq_len
                        granularity = 1
                    current_slice = tf.slice(
                        current_batch,
                        (
                            [self._batch_index // scale * granularity]
                            + [0] * len(ph.shape[1:])
                        ),
                        (
                            [self._per_device_batch_size // scale * granularity]
                            + [-1] * len(ph.shape[1:])
                        ),
                    )
                    current_slice.set_shape(ph.shape)
                    device_input_slices.append(current_slice)
                graph_obj = self.policy_copy(device_input_slices)
                device_grads = graph_obj.gradients(self.optimizers, graph_obj._losses)
            return Tower(
                tf.group(*[batch.initializer for batch in device_input_batches]),
                device_grads,
                graph_obj,
            )


# Each tower is a copy of the loss graph pinned to a specific device.
Tower = namedtuple("Tower", ["init_op", "grads", "loss_graph"])


def make_divisible_by(a, n):
    if type(a) is int:
        return a - a % n
    return a[0 : a.shape[0] - a.shape[0] % n]


def average_gradients(tower_grads):
    """Averages gradients across towers.

    Calculate the average gradient for each shared variable across all towers.
    Note that this function provides a synchronization point across all towers.

    Args:
        tower_grads: List of lists of (gradient, variable) tuples. The outer
            list is over individual gradients. The inner list is over the
            gradient calculation for each tower.

    Returns:
       List of pairs of (gradient, variable) where the gradient has been
           averaged across all towers.

    TODO(ekl): We could use NCCL if this becomes a bottleneck.
    """

    average_grads = []
    for grad_and_vars in zip(*tower_grads):

        # Note that each grad_and_vars looks like the following:
        #   ((grad0_gpu0, var0_gpu0), ... , (grad0_gpuN, var0_gpuN))
        grads = []
        for g, _ in grad_and_vars:
            if g is not None:
                # Add 0 dimension to the gradients to represent the tower.
                expanded_g = tf.expand_dims(g, 0)

                # Append on a 'tower' dimension which we will average over
                # below.
                grads.append(expanded_g)

        if not grads:
            continue

        # Average over the 'tower' dimension.
        grad = tf.concat(axis=0, values=grads)
        grad = tf.reduce_mean(grad, 0)

        # Keep in mind that the Variables are redundant because they are shared
        # across towers. So .. we will just return the first tower's pointer to
        # the Variable.
        v = grad_and_vars[0][1]
        grad_and_var = (grad, v)
        average_grads.append(grad_and_var)

    return average_grads
>>>>>>> 19672688
<|MERGE_RESOLUTION|>--- conflicted
+++ resolved
@@ -1,2549 +1,1299 @@
-<<<<<<< HEAD
-from collections import namedtuple, OrderedDict
-import gym
-import logging
-import re
-from typing import Callable, Dict, List, Optional, Tuple, Type
-
-from ray.util.debug import log_once
-from ray.rllib.models.tf.tf_action_dist import TFActionDistribution
-from ray.rllib.models.modelv2 import ModelV2
-from ray.rllib.policy.policy import Policy
-from ray.rllib.policy.sample_batch import SampleBatch
-from ray.rllib.policy.tf_policy import TFPolicy
-from ray.rllib.policy.view_requirement import ViewRequirement
-from ray.rllib.models.catalog import ModelCatalog
-from ray.rllib.utils import force_list
-from ray.rllib.utils.annotations import override, DeveloperAPI
-from ray.rllib.utils.debug import summarize
-from ray.rllib.utils.deprecation import deprecation_warning, DEPRECATED_VALUE
-from ray.rllib.utils.framework import try_import_tf
-from ray.rllib.utils.tf_utils import get_placeholder
-from ray.rllib.utils.typing import (
-    LocalOptimizer,
-    ModelGradients,
-    TensorType,
-    TrainerConfigDict,
-)
-
-tf1, tf, tfv = try_import_tf()
-
-logger = logging.getLogger(__name__)
-
-# Variable scope in which created variables will be placed under.
-TOWER_SCOPE_NAME = "tower"
-
-
-@DeveloperAPI
-class DynamicTFPolicy(TFPolicy):
-    """A TFPolicy that auto-defines placeholders dynamically at runtime.
-
-    Do not sub-class this class directly (neither should you sub-class
-    TFPolicy), but rather use rllib.policy.tf_policy_template.build_tf_policy
-    to generate your custom tf (graph-mode or eager) Policy classes.
-    """
-
-    @DeveloperAPI
-    def __init__(
-        self,
-        obs_space: gym.spaces.Space,
-        action_space: gym.spaces.Space,
-        config: TrainerConfigDict,
-        loss_fn: Callable[
-            [Policy, ModelV2, Type[TFActionDistribution], SampleBatch], TensorType
-        ],
-        *,
-        stats_fn: Optional[
-            Callable[[Policy, SampleBatch], Dict[str, TensorType]]
-        ] = None,
-        grad_stats_fn: Optional[
-            Callable[[Policy, SampleBatch, ModelGradients], Dict[str, TensorType]]
-        ] = None,
-        before_loss_init: Optional[
-            Callable[
-                [Policy, gym.spaces.Space, gym.spaces.Space, TrainerConfigDict], None
-            ]
-        ] = None,
-        make_model: Optional[
-            Callable[
-                [Policy, gym.spaces.Space, gym.spaces.Space, TrainerConfigDict], ModelV2
-            ]
-        ] = None,
-        action_sampler_fn: Optional[
-            Callable[[TensorType, List[TensorType]], Tuple[TensorType, TensorType]]
-        ] = None,
-        action_distribution_fn: Optional[
-            Callable[
-                [Policy, ModelV2, TensorType, TensorType, TensorType],
-                Tuple[TensorType, type, List[TensorType]],
-            ]
-        ] = None,
-        existing_inputs: Optional[Dict[str, "tf1.placeholder"]] = None,
-        existing_model: Optional[ModelV2] = None,
-        get_batch_divisibility_req: Optional[Callable[[Policy], int]] = None,
-        obs_include_prev_action_reward=DEPRECATED_VALUE,
-    ):
-        """Initializes a DynamicTFPolicy instance.
-
-        Initialization of this class occurs in two phases and defines the
-        static graph.
-
-        Phase 1: The model is created and model variables are initialized.
-
-        Phase 2: A fake batch of data is created, sent to the trajectory
-        postprocessor, and then used to create placeholders for the loss
-        function. The loss and stats functions are initialized with these
-        placeholders.
-
-        Args:
-            observation_space: Observation space of the policy.
-            action_space: Action space of the policy.
-            config: Policy-specific configuration data.
-            loss_fn: Function that returns a loss tensor for the policy graph.
-            stats_fn: Optional callable that - given the policy and batch
-                input tensors - returns a dict mapping str to TF ops.
-                These ops are fetched from the graph after loss calculations
-                and the resulting values can be found in the results dict
-                returned by e.g. `Trainer.train()` or in tensorboard (if TB
-                logging is enabled).
-            grad_stats_fn: Optional callable that - given the policy, batch
-                input tensors, and calculated loss gradient tensors - returns
-                a dict mapping str to TF ops. These ops are fetched from the
-                graph after loss and gradient calculations and the resulting
-                values can be found in the results dict returned by e.g.
-                `Trainer.train()` or in tensorboard (if TB logging is
-                enabled).
-            before_loss_init: Optional function to run prior to
-                loss init that takes the same arguments as __init__.
-            make_model: Optional function that returns a ModelV2 object
-                given policy, obs_space, action_space, and policy config.
-                All policy variables should be created in this function. If not
-                specified, a default model will be created.
-            action_sampler_fn: A callable returning a sampled action and its
-                log-likelihood given Policy, ModelV2, observation inputs,
-                explore, and is_training.
-                Provide `action_sampler_fn` if you would like to have full
-                control over the action computation step, including the
-                model forward pass, possible sampling from a distribution,
-                and exploration logic.
-                Note: If `action_sampler_fn` is given, `action_distribution_fn`
-                must be None. If both `action_sampler_fn` and
-                `action_distribution_fn` are None, RLlib will simply pass
-                inputs through `self.model` to get distribution inputs, create
-                the distribution object, sample from it, and apply some
-                exploration logic to the results.
-                The callable takes as inputs: Policy, ModelV2, obs_batch,
-                state_batches (optional), seq_lens (optional),
-                prev_actions_batch (optional), prev_rewards_batch (optional),
-                explore, and is_training.
-            action_distribution_fn: A callable returning distribution inputs
-                (parameters), a dist-class to generate an action distribution
-                object from, and internal-state outputs (or an empty list if
-                not applicable).
-                Provide `action_distribution_fn` if you would like to only
-                customize the model forward pass call. The resulting
-                distribution parameters are then used by RLlib to create a
-                distribution object, sample from it, and execute any
-                exploration logic.
-                Note: If `action_distribution_fn` is given, `action_sampler_fn`
-                must be None. If both `action_sampler_fn` and
-                `action_distribution_fn` are None, RLlib will simply pass
-                inputs through `self.model` to get distribution inputs, create
-                the distribution object, sample from it, and apply some
-                exploration logic to the results.
-                The callable takes as inputs: Policy, ModelV2, input_dict,
-                explore, timestep, is_training.
-            existing_inputs: When copying a policy, this specifies an existing
-                dict of placeholders to use instead of defining new ones.
-            existing_model: When copying a policy, this specifies an existing
-                model to clone and share weights with.
-            get_batch_divisibility_req: Optional callable that returns the
-                divisibility requirement for sample batches. If None, will
-                assume a value of 1.
-        """
-        if obs_include_prev_action_reward != DEPRECATED_VALUE:
-            deprecation_warning(old="obs_include_prev_action_reward", error=False)
-        self.observation_space = obs_space
-        self.action_space = action_space
-        self.config = config
-        self.framework = "tf"
-        self._loss_fn = loss_fn
-        self._stats_fn = stats_fn
-        self._grad_stats_fn = grad_stats_fn
-        self._seq_lens = None
-        self._is_tower = existing_inputs is not None
-
-        dist_class = None
-        if action_sampler_fn or action_distribution_fn:
-            if not make_model:
-                raise ValueError(
-                    "`make_model` is required if `action_sampler_fn` OR "
-                    "`action_distribution_fn` is given"
-                )
-        else:
-            dist_class, logit_dim = ModelCatalog.get_action_dist(
-                action_space, self.config["model"]
-            )
-
-        # Setup self.model.
-        if existing_model:
-            if isinstance(existing_model, list):
-                self.model = existing_model[0]
-                # TODO: (sven) hack, but works for `target_[q_]?model`.
-                for i in range(1, len(existing_model)):
-                    setattr(self, existing_model[i][0], existing_model[i][1])
-        elif make_model:
-            self.model = make_model(self, obs_space, action_space, config)
-        else:
-            self.model = ModelCatalog.get_model_v2(
-                obs_space=obs_space,
-                action_space=action_space,
-                num_outputs=logit_dim,
-                model_config=self.config["model"],
-                framework="tf",
-            )
-        # Auto-update model's inference view requirements, if recurrent.
-        self._update_model_view_requirements_from_init_state()
-
-        # Input placeholders already given -> Use these.
-        if existing_inputs:
-            self._state_inputs = [
-                v for k, v in existing_inputs.items() if k.startswith("state_in_")
-            ]
-            # Placeholder for RNN time-chunk valid lengths.
-            if self._state_inputs:
-                self._seq_lens = existing_inputs[SampleBatch.SEQ_LENS]
-        # Create new input placeholders.
-        else:
-            self._state_inputs = [
-                get_placeholder(
-                    space=vr.space,
-                    time_axis=not isinstance(vr.shift, int),
-                )
-                for k, vr in self.model.view_requirements.items()
-                if k.startswith("state_in_")
-            ]
-            # Placeholder for RNN time-chunk valid lengths.
-            if self._state_inputs:
-                self._seq_lens = tf1.placeholder(
-                    dtype=tf.int32, shape=[None], name="seq_lens"
-                )
-
-        # Use default settings.
-        # Add NEXT_OBS, STATE_IN_0.., and others.
-        self.view_requirements = self._get_default_view_requirements()
-        # Combine view_requirements for Model and Policy.
-        self.view_requirements.update(self.model.view_requirements)
-        # Disable env-info placeholder.
-        if SampleBatch.INFOS in self.view_requirements:
-            self.view_requirements[SampleBatch.INFOS].used_for_training = False
-
-        # Setup standard placeholders.
-        if self._is_tower:
-            timestep = existing_inputs["timestep"]
-            explore = False
-            self._input_dict, self._dummy_batch = self._get_input_dict_and_dummy_batch(
-                self.view_requirements, existing_inputs
-            )
-        else:
-            action_ph = ModelCatalog.get_action_placeholder(action_space)
-            prev_action_ph = {}
-            if SampleBatch.PREV_ACTIONS not in self.view_requirements:
-                prev_action_ph = {
-                    SampleBatch.PREV_ACTIONS: ModelCatalog.get_action_placeholder(
-                        action_space, "prev_action"
-                    )
-                }
-            self._input_dict, self._dummy_batch = self._get_input_dict_and_dummy_batch(
-                self.view_requirements,
-                dict({SampleBatch.ACTIONS: action_ph}, **prev_action_ph),
-            )
-            # Placeholder for (sampling steps) timestep (int).
-            timestep = tf1.placeholder_with_default(
-                tf.zeros((), dtype=tf.int64), (), name="timestep"
-            )
-            # Placeholder for `is_exploring` flag.
-            explore = tf1.placeholder_with_default(True, (), name="is_exploring")
-
-        # Placeholder for `is_training` flag.
-        self._input_dict.set_training(self._get_is_training_placeholder())
-
-        # Multi-GPU towers do not need any action computing/exploration
-        # graphs.
-        sampled_action = None
-        sampled_action_logp = None
-        dist_inputs = None
-        self._state_out = None
-        if not self._is_tower:
-            # Create the Exploration object to use for this Policy.
-            self.exploration = self._create_exploration()
-
-            # Fully customized action generation (e.g., custom policy).
-            if action_sampler_fn:
-                sampled_action, sampled_action_logp = action_sampler_fn(
-                    self,
-                    self.model,
-                    obs_batch=self._input_dict[SampleBatch.CUR_OBS],
-                    state_batches=self._state_inputs,
-                    seq_lens=self._seq_lens,
-                    prev_action_batch=self._input_dict.get(SampleBatch.PREV_ACTIONS),
-                    prev_reward_batch=self._input_dict.get(SampleBatch.PREV_REWARDS),
-                    explore=explore,
-                    is_training=self._input_dict.is_training,
-                )
-            # Distribution generation is customized, e.g., DQN, DDPG.
-            else:
-                if action_distribution_fn:
-
-                    # Try new action_distribution_fn signature, supporting
-                    # state_batches and seq_lens.
-                    in_dict = self._input_dict
-                    try:
-                        (
-                            dist_inputs,
-                            dist_class,
-                            self._state_out,
-                        ) = action_distribution_fn(
-                            self,
-                            self.model,
-                            input_dict=in_dict,
-                            state_batches=self._state_inputs,
-                            seq_lens=self._seq_lens,
-                            explore=explore,
-                            timestep=timestep,
-                            is_training=in_dict.is_training,
-                        )
-                    # Trying the old way (to stay backward compatible).
-                    # TODO: Remove in future.
-                    except TypeError as e:
-                        if (
-                            "positional argument" in e.args[0]
-                            or "unexpected keyword argument" in e.args[0]
-                        ):
-                            (
-                                dist_inputs,
-                                dist_class,
-                                self._state_out,
-                            ) = action_distribution_fn(
-                                self,
-                                self.model,
-                                obs_batch=in_dict[SampleBatch.CUR_OBS],
-                                state_batches=self._state_inputs,
-                                seq_lens=self._seq_lens,
-                                prev_action_batch=in_dict.get(SampleBatch.PREV_ACTIONS),
-                                prev_reward_batch=in_dict.get(SampleBatch.PREV_REWARDS),
-                                explore=explore,
-                                is_training=in_dict.is_training,
-                            )
-                        else:
-                            raise e
-
-                # Default distribution generation behavior:
-                # Pass through model. E.g., PG, PPO.
-                else:
-                    if isinstance(self.model, tf.keras.Model):
-                        (
-                            dist_inputs,
-                            self._state_out,
-                            self._extra_action_fetches,
-                        ) = self.model(self._input_dict)
-                    else:
-                        dist_inputs, self._state_out = self.model(
-                            self._input_dict, self._state_inputs, self._seq_lens
-                        )
-
-                action_dist = dist_class(dist_inputs, self.model)
-
-                # Using exploration to get final action (e.g. via sampling).
-                (
-                    sampled_action,
-                    sampled_action_logp,
-                ) = self.exploration.get_exploration_action(
-                    action_distribution=action_dist, timestep=timestep, explore=explore
-                )
-
-        # Phase 1 init.
-        sess = tf1.get_default_session() or tf1.Session(
-            config=tf1.ConfigProto(**self.config["tf_session_args"])
-        )
-
-        batch_divisibility_req = (
-            get_batch_divisibility_req(self)
-            if callable(get_batch_divisibility_req)
-            else (get_batch_divisibility_req or 1)
-        )
-
-        super().__init__(
-            observation_space=obs_space,
-            action_space=action_space,
-            config=config,
-            sess=sess,
-            obs_input=self._input_dict[SampleBatch.OBS],
-            action_input=self._input_dict[SampleBatch.ACTIONS],
-            sampled_action=sampled_action,
-            sampled_action_logp=sampled_action_logp,
-            dist_inputs=dist_inputs,
-            dist_class=dist_class,
-            loss=None,  # dynamically initialized on run
-            loss_inputs=[],
-            model=self.model,
-            state_inputs=self._state_inputs,
-            state_outputs=self._state_out,
-            prev_action_input=self._input_dict.get(SampleBatch.PREV_ACTIONS),
-            prev_reward_input=self._input_dict.get(SampleBatch.PREV_REWARDS),
-            seq_lens=self._seq_lens,
-            max_seq_len=config["model"]["max_seq_len"],
-            batch_divisibility_req=batch_divisibility_req,
-            explore=explore,
-            timestep=timestep,
-        )
-
-        # Phase 2 init.
-        if before_loss_init is not None:
-            before_loss_init(self, obs_space, action_space, config)
-
-        # Loss initialization and model/postprocessing test calls.
-        if not self._is_tower:
-            self._initialize_loss_from_dummy_batch(auto_remove_unneeded_view_reqs=True)
-
-            # Create MultiGPUTowerStacks, if we have at least one actual
-            # GPU or >1 CPUs (fake GPUs).
-            if len(self.devices) > 1 or any("gpu" in d for d in self.devices):
-                # Per-GPU graph copies created here must share vars with the
-                # policy. Therefore, `reuse` is set to tf1.AUTO_REUSE because
-                # Adam nodes are created after all of the device copies are
-                # created.
-                with tf1.variable_scope("", reuse=tf1.AUTO_REUSE):
-                    self.multi_gpu_tower_stacks = [
-                        TFMultiGPUTowerStack(policy=self)
-                        for i in range(self.config.get("num_multi_gpu_tower_stacks", 1))
-                    ]
-
-            # Initialize again after loss and tower init.
-            self.get_session().run(tf1.global_variables_initializer())
-
-    @override(TFPolicy)
-    @DeveloperAPI
-    def copy(self, existing_inputs: List[Tuple[str, "tf1.placeholder"]]) -> TFPolicy:
-        """Creates a copy of self using existing input placeholders."""
-
-        # Note that there might be RNN state inputs at the end of the list
-        if len(self._loss_input_dict) != len(existing_inputs):
-            raise ValueError(
-                "Tensor list mismatch",
-                self._loss_input_dict,
-                self._state_inputs,
-                existing_inputs,
-            )
-        for i, (k, v) in enumerate(self._loss_input_dict_no_rnn.items()):
-            if v.shape.as_list() != existing_inputs[i].shape.as_list():
-                raise ValueError(
-                    "Tensor shape mismatch", i, k, v.shape, existing_inputs[i].shape
-                )
-        # By convention, the loss inputs are followed by state inputs and then
-        # the seq len tensor.
-        rnn_inputs = []
-        for i in range(len(self._state_inputs)):
-            rnn_inputs.append(
-                (
-                    "state_in_{}".format(i),
-                    existing_inputs[len(self._loss_input_dict_no_rnn) + i],
-                )
-            )
-        if rnn_inputs:
-            rnn_inputs.append((SampleBatch.SEQ_LENS, existing_inputs[-1]))
-        input_dict = OrderedDict(
-            [("is_exploring", self._is_exploring), ("timestep", self._timestep)]
-            + [
-                (k, existing_inputs[i])
-                for i, k in enumerate(self._loss_input_dict_no_rnn.keys())
-            ]
-            + rnn_inputs
-        )
-
-        instance = self.__class__(
-            self.observation_space,
-            self.action_space,
-            self.config,
-            existing_inputs=input_dict,
-            existing_model=[
-                self.model,
-                # Deprecated: Target models should all reside under
-                # `policy.target_model` now.
-                ("target_q_model", getattr(self, "target_q_model", None)),
-                ("target_model", getattr(self, "target_model", None)),
-            ],
-        )
-
-        instance._loss_input_dict = input_dict
-        losses = instance._do_loss_init(SampleBatch(input_dict))
-        loss_inputs = [
-            (k, existing_inputs[i])
-            for i, k in enumerate(self._loss_input_dict_no_rnn.keys())
-        ]
-
-        TFPolicy._initialize_loss(instance, losses, loss_inputs)
-        if instance._grad_stats_fn:
-            instance._stats_fetches.update(
-                instance._grad_stats_fn(instance, input_dict, instance._grads)
-            )
-        return instance
-
-    @override(Policy)
-    @DeveloperAPI
-    def get_initial_state(self) -> List[TensorType]:
-        if self.model:
-            return self.model.get_initial_state()
-        else:
-            return []
-
-    @override(Policy)
-    @DeveloperAPI
-    def load_batch_into_buffer(
-        self,
-        batch: SampleBatch,
-        buffer_index: int = 0,
-    ) -> int:
-        # Set the is_training flag of the batch.
-        batch.set_training(True)
-
-        # Shortcut for 1 CPU only: Store batch in
-        # `self._loaded_single_cpu_batch`.
-        if len(self.devices) == 1 and self.devices[0] == "/cpu:0":
-            assert buffer_index == 0
-            self._loaded_single_cpu_batch = batch
-            return len(batch)
-
-        input_dict = self._get_loss_inputs_dict(batch, shuffle=False)
-        data_keys = list(self._loss_input_dict_no_rnn.values())
-        if self._state_inputs:
-            state_keys = self._state_inputs + [self._seq_lens]
-        else:
-            state_keys = []
-        inputs = [input_dict[k] for k in data_keys]
-        state_inputs = [input_dict[k] for k in state_keys]
-
-        return self.multi_gpu_tower_stacks[buffer_index].load_data(
-            sess=self.get_session(),
-            inputs=inputs,
-            state_inputs=state_inputs,
-        )
-
-    @override(Policy)
-    @DeveloperAPI
-    def get_num_samples_loaded_into_buffer(self, buffer_index: int = 0) -> int:
-        # Shortcut for 1 CPU only: Batch should already be stored in
-        # `self._loaded_single_cpu_batch`.
-        if len(self.devices) == 1 and self.devices[0] == "/cpu:0":
-            assert buffer_index == 0
-            return (
-                len(self._loaded_single_cpu_batch)
-                if self._loaded_single_cpu_batch is not None
-                else 0
-            )
-
-        return self.multi_gpu_tower_stacks[buffer_index].num_tuples_loaded
-
-    @override(Policy)
-    @DeveloperAPI
-    def learn_on_loaded_batch(self, offset: int = 0, buffer_index: int = 0):
-        # Shortcut for 1 CPU only: Batch should already be stored in
-        # `self._loaded_single_cpu_batch`.
-        if len(self.devices) == 1 and self.devices[0] == "/cpu:0":
-            assert buffer_index == 0
-            if self._loaded_single_cpu_batch is None:
-                raise ValueError(
-                    "Must call Policy.load_batch_into_buffer() before "
-                    "Policy.learn_on_loaded_batch()!"
-                )
-            # Get the correct slice of the already loaded batch to use,
-            # based on offset and batch size.
-            batch_size = self.config.get(
-                "sgd_minibatch_size", self.config["train_batch_size"]
-            )
-            if batch_size >= len(self._loaded_single_cpu_batch):
-                sliced_batch = self._loaded_single_cpu_batch
-            else:
-                sliced_batch = self._loaded_single_cpu_batch.slice(
-                    start=offset, end=offset + batch_size
-                )
-            return self.learn_on_batch(sliced_batch)
-
-        return self.multi_gpu_tower_stacks[buffer_index].optimize(
-            self.get_session(), offset
-        )
-
-    def _get_input_dict_and_dummy_batch(self, view_requirements, existing_inputs):
-        """Creates input_dict and dummy_batch for loss initialization.
-
-        Used for managing the Policy's input placeholders and for loss
-        initialization.
-        Input_dict: Str -> tf.placeholders, dummy_batch: str -> np.arrays.
-
-        Args:
-            view_requirements (ViewReqs): The view requirements dict.
-            existing_inputs (Dict[str, tf.placeholder]): A dict of already
-                existing placeholders.
-
-        Returns:
-            Tuple[Dict[str, tf.placeholder], Dict[str, np.ndarray]]: The
-                input_dict/dummy_batch tuple.
-        """
-        input_dict = {}
-        for view_col, view_req in view_requirements.items():
-            # Point state_in to the already existing self._state_inputs.
-            mo = re.match("state_in_(\d+)", view_col)
-            if mo is not None:
-                input_dict[view_col] = self._state_inputs[int(mo.group(1))]
-            # State-outs (no placeholders needed).
-            elif view_col.startswith("state_out_"):
-                continue
-            # Skip action dist inputs placeholder (do later).
-            elif view_col == SampleBatch.ACTION_DIST_INPUTS:
-                continue
-            # This is a tower, input placeholders already exist.
-            elif view_col in existing_inputs:
-                input_dict[view_col] = existing_inputs[view_col]
-            # All others.
-            else:
-                time_axis = not isinstance(view_req.shift, int)
-                if view_req.used_for_training:
-                    # Create a +time-axis placeholder if the shift is not an
-                    # int (range or list of ints).
-                    flatten = (
-                        view_col not in [SampleBatch.OBS, SampleBatch.NEXT_OBS]
-                        or not self.config["_disable_preprocessor_api"]
-                    )
-                    input_dict[view_col] = get_placeholder(
-                        space=view_req.space,
-                        name=view_col,
-                        time_axis=time_axis,
-                        flatten=flatten,
-                    )
-        dummy_batch = self._get_dummy_batch_from_view_requirements(batch_size=32)
-
-        return SampleBatch(input_dict, seq_lens=self._seq_lens), dummy_batch
-
-    @override(Policy)
-    def _initialize_loss_from_dummy_batch(
-        self, auto_remove_unneeded_view_reqs: bool = True, stats_fn=None
-    ) -> None:
-
-        # Create the optimizer/exploration optimizer here. Some initialization
-        # steps (e.g. exploration postprocessing) may need this.
-        if not self._optimizers:
-            self._optimizers = force_list(self.optimizer())
-            # Backward compatibility.
-            self._optimizer = self._optimizers[0]
-
-        # Test calls depend on variable init, so initialize model first.
-        self.get_session().run(tf1.global_variables_initializer())
-
-        logger.info("Testing `compute_actions` w/ dummy batch.")
-        actions, state_outs, extra_fetches = self.compute_actions_from_input_dict(
-            self._dummy_batch, explore=False, timestep=0
-        )
-        for key, value in extra_fetches.items():
-            self._dummy_batch[key] = value
-            self._input_dict[key] = get_placeholder(value=value, name=key)
-            if key not in self.view_requirements:
-                logger.info(
-                    "Adding extra-action-fetch `{}` to " "view-reqs.".format(key)
-                )
-                self.view_requirements[key] = ViewRequirement(
-                    space=gym.spaces.Box(
-                        -1.0, 1.0, shape=value.shape[1:], dtype=value.dtype
-                    ),
-                    used_for_compute_actions=False,
-                )
-        dummy_batch = self._dummy_batch
-
-        logger.info("Testing `postprocess_trajectory` w/ dummy batch.")
-        self.exploration.postprocess_trajectory(self, dummy_batch, self.get_session())
-        _ = self.postprocess_trajectory(dummy_batch)
-        # Add new columns automatically to (loss) input_dict.
-        for key in dummy_batch.added_keys:
-            if key not in self._input_dict:
-                self._input_dict[key] = get_placeholder(
-                    value=dummy_batch[key], name=key
-                )
-            if key not in self.view_requirements:
-                self.view_requirements[key] = ViewRequirement(
-                    space=gym.spaces.Box(
-                        -1.0,
-                        1.0,
-                        shape=dummy_batch[key].shape[1:],
-                        dtype=dummy_batch[key].dtype,
-                    ),
-                    used_for_compute_actions=False,
-                )
-
-        train_batch = SampleBatch(
-            dict(self._input_dict, **self._loss_input_dict),
-            _is_training=True,
-        )
-
-        if self._state_inputs:
-            train_batch[SampleBatch.SEQ_LENS] = self._seq_lens
-            self._loss_input_dict.update(
-                {SampleBatch.SEQ_LENS: train_batch[SampleBatch.SEQ_LENS]}
-            )
-
-        self._loss_input_dict.update({k: v for k, v in train_batch.items()})
-
-        if log_once("loss_init"):
-            logger.debug(
-                "Initializing loss function with dummy input:\n\n{}\n".format(
-                    summarize(train_batch)
-                )
-            )
-
-        losses = self._do_loss_init(train_batch)
-
-        all_accessed_keys = (
-            train_batch.accessed_keys
-            | dummy_batch.accessed_keys
-            | dummy_batch.added_keys
-            | set(self.model.view_requirements.keys())
-        )
-
-        TFPolicy._initialize_loss(
-            self,
-            losses,
-            [(k, v) for k, v in train_batch.items() if k in all_accessed_keys]
-            + (
-                [(SampleBatch.SEQ_LENS, train_batch[SampleBatch.SEQ_LENS])]
-                if SampleBatch.SEQ_LENS in train_batch
-                else []
-            ),
-        )
-
-        if "is_training" in self._loss_input_dict:
-            del self._loss_input_dict["is_training"]
-
-        # Call the grads stats fn.
-        # TODO: (sven) rename to simply stats_fn to match eager and torch.
-        if self._grad_stats_fn:
-            self._stats_fetches.update(
-                self._grad_stats_fn(self, train_batch, self._grads)
-            )
-
-        # Add new columns automatically to view-reqs.
-        if auto_remove_unneeded_view_reqs:
-            # Add those needed for postprocessing and training.
-            all_accessed_keys = train_batch.accessed_keys | dummy_batch.accessed_keys
-            # Tag those only needed for post-processing (with some exceptions).
-            for key in dummy_batch.accessed_keys:
-                if (
-                    key not in train_batch.accessed_keys
-                    and key not in self.model.view_requirements
-                    and key
-                    not in [
-                        SampleBatch.EPS_ID,
-                        SampleBatch.AGENT_INDEX,
-                        SampleBatch.UNROLL_ID,
-                        SampleBatch.DONES,
-                        SampleBatch.REWARDS,
-                        SampleBatch.INFOS,
-                        SampleBatch.OBS_EMBEDS,
-                    ]
-                ):
-                    if key in self.view_requirements:
-                        self.view_requirements[key].used_for_training = False
-                    if key in self._loss_input_dict:
-                        del self._loss_input_dict[key]
-            # Remove those not needed at all (leave those that are needed
-            # by Sampler to properly execute sample collection).
-            # Also always leave DONES, REWARDS, and INFOS, no matter what.
-            for key in list(self.view_requirements.keys()):
-                if (
-                    key not in all_accessed_keys
-                    and key
-                    not in [
-                        SampleBatch.EPS_ID,
-                        SampleBatch.AGENT_INDEX,
-                        SampleBatch.UNROLL_ID,
-                        SampleBatch.DONES,
-                        SampleBatch.REWARDS,
-                        SampleBatch.INFOS,
-                    ]
-                    and key not in self.model.view_requirements
-                ):
-                    # If user deleted this key manually in postprocessing
-                    # fn, warn about it and do not remove from
-                    # view-requirements.
-                    if key in dummy_batch.deleted_keys:
-                        logger.warning(
-                            "SampleBatch key '{}' was deleted manually in "
-                            "postprocessing function! RLlib will "
-                            "automatically remove non-used items from the "
-                            "data stream. Remove the `del` from your "
-                            "postprocessing function.".format(key)
-                        )
-                    # If we are not writing output to disk, safe to erase
-                    # this key to save space in the sample batch.
-                    elif self.config["output"] is None:
-                        del self.view_requirements[key]
-
-                    if key in self._loss_input_dict:
-                        del self._loss_input_dict[key]
-            # Add those data_cols (again) that are missing and have
-            # dependencies by view_cols.
-            for key in list(self.view_requirements.keys()):
-                vr = self.view_requirements[key]
-                if (
-                    vr.data_col is not None
-                    and vr.data_col not in self.view_requirements
-                ):
-                    used_for_training = vr.data_col in train_batch.accessed_keys
-                    self.view_requirements[vr.data_col] = ViewRequirement(
-                        space=vr.space, used_for_training=used_for_training
-                    )
-
-        self._loss_input_dict_no_rnn = {
-            k: v
-            for k, v in self._loss_input_dict.items()
-            if (v not in self._state_inputs and v != self._seq_lens)
-        }
-
-    def _do_loss_init(self, train_batch: SampleBatch):
-        losses = self._loss_fn(self, self.model, self.dist_class, train_batch)
-        losses = force_list(losses)
-        if self._stats_fn:
-            self._stats_fetches.update(self._stats_fn(self, train_batch))
-        # Override the update ops to be those of the model.
-        self._update_ops = []
-        if not isinstance(self.model, tf.keras.Model):
-            self._update_ops = self.model.update_ops()
-        return losses
-
-
-class TFMultiGPUTowerStack:
-    """Optimizer that runs in parallel across multiple local devices.
-
-    TFMultiGPUTowerStack automatically splits up and loads training data
-    onto specified local devices (e.g. GPUs) with `load_data()`. During a call
-    to `optimize()`, the devices compute gradients over slices of the data in
-    parallel. The gradients are then averaged and applied to the shared
-    weights.
-
-    The data loaded is pinned in device memory until the next call to
-    `load_data`, so you can make multiple passes (possibly in randomized order)
-    over the same data once loaded.
-
-    This is similar to tf1.train.SyncReplicasOptimizer, but works within a
-    single TensorFlow graph, i.e. implements in-graph replicated training:
-
-    https://www.tensorflow.org/api_docs/python/tf/train/SyncReplicasOptimizer
-    """
-
-    def __init__(
-        self,
-        # Deprecated.
-        optimizer=None,
-        devices=None,
-        input_placeholders=None,
-        rnn_inputs=None,
-        max_per_device_batch_size=None,
-        build_graph=None,
-        grad_norm_clipping=None,
-        # Use only `policy` argument from here on.
-        policy: TFPolicy = None,
-    ):
-        """Initializes a TFMultiGPUTowerStack instance.
-
-        Args:
-            policy (TFPolicy): The TFPolicy object that this tower stack
-                belongs to.
-        """
-        # Obsoleted usage, use only `policy` arg from here on.
-        if policy is None:
-            deprecation_warning(
-                old="TFMultiGPUTowerStack(...)",
-                new="TFMultiGPUTowerStack(policy=[Policy])",
-                error=False,
-            )
-            self.policy = None
-            self.optimizers = optimizer
-            self.devices = devices
-            self.max_per_device_batch_size = max_per_device_batch_size
-            self.policy_copy = build_graph
-        else:
-            self.policy: TFPolicy = policy
-            self.optimizers: List[LocalOptimizer] = self.policy._optimizers
-            self.devices = self.policy.devices
-            self.max_per_device_batch_size = (
-                max_per_device_batch_size
-                or policy.config.get(
-                    "sgd_minibatch_size", policy.config.get("train_batch_size", 999999)
-                )
-            ) // len(self.devices)
-            input_placeholders = list(self.policy._loss_input_dict_no_rnn.values())
-            rnn_inputs = []
-            if self.policy._state_inputs:
-                rnn_inputs = self.policy._state_inputs + [self.policy._seq_lens]
-            grad_norm_clipping = self.policy.config.get("grad_clip")
-            self.policy_copy = self.policy.copy
-
-        assert len(self.devices) > 1 or "gpu" in self.devices[0]
-        self.loss_inputs = input_placeholders + rnn_inputs
-
-        shared_ops = tf1.get_collection(
-            tf1.GraphKeys.UPDATE_OPS, scope=tf1.get_variable_scope().name
-        )
-
-        # Then setup the per-device loss graphs that use the shared weights
-        self._batch_index = tf1.placeholder(tf.int32, name="batch_index")
-
-        # Dynamic batch size, which may be shrunk if there isn't enough data
-        self._per_device_batch_size = tf1.placeholder(
-            tf.int32, name="per_device_batch_size"
-        )
-        self._loaded_per_device_batch_size = max_per_device_batch_size
-
-        # When loading RNN input, we dynamically determine the max seq len
-        self._max_seq_len = tf1.placeholder(tf.int32, name="max_seq_len")
-        self._loaded_max_seq_len = 1
-
-        # Split on the CPU in case the data doesn't fit in GPU memory.
-        with tf.device("/cpu:0"):
-            data_splits = zip(
-                *[tf.split(ph, len(self.devices)) for ph in self.loss_inputs]
-            )
-
-        self._towers = []
-        for tower_i, (device, device_placeholders) in enumerate(
-            zip(self.devices, data_splits)
-        ):
-            self._towers.append(
-                self._setup_device(
-                    tower_i, device, device_placeholders, len(input_placeholders)
-                )
-            )
-
-        if self.policy.config["_tf_policy_handles_more_than_one_loss"]:
-            avgs = []
-            for i, optim in enumerate(self.optimizers):
-                avg = average_gradients([t.grads[i] for t in self._towers])
-                if grad_norm_clipping:
-                    clipped = []
-                    for grad, _ in avg:
-                        clipped.append(grad)
-                    clipped, _ = tf.clip_by_global_norm(clipped, grad_norm_clipping)
-                    for i, (grad, var) in enumerate(avg):
-                        avg[i] = (clipped[i], var)
-                avgs.append(avg)
-
-            # Gather update ops for any batch norm layers.
-            # TODO(ekl) here we
-            #  will use all the ops found which won't work for DQN / DDPG, but
-            #  those aren't supported with multi-gpu right now anyways.
-            self._update_ops = tf1.get_collection(
-                tf1.GraphKeys.UPDATE_OPS, scope=tf1.get_variable_scope().name
-            )
-            for op in shared_ops:
-                self._update_ops.remove(op)  # only care about tower update ops
-            if self._update_ops:
-                logger.debug(
-                    "Update ops to run on apply gradient: {}".format(self._update_ops)
-                )
-
-            with tf1.control_dependencies(self._update_ops):
-                self._train_op = tf.group(
-                    [o.apply_gradients(a) for o, a in zip(self.optimizers, avgs)]
-                )
-        else:
-            avg = average_gradients([t.grads for t in self._towers])
-            if grad_norm_clipping:
-                clipped = []
-                for grad, _ in avg:
-                    clipped.append(grad)
-                clipped, _ = tf.clip_by_global_norm(clipped, grad_norm_clipping)
-                for i, (grad, var) in enumerate(avg):
-                    avg[i] = (clipped[i], var)
-
-            # Gather update ops for any batch norm layers.
-            # TODO(ekl) here we
-            #  will use all the ops found which won't work for DQN / DDPG, but
-            #  those aren't supported with multi-gpu right now anyways.
-            self._update_ops = tf1.get_collection(
-                tf1.GraphKeys.UPDATE_OPS, scope=tf1.get_variable_scope().name
-            )
-            for op in shared_ops:
-                self._update_ops.remove(op)  # only care about tower update ops
-            if self._update_ops:
-                logger.debug(
-                    "Update ops to run on apply gradient: {}".format(self._update_ops)
-                )
-
-            with tf1.control_dependencies(self._update_ops):
-                self._train_op = self.optimizers[0].apply_gradients(avg)
-
-    def load_data(self, sess, inputs, state_inputs):
-        """Bulk loads the specified inputs into device memory.
-
-        The shape of the inputs must conform to the shapes of the input
-        placeholders this optimizer was constructed with.
-
-        The data is split equally across all the devices. If the data is not
-        evenly divisible by the batch size, excess data will be discarded.
-
-        Args:
-            sess: TensorFlow session.
-            inputs: List of arrays matching the input placeholders, of shape
-                [BATCH_SIZE, ...].
-            state_inputs: List of RNN input arrays. These arrays have size
-                [BATCH_SIZE / MAX_SEQ_LEN, ...].
-
-        Returns:
-            The number of tuples loaded per device.
-        """
-        if log_once("load_data"):
-            logger.info(
-                "Training on concatenated sample batches:\n\n{}\n".format(
-                    summarize(
-                        {
-                            "placeholders": self.loss_inputs,
-                            "inputs": inputs,
-                            "state_inputs": state_inputs,
-                        }
-                    )
-                )
-            )
-
-        feed_dict = {}
-        assert len(self.loss_inputs) == len(inputs + state_inputs), (
-            self.loss_inputs,
-            inputs,
-            state_inputs,
-        )
-
-        # Let's suppose we have the following input data, and 2 devices:
-        # 1 2 3 4 5 6 7                              <- state inputs shape
-        # A A A B B B C C C D D D E E E F F F G G G  <- inputs shape
-        # The data is truncated and split across devices as follows:
-        # |---| seq len = 3
-        # |---------------------------------| seq batch size = 6 seqs
-        # |----------------| per device batch size = 9 tuples
-
-        if len(state_inputs) > 0:
-            smallest_array = state_inputs[0]
-            seq_len = len(inputs[0]) // len(state_inputs[0])
-            self._loaded_max_seq_len = seq_len
-        else:
-            smallest_array = inputs[0]
-            self._loaded_max_seq_len = 1
-
-        sequences_per_minibatch = (
-            self.max_per_device_batch_size
-            // self._loaded_max_seq_len
-            * len(self.devices)
-        )
-        if sequences_per_minibatch < 1:
-            logger.warning(
-                (
-                    "Target minibatch size is {}, however the rollout sequence "
-                    "length is {}, hence the minibatch size will be raised to "
-                    "{}."
-                ).format(
-                    self.max_per_device_batch_size,
-                    self._loaded_max_seq_len,
-                    self._loaded_max_seq_len * len(self.devices),
-                )
-            )
-            sequences_per_minibatch = 1
-
-        if len(smallest_array) < sequences_per_minibatch:
-            # Dynamically shrink the batch size if insufficient data
-            sequences_per_minibatch = make_divisible_by(
-                len(smallest_array), len(self.devices)
-            )
-
-        if log_once("data_slicing"):
-            logger.info(
-                (
-                    "Divided {} rollout sequences, each of length {}, among "
-                    "{} devices."
-                ).format(
-                    len(smallest_array), self._loaded_max_seq_len, len(self.devices)
-                )
-            )
-
-        if sequences_per_minibatch < len(self.devices):
-            raise ValueError(
-                "Must load at least 1 tuple sequence per device. Try "
-                "increasing `sgd_minibatch_size` or reducing `max_seq_len` "
-                "to ensure that at least one sequence fits per device."
-            )
-        self._loaded_per_device_batch_size = (
-            sequences_per_minibatch // len(self.devices) * self._loaded_max_seq_len
-        )
-
-        if len(state_inputs) > 0:
-            # First truncate the RNN state arrays to the sequences_per_minib.
-            state_inputs = [
-                make_divisible_by(arr, sequences_per_minibatch) for arr in state_inputs
-            ]
-            # Then truncate the data inputs to match
-            inputs = [arr[: len(state_inputs[0]) * seq_len] for arr in inputs]
-            assert len(state_inputs[0]) * seq_len == len(inputs[0]), (
-                len(state_inputs[0]),
-                sequences_per_minibatch,
-                seq_len,
-                len(inputs[0]),
-            )
-            for ph, arr in zip(self.loss_inputs, inputs + state_inputs):
-                feed_dict[ph] = arr
-            truncated_len = len(inputs[0])
-        else:
-            truncated_len = 0
-            for ph, arr in zip(self.loss_inputs, inputs):
-                truncated_arr = make_divisible_by(arr, sequences_per_minibatch)
-                feed_dict[ph] = truncated_arr
-                if truncated_len == 0:
-                    truncated_len = len(truncated_arr)
-
-        sess.run([t.init_op for t in self._towers], feed_dict=feed_dict)
-
-        self.num_tuples_loaded = truncated_len
-        samples_per_device = truncated_len // len(self.devices)
-        assert samples_per_device > 0, "No data loaded?"
-        assert samples_per_device % self._loaded_per_device_batch_size == 0
-        # Return loaded samples per-device.
-        return samples_per_device
-
-    def optimize(self, sess, batch_index):
-        """Run a single step of SGD.
-
-        Runs a SGD step over a slice of the preloaded batch with size given by
-        self._loaded_per_device_batch_size and offset given by the batch_index
-        argument.
-
-        Updates shared model weights based on the averaged per-device
-        gradients.
-
-        Args:
-            sess: TensorFlow session.
-            batch_index: Offset into the preloaded data. This value must be
-                between `0` and `tuples_per_device`. The amount of data to
-                process is at most `max_per_device_batch_size`.
-
-        Returns:
-            The outputs of extra_ops evaluated over the batch.
-        """
-        feed_dict = {
-            self._batch_index: batch_index,
-            self._per_device_batch_size: self._loaded_per_device_batch_size,
-            self._max_seq_len: self._loaded_max_seq_len,
-        }
-        for tower in self._towers:
-            feed_dict.update(tower.loss_graph.extra_compute_grad_feed_dict())
-
-        fetches = {"train": self._train_op}
-        for tower_num, tower in enumerate(self._towers):
-            tower_fetch = tower.loss_graph._get_grad_and_stats_fetches()
-            fetches["tower_{}".format(tower_num)] = tower_fetch
-
-        return sess.run(fetches, feed_dict=feed_dict)
-
-    def get_device_losses(self):
-        return [t.loss_graph for t in self._towers]
-
-    def _setup_device(self, tower_i, device, device_input_placeholders, num_data_in):
-        assert num_data_in <= len(device_input_placeholders)
-        with tf.device(device):
-            with tf1.name_scope(TOWER_SCOPE_NAME + f"_{tower_i}"):
-                device_input_batches = []
-                device_input_slices = []
-                for i, ph in enumerate(device_input_placeholders):
-                    current_batch = tf1.Variable(
-                        ph, trainable=False, validate_shape=False, collections=[]
-                    )
-                    device_input_batches.append(current_batch)
-                    if i < num_data_in:
-                        scale = self._max_seq_len
-                        granularity = self._max_seq_len
-                    else:
-                        scale = self._max_seq_len
-                        granularity = 1
-                    current_slice = tf.slice(
-                        current_batch,
-                        (
-                            [self._batch_index // scale * granularity]
-                            + [0] * len(ph.shape[1:])
-                        ),
-                        (
-                            [self._per_device_batch_size // scale * granularity]
-                            + [-1] * len(ph.shape[1:])
-                        ),
-                    )
-                    current_slice.set_shape(ph.shape)
-                    device_input_slices.append(current_slice)
-                graph_obj = self.policy_copy(device_input_slices)
-                device_grads = graph_obj.gradients(self.optimizers, graph_obj._losses)
-            return Tower(
-                tf.group(*[batch.initializer for batch in device_input_batches]),
-                device_grads,
-                graph_obj,
-            )
-
-
-# Each tower is a copy of the loss graph pinned to a specific device.
-Tower = namedtuple("Tower", ["init_op", "grads", "loss_graph"])
-
-
-def make_divisible_by(a, n):
-    if type(a) is int:
-        return a - a % n
-    return a[0 : a.shape[0] - a.shape[0] % n]
-
-
-def average_gradients(tower_grads):
-    """Averages gradients across towers.
-
-    Calculate the average gradient for each shared variable across all towers.
-    Note that this function provides a synchronization point across all towers.
-
-    Args:
-        tower_grads: List of lists of (gradient, variable) tuples. The outer
-            list is over individual gradients. The inner list is over the
-            gradient calculation for each tower.
-
-    Returns:
-       List of pairs of (gradient, variable) where the gradient has been
-           averaged across all towers.
-
-    TODO(ekl): We could use NCCL if this becomes a bottleneck.
-    """
-
-    average_grads = []
-    for grad_and_vars in zip(*tower_grads):
-
-        # Note that each grad_and_vars looks like the following:
-        #   ((grad0_gpu0, var0_gpu0), ... , (grad0_gpuN, var0_gpuN))
-        grads = []
-        for g, _ in grad_and_vars:
-            if g is not None:
-                # Add 0 dimension to the gradients to represent the tower.
-                expanded_g = tf.expand_dims(g, 0)
-
-                # Append on a 'tower' dimension which we will average over
-                # below.
-                grads.append(expanded_g)
-
-        if not grads:
-            continue
-
-        # Average over the 'tower' dimension.
-        grad = tf.concat(axis=0, values=grads)
-        grad = tf.reduce_mean(grad, 0)
-
-        # Keep in mind that the Variables are redundant because they are shared
-        # across towers. So .. we will just return the first tower's pointer to
-        # the Variable.
-        v = grad_and_vars[0][1]
-        grad_and_var = (grad, v)
-        average_grads.append(grad_and_var)
-
-    return average_grads
-=======
-from collections import namedtuple, OrderedDict
-import gym
-import logging
-import re
-from typing import Callable, Dict, List, Optional, Tuple, Type
-
-from ray.util.debug import log_once
-from ray.rllib.models.tf.tf_action_dist import TFActionDistribution
-from ray.rllib.models.modelv2 import ModelV2
-from ray.rllib.policy.policy import Policy
-from ray.rllib.policy.sample_batch import SampleBatch
-from ray.rllib.policy.tf_policy import TFPolicy
-from ray.rllib.policy.view_requirement import ViewRequirement
-from ray.rllib.models.catalog import ModelCatalog
-from ray.rllib.utils import force_list
-from ray.rllib.utils.annotations import override, DeveloperAPI
-from ray.rllib.utils.debug import summarize
-from ray.rllib.utils.deprecation import deprecation_warning, DEPRECATED_VALUE
-from ray.rllib.utils.framework import try_import_tf
-from ray.rllib.utils.spaces.space_utils import get_dummy_batch_for_space
-from ray.rllib.utils.tf_utils import get_placeholder
-from ray.rllib.utils.typing import (
-    LocalOptimizer,
-    ModelGradients,
-    TensorType,
-    TrainerConfigDict,
-)
-
-tf1, tf, tfv = try_import_tf()
-
-logger = logging.getLogger(__name__)
-
-# Variable scope in which created variables will be placed under.
-TOWER_SCOPE_NAME = "tower"
-
-
-@DeveloperAPI
-class DynamicTFPolicy(TFPolicy):
-    """A TFPolicy that auto-defines placeholders dynamically at runtime.
-
-    Do not sub-class this class directly (neither should you sub-class
-    TFPolicy), but rather use rllib.policy.tf_policy_template.build_tf_policy
-    to generate your custom tf (graph-mode or eager) Policy classes.
-    """
-
-    @DeveloperAPI
-    def __init__(
-        self,
-        obs_space: gym.spaces.Space,
-        action_space: gym.spaces.Space,
-        config: TrainerConfigDict,
-        loss_fn: Callable[
-            [Policy, ModelV2, Type[TFActionDistribution], SampleBatch], TensorType
-        ],
-        *,
-        stats_fn: Optional[
-            Callable[[Policy, SampleBatch], Dict[str, TensorType]]
-        ] = None,
-        grad_stats_fn: Optional[
-            Callable[[Policy, SampleBatch, ModelGradients], Dict[str, TensorType]]
-        ] = None,
-        before_loss_init: Optional[
-            Callable[
-                [Policy, gym.spaces.Space, gym.spaces.Space, TrainerConfigDict], None
-            ]
-        ] = None,
-        make_model: Optional[
-            Callable[
-                [Policy, gym.spaces.Space, gym.spaces.Space, TrainerConfigDict], ModelV2
-            ]
-        ] = None,
-        action_sampler_fn: Optional[
-            Callable[[TensorType, List[TensorType]], Tuple[TensorType, TensorType]]
-        ] = None,
-        action_distribution_fn: Optional[
-            Callable[
-                [Policy, ModelV2, TensorType, TensorType, TensorType],
-                Tuple[TensorType, type, List[TensorType]],
-            ]
-        ] = None,
-        existing_inputs: Optional[Dict[str, "tf1.placeholder"]] = None,
-        existing_model: Optional[ModelV2] = None,
-        get_batch_divisibility_req: Optional[Callable[[Policy], int]] = None,
-        obs_include_prev_action_reward=DEPRECATED_VALUE,
-    ):
-        """Initializes a DynamicTFPolicy instance.
-
-        Initialization of this class occurs in two phases and defines the
-        static graph.
-
-        Phase 1: The model is created and model variables are initialized.
-
-        Phase 2: A fake batch of data is created, sent to the trajectory
-        postprocessor, and then used to create placeholders for the loss
-        function. The loss and stats functions are initialized with these
-        placeholders.
-
-        Args:
-            observation_space: Observation space of the policy.
-            action_space: Action space of the policy.
-            config: Policy-specific configuration data.
-            loss_fn: Function that returns a loss tensor for the policy graph.
-            stats_fn: Optional callable that - given the policy and batch
-                input tensors - returns a dict mapping str to TF ops.
-                These ops are fetched from the graph after loss calculations
-                and the resulting values can be found in the results dict
-                returned by e.g. `Trainer.train()` or in tensorboard (if TB
-                logging is enabled).
-            grad_stats_fn: Optional callable that - given the policy, batch
-                input tensors, and calculated loss gradient tensors - returns
-                a dict mapping str to TF ops. These ops are fetched from the
-                graph after loss and gradient calculations and the resulting
-                values can be found in the results dict returned by e.g.
-                `Trainer.train()` or in tensorboard (if TB logging is
-                enabled).
-            before_loss_init: Optional function to run prior to
-                loss init that takes the same arguments as __init__.
-            make_model: Optional function that returns a ModelV2 object
-                given policy, obs_space, action_space, and policy config.
-                All policy variables should be created in this function. If not
-                specified, a default model will be created.
-            action_sampler_fn: A callable returning a sampled action and its
-                log-likelihood given Policy, ModelV2, observation inputs,
-                explore, and is_training.
-                Provide `action_sampler_fn` if you would like to have full
-                control over the action computation step, including the
-                model forward pass, possible sampling from a distribution,
-                and exploration logic.
-                Note: If `action_sampler_fn` is given, `action_distribution_fn`
-                must be None. If both `action_sampler_fn` and
-                `action_distribution_fn` are None, RLlib will simply pass
-                inputs through `self.model` to get distribution inputs, create
-                the distribution object, sample from it, and apply some
-                exploration logic to the results.
-                The callable takes as inputs: Policy, ModelV2, obs_batch,
-                state_batches (optional), seq_lens (optional),
-                prev_actions_batch (optional), prev_rewards_batch (optional),
-                explore, and is_training.
-            action_distribution_fn: A callable returning distribution inputs
-                (parameters), a dist-class to generate an action distribution
-                object from, and internal-state outputs (or an empty list if
-                not applicable).
-                Provide `action_distribution_fn` if you would like to only
-                customize the model forward pass call. The resulting
-                distribution parameters are then used by RLlib to create a
-                distribution object, sample from it, and execute any
-                exploration logic.
-                Note: If `action_distribution_fn` is given, `action_sampler_fn`
-                must be None. If both `action_sampler_fn` and
-                `action_distribution_fn` are None, RLlib will simply pass
-                inputs through `self.model` to get distribution inputs, create
-                the distribution object, sample from it, and apply some
-                exploration logic to the results.
-                The callable takes as inputs: Policy, ModelV2, input_dict,
-                explore, timestep, is_training.
-            existing_inputs: When copying a policy, this specifies an existing
-                dict of placeholders to use instead of defining new ones.
-            existing_model: When copying a policy, this specifies an existing
-                model to clone and share weights with.
-            get_batch_divisibility_req: Optional callable that returns the
-                divisibility requirement for sample batches. If None, will
-                assume a value of 1.
-        """
-        if obs_include_prev_action_reward != DEPRECATED_VALUE:
-            deprecation_warning(old="obs_include_prev_action_reward", error=False)
-        self.observation_space = obs_space
-        self.action_space = action_space
-        self.config = config
-        self.framework = "tf"
-        self._loss_fn = loss_fn
-        self._stats_fn = stats_fn
-        self._grad_stats_fn = grad_stats_fn
-        self._seq_lens = None
-        self._is_tower = existing_inputs is not None
-
-        dist_class = None
-        if action_sampler_fn or action_distribution_fn:
-            if not make_model:
-                raise ValueError(
-                    "`make_model` is required if `action_sampler_fn` OR "
-                    "`action_distribution_fn` is given"
-                )
-        else:
-            dist_class, logit_dim = ModelCatalog.get_action_dist(
-                action_space, self.config["model"]
-            )
-
-        # Setup self.model.
-        if existing_model:
-            if isinstance(existing_model, list):
-                self.model = existing_model[0]
-                # TODO: (sven) hack, but works for `target_[q_]?model`.
-                for i in range(1, len(existing_model)):
-                    setattr(self, existing_model[i][0], existing_model[i][1])
-        elif make_model:
-            self.model = make_model(self, obs_space, action_space, config)
-        else:
-            self.model = ModelCatalog.get_model_v2(
-                obs_space=obs_space,
-                action_space=action_space,
-                num_outputs=logit_dim,
-                model_config=self.config["model"],
-                framework="tf",
-            )
-        # Auto-update model's inference view requirements, if recurrent.
-        self._update_model_view_requirements_from_init_state()
-
-        # Input placeholders already given -> Use these.
-        if existing_inputs:
-            self._state_inputs = [
-                v for k, v in existing_inputs.items() if k.startswith("state_in_")
-            ]
-            # Placeholder for RNN time-chunk valid lengths.
-            if self._state_inputs:
-                self._seq_lens = existing_inputs[SampleBatch.SEQ_LENS]
-        # Create new input placeholders.
-        else:
-            self._state_inputs = [
-                get_placeholder(
-                    space=vr.space,
-                    time_axis=not isinstance(vr.shift, int),
-                    name=k,
-                )
-                for k, vr in self.model.view_requirements.items()
-                if k.startswith("state_in_")
-            ]
-            # Placeholder for RNN time-chunk valid lengths.
-            if self._state_inputs:
-                self._seq_lens = tf1.placeholder(
-                    dtype=tf.int32, shape=[None], name="seq_lens"
-                )
-
-        # Use default settings.
-        # Add NEXT_OBS, STATE_IN_0.., and others.
-        self.view_requirements = self._get_default_view_requirements()
-        # Combine view_requirements for Model and Policy.
-        self.view_requirements.update(self.model.view_requirements)
-        # Disable env-info placeholder.
-        if SampleBatch.INFOS in self.view_requirements:
-            self.view_requirements[SampleBatch.INFOS].used_for_training = False
-
-        # Setup standard placeholders.
-        if self._is_tower:
-            timestep = existing_inputs["timestep"]
-            explore = False
-            self._input_dict, self._dummy_batch = self._get_input_dict_and_dummy_batch(
-                self.view_requirements, existing_inputs
-            )
-        else:
-            if not self.config.get("_disable_action_flattening"):
-                action_ph = ModelCatalog.get_action_placeholder(action_space)
-                prev_action_ph = {}
-                if SampleBatch.PREV_ACTIONS not in self.view_requirements:
-                    prev_action_ph = {
-                        SampleBatch.PREV_ACTIONS: ModelCatalog.get_action_placeholder(
-                            action_space, "prev_action"
-                        )
-                    }
-                (
-                    self._input_dict,
-                    self._dummy_batch,
-                ) = self._get_input_dict_and_dummy_batch(
-                    self.view_requirements,
-                    dict({SampleBatch.ACTIONS: action_ph}, **prev_action_ph),
-                )
-            else:
-                (
-                    self._input_dict,
-                    self._dummy_batch,
-                ) = self._get_input_dict_and_dummy_batch(self.view_requirements, {})
-            # Placeholder for (sampling steps) timestep (int).
-            timestep = tf1.placeholder_with_default(
-                tf.zeros((), dtype=tf.int64), (), name="timestep"
-            )
-            # Placeholder for `is_exploring` flag.
-            explore = tf1.placeholder_with_default(True, (), name="is_exploring")
-
-        # Placeholder for `is_training` flag.
-        self._input_dict.set_training(self._get_is_training_placeholder())
-
-        # Multi-GPU towers do not need any action computing/exploration
-        # graphs.
-        sampled_action = None
-        sampled_action_logp = None
-        dist_inputs = None
-        extra_action_fetches = {}
-        self._state_out = None
-        if not self._is_tower:
-            # Create the Exploration object to use for this Policy.
-            self.exploration = self._create_exploration()
-
-            # Fully customized action generation (e.g., custom policy).
-            if action_sampler_fn:
-                sampled_action, sampled_action_logp = action_sampler_fn(
-                    self,
-                    self.model,
-                    obs_batch=self._input_dict[SampleBatch.CUR_OBS],
-                    state_batches=self._state_inputs,
-                    seq_lens=self._seq_lens,
-                    prev_action_batch=self._input_dict.get(SampleBatch.PREV_ACTIONS),
-                    prev_reward_batch=self._input_dict.get(SampleBatch.PREV_REWARDS),
-                    explore=explore,
-                    is_training=self._input_dict.is_training,
-                )
-            # Distribution generation is customized, e.g., DQN, DDPG.
-            else:
-                if action_distribution_fn:
-
-                    # Try new action_distribution_fn signature, supporting
-                    # state_batches and seq_lens.
-                    in_dict = self._input_dict
-                    try:
-                        (
-                            dist_inputs,
-                            dist_class,
-                            self._state_out,
-                        ) = action_distribution_fn(
-                            self,
-                            self.model,
-                            input_dict=in_dict,
-                            state_batches=self._state_inputs,
-                            seq_lens=self._seq_lens,
-                            explore=explore,
-                            timestep=timestep,
-                            is_training=in_dict.is_training,
-                        )
-                    # Trying the old way (to stay backward compatible).
-                    # TODO: Remove in future.
-                    except TypeError as e:
-                        if (
-                            "positional argument" in e.args[0]
-                            or "unexpected keyword argument" in e.args[0]
-                        ):
-                            (
-                                dist_inputs,
-                                dist_class,
-                                self._state_out,
-                            ) = action_distribution_fn(
-                                self,
-                                self.model,
-                                obs_batch=in_dict[SampleBatch.CUR_OBS],
-                                state_batches=self._state_inputs,
-                                seq_lens=self._seq_lens,
-                                prev_action_batch=in_dict.get(SampleBatch.PREV_ACTIONS),
-                                prev_reward_batch=in_dict.get(SampleBatch.PREV_REWARDS),
-                                explore=explore,
-                                is_training=in_dict.is_training,
-                            )
-                        else:
-                            raise e
-
-                # Default distribution generation behavior:
-                # Pass through model. E.g., PG, PPO.
-                else:
-                    if isinstance(self.model, tf.keras.Model):
-                        dist_inputs, self._state_out, extra_action_fetches = self.model(
-                            self._input_dict
-                        )
-                    else:
-                        dist_inputs, self._state_out = self.model(self._input_dict)
-
-                action_dist = dist_class(dist_inputs, self.model)
-
-                # Using exploration to get final action (e.g. via sampling).
-                (
-                    sampled_action,
-                    sampled_action_logp,
-                ) = self.exploration.get_exploration_action(
-                    action_distribution=action_dist, timestep=timestep, explore=explore
-                )
-
-        if dist_inputs is not None:
-            extra_action_fetches[SampleBatch.ACTION_DIST_INPUTS] = dist_inputs
-
-        if sampled_action_logp is not None:
-            extra_action_fetches[SampleBatch.ACTION_LOGP] = sampled_action_logp
-            extra_action_fetches[SampleBatch.ACTION_PROB] = tf.exp(
-                tf.cast(sampled_action_logp, tf.float32)
-            )
-
-        # Phase 1 init.
-        sess = tf1.get_default_session() or tf1.Session(
-            config=tf1.ConfigProto(**self.config["tf_session_args"])
-        )
-
-        batch_divisibility_req = (
-            get_batch_divisibility_req(self)
-            if callable(get_batch_divisibility_req)
-            else (get_batch_divisibility_req or 1)
-        )
-
-        prev_action_input = (
-            self._input_dict[SampleBatch.PREV_ACTIONS]
-            if SampleBatch.PREV_ACTIONS in self._input_dict.accessed_keys
-            else None
-        )
-        prev_reward_input = (
-            self._input_dict[SampleBatch.PREV_REWARDS]
-            if SampleBatch.PREV_REWARDS in self._input_dict.accessed_keys
-            else None
-        )
-
-        super().__init__(
-            observation_space=obs_space,
-            action_space=action_space,
-            config=config,
-            sess=sess,
-            obs_input=self._input_dict[SampleBatch.OBS],
-            action_input=self._input_dict[SampleBatch.ACTIONS],
-            sampled_action=sampled_action,
-            sampled_action_logp=sampled_action_logp,
-            dist_inputs=dist_inputs,
-            dist_class=dist_class,
-            loss=None,  # dynamically initialized on run
-            loss_inputs=[],
-            model=self.model,
-            state_inputs=self._state_inputs,
-            state_outputs=self._state_out,
-            prev_action_input=prev_action_input,
-            prev_reward_input=prev_reward_input,
-            seq_lens=self._seq_lens,
-            max_seq_len=config["model"]["max_seq_len"],
-            batch_divisibility_req=batch_divisibility_req,
-            explore=explore,
-            timestep=timestep,
-        )
-
-        # Phase 2 init.
-        if before_loss_init is not None:
-            before_loss_init(self, obs_space, action_space, config)
-        if hasattr(self, "_extra_action_fetches"):
-            self._extra_action_fetches.update(extra_action_fetches)
-        else:
-            self._extra_action_fetches = extra_action_fetches
-
-        # Loss initialization and model/postprocessing test calls.
-        if not self._is_tower:
-            self._initialize_loss_from_dummy_batch(auto_remove_unneeded_view_reqs=True)
-
-            # Create MultiGPUTowerStacks, if we have at least one actual
-            # GPU or >1 CPUs (fake GPUs).
-            if len(self.devices) > 1 or any("gpu" in d for d in self.devices):
-                # Per-GPU graph copies created here must share vars with the
-                # policy. Therefore, `reuse` is set to tf1.AUTO_REUSE because
-                # Adam nodes are created after all of the device copies are
-                # created.
-                with tf1.variable_scope("", reuse=tf1.AUTO_REUSE):
-                    self.multi_gpu_tower_stacks = [
-                        TFMultiGPUTowerStack(policy=self)
-                        for i in range(self.config.get("num_multi_gpu_tower_stacks", 1))
-                    ]
-
-            # Initialize again after loss and tower init.
-            self.get_session().run(tf1.global_variables_initializer())
-
-    @override(TFPolicy)
-    @DeveloperAPI
-    def copy(self, existing_inputs: List[Tuple[str, "tf1.placeholder"]]) -> TFPolicy:
-        """Creates a copy of self using existing input placeholders."""
-
-        # Note that there might be RNN state inputs at the end of the list
-        if len(self._loss_input_dict) != len(existing_inputs):
-            raise ValueError(
-                "Tensor list mismatch",
-                self._loss_input_dict,
-                self._state_inputs,
-                existing_inputs,
-            )
-        for i, (k, v) in enumerate(self._loss_input_dict_no_rnn.items()):
-            if v.shape.as_list() != existing_inputs[i].shape.as_list():
-                raise ValueError(
-                    "Tensor shape mismatch", i, k, v.shape, existing_inputs[i].shape
-                )
-        # By convention, the loss inputs are followed by state inputs and then
-        # the seq len tensor.
-        rnn_inputs = []
-        for i in range(len(self._state_inputs)):
-            rnn_inputs.append(
-                (
-                    "state_in_{}".format(i),
-                    existing_inputs[len(self._loss_input_dict_no_rnn) + i],
-                )
-            )
-        if rnn_inputs:
-            rnn_inputs.append((SampleBatch.SEQ_LENS, existing_inputs[-1]))
-        input_dict = OrderedDict(
-            [("is_exploring", self._is_exploring), ("timestep", self._timestep)]
-            + [
-                (k, existing_inputs[i])
-                for i, k in enumerate(self._loss_input_dict_no_rnn.keys())
-            ]
-            + rnn_inputs
-        )
-
-        instance = self.__class__(
-            self.observation_space,
-            self.action_space,
-            self.config,
-            existing_inputs=input_dict,
-            existing_model=[
-                self.model,
-                # Deprecated: Target models should all reside under
-                # `policy.target_model` now.
-                ("target_q_model", getattr(self, "target_q_model", None)),
-                ("target_model", getattr(self, "target_model", None)),
-            ],
-        )
-
-        instance._loss_input_dict = input_dict
-        losses = instance._do_loss_init(SampleBatch(input_dict))
-        loss_inputs = [
-            (k, existing_inputs[i])
-            for i, k in enumerate(self._loss_input_dict_no_rnn.keys())
-        ]
-
-        TFPolicy._initialize_loss(instance, losses, loss_inputs)
-        if instance._grad_stats_fn:
-            instance._stats_fetches.update(
-                instance._grad_stats_fn(instance, input_dict, instance._grads)
-            )
-        return instance
-
-    @override(Policy)
-    @DeveloperAPI
-    def get_initial_state(self) -> List[TensorType]:
-        if self.model:
-            return self.model.get_initial_state()
-        else:
-            return []
-
-    @override(Policy)
-    @DeveloperAPI
-    def load_batch_into_buffer(
-        self,
-        batch: SampleBatch,
-        buffer_index: int = 0,
-    ) -> int:
-        # Set the is_training flag of the batch.
-        batch.set_training(True)
-
-        # Shortcut for 1 CPU only: Store batch in
-        # `self._loaded_single_cpu_batch`.
-        if len(self.devices) == 1 and self.devices[0] == "/cpu:0":
-            assert buffer_index == 0
-            self._loaded_single_cpu_batch = batch
-            return len(batch)
-
-        input_dict = self._get_loss_inputs_dict(batch, shuffle=False)
-        data_keys = list(self._loss_input_dict_no_rnn.values())
-        if self._state_inputs:
-            state_keys = self._state_inputs + [self._seq_lens]
-        else:
-            state_keys = []
-        inputs = [input_dict[k] for k in data_keys]
-        state_inputs = [input_dict[k] for k in state_keys]
-
-        return self.multi_gpu_tower_stacks[buffer_index].load_data(
-            sess=self.get_session(),
-            inputs=inputs,
-            state_inputs=state_inputs,
-        )
-
-    @override(Policy)
-    @DeveloperAPI
-    def get_num_samples_loaded_into_buffer(self, buffer_index: int = 0) -> int:
-        # Shortcut for 1 CPU only: Batch should already be stored in
-        # `self._loaded_single_cpu_batch`.
-        if len(self.devices) == 1 and self.devices[0] == "/cpu:0":
-            assert buffer_index == 0
-            return (
-                len(self._loaded_single_cpu_batch)
-                if self._loaded_single_cpu_batch is not None
-                else 0
-            )
-
-        return self.multi_gpu_tower_stacks[buffer_index].num_tuples_loaded
-
-    @override(Policy)
-    @DeveloperAPI
-    def learn_on_loaded_batch(self, offset: int = 0, buffer_index: int = 0):
-        # Shortcut for 1 CPU only: Batch should already be stored in
-        # `self._loaded_single_cpu_batch`.
-        if len(self.devices) == 1 and self.devices[0] == "/cpu:0":
-            assert buffer_index == 0
-            if self._loaded_single_cpu_batch is None:
-                raise ValueError(
-                    "Must call Policy.load_batch_into_buffer() before "
-                    "Policy.learn_on_loaded_batch()!"
-                )
-            # Get the correct slice of the already loaded batch to use,
-            # based on offset and batch size.
-            batch_size = self.config.get(
-                "sgd_minibatch_size", self.config["train_batch_size"]
-            )
-            if batch_size >= len(self._loaded_single_cpu_batch):
-                sliced_batch = self._loaded_single_cpu_batch
-            else:
-                sliced_batch = self._loaded_single_cpu_batch.slice(
-                    start=offset, end=offset + batch_size
-                )
-            return self.learn_on_batch(sliced_batch)
-
-        return self.multi_gpu_tower_stacks[buffer_index].optimize(
-            self.get_session(), offset
-        )
-
-    def _get_input_dict_and_dummy_batch(self, view_requirements, existing_inputs):
-        """Creates input_dict and dummy_batch for loss initialization.
-
-        Used for managing the Policy's input placeholders and for loss
-        initialization.
-        Input_dict: Str -> tf.placeholders, dummy_batch: str -> np.arrays.
-
-        Args:
-            view_requirements (ViewReqs): The view requirements dict.
-            existing_inputs (Dict[str, tf.placeholder]): A dict of already
-                existing placeholders.
-
-        Returns:
-            Tuple[Dict[str, tf.placeholder], Dict[str, np.ndarray]]: The
-                input_dict/dummy_batch tuple.
-        """
-        input_dict = {}
-        for view_col, view_req in view_requirements.items():
-            # Point state_in to the already existing self._state_inputs.
-            mo = re.match("state_in_(\d+)", view_col)
-            if mo is not None:
-                input_dict[view_col] = self._state_inputs[int(mo.group(1))]
-            # State-outs (no placeholders needed).
-            elif view_col.startswith("state_out_"):
-                continue
-            # Skip action dist inputs placeholder (do later).
-            elif view_col == SampleBatch.ACTION_DIST_INPUTS:
-                continue
-            # This is a tower: Input placeholders already exist.
-            elif view_col in existing_inputs:
-                input_dict[view_col] = existing_inputs[view_col]
-            # All others.
-            else:
-                time_axis = not isinstance(view_req.shift, int)
-                if view_req.used_for_training:
-                    # Create a +time-axis placeholder if the shift is not an
-                    # int (range or list of ints).
-                    # Do not flatten actions if action flattening disabled.
-                    if self.config.get("_disable_action_flattening") and view_col in [
-                        SampleBatch.ACTIONS,
-                        SampleBatch.PREV_ACTIONS,
-                    ]:
-                        flatten = False
-                    # Do not flatten observations if no preprocessor API used.
-                    elif (
-                        view_col in [SampleBatch.OBS, SampleBatch.NEXT_OBS]
-                        and self.config["_disable_preprocessor_api"]
-                    ):
-                        flatten = False
-                    # Flatten everything else.
-                    else:
-                        flatten = True
-                    input_dict[view_col] = get_placeholder(
-                        space=view_req.space,
-                        name=view_col,
-                        time_axis=time_axis,
-                        flatten=flatten,
-                    )
-        dummy_batch = self._get_dummy_batch_from_view_requirements(batch_size=32)
-
-        return SampleBatch(input_dict, seq_lens=self._seq_lens), dummy_batch
-
-    @override(Policy)
-    def _initialize_loss_from_dummy_batch(
-        self, auto_remove_unneeded_view_reqs: bool = True, stats_fn=None
-    ) -> None:
-
-        # Create the optimizer/exploration optimizer here. Some initialization
-        # steps (e.g. exploration postprocessing) may need this.
-        if not self._optimizers:
-            self._optimizers = force_list(self.optimizer())
-            # Backward compatibility.
-            self._optimizer = self._optimizers[0]
-
-        # Test calls depend on variable init, so initialize model first.
-        self.get_session().run(tf1.global_variables_initializer())
-
-        # Fields that have not been accessed are not needed for action
-        # computations -> Tag them as `used_for_compute_actions=False`.
-        for key, view_req in self.view_requirements.items():
-            if (
-                not key.startswith("state_in_")
-                and key not in self._input_dict.accessed_keys
-            ):
-                view_req.used_for_compute_actions = False
-        for key, value in self._extra_action_fetches.items():
-            self._dummy_batch[key] = get_dummy_batch_for_space(
-                gym.spaces.Box(
-                    -1.0, 1.0, shape=value.shape.as_list()[1:], dtype=value.dtype.name
-                ),
-                batch_size=len(self._dummy_batch),
-            )
-            self._input_dict[key] = get_placeholder(value=value, name=key)
-            if key not in self.view_requirements:
-                logger.info(
-                    "Adding extra-action-fetch `{}` to " "view-reqs.".format(key)
-                )
-                self.view_requirements[key] = ViewRequirement(
-                    space=gym.spaces.Box(
-                        -1.0, 1.0, shape=value.shape[1:], dtype=value.dtype.name
-                    ),
-                    used_for_compute_actions=False,
-                )
-        dummy_batch = self._dummy_batch
-
-        logger.info("Testing `postprocess_trajectory` w/ dummy batch.")
-        self.exploration.postprocess_trajectory(self, dummy_batch, self.get_session())
-        _ = self.postprocess_trajectory(dummy_batch)
-        # Add new columns automatically to (loss) input_dict.
-        for key in dummy_batch.added_keys:
-            if key not in self._input_dict:
-                self._input_dict[key] = get_placeholder(
-                    value=dummy_batch[key], name=key
-                )
-            if key not in self.view_requirements:
-                self.view_requirements[key] = ViewRequirement(
-                    space=gym.spaces.Box(
-                        -1.0,
-                        1.0,
-                        shape=dummy_batch[key].shape[1:],
-                        dtype=dummy_batch[key].dtype,
-                    ),
-                    used_for_compute_actions=False,
-                )
-
-        train_batch = SampleBatch(
-            dict(self._input_dict, **self._loss_input_dict),
-            _is_training=True,
-        )
-
-        if self._state_inputs:
-            train_batch[SampleBatch.SEQ_LENS] = self._seq_lens
-            self._loss_input_dict.update(
-                {SampleBatch.SEQ_LENS: train_batch[SampleBatch.SEQ_LENS]}
-            )
-
-        self._loss_input_dict.update({k: v for k, v in train_batch.items()})
-
-        if log_once("loss_init"):
-            logger.debug(
-                "Initializing loss function with dummy input:\n\n{}\n".format(
-                    summarize(train_batch)
-                )
-            )
-
-        losses = self._do_loss_init(train_batch)
-
-        all_accessed_keys = (
-            train_batch.accessed_keys
-            | dummy_batch.accessed_keys
-            | dummy_batch.added_keys
-            | set(self.model.view_requirements.keys())
-        )
-
-        TFPolicy._initialize_loss(
-            self,
-            losses,
-            [(k, v) for k, v in train_batch.items() if k in all_accessed_keys]
-            + (
-                [(SampleBatch.SEQ_LENS, train_batch[SampleBatch.SEQ_LENS])]
-                if SampleBatch.SEQ_LENS in train_batch
-                else []
-            ),
-        )
-
-        if "is_training" in self._loss_input_dict:
-            del self._loss_input_dict["is_training"]
-
-        # Call the grads stats fn.
-        # TODO: (sven) rename to simply stats_fn to match eager and torch.
-        if self._grad_stats_fn:
-            self._stats_fetches.update(
-                self._grad_stats_fn(self, train_batch, self._grads)
-            )
-
-        # Add new columns automatically to view-reqs.
-        if auto_remove_unneeded_view_reqs:
-            # Add those needed for postprocessing and training.
-            all_accessed_keys = train_batch.accessed_keys | dummy_batch.accessed_keys
-            # Tag those only needed for post-processing (with some exceptions).
-            for key in dummy_batch.accessed_keys:
-                if (
-                    key not in train_batch.accessed_keys
-                    and key not in self.model.view_requirements
-                    and key
-                    not in [
-                        SampleBatch.EPS_ID,
-                        SampleBatch.AGENT_INDEX,
-                        SampleBatch.UNROLL_ID,
-                        SampleBatch.DONES,
-                        SampleBatch.REWARDS,
-                        SampleBatch.INFOS,
-                        SampleBatch.OBS_EMBEDS,
-                    ]
-                ):
-                    if key in self.view_requirements:
-                        self.view_requirements[key].used_for_training = False
-                    if key in self._loss_input_dict:
-                        del self._loss_input_dict[key]
-            # Remove those not needed at all (leave those that are needed
-            # by Sampler to properly execute sample collection).
-            # Also always leave DONES, REWARDS, and INFOS, no matter what.
-            for key in list(self.view_requirements.keys()):
-                if (
-                    key not in all_accessed_keys
-                    and key
-                    not in [
-                        SampleBatch.EPS_ID,
-                        SampleBatch.AGENT_INDEX,
-                        SampleBatch.UNROLL_ID,
-                        SampleBatch.DONES,
-                        SampleBatch.REWARDS,
-                        SampleBatch.INFOS,
-                    ]
-                    and key not in self.model.view_requirements
-                ):
-                    # If user deleted this key manually in postprocessing
-                    # fn, warn about it and do not remove from
-                    # view-requirements.
-                    if key in dummy_batch.deleted_keys:
-                        logger.warning(
-                            "SampleBatch key '{}' was deleted manually in "
-                            "postprocessing function! RLlib will "
-                            "automatically remove non-used items from the "
-                            "data stream. Remove the `del` from your "
-                            "postprocessing function.".format(key)
-                        )
-                    # If we are not writing output to disk, safe to erase
-                    # this key to save space in the sample batch.
-                    elif self.config["output"] is None:
-                        del self.view_requirements[key]
-
-                    if key in self._loss_input_dict:
-                        del self._loss_input_dict[key]
-            # Add those data_cols (again) that are missing and have
-            # dependencies by view_cols.
-            for key in list(self.view_requirements.keys()):
-                vr = self.view_requirements[key]
-                if (
-                    vr.data_col is not None
-                    and vr.data_col not in self.view_requirements
-                ):
-                    used_for_training = vr.data_col in train_batch.accessed_keys
-                    self.view_requirements[vr.data_col] = ViewRequirement(
-                        space=vr.space, used_for_training=used_for_training
-                    )
-
-        self._loss_input_dict_no_rnn = {
-            k: v
-            for k, v in self._loss_input_dict.items()
-            if (v not in self._state_inputs and v != self._seq_lens)
-        }
-
-    def _do_loss_init(self, train_batch: SampleBatch):
-        losses = self._loss_fn(self, self.model, self.dist_class, train_batch)
-        losses = force_list(losses)
-        if self._stats_fn:
-            self._stats_fetches.update(self._stats_fn(self, train_batch))
-        # Override the update ops to be those of the model.
-        self._update_ops = []
-        if not isinstance(self.model, tf.keras.Model):
-            self._update_ops = self.model.update_ops()
-        return losses
-
-
-class TFMultiGPUTowerStack:
-    """Optimizer that runs in parallel across multiple local devices.
-
-    TFMultiGPUTowerStack automatically splits up and loads training data
-    onto specified local devices (e.g. GPUs) with `load_data()`. During a call
-    to `optimize()`, the devices compute gradients over slices of the data in
-    parallel. The gradients are then averaged and applied to the shared
-    weights.
-
-    The data loaded is pinned in device memory until the next call to
-    `load_data`, so you can make multiple passes (possibly in randomized order)
-    over the same data once loaded.
-
-    This is similar to tf1.train.SyncReplicasOptimizer, but works within a
-    single TensorFlow graph, i.e. implements in-graph replicated training:
-
-    https://www.tensorflow.org/api_docs/python/tf/train/SyncReplicasOptimizer
-    """
-
-    def __init__(
-        self,
-        # Deprecated.
-        optimizer=None,
-        devices=None,
-        input_placeholders=None,
-        rnn_inputs=None,
-        max_per_device_batch_size=None,
-        build_graph=None,
-        grad_norm_clipping=None,
-        # Use only `policy` argument from here on.
-        policy: TFPolicy = None,
-    ):
-        """Initializes a TFMultiGPUTowerStack instance.
-
-        Args:
-            policy (TFPolicy): The TFPolicy object that this tower stack
-                belongs to.
-        """
-        # Obsoleted usage, use only `policy` arg from here on.
-        if policy is None:
-            deprecation_warning(
-                old="TFMultiGPUTowerStack(...)",
-                new="TFMultiGPUTowerStack(policy=[Policy])",
-                error=False,
-            )
-            self.policy = None
-            self.optimizers = optimizer
-            self.devices = devices
-            self.max_per_device_batch_size = max_per_device_batch_size
-            self.policy_copy = build_graph
-        else:
-            self.policy: TFPolicy = policy
-            self.optimizers: List[LocalOptimizer] = self.policy._optimizers
-            self.devices = self.policy.devices
-            self.max_per_device_batch_size = (
-                max_per_device_batch_size
-                or policy.config.get(
-                    "sgd_minibatch_size", policy.config.get("train_batch_size", 999999)
-                )
-            ) // len(self.devices)
-            input_placeholders = list(self.policy._loss_input_dict_no_rnn.values())
-            rnn_inputs = []
-            if self.policy._state_inputs:
-                rnn_inputs = self.policy._state_inputs + [self.policy._seq_lens]
-            grad_norm_clipping = self.policy.config.get("grad_clip")
-            self.policy_copy = self.policy.copy
-
-        assert len(self.devices) > 1 or "gpu" in self.devices[0]
-        self.loss_inputs = input_placeholders + rnn_inputs
-
-        shared_ops = tf1.get_collection(
-            tf1.GraphKeys.UPDATE_OPS, scope=tf1.get_variable_scope().name
-        )
-
-        # Then setup the per-device loss graphs that use the shared weights
-        self._batch_index = tf1.placeholder(tf.int32, name="batch_index")
-
-        # Dynamic batch size, which may be shrunk if there isn't enough data
-        self._per_device_batch_size = tf1.placeholder(
-            tf.int32, name="per_device_batch_size"
-        )
-        self._loaded_per_device_batch_size = max_per_device_batch_size
-
-        # When loading RNN input, we dynamically determine the max seq len
-        self._max_seq_len = tf1.placeholder(tf.int32, name="max_seq_len")
-        self._loaded_max_seq_len = 1
-
-        # Split on the CPU in case the data doesn't fit in GPU memory.
-        with tf.device("/cpu:0"):
-            data_splits = zip(
-                *[tf.split(ph, len(self.devices)) for ph in self.loss_inputs]
-            )
-
-        self._towers = []
-        for tower_i, (device, device_placeholders) in enumerate(
-            zip(self.devices, data_splits)
-        ):
-            self._towers.append(
-                self._setup_device(
-                    tower_i, device, device_placeholders, len(input_placeholders)
-                )
-            )
-
-        if self.policy.config["_tf_policy_handles_more_than_one_loss"]:
-            avgs = []
-            for i, optim in enumerate(self.optimizers):
-                avg = average_gradients([t.grads[i] for t in self._towers])
-                if grad_norm_clipping:
-                    clipped = []
-                    for grad, _ in avg:
-                        clipped.append(grad)
-                    clipped, _ = tf.clip_by_global_norm(clipped, grad_norm_clipping)
-                    for i, (grad, var) in enumerate(avg):
-                        avg[i] = (clipped[i], var)
-                avgs.append(avg)
-
-            # Gather update ops for any batch norm layers.
-            # TODO(ekl) here we
-            #  will use all the ops found which won't work for DQN / DDPG, but
-            #  those aren't supported with multi-gpu right now anyways.
-            self._update_ops = tf1.get_collection(
-                tf1.GraphKeys.UPDATE_OPS, scope=tf1.get_variable_scope().name
-            )
-            for op in shared_ops:
-                self._update_ops.remove(op)  # only care about tower update ops
-            if self._update_ops:
-                logger.debug(
-                    "Update ops to run on apply gradient: {}".format(self._update_ops)
-                )
-
-            with tf1.control_dependencies(self._update_ops):
-                self._train_op = tf.group(
-                    [o.apply_gradients(a) for o, a in zip(self.optimizers, avgs)]
-                )
-        else:
-            avg = average_gradients([t.grads for t in self._towers])
-            if grad_norm_clipping:
-                clipped = []
-                for grad, _ in avg:
-                    clipped.append(grad)
-                clipped, _ = tf.clip_by_global_norm(clipped, grad_norm_clipping)
-                for i, (grad, var) in enumerate(avg):
-                    avg[i] = (clipped[i], var)
-
-            # Gather update ops for any batch norm layers.
-            # TODO(ekl) here we
-            #  will use all the ops found which won't work for DQN / DDPG, but
-            #  those aren't supported with multi-gpu right now anyways.
-            self._update_ops = tf1.get_collection(
-                tf1.GraphKeys.UPDATE_OPS, scope=tf1.get_variable_scope().name
-            )
-            for op in shared_ops:
-                self._update_ops.remove(op)  # only care about tower update ops
-            if self._update_ops:
-                logger.debug(
-                    "Update ops to run on apply gradient: {}".format(self._update_ops)
-                )
-
-            with tf1.control_dependencies(self._update_ops):
-                self._train_op = self.optimizers[0].apply_gradients(avg)
-
-    def load_data(self, sess, inputs, state_inputs):
-        """Bulk loads the specified inputs into device memory.
-
-        The shape of the inputs must conform to the shapes of the input
-        placeholders this optimizer was constructed with.
-
-        The data is split equally across all the devices. If the data is not
-        evenly divisible by the batch size, excess data will be discarded.
-
-        Args:
-            sess: TensorFlow session.
-            inputs: List of arrays matching the input placeholders, of shape
-                [BATCH_SIZE, ...].
-            state_inputs: List of RNN input arrays. These arrays have size
-                [BATCH_SIZE / MAX_SEQ_LEN, ...].
-
-        Returns:
-            The number of tuples loaded per device.
-        """
-        if log_once("load_data"):
-            logger.info(
-                "Training on concatenated sample batches:\n\n{}\n".format(
-                    summarize(
-                        {
-                            "placeholders": self.loss_inputs,
-                            "inputs": inputs,
-                            "state_inputs": state_inputs,
-                        }
-                    )
-                )
-            )
-
-        feed_dict = {}
-        assert len(self.loss_inputs) == len(inputs + state_inputs), (
-            self.loss_inputs,
-            inputs,
-            state_inputs,
-        )
-
-        # Let's suppose we have the following input data, and 2 devices:
-        # 1 2 3 4 5 6 7                              <- state inputs shape
-        # A A A B B B C C C D D D E E E F F F G G G  <- inputs shape
-        # The data is truncated and split across devices as follows:
-        # |---| seq len = 3
-        # |---------------------------------| seq batch size = 6 seqs
-        # |----------------| per device batch size = 9 tuples
-
-        if len(state_inputs) > 0:
-            smallest_array = state_inputs[0]
-            seq_len = len(inputs[0]) // len(state_inputs[0])
-            self._loaded_max_seq_len = seq_len
-        else:
-            smallest_array = inputs[0]
-            self._loaded_max_seq_len = 1
-
-        sequences_per_minibatch = (
-            self.max_per_device_batch_size
-            // self._loaded_max_seq_len
-            * len(self.devices)
-        )
-        if sequences_per_minibatch < 1:
-            logger.warning(
-                (
-                    "Target minibatch size is {}, however the rollout sequence "
-                    "length is {}, hence the minibatch size will be raised to "
-                    "{}."
-                ).format(
-                    self.max_per_device_batch_size,
-                    self._loaded_max_seq_len,
-                    self._loaded_max_seq_len * len(self.devices),
-                )
-            )
-            sequences_per_minibatch = 1
-
-        if len(smallest_array) < sequences_per_minibatch:
-            # Dynamically shrink the batch size if insufficient data
-            sequences_per_minibatch = make_divisible_by(
-                len(smallest_array), len(self.devices)
-            )
-
-        if log_once("data_slicing"):
-            logger.info(
-                (
-                    "Divided {} rollout sequences, each of length {}, among "
-                    "{} devices."
-                ).format(
-                    len(smallest_array), self._loaded_max_seq_len, len(self.devices)
-                )
-            )
-
-        if sequences_per_minibatch < len(self.devices):
-            raise ValueError(
-                "Must load at least 1 tuple sequence per device. Try "
-                "increasing `sgd_minibatch_size` or reducing `max_seq_len` "
-                "to ensure that at least one sequence fits per device."
-            )
-        self._loaded_per_device_batch_size = (
-            sequences_per_minibatch // len(self.devices) * self._loaded_max_seq_len
-        )
-
-        if len(state_inputs) > 0:
-            # First truncate the RNN state arrays to the sequences_per_minib.
-            state_inputs = [
-                make_divisible_by(arr, sequences_per_minibatch) for arr in state_inputs
-            ]
-            # Then truncate the data inputs to match
-            inputs = [arr[: len(state_inputs[0]) * seq_len] for arr in inputs]
-            assert len(state_inputs[0]) * seq_len == len(inputs[0]), (
-                len(state_inputs[0]),
-                sequences_per_minibatch,
-                seq_len,
-                len(inputs[0]),
-            )
-            for ph, arr in zip(self.loss_inputs, inputs + state_inputs):
-                feed_dict[ph] = arr
-            truncated_len = len(inputs[0])
-        else:
-            truncated_len = 0
-            for ph, arr in zip(self.loss_inputs, inputs):
-                truncated_arr = make_divisible_by(arr, sequences_per_minibatch)
-                feed_dict[ph] = truncated_arr
-                if truncated_len == 0:
-                    truncated_len = len(truncated_arr)
-
-        sess.run([t.init_op for t in self._towers], feed_dict=feed_dict)
-
-        self.num_tuples_loaded = truncated_len
-        samples_per_device = truncated_len // len(self.devices)
-        assert samples_per_device > 0, "No data loaded?"
-        assert samples_per_device % self._loaded_per_device_batch_size == 0
-        # Return loaded samples per-device.
-        return samples_per_device
-
-    def optimize(self, sess, batch_index):
-        """Run a single step of SGD.
-
-        Runs a SGD step over a slice of the preloaded batch with size given by
-        self._loaded_per_device_batch_size and offset given by the batch_index
-        argument.
-
-        Updates shared model weights based on the averaged per-device
-        gradients.
-
-        Args:
-            sess: TensorFlow session.
-            batch_index: Offset into the preloaded data. This value must be
-                between `0` and `tuples_per_device`. The amount of data to
-                process is at most `max_per_device_batch_size`.
-
-        Returns:
-            The outputs of extra_ops evaluated over the batch.
-        """
-        feed_dict = {
-            self._batch_index: batch_index,
-            self._per_device_batch_size: self._loaded_per_device_batch_size,
-            self._max_seq_len: self._loaded_max_seq_len,
-        }
-        for tower in self._towers:
-            feed_dict.update(tower.loss_graph.extra_compute_grad_feed_dict())
-
-        fetches = {"train": self._train_op}
-        for tower_num, tower in enumerate(self._towers):
-            tower_fetch = tower.loss_graph._get_grad_and_stats_fetches()
-            fetches["tower_{}".format(tower_num)] = tower_fetch
-
-        return sess.run(fetches, feed_dict=feed_dict)
-
-    def get_device_losses(self):
-        return [t.loss_graph for t in self._towers]
-
-    def _setup_device(self, tower_i, device, device_input_placeholders, num_data_in):
-        assert num_data_in <= len(device_input_placeholders)
-        with tf.device(device):
-            with tf1.name_scope(TOWER_SCOPE_NAME + f"_{tower_i}"):
-                device_input_batches = []
-                device_input_slices = []
-                for i, ph in enumerate(device_input_placeholders):
-                    current_batch = tf1.Variable(
-                        ph, trainable=False, validate_shape=False, collections=[]
-                    )
-                    device_input_batches.append(current_batch)
-                    if i < num_data_in:
-                        scale = self._max_seq_len
-                        granularity = self._max_seq_len
-                    else:
-                        scale = self._max_seq_len
-                        granularity = 1
-                    current_slice = tf.slice(
-                        current_batch,
-                        (
-                            [self._batch_index // scale * granularity]
-                            + [0] * len(ph.shape[1:])
-                        ),
-                        (
-                            [self._per_device_batch_size // scale * granularity]
-                            + [-1] * len(ph.shape[1:])
-                        ),
-                    )
-                    current_slice.set_shape(ph.shape)
-                    device_input_slices.append(current_slice)
-                graph_obj = self.policy_copy(device_input_slices)
-                device_grads = graph_obj.gradients(self.optimizers, graph_obj._losses)
-            return Tower(
-                tf.group(*[batch.initializer for batch in device_input_batches]),
-                device_grads,
-                graph_obj,
-            )
-
-
-# Each tower is a copy of the loss graph pinned to a specific device.
-Tower = namedtuple("Tower", ["init_op", "grads", "loss_graph"])
-
-
-def make_divisible_by(a, n):
-    if type(a) is int:
-        return a - a % n
-    return a[0 : a.shape[0] - a.shape[0] % n]
-
-
-def average_gradients(tower_grads):
-    """Averages gradients across towers.
-
-    Calculate the average gradient for each shared variable across all towers.
-    Note that this function provides a synchronization point across all towers.
-
-    Args:
-        tower_grads: List of lists of (gradient, variable) tuples. The outer
-            list is over individual gradients. The inner list is over the
-            gradient calculation for each tower.
-
-    Returns:
-       List of pairs of (gradient, variable) where the gradient has been
-           averaged across all towers.
-
-    TODO(ekl): We could use NCCL if this becomes a bottleneck.
-    """
-
-    average_grads = []
-    for grad_and_vars in zip(*tower_grads):
-
-        # Note that each grad_and_vars looks like the following:
-        #   ((grad0_gpu0, var0_gpu0), ... , (grad0_gpuN, var0_gpuN))
-        grads = []
-        for g, _ in grad_and_vars:
-            if g is not None:
-                # Add 0 dimension to the gradients to represent the tower.
-                expanded_g = tf.expand_dims(g, 0)
-
-                # Append on a 'tower' dimension which we will average over
-                # below.
-                grads.append(expanded_g)
-
-        if not grads:
-            continue
-
-        # Average over the 'tower' dimension.
-        grad = tf.concat(axis=0, values=grads)
-        grad = tf.reduce_mean(grad, 0)
-
-        # Keep in mind that the Variables are redundant because they are shared
-        # across towers. So .. we will just return the first tower's pointer to
-        # the Variable.
-        v = grad_and_vars[0][1]
-        grad_and_var = (grad, v)
-        average_grads.append(grad_and_var)
-
-    return average_grads
->>>>>>> 19672688
+from collections import namedtuple, OrderedDict
+import gym
+import logging
+import re
+from typing import Callable, Dict, List, Optional, Tuple, Type
+
+from ray.util.debug import log_once
+from ray.rllib.models.tf.tf_action_dist import TFActionDistribution
+from ray.rllib.models.modelv2 import ModelV2
+from ray.rllib.policy.policy import Policy
+from ray.rllib.policy.sample_batch import SampleBatch
+from ray.rllib.policy.tf_policy import TFPolicy
+from ray.rllib.policy.view_requirement import ViewRequirement
+from ray.rllib.models.catalog import ModelCatalog
+from ray.rllib.utils import force_list
+from ray.rllib.utils.annotations import override, DeveloperAPI
+from ray.rllib.utils.debug import summarize
+from ray.rllib.utils.deprecation import deprecation_warning, DEPRECATED_VALUE
+from ray.rllib.utils.framework import try_import_tf
+from ray.rllib.utils.spaces.space_utils import get_dummy_batch_for_space
+from ray.rllib.utils.tf_utils import get_placeholder
+from ray.rllib.utils.typing import (
+    LocalOptimizer,
+    ModelGradients,
+    TensorType,
+    TrainerConfigDict,
+)
+
+tf1, tf, tfv = try_import_tf()
+
+logger = logging.getLogger(__name__)
+
+# Variable scope in which created variables will be placed under.
+TOWER_SCOPE_NAME = "tower"
+
+
+@DeveloperAPI
+class DynamicTFPolicy(TFPolicy):
+    """A TFPolicy that auto-defines placeholders dynamically at runtime.
+
+    Do not sub-class this class directly (neither should you sub-class
+    TFPolicy), but rather use rllib.policy.tf_policy_template.build_tf_policy
+    to generate your custom tf (graph-mode or eager) Policy classes.
+    """
+
+    @DeveloperAPI
+    def __init__(
+        self,
+        obs_space: gym.spaces.Space,
+        action_space: gym.spaces.Space,
+        config: TrainerConfigDict,
+        loss_fn: Callable[
+            [Policy, ModelV2, Type[TFActionDistribution], SampleBatch], TensorType
+        ],
+        *,
+        stats_fn: Optional[
+            Callable[[Policy, SampleBatch], Dict[str, TensorType]]
+        ] = None,
+        grad_stats_fn: Optional[
+            Callable[[Policy, SampleBatch, ModelGradients], Dict[str, TensorType]]
+        ] = None,
+        before_loss_init: Optional[
+            Callable[
+                [Policy, gym.spaces.Space, gym.spaces.Space, TrainerConfigDict], None
+            ]
+        ] = None,
+        make_model: Optional[
+            Callable[
+                [Policy, gym.spaces.Space, gym.spaces.Space, TrainerConfigDict], ModelV2
+            ]
+        ] = None,
+        action_sampler_fn: Optional[
+            Callable[[TensorType, List[TensorType]], Tuple[TensorType, TensorType]]
+        ] = None,
+        action_distribution_fn: Optional[
+            Callable[
+                [Policy, ModelV2, TensorType, TensorType, TensorType],
+                Tuple[TensorType, type, List[TensorType]],
+            ]
+        ] = None,
+        existing_inputs: Optional[Dict[str, "tf1.placeholder"]] = None,
+        existing_model: Optional[ModelV2] = None,
+        get_batch_divisibility_req: Optional[Callable[[Policy], int]] = None,
+        obs_include_prev_action_reward=DEPRECATED_VALUE,
+    ):
+        """Initializes a DynamicTFPolicy instance.
+
+        Initialization of this class occurs in two phases and defines the
+        static graph.
+
+        Phase 1: The model is created and model variables are initialized.
+
+        Phase 2: A fake batch of data is created, sent to the trajectory
+        postprocessor, and then used to create placeholders for the loss
+        function. The loss and stats functions are initialized with these
+        placeholders.
+
+        Args:
+            observation_space: Observation space of the policy.
+            action_space: Action space of the policy.
+            config: Policy-specific configuration data.
+            loss_fn: Function that returns a loss tensor for the policy graph.
+            stats_fn: Optional callable that - given the policy and batch
+                input tensors - returns a dict mapping str to TF ops.
+                These ops are fetched from the graph after loss calculations
+                and the resulting values can be found in the results dict
+                returned by e.g. `Trainer.train()` or in tensorboard (if TB
+                logging is enabled).
+            grad_stats_fn: Optional callable that - given the policy, batch
+                input tensors, and calculated loss gradient tensors - returns
+                a dict mapping str to TF ops. These ops are fetched from the
+                graph after loss and gradient calculations and the resulting
+                values can be found in the results dict returned by e.g.
+                `Trainer.train()` or in tensorboard (if TB logging is
+                enabled).
+            before_loss_init: Optional function to run prior to
+                loss init that takes the same arguments as __init__.
+            make_model: Optional function that returns a ModelV2 object
+                given policy, obs_space, action_space, and policy config.
+                All policy variables should be created in this function. If not
+                specified, a default model will be created.
+            action_sampler_fn: A callable returning a sampled action and its
+                log-likelihood given Policy, ModelV2, observation inputs,
+                explore, and is_training.
+                Provide `action_sampler_fn` if you would like to have full
+                control over the action computation step, including the
+                model forward pass, possible sampling from a distribution,
+                and exploration logic.
+                Note: If `action_sampler_fn` is given, `action_distribution_fn`
+                must be None. If both `action_sampler_fn` and
+                `action_distribution_fn` are None, RLlib will simply pass
+                inputs through `self.model` to get distribution inputs, create
+                the distribution object, sample from it, and apply some
+                exploration logic to the results.
+                The callable takes as inputs: Policy, ModelV2, obs_batch,
+                state_batches (optional), seq_lens (optional),
+                prev_actions_batch (optional), prev_rewards_batch (optional),
+                explore, and is_training.
+            action_distribution_fn: A callable returning distribution inputs
+                (parameters), a dist-class to generate an action distribution
+                object from, and internal-state outputs (or an empty list if
+                not applicable).
+                Provide `action_distribution_fn` if you would like to only
+                customize the model forward pass call. The resulting
+                distribution parameters are then used by RLlib to create a
+                distribution object, sample from it, and execute any
+                exploration logic.
+                Note: If `action_distribution_fn` is given, `action_sampler_fn`
+                must be None. If both `action_sampler_fn` and
+                `action_distribution_fn` are None, RLlib will simply pass
+                inputs through `self.model` to get distribution inputs, create
+                the distribution object, sample from it, and apply some
+                exploration logic to the results.
+                The callable takes as inputs: Policy, ModelV2, input_dict,
+                explore, timestep, is_training.
+            existing_inputs: When copying a policy, this specifies an existing
+                dict of placeholders to use instead of defining new ones.
+            existing_model: When copying a policy, this specifies an existing
+                model to clone and share weights with.
+            get_batch_divisibility_req: Optional callable that returns the
+                divisibility requirement for sample batches. If None, will
+                assume a value of 1.
+        """
+        if obs_include_prev_action_reward != DEPRECATED_VALUE:
+            deprecation_warning(old="obs_include_prev_action_reward", error=False)
+        self.observation_space = obs_space
+        self.action_space = action_space
+        self.config = config
+        self.framework = "tf"
+        self._loss_fn = loss_fn
+        self._stats_fn = stats_fn
+        self._grad_stats_fn = grad_stats_fn
+        self._seq_lens = None
+        self._is_tower = existing_inputs is not None
+
+        dist_class = None
+        if action_sampler_fn or action_distribution_fn:
+            if not make_model:
+                raise ValueError(
+                    "`make_model` is required if `action_sampler_fn` OR "
+                    "`action_distribution_fn` is given"
+                )
+        else:
+            dist_class, logit_dim = ModelCatalog.get_action_dist(
+                action_space, self.config["model"]
+            )
+
+        # Setup self.model.
+        if existing_model:
+            if isinstance(existing_model, list):
+                self.model = existing_model[0]
+                # TODO: (sven) hack, but works for `target_[q_]?model`.
+                for i in range(1, len(existing_model)):
+                    setattr(self, existing_model[i][0], existing_model[i][1])
+        elif make_model:
+            self.model = make_model(self, obs_space, action_space, config)
+        else:
+            self.model = ModelCatalog.get_model_v2(
+                obs_space=obs_space,
+                action_space=action_space,
+                num_outputs=logit_dim,
+                model_config=self.config["model"],
+                framework="tf",
+            )
+        # Auto-update model's inference view requirements, if recurrent.
+        self._update_model_view_requirements_from_init_state()
+
+        # Input placeholders already given -> Use these.
+        if existing_inputs:
+            self._state_inputs = [
+                v for k, v in existing_inputs.items() if k.startswith("state_in_")
+            ]
+            # Placeholder for RNN time-chunk valid lengths.
+            if self._state_inputs:
+                self._seq_lens = existing_inputs[SampleBatch.SEQ_LENS]
+        # Create new input placeholders.
+        else:
+            self._state_inputs = [
+                get_placeholder(
+                    space=vr.space,
+                    time_axis=not isinstance(vr.shift, int),
+                    name=k,
+                )
+                for k, vr in self.model.view_requirements.items()
+                if k.startswith("state_in_")
+            ]
+            # Placeholder for RNN time-chunk valid lengths.
+            if self._state_inputs:
+                self._seq_lens = tf1.placeholder(
+                    dtype=tf.int32, shape=[None], name="seq_lens"
+                )
+
+        # Use default settings.
+        # Add NEXT_OBS, STATE_IN_0.., and others.
+        self.view_requirements = self._get_default_view_requirements()
+        # Combine view_requirements for Model and Policy.
+        self.view_requirements.update(self.model.view_requirements)
+        # Disable env-info placeholder.
+        if SampleBatch.INFOS in self.view_requirements:
+            self.view_requirements[SampleBatch.INFOS].used_for_training = False
+
+        # Setup standard placeholders.
+        if self._is_tower:
+            timestep = existing_inputs["timestep"]
+            explore = False
+            self._input_dict, self._dummy_batch = self._get_input_dict_and_dummy_batch(
+                self.view_requirements, existing_inputs
+            )
+        else:
+            if not self.config.get("_disable_action_flattening"):
+                action_ph = ModelCatalog.get_action_placeholder(action_space)
+                prev_action_ph = {}
+                if SampleBatch.PREV_ACTIONS not in self.view_requirements:
+                    prev_action_ph = {
+                        SampleBatch.PREV_ACTIONS: ModelCatalog.get_action_placeholder(
+                            action_space, "prev_action"
+                        )
+                    }
+                (
+                    self._input_dict,
+                    self._dummy_batch,
+                ) = self._get_input_dict_and_dummy_batch(
+                    self.view_requirements,
+                    dict({SampleBatch.ACTIONS: action_ph}, **prev_action_ph),
+                )
+            else:
+                (
+                    self._input_dict,
+                    self._dummy_batch,
+                ) = self._get_input_dict_and_dummy_batch(self.view_requirements, {})
+            # Placeholder for (sampling steps) timestep (int).
+            timestep = tf1.placeholder_with_default(
+                tf.zeros((), dtype=tf.int64), (), name="timestep"
+            )
+            # Placeholder for `is_exploring` flag.
+            explore = tf1.placeholder_with_default(True, (), name="is_exploring")
+
+        # Placeholder for `is_training` flag.
+        self._input_dict.set_training(self._get_is_training_placeholder())
+
+        # Multi-GPU towers do not need any action computing/exploration
+        # graphs.
+        sampled_action = None
+        sampled_action_logp = None
+        dist_inputs = None
+        extra_action_fetches = {}
+        self._state_out = None
+        if not self._is_tower:
+            # Create the Exploration object to use for this Policy.
+            self.exploration = self._create_exploration()
+
+            # Fully customized action generation (e.g., custom policy).
+            if action_sampler_fn:
+                sampled_action, sampled_action_logp = action_sampler_fn(
+                    self,
+                    self.model,
+                    obs_batch=self._input_dict[SampleBatch.CUR_OBS],
+                    state_batches=self._state_inputs,
+                    seq_lens=self._seq_lens,
+                    prev_action_batch=self._input_dict.get(SampleBatch.PREV_ACTIONS),
+                    prev_reward_batch=self._input_dict.get(SampleBatch.PREV_REWARDS),
+                    explore=explore,
+                    is_training=self._input_dict.is_training,
+                )
+            # Distribution generation is customized, e.g., DQN, DDPG.
+            else:
+                if action_distribution_fn:
+
+                    # Try new action_distribution_fn signature, supporting
+                    # state_batches and seq_lens.
+                    in_dict = self._input_dict
+                    try:
+                        (
+                            dist_inputs,
+                            dist_class,
+                            self._state_out,
+                        ) = action_distribution_fn(
+                            self,
+                            self.model,
+                            input_dict=in_dict,
+                            state_batches=self._state_inputs,
+                            seq_lens=self._seq_lens,
+                            explore=explore,
+                            timestep=timestep,
+                            is_training=in_dict.is_training,
+                        )
+                    # Trying the old way (to stay backward compatible).
+                    # TODO: Remove in future.
+                    except TypeError as e:
+                        if (
+                            "positional argument" in e.args[0]
+                            or "unexpected keyword argument" in e.args[0]
+                        ):
+                            (
+                                dist_inputs,
+                                dist_class,
+                                self._state_out,
+                            ) = action_distribution_fn(
+                                self,
+                                self.model,
+                                obs_batch=in_dict[SampleBatch.CUR_OBS],
+                                state_batches=self._state_inputs,
+                                seq_lens=self._seq_lens,
+                                prev_action_batch=in_dict.get(SampleBatch.PREV_ACTIONS),
+                                prev_reward_batch=in_dict.get(SampleBatch.PREV_REWARDS),
+                                explore=explore,
+                                is_training=in_dict.is_training,
+                            )
+                        else:
+                            raise e
+
+                # Default distribution generation behavior:
+                # Pass through model. E.g., PG, PPO.
+                else:
+                    if isinstance(self.model, tf.keras.Model):
+                        dist_inputs, self._state_out, extra_action_fetches = self.model(
+                            self._input_dict
+                        )
+                    else:
+                        dist_inputs, self._state_out = self.model(self._input_dict)
+
+                action_dist = dist_class(dist_inputs, self.model)
+
+                # Using exploration to get final action (e.g. via sampling).
+                (
+                    sampled_action,
+                    sampled_action_logp,
+                ) = self.exploration.get_exploration_action(
+                    action_distribution=action_dist, timestep=timestep, explore=explore
+                )
+
+        if dist_inputs is not None:
+            extra_action_fetches[SampleBatch.ACTION_DIST_INPUTS] = dist_inputs
+
+        if sampled_action_logp is not None:
+            extra_action_fetches[SampleBatch.ACTION_LOGP] = sampled_action_logp
+            extra_action_fetches[SampleBatch.ACTION_PROB] = tf.exp(
+                tf.cast(sampled_action_logp, tf.float32)
+            )
+
+        # Phase 1 init.
+        sess = tf1.get_default_session() or tf1.Session(
+            config=tf1.ConfigProto(**self.config["tf_session_args"])
+        )
+
+        batch_divisibility_req = (
+            get_batch_divisibility_req(self)
+            if callable(get_batch_divisibility_req)
+            else (get_batch_divisibility_req or 1)
+        )
+
+        prev_action_input = (
+            self._input_dict[SampleBatch.PREV_ACTIONS]
+            if SampleBatch.PREV_ACTIONS in self._input_dict.accessed_keys
+            else None
+        )
+        prev_reward_input = (
+            self._input_dict[SampleBatch.PREV_REWARDS]
+            if SampleBatch.PREV_REWARDS in self._input_dict.accessed_keys
+            else None
+        )
+
+        super().__init__(
+            observation_space=obs_space,
+            action_space=action_space,
+            config=config,
+            sess=sess,
+            obs_input=self._input_dict[SampleBatch.OBS],
+            action_input=self._input_dict[SampleBatch.ACTIONS],
+            sampled_action=sampled_action,
+            sampled_action_logp=sampled_action_logp,
+            dist_inputs=dist_inputs,
+            dist_class=dist_class,
+            loss=None,  # dynamically initialized on run
+            loss_inputs=[],
+            model=self.model,
+            state_inputs=self._state_inputs,
+            state_outputs=self._state_out,
+            prev_action_input=prev_action_input,
+            prev_reward_input=prev_reward_input,
+            seq_lens=self._seq_lens,
+            max_seq_len=config["model"]["max_seq_len"],
+            batch_divisibility_req=batch_divisibility_req,
+            explore=explore,
+            timestep=timestep,
+        )
+
+        # Phase 2 init.
+        if before_loss_init is not None:
+            before_loss_init(self, obs_space, action_space, config)
+        if hasattr(self, "_extra_action_fetches"):
+            self._extra_action_fetches.update(extra_action_fetches)
+        else:
+            self._extra_action_fetches = extra_action_fetches
+
+        # Loss initialization and model/postprocessing test calls.
+        if not self._is_tower:
+            self._initialize_loss_from_dummy_batch(auto_remove_unneeded_view_reqs=True)
+
+            # Create MultiGPUTowerStacks, if we have at least one actual
+            # GPU or >1 CPUs (fake GPUs).
+            if len(self.devices) > 1 or any("gpu" in d for d in self.devices):
+                # Per-GPU graph copies created here must share vars with the
+                # policy. Therefore, `reuse` is set to tf1.AUTO_REUSE because
+                # Adam nodes are created after all of the device copies are
+                # created.
+                with tf1.variable_scope("", reuse=tf1.AUTO_REUSE):
+                    self.multi_gpu_tower_stacks = [
+                        TFMultiGPUTowerStack(policy=self)
+                        for i in range(self.config.get("num_multi_gpu_tower_stacks", 1))
+                    ]
+
+            # Initialize again after loss and tower init.
+            self.get_session().run(tf1.global_variables_initializer())
+
+    @override(TFPolicy)
+    @DeveloperAPI
+    def copy(self, existing_inputs: List[Tuple[str, "tf1.placeholder"]]) -> TFPolicy:
+        """Creates a copy of self using existing input placeholders."""
+
+        # Note that there might be RNN state inputs at the end of the list
+        if len(self._loss_input_dict) != len(existing_inputs):
+            raise ValueError(
+                "Tensor list mismatch",
+                self._loss_input_dict,
+                self._state_inputs,
+                existing_inputs,
+            )
+        for i, (k, v) in enumerate(self._loss_input_dict_no_rnn.items()):
+            if v.shape.as_list() != existing_inputs[i].shape.as_list():
+                raise ValueError(
+                    "Tensor shape mismatch", i, k, v.shape, existing_inputs[i].shape
+                )
+        # By convention, the loss inputs are followed by state inputs and then
+        # the seq len tensor.
+        rnn_inputs = []
+        for i in range(len(self._state_inputs)):
+            rnn_inputs.append(
+                (
+                    "state_in_{}".format(i),
+                    existing_inputs[len(self._loss_input_dict_no_rnn) + i],
+                )
+            )
+        if rnn_inputs:
+            rnn_inputs.append((SampleBatch.SEQ_LENS, existing_inputs[-1]))
+        input_dict = OrderedDict(
+            [("is_exploring", self._is_exploring), ("timestep", self._timestep)]
+            + [
+                (k, existing_inputs[i])
+                for i, k in enumerate(self._loss_input_dict_no_rnn.keys())
+            ]
+            + rnn_inputs
+        )
+
+        instance = self.__class__(
+            self.observation_space,
+            self.action_space,
+            self.config,
+            existing_inputs=input_dict,
+            existing_model=[
+                self.model,
+                # Deprecated: Target models should all reside under
+                # `policy.target_model` now.
+                ("target_q_model", getattr(self, "target_q_model", None)),
+                ("target_model", getattr(self, "target_model", None)),
+            ],
+        )
+
+        instance._loss_input_dict = input_dict
+        losses = instance._do_loss_init(SampleBatch(input_dict))
+        loss_inputs = [
+            (k, existing_inputs[i])
+            for i, k in enumerate(self._loss_input_dict_no_rnn.keys())
+        ]
+
+        TFPolicy._initialize_loss(instance, losses, loss_inputs)
+        if instance._grad_stats_fn:
+            instance._stats_fetches.update(
+                instance._grad_stats_fn(instance, input_dict, instance._grads)
+            )
+        return instance
+
+    @override(Policy)
+    @DeveloperAPI
+    def get_initial_state(self) -> List[TensorType]:
+        if self.model:
+            return self.model.get_initial_state()
+        else:
+            return []
+
+    @override(Policy)
+    @DeveloperAPI
+    def load_batch_into_buffer(
+        self,
+        batch: SampleBatch,
+        buffer_index: int = 0,
+    ) -> int:
+        # Set the is_training flag of the batch.
+        batch.set_training(True)
+
+        # Shortcut for 1 CPU only: Store batch in
+        # `self._loaded_single_cpu_batch`.
+        if len(self.devices) == 1 and self.devices[0] == "/cpu:0":
+            assert buffer_index == 0
+            self._loaded_single_cpu_batch = batch
+            return len(batch)
+
+        input_dict = self._get_loss_inputs_dict(batch, shuffle=False)
+        data_keys = list(self._loss_input_dict_no_rnn.values())
+        if self._state_inputs:
+            state_keys = self._state_inputs + [self._seq_lens]
+        else:
+            state_keys = []
+        inputs = [input_dict[k] for k in data_keys]
+        state_inputs = [input_dict[k] for k in state_keys]
+
+        return self.multi_gpu_tower_stacks[buffer_index].load_data(
+            sess=self.get_session(),
+            inputs=inputs,
+            state_inputs=state_inputs,
+        )
+
+    @override(Policy)
+    @DeveloperAPI
+    def get_num_samples_loaded_into_buffer(self, buffer_index: int = 0) -> int:
+        # Shortcut for 1 CPU only: Batch should already be stored in
+        # `self._loaded_single_cpu_batch`.
+        if len(self.devices) == 1 and self.devices[0] == "/cpu:0":
+            assert buffer_index == 0
+            return (
+                len(self._loaded_single_cpu_batch)
+                if self._loaded_single_cpu_batch is not None
+                else 0
+            )
+
+        return self.multi_gpu_tower_stacks[buffer_index].num_tuples_loaded
+
+    @override(Policy)
+    @DeveloperAPI
+    def learn_on_loaded_batch(self, offset: int = 0, buffer_index: int = 0):
+        # Shortcut for 1 CPU only: Batch should already be stored in
+        # `self._loaded_single_cpu_batch`.
+        if len(self.devices) == 1 and self.devices[0] == "/cpu:0":
+            assert buffer_index == 0
+            if self._loaded_single_cpu_batch is None:
+                raise ValueError(
+                    "Must call Policy.load_batch_into_buffer() before "
+                    "Policy.learn_on_loaded_batch()!"
+                )
+            # Get the correct slice of the already loaded batch to use,
+            # based on offset and batch size.
+            batch_size = self.config.get(
+                "sgd_minibatch_size", self.config["train_batch_size"]
+            )
+            if batch_size >= len(self._loaded_single_cpu_batch):
+                sliced_batch = self._loaded_single_cpu_batch
+            else:
+                sliced_batch = self._loaded_single_cpu_batch.slice(
+                    start=offset, end=offset + batch_size
+                )
+            return self.learn_on_batch(sliced_batch)
+
+        return self.multi_gpu_tower_stacks[buffer_index].optimize(
+            self.get_session(), offset
+        )
+
+    def _get_input_dict_and_dummy_batch(self, view_requirements, existing_inputs):
+        """Creates input_dict and dummy_batch for loss initialization.
+
+        Used for managing the Policy's input placeholders and for loss
+        initialization.
+        Input_dict: Str -> tf.placeholders, dummy_batch: str -> np.arrays.
+
+        Args:
+            view_requirements (ViewReqs): The view requirements dict.
+            existing_inputs (Dict[str, tf.placeholder]): A dict of already
+                existing placeholders.
+
+        Returns:
+            Tuple[Dict[str, tf.placeholder], Dict[str, np.ndarray]]: The
+                input_dict/dummy_batch tuple.
+        """
+        input_dict = {}
+        for view_col, view_req in view_requirements.items():
+            # Point state_in to the already existing self._state_inputs.
+            mo = re.match("state_in_(\d+)", view_col)
+            if mo is not None:
+                input_dict[view_col] = self._state_inputs[int(mo.group(1))]
+            # State-outs (no placeholders needed).
+            elif view_col.startswith("state_out_"):
+                continue
+            # Skip action dist inputs placeholder (do later).
+            elif view_col == SampleBatch.ACTION_DIST_INPUTS:
+                continue
+            # This is a tower: Input placeholders already exist.
+            elif view_col in existing_inputs:
+                input_dict[view_col] = existing_inputs[view_col]
+            # All others.
+            else:
+                time_axis = not isinstance(view_req.shift, int)
+                if view_req.used_for_training:
+                    # Create a +time-axis placeholder if the shift is not an
+                    # int (range or list of ints).
+                    # Do not flatten actions if action flattening disabled.
+                    if self.config.get("_disable_action_flattening") and view_col in [
+                        SampleBatch.ACTIONS,
+                        SampleBatch.PREV_ACTIONS,
+                    ]:
+                        flatten = False
+                    # Do not flatten observations if no preprocessor API used.
+                    elif (
+                        view_col in [SampleBatch.OBS, SampleBatch.NEXT_OBS]
+                        and self.config["_disable_preprocessor_api"]
+                    ):
+                        flatten = False
+                    # Flatten everything else.
+                    else:
+                        flatten = True
+                    input_dict[view_col] = get_placeholder(
+                        space=view_req.space,
+                        name=view_col,
+                        time_axis=time_axis,
+                        flatten=flatten,
+                    )
+        dummy_batch = self._get_dummy_batch_from_view_requirements(batch_size=32)
+
+        return SampleBatch(input_dict, seq_lens=self._seq_lens), dummy_batch
+
+    @override(Policy)
+    def _initialize_loss_from_dummy_batch(
+        self, auto_remove_unneeded_view_reqs: bool = True, stats_fn=None
+    ) -> None:
+
+        # Create the optimizer/exploration optimizer here. Some initialization
+        # steps (e.g. exploration postprocessing) may need this.
+        if not self._optimizers:
+            self._optimizers = force_list(self.optimizer())
+            # Backward compatibility.
+            self._optimizer = self._optimizers[0]
+
+        # Test calls depend on variable init, so initialize model first.
+        self.get_session().run(tf1.global_variables_initializer())
+
+        # Fields that have not been accessed are not needed for action
+        # computations -> Tag them as `used_for_compute_actions=False`.
+        for key, view_req in self.view_requirements.items():
+            if (
+                not key.startswith("state_in_")
+                and key not in self._input_dict.accessed_keys
+            ):
+                view_req.used_for_compute_actions = False
+        for key, value in self._extra_action_fetches.items():
+            self._dummy_batch[key] = get_dummy_batch_for_space(
+                gym.spaces.Box(
+                    -1.0, 1.0, shape=value.shape.as_list()[1:], dtype=value.dtype.name
+                ),
+                batch_size=len(self._dummy_batch),
+            )
+            self._input_dict[key] = get_placeholder(value=value, name=key)
+            if key not in self.view_requirements:
+                logger.info(
+                    "Adding extra-action-fetch `{}` to " "view-reqs.".format(key)
+                )
+                self.view_requirements[key] = ViewRequirement(
+                    space=gym.spaces.Box(
+                        -1.0, 1.0, shape=value.shape[1:], dtype=value.dtype.name
+                    ),
+                    used_for_compute_actions=False,
+                )
+        dummy_batch = self._dummy_batch
+
+        logger.info("Testing `postprocess_trajectory` w/ dummy batch.")
+        self.exploration.postprocess_trajectory(self, dummy_batch, self.get_session())
+        _ = self.postprocess_trajectory(dummy_batch)
+        # Add new columns automatically to (loss) input_dict.
+        for key in dummy_batch.added_keys:
+            if key not in self._input_dict:
+                self._input_dict[key] = get_placeholder(
+                    value=dummy_batch[key], name=key
+                )
+            if key not in self.view_requirements:
+                self.view_requirements[key] = ViewRequirement(
+                    space=gym.spaces.Box(
+                        -1.0,
+                        1.0,
+                        shape=dummy_batch[key].shape[1:],
+                        dtype=dummy_batch[key].dtype,
+                    ),
+                    used_for_compute_actions=False,
+                )
+
+        train_batch = SampleBatch(
+            dict(self._input_dict, **self._loss_input_dict),
+            _is_training=True,
+        )
+
+        if self._state_inputs:
+            train_batch[SampleBatch.SEQ_LENS] = self._seq_lens
+            self._loss_input_dict.update(
+                {SampleBatch.SEQ_LENS: train_batch[SampleBatch.SEQ_LENS]}
+            )
+
+        self._loss_input_dict.update({k: v for k, v in train_batch.items()})
+
+        if log_once("loss_init"):
+            logger.debug(
+                "Initializing loss function with dummy input:\n\n{}\n".format(
+                    summarize(train_batch)
+                )
+            )
+
+        losses = self._do_loss_init(train_batch)
+
+        all_accessed_keys = (
+            train_batch.accessed_keys
+            | dummy_batch.accessed_keys
+            | dummy_batch.added_keys
+            | set(self.model.view_requirements.keys())
+        )
+
+        TFPolicy._initialize_loss(
+            self,
+            losses,
+            [(k, v) for k, v in train_batch.items() if k in all_accessed_keys]
+            + (
+                [(SampleBatch.SEQ_LENS, train_batch[SampleBatch.SEQ_LENS])]
+                if SampleBatch.SEQ_LENS in train_batch
+                else []
+            ),
+        )
+
+        if "is_training" in self._loss_input_dict:
+            del self._loss_input_dict["is_training"]
+
+        # Call the grads stats fn.
+        # TODO: (sven) rename to simply stats_fn to match eager and torch.
+        if self._grad_stats_fn:
+            self._stats_fetches.update(
+                self._grad_stats_fn(self, train_batch, self._grads)
+            )
+
+        # Add new columns automatically to view-reqs.
+        if auto_remove_unneeded_view_reqs:
+            # Add those needed for postprocessing and training.
+            all_accessed_keys = train_batch.accessed_keys | dummy_batch.accessed_keys
+            # Tag those only needed for post-processing (with some exceptions).
+            for key in dummy_batch.accessed_keys:
+                if (
+                    key not in train_batch.accessed_keys
+                    and key not in self.model.view_requirements
+                    and key
+                    not in [
+                        SampleBatch.EPS_ID,
+                        SampleBatch.AGENT_INDEX,
+                        SampleBatch.UNROLL_ID,
+                        SampleBatch.DONES,
+                        SampleBatch.REWARDS,
+                        SampleBatch.INFOS,
+                        SampleBatch.OBS_EMBEDS,
+                    ]
+                ):
+                    if key in self.view_requirements:
+                        self.view_requirements[key].used_for_training = False
+                    if key in self._loss_input_dict:
+                        del self._loss_input_dict[key]
+            # Remove those not needed at all (leave those that are needed
+            # by Sampler to properly execute sample collection).
+            # Also always leave DONES, REWARDS, and INFOS, no matter what.
+            for key in list(self.view_requirements.keys()):
+                if (
+                    key not in all_accessed_keys
+                    and key
+                    not in [
+                        SampleBatch.EPS_ID,
+                        SampleBatch.AGENT_INDEX,
+                        SampleBatch.UNROLL_ID,
+                        SampleBatch.DONES,
+                        SampleBatch.REWARDS,
+                        SampleBatch.INFOS,
+                    ]
+                    and key not in self.model.view_requirements
+                ):
+                    # If user deleted this key manually in postprocessing
+                    # fn, warn about it and do not remove from
+                    # view-requirements.
+                    if key in dummy_batch.deleted_keys:
+                        logger.warning(
+                            "SampleBatch key '{}' was deleted manually in "
+                            "postprocessing function! RLlib will "
+                            "automatically remove non-used items from the "
+                            "data stream. Remove the `del` from your "
+                            "postprocessing function.".format(key)
+                        )
+                    # If we are not writing output to disk, safe to erase
+                    # this key to save space in the sample batch.
+                    elif self.config["output"] is None:
+                        del self.view_requirements[key]
+
+                    if key in self._loss_input_dict:
+                        del self._loss_input_dict[key]
+            # Add those data_cols (again) that are missing and have
+            # dependencies by view_cols.
+            for key in list(self.view_requirements.keys()):
+                vr = self.view_requirements[key]
+                if (
+                    vr.data_col is not None
+                    and vr.data_col not in self.view_requirements
+                ):
+                    used_for_training = vr.data_col in train_batch.accessed_keys
+                    self.view_requirements[vr.data_col] = ViewRequirement(
+                        space=vr.space, used_for_training=used_for_training
+                    )
+
+        self._loss_input_dict_no_rnn = {
+            k: v
+            for k, v in self._loss_input_dict.items()
+            if (v not in self._state_inputs and v != self._seq_lens)
+        }
+
+    def _do_loss_init(self, train_batch: SampleBatch):
+        losses = self._loss_fn(self, self.model, self.dist_class, train_batch)
+        losses = force_list(losses)
+        if self._stats_fn:
+            self._stats_fetches.update(self._stats_fn(self, train_batch))
+        # Override the update ops to be those of the model.
+        self._update_ops = []
+        if not isinstance(self.model, tf.keras.Model):
+            self._update_ops = self.model.update_ops()
+        return losses
+
+
+class TFMultiGPUTowerStack:
+    """Optimizer that runs in parallel across multiple local devices.
+
+    TFMultiGPUTowerStack automatically splits up and loads training data
+    onto specified local devices (e.g. GPUs) with `load_data()`. During a call
+    to `optimize()`, the devices compute gradients over slices of the data in
+    parallel. The gradients are then averaged and applied to the shared
+    weights.
+
+    The data loaded is pinned in device memory until the next call to
+    `load_data`, so you can make multiple passes (possibly in randomized order)
+    over the same data once loaded.
+
+    This is similar to tf1.train.SyncReplicasOptimizer, but works within a
+    single TensorFlow graph, i.e. implements in-graph replicated training:
+
+    https://www.tensorflow.org/api_docs/python/tf/train/SyncReplicasOptimizer
+    """
+
+    def __init__(
+        self,
+        # Deprecated.
+        optimizer=None,
+        devices=None,
+        input_placeholders=None,
+        rnn_inputs=None,
+        max_per_device_batch_size=None,
+        build_graph=None,
+        grad_norm_clipping=None,
+        # Use only `policy` argument from here on.
+        policy: TFPolicy = None,
+    ):
+        """Initializes a TFMultiGPUTowerStack instance.
+
+        Args:
+            policy (TFPolicy): The TFPolicy object that this tower stack
+                belongs to.
+        """
+        # Obsoleted usage, use only `policy` arg from here on.
+        if policy is None:
+            deprecation_warning(
+                old="TFMultiGPUTowerStack(...)",
+                new="TFMultiGPUTowerStack(policy=[Policy])",
+                error=False,
+            )
+            self.policy = None
+            self.optimizers = optimizer
+            self.devices = devices
+            self.max_per_device_batch_size = max_per_device_batch_size
+            self.policy_copy = build_graph
+        else:
+            self.policy: TFPolicy = policy
+            self.optimizers: List[LocalOptimizer] = self.policy._optimizers
+            self.devices = self.policy.devices
+            self.max_per_device_batch_size = (
+                max_per_device_batch_size
+                or policy.config.get(
+                    "sgd_minibatch_size", policy.config.get("train_batch_size", 999999)
+                )
+            ) // len(self.devices)
+            input_placeholders = list(self.policy._loss_input_dict_no_rnn.values())
+            rnn_inputs = []
+            if self.policy._state_inputs:
+                rnn_inputs = self.policy._state_inputs + [self.policy._seq_lens]
+            grad_norm_clipping = self.policy.config.get("grad_clip")
+            self.policy_copy = self.policy.copy
+
+        assert len(self.devices) > 1 or "gpu" in self.devices[0]
+        self.loss_inputs = input_placeholders + rnn_inputs
+
+        shared_ops = tf1.get_collection(
+            tf1.GraphKeys.UPDATE_OPS, scope=tf1.get_variable_scope().name
+        )
+
+        # Then setup the per-device loss graphs that use the shared weights
+        self._batch_index = tf1.placeholder(tf.int32, name="batch_index")
+
+        # Dynamic batch size, which may be shrunk if there isn't enough data
+        self._per_device_batch_size = tf1.placeholder(
+            tf.int32, name="per_device_batch_size"
+        )
+        self._loaded_per_device_batch_size = max_per_device_batch_size
+
+        # When loading RNN input, we dynamically determine the max seq len
+        self._max_seq_len = tf1.placeholder(tf.int32, name="max_seq_len")
+        self._loaded_max_seq_len = 1
+
+        # Split on the CPU in case the data doesn't fit in GPU memory.
+        with tf.device("/cpu:0"):
+            data_splits = zip(
+                *[tf.split(ph, len(self.devices)) for ph in self.loss_inputs]
+            )
+
+        self._towers = []
+        for tower_i, (device, device_placeholders) in enumerate(
+            zip(self.devices, data_splits)
+        ):
+            self._towers.append(
+                self._setup_device(
+                    tower_i, device, device_placeholders, len(input_placeholders)
+                )
+            )
+
+        if self.policy.config["_tf_policy_handles_more_than_one_loss"]:
+            avgs = []
+            for i, optim in enumerate(self.optimizers):
+                avg = average_gradients([t.grads[i] for t in self._towers])
+                if grad_norm_clipping:
+                    clipped = []
+                    for grad, _ in avg:
+                        clipped.append(grad)
+                    clipped, _ = tf.clip_by_global_norm(clipped, grad_norm_clipping)
+                    for i, (grad, var) in enumerate(avg):
+                        avg[i] = (clipped[i], var)
+                avgs.append(avg)
+
+            # Gather update ops for any batch norm layers.
+            # TODO(ekl) here we
+            #  will use all the ops found which won't work for DQN / DDPG, but
+            #  those aren't supported with multi-gpu right now anyways.
+            self._update_ops = tf1.get_collection(
+                tf1.GraphKeys.UPDATE_OPS, scope=tf1.get_variable_scope().name
+            )
+            for op in shared_ops:
+                self._update_ops.remove(op)  # only care about tower update ops
+            if self._update_ops:
+                logger.debug(
+                    "Update ops to run on apply gradient: {}".format(self._update_ops)
+                )
+
+            with tf1.control_dependencies(self._update_ops):
+                self._train_op = tf.group(
+                    [o.apply_gradients(a) for o, a in zip(self.optimizers, avgs)]
+                )
+        else:
+            avg = average_gradients([t.grads for t in self._towers])
+            if grad_norm_clipping:
+                clipped = []
+                for grad, _ in avg:
+                    clipped.append(grad)
+                clipped, _ = tf.clip_by_global_norm(clipped, grad_norm_clipping)
+                for i, (grad, var) in enumerate(avg):
+                    avg[i] = (clipped[i], var)
+
+            # Gather update ops for any batch norm layers.
+            # TODO(ekl) here we
+            #  will use all the ops found which won't work for DQN / DDPG, but
+            #  those aren't supported with multi-gpu right now anyways.
+            self._update_ops = tf1.get_collection(
+                tf1.GraphKeys.UPDATE_OPS, scope=tf1.get_variable_scope().name
+            )
+            for op in shared_ops:
+                self._update_ops.remove(op)  # only care about tower update ops
+            if self._update_ops:
+                logger.debug(
+                    "Update ops to run on apply gradient: {}".format(self._update_ops)
+                )
+
+            with tf1.control_dependencies(self._update_ops):
+                self._train_op = self.optimizers[0].apply_gradients(avg)
+
+    def load_data(self, sess, inputs, state_inputs):
+        """Bulk loads the specified inputs into device memory.
+
+        The shape of the inputs must conform to the shapes of the input
+        placeholders this optimizer was constructed with.
+
+        The data is split equally across all the devices. If the data is not
+        evenly divisible by the batch size, excess data will be discarded.
+
+        Args:
+            sess: TensorFlow session.
+            inputs: List of arrays matching the input placeholders, of shape
+                [BATCH_SIZE, ...].
+            state_inputs: List of RNN input arrays. These arrays have size
+                [BATCH_SIZE / MAX_SEQ_LEN, ...].
+
+        Returns:
+            The number of tuples loaded per device.
+        """
+        if log_once("load_data"):
+            logger.info(
+                "Training on concatenated sample batches:\n\n{}\n".format(
+                    summarize(
+                        {
+                            "placeholders": self.loss_inputs,
+                            "inputs": inputs,
+                            "state_inputs": state_inputs,
+                        }
+                    )
+                )
+            )
+
+        feed_dict = {}
+        assert len(self.loss_inputs) == len(inputs + state_inputs), (
+            self.loss_inputs,
+            inputs,
+            state_inputs,
+        )
+
+        # Let's suppose we have the following input data, and 2 devices:
+        # 1 2 3 4 5 6 7                              <- state inputs shape
+        # A A A B B B C C C D D D E E E F F F G G G  <- inputs shape
+        # The data is truncated and split across devices as follows:
+        # |---| seq len = 3
+        # |---------------------------------| seq batch size = 6 seqs
+        # |----------------| per device batch size = 9 tuples
+
+        if len(state_inputs) > 0:
+            smallest_array = state_inputs[0]
+            seq_len = len(inputs[0]) // len(state_inputs[0])
+            self._loaded_max_seq_len = seq_len
+        else:
+            smallest_array = inputs[0]
+            self._loaded_max_seq_len = 1
+
+        sequences_per_minibatch = (
+            self.max_per_device_batch_size
+            // self._loaded_max_seq_len
+            * len(self.devices)
+        )
+        if sequences_per_minibatch < 1:
+            logger.warning(
+                (
+                    "Target minibatch size is {}, however the rollout sequence "
+                    "length is {}, hence the minibatch size will be raised to "
+                    "{}."
+                ).format(
+                    self.max_per_device_batch_size,
+                    self._loaded_max_seq_len,
+                    self._loaded_max_seq_len * len(self.devices),
+                )
+            )
+            sequences_per_minibatch = 1
+
+        if len(smallest_array) < sequences_per_minibatch:
+            # Dynamically shrink the batch size if insufficient data
+            sequences_per_minibatch = make_divisible_by(
+                len(smallest_array), len(self.devices)
+            )
+
+        if log_once("data_slicing"):
+            logger.info(
+                (
+                    "Divided {} rollout sequences, each of length {}, among "
+                    "{} devices."
+                ).format(
+                    len(smallest_array), self._loaded_max_seq_len, len(self.devices)
+                )
+            )
+
+        if sequences_per_minibatch < len(self.devices):
+            raise ValueError(
+                "Must load at least 1 tuple sequence per device. Try "
+                "increasing `sgd_minibatch_size` or reducing `max_seq_len` "
+                "to ensure that at least one sequence fits per device."
+            )
+        self._loaded_per_device_batch_size = (
+            sequences_per_minibatch // len(self.devices) * self._loaded_max_seq_len
+        )
+
+        if len(state_inputs) > 0:
+            # First truncate the RNN state arrays to the sequences_per_minib.
+            state_inputs = [
+                make_divisible_by(arr, sequences_per_minibatch) for arr in state_inputs
+            ]
+            # Then truncate the data inputs to match
+            inputs = [arr[: len(state_inputs[0]) * seq_len] for arr in inputs]
+            assert len(state_inputs[0]) * seq_len == len(inputs[0]), (
+                len(state_inputs[0]),
+                sequences_per_minibatch,
+                seq_len,
+                len(inputs[0]),
+            )
+            for ph, arr in zip(self.loss_inputs, inputs + state_inputs):
+                feed_dict[ph] = arr
+            truncated_len = len(inputs[0])
+        else:
+            truncated_len = 0
+            for ph, arr in zip(self.loss_inputs, inputs):
+                truncated_arr = make_divisible_by(arr, sequences_per_minibatch)
+                feed_dict[ph] = truncated_arr
+                if truncated_len == 0:
+                    truncated_len = len(truncated_arr)
+
+        sess.run([t.init_op for t in self._towers], feed_dict=feed_dict)
+
+        self.num_tuples_loaded = truncated_len
+        samples_per_device = truncated_len // len(self.devices)
+        assert samples_per_device > 0, "No data loaded?"
+        assert samples_per_device % self._loaded_per_device_batch_size == 0
+        # Return loaded samples per-device.
+        return samples_per_device
+
+    def optimize(self, sess, batch_index):
+        """Run a single step of SGD.
+
+        Runs a SGD step over a slice of the preloaded batch with size given by
+        self._loaded_per_device_batch_size and offset given by the batch_index
+        argument.
+
+        Updates shared model weights based on the averaged per-device
+        gradients.
+
+        Args:
+            sess: TensorFlow session.
+            batch_index: Offset into the preloaded data. This value must be
+                between `0` and `tuples_per_device`. The amount of data to
+                process is at most `max_per_device_batch_size`.
+
+        Returns:
+            The outputs of extra_ops evaluated over the batch.
+        """
+        feed_dict = {
+            self._batch_index: batch_index,
+            self._per_device_batch_size: self._loaded_per_device_batch_size,
+            self._max_seq_len: self._loaded_max_seq_len,
+        }
+        for tower in self._towers:
+            feed_dict.update(tower.loss_graph.extra_compute_grad_feed_dict())
+
+        fetches = {"train": self._train_op}
+        for tower_num, tower in enumerate(self._towers):
+            tower_fetch = tower.loss_graph._get_grad_and_stats_fetches()
+            fetches["tower_{}".format(tower_num)] = tower_fetch
+
+        return sess.run(fetches, feed_dict=feed_dict)
+
+    def get_device_losses(self):
+        return [t.loss_graph for t in self._towers]
+
+    def _setup_device(self, tower_i, device, device_input_placeholders, num_data_in):
+        assert num_data_in <= len(device_input_placeholders)
+        with tf.device(device):
+            with tf1.name_scope(TOWER_SCOPE_NAME + f"_{tower_i}"):
+                device_input_batches = []
+                device_input_slices = []
+                for i, ph in enumerate(device_input_placeholders):
+                    current_batch = tf1.Variable(
+                        ph, trainable=False, validate_shape=False, collections=[]
+                    )
+                    device_input_batches.append(current_batch)
+                    if i < num_data_in:
+                        scale = self._max_seq_len
+                        granularity = self._max_seq_len
+                    else:
+                        scale = self._max_seq_len
+                        granularity = 1
+                    current_slice = tf.slice(
+                        current_batch,
+                        (
+                            [self._batch_index // scale * granularity]
+                            + [0] * len(ph.shape[1:])
+                        ),
+                        (
+                            [self._per_device_batch_size // scale * granularity]
+                            + [-1] * len(ph.shape[1:])
+                        ),
+                    )
+                    current_slice.set_shape(ph.shape)
+                    device_input_slices.append(current_slice)
+                graph_obj = self.policy_copy(device_input_slices)
+                device_grads = graph_obj.gradients(self.optimizers, graph_obj._losses)
+            return Tower(
+                tf.group(*[batch.initializer for batch in device_input_batches]),
+                device_grads,
+                graph_obj,
+            )
+
+
+# Each tower is a copy of the loss graph pinned to a specific device.
+Tower = namedtuple("Tower", ["init_op", "grads", "loss_graph"])
+
+
+def make_divisible_by(a, n):
+    if type(a) is int:
+        return a - a % n
+    return a[0 : a.shape[0] - a.shape[0] % n]
+
+
+def average_gradients(tower_grads):
+    """Averages gradients across towers.
+
+    Calculate the average gradient for each shared variable across all towers.
+    Note that this function provides a synchronization point across all towers.
+
+    Args:
+        tower_grads: List of lists of (gradient, variable) tuples. The outer
+            list is over individual gradients. The inner list is over the
+            gradient calculation for each tower.
+
+    Returns:
+       List of pairs of (gradient, variable) where the gradient has been
+           averaged across all towers.
+
+    TODO(ekl): We could use NCCL if this becomes a bottleneck.
+    """
+
+    average_grads = []
+    for grad_and_vars in zip(*tower_grads):
+
+        # Note that each grad_and_vars looks like the following:
+        #   ((grad0_gpu0, var0_gpu0), ... , (grad0_gpuN, var0_gpuN))
+        grads = []
+        for g, _ in grad_and_vars:
+            if g is not None:
+                # Add 0 dimension to the gradients to represent the tower.
+                expanded_g = tf.expand_dims(g, 0)
+
+                # Append on a 'tower' dimension which we will average over
+                # below.
+                grads.append(expanded_g)
+
+        if not grads:
+            continue
+
+        # Average over the 'tower' dimension.
+        grad = tf.concat(axis=0, values=grads)
+        grad = tf.reduce_mean(grad, 0)
+
+        # Keep in mind that the Variables are redundant because they are shared
+        # across towers. So .. we will just return the first tower's pointer to
+        # the Variable.
+        v = grad_and_vars[0][1]
+        grad_and_var = (grad, v)
+        average_grads.append(grad_and_var)
+
+    return average_grads