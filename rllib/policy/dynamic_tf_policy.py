--- conflicted
+++ resolved
@@ -192,16 +192,11 @@
             config,
             sess,
             obs_input=obs,
-<<<<<<< HEAD
             action_inputs=action_input,  # for logp calculations
-            action_sampler=action_sampler,
-            action_logp=action_logp,
+            action_sampler=action,
+            action_logp=logp,
             action_dist_class=self.dist_class,
             action_dist_inputs=model_out,
-=======
-            action_sampler=action,
-            action_logp=logp,
->>>>>>> 26f9517f
             loss=None,  # dynamically initialized on run
             loss_inputs=[],
             model=self.model,
