"""Graph mode TF policy built using build_tf_policy()."""

from collections import OrderedDict
import logging
import numpy as np

from ray.util.debug import log_once
from ray.rllib.policy.policy import Policy
from ray.rllib.policy.sample_batch import SampleBatch
from ray.rllib.policy.tf_policy import TFPolicy
from ray.rllib.models.catalog import ModelCatalog
from ray.rllib.utils import try_import_tf, override
from ray.rllib.utils.debug import summarize
from ray.rllib.utils.tracking_dict import UsageTrackingDict

tf = try_import_tf()

logger = logging.getLogger(__name__)


class DynamicTFPolicy(TFPolicy):
    """A TFPolicy that auto-defines placeholders dynamically at runtime.

    Initialization of this class occurs in two phases.
      * Phase 1: the model is created and model variables are initialized.
      * Phase 2: a fake batch of data is created, sent to the trajectory
        postprocessor, and then used to create placeholders for the loss
        function. The loss and stats functions are initialized with these
        placeholders.

    Initialization defines the static graph.

    Attributes:
        observation_space (gym.Space): observation space of the policy.
        action_space (gym.Space): action space of the policy.
        config (dict): config of the policy
        model (TorchModel): TF model instance
        dist_class (type): TF action distribution class
    """

    def __init__(self,
                 obs_space,
                 action_space,
                 config,
                 loss_fn,
                 stats_fn=None,
                 grad_stats_fn=None,
                 before_loss_init=None,
                 make_model=None,
                 action_sampler_fn=None,
                 action_distribution_fn=None,
                 existing_inputs=None,
                 existing_model=None,
                 get_batch_divisibility_req=None,
                 obs_include_prev_action_reward=True):
        """Initialize a dynamic TF policy.

        Arguments:
            observation_space (gym.Space): Observation space of the policy.
            action_space (gym.Space): Action space of the policy.
            config (dict): Policy-specific configuration data.
            loss_fn (func): function that returns a loss tensor the policy
                graph, and dict of experience tensor placeholders
            stats_fn (func): optional function that returns a dict of
                TF fetches given the policy and batch input tensors
            grad_stats_fn (func): optional function that returns a dict of
                TF fetches given the policy and loss gradient tensors
            before_loss_init (Optional[callable]): Optional function to run
                prior to loss init that takes the same arguments as __init__.
            make_model (func): optional function that returns a ModelV2 object
                given (policy, obs_space, action_space, config).
                All policy variables should be created in this function. If not
                specified, a default model will be created.
            action_sampler_fn (Optional[callable]): An optional callable
                 returning a tuple of action and action prob tensors given
                 (policy, model, input_dict, obs_space, action_space, config).
                 If None, a default action distribution will be used.
            action_distribution_fn (Optional[callable]): A callable returning
                distribution inputs (parameters), a dist-class to generate an
                action distribution object from, and internal-state outputs
                (or an empty list if not applicable).
                Note: No Exploration hooks have to be called from within
                `action_distribution_fn`. It's should only perform a simple
                forward pass through some model.
                If None, pass inputs through `self.model()` to get the
                distribution inputs.
            existing_inputs (OrderedDict): When copying a policy, this
                specifies an existing dict of placeholders to use instead of
                defining new ones
            existing_model (ModelV2): when copying a policy, this specifies
                an existing model to clone and share weights with
            get_batch_divisibility_req (func): optional function that returns
                the divisibility requirement for sample batches
            obs_include_prev_action_reward (bool): whether to include the
                previous action and reward in the model input
        """
        self.observation_space = obs_space
        self.action_space = action_space
        self.config = config
        self.framework = "tf"
        self._loss_fn = loss_fn
        self._stats_fn = stats_fn
        self._grad_stats_fn = grad_stats_fn
        self._obs_include_prev_action_reward = obs_include_prev_action_reward

        # Setup standard placeholders
        prev_actions = None
        prev_rewards = None
        if existing_inputs is not None:
            obs = existing_inputs[SampleBatch.CUR_OBS]
            if self._obs_include_prev_action_reward:
                prev_actions = existing_inputs[SampleBatch.PREV_ACTIONS]
                prev_rewards = existing_inputs[SampleBatch.PREV_REWARDS]
            action_input = existing_inputs[SampleBatch.ACTIONS]
            explore = existing_inputs["is_exploring"]
        else:
            obs = tf.placeholder(
                tf.float32,
                shape=[None] + list(obs_space.shape),
                name="observation")
            action_input = ModelCatalog.get_action_placeholder(action_space)
            if self._obs_include_prev_action_reward:
                prev_actions = ModelCatalog.get_action_placeholder(
                    action_space, "prev_action")
                prev_rewards = tf.placeholder(
                    tf.float32, [None], name="prev_reward")
            explore = tf.placeholder_with_default(
                True, (), name="is_exploring")

        self._input_dict = {
            SampleBatch.CUR_OBS: obs,
            SampleBatch.PREV_ACTIONS: prev_actions,
            SampleBatch.PREV_REWARDS: prev_rewards,
            "is_training": self._get_is_training_placeholder(),
        }
        # Placeholder for RNN time-chunk valid lengths.
        self._seq_lens = tf.placeholder(
            dtype=tf.int32, shape=[None], name="seq_lens")

        dist_class = dist_inputs = None
        if action_sampler_fn or action_distribution_fn:
            if not make_model:
                raise ValueError(
                    "`make_model` is required if `action_sampler_fn` OR "
                    "`action_distribution_fn` is given")
        else:
            dist_class, logit_dim = ModelCatalog.get_action_dist(
                action_space, self.config["model"])

        # Setup self.model.
        if existing_model:
            self.model = existing_model
        elif make_model:
            self.model = make_model(self, obs_space, action_space, config)
        else:
            self.model = ModelCatalog.get_model_v2(
                obs_space,
                action_space,
                logit_dim,
                self.config["model"],
                framework="tf")

        # Create the Exploration object to use for this Policy.
        self.exploration = self._create_exploration()

        if existing_inputs:
            self._state_in = [
                v for k, v in existing_inputs.items()
                if k.startswith("state_in_")
            ]
            if self._state_in:
                self._seq_lens = existing_inputs["seq_lens"]
        else:
            self._state_in = [
                tf.placeholder(shape=(None, ) + s.shape, dtype=s.dtype)
                for s in self.model.get_initial_state()
            ]

        timestep = tf.placeholder(tf.int32, (), name="timestep")

        # Fully customized action generation (e.g., custom policy).
        if action_sampler_fn:
            sampled_action, sampled_action_logp = action_sampler_fn(
                self,
                self.model,
                obs_batch=self._input_dict[SampleBatch.CUR_OBS],
                state_batches=self._state_in,
                seq_lens=self._seq_lens,
                prev_action_batch=self._input_dict[SampleBatch.PREV_ACTIONS],
                prev_reward_batch=self._input_dict[SampleBatch.PREV_REWARDS],
                explore=explore,
                is_training=self._input_dict["is_training"])
        else:
            # Distribution generation is customized, e.g., DQN, DDPG.
            if action_distribution_fn:
                dist_inputs, dist_class, self._state_out = \
                    action_distribution_fn(
                        self, self.model,
                        obs_batch=self._input_dict[SampleBatch.CUR_OBS],
                        state_batches=self._state_in,
                        seq_lens=self._seq_lens,
                        prev_action_batch=self._input_dict[
                            SampleBatch.PREV_ACTIONS],
                        prev_reward_batch=self._input_dict[
                            SampleBatch.PREV_REWARDS],
                        explore=explore,
                        is_training=self._input_dict["is_training"])
            # Default distribution generation behavior:
            # Pass through model. E.g., PG, PPO.
            else:
                dist_inputs, self._state_out = self.model(
                    self._input_dict, self._state_in, self._seq_lens)

            action_dist = dist_class(dist_inputs, self.model)

            # Using exploration to get final action (e.g. via sampling).
            sampled_action, sampled_action_logp = \
                self.exploration.get_exploration_action(
                    action_distribution=action_dist,
                    timestep=timestep,
                    explore=explore)

        # Phase 1 init.
        sess = tf.get_default_session() or tf.Session()
        if get_batch_divisibility_req:
            batch_divisibility_req = get_batch_divisibility_req(self)
        else:
            batch_divisibility_req = 1

        super().__init__(
            obs_space,
            action_space,
            config,
            sess,
            obs_input=obs,
            action_input=action_input,  # for logp calculations
            sampled_action=sampled_action,
            sampled_action_logp=sampled_action_logp,
            dist_inputs=dist_inputs,
            dist_class=dist_class,
            loss=None,  # dynamically initialized on run
            loss_inputs=[],
            model=self.model,
            state_inputs=self._state_in,
            state_outputs=self._state_out,
            prev_action_input=prev_actions,
            prev_reward_input=prev_rewards,
            seq_lens=self._seq_lens,
            max_seq_len=config["model"]["max_seq_len"],
            batch_divisibility_req=batch_divisibility_req,
            explore=explore,
            timestep=timestep)

        # Phase 2 init.
        if before_loss_init is not None:
            before_loss_init(self, obs_space, action_space, config)

        if not existing_inputs:
            self._initialize_loss()

    @override(TFPolicy)
    def copy(self, existing_inputs):
        """Creates a copy of self using existing input placeholders."""

        # Note that there might be RNN state inputs at the end of the list
        if self._state_inputs:
            num_state_inputs = len(self._state_inputs) + 1
        else:
            num_state_inputs = 0
        if len(self._loss_inputs) + num_state_inputs != len(existing_inputs):
            raise ValueError("Tensor list mismatch", self._loss_inputs,
                             self._state_inputs, existing_inputs)
        for i, (k, v) in enumerate(self._loss_inputs):
            if v.shape.as_list() != existing_inputs[i].shape.as_list():
                raise ValueError("Tensor shape mismatch", i, k, v.shape,
                                 existing_inputs[i].shape)
        # By convention, the loss inputs are followed by state inputs and then
        # the seq len tensor
        rnn_inputs = []
        for i in range(len(self._state_inputs)):
            rnn_inputs.append(("state_in_{}".format(i),
                               existing_inputs[len(self._loss_inputs) + i]))
        if rnn_inputs:
            rnn_inputs.append(("seq_lens", existing_inputs[-1]))
<<<<<<< HEAD
        input_dict = OrderedDict([("is_exploring", self._is_exploring)] + [(
            k, existing_inputs[i]) for i, (
                k, _) in enumerate(self._loss_inputs)] + rnn_inputs)
=======
        input_dict = OrderedDict([(k, existing_inputs[i]) for i, (
            k, _) in enumerate(self._loss_inputs)] + rnn_inputs)
>>>>>>> e153e317
        instance = self.__class__(
            self.observation_space,
            self.action_space,
            self.config,
            existing_inputs=input_dict,
            existing_model=self.model)

        instance._loss_input_dict = input_dict
        loss = instance._do_loss_init(input_dict)
        loss_inputs = [(k, existing_inputs[i])
                       for i, (k, _) in enumerate(self._loss_inputs)]

        TFPolicy._initialize_loss(instance, loss, loss_inputs)
        if instance._grad_stats_fn:
            instance._stats_fetches.update(
                instance._grad_stats_fn(instance, input_dict, instance._grads))
        return instance

    @override(Policy)
    def get_initial_state(self):
        if self.model:
            return self.model.get_initial_state()
        else:
            return []

    def _initialize_loss(self):
        def fake_array(tensor):
            shape = tensor.shape.as_list()
            shape = [s if s is not None else 1 for s in shape]
            return np.zeros(shape, dtype=tensor.dtype.as_numpy_dtype)

        dummy_batch = {
            SampleBatch.CUR_OBS: fake_array(self._obs_input),
            SampleBatch.NEXT_OBS: fake_array(self._obs_input),
            SampleBatch.DONES: np.array([False], dtype=np.bool),
            SampleBatch.ACTIONS: fake_array(
                ModelCatalog.get_action_placeholder(self.action_space)),
            SampleBatch.REWARDS: np.array([0], dtype=np.float32),
        }
        if self._obs_include_prev_action_reward:
            dummy_batch.update({
                SampleBatch.PREV_ACTIONS: fake_array(self._prev_action_input),
                SampleBatch.PREV_REWARDS: fake_array(self._prev_reward_input),
            })
        state_init = self.get_initial_state()
        state_batches = []
        for i, h in enumerate(state_init):
            dummy_batch["state_in_{}".format(i)] = np.expand_dims(h, 0)
            dummy_batch["state_out_{}".format(i)] = np.expand_dims(h, 0)
            state_batches.append(np.expand_dims(h, 0))
        if state_init:
            dummy_batch["seq_lens"] = np.array([1], dtype=np.int32)
        for k, v in self.extra_compute_action_fetches().items():
            dummy_batch[k] = fake_array(v)

        # postprocessing might depend on variable init, so run it first here
        self._sess.run(tf.global_variables_initializer())

        postprocessed_batch = self.postprocess_trajectory(
            SampleBatch(dummy_batch))

        # model forward pass for the loss (needed after postprocess to
        # overwrite any tensor state from that call)
        self.model(self._input_dict, self._state_in, self._seq_lens)

        if self._obs_include_prev_action_reward:
            train_batch = UsageTrackingDict({
                SampleBatch.PREV_ACTIONS: self._prev_action_input,
                SampleBatch.PREV_REWARDS: self._prev_reward_input,
                SampleBatch.CUR_OBS: self._obs_input,
            })
            loss_inputs = [
                (SampleBatch.PREV_ACTIONS, self._prev_action_input),
                (SampleBatch.PREV_REWARDS, self._prev_reward_input),
                (SampleBatch.CUR_OBS, self._obs_input),
            ]
        else:
            train_batch = UsageTrackingDict({
                SampleBatch.CUR_OBS: self._obs_input,
            })
            loss_inputs = [
                (SampleBatch.CUR_OBS, self._obs_input),
            ]

        for k, v in postprocessed_batch.items():
            if k in train_batch:
                continue
            elif v.dtype == np.object:
                continue  # can't handle arbitrary objects in TF
            elif k == "seq_lens" or k.startswith("state_in_"):
                continue
            shape = (None, ) + v.shape[1:]
            dtype = np.float32 if v.dtype == np.float64 else v.dtype
            placeholder = tf.placeholder(dtype, shape=shape, name=k)
            train_batch[k] = placeholder

        for i, si in enumerate(self._state_in):
            train_batch["state_in_{}".format(i)] = si
        train_batch["seq_lens"] = self._seq_lens

        if log_once("loss_init"):
            logger.debug(
                "Initializing loss function with dummy input:\n\n{}\n".format(
                    summarize(train_batch)))

        self._loss_input_dict = train_batch
        loss = self._do_loss_init(train_batch)
        for k in sorted(train_batch.accessed_keys):
            if k != "seq_lens" and not k.startswith("state_in_"):
                loss_inputs.append((k, train_batch[k]))

        TFPolicy._initialize_loss(self, loss, loss_inputs)
        if self._grad_stats_fn:
            self._stats_fetches.update(
                self._grad_stats_fn(self, train_batch, self._grads))
        self._sess.run(tf.global_variables_initializer())

    def _do_loss_init(self, train_batch):
        loss = self._loss_fn(self, self.model, self.dist_class, train_batch)
        if self._stats_fn:
            self._stats_fetches.update(self._stats_fn(self, train_batch))
        # override the update ops to be those of the model
        self._update_ops = self.model.update_ops()
        return loss<|MERGE_RESOLUTION|>--- conflicted
+++ resolved
@@ -282,14 +282,9 @@
                                existing_inputs[len(self._loss_inputs) + i]))
         if rnn_inputs:
             rnn_inputs.append(("seq_lens", existing_inputs[-1]))
-<<<<<<< HEAD
         input_dict = OrderedDict([("is_exploring", self._is_exploring)] + [(
             k, existing_inputs[i]) for i, (
                 k, _) in enumerate(self._loss_inputs)] + rnn_inputs)
-=======
-        input_dict = OrderedDict([(k, existing_inputs[i]) for i, (
-            k, _) in enumerate(self._loss_inputs)] + rnn_inputs)
->>>>>>> e153e317
         instance = self.__class__(
             self.observation_space,
             self.action_space,
