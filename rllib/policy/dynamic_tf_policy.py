from collections import namedtuple, OrderedDict
import gym
import logging
import re
from typing import Callable, Dict, List, Optional, Tuple, Type

from ray.util.debug import log_once
from ray.rllib.models.tf.tf_action_dist import TFActionDistribution
from ray.rllib.models.modelv2 import ModelV2
from ray.rllib.policy.policy import Policy
from ray.rllib.policy.sample_batch import SampleBatch
from ray.rllib.policy.tf_policy import TFPolicy
from ray.rllib.policy.view_requirement import ViewRequirement
from ray.rllib.models.catalog import ModelCatalog
from ray.rllib.utils import force_list
from ray.rllib.utils.annotations import override, DeveloperAPI
from ray.rllib.utils.debug import summarize
from ray.rllib.utils.deprecation import deprecation_warning, DEPRECATED_VALUE
from ray.rllib.utils.framework import try_import_tf
from ray.rllib.utils.tf_ops import get_placeholder
from ray.rllib.utils.typing import LocalOptimizer, ModelGradients, \
    TensorType, TrainerConfigDict

tf1, tf, tfv = try_import_tf()

logger = logging.getLogger(__name__)

# Variable scope in which created variables will be placed under.
TOWER_SCOPE_NAME = "tower"


@DeveloperAPI
class DynamicTFPolicy(TFPolicy):
    """A TFPolicy that auto-defines placeholders dynamically at runtime.

    Do not sub-class this class directly (neither should you sub-class
    TFPolicy), but rather use rllib.policy.tf_policy_template.build_tf_policy
    to generate your custom tf (graph-mode or eager) Policy classes.
    """

    @DeveloperAPI
    def __init__(
            self,
            obs_space: gym.spaces.Space,
            action_space: gym.spaces.Space,
            config: TrainerConfigDict,
            loss_fn: Callable[[
                Policy, ModelV2, Type[TFActionDistribution], SampleBatch
            ], TensorType],
            *,
            stats_fn: Optional[Callable[[Policy, SampleBatch], Dict[
                str, TensorType]]] = None,
            grad_stats_fn: Optional[Callable[[
                Policy, SampleBatch, ModelGradients
            ], Dict[str, TensorType]]] = None,
            before_loss_init: Optional[Callable[[
                Policy, gym.spaces.Space, gym.spaces.Space, TrainerConfigDict
            ], None]] = None,
            make_model: Optional[Callable[[
                Policy, gym.spaces.Space, gym.spaces.Space, TrainerConfigDict
            ], ModelV2]] = None,
            action_sampler_fn: Optional[Callable[[
                TensorType, List[TensorType]
            ], Tuple[TensorType, TensorType]]] = None,
            action_distribution_fn: Optional[Callable[[
                Policy, ModelV2, TensorType, TensorType, TensorType
            ], Tuple[TensorType, type, List[TensorType]]]] = None,
            existing_inputs: Optional[Dict[str, "tf1.placeholder"]] = None,
            existing_model: Optional[ModelV2] = None,
            get_batch_divisibility_req: Optional[Callable[[Policy],
                                                          int]] = None,
            obs_include_prev_action_reward=DEPRECATED_VALUE):
        """Initializes a DynamicTFPolicy instance.

<<<<<<< HEAD
        Initialization oxf this class occurs in two phases and defines the
=======
        Initialization of this class occurs in two phases and defines the
>>>>>>> 4209486d
        static graph.

        Phase 1: The model is created and model variables are initialized.

        Phase 2: A fake batch of data is created, sent to the trajectory
        postprocessor, and then used to create placeholders for the loss
        function. The loss and stats functions are initialized with these
        placeholders.

        Args:
            observation_space: Observation space of the policy.
            action_space: Action space of the policy.
            config: Policy-specific configuration data.
            loss_fn: Function that returns a loss tensor for the policy graph.
<<<<<<< HEAD
            stats_fn: Optional function that returns a dict of TF fetches
                given the policy and batch input tensors.
            grad_stats_fn: Optional function that returns a dict of TF
                fetches given the policy, sample batch, and loss gradient
                tensors.
=======
            stats_fn: Optional callable that - given the policy and batch
                input tensors - returns a dict mapping str to TF ops.
                These ops are fetched from the graph after loss calculations
                and the resulting values can be found in the results dict
                returned by e.g. `Trainer.train()` or in tensorboard (if TB
                logging is enabled).
            grad_stats_fn: Optional callable that - given the policy, batch
                input tensors, and calculated loss gradient tensors - returns
                a dict mapping str to TF ops. These ops are fetched from the
                graph after loss and gradient calculations and the resulting
                values can be found in the results dict returned by e.g.
                `Trainer.train()` or in tensorboard (if TB logging is
                enabled).
>>>>>>> 4209486d
            before_loss_init: Optional function to run prior to
                loss init that takes the same arguments as __init__.
            make_model: Optional function that returns a ModelV2 object
                given policy, obs_space, action_space, and policy config.
                All policy variables should be created in this function. If not
                specified, a default model will be created.
            action_sampler_fn: A callable returning a sampled action and its
<<<<<<< HEAD
                log-likelihood given Policy, ModelV2, input_dict, explore,
                timestep, and is_training.
=======
                log-likelihood given Policy, ModelV2, observation inputs,
                explore, and is_training.
                Provide `action_sampler_fn` if you would like to have full
                control over the action computation step, including the
                model forward pass, possible sampling from a distribution,
                and exploration logic.
                Note: If `action_sampler_fn` is given, `action_distribution_fn`
                must be None. If both `action_sampler_fn` and
                `action_distribution_fn` are None, RLlib will simply pass
                inputs through `self.model` to get distribution inputs, create
                the distribution object, sample from it, and apply some
                exploration logic to the results.
                The callable takes as inputs: Policy, ModelV2, obs_batch,
                state_batches (optional), seq_lens (optional),
                prev_actions_batch (optional), prev_rewards_batch (optional),
                explore, and is_training.
>>>>>>> 4209486d
            action_distribution_fn: A callable returning distribution inputs
                (parameters), a dist-class to generate an action distribution
                object from, and internal-state outputs (or an empty list if
                not applicable).
<<<<<<< HEAD
                Note: No Exploration hooks have to be called from within
                `action_distribution_fn`. It's should only perform a simple
                forward pass through some model.
                If None, pass inputs through `self.model()` to get distribution
                inputs.
=======
                Provide `action_distribution_fn` if you would like to only
                customize the model forward pass call. The resulting
                distribution parameters are then used by RLlib to create a
                distribution object, sample from it, and execute any
                exploration logic.
                Note: If `action_distribution_fn` is given, `action_sampler_fn`
                must be None. If both `action_sampler_fn` and
                `action_distribution_fn` are None, RLlib will simply pass
                inputs through `self.model` to get distribution inputs, create
                the distribution object, sample from it, and apply some
                exploration logic to the results.
>>>>>>> 4209486d
                The callable takes as inputs: Policy, ModelV2, input_dict,
                explore, timestep, is_training.
            existing_inputs: When copying a policy, this specifies an existing
                dict of placeholders to use instead of defining new ones.
            existing_model: When copying a policy, this specifies an existing
                model to clone and share weights with.
            get_batch_divisibility_req: Optional callable that returns the
                divisibility requirement for sample batches. If None, will
                assume a value of 1.
        """
        if obs_include_prev_action_reward != DEPRECATED_VALUE:
            deprecation_warning(
                old="obs_include_prev_action_reward", error=False)
        self.observation_space = obs_space
        self.action_space = action_space
        self.config = config
        self.framework = "tf"
        self._loss_fn = loss_fn
        self._stats_fn = stats_fn
        self._grad_stats_fn = grad_stats_fn
        self._seq_lens = None
        self._is_tower = existing_inputs is not None

        dist_class = None
        if action_sampler_fn or action_distribution_fn:
            if not make_model:
                raise ValueError(
                    "`make_model` is required if `action_sampler_fn` OR "
                    "`action_distribution_fn` is given")
        else:
            dist_class, logit_dim = ModelCatalog.get_action_dist(
                action_space, self.config["model"])

        # Setup self.model.
        if existing_model:
            if isinstance(existing_model, list):
                self.model = existing_model[0]
                # TODO: (sven) hack, but works for `target_[q_]?model`.
                for i in range(1, len(existing_model)):
                    setattr(self, existing_model[i][0], existing_model[i][1])
        elif make_model:
            self.model = make_model(self, obs_space, action_space, config)
        else:
            self.model = ModelCatalog.get_model_v2(
                obs_space=obs_space,
                action_space=action_space,
                num_outputs=logit_dim,
                model_config=self.config["model"],
                framework="tf")
        # Auto-update model's inference view requirements, if recurrent.
        self._update_model_view_requirements_from_init_state()

        # Input placeholders already given -> Use these.
        if existing_inputs:
            self._state_inputs = [
                v for k, v in existing_inputs.items()
                if k.startswith("state_in_")
            ]
            # Placeholder for RNN time-chunk valid lengths.
            if self._state_inputs:
                self._seq_lens = existing_inputs[SampleBatch.SEQ_LENS]
        # Create new input placeholders.
        else:
            self._state_inputs = [
                get_placeholder(
                    space=vr.space,
                    time_axis=not isinstance(vr.shift, int),
                ) for k, vr in self.model.view_requirements.items()
                if k.startswith("state_in_")
            ]
            # Placeholder for RNN time-chunk valid lengths.
            if self._state_inputs:
                self._seq_lens = tf1.placeholder(
                    dtype=tf.int32, shape=[None], name="seq_lens")

        # Use default settings.
        # Add NEXT_OBS, STATE_IN_0.., and others.
        self.view_requirements = self._get_default_view_requirements()
        # Combine view_requirements for Model and Policy.
        self.view_requirements.update(self.model.view_requirements)
        # Disable env-info placeholder.
        if SampleBatch.INFOS in self.view_requirements:
            self.view_requirements[SampleBatch.INFOS].used_for_training = False

        # Setup standard placeholders.
        if self._is_tower:
            timestep = existing_inputs["timestep"]
            explore = False
            self._input_dict, self._dummy_batch = \
                self._get_input_dict_and_dummy_batch(
                    self.view_requirements, existing_inputs)
        else:
            action_ph = ModelCatalog.get_action_placeholder(action_space)
            prev_action_ph = {}
            if SampleBatch.PREV_ACTIONS not in self.view_requirements:
                prev_action_ph = {
                    SampleBatch.PREV_ACTIONS: ModelCatalog.
                    get_action_placeholder(action_space, "prev_action")
                }
            self._input_dict, self._dummy_batch = \
                self._get_input_dict_and_dummy_batch(
                    self.view_requirements,
                    dict({SampleBatch.ACTIONS: action_ph},
                         **prev_action_ph))
            # Placeholder for (sampling steps) timestep (int).
            timestep = tf1.placeholder_with_default(
                tf.zeros((), dtype=tf.int64), (), name="timestep")
            # Placeholder for `is_exploring` flag.
            explore = tf1.placeholder_with_default(
                True, (), name="is_exploring")

        # Placeholder for `is_training` flag.
        self._input_dict.is_training = self._get_is_training_placeholder()

        # Multi-GPU towers do not need any action computing/exploration
        # graphs.
        sampled_action = None
        sampled_action_logp = None
        dist_inputs = None
        self._state_out = None
        if not self._is_tower:
            # Create the Exploration object to use for this Policy.
            self.exploration = self._create_exploration()

            # Fully customized action generation (e.g., custom policy).
            if action_sampler_fn:
                sampled_action, sampled_action_logp = action_sampler_fn(
                    self,
                    self.model,
                    obs_batch=self._input_dict[SampleBatch.CUR_OBS],
                    state_batches=self._state_inputs,
                    seq_lens=self._seq_lens,
                    prev_action_batch=self._input_dict.get(
                        SampleBatch.PREV_ACTIONS),
                    prev_reward_batch=self._input_dict.get(
                        SampleBatch.PREV_REWARDS),
                    explore=explore,
                    is_training=self._input_dict.is_training)
            # Distribution generation is customized, e.g., DQN, DDPG.
            else:
                if action_distribution_fn:

                    # Try new action_distribution_fn signature, supporting
                    # state_batches and seq_lens.
                    in_dict = self._input_dict
                    try:
                        dist_inputs, dist_class, self._state_out = \
                            action_distribution_fn(
                                self,
                                self.model,
                                input_dict=in_dict,
                                state_batches=self._state_inputs,
                                seq_lens=self._seq_lens,
                                explore=explore,
                                timestep=timestep,
                                is_training=in_dict.is_training)
                    # Trying the old way (to stay backward compatible).
                    # TODO: Remove in future.
                    except TypeError as e:
                        if "positional argument" in e.args[0] or \
                                "unexpected keyword argument" in e.args[0]:
                            dist_inputs, dist_class, self._state_out = \
                                action_distribution_fn(
                                    self, self.model,
                                    obs_batch=in_dict[SampleBatch.CUR_OBS],
                                    state_batches=self._state_inputs,
                                    seq_lens=self._seq_lens,
                                    prev_action_batch=in_dict.get(
                                        SampleBatch.PREV_ACTIONS),
                                    prev_reward_batch=in_dict.get(
                                        SampleBatch.PREV_REWARDS),
                                    explore=explore,
                                    is_training=in_dict.is_training)
                        else:
                            raise e

                # Default distribution generation behavior:
                # Pass through model. E.g., PG, PPO.
                else:
                    if isinstance(self.model, tf.keras.Model):
                        dist_inputs, self._state_out, \
                            self._extra_action_fetches = \
                            self.model(self._input_dict)
                    else:
                        dist_inputs, self._state_out = self.model(
                            self._input_dict, self._state_inputs,
                            self._seq_lens)

                action_dist = dist_class(dist_inputs, self.model)

                # Using exploration to get final action (e.g. via sampling).
                sampled_action, sampled_action_logp = \
                    self.exploration.get_exploration_action(
                        action_distribution=action_dist,
                        timestep=timestep,
                        explore=explore)

        # Phase 1 init.
        sess = tf1.get_default_session() or tf1.Session(
            config=tf1.ConfigProto(**self.config["tf_session_args"]))

        batch_divisibility_req = get_batch_divisibility_req(self) if \
            callable(get_batch_divisibility_req) else \
            (get_batch_divisibility_req or 1)

        super().__init__(
            observation_space=obs_space,
            action_space=action_space,
            config=config,
            sess=sess,
            obs_input=self._input_dict[SampleBatch.OBS],
            action_input=self._input_dict[SampleBatch.ACTIONS],
            sampled_action=sampled_action,
            sampled_action_logp=sampled_action_logp,
            dist_inputs=dist_inputs,
            dist_class=dist_class,
            loss=None,  # dynamically initialized on run
            loss_inputs=[],
            model=self.model,
            state_inputs=self._state_inputs,
            state_outputs=self._state_out,
            prev_action_input=self._input_dict.get(SampleBatch.PREV_ACTIONS),
            prev_reward_input=self._input_dict.get(SampleBatch.PREV_REWARDS),
            seq_lens=self._seq_lens,
            max_seq_len=config["model"]["max_seq_len"],
            batch_divisibility_req=batch_divisibility_req,
            explore=explore,
            timestep=timestep)

        # Phase 2 init.
        if before_loss_init is not None:
            before_loss_init(self, obs_space, action_space, config)

        # Loss initialization and model/postprocessing test calls.
        if not self._is_tower:
            self._initialize_loss_from_dummy_batch(
                auto_remove_unneeded_view_reqs=True)

            # Create MultiGPUTowerStacks, if we have at least one actual
            # GPU or >1 CPUs (fake GPUs).
            if len(self.devices) > 1 or any("gpu" in d for d in self.devices):
                # Per-GPU graph copies created here must share vars with the
                # policy. Therefore, `reuse` is set to tf1.AUTO_REUSE because
                # Adam nodes are created after all of the device copies are
                # created.
                with tf1.variable_scope("", reuse=tf1.AUTO_REUSE):
                    self.multi_gpu_tower_stacks = [
                        TFMultiGPUTowerStack(policy=self) for i in range(
                            self.config.get("num_multi_gpu_tower_stacks", 1))
                    ]

            # Initialize again after loss and tower init.
            self.get_session().run(tf1.global_variables_initializer())

    @override(TFPolicy)
    @DeveloperAPI
    def copy(self,
             existing_inputs: List[Tuple[str, "tf1.placeholder"]]) -> TFPolicy:
        """Creates a copy of self using existing input placeholders."""

        # Note that there might be RNN state inputs at the end of the list
        if len(self._loss_input_dict) != len(existing_inputs):
            raise ValueError("Tensor list mismatch", self._loss_input_dict,
                             self._state_inputs, existing_inputs)
        for i, (k, v) in enumerate(self._loss_input_dict_no_rnn.items()):
            if v.shape.as_list() != existing_inputs[i].shape.as_list():
                raise ValueError("Tensor shape mismatch", i, k, v.shape,
                                 existing_inputs[i].shape)
        # By convention, the loss inputs are followed by state inputs and then
        # the seq len tensor.
        rnn_inputs = []
        for i in range(len(self._state_inputs)):
            rnn_inputs.append(
                ("state_in_{}".format(i),
                 existing_inputs[len(self._loss_input_dict_no_rnn) + i]))
        if rnn_inputs:
            rnn_inputs.append((SampleBatch.SEQ_LENS, existing_inputs[-1]))
        input_dict = OrderedDict(
            [("is_exploring", self._is_exploring), ("timestep",
                                                    self._timestep)] +
            [(k, existing_inputs[i])
             for i, k in enumerate(self._loss_input_dict_no_rnn.keys())] +
            rnn_inputs)

        instance = self.__class__(
            self.observation_space,
            self.action_space,
            self.config,
            existing_inputs=input_dict,
            existing_model=[
                self.model,
                # Deprecated: Target models should all reside under
                # `policy.target_model` now.
                ("target_q_model", getattr(self, "target_q_model", None)),
                ("target_model", getattr(self, "target_model", None)),
            ])

        instance._loss_input_dict = input_dict
        losses = instance._do_loss_init(SampleBatch(input_dict))
        loss_inputs = [
            (k, existing_inputs[i])
            for i, k in enumerate(self._loss_input_dict_no_rnn.keys())
        ]

        TFPolicy._initialize_loss(instance, losses, loss_inputs)
        if instance._grad_stats_fn:
            instance._stats_fetches.update(
                instance._grad_stats_fn(instance, input_dict, instance._grads))
        return instance

    @override(Policy)
    @DeveloperAPI
    def get_initial_state(self) -> List[TensorType]:
        if self.model:
            return self.model.get_initial_state()
        else:
            return []

    @override(Policy)
    @DeveloperAPI
    def load_batch_into_buffer(
            self,
            batch: SampleBatch,
            buffer_index: int = 0,
    ) -> int:
        # Set the is_training flag of the batch.
        batch.is_training = True

        # Shortcut for 1 CPU only: Store batch in
        # `self._loaded_single_cpu_batch`.
        if len(self.devices) == 1 and self.devices[0] == "/cpu:0":
            assert buffer_index == 0
            self._loaded_single_cpu_batch = batch
            return len(batch)

        input_dict = self._get_loss_inputs_dict(batch, shuffle=False)
        data_keys = list(self._loss_input_dict_no_rnn.values())
        if self._state_inputs:
            state_keys = self._state_inputs + [self._seq_lens]
        else:
            state_keys = []
        inputs = [input_dict[k] for k in data_keys]
        state_inputs = [input_dict[k] for k in state_keys]

        return self.multi_gpu_tower_stacks[buffer_index].load_data(
            sess=self.get_session(),
            inputs=inputs,
            state_inputs=state_inputs,
        )

    @override(Policy)
    @DeveloperAPI
    def get_num_samples_loaded_into_buffer(self, buffer_index: int = 0) -> int:
        # Shortcut for 1 CPU only: Batch should already be stored in
        # `self._loaded_single_cpu_batch`.
        if len(self.devices) == 1 and self.devices[0] == "/cpu:0":
            assert buffer_index == 0
            return len(self._loaded_single_cpu_batch) if \
                self._loaded_single_cpu_batch is not None else 0

        return self.multi_gpu_tower_stacks[buffer_index].num_tuples_loaded

    @override(Policy)
    @DeveloperAPI
    def learn_on_loaded_batch(self, offset: int = 0, buffer_index: int = 0):
        # Shortcut for 1 CPU only: Batch should already be stored in
        # `self._loaded_single_cpu_batch`.
        if len(self.devices) == 1 and self.devices[0] == "/cpu:0":
            assert buffer_index == 0
            if self._loaded_single_cpu_batch is None:
                raise ValueError(
                    "Must call Policy.load_batch_into_buffer() before "
                    "Policy.learn_on_loaded_batch()!")
            # Get the correct slice of the already loaded batch to use,
            # based on offset and batch size.
            batch_size = self.config.get("sgd_minibatch_size",
                                         self.config["train_batch_size"])
            if batch_size >= len(self._loaded_single_cpu_batch):
                sliced_batch = self._loaded_single_cpu_batch
            else:
                sliced_batch = self._loaded_single_cpu_batch.slice(
                    start=offset, end=offset + batch_size)
            return self.learn_on_batch(sliced_batch)

        return self.multi_gpu_tower_stacks[buffer_index].optimize(
            self.get_session(), offset)

    def _get_input_dict_and_dummy_batch(self, view_requirements,
                                        existing_inputs):
        """Creates input_dict and dummy_batch for loss initialization.

        Used for managing the Policy's input placeholders and for loss
        initialization.
        Input_dict: Str -> tf.placeholders, dummy_batch: str -> np.arrays.

        Args:
            view_requirements (ViewReqs): The view requirements dict.
            existing_inputs (Dict[str, tf.placeholder]): A dict of already
                existing placeholders.

        Returns:
            Tuple[Dict[str, tf.placeholder], Dict[str, np.ndarray]]: The
                input_dict/dummy_batch tuple.
        """
        input_dict = {}
        for view_col, view_req in view_requirements.items():
            # Point state_in to the already existing self._state_inputs.
            mo = re.match("state_in_(\d+)", view_col)
            if mo is not None:
                input_dict[view_col] = self._state_inputs[int(mo.group(1))]
            # State-outs (no placeholders needed).
            elif view_col.startswith("state_out_"):
                continue
            # Skip action dist inputs placeholder (do later).
            elif view_col == SampleBatch.ACTION_DIST_INPUTS:
                continue
            # This is a tower, input placeholders already exist.
            elif view_col in existing_inputs:
                input_dict[view_col] = existing_inputs[view_col]
            # All others.
            else:
                time_axis = not isinstance(view_req.shift, int)
                if view_req.used_for_training:
                    # Create a +time-axis placeholder if the shift is not an
                    # int (range or list of ints).
                    flatten = view_col not in [
                        SampleBatch.OBS, SampleBatch.NEXT_OBS] or \
                              not self.config["_disable_preprocessor_api"]
                    input_dict[view_col] = get_placeholder(
                        space=view_req.space,
                        name=view_col,
                        time_axis=time_axis,
                        flatten=flatten,
                    )
        dummy_batch = self._get_dummy_batch_from_view_requirements(
            batch_size=32)

        return SampleBatch(input_dict, seq_lens=self._seq_lens), dummy_batch

    @override(Policy)
    def _initialize_loss_from_dummy_batch(
            self, auto_remove_unneeded_view_reqs: bool = True,
            stats_fn=None) -> None:

        # Create the optimizer/exploration optimizer here. Some initialization
        # steps (e.g. exploration postprocessing) may need this.
        if not self._optimizers:
            self._optimizers = force_list(self.optimizer())
            # Backward compatibility.
            self._optimizer = self._optimizers[0]

        # Test calls depend on variable init, so initialize model first.
        self.get_session().run(tf1.global_variables_initializer())

        logger.info("Testing `compute_actions` w/ dummy batch.")
        actions, state_outs, extra_fetches = \
            self.compute_actions_from_input_dict(
                self._dummy_batch, explore=False, timestep=0)
        for key, value in extra_fetches.items():
            self._dummy_batch[key] = value
            self._input_dict[key] = get_placeholder(value=value, name=key)
            if key not in self.view_requirements:
                logger.info("Adding extra-action-fetch `{}` to "
                            "view-reqs.".format(key))
                self.view_requirements[key] = ViewRequirement(
                    space=gym.spaces.Box(
                        -1.0, 1.0, shape=value.shape[1:], dtype=value.dtype),
                    used_for_compute_actions=False,
                )
        dummy_batch = self._dummy_batch

        logger.info("Testing `postprocess_trajectory` w/ dummy batch.")
        self.exploration.postprocess_trajectory(self, dummy_batch,
                                                self.get_session())
        _ = self.postprocess_trajectory(dummy_batch)
        # Add new columns automatically to (loss) input_dict.
        for key in dummy_batch.added_keys:
            if key not in self._input_dict:
                self._input_dict[key] = get_placeholder(
                    value=dummy_batch[key], name=key)
            if key not in self.view_requirements:
                self.view_requirements[key] = ViewRequirement(
                    space=gym.spaces.Box(
                        -1.0,
                        1.0,
                        shape=dummy_batch[key].shape[1:],
                        dtype=dummy_batch[key].dtype),
                    used_for_compute_actions=False,
                )

        train_batch = SampleBatch(
            dict(self._input_dict, **self._loss_input_dict),
            _is_training=True,
        )

        if self._state_inputs:
            train_batch[SampleBatch.SEQ_LENS] = self._seq_lens
            self._loss_input_dict.update({
                SampleBatch.SEQ_LENS: train_batch[SampleBatch.SEQ_LENS]
            })

        self._loss_input_dict.update({k: v for k, v in train_batch.items()})

        if log_once("loss_init"):
            logger.debug(
                "Initializing loss function with dummy input:\n\n{}\n".format(
                    summarize(train_batch)))

        losses = self._do_loss_init(train_batch)

        all_accessed_keys = \
            train_batch.accessed_keys | dummy_batch.accessed_keys | \
            dummy_batch.added_keys | set(
                self.model.view_requirements.keys())

        TFPolicy._initialize_loss(self, losses, [
            (k, v) for k, v in train_batch.items() if k in all_accessed_keys
        ] + ([(SampleBatch.SEQ_LENS, train_batch[SampleBatch.SEQ_LENS])]
             if SampleBatch.SEQ_LENS in train_batch else []))

        if "is_training" in self._loss_input_dict:
            del self._loss_input_dict["is_training"]

        # Call the grads stats fn.
        # TODO: (sven) rename to simply stats_fn to match eager and torch.
        if self._grad_stats_fn:
            self._stats_fetches.update(
                self._grad_stats_fn(self, train_batch, self._grads))

        # Add new columns automatically to view-reqs.
        if auto_remove_unneeded_view_reqs:
            # Add those needed for postprocessing and training.
            all_accessed_keys = train_batch.accessed_keys | \
                                dummy_batch.accessed_keys
            # Tag those only needed for post-processing (with some exceptions).
            for key in dummy_batch.accessed_keys:
                if key not in train_batch.accessed_keys and \
                        key not in self.model.view_requirements and \
                        key not in [
                            SampleBatch.EPS_ID, SampleBatch.AGENT_INDEX,
                            SampleBatch.UNROLL_ID, SampleBatch.DONES,
                            SampleBatch.REWARDS, SampleBatch.INFOS]:
                    if key in self.view_requirements:
                        self.view_requirements[key].used_for_training = False
                    if key in self._loss_input_dict:
                        del self._loss_input_dict[key]
            # Remove those not needed at all (leave those that are needed
            # by Sampler to properly execute sample collection).
            # Also always leave DONES, REWARDS, and INFOS, no matter what.
            for key in list(self.view_requirements.keys()):
                if key not in all_accessed_keys and key not in [
                    SampleBatch.EPS_ID, SampleBatch.AGENT_INDEX,
                    SampleBatch.UNROLL_ID, SampleBatch.DONES,
                    SampleBatch.REWARDS, SampleBatch.INFOS] and \
                        key not in self.model.view_requirements:
                    # If user deleted this key manually in postprocessing
                    # fn, warn about it and do not remove from
                    # view-requirements.
                    if key in dummy_batch.deleted_keys:
                        logger.warning(
                            "SampleBatch key '{}' was deleted manually in "
                            "postprocessing function! RLlib will "
                            "automatically remove non-used items from the "
                            "data stream. Remove the `del` from your "
                            "postprocessing function.".format(key))
                    else:
                        del self.view_requirements[key]
                    if key in self._loss_input_dict:
                        del self._loss_input_dict[key]
            # Add those data_cols (again) that are missing and have
            # dependencies by view_cols.
            for key in list(self.view_requirements.keys()):
                vr = self.view_requirements[key]
                if (vr.data_col is not None
                        and vr.data_col not in self.view_requirements):
                    used_for_training = \
                        vr.data_col in train_batch.accessed_keys
                    self.view_requirements[vr.data_col] = ViewRequirement(
                        space=vr.space, used_for_training=used_for_training)

        self._loss_input_dict_no_rnn = {
            k: v
            for k, v in self._loss_input_dict.items()
            if (v not in self._state_inputs and v != self._seq_lens)
        }

    def _do_loss_init(self, train_batch: SampleBatch):
        losses = self._loss_fn(self, self.model, self.dist_class, train_batch)
        losses = force_list(losses)
        if self._stats_fn:
            self._stats_fetches.update(self._stats_fn(self, train_batch))
        # Override the update ops to be those of the model.
        self._update_ops = []
        if not isinstance(self.model, tf.keras.Model):
            self._update_ops = self.model.update_ops()
        return losses


class TFMultiGPUTowerStack:
    """Optimizer that runs in parallel across multiple local devices.

    TFMultiGPUTowerStack automatically splits up and loads training data
    onto specified local devices (e.g. GPUs) with `load_data()`. During a call
    to `optimize()`, the devices compute gradients over slices of the data in
    parallel. The gradients are then averaged and applied to the shared
    weights.

    The data loaded is pinned in device memory until the next call to
    `load_data`, so you can make multiple passes (possibly in randomized order)
    over the same data once loaded.

    This is similar to tf1.train.SyncReplicasOptimizer, but works within a
    single TensorFlow graph, i.e. implements in-graph replicated training:

    https://www.tensorflow.org/api_docs/python/tf/train/SyncReplicasOptimizer
    """

    def __init__(
            self,
            # Deprecated.
            optimizer=None,
            devices=None,
            input_placeholders=None,
            rnn_inputs=None,
            max_per_device_batch_size=None,
            build_graph=None,
            grad_norm_clipping=None,
            # Use only `policy` argument from here on.
            policy: TFPolicy = None,
    ):
        """Initializes a TFMultiGPUTowerStack instance.

        Args:
            policy (TFPolicy): The TFPolicy object that this tower stack
                belongs to.
        """
        # Obsoleted usage, use only `policy` arg from here on.
        if policy is None:
            deprecation_warning(
                old="TFMultiGPUTowerStack(...)",
                new="TFMultiGPUTowerStack(policy=[Policy])",
                error=False,
            )
            self.policy = None
            self.optimizers = optimizer
            self.devices = devices
            self.max_per_device_batch_size = max_per_device_batch_size
            self.policy_copy = build_graph
        else:
            self.policy: TFPolicy = policy
            self.optimizers: List[LocalOptimizer] = self.policy._optimizers
            self.devices = self.policy.devices
            self.max_per_device_batch_size = \
                (max_per_device_batch_size or
                 policy.config.get("sgd_minibatch_size", policy.config.get(
                     "train_batch_size", 999999))) // len(self.devices)
            input_placeholders = list(
                self.policy._loss_input_dict_no_rnn.values())
            rnn_inputs = []
            if self.policy._state_inputs:
                rnn_inputs = self.policy._state_inputs + [
                    self.policy._seq_lens
                ]
            grad_norm_clipping = self.policy.config.get("grad_clip")
            self.policy_copy = self.policy.copy

        assert len(self.devices) > 1 or "gpu" in self.devices[0]
        self.loss_inputs = input_placeholders + rnn_inputs

        shared_ops = tf1.get_collection(
            tf1.GraphKeys.UPDATE_OPS, scope=tf1.get_variable_scope().name)

        # Then setup the per-device loss graphs that use the shared weights
        self._batch_index = tf1.placeholder(tf.int32, name="batch_index")

        # Dynamic batch size, which may be shrunk if there isn't enough data
        self._per_device_batch_size = tf1.placeholder(
            tf.int32, name="per_device_batch_size")
        self._loaded_per_device_batch_size = max_per_device_batch_size

        # When loading RNN input, we dynamically determine the max seq len
        self._max_seq_len = tf1.placeholder(tf.int32, name="max_seq_len")
        self._loaded_max_seq_len = 1

        # Split on the CPU in case the data doesn't fit in GPU memory.
        with tf.device("/cpu:0"):
            data_splits = zip(
                *[tf.split(ph, len(self.devices)) for ph in self.loss_inputs])

        self._towers = []
        for tower_i, (device, device_placeholders) in enumerate(
                zip(self.devices, data_splits)):
            self._towers.append(
                self._setup_device(tower_i, device, device_placeholders,
                                   len(input_placeholders)))

        if self.policy.config["_tf_policy_handles_more_than_one_loss"]:
            avgs = []
            for i, optim in enumerate(self.optimizers):
                avg = average_gradients([t.grads[i] for t in self._towers])
                if grad_norm_clipping:
                    clipped = []
                    for grad, _ in avg:
                        clipped.append(grad)
                    clipped, _ = tf.clip_by_global_norm(
                        clipped, grad_norm_clipping)
                    for i, (grad, var) in enumerate(avg):
                        avg[i] = (clipped[i], var)
                avgs.append(avg)

            # Gather update ops for any batch norm layers.
            # TODO(ekl) here we
            #  will use all the ops found which won't work for DQN / DDPG, but
            #  those aren't supported with multi-gpu right now anyways.
            self._update_ops = tf1.get_collection(
                tf1.GraphKeys.UPDATE_OPS, scope=tf1.get_variable_scope().name)
            for op in shared_ops:
                self._update_ops.remove(op)  # only care about tower update ops
            if self._update_ops:
                logger.debug("Update ops to run on apply gradient: {}".format(
                    self._update_ops))

            with tf1.control_dependencies(self._update_ops):
                self._train_op = tf.group([
                    o.apply_gradients(a)
                    for o, a in zip(self.optimizers, avgs)
                ])
        else:
            avg = average_gradients([t.grads for t in self._towers])
            if grad_norm_clipping:
                clipped = []
                for grad, _ in avg:
                    clipped.append(grad)
                clipped, _ = tf.clip_by_global_norm(clipped,
                                                    grad_norm_clipping)
                for i, (grad, var) in enumerate(avg):
                    avg[i] = (clipped[i], var)

            # Gather update ops for any batch norm layers.
            # TODO(ekl) here we
            #  will use all the ops found which won't work for DQN / DDPG, but
            #  those aren't supported with multi-gpu right now anyways.
            self._update_ops = tf1.get_collection(
                tf1.GraphKeys.UPDATE_OPS, scope=tf1.get_variable_scope().name)
            for op in shared_ops:
                self._update_ops.remove(op)  # only care about tower update ops
            if self._update_ops:
                logger.debug("Update ops to run on apply gradient: {}".format(
                    self._update_ops))

            with tf1.control_dependencies(self._update_ops):
                self._train_op = self.optimizers[0].apply_gradients(avg)

    def load_data(self, sess, inputs, state_inputs):
        """Bulk loads the specified inputs into device memory.

        The shape of the inputs must conform to the shapes of the input
        placeholders this optimizer was constructed with.

        The data is split equally across all the devices. If the data is not
        evenly divisible by the batch size, excess data will be discarded.

        Args:
            sess: TensorFlow session.
            inputs: List of arrays matching the input placeholders, of shape
                [BATCH_SIZE, ...].
            state_inputs: List of RNN input arrays. These arrays have size
                [BATCH_SIZE / MAX_SEQ_LEN, ...].

        Returns:
            The number of tuples loaded per device.
        """
        if log_once("load_data"):
            logger.info(
                "Training on concatenated sample batches:\n\n{}\n".format(
                    summarize({
                        "placeholders": self.loss_inputs,
                        "inputs": inputs,
                        "state_inputs": state_inputs
                    })))

        feed_dict = {}
        assert len(self.loss_inputs) == len(inputs + state_inputs), \
            (self.loss_inputs, inputs, state_inputs)

        # Let's suppose we have the following input data, and 2 devices:
        # 1 2 3 4 5 6 7                              <- state inputs shape
        # A A A B B B C C C D D D E E E F F F G G G  <- inputs shape
        # The data is truncated and split across devices as follows:
        # |---| seq len = 3
        # |---------------------------------| seq batch size = 6 seqs
        # |----------------| per device batch size = 9 tuples

        if len(state_inputs) > 0:
            smallest_array = state_inputs[0]
            seq_len = len(inputs[0]) // len(state_inputs[0])
            self._loaded_max_seq_len = seq_len
        else:
            smallest_array = inputs[0]
            self._loaded_max_seq_len = 1

        sequences_per_minibatch = (
            self.max_per_device_batch_size // self._loaded_max_seq_len * len(
                self.devices))
        if sequences_per_minibatch < 1:
            logger.warning(
                ("Target minibatch size is {}, however the rollout sequence "
                 "length is {}, hence the minibatch size will be raised to "
                 "{}.").format(self.max_per_device_batch_size,
                               self._loaded_max_seq_len,
                               self._loaded_max_seq_len * len(self.devices)))
            sequences_per_minibatch = 1

        if len(smallest_array) < sequences_per_minibatch:
            # Dynamically shrink the batch size if insufficient data
            sequences_per_minibatch = make_divisible_by(
                len(smallest_array), len(self.devices))

        if log_once("data_slicing"):
            logger.info(
                ("Divided {} rollout sequences, each of length {}, among "
                 "{} devices.").format(
                     len(smallest_array), self._loaded_max_seq_len,
                     len(self.devices)))

        if sequences_per_minibatch < len(self.devices):
            raise ValueError(
                "Must load at least 1 tuple sequence per device. Try "
                "increasing `sgd_minibatch_size` or reducing `max_seq_len` "
                "to ensure that at least one sequence fits per device.")
        self._loaded_per_device_batch_size = (sequences_per_minibatch // len(
            self.devices) * self._loaded_max_seq_len)

        if len(state_inputs) > 0:
            # First truncate the RNN state arrays to the sequences_per_minib.
            state_inputs = [
                make_divisible_by(arr, sequences_per_minibatch)
                for arr in state_inputs
            ]
            # Then truncate the data inputs to match
            inputs = [arr[:len(state_inputs[0]) * seq_len] for arr in inputs]
            assert len(state_inputs[0]) * seq_len == len(inputs[0]), \
                (len(state_inputs[0]), sequences_per_minibatch, seq_len,
                 len(inputs[0]))
            for ph, arr in zip(self.loss_inputs, inputs + state_inputs):
                feed_dict[ph] = arr
            truncated_len = len(inputs[0])
        else:
            truncated_len = 0
            for ph, arr in zip(self.loss_inputs, inputs):
                truncated_arr = make_divisible_by(arr, sequences_per_minibatch)
                feed_dict[ph] = truncated_arr
                if truncated_len == 0:
                    truncated_len = len(truncated_arr)

        sess.run([t.init_op for t in self._towers], feed_dict=feed_dict)

        self.num_tuples_loaded = truncated_len
        samples_per_device = truncated_len // len(self.devices)
        assert samples_per_device > 0, "No data loaded?"
        assert samples_per_device % self._loaded_per_device_batch_size == 0
        # Return loaded samples per-device.
        return samples_per_device

    def optimize(self, sess, batch_index):
        """Run a single step of SGD.

        Runs a SGD step over a slice of the preloaded batch with size given by
        self._loaded_per_device_batch_size and offset given by the batch_index
        argument.

        Updates shared model weights based on the averaged per-device
        gradients.

        Args:
            sess: TensorFlow session.
            batch_index: Offset into the preloaded data. This value must be
                between `0` and `tuples_per_device`. The amount of data to
                process is at most `max_per_device_batch_size`.

        Returns:
            The outputs of extra_ops evaluated over the batch.
        """
        feed_dict = {
            self._batch_index: batch_index,
            self._per_device_batch_size: self._loaded_per_device_batch_size,
            self._max_seq_len: self._loaded_max_seq_len,
        }
        for tower in self._towers:
            feed_dict.update(tower.loss_graph.extra_compute_grad_feed_dict())

        fetches = {"train": self._train_op}
        for tower_num, tower in enumerate(self._towers):
            tower_fetch = tower.loss_graph._get_grad_and_stats_fetches()
            fetches["tower_{}".format(tower_num)] = tower_fetch

        return sess.run(fetches, feed_dict=feed_dict)

    def get_device_losses(self):
        return [t.loss_graph for t in self._towers]

    def _setup_device(self, tower_i, device, device_input_placeholders,
                      num_data_in):
        assert num_data_in <= len(device_input_placeholders)
        with tf.device(device):
            with tf1.name_scope(TOWER_SCOPE_NAME + f"_{tower_i}"):
                device_input_batches = []
                device_input_slices = []
                for i, ph in enumerate(device_input_placeholders):
                    current_batch = tf1.Variable(
                        ph,
                        trainable=False,
                        validate_shape=False,
                        collections=[])
                    device_input_batches.append(current_batch)
                    if i < num_data_in:
                        scale = self._max_seq_len
                        granularity = self._max_seq_len
                    else:
                        scale = self._max_seq_len
                        granularity = 1
                    current_slice = tf.slice(
                        current_batch,
                        ([self._batch_index // scale * granularity] +
                         [0] * len(ph.shape[1:])),
                        ([self._per_device_batch_size // scale * granularity] +
                         [-1] * len(ph.shape[1:])))
                    current_slice.set_shape(ph.shape)
                    device_input_slices.append(current_slice)
                graph_obj = self.policy_copy(device_input_slices)
                device_grads = graph_obj.gradients(self.optimizers,
                                                   graph_obj._losses)
            return Tower(
                tf.group(
                    *[batch.initializer for batch in device_input_batches]),
                device_grads, graph_obj)


# Each tower is a copy of the loss graph pinned to a specific device.
Tower = namedtuple("Tower", ["init_op", "grads", "loss_graph"])


def make_divisible_by(a, n):
    if type(a) is int:
        return a - a % n
    return a[0:a.shape[0] - a.shape[0] % n]


def average_gradients(tower_grads):
    """Averages gradients across towers.

    Calculate the average gradient for each shared variable across all towers.
    Note that this function provides a synchronization point across all towers.

    Args:
        tower_grads: List of lists of (gradient, variable) tuples. The outer
            list is over individual gradients. The inner list is over the
            gradient calculation for each tower.

    Returns:
       List of pairs of (gradient, variable) where the gradient has been
           averaged across all towers.

    TODO(ekl): We could use NCCL if this becomes a bottleneck.
    """

    average_grads = []
    for grad_and_vars in zip(*tower_grads):

        # Note that each grad_and_vars looks like the following:
        #   ((grad0_gpu0, var0_gpu0), ... , (grad0_gpuN, var0_gpuN))
        grads = []
        for g, _ in grad_and_vars:
            if g is not None:
                # Add 0 dimension to the gradients to represent the tower.
                expanded_g = tf.expand_dims(g, 0)

                # Append on a 'tower' dimension which we will average over
                # below.
                grads.append(expanded_g)

        if not grads:
            continue

        # Average over the 'tower' dimension.
        grad = tf.concat(axis=0, values=grads)
        grad = tf.reduce_mean(grad, 0)

        # Keep in mind that the Variables are redundant because they are shared
        # across towers. So .. we will just return the first tower's pointer to
        # the Variable.
        v = grad_and_vars[0][1]
        grad_and_var = (grad, v)
        average_grads.append(grad_and_var)

    return average_grads<|MERGE_RESOLUTION|>--- conflicted
+++ resolved
@@ -72,11 +72,7 @@
             obs_include_prev_action_reward=DEPRECATED_VALUE):
         """Initializes a DynamicTFPolicy instance.
 
-<<<<<<< HEAD
-        Initialization oxf this class occurs in two phases and defines the
-=======
         Initialization of this class occurs in two phases and defines the
->>>>>>> 4209486d
         static graph.
 
         Phase 1: The model is created and model variables are initialized.
@@ -91,13 +87,6 @@
             action_space: Action space of the policy.
             config: Policy-specific configuration data.
             loss_fn: Function that returns a loss tensor for the policy graph.
-<<<<<<< HEAD
-            stats_fn: Optional function that returns a dict of TF fetches
-                given the policy and batch input tensors.
-            grad_stats_fn: Optional function that returns a dict of TF
-                fetches given the policy, sample batch, and loss gradient
-                tensors.
-=======
             stats_fn: Optional callable that - given the policy and batch
                 input tensors - returns a dict mapping str to TF ops.
                 These ops are fetched from the graph after loss calculations
@@ -111,7 +100,6 @@
                 values can be found in the results dict returned by e.g.
                 `Trainer.train()` or in tensorboard (if TB logging is
                 enabled).
->>>>>>> 4209486d
             before_loss_init: Optional function to run prior to
                 loss init that takes the same arguments as __init__.
             make_model: Optional function that returns a ModelV2 object
@@ -119,10 +107,6 @@
                 All policy variables should be created in this function. If not
                 specified, a default model will be created.
             action_sampler_fn: A callable returning a sampled action and its
-<<<<<<< HEAD
-                log-likelihood given Policy, ModelV2, input_dict, explore,
-                timestep, and is_training.
-=======
                 log-likelihood given Policy, ModelV2, observation inputs,
                 explore, and is_training.
                 Provide `action_sampler_fn` if you would like to have full
@@ -139,18 +123,10 @@
                 state_batches (optional), seq_lens (optional),
                 prev_actions_batch (optional), prev_rewards_batch (optional),
                 explore, and is_training.
->>>>>>> 4209486d
             action_distribution_fn: A callable returning distribution inputs
                 (parameters), a dist-class to generate an action distribution
                 object from, and internal-state outputs (or an empty list if
                 not applicable).
-<<<<<<< HEAD
-                Note: No Exploration hooks have to be called from within
-                `action_distribution_fn`. It's should only perform a simple
-                forward pass through some model.
-                If None, pass inputs through `self.model()` to get distribution
-                inputs.
-=======
                 Provide `action_distribution_fn` if you would like to only
                 customize the model forward pass call. The resulting
                 distribution parameters are then used by RLlib to create a
@@ -162,7 +138,6 @@
                 inputs through `self.model` to get distribution inputs, create
                 the distribution object, sample from it, and apply some
                 exploration logic to the results.
->>>>>>> 4209486d
                 The callable takes as inputs: Policy, ModelV2, input_dict,
                 explore, timestep, is_training.
             existing_inputs: When copying a policy, this specifies an existing
