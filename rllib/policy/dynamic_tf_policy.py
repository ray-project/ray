--- conflicted
+++ resolved
@@ -147,11 +147,7 @@
         self._loss_fn = loss_fn
         self._stats_fn = stats_fn
         self._grad_stats_fn = grad_stats_fn
-<<<<<<< HEAD
-        self._obs_include_prev_action_reward = obs_include_prev_action_reward
         self._seq_lens = None
-=======
->>>>>>> de7ee75d
 
         dist_class = dist_inputs = None
         if action_sampler_fn or action_distribution_fn:
@@ -191,25 +187,6 @@
             if self._state_inputs:
                 self._seq_lens = existing_inputs["seq_lens"]
         else:
-<<<<<<< HEAD
-            if self.config["_use_trajectory_view_api"]:
-                self._state_inputs = [
-                    get_placeholder(
-                        space=vr.space,
-                        time_axis=not isinstance(vr.shift, int),
-                    ) for k, vr in self.model.view_requirements.items()
-                    if k.startswith("state_in_")
-                ]
-            else:
-                self._state_inputs = [
-                    tf1.placeholder(shape=(None, ) + s.shape, dtype=s.dtype)
-                    for s in self.model.get_initial_state()
-                ]
-            # Placeholder for RNN time-chunk valid lengths.
-            if self._state_inputs:
-                self._seq_lens = tf1.placeholder(
-                    dtype=tf.int32, shape=[None], name="seq_lens")
-=======
             self._state_inputs = [
                 get_placeholder(
                     space=vr.space,
@@ -217,7 +194,10 @@
                 ) for k, vr in self.model.view_requirements.items()
                 if k.startswith("state_in_")
             ]
->>>>>>> de7ee75d
+            # Placeholder for RNN time-chunk valid lengths.
+            if self._state_inputs:
+                self._seq_lens = tf1.placeholder(
+                    dtype=tf.int32, shape=[None], name="seq_lens")
 
         # Use default settings.
         # Add NEXT_OBS, STATE_IN_0.., and others.
@@ -510,50 +490,6 @@
         self.exploration.postprocess_trajectory(self, dummy_batch, self._sess)
         _ = self.postprocess_trajectory(dummy_batch)
         # Add new columns automatically to (loss) input_dict.
-<<<<<<< HEAD
-        if self.config["_use_trajectory_view_api"]:
-            for key in dummy_batch.added_keys:
-                if key not in self._input_dict:
-                    self._input_dict[key] = get_placeholder(
-                        value=dummy_batch[key], name=key)
-                if key not in self.view_requirements:
-                    self.view_requirements[key] = \
-                        ViewRequirement(space=gym.spaces.Box(
-                            -1.0, 1.0, shape=dummy_batch[key].shape[1:],
-                            dtype=dummy_batch[key].dtype))
-
-        if not self.config["_use_trajectory_view_api"]:
-            train_batch = SampleBatch(
-                dict({
-                    SampleBatch.CUR_OBS: self._obs_input,
-                }, **self._loss_input_dict),
-                _seq_lens=self._seq_lens)
-            if self._obs_include_prev_action_reward:
-                train_batch.update({
-                    SampleBatch.PREV_ACTIONS: self._prev_action_input,
-                    SampleBatch.PREV_REWARDS: self._prev_reward_input,
-                    SampleBatch.CUR_OBS: self._obs_input,
-                })
-
-            for k, v in postprocessed_batch.items():
-                if k in train_batch:
-                    continue
-                elif v.dtype == np.object:
-                    continue  # can't handle arbitrary objects in TF
-                elif k == "seq_lens" or k.startswith("state_in_"):
-                    continue
-                shape = (None, ) + v.shape[1:]
-                dtype = np.float32 if v.dtype == np.float64 else v.dtype
-                placeholder = tf1.placeholder(dtype, shape=shape, name=k)
-                train_batch[k] = placeholder
-
-            for i, si in enumerate(self._state_inputs):
-                train_batch["state_in_{}".format(i)] = si
-        else:
-            train_batch = SampleBatch(
-                dict(self._input_dict, **self._loss_input_dict),
-                _seq_lens=self._seq_lens)
-=======
         for key in dummy_batch.added_keys:
             if key not in self._input_dict:
                 self._input_dict[key] = get_placeholder(
@@ -569,7 +505,6 @@
 
         if self._state_inputs:
             train_batch["seq_lens"] = self._seq_lens
->>>>>>> de7ee75d
 
         if log_once("loss_init"):
             logger.debug(
