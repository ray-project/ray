from collections import OrderedDict
import gym
import logging
import numpy as np
import re
from typing import Callable, Dict, List, Optional, Tuple, Type

from ray.util.debug import log_once
from ray.rllib.models.tf.tf_action_dist import TFActionDistribution
from ray.rllib.models.modelv2 import ModelV2
from ray.rllib.policy.policy import Policy
from ray.rllib.policy.sample_batch import SampleBatch
from ray.rllib.policy.tf_policy import TFPolicy
from ray.rllib.policy.view_requirement import ViewRequirement
from ray.rllib.models.catalog import ModelCatalog
from ray.rllib.utils.annotations import override, DeveloperAPI
from ray.rllib.utils.debug import summarize
from ray.rllib.utils.deprecation import deprecation_warning, DEPRECATED_VALUE
from ray.rllib.utils.framework import try_import_tf
from ray.rllib.utils.tf_ops import get_placeholder
from ray.rllib.utils.typing import ModelGradients, TensorType, \
    TrainerConfigDict

tf1, tf, tfv = try_import_tf()

logger = logging.getLogger(__name__)


@DeveloperAPI
class DynamicTFPolicy(TFPolicy):
    """A TFPolicy that auto-defines placeholders dynamically at runtime.

    Do not sub-class this class directly (neither should you sub-class
    TFPolicy), but rather use rllib.policy.tf_policy_template.build_tf_policy
    to generate your custom tf (graph-mode or eager) Policy classes.

    Initialization of this class occurs in two phases.
      * Phase 1: the model is created and model variables are initialized.
      * Phase 2: a fake batch of data is created, sent to the trajectory
        postprocessor, and then used to create placeholders for the loss
        function. The loss and stats functions are initialized with these
        placeholders.

    Initialization defines the static graph.

    Attributes:
        observation_space (gym.Space): observation space of the policy.
        action_space (gym.Space): action space of the policy.
        config (dict): config of the policy
        model (TorchModel): TF model instance
        dist_class (type): TF action distribution class
    """

    @DeveloperAPI
    def __init__(
            self,
            obs_space: gym.spaces.Space,
            action_space: gym.spaces.Space,
            config: TrainerConfigDict,
            loss_fn: Callable[[
                Policy, ModelV2, Type[TFActionDistribution], SampleBatch
            ], TensorType],
            *,
            stats_fn: Optional[Callable[[Policy, SampleBatch], Dict[
                str, TensorType]]] = None,
            grad_stats_fn: Optional[Callable[[
                Policy, SampleBatch, ModelGradients
            ], Dict[str, TensorType]]] = None,
            before_loss_init: Optional[Callable[[
                Policy, gym.spaces.Space, gym.spaces.Space, TrainerConfigDict
            ], None]] = None,
            make_model: Optional[Callable[[
                Policy, gym.spaces.Space, gym.spaces.Space, TrainerConfigDict
            ], ModelV2]] = None,
            action_sampler_fn: Optional[Callable[[
                TensorType, List[TensorType]
            ], Tuple[TensorType, TensorType]]] = None,
            action_distribution_fn: Optional[Callable[[
                Policy, ModelV2, TensorType, TensorType, TensorType
            ], Tuple[TensorType, type, List[TensorType]]]] = None,
            existing_inputs: Optional[Dict[str, "tf1.placeholder"]] = None,
            existing_model: Optional[ModelV2] = None,
            get_batch_divisibility_req: Optional[Callable[[Policy],
                                                          int]] = None,
            obs_include_prev_action_reward=DEPRECATED_VALUE):
        """Initialize a dynamic TF policy.

        Args:
            observation_space (gym.spaces.Space): Observation space of the
                policy.
            action_space (gym.spaces.Space): Action space of the policy.
            config (TrainerConfigDict): Policy-specific configuration data.
            loss_fn (Callable[[Policy, ModelV2, Type[TFActionDistribution],
                SampleBatch], TensorType]): Function that returns a loss tensor
                for the policy graph.
            stats_fn (Optional[Callable[[Policy, SampleBatch],
                Dict[str, TensorType]]]): Optional function that returns a dict
                of TF fetches given the policy and batch input tensors.
            grad_stats_fn (Optional[Callable[[Policy, SampleBatch,
                ModelGradients], Dict[str, TensorType]]]):
                Optional function that returns a dict of TF fetches given the
                policy, sample batch, and loss gradient tensors.
            before_loss_init (Optional[Callable[
                [Policy, gym.spaces.Space, gym.spaces.Space,
                TrainerConfigDict], None]]): Optional function to run prior to
                loss init that takes the same arguments as __init__.
            make_model (Optional[Callable[[Policy, gym.spaces.Space,
                gym.spaces.Space, TrainerConfigDict], ModelV2]]): Optional
                function that returns a ModelV2 object given
                policy, obs_space, action_space, and policy config.
                All policy variables should be created in this function. If not
                specified, a default model will be created.
            action_sampler_fn (Optional[Callable[[Policy, ModelV2, Dict[
                str, TensorType], TensorType, TensorType], Tuple[TensorType,
                TensorType]]]): A callable returning a sampled action and its
                log-likelihood given Policy, ModelV2, input_dict, explore,
                timestep, and is_training.
            action_distribution_fn (Optional[Callable[[Policy, ModelV2,
                Dict[str, TensorType], TensorType, TensorType],
                Tuple[TensorType, type, List[TensorType]]]]): A callable
                returning distribution inputs (parameters), a dist-class to
                generate an action distribution object from, and
                internal-state outputs (or an empty list if not applicable).
                Note: No Exploration hooks have to be called from within
                `action_distribution_fn`. It's should only perform a simple
                forward pass through some model.
                If None, pass inputs through `self.model()` to get distribution
                inputs.
                The callable takes as inputs: Policy, ModelV2, input_dict,
                explore, timestep, is_training.
            existing_inputs (Optional[Dict[str, tf1.placeholder]]): When
                copying a policy, this specifies an existing dict of
                placeholders to use instead of defining new ones.
            existing_model (Optional[ModelV2]): When copying a policy, this
                specifies an existing model to clone and share weights with.
            get_batch_divisibility_req (Optional[Callable[[Policy], int]]):
                Optional callable that returns the divisibility requirement for
                sample batches. If None, will assume a value of 1.
        """
        if obs_include_prev_action_reward != DEPRECATED_VALUE:
            deprecation_warning(
                old="obs_include_prev_action_reward", error=False)
        self.observation_space = obs_space
        self.action_space = action_space
        self.config = config
        self.framework = "tf"
        self._loss_fn = loss_fn
        self._stats_fn = stats_fn
        self._grad_stats_fn = grad_stats_fn

        dist_class = dist_inputs = None
        if action_sampler_fn or action_distribution_fn:
            if not make_model:
                raise ValueError(
                    "`make_model` is required if `action_sampler_fn` OR "
                    "`action_distribution_fn` is given")
        else:
            dist_class, logit_dim = ModelCatalog.get_action_dist(
                action_space, self.config["model"])

        # Setup self.model.
        if existing_model:
            if isinstance(existing_model, list):
                self.model = existing_model[0]
                # TODO: (sven) hack, but works for `target_[q_]?model`.
                for i in range(1, len(existing_model)):
                    setattr(self, existing_model[i][0], existing_model[i][1])
        elif make_model:
            self.model = make_model(self, obs_space, action_space, config)
        else:
            self.model = ModelCatalog.get_model_v2(
                obs_space=obs_space,
                action_space=action_space,
                num_outputs=logit_dim,
                model_config=self.config["model"],
                framework="tf")
        # Auto-update model's inference view requirements, if recurrent.
        self._update_model_view_requirements_from_init_state()

        if existing_inputs:
            self._state_inputs = [
                v for k, v in existing_inputs.items()
                if k.startswith("state_in_")
            ]
            if self._state_inputs:
                self._seq_lens = existing_inputs["seq_lens"]
        else:
            self._state_inputs = [
                get_placeholder(
                    space=vr.space,
                    time_axis=not isinstance(vr.shift, int),
                ) for k, vr in self.model.view_requirements.items()
                if k.startswith("state_in_")
            ]

        # Use default settings.
        # Add NEXT_OBS, STATE_IN_0.., and others.
        self.view_requirements = self._get_default_view_requirements()
        # Combine view_requirements for Model and Policy.
        self.view_requirements.update(self.model.view_requirements)

        # Setup standard placeholders.
        if existing_inputs is not None:
            timestep = existing_inputs["timestep"]
            explore = existing_inputs["is_exploring"]
            self._input_dict, self._dummy_batch = \
                self._get_input_dict_and_dummy_batch(
                    self.view_requirements, existing_inputs)
        else:
            action_ph = ModelCatalog.get_action_placeholder(action_space)
            prev_action_ph = {}
            if SampleBatch.PREV_ACTIONS not in self.view_requirements:
                prev_action_ph = {
                    SampleBatch.PREV_ACTIONS: ModelCatalog.
                    get_action_placeholder(action_space, "prev_action")
                }
            self._input_dict, self._dummy_batch = \
                self._get_input_dict_and_dummy_batch(
                    self.view_requirements,
                    dict({SampleBatch.ACTIONS: action_ph},
                         **prev_action_ph))
            # Placeholder for (sampling steps) timestep (int).
            timestep = tf1.placeholder_with_default(
                tf.zeros((), dtype=tf.int64), (), name="timestep")
            # Placeholder for `is_exploring` flag.
            explore = tf1.placeholder_with_default(
                True, (), name="is_exploring")

        # Placeholder for RNN time-chunk valid lengths.
        self._seq_lens = tf1.placeholder(
            dtype=tf.int32, shape=[None], name="seq_lens")
        # Placeholder for `is_training` flag.
        self._input_dict["is_training"] = self._get_is_training_placeholder()

        # Create the Exploration object to use for this Policy.
        self.exploration = self._create_exploration()

        # Fully customized action generation (e.g., custom policy).
        if action_sampler_fn:
            sampled_action, sampled_action_logp = action_sampler_fn(
                self,
                self.model,
                obs_batch=self._input_dict[SampleBatch.CUR_OBS],
                state_batches=self._state_inputs,
                seq_lens=self._seq_lens,
                prev_action_batch=self._input_dict.get(
                    SampleBatch.PREV_ACTIONS),
                prev_reward_batch=self._input_dict.get(
                    SampleBatch.PREV_REWARDS),
                explore=explore,
                is_training=self._input_dict["is_training"])
        # Distribution generation is customized, e.g., DQN, DDPG.
        else:
            if action_distribution_fn:

                # Try new action_distribution_fn signature, supporting
                # state_batches and seq_lens.
                in_dict = self._input_dict
                try:
                    dist_inputs, dist_class, self._state_out = \
                        action_distribution_fn(
                            self,
                            self.model,
                            input_dict=in_dict,
                            state_batches=self._state_inputs,
                            seq_lens=self._seq_lens,
                            explore=explore,
                            timestep=timestep,
                            is_training=in_dict["is_training"])
                # Trying the old way (to stay backward compatible).
                # TODO: Remove in future.
                except TypeError as e:
                    if "positional argument" in e.args[0] or \
                            "unexpected keyword argument" in e.args[0]:
                        dist_inputs, dist_class, self._state_out = \
                            action_distribution_fn(
                                self, self.model,
                                obs_batch=in_dict[SampleBatch.CUR_OBS],
                                state_batches=self._state_inputs,
                                seq_lens=self._seq_lens,
                                prev_action_batch=in_dict.get(
                                    SampleBatch.PREV_ACTIONS),
                                prev_reward_batch=in_dict.get(
                                    SampleBatch.PREV_REWARDS),
                                explore=explore,
                                is_training=in_dict["is_training"])
                    else:
                        raise e

            # Default distribution generation behavior:
            # Pass through model. E.g., PG, PPO.
            else:
                dist_inputs, self._state_out = self.model(
                    self._input_dict, self._state_inputs, self._seq_lens)

            action_dist = dist_class(dist_inputs, self.model)

            # Using exploration to get final action (e.g. via sampling).
            sampled_action, sampled_action_logp = \
                self.exploration.get_exploration_action(
                    action_distribution=action_dist,
                    timestep=timestep,
                    explore=explore)

        # Phase 1 init.
        sess = tf1.get_default_session() or tf1.Session()

        batch_divisibility_req = get_batch_divisibility_req(self) if \
            callable(get_batch_divisibility_req) else \
            (get_batch_divisibility_req or 1)

        super().__init__(
            observation_space=obs_space,
            action_space=action_space,
            config=config,
            sess=sess,
            obs_input=self._input_dict[SampleBatch.OBS],
            action_input=self._input_dict[SampleBatch.ACTIONS],
            sampled_action=sampled_action,
            sampled_action_logp=sampled_action_logp,
            dist_inputs=dist_inputs,
            dist_class=dist_class,
            loss=None,  # dynamically initialized on run
            loss_inputs=[],
            model=self.model,
            state_inputs=self._state_inputs,
            state_outputs=self._state_out,
            prev_action_input=self._input_dict.get(SampleBatch.PREV_ACTIONS),
            prev_reward_input=self._input_dict.get(SampleBatch.PREV_REWARDS),
            seq_lens=self._seq_lens,
            max_seq_len=config["model"]["max_seq_len"],
            batch_divisibility_req=batch_divisibility_req,
            explore=explore,
            timestep=timestep)

        # Phase 2 init.
        if before_loss_init is not None:
            before_loss_init(self, obs_space, action_space, config)

        # Loss initialization and model/postprocessing test calls.
        if not existing_inputs:
            self._initialize_loss_from_dummy_batch(
                auto_remove_unneeded_view_reqs=True)

    @override(TFPolicy)
    @DeveloperAPI
    def copy(self,
             existing_inputs: List[Tuple[str, "tf1.placeholder"]]) -> TFPolicy:
        """Creates a copy of self using existing input placeholders."""

        # Note that there might be RNN state inputs at the end of the list
        if len(self._loss_input_dict) != len(existing_inputs):
            raise ValueError("Tensor list mismatch", self._loss_input_dict,
                             self._state_inputs, existing_inputs)
        for i, (k, v) in enumerate(self._loss_input_dict_no_rnn.items()):
            if v.shape.as_list() != existing_inputs[i].shape.as_list():
                raise ValueError("Tensor shape mismatch", i, k, v.shape,
                                 existing_inputs[i].shape)
        # By convention, the loss inputs are followed by state inputs and then
        # the seq len tensor
        rnn_inputs = []
        for i in range(len(self._state_inputs)):
            rnn_inputs.append(
                ("state_in_{}".format(i),
                 existing_inputs[len(self._loss_input_dict_no_rnn) + i]))
        if rnn_inputs:
            rnn_inputs.append(("seq_lens", existing_inputs[-1]))
        input_dict = OrderedDict(
            [("is_exploring", self._is_exploring), ("timestep",
                                                    self._timestep)] +
            [(k, existing_inputs[i])
             for i, k in enumerate(self._loss_input_dict_no_rnn.keys())] +
            rnn_inputs)
        instance = self.__class__(
            self.observation_space,
            self.action_space,
            self.config,
            existing_inputs=input_dict,
            existing_model=[
                self.model,
                ("target_q_model", getattr(self, "target_q_model", None)),
                ("target_model", getattr(self, "target_model", None)),
            ])

        instance._loss_input_dict = input_dict
        loss = instance._do_loss_init(input_dict)
        loss_inputs = [
            (k, existing_inputs[i])
            for i, k in enumerate(self._loss_input_dict_no_rnn.keys())
        ]

        TFPolicy._initialize_loss(instance, loss, loss_inputs)
        if instance._grad_stats_fn:
            instance._stats_fetches.update(
                instance._grad_stats_fn(instance, input_dict, instance._grads))
        return instance

    @override(Policy)
    @DeveloperAPI
    def get_initial_state(self) -> List[TensorType]:
        if self.model:
            return self.model.get_initial_state()
        else:
            return []

    def _get_input_dict_and_dummy_batch(self, view_requirements,
                                        existing_inputs):
        """Creates input_dict and dummy_batch for loss initialization.

        Used for managing the Policy's input placeholders and for loss
        initialization.
        Input_dict: Str -> tf.placeholders, dummy_batch: str -> np.arrays.

        Args:
            view_requirements (ViewReqs): The view requirements dict.
            existing_inputs (Dict[str, tf.placeholder]): A dict of already
                existing placeholders.

        Returns:
            Tuple[Dict[str, tf.placeholder], Dict[str, np.ndarray]]: The
                input_dict/dummy_batch tuple.
        """
        input_dict = {}
        for view_col, view_req in view_requirements.items():
            # Point state_in to the already existing self._state_inputs.
            mo = re.match("state_in_(\d+)", view_col)
            if mo is not None:
                input_dict[view_col] = self._state_inputs[int(mo.group(1))]
            # State-outs (no placeholders needed).
            elif view_col.startswith("state_out_"):
                continue
            # Skip action dist inputs placeholder (do later).
            elif view_col == SampleBatch.ACTION_DIST_INPUTS:
                continue
            elif view_col in existing_inputs:
                input_dict[view_col] = existing_inputs[view_col]
            # All others.
            else:
                time_axis = not isinstance(view_req.shift, int)
                if view_req.used_for_training:
                    # Create a +time-axis placeholder if the shift is not an
                    # int (range or list of ints).
                    input_dict[view_col] = get_placeholder(
                        space=view_req.space,
                        name=view_col,
                        time_axis=time_axis)
        dummy_batch = self._get_dummy_batch_from_view_requirements(
            batch_size=32)

        return input_dict, dummy_batch

    def _initialize_loss_from_dummy_batch(
            self, auto_remove_unneeded_view_reqs: bool = True,
            stats_fn=None) -> None:

        # Create the optimizer/exploration optimizer here. Some initialization
        # steps (e.g. exploration postprocessing) may need this.
        self._optimizer = self.optimizer()

        # Test calls depend on variable init, so initialize model first.
        self._sess.run(tf1.global_variables_initializer())

        logger.info("Testing `compute_actions` w/ dummy batch.")
        actions, state_outs, extra_fetches = \
            self.compute_actions_from_input_dict(
                self._dummy_batch, explore=False, timestep=0)
        for key, value in extra_fetches.items():
            self._dummy_batch[key] = np.zeros_like(value)
            self._input_dict[key] = get_placeholder(value=value, name=key)
            if key not in self.view_requirements:
                logger.info("Adding extra-action-fetch `{}` to "
                            "view-reqs.".format(key))
                self.view_requirements[key] = \
                    ViewRequirement(space=gym.spaces.Box(
                        -1.0, 1.0, shape=value.shape[1:],
                        dtype=value.dtype))
        dummy_batch = self._dummy_batch

        logger.info("Testing `postprocess_trajectory` w/ dummy batch.")
        self.exploration.postprocess_trajectory(self, dummy_batch, self._sess)
        _ = self.postprocess_trajectory(dummy_batch)
        # Add new columns automatically to (loss) input_dict.
        for key in dummy_batch.added_keys:
            if key not in self._input_dict:
                self._input_dict[key] = get_placeholder(
                    value=dummy_batch[key], name=key)
            if key not in self.view_requirements:
                self.view_requirements[key] = \
                    ViewRequirement(space=gym.spaces.Box(
                        -1.0, 1.0, shape=dummy_batch[key].shape[1:],
                        dtype=dummy_batch[key].dtype))

        train_batch = SampleBatch(
            dict(self._input_dict, **self._loss_input_dict))

        if self._state_inputs:
            train_batch.seq_lens = self._seq_lens
<<<<<<< HEAD
=======
            self._loss_input_dict.update({"seq_lens": train_batch.seq_lens})

        self._loss_input_dict.update({k: v for k, v in train_batch.items()})
>>>>>>> 208cde8d

        if log_once("loss_init"):
            logger.debug(
                "Initializing loss function with dummy input:\n\n{}\n".format(
                    summarize(train_batch)))

        loss = self._do_loss_init(train_batch)

        all_accessed_keys = \
            train_batch.accessed_keys | dummy_batch.accessed_keys | \
            dummy_batch.added_keys | set(
                self.model.view_requirements.keys())

        TFPolicy._initialize_loss(self, loss, [
            (k, v) for k, v in train_batch.items() if k in all_accessed_keys
        ] + ([("seq_lens", train_batch.seq_lens)]
             if train_batch.seq_lens is not None else []))

        if "is_training" in self._loss_input_dict:
            del self._loss_input_dict["is_training"]

        # Call the grads stats fn.
        # TODO: (sven) rename to simply stats_fn to match eager and torch.
        if self._grad_stats_fn:
            self._stats_fetches.update(
                self._grad_stats_fn(self, train_batch, self._grads))

        # Add new columns automatically to view-reqs.
        if auto_remove_unneeded_view_reqs:
            # Add those needed for postprocessing and training.
            all_accessed_keys = train_batch.accessed_keys | \
                                dummy_batch.accessed_keys
            # Tag those only needed for post-processing (with some exceptions).
            for key in dummy_batch.accessed_keys:
                if key not in train_batch.accessed_keys and \
                        key not in self.model.view_requirements and \
                        key not in [
                            SampleBatch.EPS_ID, SampleBatch.AGENT_INDEX,
                            SampleBatch.UNROLL_ID, SampleBatch.DONES,
                            SampleBatch.REWARDS, SampleBatch.INFOS]:
                    if key in self.view_requirements:
                        self.view_requirements[key].used_for_training = False
                    if key in self._loss_input_dict:
                        del self._loss_input_dict[key]
            # Remove those not needed at all (leave those that are needed
            # by Sampler to properly execute sample collection).
            # Also always leave DONES, REWARDS, and INFOS, no matter what.
            for key in list(self.view_requirements.keys()):
                if key not in all_accessed_keys and key not in [
                    SampleBatch.EPS_ID, SampleBatch.AGENT_INDEX,
                    SampleBatch.UNROLL_ID, SampleBatch.DONES,
                    SampleBatch.REWARDS, SampleBatch.INFOS] and \
                        key not in self.model.view_requirements:
                    # If user deleted this key manually in postprocessing
                    # fn, warn about it and do not remove from
                    # view-requirements.
                    if key in dummy_batch.deleted_keys:
                        logger.warning(
                            "SampleBatch key '{}' was deleted manually in "
                            "postprocessing function! RLlib will "
                            "automatically remove non-used items from the "
                            "data stream. Remove the `del` from your "
                            "postprocessing function.".format(key))
                    else:
                        del self.view_requirements[key]
                    if key in self._loss_input_dict:
                        del self._loss_input_dict[key]
            # Add those data_cols (again) that are missing and have
            # dependencies by view_cols.
            for key in list(self.view_requirements.keys()):
                vr = self.view_requirements[key]
                if (vr.data_col is not None
                        and vr.data_col not in self.view_requirements):
                    used_for_training = \
                        vr.data_col in train_batch.accessed_keys
                    self.view_requirements[vr.data_col] = ViewRequirement(
                        space=vr.space, used_for_training=used_for_training)

        self._loss_input_dict_no_rnn = {
            k: v
            for k, v in self._loss_input_dict.items()
            if (v not in self._state_inputs and v != self._seq_lens)
        }

        # Initialize again after loss init.
        self._sess.run(tf1.global_variables_initializer())

    def _do_loss_init(self, train_batch: SampleBatch):
        loss = self._loss_fn(self, self.model, self.dist_class, train_batch)
        if self._stats_fn:
            self._stats_fetches.update(self._stats_fn(self, train_batch))
        # override the update ops to be those of the model
        self._update_ops = self.model.update_ops()
        return loss<|MERGE_RESOLUTION|>--- conflicted
+++ resolved
@@ -495,12 +495,9 @@
 
         if self._state_inputs:
             train_batch.seq_lens = self._seq_lens
-<<<<<<< HEAD
-=======
             self._loss_input_dict.update({"seq_lens": train_batch.seq_lens})
 
         self._loss_input_dict.update({k: v for k, v in train_batch.items()})
->>>>>>> 208cde8d
 
         if log_once("loss_init"):
             logger.debug(
