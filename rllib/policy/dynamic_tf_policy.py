--- conflicted
+++ resolved
@@ -6,11 +6,6 @@
 from typing import Callable, Dict, List, Optional, Tuple, Type
 
 from ray.util.debug import log_once
-<<<<<<< HEAD
-from ray.rllib.models.tf.tf_action_dist import TFActionDistribution
-from ray.rllib.models.modelv2 import ModelV2
-=======
->>>>>>> 4744ed01
 from ray.rllib.models.tf.tf_action_dist import TFActionDistribution
 from ray.rllib.models.modelv2 import ModelV2
 from ray.rllib.policy.policy import Policy
@@ -85,8 +80,6 @@
             ], Tuple[TensorType, type, List[TensorType]]]] = None,
             existing_inputs: Optional[Dict[str, "tf1.placeholder"]] = None,
             existing_model: Optional[ModelV2] = None,
-            view_requirements_fn: Optional[Callable[[Policy], Dict[
-                str, ViewRequirement]]] = None,
             get_batch_divisibility_req: Optional[Callable[[Policy],
                                                           int]] = None,
             obs_include_prev_action_reward: bool = True):
@@ -140,9 +133,6 @@
                 placeholders to use instead of defining new ones.
             existing_model (Optional[ModelV2]): When copying a policy, this
                 specifies an existing model to clone and share weights with.
-            view_requirements_fn (Callable[[Policy],
-                Dict[str, ViewRequirement]]): An optional callable to retrieve
-                additional train view requirements for this policy.
             get_batch_divisibility_req (Optional[Callable[[Policy], int]]):
                 Optional callable that returns the divisibility requirement for
                 sample batches. If None, will assume a value of 1.
@@ -181,11 +171,7 @@
                 model_config=self.config["model"],
                 framework="tf")
         # Auto-update model's inference view requirements, if recurrent.
-<<<<<<< HEAD
-        self.model.update_view_requirements_from_init_state()
-=======
         self._update_model_inference_view_requirements_from_init_state()
->>>>>>> 4744ed01
 
         if existing_inputs:
             self._state_inputs = [
@@ -209,19 +195,9 @@
                     for s in self.model.get_initial_state()
                 ]
 
-<<<<<<< HEAD
-        # Update this Policy's ViewRequirements (if function given).
-        if callable(view_requirements_fn):
-            self.view_requirements = view_requirements_fn(self)
-        # If no view-requirements given, use default settings.
-        # Add NEXT_OBS, STATE_IN_0.., and others.
-        else:
-            self.view_requirements = self._get_default_view_requirements()
-=======
         # Use default settings.
         # Add NEXT_OBS, STATE_IN_0.., and others.
         self.view_requirements = self._get_default_view_requirements()
->>>>>>> 4744ed01
         # Combine view_requirements for Model and Policy.
         self.view_requirements.update(self.model.inference_view_requirements)
 
@@ -233,17 +209,10 @@
                 self._get_input_dict_and_dummy_batch(
                     self.view_requirements, existing_inputs)
         else:
-<<<<<<< HEAD
-            prev_action_ph = ModelCatalog.get_action_placeholder(
-                action_space, "prev_action")
-            if self.config["_use_trajectory_view_api"]:
-                action_ph = ModelCatalog.get_action_placeholder(action_space)
-=======
             action_ph = ModelCatalog.get_action_placeholder(action_space)
             prev_action_ph = ModelCatalog.get_action_placeholder(
                 action_space, "prev_action")
             if self.config["_use_trajectory_view_api"]:
->>>>>>> 4744ed01
                 self._input_dict, self._dummy_batch = \
                     self._get_input_dict_and_dummy_batch(
                         self.view_requirements,
@@ -256,10 +225,7 @@
                         shape=[None] + list(obs_space.shape),
                         name="observation")
                 }
-<<<<<<< HEAD
-=======
                 self._input_dict[SampleBatch.ACTIONS] = action_ph
->>>>>>> 4744ed01
                 if self._obs_include_prev_action_reward:
                     self._input_dict.update({
                         SampleBatch.PREV_ACTIONS: prev_action_ph,
@@ -370,12 +336,8 @@
 
         # Loss initialization and model/postprocessing test calls.
         if not existing_inputs:
-<<<<<<< HEAD
-            self._initialize_loss_from_dummy_batch(auto=view_requirements_fn is None)
-=======
             self._initialize_loss_from_dummy_batch(
                 auto_remove_unneeded_view_reqs=True)
->>>>>>> 4744ed01
 
     @override(TFPolicy)
     @DeveloperAPI
@@ -395,14 +357,6 @@
         # the seq len tensor
         rnn_inputs = []
         for i in range(len(self._state_inputs)):
-<<<<<<< HEAD
-            rnn_inputs.append(("state_in_{}".format(i),
-                               existing_inputs[len(self._loss_input_dict_no_rnn) + i]))
-        if rnn_inputs:
-            rnn_inputs.append(("seq_lens", existing_inputs[-1]))
-        input_dict = OrderedDict([("is_exploring", self._is_exploring), (
-            "timestep", self._timestep)] + [(k, existing_inputs[i]) for i, k in enumerate(self._loss_input_dict_no_rnn.keys())] + rnn_inputs)
-=======
             rnn_inputs.append(
                 ("state_in_{}".format(i),
                  existing_inputs[len(self._loss_input_dict_no_rnn) + i]))
@@ -414,7 +368,6 @@
             [(k, existing_inputs[i])
              for i, k in enumerate(self._loss_input_dict_no_rnn.keys())] +
             rnn_inputs)
->>>>>>> 4744ed01
         instance = self.__class__(
             self.observation_space,
             self.action_space,
@@ -424,15 +377,10 @@
 
         instance._loss_input_dict = input_dict
         loss = instance._do_loss_init(input_dict)
-<<<<<<< HEAD
-        loss_inputs = [(k, existing_inputs[i])
-                       for i, k in enumerate(self._loss_input_dict_no_rnn.keys())]
-=======
         loss_inputs = [
             (k, existing_inputs[i])
             for i, k in enumerate(self._loss_input_dict_no_rnn.keys())
         ]
->>>>>>> 4744ed01
 
         TFPolicy._initialize_loss(instance, loss, loss_inputs)
         if instance._grad_stats_fn:
@@ -497,20 +445,36 @@
                     # Create a +time-axis placeholder if the shift is not an
                     # int (range or list of ints).
                     input_dict[view_col] = get_placeholder(
-<<<<<<< HEAD
                         space=view_req.space,
+                        name=view_col,
                         time_axis=time_axis)
                 sample = view_req.space.sample()
-=======
-                        space=view_req.space, name=view_col)
->>>>>>> 4744ed01
                 dummy_batch[view_col] = np.zeros_like(
                     [sample] if not time_axis else [[sample]])
         return input_dict, dummy_batch
 
-<<<<<<< HEAD
-    def _initialize_loss_from_dummy_batch(self, auto=True):
+    def _initialize_loss_from_dummy_batch(
+            self, auto_remove_unneeded_view_reqs: bool = True,
+            stats_fn=None) -> None:
+
+        # Test calls depend on variable init, so initialize model first.
+        self._sess.run(tf1.global_variables_initializer())
+
         if self.config["_use_trajectory_view_api"]:
+            logger.info("Testing `compute_actions` w/ dummy batch.")
+            actions, state_outs, extra_fetches = \
+                self.compute_actions_from_input_dict(
+                    self._dummy_batch, explore=True, timestep=0)
+            for key, value in extra_fetches.items():
+                self._dummy_batch[key] = np.zeros_like(value)
+                self._input_dict[key] = get_placeholder(value=value, name=key)
+                if key not in self.view_requirements:
+                    logger.info("Adding extra-action-fetch `{}` to "
+                                "view-reqs.".format(key))
+                    self.view_requirements[key] = \
+                        ViewRequirement(space=gym.spaces.Box(
+                            -1.0, 1.0, shape=value.shape[1:],
+                            dtype=value.dtype))
             dummy_batch = self._dummy_batch
         else:
 
@@ -545,30 +509,38 @@
             for k, v in self.extra_compute_action_fetches().items():
                 dummy_batch[k] = fake_array(v)
 
-        # Postprocessing might depend on variable init, so run it first here.
-        self._sess.run(tf1.global_variables_initializer())
+        ## Postprocessing might depend on variable init, so run it first here.
+        #self._sess.run(tf1.global_variables_initializer())
 
         sb = SampleBatch(dummy_batch)
         batch_for_postproc = UsageTrackingDict(sb)
         batch_for_postproc.count = sb.count
+        logger.info("Testing `postprocess_trajectory` w/ dummy batch.")
         postprocessed_batch = self.postprocess_trajectory(batch_for_postproc)
         # Add new columns automatically to (loss) input_dict.
         if self.config["_use_trajectory_view_api"]:
             for key in batch_for_postproc.added_keys:
                 if key not in self._input_dict:
                     self._input_dict[key] = get_placeholder(
-                        value=batch_for_postproc[key])
+                        value=batch_for_postproc[key], name=key)
                 if key not in self.view_requirements:
-                    self.view_requirements[key] = ViewRequirement()
+                    self.view_requirements[key] = \
+                        ViewRequirement(space=gym.spaces.Box(
+                            -1.0, 1.0, shape=batch_for_postproc[key].shape[1:],
+                            dtype=batch_for_postproc[key].dtype))
 
         # Model forward pass for the loss (needed after postprocess to
-        # overwrite any tensor state from that call).
+        # overwrite any tensor state from that call)
         #TODO: replace with `compute_actions_from_input_dict`
         self.model(self._input_dict, self._state_inputs, self._seq_lens)
 
         if not self.config["_use_trajectory_view_api"]:
+            train_batch = UsageTrackingDict(
+                dict({
+                    SampleBatch.CUR_OBS: self._obs_input,
+                }, **self._loss_input_dict))
             if self._obs_include_prev_action_reward:
-                train_batch = UsageTrackingDict({
+                train_batch.update({
                     SampleBatch.PREV_ACTIONS: self._prev_action_input,
                     SampleBatch.PREV_REWARDS: self._prev_reward_input,
                     SampleBatch.CUR_OBS: self._obs_input,
@@ -585,19 +557,19 @@
                 #loss_inputs = [
                 #    (SampleBatch.CUR_OBS, self._obs_input),
                 #]
-
-            for k, v in postprocessed_batch.items():
-                if k in train_batch:
-                    continue
-                elif v.dtype == np.object:
-                    continue  # can't handle arbitrary objects in TF
-                elif k == "seq_lens" or k.startswith("state_in_"):
-                    continue
-                shape = (None, ) + v.shape[1:]
-                dtype = np.float32 if v.dtype == np.float64 else v.dtype
-                placeholder = tf1.placeholder(dtype, shape=shape, name=k)
-                train_batch[k] = placeholder
-
+    
+                for k, v in postprocessed_batch.items():
+                    if k in train_batch:
+                        continue
+                    elif v.dtype == np.object:
+                        continue  # can't handle arbitrary objects in TF
+                    elif k == "seq_lens" or k.startswith("state_in_"):
+                        continue
+                    shape = (None, ) + v.shape[1:]
+                    dtype = np.float32 if v.dtype == np.float64 else v.dtype
+                    placeholder = tf1.placeholder(dtype, shape=shape, name=k)
+                    train_batch[k] = placeholder
+    
             for i, si in enumerate(self._state_inputs):
                 train_batch["state_in_{}".format(i)] = si
         else:
@@ -606,109 +578,6 @@
             #               and self.view_requirements[k].used_for_training]
             train_batch = UsageTrackingDict(self._input_dict)
 
-=======
-    def _initialize_loss_from_dummy_batch(
-            self, auto_remove_unneeded_view_reqs: bool = True,
-            stats_fn=None) -> None:
-
-        # Test calls depend on variable init, so initialize model first.
-        self._sess.run(tf1.global_variables_initializer())
-
-        if self.config["_use_trajectory_view_api"]:
-            logger.info("Testing `compute_actions` w/ dummy batch.")
-            actions, state_outs, extra_fetches = \
-                self.compute_actions_from_input_dict(
-                    self._dummy_batch, explore=True, timestep=0)
-            for key, value in extra_fetches.items():
-                self._dummy_batch[key] = np.zeros_like(value)
-                self._input_dict[key] = get_placeholder(value=value, name=key)
-                if key not in self.view_requirements:
-                    logger.info("Adding extra-action-fetch `{}` to "
-                                "view-reqs.".format(key))
-                    self.view_requirements[key] = \
-                        ViewRequirement(space=gym.spaces.Box(
-                            -1.0, 1.0, shape=value.shape[1:],
-                            dtype=value.dtype))
-            dummy_batch = self._dummy_batch
-        else:
-
-            def fake_array(tensor):
-                shape = tensor.shape.as_list()
-                shape = [s if s is not None else 1 for s in shape]
-                return np.zeros(shape, dtype=tensor.dtype.as_numpy_dtype)
-
-            dummy_batch = {
-                SampleBatch.CUR_OBS: fake_array(self._obs_input),
-                SampleBatch.NEXT_OBS: fake_array(self._obs_input),
-                SampleBatch.DONES: np.array([False], dtype=np.bool),
-                SampleBatch.ACTIONS: fake_array(
-                    ModelCatalog.get_action_placeholder(self.action_space)),
-                SampleBatch.REWARDS: np.array([0], dtype=np.float32),
-            }
-            if self._obs_include_prev_action_reward:
-                dummy_batch.update({
-                    SampleBatch.PREV_ACTIONS: fake_array(
-                        self._prev_action_input),
-                    SampleBatch.PREV_REWARDS: fake_array(
-                        self._prev_reward_input),
-                })
-            state_init = self.get_initial_state()
-            state_batches = []
-            for i, h in enumerate(state_init):
-                dummy_batch["state_in_{}".format(i)] = np.expand_dims(h, 0)
-                dummy_batch["state_out_{}".format(i)] = np.expand_dims(h, 0)
-                state_batches.append(np.expand_dims(h, 0))
-            if state_init:
-                dummy_batch["seq_lens"] = np.array([1], dtype=np.int32)
-            for k, v in self.extra_compute_action_fetches().items():
-                dummy_batch[k] = fake_array(v)
-
-        sb = SampleBatch(dummy_batch)
-        batch_for_postproc = UsageTrackingDict(sb)
-        batch_for_postproc.count = sb.count
-        logger.info("Testing `postprocess_trajectory` w/ dummy batch.")
-        postprocessed_batch = self.postprocess_trajectory(batch_for_postproc)
-        # Add new columns automatically to (loss) input_dict.
-        if self.config["_use_trajectory_view_api"]:
-            for key in batch_for_postproc.added_keys:
-                if key not in self._input_dict:
-                    self._input_dict[key] = get_placeholder(
-                        value=batch_for_postproc[key], name=key)
-                if key not in self.view_requirements:
-                    self.view_requirements[key] = \
-                        ViewRequirement(space=gym.spaces.Box(
-                            -1.0, 1.0, shape=batch_for_postproc[key].shape[1:],
-                            dtype=batch_for_postproc[key].dtype))
-
-        if not self.config["_use_trajectory_view_api"]:
-            train_batch = UsageTrackingDict(
-                dict({
-                    SampleBatch.CUR_OBS: self._obs_input,
-                }, **self._loss_input_dict))
-            if self._obs_include_prev_action_reward:
-                train_batch.update({
-                    SampleBatch.PREV_ACTIONS: self._prev_action_input,
-                    SampleBatch.PREV_REWARDS: self._prev_reward_input,
-                })
-
-            for k, v in postprocessed_batch.items():
-                if k in train_batch:
-                    continue
-                elif v.dtype == np.object:
-                    continue  # can't handle arbitrary objects in TF
-                elif k == "seq_lens" or k.startswith("state_in_"):
-                    continue
-                shape = (None, ) + v.shape[1:]
-                dtype = np.float32 if v.dtype == np.float64 else v.dtype
-                placeholder = tf1.placeholder(dtype, shape=shape, name=k)
-                train_batch[k] = placeholder
-
-            for i, si in enumerate(self._state_inputs):
-                train_batch["state_in_{}".format(i)] = si
-        else:
-            train_batch = UsageTrackingDict(self._input_dict)
-
->>>>>>> 4744ed01
         if self._state_inputs:
             train_batch["seq_lens"] = self._seq_lens
 
@@ -717,13 +586,6 @@
                 "Initializing loss function with dummy input:\n\n{}\n".format(
                     summarize(train_batch)))
 
-<<<<<<< HEAD
-        self._loss_input_dict = {k: v for k, v in train_batch.items()}
-        loss = self._do_loss_init(train_batch)
-
-        TFPolicy._initialize_loss(self, loss, [(k, v) for k, v in train_batch.items()]) #loss_inputs
-        del self._loss_input_dict["is_training"]
-=======
         self._loss_input_dict.update({k: v for k, v in train_batch.items()})
         loss = self._do_loss_init(train_batch)
 
@@ -741,7 +603,6 @@
 
         # Call the grads stats fn.
         # TODO: (sven) rename to simply stats_fn to match eager and torch.
->>>>>>> 4744ed01
         if self._grad_stats_fn:
             self._stats_fetches.update(
                 self._grad_stats_fn(self, train_batch, self._grads))
