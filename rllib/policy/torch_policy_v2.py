--- conflicted
+++ resolved
@@ -632,18 +632,12 @@
         # Step the optimizers.
         self.apply_gradients(_directStepOptimizerSingleton)
 
-<<<<<<< HEAD
+        self.num_grad_updates += 1
         if self.model and hasattr(self.model, "metrics"):
             fetches["model"] = self.model.metrics()
         else:
             fetches["model"] = {}
-=======
-        self.num_grad_updates += 1
-
-        if self.model:
-            fetches["model"] = self.model.metrics()
-
->>>>>>> 373c30cc
+        
         fetches.update(
             {
                 "custom_metrics": learn_stats,
@@ -801,17 +795,13 @@
             batch_fetches[f"tower_{i}"].update(
                 {
                     LEARNER_STATS_KEY: self.stats_fn(batch),
-<<<<<<< HEAD
                     "model": {} if is_overridden(self.make_rl_module) else model.metrics(),
-=======
-                    "model": model.metrics(),
                     NUM_GRAD_UPDATES_LIFETIME: self.num_grad_updates,
                     # -1, b/c we have to measure this diff before we do the update
                     # above.
                     DIFF_NUM_GRAD_UPDATES_VS_SAMPLER_POLICY: (
                         self.num_grad_updates - 1 - (batch.num_grad_updates or 0)
                     ),
->>>>>>> 373c30cc
                 }
             )
         batch_fetches.update(self.extra_compute_grad_fetches())
