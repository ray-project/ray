import copy
import functools
import gym
import logging
import math
import numpy as np
import os
import threading
import time
import tree  # pip install dm_tree
from typing import (
    Any,
    Dict,
    List,
    Optional,
    Set,
    Tuple,
    Type,
    Union,
    TYPE_CHECKING,
)

import ray
from ray.rllib.models.catalog import ModelCatalog
from ray.rllib.models.modelv2 import ModelV2
from ray.rllib.models.torch.torch_action_dist import TorchDistributionWrapper
from ray.rllib.models.torch.torch_modelv2 import TorchModelV2
from ray.rllib.policy.policy import Policy
from ray.rllib.policy.torch_policy import _directStepOptimizerSingleton
from ray.rllib.policy.rnn_sequencing import pad_batch_to_sequences_of_same_size
from ray.rllib.policy.sample_batch import SampleBatch
from ray.rllib.utils import force_list, NullContextManager
from ray.rllib.utils.annotations import (
    DeveloperAPI,
    OverrideToImplementCustomLogic,
    OverrideToImplementCustomLogic_CallToSuperRecommended,
    override,
    is_overridden,
)
from ray.rllib.utils.framework import try_import_torch
from ray.rllib.utils.metrics import NUM_AGENT_STEPS_TRAINED
from ray.rllib.utils.metrics.learner_info import LEARNER_STATS_KEY
from ray.rllib.utils.numpy import convert_to_numpy
from ray.rllib.utils.spaces.space_utils import normalize_action
from ray.rllib.utils.threading import with_lock
from ray.rllib.utils.torch_utils import convert_to_torch_tensor
from ray.rllib.utils.typing import (
    GradInfoDict,
    ModelGradients,
    ModelWeights,
    TensorType,
    TensorStructType,
    AlgorithmConfigDict,
)

if TYPE_CHECKING:
    from ray.rllib.evaluation import Episode  # noqa

torch, nn = try_import_torch()

logger = logging.getLogger(__name__)


@DeveloperAPI
class TorchPolicyV2(Policy):
    """PyTorch specific Policy class to use with RLlib."""

    @DeveloperAPI
    def __init__(
        self,
        observation_space: gym.spaces.Space,
        action_space: gym.spaces.Space,
        config: AlgorithmConfigDict,
        *,
        max_seq_len: int = 20,
    ):
        """Initializes a TorchPolicy instance.

        Args:
            observation_space: Observation space of the policy.
            action_space: Action space of the policy.
            config: The Policy's config dict.
            max_seq_len: Max sequence length for LSTM training.
        """
        self.framework = config["framework"] = "torch"

        super().__init__(observation_space, action_space, config)

        # Create model.
        model, dist_class = self._init_model_and_dist_class()

        # Create multi-GPU model towers, if necessary.
        # - The central main model will be stored under self.model, residing
        #   on self.device (normally, a CPU).
        # - Each GPU will have a copy of that model under
        #   self.model_gpu_towers, matching the devices in self.devices.
        # - Parallelization is done by splitting the train batch and passing
        #   it through the model copies in parallel, then averaging over the
        #   resulting gradients, applying these averages on the main model and
        #   updating all towers' weights from the main model.
        # - In case of just one device (1 (fake or real) GPU or 1 CPU), no
        #   parallelization will be done.

        # Get devices to build the graph on.
        worker_idx = self.config.get("worker_index", 0)
        if not config["_fake_gpus"] and ray.worker._mode() == ray.worker.LOCAL_MODE:
            num_gpus = 0
        elif worker_idx == 0:
            num_gpus = config["num_gpus"]
        else:
            num_gpus = config["num_gpus_per_worker"]
        gpu_ids = list(range(torch.cuda.device_count()))

        # Place on one or more CPU(s) when either:
        # - Fake GPU mode.
        # - num_gpus=0 (either set by user or we are in local_mode=True).
        # - No GPUs available.
        if config["_fake_gpus"] or num_gpus == 0 or not gpu_ids:
            logger.info(
                "TorchPolicy (worker={}) running on {}.".format(
                    worker_idx if worker_idx > 0 else "local",
                    "{} fake-GPUs".format(num_gpus) if config["_fake_gpus"] else "CPU",
                )
            )
            self.device = torch.device("cpu")
            self.devices = [self.device for _ in range(int(math.ceil(num_gpus)) or 1)]
            self.model_gpu_towers = [
                model if i == 0 else copy.deepcopy(model)
                for i in range(int(math.ceil(num_gpus)) or 1)
            ]
            if hasattr(self, "target_model"):
                self.target_models = {
                    m: self.target_model for m in self.model_gpu_towers
                }
            self.model = model
        # Place on one or more actual GPU(s), when:
        # - num_gpus > 0 (set by user) AND
        # - local_mode=False AND
        # - actual GPUs available AND
        # - non-fake GPU mode.
        else:
            logger.info(
                "TorchPolicy (worker={}) running on {} GPU(s).".format(
                    worker_idx if worker_idx > 0 else "local", num_gpus
                )
            )
            # We are a remote worker (WORKER_MODE=1):
            # GPUs should be assigned to us by ray.
            if ray.worker._mode() == ray.worker.WORKER_MODE:
                gpu_ids = ray.get_gpu_ids()

            if len(gpu_ids) < num_gpus:
                raise ValueError(
                    "TorchPolicy was not able to find enough GPU IDs! Found "
                    f"{gpu_ids}, but num_gpus={num_gpus}."
                )

            self.devices = [
                torch.device("cuda:{}".format(i))
                for i, id_ in enumerate(gpu_ids)
                if i < num_gpus
            ]
            self.device = self.devices[0]
            ids = [id_ for i, id_ in enumerate(gpu_ids) if i < num_gpus]
            self.model_gpu_towers = []
            for i, _ in enumerate(ids):
                model_copy = copy.deepcopy(model)
                self.model_gpu_towers.append(model_copy.to(self.devices[i]))
            if hasattr(self, "target_model"):
                self.target_models = {
                    m: copy.deepcopy(self.target_model).to(self.devices[i])
                    for i, m in enumerate(self.model_gpu_towers)
                }
            self.model = self.model_gpu_towers[0]

        self.dist_class = dist_class
        self.unwrapped_model = model  # used to support DistributedDataParallel

        # Lock used for locking some methods on the object-level.
        # This prevents possible race conditions when calling the model
        # first, then its value function (e.g. in a loss function), in
        # between of which another model call is made (e.g. to compute an
        # action).
        self._lock = threading.RLock()

        self._state_inputs = self.model.get_initial_state()
        self._is_recurrent = len(self._state_inputs) > 0
        # Auto-update model's inference view requirements, if recurrent.
        self._update_model_view_requirements_from_init_state()
        # Combine view_requirements for Model and Policy.
        self.view_requirements.update(self.model.view_requirements)

        self.exploration = self._create_exploration()
        self._optimizers = force_list(self.optimizer())

        # Backward compatibility workaround so Policy will call self.loss() directly.
        # TODO(jungong): clean up after all policies are migrated to new sub-class
        # implementation.
        self._loss = None

        # Store, which params (by index within the model's list of
        # parameters) should be updated per optimizer.
        # Maps optimizer idx to set or param indices.
        self.multi_gpu_param_groups: List[Set[int]] = []
        main_params = {p: i for i, p in enumerate(self.model.parameters())}
        for o in self._optimizers:
            param_indices = []
            for pg_idx, pg in enumerate(o.param_groups):
                for p in pg["params"]:
                    param_indices.append(main_params[p])
            self.multi_gpu_param_groups.append(set(param_indices))

        # Create n sample-batch buffers (num_multi_gpu_tower_stacks), each
        # one with m towers (num_gpus).
        num_buffers = self.config.get("num_multi_gpu_tower_stacks", 1)
        self._loaded_batches = [[] for _ in range(num_buffers)]

        # If set, means we are using distributed allreduce during learning.
        self.distributed_world_size = None

        self.batch_divisibility_req = self.get_batch_divisibility_req()
        self.max_seq_len = max_seq_len

    @DeveloperAPI
    @OverrideToImplementCustomLogic
    @override(Policy)
    def loss(
        self,
        model: ModelV2,
        dist_class: Type[TorchDistributionWrapper],
        train_batch: SampleBatch,
    ) -> Union[TensorType, List[TensorType]]:
        """Constructs the loss function.

        Args:
            model: The Model to calculate the loss for.
            dist_class: The action distr. class.
            train_batch: The training data.

        Returns:
            Loss tensor given the input batch.
        """
        raise NotImplementedError

    #@DeveloperAPI
    #@OverrideToImplementCustomLogic
    #def action_sampler_fn(
    #    self,
    #    model: ModelV2,
    #    *,
    #    obs_batch: TensorType,
    #    state_batches: TensorType,
    #    **kwargs,
    #) -> Tuple[TensorType, TensorType, TensorType, List[TensorType]]:
    #    """Custom function for sampling new actions given policy.

    #    Args:
    #        model: Underlying model.
    #        obs_batch: Observation tensor batch.
    #        state_batches: Action sampling state batch.

    #    Returns:
    #        Sampled action
    #        Log-likelihood
    #        Action distribution inputs
    #        Updated state
    #    """
    #    return None, None, None, None

    #@DeveloperAPI
    #@OverrideToImplementCustomLogic
    #def action_distribution_fn(
    #    self,
    #    model: ModelV2,
    #    *,
    #    obs_batch: TensorType,
    #    state_batches: TensorType,
    #    **kwargs,
    #) -> Tuple[Optional[TensorType], Optional[type], Optional[List[TensorType]]]:
    #    """Action distribution function for this Policy.
    #
    #    Args:
    #        model: Underlying model.
    #        obs_batch: Observation tensor batch.
    #        state_batches: Action sampling state batch.
    #
    #    Returns:
    #        Distribution input.
    #        ActionDistribution class.
    #        State outs.
    #    """
    #    return None, None, None

    @DeveloperAPI
    @OverrideToImplementCustomLogic
    def make_model(self) -> Optional[ModelV2]:
        """Create model.

        Note: only one of make_model or make_model_and_action_dist
        can be overridden.

        Returns:
            ModelV2 model.
        """
        return None

    #@DeveloperAPI
    #@OverrideToImplementCustomLogic
    #def make_model_and_action_dist(
    #    self,
    #) -> Tuple[Optional[ModelV2], Optional[Type[TorchDistributionWrapper]]]:
    #    """Create model and action distribution function.
    #
    #    Returns:
    #        ModelV2 model.
    #        ActionDistribution class.
    #    """
    #    return None, None

    @DeveloperAPI
    @OverrideToImplementCustomLogic
    def get_batch_divisibility_req(self) -> int:
        """Get batch divisibility request.

        Returns:
            Size N. A sample batch must be of size K*N.
        """
        # By default, any sized batch is ok, so simply return 1.
        return 1

    @DeveloperAPI
    @OverrideToImplementCustomLogic
    def stats_fn(self, train_batch: SampleBatch) -> Dict[str, TensorType]:
        """Stats function. Returns a dict of statistics.

        Args:
            train_batch: The SampleBatch (already) used for training.

        Returns:
            The stats dict.
        """
        return {}

    @DeveloperAPI
    @OverrideToImplementCustomLogic_CallToSuperRecommended
    def extra_grad_process(
        self, optimizer: "torch.optim.Optimizer", loss: TensorType
    ) -> Dict[str, TensorType]:
        """Called after each optimizer.zero_grad() + loss.backward() call.

        Called for each self._optimizers/loss-value pair.
        Allows for gradient processing before optimizer.step() is called.
        E.g. for gradient clipping.

        Args:
            optimizer: A torch optimizer object.
            loss: The loss tensor associated with the optimizer.

        Returns:
            An dict with information on the gradient processing step.
        """
        return {}

    @DeveloperAPI
    @OverrideToImplementCustomLogic_CallToSuperRecommended
    def extra_compute_grad_fetches(self) -> Dict[str, Any]:
        """Extra values to fetch and return from compute_gradients().

        Returns:
            Extra fetch dict to be added to the fetch dict of the
            `compute_gradients` call.
        """
        return {LEARNER_STATS_KEY: {}}  # e.g, stats, td error, etc.

    #@DeveloperAPI
    #@OverrideToImplementCustomLogic_CallToSuperRecommended
    #def extra_action_out(
    #    self,
    #    input_dict: Dict[str, TensorType],
    #    state_batches: List[TensorType],
    #    model: TorchModelV2,
    #    action_dist: TorchDistributionWrapper,
    #) -> Dict[str, TensorType]:
    #    """Returns dict of extra info to include in experience batch.

    #    Args:
    #        input_dict: Dict of model input tensors.
    #        state_batches: List of state tensors.
    #        model: Reference to the model object.
    #        action_dist: Torch action dist object
    #            to get log-probs (e.g. for already sampled actions).

    #    Returns:
    #        Extra outputs to return in a `compute_actions_from_input_dict()`
    #        call (3rd return value).
    #    """
    #    return {}

    @override(Policy)
    @DeveloperAPI
    @OverrideToImplementCustomLogic_CallToSuperRecommended
    def postprocess_trajectory(
        self,
        sample_batch: SampleBatch,
        other_agent_batches: Optional[Dict[Any, SampleBatch]] = None,
        episode: Optional["Episode"] = None,
    ) -> SampleBatch:
        """Postprocesses a trajectory and returns the processed trajectory.

        The trajectory contains only data from one episode and from one agent.
        - If  `config.batch_mode=truncate_episodes` (default), sample_batch may
        contain a truncated (at-the-end) episode, in case the
        `config.rollout_fragment_length` was reached by the sampler.
        - If `config.batch_mode=complete_episodes`, sample_batch will contain
        exactly one episode (no matter how long).
        New columns can be added to sample_batch and existing ones may be altered.

        Args:
            sample_batch: The SampleBatch to postprocess.
            other_agent_batches (Optional[Dict[PolicyID, SampleBatch]]): Optional
                dict of AgentIDs mapping to other agents' trajectory data (from the
                same episode). NOTE: The other agents use the same policy.
            episode (Optional[Episode]): Optional multi-agent episode
                object in which the agents operated.

        Returns:
            SampleBatch: The postprocessed, modified SampleBatch (or a new one).
        """
        return sample_batch

    @DeveloperAPI
    @OverrideToImplementCustomLogic
    def optimizer(
        self,
    ) -> Union[List["torch.optim.Optimizer"], "torch.optim.Optimizer"]:
        """Custom the local PyTorch optimizer(s) to use.

        Returns:
            The local PyTorch optimizer(s) to use for this Policy.
        """
        if hasattr(self, "config"):
            optimizers = [
                torch.optim.Adam(self.model.parameters(), lr=self.config["lr"])
            ]
        else:
            optimizers = [torch.optim.Adam(self.model.parameters())]
        if getattr(self, "exploration", None):
            optimizers = self.exploration.get_exploration_optimizer(optimizers)
        return optimizers

    def _init_model_and_dist_class(self):
        if is_overridden(self.make_model):
            model = self.make_model()
            dist_class, _ = ModelCatalog.get_action_dist(
                self.action_space, self.config["model"], framework=self.framework
            )
        else:
            dist_class, logit_dim = ModelCatalog.get_action_dist(
                self.action_space, self.config["model"], framework=self.framework
            )
            model = ModelCatalog.get_model_v2(
                obs_space=self.observation_space,
                action_space=self.action_space,
                num_outputs=logit_dim,
                model_config=self.config["model"],
                framework=self.framework,
            )
        return model, dist_class

    @override(Policy)
    @DeveloperAPI
    def compute_actions(
        self,
        *,
        input_dict: Optional[Union[SampleBatch, Dict[str, TensorStructType]]] = None,
        explore: Optional[bool] = None,
        timestep: Optional[int] = None,
        episodes: Optional[List["Episode"]] = None,
        is_training: bool = False,
        # Deprecated args.
        obs_batch: Union[List[TensorStructType], TensorStructType],
        state_batches: Optional[List[TensorType]] = None,
        prev_action_batch: Union[List[TensorStructType], TensorStructType] = None,
        prev_reward_batch: Union[List[TensorStructType], TensorStructType] = None,
        info_batch: Optional[Dict[str, list]] = None,
        # Kwargs for forward compatibility.
        **kwargs,
    ) -> Tuple[TensorStructType, List[TensorType], Dict[str, TensorType]]:

        if input_dict is None:
            input_dict = self._lazy_tensor_dict(
                {
                    SampleBatch.CUR_OBS: obs_batch,
                    "is_training": False,
                }
            )
            if prev_action_batch is not None:
                input_dict[SampleBatch.PREV_ACTIONS] = np.asarray(prev_action_batch)
            if prev_reward_batch is not None:
                input_dict[SampleBatch.PREV_REWARDS] = np.asarray(prev_reward_batch)
            state_batches = [
                convert_to_torch_tensor(s, self.device) for s in (state_batches or [])
            ]
        else:
            # Pack internal state inputs into (separate) list.
            state_key = "state_in_0"
            state_batches = []
            i = 0
            while state_key in input_dict:
                i += 1
                state_batches.append(input_dict[state_key])
                state_key = f"state_in_{i}"

        seq_lens = torch.ones(len(obs_batch), dtype=torch.int32)

        with torch.no_grad():
            return self._compute_action_helper(
                input_dict, state_batches, seq_lens, explore, timestep
            )

    @with_lock
    @override(Policy)
    @DeveloperAPI
    def compute_log_likelihoods(
        self,
        actions: Union[List[TensorStructType], TensorStructType],
        obs_batch: Union[List[TensorStructType], TensorStructType],
        state_batches: Optional[List[TensorType]] = None,
        prev_action_batch: Optional[
            Union[List[TensorStructType], TensorStructType]
        ] = None,
        prev_reward_batch: Optional[
            Union[List[TensorStructType], TensorStructType]
        ] = None,
        actions_normalized: bool = True,
    ) -> TensorType:

        if is_overridden(self.action_sampler_fn) and not is_overridden(
            self.action_distribution_fn
        ):
            raise ValueError(
                "Cannot compute log-prob/likelihood w/o an "
                "`action_distribution_fn` and a provided "
                "`action_sampler_fn`!"
            )

        with torch.no_grad():
            input_dict = self._lazy_tensor_dict(
                {SampleBatch.CUR_OBS: obs_batch, SampleBatch.ACTIONS: actions}
            )
            if prev_action_batch is not None:
                input_dict[SampleBatch.PREV_ACTIONS] = prev_action_batch
            if prev_reward_batch is not None:
                input_dict[SampleBatch.PREV_REWARDS] = prev_reward_batch
            seq_lens = torch.ones(len(obs_batch), dtype=torch.int32)
            state_batches = [
                convert_to_torch_tensor(s, self.device) for s in (state_batches or [])
            ]

            # Exploration hook before each forward pass.
            self.exploration.before_compute_actions(explore=False)

            # Action dist class and inputs are generated via custom function.
            if is_overridden(self.action_distribution_fn):
                dist_inputs, dist_class, state_out = self.action_distribution_fn(
                    self.model,
                    input_dict=input_dict,
                    state_batches=state_batches,
                    seq_lens=seq_lens,
                    explore=False,
                    is_training=False,
                )
            # Default action-dist inputs calculation.
            else:
                dist_class = self.dist_class
                dist_inputs, _ = self.model(input_dict, state_batches, seq_lens)

            action_dist = dist_class(dist_inputs, self.model)

            # Normalize actions if necessary.
            actions = input_dict[SampleBatch.ACTIONS]
            if not actions_normalized and self.config["normalize_actions"]:
                actions = normalize_action(actions, self.action_space_struct)

            log_likelihoods = action_dist.logp(actions)

            return log_likelihoods

    @with_lock
    @override(Policy)
    @DeveloperAPI
    def learn_on_batch(self, postprocessed_batch: SampleBatch) -> Dict[str, TensorType]:

        # Set Model to train mode.
        if self.model:
            self.model.train()
        # Callback handling.
        learn_stats = {}
        self.callbacks.on_learn_on_batch(
            policy=self, train_batch=postprocessed_batch, result=learn_stats
        )

        # Compute gradients (will calculate all losses and `backward()`
        # them to get the grads).
        grads, fetches = self.compute_gradients(postprocessed_batch)

        # Step the optimizers.
        self.apply_gradients(_directStepOptimizerSingleton)

        if self.model:
            fetches["model"] = self.model.metrics()
        fetches.update(
            {
                "custom_metrics": learn_stats,
                NUM_AGENT_STEPS_TRAINED: postprocessed_batch.count,
            }
        )

        return fetches

    @override(Policy)
    @DeveloperAPI
    def load_batch_into_buffer(
        self,
        batch: SampleBatch,
        buffer_index: int = 0,
    ) -> int:
        # Set the is_training flag of the batch.
        batch.set_training(True)

        # Shortcut for 1 CPU only: Store batch in `self._loaded_batches`.
        if len(self.devices) == 1 and self.devices[0].type == "cpu":
            assert buffer_index == 0
            pad_batch_to_sequences_of_same_size(
                batch=batch,
                max_seq_len=self.max_seq_len,
                shuffle=False,
                batch_divisibility_req=self.batch_divisibility_req,
                view_requirements=self.view_requirements,
            )
            self._lazy_tensor_dict(batch)
            self._loaded_batches[0] = [batch]
            return len(batch)

        # Batch (len=28, seq-lens=[4, 7, 4, 10, 3]):
        # 0123 0123456 0123 0123456789ABC

        # 1) split into n per-GPU sub batches (n=2).
        # [0123 0123456] [012] [3 0123456789 ABC]
        # (len=14, 14 seq-lens=[4, 7, 3] [1, 10, 3])
        slices = batch.timeslices(num_slices=len(self.devices))

        # 2) zero-padding (max-seq-len=10).
        # - [0123000000 0123456000 0120000000]
        # - [3000000000 0123456789 ABC0000000]
        for slice in slices:
            pad_batch_to_sequences_of_same_size(
                batch=slice,
                max_seq_len=self.max_seq_len,
                shuffle=False,
                batch_divisibility_req=self.batch_divisibility_req,
                view_requirements=self.view_requirements,
            )

        # 3) Load splits into the given buffer (consisting of n GPUs).
        slices = [slice.to_device(self.devices[i]) for i, slice in enumerate(slices)]
        self._loaded_batches[buffer_index] = slices

        # Return loaded samples per-device.
        return len(slices[0])

    @override(Policy)
    @DeveloperAPI
    def get_num_samples_loaded_into_buffer(self, buffer_index: int = 0) -> int:
        if len(self.devices) == 1 and self.devices[0] == "/cpu:0":
            assert buffer_index == 0
        return len(self._loaded_batches[buffer_index])

    @override(Policy)
    @DeveloperAPI
    def learn_on_loaded_batch(self, offset: int = 0, buffer_index: int = 0):
        if not self._loaded_batches[buffer_index]:
            raise ValueError(
                "Must call Policy.load_batch_into_buffer() before "
                "Policy.learn_on_loaded_batch()!"
            )

        # Get the correct slice of the already loaded batch to use,
        # based on offset and batch size.
        device_batch_size = self.config.get(
            "sgd_minibatch_size", self.config["train_batch_size"]
        ) // len(self.devices)

        # Set Model to train mode.
        if self.model_gpu_towers:
            for t in self.model_gpu_towers:
                t.train()

        # Shortcut for 1 CPU only: Batch should already be stored in
        # `self._loaded_batches`.
        if len(self.devices) == 1 and self.devices[0].type == "cpu":
            assert buffer_index == 0
            if device_batch_size >= len(self._loaded_batches[0][0]):
                batch = self._loaded_batches[0][0]
            else:
                batch = self._loaded_batches[0][0][offset : offset + device_batch_size]
            return self.learn_on_batch(batch)

        if len(self.devices) > 1:
            # Copy weights of main model (tower-0) to all other towers.
            state_dict = self.model.state_dict()
            # Just making sure tower-0 is really the same as self.model.
            assert self.model_gpu_towers[0] is self.model
            for tower in self.model_gpu_towers[1:]:
                tower.load_state_dict(state_dict)

        if device_batch_size >= sum(len(s) for s in self._loaded_batches[buffer_index]):
            device_batches = self._loaded_batches[buffer_index]
        else:
            device_batches = [
                b[offset : offset + device_batch_size]
                for b in self._loaded_batches[buffer_index]
            ]

        # Callback handling.
        batch_fetches = {}
        for i, batch in enumerate(device_batches):
            custom_metrics = {}
            self.callbacks.on_learn_on_batch(
                policy=self, train_batch=batch, result=custom_metrics
            )
            batch_fetches[f"tower_{i}"] = {"custom_metrics": custom_metrics}

        # Do the (maybe parallelized) gradient calculation step.
        tower_outputs = self._multi_gpu_parallel_grad_calc(device_batches)

        # Mean-reduce gradients over GPU-towers (do this on CPU: self.device).
        all_grads = []
        for i in range(len(tower_outputs[0][0])):
            if tower_outputs[0][0][i] is not None:
                all_grads.append(
                    torch.mean(
                        torch.stack([t[0][i].to(self.device) for t in tower_outputs]),
                        dim=0,
                    )
                )
            else:
                all_grads.append(None)
        # Set main model's grads to mean-reduced values.
        for i, p in enumerate(self.model.parameters()):
            p.grad = all_grads[i]

        self.apply_gradients(_directStepOptimizerSingleton)

        for i, (model, batch) in enumerate(zip(self.model_gpu_towers, device_batches)):
            batch_fetches[f"tower_{i}"].update(
                {
                    LEARNER_STATS_KEY: self.stats_fn(batch),
                    "model": model.metrics(),
                }
            )

        batch_fetches.update(self.extra_compute_grad_fetches())

        return batch_fetches

    @with_lock
    @override(Policy)
    @DeveloperAPI
    def compute_gradients(self, postprocessed_batch: SampleBatch) -> ModelGradients:

        assert len(self.devices) == 1

        # If not done yet, see whether we have to zero-pad this batch.
        if not postprocessed_batch.zero_padded:
            pad_batch_to_sequences_of_same_size(
                batch=postprocessed_batch,
                max_seq_len=self.max_seq_len,
                shuffle=False,
                batch_divisibility_req=self.batch_divisibility_req,
                view_requirements=self.view_requirements,
            )

        postprocessed_batch.set_training(True)
        self._lazy_tensor_dict(postprocessed_batch, device=self.devices[0])

        # Do the (maybe parallelized) gradient calculation step.
        tower_outputs = self._multi_gpu_parallel_grad_calc([postprocessed_batch])

        all_grads, grad_info = tower_outputs[0]

        grad_info["allreduce_latency"] /= len(self._optimizers)
        grad_info.update(self.stats_fn(postprocessed_batch))

        fetches = self.extra_compute_grad_fetches()

        return all_grads, dict(fetches, **{LEARNER_STATS_KEY: grad_info})

    @override(Policy)
    @DeveloperAPI
    def apply_gradients(self, gradients: ModelGradients) -> None:
        if gradients == _directStepOptimizerSingleton:
            for i, opt in enumerate(self._optimizers):
                opt.step()
        else:
            # TODO(sven): Not supported for multiple optimizers yet.
            assert len(self._optimizers) == 1
            for g, p in zip(gradients, self.model.parameters()):
                if g is not None:
                    if torch.is_tensor(g):
                        p.grad = g.to(self.device)
                    else:
                        p.grad = torch.from_numpy(g).to(self.device)

            self._optimizers[0].step()

    @DeveloperAPI
    def get_tower_stats(self, stats_name: str) -> List[TensorStructType]:
        """Returns list of per-tower stats, copied to this Policy's device.

        Args:
            stats_name: The name of the stats to average over (this str
                must exist as a key inside each tower's `tower_stats` dict).

        Returns:
            The list of stats tensor (structs) of all towers, copied to this
            Policy's device.

        Raises:
            AssertionError: If the `stats_name` cannot be found in any one
            of the tower's `tower_stats` dicts.
        """
        data = []
        for tower in self.model_gpu_towers:
            if stats_name in tower.tower_stats:
                data.append(
                    tree.map_structure(
                        lambda s: s.to(self.device), tower.tower_stats[stats_name]
                    )
                )
        assert len(data) > 0, (
            f"Stats `{stats_name}` not found in any of the towers (you have "
            f"{len(self.model_gpu_towers)} towers in total)! Make "
            "sure you call the loss function on at least one of the towers."
        )
        return data

    @override(Policy)
    @DeveloperAPI
    def get_weights(self) -> ModelWeights:
        return {k: v.cpu().detach().numpy() for k, v in self.model.state_dict().items()}

    @override(Policy)
    @DeveloperAPI
    def set_weights(self, weights: ModelWeights) -> None:
        weights = convert_to_torch_tensor(weights, device=self.device)
        self.model.load_state_dict(weights)

    @override(Policy)
    @DeveloperAPI
    def is_recurrent(self) -> bool:
        return self._is_recurrent

    @override(Policy)
    @DeveloperAPI
    def num_state_tensors(self) -> int:
        return len(self.model.get_initial_state())

    @override(Policy)
    @DeveloperAPI
    def get_initial_state(self) -> List[TensorType]:
        return [s.detach().cpu().numpy() for s in self.model.get_initial_state()]

    @override(Policy)
    @DeveloperAPI
    def get_state(self) -> Union[Dict[str, TensorType], List[TensorType]]:
        state = super().get_state()
        state["_optimizer_variables"] = []
        for i, o in enumerate(self._optimizers):
            optim_state_dict = convert_to_numpy(o.state_dict())
            state["_optimizer_variables"].append(optim_state_dict)
        # Add exploration state.
        state["_exploration_state"] = self.exploration.get_state()
        return state

    @override(Policy)
    @DeveloperAPI
    def set_state(self, state: dict) -> None:
        # Set optimizer vars first.
        optimizer_vars = state.get("_optimizer_variables", None)
        if optimizer_vars:
            assert len(optimizer_vars) == len(self._optimizers)
            for o, s in zip(self._optimizers, optimizer_vars):
                optim_state_dict = convert_to_torch_tensor(s, device=self.device)
                o.load_state_dict(optim_state_dict)
        # Set exploration's state.
        if hasattr(self, "exploration") and "_exploration_state" in state:
            self.exploration.set_state(state=state["_exploration_state"])
        # Then the Policy's (NN) weights.
        super().set_state(state)

    @override(Policy)
    @DeveloperAPI
    def export_model(self, export_dir: str, onnx: Optional[int] = None) -> None:
        """Exports the Policy's Model to local directory for serving.

        Creates a TorchScript model and saves it.

        Args:
            export_dir: Local writable directory or filename.
            onnx: If given, will export model in ONNX format. The
                value of this parameter set the ONNX OpSet version to use.
        """
        self._lazy_tensor_dict(self._dummy_batch)
        # Provide dummy state inputs if not an RNN (torch cannot jit with
        # returned empty internal states list).
        if "state_in_0" not in self._dummy_batch:
            self._dummy_batch["state_in_0"] = self._dummy_batch[
                SampleBatch.SEQ_LENS
            ] = np.array([1.0])

        state_ins = []
        i = 0
        while "state_in_{}".format(i) in self._dummy_batch:
            state_ins.append(self._dummy_batch["state_in_{}".format(i)])
            i += 1
        dummy_inputs = {
            k: self._dummy_batch[k]
            for k in self._dummy_batch.keys()
            if k != "is_training"
        }

        if not os.path.exists(export_dir):
            os.makedirs(export_dir)

        seq_lens = self._dummy_batch[SampleBatch.SEQ_LENS]
        if onnx:
            file_name = os.path.join(export_dir, "model.onnx")
            torch.onnx.export(
                self.model,
                (dummy_inputs, state_ins, seq_lens),
                file_name,
                export_params=True,
                opset_version=onnx,
                do_constant_folding=True,
                input_names=list(dummy_inputs.keys())
                + ["state_ins", SampleBatch.SEQ_LENS],
                output_names=["output", "state_outs"],
                dynamic_axes={
                    k: {0: "batch_size"}
                    for k in list(dummy_inputs.keys())
                    + ["state_ins", SampleBatch.SEQ_LENS]
                },
            )
        else:
            traced = torch.jit.trace(self.model, (dummy_inputs, state_ins, seq_lens))
            file_name = os.path.join(export_dir, "model.pt")
            traced.save(file_name)

    @override(Policy)
    def export_checkpoint(self, export_dir: str) -> None:
        raise NotImplementedError

    @override(Policy)
    @DeveloperAPI
    def import_model_from_h5(self, import_file: str) -> None:
        """Imports weights into torch model."""
        return self.model.import_from_h5(import_file)

    @with_lock
    def _compute_action_helper(
        self, input_dict, state_batches, seq_lens, explore, timestep
    ):
        """Shared forward pass logic (w/ and w/o trajectory view API).

        Returns:
            A tuple consisting of a) actions, b) state_out, c) extra_fetches.
        """
        explore = explore if explore is not None else self.config["explore"]
        timestep = timestep if timestep is not None else self.global_timestep
        self._is_recurrent = state_batches is not None and state_batches != []

        # Switch to eval mode.
        if self.model:
            self.model.eval()

<<<<<<< HEAD
        # Call the exploration before_compute_actions hook.
        self.exploration.before_compute_actions(explore=explore, timestep=timestep)
=======
        if is_overridden(self.action_sampler_fn):
            action_dist = dist_inputs = None
            actions, logp, state_out = self.action_sampler_fn(
                self.model,
                obs_batch=input_dict,
                state_batches=state_batches,
                explore=explore,
                timestep=timestep,
            )
        else:
            # Call the exploration before_compute_actions hook.
            self.exploration.before_compute_actions(explore=explore, timestep=timestep)
            if is_overridden(self.action_distribution_fn):
                dist_inputs, dist_class, state_out = self.action_distribution_fn(
                    self.model,
                    obs_batch=input_dict,
                    state_batches=state_batches,
                    seq_lens=seq_lens,
                    explore=explore,
                    timestep=timestep,
                    is_training=False,
                )
            else:
                dist_class = self.dist_class
                dist_inputs, state_out = self.model(input_dict, state_batches, seq_lens)
>>>>>>> 130b7eea

        dist_class = self.dist_class
        dist_inputs, state_out = self.model(input_dict, state_batches, seq_lens)

        if not (
            isinstance(dist_class, functools.partial)
            or issubclass(dist_class, TorchDistributionWrapper)
        ):
            raise ValueError(
                "`dist_class` ({}) not a TorchDistributionWrapper "
                "subclass! Make sure your `action_distribution_fn` or "
                "`make_model_and_action_dist` return a correct "
                "distribution class.".format(dist_class.__name__)
            )
        action_dist = dist_class(dist_inputs, self.model)

        # Get the exploration action from the forward results.
        actions, logp = self.exploration.get_exploration_action(
            action_distribution=action_dist, timestep=timestep, explore=explore
        )

        input_dict[SampleBatch.ACTIONS] = actions

        # Add default and custom fetches.
        extra_fetches = {}#self.extra_action_out(
            #input_dict, state_batches, self.model, action_dist
        #)

        # Action-dist inputs.
        if dist_inputs is not None:
            extra_fetches[SampleBatch.ACTION_DIST_INPUTS] = dist_inputs

        # Action-logp and action-prob.
        if logp is not None:
            extra_fetches[SampleBatch.ACTION_PROB] = torch.exp(logp.float())
            extra_fetches[SampleBatch.ACTION_LOGP] = logp

        # Update our global timestep by the batch size.
        self.global_timestep += len(input_dict[SampleBatch.CUR_OBS])

        return convert_to_numpy((actions, state_out, extra_fetches))

    def _lazy_tensor_dict(self, postprocessed_batch: SampleBatch, device=None):
        # TODO: (sven): Keep for a while to ensure backward compatibility.
        if not isinstance(postprocessed_batch, SampleBatch):
            postprocessed_batch = SampleBatch(postprocessed_batch)
        postprocessed_batch.set_get_interceptor(
            functools.partial(convert_to_torch_tensor, device=device or self.device)
        )
        return postprocessed_batch

    def _multi_gpu_parallel_grad_calc(
        self, sample_batches: List[SampleBatch]
    ) -> List[Tuple[List[TensorType], GradInfoDict]]:
        """Performs a parallelized loss and gradient calculation over the batch.

        Splits up the given train batch into n shards (n=number of this
        Policy's devices) and passes each data shard (in parallel) through
        the loss function using the individual devices' models
        (self.model_gpu_towers). Then returns each tower's outputs.

        Args:
            sample_batches: A list of SampleBatch shards to
                calculate loss and gradients for.

        Returns:
            A list (one item per device) of 2-tuples, each with 1) gradient
            list and 2) grad info dict.
        """
        assert len(self.model_gpu_towers) == len(sample_batches)
        lock = threading.Lock()
        results = {}
        grad_enabled = torch.is_grad_enabled()

        def _worker(shard_idx, model, sample_batch, device):
            torch.set_grad_enabled(grad_enabled)
            try:
                with NullContextManager() if device.type == "cpu" else torch.cuda.device(  # noqa: E501
                    device
                ):
                    loss_out = force_list(
                        self.loss(model, self.dist_class, sample_batch)
                    )

                    # Call Model's custom-loss with Policy loss outputs and
                    # train_batch.
                    loss_out = model.custom_loss(loss_out, sample_batch)

                    assert len(loss_out) == len(self._optimizers)

                    # Loop through all optimizers.
                    grad_info = {"allreduce_latency": 0.0}

                    parameters = list(model.parameters())
                    all_grads = [None for _ in range(len(parameters))]
                    for opt_idx, opt in enumerate(self._optimizers):
                        # Erase gradients in all vars of the tower that this
                        # optimizer would affect.
                        param_indices = self.multi_gpu_param_groups[opt_idx]
                        for param_idx, param in enumerate(parameters):
                            if param_idx in param_indices and param.grad is not None:
                                param.grad.data.zero_()
                        # Recompute gradients of loss over all variables.
                        loss_out[opt_idx].backward(retain_graph=True)
                        grad_info.update(
                            self.extra_grad_process(opt, loss_out[opt_idx])
                        )

                        grads = []
                        # Note that return values are just references;
                        # Calling zero_grad would modify the values.
                        for param_idx, param in enumerate(parameters):
                            if param_idx in param_indices:
                                if param.grad is not None:
                                    grads.append(param.grad)
                                all_grads[param_idx] = param.grad

                        if self.distributed_world_size:
                            start = time.time()
                            if torch.cuda.is_available():
                                # Sadly, allreduce_coalesced does not work with
                                # CUDA yet.
                                for g in grads:
                                    torch.distributed.all_reduce(
                                        g, op=torch.distributed.ReduceOp.SUM
                                    )
                            else:
                                torch.distributed.all_reduce_coalesced(
                                    grads, op=torch.distributed.ReduceOp.SUM
                                )

                            for param_group in opt.param_groups:
                                for p in param_group["params"]:
                                    if p.grad is not None:
                                        p.grad /= self.distributed_world_size

                            grad_info["allreduce_latency"] += time.time() - start

                with lock:
                    results[shard_idx] = (all_grads, grad_info)
            except Exception as e:
                import traceback

                with lock:
                    results[shard_idx] = (
                        ValueError(
                            e.args[0]
                            + "\n traceback"
                            + traceback.format_exc()
                            + "\n"
                            + "In tower {} on device {}".format(shard_idx, device)
                        ),
                        e,
                    )

        # Single device (GPU) or fake-GPU case (serialize for better
        # debugging).
        if len(self.devices) == 1 or self.config["_fake_gpus"]:
            for shard_idx, (model, sample_batch, device) in enumerate(
                zip(self.model_gpu_towers, sample_batches, self.devices)
            ):
                _worker(shard_idx, model, sample_batch, device)
                # Raise errors right away for better debugging.
                last_result = results[len(results) - 1]
                if isinstance(last_result[0], ValueError):
                    raise last_result[0] from last_result[1]
        # Multi device (GPU) case: Parallelize via threads.
        else:
            threads = [
                threading.Thread(
                    target=_worker, args=(shard_idx, model, sample_batch, device)
                )
                for shard_idx, (model, sample_batch, device) in enumerate(
                    zip(self.model_gpu_towers, sample_batches, self.devices)
                )
            ]

            for thread in threads:
                thread.start()
            for thread in threads:
                thread.join()

        # Gather all threads' outputs and return.
        outputs = []
        for shard_idx in range(len(sample_batches)):
            output = results[shard_idx]
            if isinstance(output[0], Exception):
                raise output[0] from output[1]
            outputs.append(results[shard_idx])
        return outputs<|MERGE_RESOLUTION|>--- conflicted
+++ resolved
@@ -984,10 +984,6 @@
         if self.model:
             self.model.eval()
 
-<<<<<<< HEAD
-        # Call the exploration before_compute_actions hook.
-        self.exploration.before_compute_actions(explore=explore, timestep=timestep)
-=======
         if is_overridden(self.action_sampler_fn):
             action_dist = dist_inputs = None
             actions, logp, state_out = self.action_sampler_fn(
@@ -1013,10 +1009,6 @@
             else:
                 dist_class = self.dist_class
                 dist_inputs, state_out = self.model(input_dict, state_batches, seq_lens)
->>>>>>> 130b7eea
-
-        dist_class = self.dist_class
-        dist_inputs, state_out = self.model(input_dict, state_batches, seq_lens)
 
         if not (
             isinstance(dist_class, functools.partial)
