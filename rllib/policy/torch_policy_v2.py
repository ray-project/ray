--- conflicted
+++ resolved
@@ -1212,14 +1212,7 @@
                 # Create a distribution object.
                 action_dist = None
                 # Maybe the RLModule has already computed actions.
-<<<<<<< HEAD
-                if (
-                    SampleBatch.ACTION_DIST_INPUTS in fwd_out
-                    and SampleBatch.ACTION_LOGP not in fwd_out
-                ):
-=======
                 if SampleBatch.ACTION_DIST_INPUTS in fwd_out:
->>>>>>> 41714ddb
                     dist_inputs = fwd_out[SampleBatch.ACTION_DIST_INPUTS]
                     action_dist_class = self.model.get_exploration_action_dist_cls()
                     action_dist = action_dist_class.from_logits(dist_inputs)
