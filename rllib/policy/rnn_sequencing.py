<<<<<<< HEAD
"""RNN utils for RLlib.

The main trick here is that we add the time dimension at the last moment.
The non-LSTM layers of the model see their inputs as one flat batch. Before
the LSTM cell, we reshape the input to add the expected time dimension. During
postprocessing, we dynamically pad the experience batches so that this
reshaping is possible.

Note that this padding strategy only works out if we assume zero inputs don't
meaningfully affect the loss function. This happens to be true for all the
current algorithms: https://github.com/ray-project/ray/issues/2992
"""

import logging
import numpy as np
import tree  # pip install dm_tree
from typing import List, Optional

from ray.rllib.policy.sample_batch import SampleBatch
from ray.rllib.utils.annotations import DeveloperAPI
from ray.rllib.utils.debug import summarize
from ray.rllib.utils.framework import try_import_tf, try_import_torch
from ray.rllib.utils.typing import TensorType, ViewRequirementsDict
from ray.util import log_once

tf1, tf, tfv = try_import_tf()
torch, _ = try_import_torch()

logger = logging.getLogger(__name__)


@DeveloperAPI
def pad_batch_to_sequences_of_same_size(
    batch: SampleBatch,
    max_seq_len: int,
    shuffle: bool = False,
    batch_divisibility_req: int = 1,
    feature_keys: Optional[List[str]] = None,
    view_requirements: Optional[ViewRequirementsDict] = None,
):
    """Applies padding to `batch` so it's choppable into same-size sequences.

    Shuffles `batch` (if desired), makes sure divisibility requirement is met,
    then pads the batch ([B, ...]) into same-size chunks ([B, ...]) w/o
    adding a time dimension (yet).
    Padding depends on episodes found in batch and `max_seq_len`.

    Args:
        batch: The SampleBatch object. All values in here have
            the shape [B, ...].
        max_seq_len: The max. sequence length to use for chopping.
        shuffle: Whether to shuffle batch sequences. Shuffle may
            be done in-place. This only makes sense if you're further
            applying minibatch SGD after getting the outputs.
        batch_divisibility_req: The int by which the batch dimension
            must be dividable.
        feature_keys: An optional list of keys to apply sequence-chopping
            to. If None, use all keys in batch that are not
            "state_in/out_"-type keys.
        view_requirements: An optional Policy ViewRequirements dict to
            be able to infer whether e.g. dynamic max'ing should be
            applied over the seq_lens.
    """
    # If already zero-padded, skip.
    if batch.zero_padded:
        return

    batch.zero_padded = True

    if batch_divisibility_req > 1:
        meets_divisibility_reqs = (
            len(batch[SampleBatch.CUR_OBS]) % batch_divisibility_req == 0
            # not multiagent
            and max(batch[SampleBatch.AGENT_INDEX]) == 0
        )
    else:
        meets_divisibility_reqs = True

    states_already_reduced_to_init = False

    # RNN/attention net case. Figure out whether we should apply dynamic
    # max'ing over the list of sequence lengths.
    if "state_in_0" in batch or "state_out_0" in batch:
        # Check, whether the state inputs have already been reduced to their
        # init values at the beginning of each max_seq_len chunk.
        if batch.get(SampleBatch.SEQ_LENS) is not None and len(
            batch["state_in_0"]
        ) == len(batch[SampleBatch.SEQ_LENS]):
            states_already_reduced_to_init = True

        # RNN (or single timestep state-in): Set the max dynamically.
        if view_requirements["state_in_0"].shift_from is None:
            dynamic_max = True
        # Attention Nets (state inputs are over some range): No dynamic maxing
        # possible.
        else:
            dynamic_max = False
    # Multi-agent case.
    elif not meets_divisibility_reqs:
        max_seq_len = batch_divisibility_req
        dynamic_max = False
        batch.max_seq_len = max_seq_len
    # Simple case: No RNN/attention net, nor do we need to pad.
    else:
        if shuffle:
            batch.shuffle()
        return

    # RNN, attention net, or multi-agent case.
    state_keys = []
    feature_keys_ = feature_keys or []
    for k, v in batch.items():
        if k.startswith("state_in_"):
            state_keys.append(k)
        elif (
            not feature_keys
            and not k.startswith("state_out_")
            and k not in ["infos", SampleBatch.SEQ_LENS]
        ):
            feature_keys_.append(k)

    feature_sequences, initial_states, seq_lens = chop_into_sequences(
        feature_columns=[batch[k] for k in feature_keys_],
        state_columns=[batch[k] for k in state_keys],
        episode_ids=batch.get(SampleBatch.EPS_ID),
        unroll_ids=batch.get(SampleBatch.UNROLL_ID),
        agent_indices=batch.get(SampleBatch.AGENT_INDEX),
        seq_lens=batch.get(SampleBatch.SEQ_LENS),
        max_seq_len=max_seq_len,
        dynamic_max=dynamic_max,
        states_already_reduced_to_init=states_already_reduced_to_init,
        shuffle=shuffle,
        handle_nested_data=True,
    )

    for i, k in enumerate(feature_keys_):
        batch[k] = tree.unflatten_as(batch[k], feature_sequences[i])
    for i, k in enumerate(state_keys):
        batch[k] = initial_states[i]
    batch[SampleBatch.SEQ_LENS] = np.array(seq_lens)
    if dynamic_max:
        batch.max_seq_len = max(seq_lens)

    if log_once("rnn_ma_feed_dict"):
        logger.info(
            "Padded input for RNN/Attn.Nets/MA:\n\n{}\n".format(
                summarize(
                    {
                        "features": feature_sequences,
                        "initial_states": initial_states,
                        "seq_lens": seq_lens,
                        "max_seq_len": max_seq_len,
                    }
                )
            )
        )


@DeveloperAPI
def add_time_dimension(
    padded_inputs: TensorType,
    *,
    max_seq_len: int,
    framework: str = "tf",
    time_major: bool = False,
):
    """Adds a time dimension to padded inputs.

    Args:
        padded_inputs (TensorType): a padded batch of sequences. That is,
            for seq_lens=[1, 2, 2], then inputs=[A, *, B, B, C, C], where
            A, B, C are sequence elements and * denotes padding.
        max_seq_len (int): The max. sequence length in padded_inputs.
        framework (str): The framework string ("tf2", "tf", "tfe", "torch").
        time_major (bool): Whether data should be returned in time-major (TxB)
            format or not (BxT).

    Returns:
        TensorType: Reshaped tensor of shape [B, T, ...] or [T, B, ...].
    """

    # Sequence lengths have to be specified for LSTM batch inputs. The
    # input batch must be padded to the max seq length given here. That is,
    # batch_size == len(seq_lens) * max(seq_lens)
    if framework in ["tf2", "tf", "tfe"]:
        assert time_major is False, "time-major not supported yet for tf!"
        padded_batch_size = tf.shape(padded_inputs)[0]
        # Dynamically reshape the padded batch to introduce a time dimension.
        new_batch_size = padded_batch_size // max_seq_len
        new_shape = [new_batch_size, max_seq_len] + list(padded_inputs.shape[1:])
        return tf.reshape(padded_inputs, new_shape)
    else:
        assert framework == "torch", "`framework` must be either tf or torch!"
        padded_batch_size = padded_inputs.shape[0]

        # Dynamically reshape the padded batch to introduce a time dimension.
        new_batch_size = padded_batch_size // max_seq_len
        if time_major:
            new_shape = (max_seq_len, new_batch_size) + padded_inputs.shape[1:]
        else:
            new_shape = (new_batch_size, max_seq_len) + padded_inputs.shape[1:]
        return torch.reshape(padded_inputs, new_shape)


@DeveloperAPI
def chop_into_sequences(
    *,
    feature_columns,
    state_columns,
    max_seq_len,
    episode_ids=None,
    unroll_ids=None,
    agent_indices=None,
    dynamic_max=True,
    shuffle=False,
    seq_lens=None,
    states_already_reduced_to_init=False,
    handle_nested_data=False,
    _extra_padding=0,
):
    """Truncate and pad experiences into fixed-length sequences.

    Args:
        feature_columns (list): List of arrays containing features.
        state_columns (list): List of arrays containing LSTM state values.
        max_seq_len (int): Max length of sequences before truncation.
        episode_ids (List[EpisodeID]): List of episode ids for each step.
        unroll_ids (List[UnrollID]): List of identifiers for the sample batch.
            This is used to make sure sequences are cut between sample batches.
        agent_indices (List[AgentID]): List of agent ids for each step. Note
            that this has to be combined with episode_ids for uniqueness.
        dynamic_max (bool): Whether to dynamically shrink the max seq len.
            For example, if max len is 20 and the actual max seq len in the
            data is 7, it will be shrunk to 7.
        shuffle (bool): Whether to shuffle the sequence outputs.
        handle_nested_data: If True, assume that the data in
            `feature_columns` could be nested structures (of data).
            If False, assumes that all items in `feature_columns` are
            only np.ndarrays (no nested structured of np.ndarrays).
        _extra_padding (int): Add extra padding to the end of sequences.

    Returns:
        f_pad (list): Padded feature columns. These will be of shape
            [NUM_SEQUENCES * MAX_SEQ_LEN, ...].
        s_init (list): Initial states for each sequence, of shape
            [NUM_SEQUENCES, ...].
        seq_lens (list): List of sequence lengths, of shape [NUM_SEQUENCES].

    Examples:
        >>> f_pad, s_init, seq_lens = chop_into_sequences(
                episode_ids=[1, 1, 5, 5, 5, 5],
                unroll_ids=[4, 4, 4, 4, 4, 4],
                agent_indices=[0, 0, 0, 0, 0, 0],
                feature_columns=[[4, 4, 8, 8, 8, 8],
                                 [1, 1, 0, 1, 1, 0]],
                state_columns=[[4, 5, 4, 5, 5, 5]],
                max_seq_len=3)
        >>> print(f_pad)
        [[4, 4, 0, 8, 8, 8, 8, 0, 0],
         [1, 1, 0, 0, 1, 1, 0, 0, 0]]
        >>> print(s_init)
        [[4, 4, 5]]
        >>> print(seq_lens)
        [2, 3, 1]
    """

    if seq_lens is None or len(seq_lens) == 0:
        prev_id = None
        seq_lens = []
        seq_len = 0
        unique_ids = np.add(
            np.add(episode_ids, agent_indices),
            np.array(unroll_ids, dtype=np.int64) << 32,
        )
        for uid in unique_ids:
            if (prev_id is not None and uid != prev_id) or seq_len >= max_seq_len:
                seq_lens.append(seq_len)
                seq_len = 0
            seq_len += 1
            prev_id = uid
        if seq_len:
            seq_lens.append(seq_len)
        seq_lens = np.array(seq_lens, dtype=np.int32)

    # Dynamically shrink max len as needed to optimize memory usage
    if dynamic_max:
        max_seq_len = max(seq_lens) + _extra_padding

    feature_sequences = []
    for col in feature_columns:
        if isinstance(col, list):
            col = np.array(col)
        feature_sequences.append([])

        for f in tree.flatten(col):
            # Save unnecessary copy.
            if not isinstance(f, np.ndarray):
                f = np.array(f)

            length = len(seq_lens) * max_seq_len
            if f.dtype == np.object or f.dtype.type is np.str_:
                f_pad = [None] * length
            else:
                # Make sure type doesn't change.
                f_pad = np.zeros((length,) + np.shape(f)[1:], dtype=f.dtype)
            seq_base = 0
            i = 0
            for len_ in seq_lens:
                for seq_offset in range(len_):
                    f_pad[seq_base + seq_offset] = f[i]
                    i += 1
                seq_base += max_seq_len
            assert i == len(f), f
            feature_sequences[-1].append(f_pad)

    if states_already_reduced_to_init:
        initial_states = state_columns
    else:
        initial_states = []
        for s in state_columns:
            # Skip unnecessary copy.
            if not isinstance(s, np.ndarray):
                s = np.array(s)
            s_init = []
            i = 0
            for len_ in seq_lens:
                s_init.append(s[i])
                i += len_
            initial_states.append(np.array(s_init))

    if shuffle:
        permutation = np.random.permutation(len(seq_lens))
        for i, f in enumerate(tree.flatten(feature_sequences)):
            orig_shape = f.shape
            f = np.reshape(f, (len(seq_lens), -1) + f.shape[1:])
            f = f[permutation]
            f = np.reshape(f, orig_shape)
            feature_sequences[i] = f
        for i, s in enumerate(initial_states):
            s = s[permutation]
            initial_states[i] = s
        seq_lens = seq_lens[permutation]

    # Classic behavior: Don't assume data in feature_columns are nested
    # structs. Don't return them as flattened lists, but as is (index 0).
    if not handle_nested_data:
        feature_sequences = [f[0] for f in feature_sequences]

    return feature_sequences, initial_states, seq_lens


def timeslice_along_seq_lens_with_overlap(
    sample_batch,
    seq_lens=None,
    zero_pad_max_seq_len=0,
    pre_overlap=0,
    zero_init_states=True,
) -> List["SampleBatch"]:
    """Slices batch along `seq_lens` (each seq-len item produces one batch).

    Asserts that seq_lens is given or sample_batch["seq_lens"] is not None.

    Args:
        sample_batch (SampleBatch): The SampleBatch to timeslice.
        seq_lens (Optional[List[int]]): An optional list of seq_lens to slice
            at. If None, use `sample_batch[SampleBatch.SEQ_LENS]`.
        zero_pad_max_seq_len (int): If >0, already zero-pad the resulting
            slices up to this length. NOTE: This max-len will include the
            additional timesteps gained via setting pre_overlap (see Example).
        pre_overlap (int): If >0, will overlap each two consecutive slices by
            this many timesteps (toward the left side). This will cause
            zero-padding at the very beginning of the batch.
        zero_init_states (bool): Whether initial states should always be
            zero'd. If False, will use the state_outs of the batch to
            populate state_in values.

    Returns:
        List[SampleBatch]: The list of (new) SampleBatches.

    Examples:
        assert seq_lens == [5, 5, 2]
        assert sample_batch.count == 12
        # self = 0 1 2 3 4 | 5 6 7 8 9 | 10 11 <- timesteps
        slices = timeslices_along_seq_lens(
            zero_pad_max_seq_len=10,
            pre_overlap=3)
        # Z = zero padding (at beginning or end).
        #             |pre (3)|     seq     | max-seq-len (up to 10)
        # slices[0] = | Z Z Z |  0  1 2 3 4 | Z Z
        # slices[1] = | 2 3 4 |  5  6 7 8 9 | Z Z
        # slices[2] = | 7 8 9 | 10 11 Z Z Z | Z Z
        # Note that `zero_pad_max_seq_len=10` includes the 3 pre-overlaps
        #  count (makes sure each slice has exactly length 10).
    """
    if seq_lens is None:
        seq_lens = sample_batch.get(SampleBatch.SEQ_LENS)
    assert (
        seq_lens is not None and len(seq_lens) > 0
    ), "Cannot timeslice along `seq_lens` when `seq_lens` is empty or None!"
    # Generate n slices based on seq_lens.
    start = 0
    slices = []
    for seq_len in seq_lens:
        pre_begin = start - pre_overlap
        slice_begin = start
        end = start + seq_len
        slices.append((pre_begin, slice_begin, end))
        start += seq_len

    timeslices = []
    for begin, slice_begin, end in slices:
        zero_length = None
        data_begin = 0
        zero_init_states_ = zero_init_states
        if begin < 0:
            zero_length = pre_overlap
            data_begin = slice_begin
            zero_init_states_ = True
        else:
            eps_ids = sample_batch[SampleBatch.EPS_ID][begin if begin >= 0 else 0 : end]
            is_last_episode_ids = eps_ids == eps_ids[-1]
            if not is_last_episode_ids[0]:
                zero_length = int(sum(1.0 - is_last_episode_ids))
                data_begin = begin + zero_length
                zero_init_states_ = True

        if zero_length is not None:
            data = {
                k: np.concatenate(
                    [
                        np.zeros(shape=(zero_length,) + v.shape[1:], dtype=v.dtype),
                        v[data_begin:end],
                    ]
                )
                for k, v in sample_batch.items()
                if k != SampleBatch.SEQ_LENS
            }
        else:
            data = {
                k: v[begin:end]
                for k, v in sample_batch.items()
                if k != SampleBatch.SEQ_LENS
            }

        if zero_init_states_:
            i = 0
            key = "state_in_{}".format(i)
            while key in data:
                data[key] = np.zeros_like(sample_batch[key][0:1])
                # Del state_out_n from data if exists.
                data.pop("state_out_{}".format(i), None)
                i += 1
                key = "state_in_{}".format(i)
        # TODO: This will not work with attention nets as their state_outs are
        #  not compatible with state_ins.
        else:
            i = 0
            key = "state_in_{}".format(i)
            while key in data:
                data[key] = sample_batch["state_out_{}".format(i)][begin - 1 : begin]
                del data["state_out_{}".format(i)]
                i += 1
                key = "state_in_{}".format(i)

        timeslices.append(SampleBatch(data, seq_lens=[end - begin]))

    # Zero-pad each slice if necessary.
    if zero_pad_max_seq_len > 0:
        for ts in timeslices:
            ts.right_zero_pad(max_seq_len=zero_pad_max_seq_len, exclude_states=True)

    return timeslices
=======
"""RNN utils for RLlib.

The main trick here is that we add the time dimension at the last moment.
The non-LSTM layers of the model see their inputs as one flat batch. Before
the LSTM cell, we reshape the input to add the expected time dimension. During
postprocessing, we dynamically pad the experience batches so that this
reshaping is possible.

Note that this padding strategy only works out if we assume zero inputs don't
meaningfully affect the loss function. This happens to be true for all the
current algorithms: https://github.com/ray-project/ray/issues/2992
"""

import logging
import numpy as np
import tree  # pip install dm_tree
from typing import List, Optional

from ray.rllib.policy.sample_batch import SampleBatch
from ray.rllib.utils.annotations import DeveloperAPI
from ray.rllib.utils.debug import summarize
from ray.rllib.utils.framework import try_import_tf, try_import_torch
from ray.rllib.utils.typing import TensorType, ViewRequirementsDict
from ray.util import log_once

tf1, tf, tfv = try_import_tf()
torch, _ = try_import_torch()

logger = logging.getLogger(__name__)


@DeveloperAPI
def pad_batch_to_sequences_of_same_size(
    batch: SampleBatch,
    max_seq_len: int,
    shuffle: bool = False,
    batch_divisibility_req: int = 1,
    feature_keys: Optional[List[str]] = None,
    view_requirements: Optional[ViewRequirementsDict] = None,
):
    """Applies padding to `batch` so it's choppable into same-size sequences.

    Shuffles `batch` (if desired), makes sure divisibility requirement is met,
    then pads the batch ([B, ...]) into same-size chunks ([B, ...]) w/o
    adding a time dimension (yet).
    Padding depends on episodes found in batch and `max_seq_len`.

    Args:
        batch: The SampleBatch object. All values in here have
            the shape [B, ...].
        max_seq_len: The max. sequence length to use for chopping.
        shuffle: Whether to shuffle batch sequences. Shuffle may
            be done in-place. This only makes sense if you're further
            applying minibatch SGD after getting the outputs.
        batch_divisibility_req: The int by which the batch dimension
            must be dividable.
        feature_keys: An optional list of keys to apply sequence-chopping
            to. If None, use all keys in batch that are not
            "state_in/out_"-type keys.
        view_requirements: An optional Policy ViewRequirements dict to
            be able to infer whether e.g. dynamic max'ing should be
            applied over the seq_lens.
    """
    # If already zero-padded, skip.
    if batch.zero_padded:
        return

    batch.zero_padded = True

    if batch_divisibility_req > 1:
        meets_divisibility_reqs = (
            len(batch[SampleBatch.CUR_OBS]) % batch_divisibility_req == 0
            # not multiagent
            and max(batch[SampleBatch.AGENT_INDEX]) == 0
        )
    else:
        meets_divisibility_reqs = True

    states_already_reduced_to_init = False

    # RNN/attention net case. Figure out whether we should apply dynamic
    # max'ing over the list of sequence lengths.
    if "state_in_0" in batch or "state_out_0" in batch:
        # Check, whether the state inputs have already been reduced to their
        # init values at the beginning of each max_seq_len chunk.
        if batch.get(SampleBatch.SEQ_LENS) is not None and len(
            batch["state_in_0"]
        ) == len(batch[SampleBatch.SEQ_LENS]):
            states_already_reduced_to_init = True

        # RNN (or single timestep state-in): Set the max dynamically.
        if view_requirements["state_in_0"].shift_from is None:
            dynamic_max = True
        # Attention Nets (state inputs are over some range): No dynamic maxing
        # possible.
        else:
            dynamic_max = False
    # Multi-agent case.
    elif not meets_divisibility_reqs:
        max_seq_len = batch_divisibility_req
        dynamic_max = False
        batch.max_seq_len = max_seq_len
    # Simple case: No RNN/attention net, nor do we need to pad.
    else:
        if shuffle:
            batch.shuffle()
        return

    # RNN, attention net, or multi-agent case.
    state_keys = []
    feature_keys_ = feature_keys or []
    for k, v in batch.items():
        if k.startswith("state_in_"):
            state_keys.append(k)
        elif (
            not feature_keys
            and not k.startswith("state_out_")
            and k not in ["infos", SampleBatch.SEQ_LENS]
        ):
            feature_keys_.append(k)

    feature_sequences, initial_states, seq_lens = chop_into_sequences(
        feature_columns=[batch[k] for k in feature_keys_],
        state_columns=[batch[k] for k in state_keys],
        episode_ids=batch.get(SampleBatch.EPS_ID),
        unroll_ids=batch.get(SampleBatch.UNROLL_ID),
        agent_indices=batch.get(SampleBatch.AGENT_INDEX),
        seq_lens=batch.get(SampleBatch.SEQ_LENS),
        max_seq_len=max_seq_len,
        dynamic_max=dynamic_max,
        states_already_reduced_to_init=states_already_reduced_to_init,
        shuffle=shuffle,
        handle_nested_data=True,
    )

    for i, k in enumerate(feature_keys_):
        batch[k] = tree.unflatten_as(batch[k], feature_sequences[i])
    for i, k in enumerate(state_keys):
        batch[k] = initial_states[i]
    batch[SampleBatch.SEQ_LENS] = np.array(seq_lens)
    if dynamic_max:
        batch.max_seq_len = max(seq_lens)

    if log_once("rnn_ma_feed_dict"):
        logger.info(
            "Padded input for RNN/Attn.Nets/MA:\n\n{}\n".format(
                summarize(
                    {
                        "features": feature_sequences,
                        "initial_states": initial_states,
                        "seq_lens": seq_lens,
                        "max_seq_len": max_seq_len,
                    }
                )
            )
        )


@DeveloperAPI
def add_time_dimension(
    padded_inputs: TensorType,
    *,
    max_seq_len: int,
    framework: str = "tf",
    time_major: bool = False,
):
    """Adds a time dimension to padded inputs.

    Args:
        padded_inputs (TensorType): a padded batch of sequences. That is,
            for seq_lens=[1, 2, 2], then inputs=[A, *, B, B, C, C], where
            A, B, C are sequence elements and * denotes padding.
        max_seq_len (int): The max. sequence length in padded_inputs.
        framework (str): The framework string ("tf2", "tf", "tfe", "torch").
        time_major (bool): Whether data should be returned in time-major (TxB)
            format or not (BxT).

    Returns:
        TensorType: Reshaped tensor of shape [B, T, ...] or [T, B, ...].
    """

    # Sequence lengths have to be specified for LSTM batch inputs. The
    # input batch must be padded to the max seq length given here. That is,
    # batch_size == len(seq_lens) * max(seq_lens)
    if framework in ["tf2", "tf", "tfe"]:
        assert time_major is False, "time-major not supported yet for tf!"
        padded_batch_size = tf.shape(padded_inputs)[0]
        # Dynamically reshape the padded batch to introduce a time dimension.
        new_batch_size = padded_batch_size // max_seq_len
        new_shape = tf.squeeze(
            tf.stack(
                [
                    tf.expand_dims(new_batch_size, axis=0),
                    tf.expand_dims(max_seq_len, axis=0),
                    tf.shape(padded_inputs)[1:],
                ],
                axis=0,
            )
        )
        return tf.reshape(padded_inputs, new_shape)
    else:
        assert framework == "torch", "`framework` must be either tf or torch!"
        padded_batch_size = padded_inputs.shape[0]

        # Dynamically reshape the padded batch to introduce a time dimension.
        new_batch_size = padded_batch_size // max_seq_len
        if time_major:
            new_shape = (max_seq_len, new_batch_size) + padded_inputs.shape[1:]
        else:
            new_shape = (new_batch_size, max_seq_len) + padded_inputs.shape[1:]
        return torch.reshape(padded_inputs, new_shape)


@DeveloperAPI
def chop_into_sequences(
    *,
    feature_columns,
    state_columns,
    max_seq_len,
    episode_ids=None,
    unroll_ids=None,
    agent_indices=None,
    dynamic_max=True,
    shuffle=False,
    seq_lens=None,
    states_already_reduced_to_init=False,
    handle_nested_data=False,
    _extra_padding=0,
):
    """Truncate and pad experiences into fixed-length sequences.

    Args:
        feature_columns (list): List of arrays containing features.
        state_columns (list): List of arrays containing LSTM state values.
        max_seq_len (int): Max length of sequences before truncation.
        episode_ids (List[EpisodeID]): List of episode ids for each step.
        unroll_ids (List[UnrollID]): List of identifiers for the sample batch.
            This is used to make sure sequences are cut between sample batches.
        agent_indices (List[AgentID]): List of agent ids for each step. Note
            that this has to be combined with episode_ids for uniqueness.
        dynamic_max (bool): Whether to dynamically shrink the max seq len.
            For example, if max len is 20 and the actual max seq len in the
            data is 7, it will be shrunk to 7.
        shuffle (bool): Whether to shuffle the sequence outputs.
        handle_nested_data: If True, assume that the data in
            `feature_columns` could be nested structures (of data).
            If False, assumes that all items in `feature_columns` are
            only np.ndarrays (no nested structured of np.ndarrays).
        _extra_padding (int): Add extra padding to the end of sequences.

    Returns:
        f_pad (list): Padded feature columns. These will be of shape
            [NUM_SEQUENCES * MAX_SEQ_LEN, ...].
        s_init (list): Initial states for each sequence, of shape
            [NUM_SEQUENCES, ...].
        seq_lens (list): List of sequence lengths, of shape [NUM_SEQUENCES].

    Examples:
        >>> f_pad, s_init, seq_lens = chop_into_sequences(
                episode_ids=[1, 1, 5, 5, 5, 5],
                unroll_ids=[4, 4, 4, 4, 4, 4],
                agent_indices=[0, 0, 0, 0, 0, 0],
                feature_columns=[[4, 4, 8, 8, 8, 8],
                                 [1, 1, 0, 1, 1, 0]],
                state_columns=[[4, 5, 4, 5, 5, 5]],
                max_seq_len=3)
        >>> print(f_pad)
        [[4, 4, 0, 8, 8, 8, 8, 0, 0],
         [1, 1, 0, 0, 1, 1, 0, 0, 0]]
        >>> print(s_init)
        [[4, 4, 5]]
        >>> print(seq_lens)
        [2, 3, 1]
    """

    if seq_lens is None or len(seq_lens) == 0:
        prev_id = None
        seq_lens = []
        seq_len = 0
        unique_ids = np.add(
            np.add(episode_ids, agent_indices),
            np.array(unroll_ids, dtype=np.int64) << 32,
        )
        for uid in unique_ids:
            if (prev_id is not None and uid != prev_id) or seq_len >= max_seq_len:
                seq_lens.append(seq_len)
                seq_len = 0
            seq_len += 1
            prev_id = uid
        if seq_len:
            seq_lens.append(seq_len)
        seq_lens = np.array(seq_lens, dtype=np.int32)

    # Dynamically shrink max len as needed to optimize memory usage
    if dynamic_max:
        max_seq_len = max(seq_lens) + _extra_padding

    feature_sequences = []
    for col in feature_columns:
        if isinstance(col, list):
            col = np.array(col)
        feature_sequences.append([])

        for f in tree.flatten(col):
            # Save unnecessary copy.
            if not isinstance(f, np.ndarray):
                f = np.array(f)

            length = len(seq_lens) * max_seq_len
            if f.dtype == object or f.dtype.type is np.str_:
                f_pad = [None] * length
            else:
                # Make sure type doesn't change.
                f_pad = np.zeros((length,) + np.shape(f)[1:], dtype=f.dtype)
            seq_base = 0
            i = 0
            for len_ in seq_lens:
                for seq_offset in range(len_):
                    f_pad[seq_base + seq_offset] = f[i]
                    i += 1
                seq_base += max_seq_len
            assert i == len(f), f
            feature_sequences[-1].append(f_pad)

    if states_already_reduced_to_init:
        initial_states = state_columns
    else:
        initial_states = []
        for s in state_columns:
            # Skip unnecessary copy.
            if not isinstance(s, np.ndarray):
                s = np.array(s)
            s_init = []
            i = 0
            for len_ in seq_lens:
                s_init.append(s[i])
                i += len_
            initial_states.append(np.array(s_init))

    if shuffle:
        permutation = np.random.permutation(len(seq_lens))
        for i, f in enumerate(tree.flatten(feature_sequences)):
            orig_shape = f.shape
            f = np.reshape(f, (len(seq_lens), -1) + f.shape[1:])
            f = f[permutation]
            f = np.reshape(f, orig_shape)
            feature_sequences[i] = f
        for i, s in enumerate(initial_states):
            s = s[permutation]
            initial_states[i] = s
        seq_lens = seq_lens[permutation]

    # Classic behavior: Don't assume data in feature_columns are nested
    # structs. Don't return them as flattened lists, but as is (index 0).
    if not handle_nested_data:
        feature_sequences = [f[0] for f in feature_sequences]

    return feature_sequences, initial_states, seq_lens


def timeslice_along_seq_lens_with_overlap(
    sample_batch,
    seq_lens=None,
    zero_pad_max_seq_len=0,
    pre_overlap=0,
    zero_init_states=True,
) -> List["SampleBatch"]:
    """Slices batch along `seq_lens` (each seq-len item produces one batch).

    Asserts that seq_lens is given or sample_batch["seq_lens"] is not None.

    Args:
        sample_batch (SampleBatch): The SampleBatch to timeslice.
        seq_lens (Optional[List[int]]): An optional list of seq_lens to slice
            at. If None, use `sample_batch[SampleBatch.SEQ_LENS]`.
        zero_pad_max_seq_len (int): If >0, already zero-pad the resulting
            slices up to this length. NOTE: This max-len will include the
            additional timesteps gained via setting pre_overlap (see Example).
        pre_overlap (int): If >0, will overlap each two consecutive slices by
            this many timesteps (toward the left side). This will cause
            zero-padding at the very beginning of the batch.
        zero_init_states (bool): Whether initial states should always be
            zero'd. If False, will use the state_outs of the batch to
            populate state_in values.

    Returns:
        List[SampleBatch]: The list of (new) SampleBatches.

    Examples:
        assert seq_lens == [5, 5, 2]
        assert sample_batch.count == 12
        # self = 0 1 2 3 4 | 5 6 7 8 9 | 10 11 <- timesteps
        slices = timeslices_along_seq_lens(
            zero_pad_max_seq_len=10,
            pre_overlap=3)
        # Z = zero padding (at beginning or end).
        #             |pre (3)|     seq     | max-seq-len (up to 10)
        # slices[0] = | Z Z Z |  0  1 2 3 4 | Z Z
        # slices[1] = | 2 3 4 |  5  6 7 8 9 | Z Z
        # slices[2] = | 7 8 9 | 10 11 Z Z Z | Z Z
        # Note that `zero_pad_max_seq_len=10` includes the 3 pre-overlaps
        #  count (makes sure each slice has exactly length 10).
    """
    if seq_lens is None:
        seq_lens = sample_batch.get(SampleBatch.SEQ_LENS)
    assert (
        seq_lens is not None and len(seq_lens) > 0
    ), "Cannot timeslice along `seq_lens` when `seq_lens` is empty or None!"
    # Generate n slices based on seq_lens.
    start = 0
    slices = []
    for seq_len in seq_lens:
        pre_begin = start - pre_overlap
        slice_begin = start
        end = start + seq_len
        slices.append((pre_begin, slice_begin, end))
        start += seq_len

    timeslices = []
    for begin, slice_begin, end in slices:
        zero_length = None
        data_begin = 0
        zero_init_states_ = zero_init_states
        if begin < 0:
            zero_length = pre_overlap
            data_begin = slice_begin
            zero_init_states_ = True
        else:
            eps_ids = sample_batch[SampleBatch.EPS_ID][begin if begin >= 0 else 0 : end]
            is_last_episode_ids = eps_ids == eps_ids[-1]
            if not is_last_episode_ids[0]:
                zero_length = int(sum(1.0 - is_last_episode_ids))
                data_begin = begin + zero_length
                zero_init_states_ = True

        if zero_length is not None:
            data = {
                k: np.concatenate(
                    [
                        np.zeros(shape=(zero_length,) + v.shape[1:], dtype=v.dtype),
                        v[data_begin:end],
                    ]
                )
                for k, v in sample_batch.items()
                if k != SampleBatch.SEQ_LENS
            }
        else:
            data = {
                k: v[begin:end]
                for k, v in sample_batch.items()
                if k != SampleBatch.SEQ_LENS
            }

        if zero_init_states_:
            i = 0
            key = "state_in_{}".format(i)
            while key in data:
                data[key] = np.zeros_like(sample_batch[key][0:1])
                # Del state_out_n from data if exists.
                data.pop("state_out_{}".format(i), None)
                i += 1
                key = "state_in_{}".format(i)
        # TODO: This will not work with attention nets as their state_outs are
        #  not compatible with state_ins.
        else:
            i = 0
            key = "state_in_{}".format(i)
            while key in data:
                data[key] = sample_batch["state_out_{}".format(i)][begin - 1 : begin]
                del data["state_out_{}".format(i)]
                i += 1
                key = "state_in_{}".format(i)

        timeslices.append(SampleBatch(data, seq_lens=[end - begin]))

    # Zero-pad each slice if necessary.
    if zero_pad_max_seq_len > 0:
        for ts in timeslices:
            ts.right_zero_pad(max_seq_len=zero_pad_max_seq_len, exclude_states=True)

    return timeslices
>>>>>>> 19672688
<|MERGE_RESOLUTION|>--- conflicted
+++ resolved
@@ -1,956 +1,481 @@
-<<<<<<< HEAD
-"""RNN utils for RLlib.
-
-The main trick here is that we add the time dimension at the last moment.
-The non-LSTM layers of the model see their inputs as one flat batch. Before
-the LSTM cell, we reshape the input to add the expected time dimension. During
-postprocessing, we dynamically pad the experience batches so that this
-reshaping is possible.
-
-Note that this padding strategy only works out if we assume zero inputs don't
-meaningfully affect the loss function. This happens to be true for all the
-current algorithms: https://github.com/ray-project/ray/issues/2992
-"""
-
-import logging
-import numpy as np
-import tree  # pip install dm_tree
-from typing import List, Optional
-
-from ray.rllib.policy.sample_batch import SampleBatch
-from ray.rllib.utils.annotations import DeveloperAPI
-from ray.rllib.utils.debug import summarize
-from ray.rllib.utils.framework import try_import_tf, try_import_torch
-from ray.rllib.utils.typing import TensorType, ViewRequirementsDict
-from ray.util import log_once
-
-tf1, tf, tfv = try_import_tf()
-torch, _ = try_import_torch()
-
-logger = logging.getLogger(__name__)
-
-
-@DeveloperAPI
-def pad_batch_to_sequences_of_same_size(
-    batch: SampleBatch,
-    max_seq_len: int,
-    shuffle: bool = False,
-    batch_divisibility_req: int = 1,
-    feature_keys: Optional[List[str]] = None,
-    view_requirements: Optional[ViewRequirementsDict] = None,
-):
-    """Applies padding to `batch` so it's choppable into same-size sequences.
-
-    Shuffles `batch` (if desired), makes sure divisibility requirement is met,
-    then pads the batch ([B, ...]) into same-size chunks ([B, ...]) w/o
-    adding a time dimension (yet).
-    Padding depends on episodes found in batch and `max_seq_len`.
-
-    Args:
-        batch: The SampleBatch object. All values in here have
-            the shape [B, ...].
-        max_seq_len: The max. sequence length to use for chopping.
-        shuffle: Whether to shuffle batch sequences. Shuffle may
-            be done in-place. This only makes sense if you're further
-            applying minibatch SGD after getting the outputs.
-        batch_divisibility_req: The int by which the batch dimension
-            must be dividable.
-        feature_keys: An optional list of keys to apply sequence-chopping
-            to. If None, use all keys in batch that are not
-            "state_in/out_"-type keys.
-        view_requirements: An optional Policy ViewRequirements dict to
-            be able to infer whether e.g. dynamic max'ing should be
-            applied over the seq_lens.
-    """
-    # If already zero-padded, skip.
-    if batch.zero_padded:
-        return
-
-    batch.zero_padded = True
-
-    if batch_divisibility_req > 1:
-        meets_divisibility_reqs = (
-            len(batch[SampleBatch.CUR_OBS]) % batch_divisibility_req == 0
-            # not multiagent
-            and max(batch[SampleBatch.AGENT_INDEX]) == 0
-        )
-    else:
-        meets_divisibility_reqs = True
-
-    states_already_reduced_to_init = False
-
-    # RNN/attention net case. Figure out whether we should apply dynamic
-    # max'ing over the list of sequence lengths.
-    if "state_in_0" in batch or "state_out_0" in batch:
-        # Check, whether the state inputs have already been reduced to their
-        # init values at the beginning of each max_seq_len chunk.
-        if batch.get(SampleBatch.SEQ_LENS) is not None and len(
-            batch["state_in_0"]
-        ) == len(batch[SampleBatch.SEQ_LENS]):
-            states_already_reduced_to_init = True
-
-        # RNN (or single timestep state-in): Set the max dynamically.
-        if view_requirements["state_in_0"].shift_from is None:
-            dynamic_max = True
-        # Attention Nets (state inputs are over some range): No dynamic maxing
-        # possible.
-        else:
-            dynamic_max = False
-    # Multi-agent case.
-    elif not meets_divisibility_reqs:
-        max_seq_len = batch_divisibility_req
-        dynamic_max = False
-        batch.max_seq_len = max_seq_len
-    # Simple case: No RNN/attention net, nor do we need to pad.
-    else:
-        if shuffle:
-            batch.shuffle()
-        return
-
-    # RNN, attention net, or multi-agent case.
-    state_keys = []
-    feature_keys_ = feature_keys or []
-    for k, v in batch.items():
-        if k.startswith("state_in_"):
-            state_keys.append(k)
-        elif (
-            not feature_keys
-            and not k.startswith("state_out_")
-            and k not in ["infos", SampleBatch.SEQ_LENS]
-        ):
-            feature_keys_.append(k)
-
-    feature_sequences, initial_states, seq_lens = chop_into_sequences(
-        feature_columns=[batch[k] for k in feature_keys_],
-        state_columns=[batch[k] for k in state_keys],
-        episode_ids=batch.get(SampleBatch.EPS_ID),
-        unroll_ids=batch.get(SampleBatch.UNROLL_ID),
-        agent_indices=batch.get(SampleBatch.AGENT_INDEX),
-        seq_lens=batch.get(SampleBatch.SEQ_LENS),
-        max_seq_len=max_seq_len,
-        dynamic_max=dynamic_max,
-        states_already_reduced_to_init=states_already_reduced_to_init,
-        shuffle=shuffle,
-        handle_nested_data=True,
-    )
-
-    for i, k in enumerate(feature_keys_):
-        batch[k] = tree.unflatten_as(batch[k], feature_sequences[i])
-    for i, k in enumerate(state_keys):
-        batch[k] = initial_states[i]
-    batch[SampleBatch.SEQ_LENS] = np.array(seq_lens)
-    if dynamic_max:
-        batch.max_seq_len = max(seq_lens)
-
-    if log_once("rnn_ma_feed_dict"):
-        logger.info(
-            "Padded input for RNN/Attn.Nets/MA:\n\n{}\n".format(
-                summarize(
-                    {
-                        "features": feature_sequences,
-                        "initial_states": initial_states,
-                        "seq_lens": seq_lens,
-                        "max_seq_len": max_seq_len,
-                    }
-                )
-            )
-        )
-
-
-@DeveloperAPI
-def add_time_dimension(
-    padded_inputs: TensorType,
-    *,
-    max_seq_len: int,
-    framework: str = "tf",
-    time_major: bool = False,
-):
-    """Adds a time dimension to padded inputs.
-
-    Args:
-        padded_inputs (TensorType): a padded batch of sequences. That is,
-            for seq_lens=[1, 2, 2], then inputs=[A, *, B, B, C, C], where
-            A, B, C are sequence elements and * denotes padding.
-        max_seq_len (int): The max. sequence length in padded_inputs.
-        framework (str): The framework string ("tf2", "tf", "tfe", "torch").
-        time_major (bool): Whether data should be returned in time-major (TxB)
-            format or not (BxT).
-
-    Returns:
-        TensorType: Reshaped tensor of shape [B, T, ...] or [T, B, ...].
-    """
-
-    # Sequence lengths have to be specified for LSTM batch inputs. The
-    # input batch must be padded to the max seq length given here. That is,
-    # batch_size == len(seq_lens) * max(seq_lens)
-    if framework in ["tf2", "tf", "tfe"]:
-        assert time_major is False, "time-major not supported yet for tf!"
-        padded_batch_size = tf.shape(padded_inputs)[0]
-        # Dynamically reshape the padded batch to introduce a time dimension.
-        new_batch_size = padded_batch_size // max_seq_len
-        new_shape = [new_batch_size, max_seq_len] + list(padded_inputs.shape[1:])
-        return tf.reshape(padded_inputs, new_shape)
-    else:
-        assert framework == "torch", "`framework` must be either tf or torch!"
-        padded_batch_size = padded_inputs.shape[0]
-
-        # Dynamically reshape the padded batch to introduce a time dimension.
-        new_batch_size = padded_batch_size // max_seq_len
-        if time_major:
-            new_shape = (max_seq_len, new_batch_size) + padded_inputs.shape[1:]
-        else:
-            new_shape = (new_batch_size, max_seq_len) + padded_inputs.shape[1:]
-        return torch.reshape(padded_inputs, new_shape)
-
-
-@DeveloperAPI
-def chop_into_sequences(
-    *,
-    feature_columns,
-    state_columns,
-    max_seq_len,
-    episode_ids=None,
-    unroll_ids=None,
-    agent_indices=None,
-    dynamic_max=True,
-    shuffle=False,
-    seq_lens=None,
-    states_already_reduced_to_init=False,
-    handle_nested_data=False,
-    _extra_padding=0,
-):
-    """Truncate and pad experiences into fixed-length sequences.
-
-    Args:
-        feature_columns (list): List of arrays containing features.
-        state_columns (list): List of arrays containing LSTM state values.
-        max_seq_len (int): Max length of sequences before truncation.
-        episode_ids (List[EpisodeID]): List of episode ids for each step.
-        unroll_ids (List[UnrollID]): List of identifiers for the sample batch.
-            This is used to make sure sequences are cut between sample batches.
-        agent_indices (List[AgentID]): List of agent ids for each step. Note
-            that this has to be combined with episode_ids for uniqueness.
-        dynamic_max (bool): Whether to dynamically shrink the max seq len.
-            For example, if max len is 20 and the actual max seq len in the
-            data is 7, it will be shrunk to 7.
-        shuffle (bool): Whether to shuffle the sequence outputs.
-        handle_nested_data: If True, assume that the data in
-            `feature_columns` could be nested structures (of data).
-            If False, assumes that all items in `feature_columns` are
-            only np.ndarrays (no nested structured of np.ndarrays).
-        _extra_padding (int): Add extra padding to the end of sequences.
-
-    Returns:
-        f_pad (list): Padded feature columns. These will be of shape
-            [NUM_SEQUENCES * MAX_SEQ_LEN, ...].
-        s_init (list): Initial states for each sequence, of shape
-            [NUM_SEQUENCES, ...].
-        seq_lens (list): List of sequence lengths, of shape [NUM_SEQUENCES].
-
-    Examples:
-        >>> f_pad, s_init, seq_lens = chop_into_sequences(
-                episode_ids=[1, 1, 5, 5, 5, 5],
-                unroll_ids=[4, 4, 4, 4, 4, 4],
-                agent_indices=[0, 0, 0, 0, 0, 0],
-                feature_columns=[[4, 4, 8, 8, 8, 8],
-                                 [1, 1, 0, 1, 1, 0]],
-                state_columns=[[4, 5, 4, 5, 5, 5]],
-                max_seq_len=3)
-        >>> print(f_pad)
-        [[4, 4, 0, 8, 8, 8, 8, 0, 0],
-         [1, 1, 0, 0, 1, 1, 0, 0, 0]]
-        >>> print(s_init)
-        [[4, 4, 5]]
-        >>> print(seq_lens)
-        [2, 3, 1]
-    """
-
-    if seq_lens is None or len(seq_lens) == 0:
-        prev_id = None
-        seq_lens = []
-        seq_len = 0
-        unique_ids = np.add(
-            np.add(episode_ids, agent_indices),
-            np.array(unroll_ids, dtype=np.int64) << 32,
-        )
-        for uid in unique_ids:
-            if (prev_id is not None and uid != prev_id) or seq_len >= max_seq_len:
-                seq_lens.append(seq_len)
-                seq_len = 0
-            seq_len += 1
-            prev_id = uid
-        if seq_len:
-            seq_lens.append(seq_len)
-        seq_lens = np.array(seq_lens, dtype=np.int32)
-
-    # Dynamically shrink max len as needed to optimize memory usage
-    if dynamic_max:
-        max_seq_len = max(seq_lens) + _extra_padding
-
-    feature_sequences = []
-    for col in feature_columns:
-        if isinstance(col, list):
-            col = np.array(col)
-        feature_sequences.append([])
-
-        for f in tree.flatten(col):
-            # Save unnecessary copy.
-            if not isinstance(f, np.ndarray):
-                f = np.array(f)
-
-            length = len(seq_lens) * max_seq_len
-            if f.dtype == np.object or f.dtype.type is np.str_:
-                f_pad = [None] * length
-            else:
-                # Make sure type doesn't change.
-                f_pad = np.zeros((length,) + np.shape(f)[1:], dtype=f.dtype)
-            seq_base = 0
-            i = 0
-            for len_ in seq_lens:
-                for seq_offset in range(len_):
-                    f_pad[seq_base + seq_offset] = f[i]
-                    i += 1
-                seq_base += max_seq_len
-            assert i == len(f), f
-            feature_sequences[-1].append(f_pad)
-
-    if states_already_reduced_to_init:
-        initial_states = state_columns
-    else:
-        initial_states = []
-        for s in state_columns:
-            # Skip unnecessary copy.
-            if not isinstance(s, np.ndarray):
-                s = np.array(s)
-            s_init = []
-            i = 0
-            for len_ in seq_lens:
-                s_init.append(s[i])
-                i += len_
-            initial_states.append(np.array(s_init))
-
-    if shuffle:
-        permutation = np.random.permutation(len(seq_lens))
-        for i, f in enumerate(tree.flatten(feature_sequences)):
-            orig_shape = f.shape
-            f = np.reshape(f, (len(seq_lens), -1) + f.shape[1:])
-            f = f[permutation]
-            f = np.reshape(f, orig_shape)
-            feature_sequences[i] = f
-        for i, s in enumerate(initial_states):
-            s = s[permutation]
-            initial_states[i] = s
-        seq_lens = seq_lens[permutation]
-
-    # Classic behavior: Don't assume data in feature_columns are nested
-    # structs. Don't return them as flattened lists, but as is (index 0).
-    if not handle_nested_data:
-        feature_sequences = [f[0] for f in feature_sequences]
-
-    return feature_sequences, initial_states, seq_lens
-
-
-def timeslice_along_seq_lens_with_overlap(
-    sample_batch,
-    seq_lens=None,
-    zero_pad_max_seq_len=0,
-    pre_overlap=0,
-    zero_init_states=True,
-) -> List["SampleBatch"]:
-    """Slices batch along `seq_lens` (each seq-len item produces one batch).
-
-    Asserts that seq_lens is given or sample_batch["seq_lens"] is not None.
-
-    Args:
-        sample_batch (SampleBatch): The SampleBatch to timeslice.
-        seq_lens (Optional[List[int]]): An optional list of seq_lens to slice
-            at. If None, use `sample_batch[SampleBatch.SEQ_LENS]`.
-        zero_pad_max_seq_len (int): If >0, already zero-pad the resulting
-            slices up to this length. NOTE: This max-len will include the
-            additional timesteps gained via setting pre_overlap (see Example).
-        pre_overlap (int): If >0, will overlap each two consecutive slices by
-            this many timesteps (toward the left side). This will cause
-            zero-padding at the very beginning of the batch.
-        zero_init_states (bool): Whether initial states should always be
-            zero'd. If False, will use the state_outs of the batch to
-            populate state_in values.
-
-    Returns:
-        List[SampleBatch]: The list of (new) SampleBatches.
-
-    Examples:
-        assert seq_lens == [5, 5, 2]
-        assert sample_batch.count == 12
-        # self = 0 1 2 3 4 | 5 6 7 8 9 | 10 11 <- timesteps
-        slices = timeslices_along_seq_lens(
-            zero_pad_max_seq_len=10,
-            pre_overlap=3)
-        # Z = zero padding (at beginning or end).
-        #             |pre (3)|     seq     | max-seq-len (up to 10)
-        # slices[0] = | Z Z Z |  0  1 2 3 4 | Z Z
-        # slices[1] = | 2 3 4 |  5  6 7 8 9 | Z Z
-        # slices[2] = | 7 8 9 | 10 11 Z Z Z | Z Z
-        # Note that `zero_pad_max_seq_len=10` includes the 3 pre-overlaps
-        #  count (makes sure each slice has exactly length 10).
-    """
-    if seq_lens is None:
-        seq_lens = sample_batch.get(SampleBatch.SEQ_LENS)
-    assert (
-        seq_lens is not None and len(seq_lens) > 0
-    ), "Cannot timeslice along `seq_lens` when `seq_lens` is empty or None!"
-    # Generate n slices based on seq_lens.
-    start = 0
-    slices = []
-    for seq_len in seq_lens:
-        pre_begin = start - pre_overlap
-        slice_begin = start
-        end = start + seq_len
-        slices.append((pre_begin, slice_begin, end))
-        start += seq_len
-
-    timeslices = []
-    for begin, slice_begin, end in slices:
-        zero_length = None
-        data_begin = 0
-        zero_init_states_ = zero_init_states
-        if begin < 0:
-            zero_length = pre_overlap
-            data_begin = slice_begin
-            zero_init_states_ = True
-        else:
-            eps_ids = sample_batch[SampleBatch.EPS_ID][begin if begin >= 0 else 0 : end]
-            is_last_episode_ids = eps_ids == eps_ids[-1]
-            if not is_last_episode_ids[0]:
-                zero_length = int(sum(1.0 - is_last_episode_ids))
-                data_begin = begin + zero_length
-                zero_init_states_ = True
-
-        if zero_length is not None:
-            data = {
-                k: np.concatenate(
-                    [
-                        np.zeros(shape=(zero_length,) + v.shape[1:], dtype=v.dtype),
-                        v[data_begin:end],
-                    ]
-                )
-                for k, v in sample_batch.items()
-                if k != SampleBatch.SEQ_LENS
-            }
-        else:
-            data = {
-                k: v[begin:end]
-                for k, v in sample_batch.items()
-                if k != SampleBatch.SEQ_LENS
-            }
-
-        if zero_init_states_:
-            i = 0
-            key = "state_in_{}".format(i)
-            while key in data:
-                data[key] = np.zeros_like(sample_batch[key][0:1])
-                # Del state_out_n from data if exists.
-                data.pop("state_out_{}".format(i), None)
-                i += 1
-                key = "state_in_{}".format(i)
-        # TODO: This will not work with attention nets as their state_outs are
-        #  not compatible with state_ins.
-        else:
-            i = 0
-            key = "state_in_{}".format(i)
-            while key in data:
-                data[key] = sample_batch["state_out_{}".format(i)][begin - 1 : begin]
-                del data["state_out_{}".format(i)]
-                i += 1
-                key = "state_in_{}".format(i)
-
-        timeslices.append(SampleBatch(data, seq_lens=[end - begin]))
-
-    # Zero-pad each slice if necessary.
-    if zero_pad_max_seq_len > 0:
-        for ts in timeslices:
-            ts.right_zero_pad(max_seq_len=zero_pad_max_seq_len, exclude_states=True)
-
-    return timeslices
-=======
-"""RNN utils for RLlib.
-
-The main trick here is that we add the time dimension at the last moment.
-The non-LSTM layers of the model see their inputs as one flat batch. Before
-the LSTM cell, we reshape the input to add the expected time dimension. During
-postprocessing, we dynamically pad the experience batches so that this
-reshaping is possible.
-
-Note that this padding strategy only works out if we assume zero inputs don't
-meaningfully affect the loss function. This happens to be true for all the
-current algorithms: https://github.com/ray-project/ray/issues/2992
-"""
-
-import logging
-import numpy as np
-import tree  # pip install dm_tree
-from typing import List, Optional
-
-from ray.rllib.policy.sample_batch import SampleBatch
-from ray.rllib.utils.annotations import DeveloperAPI
-from ray.rllib.utils.debug import summarize
-from ray.rllib.utils.framework import try_import_tf, try_import_torch
-from ray.rllib.utils.typing import TensorType, ViewRequirementsDict
-from ray.util import log_once
-
-tf1, tf, tfv = try_import_tf()
-torch, _ = try_import_torch()
-
-logger = logging.getLogger(__name__)
-
-
-@DeveloperAPI
-def pad_batch_to_sequences_of_same_size(
-    batch: SampleBatch,
-    max_seq_len: int,
-    shuffle: bool = False,
-    batch_divisibility_req: int = 1,
-    feature_keys: Optional[List[str]] = None,
-    view_requirements: Optional[ViewRequirementsDict] = None,
-):
-    """Applies padding to `batch` so it's choppable into same-size sequences.
-
-    Shuffles `batch` (if desired), makes sure divisibility requirement is met,
-    then pads the batch ([B, ...]) into same-size chunks ([B, ...]) w/o
-    adding a time dimension (yet).
-    Padding depends on episodes found in batch and `max_seq_len`.
-
-    Args:
-        batch: The SampleBatch object. All values in here have
-            the shape [B, ...].
-        max_seq_len: The max. sequence length to use for chopping.
-        shuffle: Whether to shuffle batch sequences. Shuffle may
-            be done in-place. This only makes sense if you're further
-            applying minibatch SGD after getting the outputs.
-        batch_divisibility_req: The int by which the batch dimension
-            must be dividable.
-        feature_keys: An optional list of keys to apply sequence-chopping
-            to. If None, use all keys in batch that are not
-            "state_in/out_"-type keys.
-        view_requirements: An optional Policy ViewRequirements dict to
-            be able to infer whether e.g. dynamic max'ing should be
-            applied over the seq_lens.
-    """
-    # If already zero-padded, skip.
-    if batch.zero_padded:
-        return
-
-    batch.zero_padded = True
-
-    if batch_divisibility_req > 1:
-        meets_divisibility_reqs = (
-            len(batch[SampleBatch.CUR_OBS]) % batch_divisibility_req == 0
-            # not multiagent
-            and max(batch[SampleBatch.AGENT_INDEX]) == 0
-        )
-    else:
-        meets_divisibility_reqs = True
-
-    states_already_reduced_to_init = False
-
-    # RNN/attention net case. Figure out whether we should apply dynamic
-    # max'ing over the list of sequence lengths.
-    if "state_in_0" in batch or "state_out_0" in batch:
-        # Check, whether the state inputs have already been reduced to their
-        # init values at the beginning of each max_seq_len chunk.
-        if batch.get(SampleBatch.SEQ_LENS) is not None and len(
-            batch["state_in_0"]
-        ) == len(batch[SampleBatch.SEQ_LENS]):
-            states_already_reduced_to_init = True
-
-        # RNN (or single timestep state-in): Set the max dynamically.
-        if view_requirements["state_in_0"].shift_from is None:
-            dynamic_max = True
-        # Attention Nets (state inputs are over some range): No dynamic maxing
-        # possible.
-        else:
-            dynamic_max = False
-    # Multi-agent case.
-    elif not meets_divisibility_reqs:
-        max_seq_len = batch_divisibility_req
-        dynamic_max = False
-        batch.max_seq_len = max_seq_len
-    # Simple case: No RNN/attention net, nor do we need to pad.
-    else:
-        if shuffle:
-            batch.shuffle()
-        return
-
-    # RNN, attention net, or multi-agent case.
-    state_keys = []
-    feature_keys_ = feature_keys or []
-    for k, v in batch.items():
-        if k.startswith("state_in_"):
-            state_keys.append(k)
-        elif (
-            not feature_keys
-            and not k.startswith("state_out_")
-            and k not in ["infos", SampleBatch.SEQ_LENS]
-        ):
-            feature_keys_.append(k)
-
-    feature_sequences, initial_states, seq_lens = chop_into_sequences(
-        feature_columns=[batch[k] for k in feature_keys_],
-        state_columns=[batch[k] for k in state_keys],
-        episode_ids=batch.get(SampleBatch.EPS_ID),
-        unroll_ids=batch.get(SampleBatch.UNROLL_ID),
-        agent_indices=batch.get(SampleBatch.AGENT_INDEX),
-        seq_lens=batch.get(SampleBatch.SEQ_LENS),
-        max_seq_len=max_seq_len,
-        dynamic_max=dynamic_max,
-        states_already_reduced_to_init=states_already_reduced_to_init,
-        shuffle=shuffle,
-        handle_nested_data=True,
-    )
-
-    for i, k in enumerate(feature_keys_):
-        batch[k] = tree.unflatten_as(batch[k], feature_sequences[i])
-    for i, k in enumerate(state_keys):
-        batch[k] = initial_states[i]
-    batch[SampleBatch.SEQ_LENS] = np.array(seq_lens)
-    if dynamic_max:
-        batch.max_seq_len = max(seq_lens)
-
-    if log_once("rnn_ma_feed_dict"):
-        logger.info(
-            "Padded input for RNN/Attn.Nets/MA:\n\n{}\n".format(
-                summarize(
-                    {
-                        "features": feature_sequences,
-                        "initial_states": initial_states,
-                        "seq_lens": seq_lens,
-                        "max_seq_len": max_seq_len,
-                    }
-                )
-            )
-        )
-
-
-@DeveloperAPI
-def add_time_dimension(
-    padded_inputs: TensorType,
-    *,
-    max_seq_len: int,
-    framework: str = "tf",
-    time_major: bool = False,
-):
-    """Adds a time dimension to padded inputs.
-
-    Args:
-        padded_inputs (TensorType): a padded batch of sequences. That is,
-            for seq_lens=[1, 2, 2], then inputs=[A, *, B, B, C, C], where
-            A, B, C are sequence elements and * denotes padding.
-        max_seq_len (int): The max. sequence length in padded_inputs.
-        framework (str): The framework string ("tf2", "tf", "tfe", "torch").
-        time_major (bool): Whether data should be returned in time-major (TxB)
-            format or not (BxT).
-
-    Returns:
-        TensorType: Reshaped tensor of shape [B, T, ...] or [T, B, ...].
-    """
-
-    # Sequence lengths have to be specified for LSTM batch inputs. The
-    # input batch must be padded to the max seq length given here. That is,
-    # batch_size == len(seq_lens) * max(seq_lens)
-    if framework in ["tf2", "tf", "tfe"]:
-        assert time_major is False, "time-major not supported yet for tf!"
-        padded_batch_size = tf.shape(padded_inputs)[0]
-        # Dynamically reshape the padded batch to introduce a time dimension.
-        new_batch_size = padded_batch_size // max_seq_len
-        new_shape = tf.squeeze(
-            tf.stack(
-                [
-                    tf.expand_dims(new_batch_size, axis=0),
-                    tf.expand_dims(max_seq_len, axis=0),
-                    tf.shape(padded_inputs)[1:],
-                ],
-                axis=0,
-            )
-        )
-        return tf.reshape(padded_inputs, new_shape)
-    else:
-        assert framework == "torch", "`framework` must be either tf or torch!"
-        padded_batch_size = padded_inputs.shape[0]
-
-        # Dynamically reshape the padded batch to introduce a time dimension.
-        new_batch_size = padded_batch_size // max_seq_len
-        if time_major:
-            new_shape = (max_seq_len, new_batch_size) + padded_inputs.shape[1:]
-        else:
-            new_shape = (new_batch_size, max_seq_len) + padded_inputs.shape[1:]
-        return torch.reshape(padded_inputs, new_shape)
-
-
-@DeveloperAPI
-def chop_into_sequences(
-    *,
-    feature_columns,
-    state_columns,
-    max_seq_len,
-    episode_ids=None,
-    unroll_ids=None,
-    agent_indices=None,
-    dynamic_max=True,
-    shuffle=False,
-    seq_lens=None,
-    states_already_reduced_to_init=False,
-    handle_nested_data=False,
-    _extra_padding=0,
-):
-    """Truncate and pad experiences into fixed-length sequences.
-
-    Args:
-        feature_columns (list): List of arrays containing features.
-        state_columns (list): List of arrays containing LSTM state values.
-        max_seq_len (int): Max length of sequences before truncation.
-        episode_ids (List[EpisodeID]): List of episode ids for each step.
-        unroll_ids (List[UnrollID]): List of identifiers for the sample batch.
-            This is used to make sure sequences are cut between sample batches.
-        agent_indices (List[AgentID]): List of agent ids for each step. Note
-            that this has to be combined with episode_ids for uniqueness.
-        dynamic_max (bool): Whether to dynamically shrink the max seq len.
-            For example, if max len is 20 and the actual max seq len in the
-            data is 7, it will be shrunk to 7.
-        shuffle (bool): Whether to shuffle the sequence outputs.
-        handle_nested_data: If True, assume that the data in
-            `feature_columns` could be nested structures (of data).
-            If False, assumes that all items in `feature_columns` are
-            only np.ndarrays (no nested structured of np.ndarrays).
-        _extra_padding (int): Add extra padding to the end of sequences.
-
-    Returns:
-        f_pad (list): Padded feature columns. These will be of shape
-            [NUM_SEQUENCES * MAX_SEQ_LEN, ...].
-        s_init (list): Initial states for each sequence, of shape
-            [NUM_SEQUENCES, ...].
-        seq_lens (list): List of sequence lengths, of shape [NUM_SEQUENCES].
-
-    Examples:
-        >>> f_pad, s_init, seq_lens = chop_into_sequences(
-                episode_ids=[1, 1, 5, 5, 5, 5],
-                unroll_ids=[4, 4, 4, 4, 4, 4],
-                agent_indices=[0, 0, 0, 0, 0, 0],
-                feature_columns=[[4, 4, 8, 8, 8, 8],
-                                 [1, 1, 0, 1, 1, 0]],
-                state_columns=[[4, 5, 4, 5, 5, 5]],
-                max_seq_len=3)
-        >>> print(f_pad)
-        [[4, 4, 0, 8, 8, 8, 8, 0, 0],
-         [1, 1, 0, 0, 1, 1, 0, 0, 0]]
-        >>> print(s_init)
-        [[4, 4, 5]]
-        >>> print(seq_lens)
-        [2, 3, 1]
-    """
-
-    if seq_lens is None or len(seq_lens) == 0:
-        prev_id = None
-        seq_lens = []
-        seq_len = 0
-        unique_ids = np.add(
-            np.add(episode_ids, agent_indices),
-            np.array(unroll_ids, dtype=np.int64) << 32,
-        )
-        for uid in unique_ids:
-            if (prev_id is not None and uid != prev_id) or seq_len >= max_seq_len:
-                seq_lens.append(seq_len)
-                seq_len = 0
-            seq_len += 1
-            prev_id = uid
-        if seq_len:
-            seq_lens.append(seq_len)
-        seq_lens = np.array(seq_lens, dtype=np.int32)
-
-    # Dynamically shrink max len as needed to optimize memory usage
-    if dynamic_max:
-        max_seq_len = max(seq_lens) + _extra_padding
-
-    feature_sequences = []
-    for col in feature_columns:
-        if isinstance(col, list):
-            col = np.array(col)
-        feature_sequences.append([])
-
-        for f in tree.flatten(col):
-            # Save unnecessary copy.
-            if not isinstance(f, np.ndarray):
-                f = np.array(f)
-
-            length = len(seq_lens) * max_seq_len
-            if f.dtype == object or f.dtype.type is np.str_:
-                f_pad = [None] * length
-            else:
-                # Make sure type doesn't change.
-                f_pad = np.zeros((length,) + np.shape(f)[1:], dtype=f.dtype)
-            seq_base = 0
-            i = 0
-            for len_ in seq_lens:
-                for seq_offset in range(len_):
-                    f_pad[seq_base + seq_offset] = f[i]
-                    i += 1
-                seq_base += max_seq_len
-            assert i == len(f), f
-            feature_sequences[-1].append(f_pad)
-
-    if states_already_reduced_to_init:
-        initial_states = state_columns
-    else:
-        initial_states = []
-        for s in state_columns:
-            # Skip unnecessary copy.
-            if not isinstance(s, np.ndarray):
-                s = np.array(s)
-            s_init = []
-            i = 0
-            for len_ in seq_lens:
-                s_init.append(s[i])
-                i += len_
-            initial_states.append(np.array(s_init))
-
-    if shuffle:
-        permutation = np.random.permutation(len(seq_lens))
-        for i, f in enumerate(tree.flatten(feature_sequences)):
-            orig_shape = f.shape
-            f = np.reshape(f, (len(seq_lens), -1) + f.shape[1:])
-            f = f[permutation]
-            f = np.reshape(f, orig_shape)
-            feature_sequences[i] = f
-        for i, s in enumerate(initial_states):
-            s = s[permutation]
-            initial_states[i] = s
-        seq_lens = seq_lens[permutation]
-
-    # Classic behavior: Don't assume data in feature_columns are nested
-    # structs. Don't return them as flattened lists, but as is (index 0).
-    if not handle_nested_data:
-        feature_sequences = [f[0] for f in feature_sequences]
-
-    return feature_sequences, initial_states, seq_lens
-
-
-def timeslice_along_seq_lens_with_overlap(
-    sample_batch,
-    seq_lens=None,
-    zero_pad_max_seq_len=0,
-    pre_overlap=0,
-    zero_init_states=True,
-) -> List["SampleBatch"]:
-    """Slices batch along `seq_lens` (each seq-len item produces one batch).
-
-    Asserts that seq_lens is given or sample_batch["seq_lens"] is not None.
-
-    Args:
-        sample_batch (SampleBatch): The SampleBatch to timeslice.
-        seq_lens (Optional[List[int]]): An optional list of seq_lens to slice
-            at. If None, use `sample_batch[SampleBatch.SEQ_LENS]`.
-        zero_pad_max_seq_len (int): If >0, already zero-pad the resulting
-            slices up to this length. NOTE: This max-len will include the
-            additional timesteps gained via setting pre_overlap (see Example).
-        pre_overlap (int): If >0, will overlap each two consecutive slices by
-            this many timesteps (toward the left side). This will cause
-            zero-padding at the very beginning of the batch.
-        zero_init_states (bool): Whether initial states should always be
-            zero'd. If False, will use the state_outs of the batch to
-            populate state_in values.
-
-    Returns:
-        List[SampleBatch]: The list of (new) SampleBatches.
-
-    Examples:
-        assert seq_lens == [5, 5, 2]
-        assert sample_batch.count == 12
-        # self = 0 1 2 3 4 | 5 6 7 8 9 | 10 11 <- timesteps
-        slices = timeslices_along_seq_lens(
-            zero_pad_max_seq_len=10,
-            pre_overlap=3)
-        # Z = zero padding (at beginning or end).
-        #             |pre (3)|     seq     | max-seq-len (up to 10)
-        # slices[0] = | Z Z Z |  0  1 2 3 4 | Z Z
-        # slices[1] = | 2 3 4 |  5  6 7 8 9 | Z Z
-        # slices[2] = | 7 8 9 | 10 11 Z Z Z | Z Z
-        # Note that `zero_pad_max_seq_len=10` includes the 3 pre-overlaps
-        #  count (makes sure each slice has exactly length 10).
-    """
-    if seq_lens is None:
-        seq_lens = sample_batch.get(SampleBatch.SEQ_LENS)
-    assert (
-        seq_lens is not None and len(seq_lens) > 0
-    ), "Cannot timeslice along `seq_lens` when `seq_lens` is empty or None!"
-    # Generate n slices based on seq_lens.
-    start = 0
-    slices = []
-    for seq_len in seq_lens:
-        pre_begin = start - pre_overlap
-        slice_begin = start
-        end = start + seq_len
-        slices.append((pre_begin, slice_begin, end))
-        start += seq_len
-
-    timeslices = []
-    for begin, slice_begin, end in slices:
-        zero_length = None
-        data_begin = 0
-        zero_init_states_ = zero_init_states
-        if begin < 0:
-            zero_length = pre_overlap
-            data_begin = slice_begin
-            zero_init_states_ = True
-        else:
-            eps_ids = sample_batch[SampleBatch.EPS_ID][begin if begin >= 0 else 0 : end]
-            is_last_episode_ids = eps_ids == eps_ids[-1]
-            if not is_last_episode_ids[0]:
-                zero_length = int(sum(1.0 - is_last_episode_ids))
-                data_begin = begin + zero_length
-                zero_init_states_ = True
-
-        if zero_length is not None:
-            data = {
-                k: np.concatenate(
-                    [
-                        np.zeros(shape=(zero_length,) + v.shape[1:], dtype=v.dtype),
-                        v[data_begin:end],
-                    ]
-                )
-                for k, v in sample_batch.items()
-                if k != SampleBatch.SEQ_LENS
-            }
-        else:
-            data = {
-                k: v[begin:end]
-                for k, v in sample_batch.items()
-                if k != SampleBatch.SEQ_LENS
-            }
-
-        if zero_init_states_:
-            i = 0
-            key = "state_in_{}".format(i)
-            while key in data:
-                data[key] = np.zeros_like(sample_batch[key][0:1])
-                # Del state_out_n from data if exists.
-                data.pop("state_out_{}".format(i), None)
-                i += 1
-                key = "state_in_{}".format(i)
-        # TODO: This will not work with attention nets as their state_outs are
-        #  not compatible with state_ins.
-        else:
-            i = 0
-            key = "state_in_{}".format(i)
-            while key in data:
-                data[key] = sample_batch["state_out_{}".format(i)][begin - 1 : begin]
-                del data["state_out_{}".format(i)]
-                i += 1
-                key = "state_in_{}".format(i)
-
-        timeslices.append(SampleBatch(data, seq_lens=[end - begin]))
-
-    # Zero-pad each slice if necessary.
-    if zero_pad_max_seq_len > 0:
-        for ts in timeslices:
-            ts.right_zero_pad(max_seq_len=zero_pad_max_seq_len, exclude_states=True)
-
-    return timeslices
->>>>>>> 19672688
+"""RNN utils for RLlib.
+
+The main trick here is that we add the time dimension at the last moment.
+The non-LSTM layers of the model see their inputs as one flat batch. Before
+the LSTM cell, we reshape the input to add the expected time dimension. During
+postprocessing, we dynamically pad the experience batches so that this
+reshaping is possible.
+
+Note that this padding strategy only works out if we assume zero inputs don't
+meaningfully affect the loss function. This happens to be true for all the
+current algorithms: https://github.com/ray-project/ray/issues/2992
+"""
+
+import logging
+import numpy as np
+import tree  # pip install dm_tree
+from typing import List, Optional
+
+from ray.rllib.policy.sample_batch import SampleBatch
+from ray.rllib.utils.annotations import DeveloperAPI
+from ray.rllib.utils.debug import summarize
+from ray.rllib.utils.framework import try_import_tf, try_import_torch
+from ray.rllib.utils.typing import TensorType, ViewRequirementsDict
+from ray.util import log_once
+
+tf1, tf, tfv = try_import_tf()
+torch, _ = try_import_torch()
+
+logger = logging.getLogger(__name__)
+
+
+@DeveloperAPI
+def pad_batch_to_sequences_of_same_size(
+    batch: SampleBatch,
+    max_seq_len: int,
+    shuffle: bool = False,
+    batch_divisibility_req: int = 1,
+    feature_keys: Optional[List[str]] = None,
+    view_requirements: Optional[ViewRequirementsDict] = None,
+):
+    """Applies padding to `batch` so it's choppable into same-size sequences.
+
+    Shuffles `batch` (if desired), makes sure divisibility requirement is met,
+    then pads the batch ([B, ...]) into same-size chunks ([B, ...]) w/o
+    adding a time dimension (yet).
+    Padding depends on episodes found in batch and `max_seq_len`.
+
+    Args:
+        batch: The SampleBatch object. All values in here have
+            the shape [B, ...].
+        max_seq_len: The max. sequence length to use for chopping.
+        shuffle: Whether to shuffle batch sequences. Shuffle may
+            be done in-place. This only makes sense if you're further
+            applying minibatch SGD after getting the outputs.
+        batch_divisibility_req: The int by which the batch dimension
+            must be dividable.
+        feature_keys: An optional list of keys to apply sequence-chopping
+            to. If None, use all keys in batch that are not
+            "state_in/out_"-type keys.
+        view_requirements: An optional Policy ViewRequirements dict to
+            be able to infer whether e.g. dynamic max'ing should be
+            applied over the seq_lens.
+    """
+    # If already zero-padded, skip.
+    if batch.zero_padded:
+        return
+
+    batch.zero_padded = True
+
+    if batch_divisibility_req > 1:
+        meets_divisibility_reqs = (
+            len(batch[SampleBatch.CUR_OBS]) % batch_divisibility_req == 0
+            # not multiagent
+            and max(batch[SampleBatch.AGENT_INDEX]) == 0
+        )
+    else:
+        meets_divisibility_reqs = True
+
+    states_already_reduced_to_init = False
+
+    # RNN/attention net case. Figure out whether we should apply dynamic
+    # max'ing over the list of sequence lengths.
+    if "state_in_0" in batch or "state_out_0" in batch:
+        # Check, whether the state inputs have already been reduced to their
+        # init values at the beginning of each max_seq_len chunk.
+        if batch.get(SampleBatch.SEQ_LENS) is not None and len(
+            batch["state_in_0"]
+        ) == len(batch[SampleBatch.SEQ_LENS]):
+            states_already_reduced_to_init = True
+
+        # RNN (or single timestep state-in): Set the max dynamically.
+        if view_requirements["state_in_0"].shift_from is None:
+            dynamic_max = True
+        # Attention Nets (state inputs are over some range): No dynamic maxing
+        # possible.
+        else:
+            dynamic_max = False
+    # Multi-agent case.
+    elif not meets_divisibility_reqs:
+        max_seq_len = batch_divisibility_req
+        dynamic_max = False
+        batch.max_seq_len = max_seq_len
+    # Simple case: No RNN/attention net, nor do we need to pad.
+    else:
+        if shuffle:
+            batch.shuffle()
+        return
+
+    # RNN, attention net, or multi-agent case.
+    state_keys = []
+    feature_keys_ = feature_keys or []
+    for k, v in batch.items():
+        if k.startswith("state_in_"):
+            state_keys.append(k)
+        elif (
+            not feature_keys
+            and not k.startswith("state_out_")
+            and k not in ["infos", SampleBatch.SEQ_LENS]
+        ):
+            feature_keys_.append(k)
+
+    feature_sequences, initial_states, seq_lens = chop_into_sequences(
+        feature_columns=[batch[k] for k in feature_keys_],
+        state_columns=[batch[k] for k in state_keys],
+        episode_ids=batch.get(SampleBatch.EPS_ID),
+        unroll_ids=batch.get(SampleBatch.UNROLL_ID),
+        agent_indices=batch.get(SampleBatch.AGENT_INDEX),
+        seq_lens=batch.get(SampleBatch.SEQ_LENS),
+        max_seq_len=max_seq_len,
+        dynamic_max=dynamic_max,
+        states_already_reduced_to_init=states_already_reduced_to_init,
+        shuffle=shuffle,
+        handle_nested_data=True,
+    )
+
+    for i, k in enumerate(feature_keys_):
+        batch[k] = tree.unflatten_as(batch[k], feature_sequences[i])
+    for i, k in enumerate(state_keys):
+        batch[k] = initial_states[i]
+    batch[SampleBatch.SEQ_LENS] = np.array(seq_lens)
+    if dynamic_max:
+        batch.max_seq_len = max(seq_lens)
+
+    if log_once("rnn_ma_feed_dict"):
+        logger.info(
+            "Padded input for RNN/Attn.Nets/MA:\n\n{}\n".format(
+                summarize(
+                    {
+                        "features": feature_sequences,
+                        "initial_states": initial_states,
+                        "seq_lens": seq_lens,
+                        "max_seq_len": max_seq_len,
+                    }
+                )
+            )
+        )
+
+
+@DeveloperAPI
+def add_time_dimension(
+    padded_inputs: TensorType,
+    *,
+    max_seq_len: int,
+    framework: str = "tf",
+    time_major: bool = False,
+):
+    """Adds a time dimension to padded inputs.
+
+    Args:
+        padded_inputs (TensorType): a padded batch of sequences. That is,
+            for seq_lens=[1, 2, 2], then inputs=[A, *, B, B, C, C], where
+            A, B, C are sequence elements and * denotes padding.
+        max_seq_len (int): The max. sequence length in padded_inputs.
+        framework (str): The framework string ("tf2", "tf", "tfe", "torch").
+        time_major (bool): Whether data should be returned in time-major (TxB)
+            format or not (BxT).
+
+    Returns:
+        TensorType: Reshaped tensor of shape [B, T, ...] or [T, B, ...].
+    """
+
+    # Sequence lengths have to be specified for LSTM batch inputs. The
+    # input batch must be padded to the max seq length given here. That is,
+    # batch_size == len(seq_lens) * max(seq_lens)
+    if framework in ["tf2", "tf", "tfe"]:
+        assert time_major is False, "time-major not supported yet for tf!"
+        padded_batch_size = tf.shape(padded_inputs)[0]
+        # Dynamically reshape the padded batch to introduce a time dimension.
+        new_batch_size = padded_batch_size // max_seq_len
+        new_shape = tf.squeeze(
+            tf.stack(
+                [
+                    tf.expand_dims(new_batch_size, axis=0),
+                    tf.expand_dims(max_seq_len, axis=0),
+                    tf.shape(padded_inputs)[1:],
+                ],
+                axis=0,
+            )
+        )
+        return tf.reshape(padded_inputs, new_shape)
+    else:
+        assert framework == "torch", "`framework` must be either tf or torch!"
+        padded_batch_size = padded_inputs.shape[0]
+
+        # Dynamically reshape the padded batch to introduce a time dimension.
+        new_batch_size = padded_batch_size // max_seq_len
+        if time_major:
+            new_shape = (max_seq_len, new_batch_size) + padded_inputs.shape[1:]
+        else:
+            new_shape = (new_batch_size, max_seq_len) + padded_inputs.shape[1:]
+        return torch.reshape(padded_inputs, new_shape)
+
+
+@DeveloperAPI
+def chop_into_sequences(
+    *,
+    feature_columns,
+    state_columns,
+    max_seq_len,
+    episode_ids=None,
+    unroll_ids=None,
+    agent_indices=None,
+    dynamic_max=True,
+    shuffle=False,
+    seq_lens=None,
+    states_already_reduced_to_init=False,
+    handle_nested_data=False,
+    _extra_padding=0,
+):
+    """Truncate and pad experiences into fixed-length sequences.
+
+    Args:
+        feature_columns (list): List of arrays containing features.
+        state_columns (list): List of arrays containing LSTM state values.
+        max_seq_len (int): Max length of sequences before truncation.
+        episode_ids (List[EpisodeID]): List of episode ids for each step.
+        unroll_ids (List[UnrollID]): List of identifiers for the sample batch.
+            This is used to make sure sequences are cut between sample batches.
+        agent_indices (List[AgentID]): List of agent ids for each step. Note
+            that this has to be combined with episode_ids for uniqueness.
+        dynamic_max (bool): Whether to dynamically shrink the max seq len.
+            For example, if max len is 20 and the actual max seq len in the
+            data is 7, it will be shrunk to 7.
+        shuffle (bool): Whether to shuffle the sequence outputs.
+        handle_nested_data: If True, assume that the data in
+            `feature_columns` could be nested structures (of data).
+            If False, assumes that all items in `feature_columns` are
+            only np.ndarrays (no nested structured of np.ndarrays).
+        _extra_padding (int): Add extra padding to the end of sequences.
+
+    Returns:
+        f_pad (list): Padded feature columns. These will be of shape
+            [NUM_SEQUENCES * MAX_SEQ_LEN, ...].
+        s_init (list): Initial states for each sequence, of shape
+            [NUM_SEQUENCES, ...].
+        seq_lens (list): List of sequence lengths, of shape [NUM_SEQUENCES].
+
+    Examples:
+        >>> f_pad, s_init, seq_lens = chop_into_sequences(
+                episode_ids=[1, 1, 5, 5, 5, 5],
+                unroll_ids=[4, 4, 4, 4, 4, 4],
+                agent_indices=[0, 0, 0, 0, 0, 0],
+                feature_columns=[[4, 4, 8, 8, 8, 8],
+                                 [1, 1, 0, 1, 1, 0]],
+                state_columns=[[4, 5, 4, 5, 5, 5]],
+                max_seq_len=3)
+        >>> print(f_pad)
+        [[4, 4, 0, 8, 8, 8, 8, 0, 0],
+         [1, 1, 0, 0, 1, 1, 0, 0, 0]]
+        >>> print(s_init)
+        [[4, 4, 5]]
+        >>> print(seq_lens)
+        [2, 3, 1]
+    """
+
+    if seq_lens is None or len(seq_lens) == 0:
+        prev_id = None
+        seq_lens = []
+        seq_len = 0
+        unique_ids = np.add(
+            np.add(episode_ids, agent_indices),
+            np.array(unroll_ids, dtype=np.int64) << 32,
+        )
+        for uid in unique_ids:
+            if (prev_id is not None and uid != prev_id) or seq_len >= max_seq_len:
+                seq_lens.append(seq_len)
+                seq_len = 0
+            seq_len += 1
+            prev_id = uid
+        if seq_len:
+            seq_lens.append(seq_len)
+        seq_lens = np.array(seq_lens, dtype=np.int32)
+
+    # Dynamically shrink max len as needed to optimize memory usage
+    if dynamic_max:
+        max_seq_len = max(seq_lens) + _extra_padding
+
+    feature_sequences = []
+    for col in feature_columns:
+        if isinstance(col, list):
+            col = np.array(col)
+        feature_sequences.append([])
+
+        for f in tree.flatten(col):
+            # Save unnecessary copy.
+            if not isinstance(f, np.ndarray):
+                f = np.array(f)
+
+            length = len(seq_lens) * max_seq_len
+            if f.dtype == object or f.dtype.type is np.str_:
+                f_pad = [None] * length
+            else:
+                # Make sure type doesn't change.
+                f_pad = np.zeros((length,) + np.shape(f)[1:], dtype=f.dtype)
+            seq_base = 0
+            i = 0
+            for len_ in seq_lens:
+                for seq_offset in range(len_):
+                    f_pad[seq_base + seq_offset] = f[i]
+                    i += 1
+                seq_base += max_seq_len
+            assert i == len(f), f
+            feature_sequences[-1].append(f_pad)
+
+    if states_already_reduced_to_init:
+        initial_states = state_columns
+    else:
+        initial_states = []
+        for s in state_columns:
+            # Skip unnecessary copy.
+            if not isinstance(s, np.ndarray):
+                s = np.array(s)
+            s_init = []
+            i = 0
+            for len_ in seq_lens:
+                s_init.append(s[i])
+                i += len_
+            initial_states.append(np.array(s_init))
+
+    if shuffle:
+        permutation = np.random.permutation(len(seq_lens))
+        for i, f in enumerate(tree.flatten(feature_sequences)):
+            orig_shape = f.shape
+            f = np.reshape(f, (len(seq_lens), -1) + f.shape[1:])
+            f = f[permutation]
+            f = np.reshape(f, orig_shape)
+            feature_sequences[i] = f
+        for i, s in enumerate(initial_states):
+            s = s[permutation]
+            initial_states[i] = s
+        seq_lens = seq_lens[permutation]
+
+    # Classic behavior: Don't assume data in feature_columns are nested
+    # structs. Don't return them as flattened lists, but as is (index 0).
+    if not handle_nested_data:
+        feature_sequences = [f[0] for f in feature_sequences]
+
+    return feature_sequences, initial_states, seq_lens
+
+
+def timeslice_along_seq_lens_with_overlap(
+    sample_batch,
+    seq_lens=None,
+    zero_pad_max_seq_len=0,
+    pre_overlap=0,
+    zero_init_states=True,
+) -> List["SampleBatch"]:
+    """Slices batch along `seq_lens` (each seq-len item produces one batch).
+
+    Asserts that seq_lens is given or sample_batch["seq_lens"] is not None.
+
+    Args:
+        sample_batch (SampleBatch): The SampleBatch to timeslice.
+        seq_lens (Optional[List[int]]): An optional list of seq_lens to slice
+            at. If None, use `sample_batch[SampleBatch.SEQ_LENS]`.
+        zero_pad_max_seq_len (int): If >0, already zero-pad the resulting
+            slices up to this length. NOTE: This max-len will include the
+            additional timesteps gained via setting pre_overlap (see Example).
+        pre_overlap (int): If >0, will overlap each two consecutive slices by
+            this many timesteps (toward the left side). This will cause
+            zero-padding at the very beginning of the batch.
+        zero_init_states (bool): Whether initial states should always be
+            zero'd. If False, will use the state_outs of the batch to
+            populate state_in values.
+
+    Returns:
+        List[SampleBatch]: The list of (new) SampleBatches.
+
+    Examples:
+        assert seq_lens == [5, 5, 2]
+        assert sample_batch.count == 12
+        # self = 0 1 2 3 4 | 5 6 7 8 9 | 10 11 <- timesteps
+        slices = timeslices_along_seq_lens(
+            zero_pad_max_seq_len=10,
+            pre_overlap=3)
+        # Z = zero padding (at beginning or end).
+        #             |pre (3)|     seq     | max-seq-len (up to 10)
+        # slices[0] = | Z Z Z |  0  1 2 3 4 | Z Z
+        # slices[1] = | 2 3 4 |  5  6 7 8 9 | Z Z
+        # slices[2] = | 7 8 9 | 10 11 Z Z Z | Z Z
+        # Note that `zero_pad_max_seq_len=10` includes the 3 pre-overlaps
+        #  count (makes sure each slice has exactly length 10).
+    """
+    if seq_lens is None:
+        seq_lens = sample_batch.get(SampleBatch.SEQ_LENS)
+    assert (
+        seq_lens is not None and len(seq_lens) > 0
+    ), "Cannot timeslice along `seq_lens` when `seq_lens` is empty or None!"
+    # Generate n slices based on seq_lens.
+    start = 0
+    slices = []
+    for seq_len in seq_lens:
+        pre_begin = start - pre_overlap
+        slice_begin = start
+        end = start + seq_len
+        slices.append((pre_begin, slice_begin, end))
+        start += seq_len
+
+    timeslices = []
+    for begin, slice_begin, end in slices:
+        zero_length = None
+        data_begin = 0
+        zero_init_states_ = zero_init_states
+        if begin < 0:
+            zero_length = pre_overlap
+            data_begin = slice_begin
+            zero_init_states_ = True
+        else:
+            eps_ids = sample_batch[SampleBatch.EPS_ID][begin if begin >= 0 else 0 : end]
+            is_last_episode_ids = eps_ids == eps_ids[-1]
+            if not is_last_episode_ids[0]:
+                zero_length = int(sum(1.0 - is_last_episode_ids))
+                data_begin = begin + zero_length
+                zero_init_states_ = True
+
+        if zero_length is not None:
+            data = {
+                k: np.concatenate(
+                    [
+                        np.zeros(shape=(zero_length,) + v.shape[1:], dtype=v.dtype),
+                        v[data_begin:end],
+                    ]
+                )
+                for k, v in sample_batch.items()
+                if k != SampleBatch.SEQ_LENS
+            }
+        else:
+            data = {
+                k: v[begin:end]
+                for k, v in sample_batch.items()
+                if k != SampleBatch.SEQ_LENS
+            }
+
+        if zero_init_states_:
+            i = 0
+            key = "state_in_{}".format(i)
+            while key in data:
+                data[key] = np.zeros_like(sample_batch[key][0:1])
+                # Del state_out_n from data if exists.
+                data.pop("state_out_{}".format(i), None)
+                i += 1
+                key = "state_in_{}".format(i)
+        # TODO: This will not work with attention nets as their state_outs are
+        #  not compatible with state_ins.
+        else:
+            i = 0
+            key = "state_in_{}".format(i)
+            while key in data:
+                data[key] = sample_batch["state_out_{}".format(i)][begin - 1 : begin]
+                del data["state_out_{}".format(i)]
+                i += 1
+                key = "state_in_{}".format(i)
+
+        timeslices.append(SampleBatch(data, seq_lens=[end - begin]))
+
+    # Zero-pad each slice if necessary.
+    if zero_pad_max_seq_len > 0:
+        for ts in timeslices:
+            ts.right_zero_pad(max_seq_len=zero_pad_max_seq_len, exclude_states=True)
+
+    return timeslices