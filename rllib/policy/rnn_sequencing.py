--- conflicted
+++ resolved
@@ -180,12 +180,6 @@
         return torch.reshape(padded_inputs, new_shape)
 
 
-<<<<<<< HEAD
-# NOTE: This function will be deprecated once chunks already come padded and
-#  correctly chopped from the SampleCollector object (in time-major fashion
-#  or not). It is already no longer user iff `_use_trajectory_view_api` = True.
-=======
->>>>>>> c576f0b0
 @DeveloperAPI
 def chop_into_sequences(*,
                         feature_columns,
