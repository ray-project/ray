"""RNN utils for RLlib.

The main trick here is that we add the time dimension at the last moment.
The non-LSTM layers of the model see their inputs as one flat batch. Before
the LSTM cell, we reshape the input to add the expected time dimension. During
postprocessing, we dynamically pad the experience batches so that this
reshaping is possible.

Note that this padding strategy only works out if we assume zero inputs don't
meaningfully affect the loss function. This happens to be true for all the
current algorithms: https://github.com/ray-project/ray/issues/2992
"""

import logging
import numpy as np
from typing import List, Optional

from ray.rllib.policy.sample_batch import SampleBatch
from ray.rllib.utils.annotations import DeveloperAPI
from ray.rllib.utils.debug import summarize
from ray.rllib.utils.framework import try_import_tf, try_import_torch
from ray.rllib.utils.typing import TensorType
from ray.util import log_once

tf1, tf, tfv = try_import_tf()
torch, _ = try_import_torch()

logger = logging.getLogger(__name__)


@DeveloperAPI
def pad_batch_to_sequences_of_same_size(
        batch: SampleBatch,
        max_seq_len: int,
        shuffle: bool = False,
        batch_divisibility_req: int = 1,
        feature_keys: Optional[List[str]] = None,
):
    """Applies padding to `batch` so it's choppable into same-size sequences.

    Shuffles `batch` (if desired), makes sure divisibility requirement is met,
    then pads the batch ([B, ...]) into same-size chunks ([B, ...]) w/o
    adding a time dimension (yet).
    Padding depends on episodes found in batch and `max_seq_len`.

    Args:
        batch (SampleBatch): The SampleBatch object. All values in here have
            the shape [B, ...].
        max_seq_len (int): The max. sequence length to use for chopping.
        shuffle (bool): Whether to shuffle batch sequences. Shuffle may
            be done in-place. This only makes sense if you're further
            applying minibatch SGD after getting the outputs.
        batch_divisibility_req (int): The int by which the batch dimension
            must be dividable.
        feature_keys (Optional[List[str]]): An optional list of keys to apply
            sequence-chopping to. If None, use all keys in batch that are not
            "state_in/out_"-type keys.
    """
    if batch_divisibility_req > 1:
        meets_divisibility_reqs = (
            len(batch[SampleBatch.CUR_OBS]) % batch_divisibility_req == 0
            # not multiagent
            and max(batch[SampleBatch.AGENT_INDEX]) == 0)
    else:
        meets_divisibility_reqs = True

    # RNN-case.
    if "state_in_0" in batch or "state_out_0" in batch:
        dynamic_max = True
    # Multi-agent case.
    elif not meets_divisibility_reqs:
        max_seq_len = batch_divisibility_req
        dynamic_max = False
    # Simple case: not RNN nor do we need to pad.
    else:
        if shuffle:
            batch.shuffle()
        return

    # RNN or multi-agent case.
    state_keys = []
    feature_keys_ = feature_keys or []
    for k in batch.keys():
        if "state_in_" in k:
            state_keys.append(k)
        elif not feature_keys and "state_out_" not in k and k != "infos":
            feature_keys_.append(k)

    feature_sequences, initial_states, seq_lens = \
        chop_into_sequences(
            feature_columns=[batch[k] for k in feature_keys_],
            state_columns=[batch[k] for k in state_keys],
            episode_ids=batch[SampleBatch.EPS_ID],
            unroll_ids=batch[SampleBatch.UNROLL_ID],
            agent_indices=batch[SampleBatch.AGENT_INDEX],
            seq_lens=batch.seq_lens,
            max_seq_len=max_seq_len,
            dynamic_max=dynamic_max,
            shuffle=shuffle)
    for i, k in enumerate(feature_keys_):
        batch[k] = feature_sequences[i]
    for i, k in enumerate(state_keys):
        batch[k] = initial_states[i]
    batch["seq_lens"] = seq_lens

    if log_once("rnn_ma_feed_dict"):
        logger.info("Padded input for RNN:\n\n{}\n".format(
            summarize({
                "features": feature_sequences,
                "initial_states": initial_states,
                "seq_lens": seq_lens,
                "max_seq_len": max_seq_len,
            })))


@DeveloperAPI
def add_time_dimension(padded_inputs: TensorType,
                       *,
                       max_seq_len: int,
                       framework: str = "tf",
                       time_major: bool = False):
    """Adds a time dimension to padded inputs.

    Args:
        padded_inputs (TensorType): a padded batch of sequences. That is,
            for seq_lens=[1, 2, 2], then inputs=[A, *, B, B, C, C], where
            A, B, C are sequence elements and * denotes padding.
        max_seq_len (int): The max. sequence length in padded_inputs.
        framework (str): The framework string ("tf2", "tf", "tfe", "torch").
        time_major (bool): Whether data should be returned in time-major (TxB)
            format or not (BxT).

    Returns:
        TensorType: Reshaped tensor of shape [B, T, ...] or [T, B, ...].
    """

    # Sequence lengths have to be specified for LSTM batch inputs. The
    # input batch must be padded to the max seq length given here. That is,
    # batch_size == len(seq_lens) * max(seq_lens)
    if framework in ["tf2", "tf", "tfe"]:
        assert time_major is False, "time-major not supported yet for tf!"
        padded_batch_size = tf.shape(padded_inputs)[0]
        # Dynamically reshape the padded batch to introduce a time dimension.
        new_batch_size = padded_batch_size // max_seq_len
        new_shape = ([new_batch_size, max_seq_len] +
                     padded_inputs.get_shape().as_list()[1:])
        return tf.reshape(padded_inputs, new_shape)
    else:
        assert framework == "torch", "`framework` must be either tf or torch!"
        padded_batch_size = padded_inputs.shape[0]

        # Dynamically reshape the padded batch to introduce a time dimension.
        new_batch_size = padded_batch_size // max_seq_len
        if time_major:
            new_shape = (max_seq_len, new_batch_size) + padded_inputs.shape[1:]
        else:
            new_shape = (new_batch_size, max_seq_len) + padded_inputs.shape[1:]
        return torch.reshape(padded_inputs, new_shape)


@DeveloperAPI
<<<<<<< HEAD
def chop_into_sequences(*,
                        feature_columns,
                        state_columns,
                        max_seq_len,
                        episode_ids=None,
                        unroll_ids=None,
                        agent_indices=None,
                        dynamic_max=True,
                        shuffle=False,
                        seq_lens=None,
                        _extra_padding=0):
=======
def chop_into_sequences(
        *,
        feature_columns,
        state_columns,
        max_seq_len,
        episode_ids=None,
        unroll_ids=None,
        agent_indices=None,
        dynamic_max=True,
        shuffle=False,
        seq_lens=None,
        states_already_reduced_to_init=False,
        _extra_padding=0):
>>>>>>> 2ffc39f1
    """Truncate and pad experiences into fixed-length sequences.

    Args:
        episode_ids (List[EpisodeID]): List of episode ids for each step.
        unroll_ids (List[UnrollID]): List of identifiers for the sample batch.
            This is used to make sure sequences are cut between sample batches.
        agent_indices (List[AgentID]): List of agent ids for each step. Note
            that this has to be combined with episode_ids for uniqueness.
        feature_columns (list): List of arrays containing features.
        state_columns (list): List of arrays containing LSTM state values.
        max_seq_len (int): Max length of sequences before truncation.
        dynamic_max (bool): Whether to dynamically shrink the max seq len.
            For example, if max len is 20 and the actual max seq len in the
            data is 7, it will be shrunk to 7.
        shuffle (bool): Whether to shuffle the sequence outputs.
        _extra_padding (int): Add extra padding to the end of sequences.

    Returns:
        f_pad (list): Padded feature columns. These will be of shape
            [NUM_SEQUENCES * MAX_SEQ_LEN, ...].
        s_init (list): Initial states for each sequence, of shape
            [NUM_SEQUENCES, ...].
        seq_lens (list): List of sequence lengths, of shape [NUM_SEQUENCES].

    Examples:
        >>> f_pad, s_init, seq_lens = chop_into_sequences(
                episode_ids=[1, 1, 5, 5, 5, 5],
                unroll_ids=[4, 4, 4, 4, 4, 4],
                agent_indices=[0, 0, 0, 0, 0, 0],
                feature_columns=[[4, 4, 8, 8, 8, 8],
                                 [1, 1, 0, 1, 1, 0]],
                state_columns=[[4, 5, 4, 5, 5, 5]],
                max_seq_len=3)
        >>> print(f_pad)
        [[4, 4, 0, 8, 8, 8, 8, 0, 0],
         [1, 1, 0, 0, 1, 1, 0, 0, 0]]
        >>> print(s_init)
        [[4, 4, 5]]
        >>> print(seq_lens)
        [2, 3, 1]
    """

<<<<<<< HEAD
    states_already_reduced_to_init = seq_lens is not None

=======
>>>>>>> 2ffc39f1
    if seq_lens is None:
        prev_id = None
        seq_lens = []
        seq_len = 0
        unique_ids = np.add(
            np.add(episode_ids, agent_indices),
            np.array(unroll_ids, dtype=np.int64) << 32)
        for uid in unique_ids:
            if (prev_id is not None and uid != prev_id) or \
                    seq_len >= max_seq_len:
                seq_lens.append(seq_len)
                seq_len = 0
            seq_len += 1
            prev_id = uid
        if seq_len:
            seq_lens.append(seq_len)
        seq_lens = np.array(seq_lens, dtype=np.int32)
    assert sum(seq_lens) == len(feature_columns[0])

    # Dynamically shrink max len as needed to optimize memory usage
    if dynamic_max:
        max_seq_len = max(seq_lens) + _extra_padding

    feature_sequences = []
    for f in feature_columns:
        # Save unnecessary copy.
        if not isinstance(f, np.ndarray):
            f = np.array(f)
        length = len(seq_lens) * max_seq_len
        if f.dtype == np.object or f.dtype.type is np.str_:
            f_pad = [None] * length
        else:
            # Make sure type doesn't change.
            f_pad = np.zeros((length, ) + np.shape(f)[1:], dtype=f.dtype)
        seq_base = 0
        i = 0
        for len_ in seq_lens:
            for seq_offset in range(len_):
                f_pad[seq_base + seq_offset] = f[i]
                i += 1
            seq_base += max_seq_len
        assert i == len(f), f
        feature_sequences.append(f_pad)

    if states_already_reduced_to_init:
        initial_states = state_columns
    else:
        initial_states = []
        for s in state_columns:
<<<<<<< HEAD
            # Save unnecessary copy.
=======
            # Skip unnecessary copy.
>>>>>>> 2ffc39f1
            if not isinstance(s, np.ndarray):
                s = np.array(s)
            s_init = []
            i = 0
            for len_ in seq_lens:
                s_init.append(s[i])
                i += len_
            initial_states.append(np.array(s_init))

    if shuffle:
        permutation = np.random.permutation(len(seq_lens))
        for i, f in enumerate(feature_sequences):
            orig_shape = f.shape
            f = np.reshape(f, (len(seq_lens), -1) + f.shape[1:])
            f = f[permutation]
            f = np.reshape(f, orig_shape)
            feature_sequences[i] = f
        for i, s in enumerate(initial_states):
            s = s[permutation]
            initial_states[i] = s
        seq_lens = seq_lens[permutation]

    return feature_sequences, initial_states, seq_lens<|MERGE_RESOLUTION|>--- conflicted
+++ resolved
@@ -159,19 +159,6 @@
 
 
 @DeveloperAPI
-<<<<<<< HEAD
-def chop_into_sequences(*,
-                        feature_columns,
-                        state_columns,
-                        max_seq_len,
-                        episode_ids=None,
-                        unroll_ids=None,
-                        agent_indices=None,
-                        dynamic_max=True,
-                        shuffle=False,
-                        seq_lens=None,
-                        _extra_padding=0):
-=======
 def chop_into_sequences(
         *,
         feature_columns,
@@ -185,7 +172,6 @@
         seq_lens=None,
         states_already_reduced_to_init=False,
         _extra_padding=0):
->>>>>>> 2ffc39f1
     """Truncate and pad experiences into fixed-length sequences.
 
     Args:
@@ -228,11 +214,6 @@
         [2, 3, 1]
     """
 
-<<<<<<< HEAD
-    states_already_reduced_to_init = seq_lens is not None
-
-=======
->>>>>>> 2ffc39f1
     if seq_lens is None:
         prev_id = None
         seq_lens = []
@@ -282,11 +263,7 @@
     else:
         initial_states = []
         for s in state_columns:
-<<<<<<< HEAD
-            # Save unnecessary copy.
-=======
             # Skip unnecessary copy.
->>>>>>> 2ffc39f1
             if not isinstance(s, np.ndarray):
                 s = np.array(s)
             s_init = []
