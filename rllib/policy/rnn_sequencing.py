--- conflicted
+++ resolved
@@ -72,13 +72,8 @@
                     # Cut time-dim at `max_seq_len`.
                     if batch.time_major:
                         batch[col] = batch[col][:batch.max_seq_len]
-<<<<<<< HEAD
-                    batch[col] = batch[col].reshape(
-                        (-1,) + batch[col].shape[2:])
-=======
                     batch[col] = batch[col].reshape((-1, ) +
                                                     batch[col].shape[2:])
->>>>>>> e968b52c
         return
 
     if batch_divisibility_req > 1:
@@ -164,10 +159,6 @@
     if framework in ["tf2", "tf", "tfe"]:
         assert time_major is False, "time-major not supported yet for tf!"
         padded_batch_size = tf.shape(padded_inputs)[0]
-<<<<<<< HEAD
-
-=======
->>>>>>> e968b52c
         # Dynamically reshape the padded batch to introduce a time dimension.
         new_batch_size = padded_batch_size // max_seq_len
         new_shape = ([new_batch_size, max_seq_len] +
