--- conflicted
+++ resolved
@@ -1,8 +1,4 @@
-<<<<<<< HEAD
-from dataclasses import dataclass
 from gym.spaces import Box, Space
-=======
->>>>>>> 5b2a9759
 import numpy as np
 from typing import Dict, Optional
 
@@ -28,28 +24,21 @@
         {"obs": ViewRequirement(timesteps=0)}
     """
 
-<<<<<<< HEAD
-    # The gym Space used in case we need to pad data in "unaccessible" areas
-    # of the trajectory (t<0 or t>H).
-    # Default: Simple box space, e.g. rewards.
-    space: Space = Box(float("-inf"), float("inf"), shape=())
-
-    # List of relative (or absolute timesteps) to be present in the
-    # input_dict.
-    timesteps: int = 0
-=======
     def __init__(self,
                  data_col: Optional[str] = None,
+                 space: Space = None,
                  timesteps: int = 0,
                  fill_mode: str = "zeros",
                  repeat_mode: str = "all"):
         """Initializes a ViewRequirement object.
->>>>>>> 5b2a9759
 
         Args:
             data_col (): The data column name from the SampleBatch (str key).
                 If None, use the dict key under which this ViewRequirement
                 resides.
+            space (Space): The gym Space used in case we need to pad data in
+                unaccessible areas of the trajectory (t<0 or t>H).
+                Default: Simple box space, e.g. rewards.
             timesteps (Union[List[int], int]): List of relative (or absolute
                 timesteps) to be present in the input_dict.
             fill_mode (str): The fill mode in case t<0 or t>H.
@@ -59,6 +48,7 @@
                 timestep (the NN will calculate all others again anyways).
         """
         self.data_col = data_col
+        self.space = space or Box(float("-inf"), float("inf"), shape=())
         self.timesteps = timesteps
 
         # Switch on absolute timestep mode. Default: False.
