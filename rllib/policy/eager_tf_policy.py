"""Eager mode TF policy built using build_tf_policy().

It supports both traced and non-traced eager execution modes."""

import logging
import functools
import numpy as np

from ray.util.debug import log_once
from ray.rllib.evaluation.episode import _flatten_action
from ray.rllib.models.catalog import ModelCatalog
from ray.rllib.policy.policy import Policy, LEARNER_STATS_KEY
from ray.rllib.policy.sample_batch import SampleBatch
from ray.rllib.policy.policy import ACTION_PROB, ACTION_LOGP
from ray.rllib.utils import add_mixins
from ray.rllib.utils.annotations import override
from ray.rllib.utils.framework import try_import_tf

tf = try_import_tf()
logger = logging.getLogger(__name__)


def _convert_to_tf(x):
    if isinstance(x, SampleBatch):
        x = {k: v for k, v in x.items() if k != SampleBatch.INFOS}
        return tf.nest.map_structure(_convert_to_tf, x)
    if isinstance(x, Policy):
        return x

    if x is not None:
        x = tf.nest.map_structure(
            lambda f: tf.convert_to_tensor(f) if f is not None else None, x)
    return x


def _convert_to_numpy(x):
    def _map(x):
        if isinstance(x, tf.Tensor):
            return x.numpy()
        return x

    try:
<<<<<<< HEAD
        return tree.map_structure(_map, x)
=======
        return tf.nest.map_structure(lambda component: component.numpy(), x)
>>>>>>> 2fb219a6
    except AttributeError:
        raise TypeError(
            ("Object of type {} has no method to convert to numpy.").format(
                type(x)))


def convert_eager_inputs(func):
    @functools.wraps(func)
    def _func(*args, **kwargs):
        if tf.executing_eagerly():
            args = [_convert_to_tf(x) for x in args]
            # TODO(gehring): find a way to remove specific hacks
            kwargs = {
                k: _convert_to_tf(v)
                for k, v in kwargs.items()
                if k not in {"info_batch", "episodes"}
            }
        return func(*args, **kwargs)

    return _func


def convert_eager_outputs(func):
    @functools.wraps(func)
    def _func(*args, **kwargs):
        out = func(*args, **kwargs)
        if tf.executing_eagerly():
            out = tf.nest.map_structure(_convert_to_numpy, out)
        return out

    return _func


def _disallow_var_creation(next_creator, **kw):
    v = next_creator(**kw)
    raise ValueError("Detected a variable being created during an eager "
                     "forward pass. Variables should only be created during "
                     "model initialization: {}".format(v.name))


def traced_eager_policy(eager_policy_cls):
    """Wrapper that enables tracing for all eager policy methods.

    This is enabled by the --trace / "eager_tracing" config."""

    class TracedEagerPolicy(eager_policy_cls):
        def __init__(self, *args, **kwargs):
            self._traced_learn_on_batch = None
            self._traced_compute_actions = None
            self._traced_compute_gradients = None
            self._traced_apply_gradients = None
            super(TracedEagerPolicy, self).__init__(*args, **kwargs)

        @override(Policy)
        @convert_eager_inputs
        @convert_eager_outputs
        def learn_on_batch(self, samples):

            if self._traced_learn_on_batch is None:
                self._traced_learn_on_batch = tf.function(
                    super(TracedEagerPolicy, self).learn_on_batch,
                    autograph=False)

            return self._traced_learn_on_batch(samples)

        @override(Policy)
        @convert_eager_inputs
        @convert_eager_outputs
        def compute_actions(self,
                            obs_batch,
                            state_batches,
                            prev_action_batch=None,
                            prev_reward_batch=None,
                            info_batch=None,
                            episodes=None,
                            explore=None,
                            timestep=None,
                            **kwargs):

            obs_batch = tf.convert_to_tensor(obs_batch)
            state_batches = _convert_to_tf(state_batches)
            prev_action_batch = _convert_to_tf(prev_action_batch)
            prev_reward_batch = _convert_to_tf(prev_reward_batch)

            if self._traced_compute_actions is None:
                self._traced_compute_actions = tf.function(
                    super(TracedEagerPolicy, self).compute_actions,
                    autograph=False)

            return self._traced_compute_actions(
                obs_batch, state_batches, prev_action_batch, prev_reward_batch,
                info_batch, episodes, explore, timestep, **kwargs)

        @override(Policy)
        @convert_eager_inputs
        @convert_eager_outputs
        def compute_gradients(self, samples):

            if self._traced_compute_gradients is None:
                self._traced_compute_gradients = tf.function(
                    super(TracedEagerPolicy, self).compute_gradients,
                    autograph=False)

            return self._traced_compute_gradients(samples)

        @override(Policy)
        @convert_eager_inputs
        @convert_eager_outputs
        def apply_gradients(self, grads):

            if self._traced_apply_gradients is None:
                self._traced_apply_gradients = tf.function(
                    super(TracedEagerPolicy, self).apply_gradients,
                    autograph=False)

            return self._traced_apply_gradients(grads)

    TracedEagerPolicy.__name__ = eager_policy_cls.__name__
    TracedEagerPolicy.__qualname__ = eager_policy_cls.__qualname__
    return TracedEagerPolicy


def build_eager_tf_policy(name,
                          loss_fn,
                          get_default_config=None,
                          postprocess_fn=None,
                          stats_fn=None,
                          optimizer_fn=None,
                          gradients_fn=None,
                          apply_gradients_fn=None,
                          grad_stats_fn=None,
                          extra_learn_fetches_fn=None,
                          extra_action_fetches_fn=None,
                          before_init=None,
                          before_loss_init=None,
                          after_init=None,
                          make_model=None,
                          forward_fn=None,
                          mixins=None,
                          obs_include_prev_action_reward=True,
                          get_batch_divisibility_req=None):
    """Build an eager TF policy.

    An eager policy runs all operations in eager mode, which makes debugging
    much simpler, but has lower performance.

    You shouldn't need to call this directly. Rather, prefer to build a TF
    graph policy and use set {"eager": true} in the trainer config to have
    it automatically be converted to an eager policy.

    This has the same signature as build_tf_policy()."""

    base = add_mixins(Policy, mixins)

    class eager_policy_cls(base):
        def __init__(self, observation_space, action_space, config):
            assert tf.executing_eagerly()
            self.framework = "tf"
            Policy.__init__(self, observation_space, action_space, config)
            self._is_training = False
            self._loss_initialized = False
            self._sess = None

            if get_default_config:
                config = dict(get_default_config(), **config)

            if before_init:
                before_init(self, observation_space, action_space, config)

            self.config = config
            self.dist_class = None
            if forward_fn:
                if not make_model:
                    raise ValueError("`make_model` is required if "
                                     "`forward_fn` is given")
            else:
                self.dist_class, logit_dim = ModelCatalog.get_action_dist(
                    action_space, self.config["model"])

            if make_model:
                self.model = make_model(self, observation_space, action_space,
                                        config)
            else:
                self.model = ModelCatalog.get_model_v2(
                    observation_space,
                    action_space,
                    logit_dim,
                    config["model"],
                    framework="tf",
                )
            self.exploration = self._create_exploration()
            self._state_in = [
                tf.convert_to_tensor(np.array([s]))
                for s in self.model.get_initial_state()
            ]

            input_dict = {
                SampleBatch.CUR_OBS: tf.convert_to_tensor(
                    np.array([observation_space.sample()])),
                SampleBatch.PREV_ACTIONS: tf.convert_to_tensor(
                    [_flatten_action(action_space.sample())]),
                SampleBatch.PREV_REWARDS: tf.convert_to_tensor([0.]),
            }
            if forward_fn:
                _, self.dist_class, _ = forward_fn(
                    self,
                    self.model,
                    input_dict[SampleBatch.CUR_OBS],
                    state_batches=self._state_in,
                    seq_lens=tf.convert_to_tensor([1]),
                    prev_action_batch=input_dict[SampleBatch.PREV_ACTIONS],
                    prev_reward_batch=input_dict[SampleBatch.PREV_REWARDS],
                    explore=True,
                    is_training=True)
            else:
                self.model(input_dict, self._state_in,
                           tf.convert_to_tensor([1]))

            if before_loss_init:
                before_loss_init(self, observation_space, action_space, config)

            self._initialize_loss_with_dummy_batch()
            self._loss_initialized = True

            if optimizer_fn:
                self._optimizer = optimizer_fn(self, config)
            else:
                self._optimizer = tf.train.AdamOptimizer(config["lr"])

            if after_init:
                after_init(self, observation_space, action_space, config)

        @override(Policy)
        def postprocess_trajectory(self,
                                   sample_batch,
                                   other_agent_batches=None,
                                   episode=None):
            assert tf.executing_eagerly()
            # Call super's postprocess_trajectory first.
            sample_batch = Policy.postprocess_trajectory(self, sample_batch)
            if postprocess_fn:
                return postprocess_fn(self, sample_batch, other_agent_batches,
                                      episode)
            return sample_batch

        @override(Policy)
        @convert_eager_inputs
        @convert_eager_outputs
        def learn_on_batch(self, samples):
            with tf.variable_creator_scope(_disallow_var_creation):
                grads_and_vars, stats = self._compute_gradients(samples)
            self._apply_gradients(grads_and_vars)
            return stats

        @override(Policy)
        @convert_eager_inputs
        @convert_eager_outputs
        def compute_gradients(self, samples):
            with tf.variable_creator_scope(_disallow_var_creation):
                grads_and_vars, stats = self._compute_gradients(samples)
            grads = [g for g, v in grads_and_vars]
            return grads, stats

        @override(Policy)
        @convert_eager_inputs
        @convert_eager_outputs
        def compute_actions(self,
                            obs_batch,
                            state_batches,
                            prev_action_batch=None,
                            prev_reward_batch=None,
                            info_batch=None,
                            episodes=None,
                            explore=None,
                            timestep=None,
                            **kwargs):

            explore = explore if explore is not None else \
                self.config["explore"]

            # TODO: remove python side effect to cull sources of bugs.
            self._is_training = False
            self._state_in = state_batches

            prev_batches = {}
            if obs_include_prev_action_reward:
                prev_batches["prev_action_batch"] = \
                    tf.convert_to_tensor(prev_action_batch)
                prev_batches["prev_reward_batch"] = \
                    tf.convert_to_tensor(prev_reward_batch)

            # Use Exploration object.
            with tf.variable_creator_scope(_disallow_var_creation):
                dist_inputs, dist_class, state_out = \
                    self.compute_distribution_inputs(
                        obs_batch=tf.convert_to_tensor(obs_batch),
                        state_batches=state_batches,
                        explore=explore,
                        is_training=False,
                        **prev_batches)
                # Get the exploration action from the forward results.
                action, logp = self.exploration.get_exploration_action(
                    distribution_inputs=dist_inputs,
                    action_dist_class=self.dist_class,
                    timestep=timestep
                    if timestep is not None else self.global_timestep,
                    explore=explore)

            extra_fetches = {}
            if logp is not None:
                extra_fetches.update({
                    ACTION_PROB: tf.exp(logp),
                    ACTION_LOGP: logp,
                })
            if extra_action_fetches_fn:
                extra_fetches.update(extra_action_fetches_fn(self))

            # Increase our global sampling timestep counter by 1.
            self.global_timestep += 1

            return action, state_out, extra_fetches

        @override(Policy)
        def compute_distribution_inputs(self,
                                        obs_batch,
                                        state_batches=None,
                                        prev_action_batch=None,
                                        prev_reward_batch=None,
                                        explore=True,
                                        timestep=None,
                                        is_training=True):
            if tf.executing_eagerly():
                n = len(obs_batch)
            else:
                n = obs_batch.shape[0]
            seq_lens = tf.ones(n, dtype=tf.int32)

            self.exploration.before_forward_pass(
                obs_batch=obs_batch,
                state_batches=state_batches,
                seq_lens=seq_lens,
                timestep=timestep,
                explore=explore)

            # Custom forward pass to get the action dist inputs.
            if forward_fn:
                dist_inputs, dist_class, state_out = forward_fn(
                    self,
                    self.model,
                    obs_batch,
                    state_batches=state_batches,
                    seq_lens=seq_lens,
                    prev_action_batch=prev_action_batch,
                    prev_reward_batch=prev_reward_batch,
                    explore=explore,
                    is_training=is_training)
            # Forward pass through our exploration object.
            else:
                dist_inputs, state_out = self.model({
                    SampleBatch.CUR_OBS: obs_batch,
                    SampleBatch.PREV_ACTIONS: prev_action_batch,
                    SampleBatch.PREV_REWARDS: prev_reward_batch,
                }, state_batches, seq_lens)
                dist_class = self.dist_class

            self.exploration.after_forward_pass(
                distribution_inputs=dist_inputs,
                action_dist_class=dist_class,
                timestep=timestep,
                explore=explore)

            return dist_inputs, dist_class, state_out

        @override(Policy)
        def compute_log_likelihoods(self,
                                    actions,
                                    obs_batch,
                                    state_batches=None,
                                    prev_action_batch=None,
                                    prev_reward_batch=None):

            seq_lens = tf.ones(len(obs_batch), dtype=tf.int32)
            input_dict = {
                SampleBatch.CUR_OBS: tf.convert_to_tensor(obs_batch),
                "is_training": tf.constant(False),
            }
            if obs_include_prev_action_reward:
                input_dict.update({
                    SampleBatch.PREV_ACTIONS: tf.convert_to_tensor(
                        prev_action_batch),
                    SampleBatch.PREV_REWARDS: tf.convert_to_tensor(
                        prev_reward_batch),
                })

            if forward_fn:
                dist_inputs, dist_class, _ = forward_fn(
                    self,
                    self.model,
                    input_dict[SampleBatch.CUR_OBS],
                    state_batches=state_batches,
                    seq_lens=seq_lens,
                    explore=False)
            else:
                dist_inputs, _ = self.model(input_dict, state_batches,
                                            seq_lens)
                dist_class = self.dist_class

            action_dist = dist_class(dist_inputs, self.model)
            log_likelihoods = action_dist.logp(actions)

            return log_likelihoods

        @override(Policy)
        def apply_gradients(self, gradients):
            self._apply_gradients(
                zip([(tf.convert_to_tensor(g) if g is not None else None)
                     for g in gradients], self.model.trainable_variables()))

        @override(Policy)
        def get_exploration_info(self):
            return _convert_to_numpy(self.exploration.get_info())

        @override(Policy)
        def get_weights(self):
            variables = self.variables()
            return [v.numpy() for v in variables]

        @override(Policy)
        def set_weights(self, weights):
            variables = self.variables()
            assert len(weights) == len(variables), (len(weights),
                                                    len(variables))
            for v, w in zip(variables, weights):
                v.assign(w)

        def variables(self):
            """Return the list of all savable variables for this policy."""
            return self.model.variables()

        @override(Policy)
        def is_recurrent(self):
            return len(self._state_in) > 0

        @override(Policy)
        def num_state_tensors(self):
            return len(self._state_in)

        @override(Policy)
        def get_initial_state(self):
            return self.model.get_initial_state()

        def get_session(self):
            return None  # None implies eager

        def get_placeholder(self, ph):
            raise ValueError(
                "get_placeholder() is not allowed in eager mode. Try using "
                "rllib.utils.tf_ops.make_tf_callable() to write "
                "functions that work in both graph and eager mode.")

        def loss_initialized(self):
            return self._loss_initialized

        @override(Policy)
        def export_model(self, export_dir):
            pass

        @override(Policy)
        def export_checkpoint(self, export_dir):
            pass

        def _get_is_training_placeholder(self):
            return tf.convert_to_tensor(self._is_training)

        def _apply_gradients(self, grads_and_vars):
            if apply_gradients_fn:
                apply_gradients_fn(self, self._optimizer, grads_and_vars)
            else:
                self._optimizer.apply_gradients(grads_and_vars)

        def _compute_gradients(self, samples):
            """Computes and returns grads as eager tensors."""

            self._is_training = True

            with tf.GradientTape(persistent=gradients_fn is not None) as tape:
                # TODO: set seq len and state-in properly
                state_in = []
                for i in range(self.num_state_tensors()):
                    state_in.append(samples["state_in_{}".format(i)])
                self._state_in = state_in

                self._seq_lens = None
                if len(state_in) > 0:
                    self._seq_lens = tf.ones(
                        samples[SampleBatch.CUR_OBS].shape[0], dtype=tf.int32)
                    samples["seq_lens"] = self._seq_lens

                model_out, _ = self.model(samples, self._state_in,
                                          self._seq_lens)
                loss = loss_fn(self, self.model, self.dist_class, samples)

            variables = self.model.trainable_variables()

            if gradients_fn:

                class OptimizerWrapper:
                    def __init__(self, tape):
                        self.tape = tape

                    def compute_gradients(self, loss, var_list):
                        return list(
                            zip(self.tape.gradient(loss, var_list), var_list))

                grads_and_vars = gradients_fn(self, OptimizerWrapper(tape),
                                              loss)
            else:
                grads_and_vars = list(
                    zip(tape.gradient(loss, variables), variables))

            if log_once("grad_vars"):
                for _, v in grads_and_vars:
                    logger.info("Optimizing variable {}".format(v.name))

            grads = [g for g, v in grads_and_vars]
            stats = self._stats(self, samples, grads)
            return grads_and_vars, stats

        def _stats(self, outputs, samples, grads):

            fetches = {}
            if stats_fn:
                fetches[LEARNER_STATS_KEY] = {
                    k: v
                    for k, v in stats_fn(outputs, samples).items()
                }
            else:
                fetches[LEARNER_STATS_KEY] = {}
            if extra_learn_fetches_fn:
                fetches.update(
                    {k: v
                     for k, v in extra_learn_fetches_fn(self).items()})
            if grad_stats_fn:
                fetches.update({
                    k: v
                    for k, v in grad_stats_fn(self, samples, grads).items()
                })
            return fetches

        def _initialize_loss_with_dummy_batch(self):
            # Dummy forward pass to initialize any policy attributes, etc.
            action_dtype, action_shape = ModelCatalog.get_action_shape(
                self.action_space)
            dummy_batch = {
                SampleBatch.CUR_OBS: np.array(
                    [self.observation_space.sample()]),
                SampleBatch.NEXT_OBS: np.array(
                    [self.observation_space.sample()]),
                SampleBatch.DONES: np.array([False], dtype=np.bool),
                SampleBatch.ACTIONS: tf.nest.map_structure(
                    lambda c: np.array([c]), self.action_space.sample()),
                SampleBatch.REWARDS: np.array([0], dtype=np.float32),
            }
            if obs_include_prev_action_reward:
                dummy_batch.update({
                    SampleBatch.PREV_ACTIONS: dummy_batch[SampleBatch.ACTIONS],
                    SampleBatch.PREV_REWARDS: dummy_batch[SampleBatch.REWARDS],
                })
            for i, h in enumerate(self._state_in):
                dummy_batch["state_in_{}".format(i)] = h
                dummy_batch["state_out_{}".format(i)] = h

            if self._state_in:
                dummy_batch["seq_lens"] = np.array([1], dtype=np.int32)

            # Convert everything to tensors.
            dummy_batch = tf.nest.map_structure(tf.convert_to_tensor,
                                                dummy_batch)

            # for IMPALA which expects a certain sample batch size.
            def tile_to(tensor, n):
                return tf.tile(tensor,
                               [n] + [1 for _ in tensor.shape.as_list()[1:]])

            if get_batch_divisibility_req:
                dummy_batch = tf.nest.map_structure(
                    lambda c: tile_to(c, get_batch_divisibility_req(self)),
                    dummy_batch)

            # Execute a forward pass to get self.action_dist etc initialized,
            # and also obtain the extra action fetches
            _, _, fetches = self.compute_actions(
                dummy_batch[SampleBatch.CUR_OBS], self._state_in,
                dummy_batch.get(SampleBatch.PREV_ACTIONS),
                dummy_batch.get(SampleBatch.PREV_REWARDS))
            dummy_batch.update(fetches)

            postprocessed_batch = self.postprocess_trajectory(
                SampleBatch(dummy_batch))

            # model forward pass for the loss (needed after postprocess to
            # overwrite any tensor state from that call)
            self.model.from_batch(dummy_batch)

            postprocessed_batch = tf.nest.map_structure(
                lambda c: tf.convert_to_tensor(c), postprocessed_batch.data)

            loss_fn(self, self.model, self.dist_class, postprocessed_batch)
            if stats_fn:
                stats_fn(self, postprocessed_batch)

        @classmethod
        def with_tracing(cls):
            return traced_eager_policy(cls)

    eager_policy_cls.__name__ = name + "_eager"
    eager_policy_cls.__qualname__ = name + "_eager"
    return eager_policy_cls<|MERGE_RESOLUTION|>--- conflicted
+++ resolved
@@ -40,11 +40,7 @@
         return x
 
     try:
-<<<<<<< HEAD
-        return tree.map_structure(_map, x)
-=======
-        return tf.nest.map_structure(lambda component: component.numpy(), x)
->>>>>>> 2fb219a6
+        return tf.nest.map_structure(_map, x)
     except AttributeError:
         raise TypeError(
             ("Object of type {} has no method to convert to numpy.").format(
