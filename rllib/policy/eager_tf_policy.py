"""Eager mode TF policy built using build_tf_policy().

It supports both traced and non-traced eager execution modes."""

import functools
import logging
import numpy as np
from gym.spaces import Tuple, Dict

from ray.util.debug import log_once
from ray.rllib.models.catalog import ModelCatalog
from ray.rllib.policy.policy import Policy, LEARNER_STATS_KEY
from ray.rllib.policy.rnn_sequencing import pad_batch_to_sequences_of_same_size
from ray.rllib.policy.sample_batch import SampleBatch
from ray.rllib.policy.view_requirement import initialize_loss_with_dummy_batch
from ray.rllib.utils import add_mixins
from ray.rllib.utils.annotations import override
from ray.rllib.utils.framework import try_import_tf
from ray.rllib.utils.spaces.space_utils import flatten_to_single_ndarray
from ray.rllib.utils.tf_ops import convert_to_non_tf_type
from ray.rllib.utils.tracking_dict import UsageTrackingDict

tf1, tf, tfv = try_import_tf()
logger = logging.getLogger(__name__)


def _convert_to_tf(x, dtype=None):
    if isinstance(x, SampleBatch):
        x = {k: v for k, v in x.items() if k != SampleBatch.INFOS}
        return tf.nest.map_structure(_convert_to_tf, x)
    if isinstance(x, Policy):
        return x

    if x is not None:
        d = dtype
        x = tf.nest.map_structure(
            lambda f: tf.convert_to_tensor(f, d) if f is not None else None, x)
    return x


def _convert_to_numpy(x):
    def _map(x):
        if isinstance(x, tf.Tensor):
            return x.numpy()
        return x

    try:
        return tf.nest.map_structure(_map, x)
    except AttributeError:
        raise TypeError(
            ("Object of type {} has no method to convert to numpy.").format(
                type(x)))


def convert_eager_inputs(func):
    @functools.wraps(func)
    def _func(*args, **kwargs):
        if tf.executing_eagerly():
            args = [_convert_to_tf(x) for x in args]
            # TODO: (sven) find a way to remove key-specific hacks.
            kwargs = {
                k: _convert_to_tf(
                    v, dtype=tf.int64 if k == "timestep" else None)
                for k, v in kwargs.items()
                if k not in {"info_batch", "episodes"}
            }
        return func(*args, **kwargs)

    return _func


def convert_eager_outputs(func):
    @functools.wraps(func)
    def _func(*args, **kwargs):
        out = func(*args, **kwargs)
        if tf.executing_eagerly():
            out = tf.nest.map_structure(_convert_to_numpy, out)
        return out

    return _func


def _disallow_var_creation(next_creator, **kw):
    v = next_creator(**kw)
    raise ValueError("Detected a variable being created during an eager "
                     "forward pass. Variables should only be created during "
                     "model initialization: {}".format(v.name))


def traced_eager_policy(eager_policy_cls):
    """Wrapper that enables tracing for all eager policy methods.

    This is enabled by the --trace / "eager_tracing" config."""

    class TracedEagerPolicy(eager_policy_cls):
        def __init__(self, *args, **kwargs):
            self._traced_learn_on_batch = None
            self._traced_compute_actions = None
            self._traced_compute_gradients = None
            self._traced_apply_gradients = None
            super(TracedEagerPolicy, self).__init__(*args, **kwargs)

        @override(eager_policy_cls)
        @convert_eager_inputs
        @convert_eager_outputs
        def _learn_on_batch_eager(self, samples):

            if self._traced_learn_on_batch is None:
                self._traced_learn_on_batch = tf.function(
                    super(TracedEagerPolicy, self)._learn_on_batch_eager,
                    autograph=False,
                    experimental_relax_shapes=True)

            return self._traced_learn_on_batch(samples)

        @override(Policy)
        @convert_eager_inputs
        @convert_eager_outputs
        def compute_actions(self,
                            obs_batch,
                            state_batches=None,
                            prev_action_batch=None,
                            prev_reward_batch=None,
                            info_batch=None,
                            episodes=None,
                            explore=None,
                            timestep=None,
                            **kwargs):

            obs_batch = tf.convert_to_tensor(obs_batch)
            state_batches = _convert_to_tf(state_batches)
            prev_action_batch = _convert_to_tf(prev_action_batch)
            prev_reward_batch = _convert_to_tf(prev_reward_batch)

            if self._traced_compute_actions is None:
                self._traced_compute_actions = tf.function(
                    super(TracedEagerPolicy, self).compute_actions,
                    autograph=False,
                    experimental_relax_shapes=True)

            return self._traced_compute_actions(
                obs_batch, state_batches, prev_action_batch, prev_reward_batch,
                info_batch, episodes, explore, timestep, **kwargs)

        @override(eager_policy_cls)
        @convert_eager_inputs
        @convert_eager_outputs
        def _compute_gradients_eager(self, samples):

            if self._traced_compute_gradients is None:
                self._traced_compute_gradients = tf.function(
                    super(TracedEagerPolicy, self).compute_gradients,
                    autograph=False,
                    experimental_relax_shapes=True)

            return self._traced_compute_gradients(samples)

        @override(Policy)
        @convert_eager_inputs
        @convert_eager_outputs
        def apply_gradients(self, grads):

            if self._traced_apply_gradients is None:
                self._traced_apply_gradients = tf.function(
                    super(TracedEagerPolicy, self).apply_gradients,
                    autograph=False,
                    experimental_relax_shapes=True)

            return self._traced_apply_gradients(grads)

    TracedEagerPolicy.__name__ = eager_policy_cls.__name__
    TracedEagerPolicy.__qualname__ = eager_policy_cls.__qualname__
    return TracedEagerPolicy


def build_eager_tf_policy(name,
                          loss_fn,
                          get_default_config=None,
                          postprocess_fn=None,
                          stats_fn=None,
                          optimizer_fn=None,
                          gradients_fn=None,
                          apply_gradients_fn=None,
                          grad_stats_fn=None,
                          extra_learn_fetches_fn=None,
                          extra_action_fetches_fn=None,
                          validate_spaces=None,
                          before_init=None,
                          before_loss_init=None,
                          after_init=None,
                          make_model=None,
                          action_sampler_fn=None,
                          action_distribution_fn=None,
                          mixins=None,
                          view_requirements_fn=None,
                          obs_include_prev_action_reward=True,
                          get_batch_divisibility_req=None):
    """Build an eager TF policy.

    An eager policy runs all operations in eager mode, which makes debugging
    much simpler, but has lower performance.

    You shouldn't need to call this directly. Rather, prefer to build a TF
    graph policy and use set {"framework": "tfe"} in the trainer config to have
    it automatically be converted to an eager policy.

    This has the same signature as build_tf_policy()."""

    base = add_mixins(Policy, mixins)

    class eager_policy_cls(base):
        def __init__(self, observation_space, action_space, config):
            assert tf.executing_eagerly()
            self.framework = config.get("framework", "tfe")
            Policy.__init__(self, observation_space, action_space, config)
            self._is_training = False
            self._loss_initialized = False
            self._sess = None

            self._loss = loss_fn
            self.batch_divisibility_req = get_batch_divisibility_req(self) if \
                callable(get_batch_divisibility_req) else \
                (get_batch_divisibility_req or 1)
<<<<<<< HEAD
=======
            self._max_seq_len = config["model"]["max_seq_len"]
>>>>>>> 54d85a6c

            if get_default_config:
                config = dict(get_default_config(), **config)

            if validate_spaces:
                validate_spaces(self, observation_space, action_space, config)

            if before_init:
                before_init(self, observation_space, action_space, config)

            self.config = config
            self.dist_class = None
            if action_sampler_fn or action_distribution_fn:
                if not make_model:
                    raise ValueError(
                        "`make_model` is required if `action_sampler_fn` OR "
                        "`action_distribution_fn` is given")
            else:
                self.dist_class, logit_dim = ModelCatalog.get_action_dist(
                    action_space, self.config["model"])

            if make_model:
                self.model = make_model(self, observation_space, action_space,
                                        config)
            else:
                self.model = ModelCatalog.get_model_v2(
                    observation_space,
                    action_space,
                    logit_dim,
                    config["model"],
                    framework=self.framework,
                )
            # Auto-update model's inference view requirements, if recurrent.
            self.model.update_view_requirements_from_init_state()

            self.exploration = self._create_exploration()
            self._state_in = [
                tf.convert_to_tensor([s])
                for s in self.model.get_initial_state()
            ]

            # Update this Policy's ViewRequirements (if function given).
            if callable(view_requirements_fn):
                self.view_requirements = view_requirements_fn(self)
            # Combine view_requirements for Model and Policy.
            self.view_requirements.update(
                self.model.inference_view_requirements)

            if before_loss_init:
                before_loss_init(self, observation_space, action_space, config)

            initialize_loss_with_dummy_batch(
                self, auto=view_requirements_fn is None)
            self._loss_initialized = True

            if optimizer_fn:
                self._optimizer = optimizer_fn(self, config)
            else:
                self._optimizer = tf.keras.optimizers.Adam(config["lr"])

            if after_init:
                after_init(self, observation_space, action_space, config)

            # Got to reset global_timestep again after fake run-throughs.
            self.global_timestep = 0

        @override(Policy)
        def postprocess_trajectory(self,
                                   sample_batch,
                                   other_agent_batches=None,
                                   episode=None):
            assert tf.executing_eagerly()
            # Call super's postprocess_trajectory first.
            sample_batch = Policy.postprocess_trajectory(self, sample_batch)
            if postprocess_fn:
                return postprocess_fn(self, sample_batch, other_agent_batches,
                                      episode)
            return sample_batch

        @override(Policy)
        def learn_on_batch(self, samples):
            # Get batch ready for RNNs, if applicable.
            pad_batch_to_sequences_of_same_size(
                samples,
                shuffle=False,
                max_seq_len=self._max_seq_len,
                batch_divisibility_req=self.batch_divisibility_req)
            return self._learn_on_batch_eager(samples)

        @convert_eager_inputs
        @convert_eager_outputs
        def _learn_on_batch_eager(self, samples):
            with tf.variable_creator_scope(_disallow_var_creation):
                grads_and_vars, stats = self._compute_gradients(samples)
            self._apply_gradients(grads_and_vars)
            return stats

        @override(Policy)
        def compute_gradients(self, samples):
            # Get batch ready for RNNs, if applicable.
            pad_batch_to_sequences_of_same_size(
                samples,
                shuffle=False,
                max_seq_len=self._max_seq_len,
                batch_divisibility_req=self.batch_divisibility_req)
            return self._compute_gradients_eager(samples)

        @convert_eager_inputs
        @convert_eager_outputs
        def _compute_gradients_eager(self, samples):
            with tf.variable_creator_scope(_disallow_var_creation):
                grads_and_vars, stats = self._compute_gradients(samples)
            grads = [g for g, v in grads_and_vars]
            return grads, stats

        @override(Policy)
        @convert_eager_inputs
        @convert_eager_outputs
        def compute_actions(self,
                            obs_batch,
                            state_batches=None,
                            prev_action_batch=None,
                            prev_reward_batch=None,
                            info_batch=None,
                            episodes=None,
                            explore=None,
                            timestep=None,
                            **kwargs):

            explore = explore if explore is not None else \
                self.config["explore"]
            timestep = timestep if timestep is not None else \
                self.global_timestep

            # TODO: remove python side effect to cull sources of bugs.
            self._is_training = False
            self._state_in = state_batches

            if not tf1.executing_eagerly():
                tf1.enable_eager_execution()

            input_dict = {
                SampleBatch.CUR_OBS: tf.convert_to_tensor(obs_batch),
                "is_training": tf.constant(False),
            }
            batch_size = input_dict[SampleBatch.CUR_OBS].shape[0]
            seq_lens = tf.ones(batch_size, dtype=tf.int32)
            if obs_include_prev_action_reward:
                if prev_action_batch is not None:
                    input_dict[SampleBatch.PREV_ACTIONS] = \
                        tf.convert_to_tensor(prev_action_batch)
                if prev_reward_batch is not None:
                    input_dict[SampleBatch.PREV_REWARDS] = \
                        tf.convert_to_tensor(prev_reward_batch)

            # Use Exploration object.
            with tf.variable_creator_scope(_disallow_var_creation):
                if action_sampler_fn:
                    dist_inputs = None
                    state_out = []
                    actions, logp = self.action_sampler_fn(
                        self,
                        self.model,
                        input_dict[SampleBatch.CUR_OBS],
                        explore=explore,
                        timestep=timestep,
                        episodes=episodes)
                else:
                    # Exploration hook before each forward pass.
                    self.exploration.before_compute_actions(
                        timestep=timestep, explore=explore)

                    if action_distribution_fn:
                        dist_inputs, dist_class, state_out = \
                            action_distribution_fn(
                                self, self.model,
                                input_dict[SampleBatch.CUR_OBS],
                                explore=explore,
                                timestep=timestep,
                                is_training=False)
                    else:
                        dist_class = self.dist_class
                        dist_inputs, state_out = self.model(
                            input_dict, state_batches, seq_lens)

                    action_dist = dist_class(dist_inputs, self.model)

                    # Get the exploration action from the forward results.
                    actions, logp = self.exploration.get_exploration_action(
                        action_distribution=action_dist,
                        timestep=timestep,
                        explore=explore)

            # Add default and custom fetches.
            extra_fetches = {}
            # Action-logp and action-prob.
            if logp is not None:
                extra_fetches[SampleBatch.ACTION_PROB] = tf.exp(logp)
                extra_fetches[SampleBatch.ACTION_LOGP] = logp
            # Action-dist inputs.
            if dist_inputs is not None:
                extra_fetches[SampleBatch.ACTION_DIST_INPUTS] = dist_inputs
            # Custom extra fetches.
            if extra_action_fetches_fn:
                extra_fetches.update(extra_action_fetches_fn(self))

            # Update our global timestep by the batch size.
<<<<<<< HEAD
            self.global_timestep += int(batch_size)
=======
            self.global_timestep += len(obs_batch) if \
                isinstance(obs_batch, (tuple, list)) else obs_batch.shape[0]
>>>>>>> 54d85a6c

            return actions, state_out, extra_fetches

        @override(Policy)
        def compute_log_likelihoods(self,
                                    actions,
                                    obs_batch,
                                    state_batches=None,
                                    prev_action_batch=None,
                                    prev_reward_batch=None):
            if action_sampler_fn and action_distribution_fn is None:
                raise ValueError("Cannot compute log-prob/likelihood w/o an "
                                 "`action_distribution_fn` and a provided "
                                 "`action_sampler_fn`!")

            seq_lens = tf.ones(len(obs_batch), dtype=tf.int32)
            input_dict = {
                SampleBatch.CUR_OBS: tf.convert_to_tensor(obs_batch),
                "is_training": tf.constant(False),
            }
            if obs_include_prev_action_reward:
                input_dict.update({
                    SampleBatch.PREV_ACTIONS: tf.convert_to_tensor(
                        prev_action_batch),
                    SampleBatch.PREV_REWARDS: tf.convert_to_tensor(
                        prev_reward_batch),
                })

            # Exploration hook before each forward pass.
            self.exploration.before_compute_actions(explore=False)

            # Action dist class and inputs are generated via custom function.
            if action_distribution_fn:
                dist_inputs, dist_class, _ = action_distribution_fn(
                    self,
                    self.model,
                    input_dict[SampleBatch.CUR_OBS],
                    explore=False,
                    is_training=False)
                action_dist = dist_class(dist_inputs, self.model)
                log_likelihoods = action_dist.logp(actions)
            # Default log-likelihood calculation.
            else:
                dist_inputs, _ = self.model(input_dict, state_batches,
                                            seq_lens)
                dist_class = self.dist_class

            action_dist = dist_class(dist_inputs, self.model)
            log_likelihoods = action_dist.logp(actions)

            return log_likelihoods

        @override(Policy)
        def apply_gradients(self, gradients):
            self._apply_gradients(
                zip([(tf.convert_to_tensor(g) if g is not None else None)
                     for g in gradients], self.model.trainable_variables()))

        @override(Policy)
        def get_exploration_info(self):
            return _convert_to_numpy(self.exploration.get_info())

        @override(Policy)
        def get_weights(self, as_dict=False):
            variables = self.variables()
            if as_dict:
                return {v.name: v.numpy() for v in variables}
            return [v.numpy() for v in variables]

        @override(Policy)
        def set_weights(self, weights):
            variables = self.variables()
            assert len(weights) == len(variables), (len(weights),
                                                    len(variables))
            for v, w in zip(variables, weights):
                v.assign(w)

        @override(Policy)
        def get_state(self):
            state = {"_state": super().get_state()}
            state["_optimizer_variables"] = self._optimizer.variables()
            return state

        @override(Policy)
        def set_state(self, state):
            state = state.copy()  # shallow copy
            # Set optimizer vars first.
            optimizer_vars = state.pop("_optimizer_variables", None)
            if optimizer_vars and self._optimizer.variables():
                logger.warning(
                    "Cannot restore an optimizer's state for tf eager! Keras "
                    "is not able to save the v1.x optimizers (from "
                    "tf.compat.v1.train) since they aren't compatible with "
                    "checkpoints.")
                for opt_var, value in zip(self._optimizer.variables(),
                                          optimizer_vars):
                    opt_var.assign(value)
            # Then the Policy's (NN) weights.
            super().set_state(state["_state"])

        def variables(self):
            """Return the list of all savable variables for this policy."""
            return self.model.variables()

        @override(Policy)
        def is_recurrent(self):
            return len(self._state_in) > 0

        @override(Policy)
        def num_state_tensors(self):
            return len(self._state_in)

        @override(Policy)
        def get_initial_state(self):
            return self.model.get_initial_state()

        def get_session(self):
            return None  # None implies eager

        def get_placeholder(self, ph):
            raise ValueError(
                "get_placeholder() is not allowed in eager mode. Try using "
                "rllib.utils.tf_ops.make_tf_callable() to write "
                "functions that work in both graph and eager mode.")

        def loss_initialized(self):
            return self._loss_initialized

        @override(Policy)
        def export_model(self, export_dir):
            pass

        @override(Policy)
        def export_checkpoint(self, export_dir):
            pass

        def _get_is_training_placeholder(self):
            return tf.convert_to_tensor(self._is_training)

        def _apply_gradients(self, grads_and_vars):
            if apply_gradients_fn:
                apply_gradients_fn(self, self._optimizer, grads_and_vars)
            else:
                self._optimizer.apply_gradients(grads_and_vars)

        def _compute_gradients(self, samples):
            """Computes and returns grads as eager tensors."""

            self._is_training = True

            with tf.GradientTape(persistent=gradients_fn is not None) as tape:
                # TODO: set seq len and state-in properly
                state_in = []
                for i in range(self.num_state_tensors()):
                    state_in.append(samples["state_in_{}".format(i)])
                self._state_in = state_in

                model_out, _ = self.model(samples, self._state_in,
                                          samples.get("seq_lens"))
                loss = loss_fn(self, self.model, self.dist_class, samples)

            variables = self.model.trainable_variables()

            if gradients_fn:

                class OptimizerWrapper:
                    def __init__(self, tape):
                        self.tape = tape

                    def compute_gradients(self, loss, var_list):
                        return list(
                            zip(self.tape.gradient(loss, var_list), var_list))

                grads_and_vars = gradients_fn(self, OptimizerWrapper(tape),
                                              loss)
            else:
                grads_and_vars = list(
                    zip(tape.gradient(loss, variables), variables))

            if log_once("grad_vars"):
                for _, v in grads_and_vars:
                    logger.info("Optimizing variable {}".format(v.name))

            grads = [g for g, v in grads_and_vars]
            stats = self._stats(self, samples, grads)
            return grads_and_vars, stats

        def _stats(self, outputs, samples, grads):

            fetches = {}
            if stats_fn:
                fetches[LEARNER_STATS_KEY] = {
                    k: v
                    for k, v in stats_fn(outputs, samples).items()
                }
            else:
                fetches[LEARNER_STATS_KEY] = {}

            if extra_learn_fetches_fn:
                fetches.update(
                    {k: v
                     for k, v in extra_learn_fetches_fn(self).items()})
            if grad_stats_fn:
                fetches.update({
                    k: v
                    for k, v in grad_stats_fn(self, samples, grads).items()
                })
            return fetches

        def _initialize_loss_with_dummy_batch(self):
            self._dummy_batch = self._get_dummy_batch(self.view_requirements, batch_size=4)
            input_dict = self._lazy_tensor_dict(self._dummy_batch)

            # TODO: (sven) try to get rid of this call.
            if action_distribution_fn:
                _, self.dist_class, _ = action_distribution_fn(
                    self, self.model, input_dict[SampleBatch.CUR_OBS])
            self.compute_actions_from_input_dict(input_dict)

            # Dummy forward pass to initialize any policy attributes, etc.
            #dummy_batch = {
            #    SampleBatch.CUR_OBS: np.array(
            #        [self.observation_space.sample()]),
            #    SampleBatch.NEXT_OBS: np.array(
            #        [self.observation_space.sample()]),
            #    SampleBatch.DONES: np.array([False], dtype=np.bool),
            #    SampleBatch.REWARDS: np.array([0], dtype=np.float32),
            #}
            #if isinstance(self.action_space, (Dict, Tuple)):
            #    dummy_batch[SampleBatch.ACTIONS] = [
            #        flatten_to_single_ndarray(self.action_space.sample())
            #    ]
            #else:
            #    dummy_batch[SampleBatch.ACTIONS] = tf.nest.map_structure(
            #        lambda c: np.array([c]), self.action_space.sample())

            #if obs_include_prev_action_reward:
            #    dummy_batch.update({
            #        SampleBatch.PREV_ACTIONS: dummy_batch[SampleBatch.ACTIONS],
            #        SampleBatch.PREV_REWARDS: dummy_batch[SampleBatch.REWARDS],
            #    })
            #for i, h in enumerate(self._state_in):
            #    dummy_batch["state_in_{}".format(i)] = h
            #    dummy_batch["state_out_{}".format(i)] = h

            #if self._state_in:
            #    dummy_batch["seq_lens"] = np.array([1], dtype=np.int32)

            # Convert everything to tensors.
            #dummy_batch = tf.nest.map_structure(tf1.convert_to_tensor,
            #                                    dummy_batch)

            ## for IMPALA which expects a certain sample batch size.
            #def tile_to(tensor, n):
            #    return tf.tile(tensor,
            #                   [n] + [1 for _ in tensor.shape.as_list()[1:]])

            #if get_batch_divisibility_req:
            #    dummy_batch = tf.nest.map_structure(
            #        lambda c: tile_to(c, get_batch_divisibility_req(self)),
            #        dummy_batch)
            i = 0
            self._state_in = []
            while "state_in_{}".format(i) in self._dummy_batch:
                self._state_in.append(self._dummy_batch["state_in_{}".format(i)])
                i += 1

            # Execute a forward pass to get self.action_dist etc initialized,
            # and also obtain the extra action fetches
            #_, _, fetches = self.compute_actions(
            #    dummy_batch[SampleBatch.CUR_OBS],
            #    self._state_in,
            #    dummy_batch.get(SampleBatch.PREV_ACTIONS),
            #    dummy_batch.get(SampleBatch.PREV_REWARDS),
            #    explore=False)
            #dummy_batch.update(fetches)

            #postprocessed_batch = self.postprocess_trajectory(
            #    SampleBatch(dummy_batch))

            # model forward pass for the loss (needed after postprocess to
            # overwrite any tensor state from that call)
            #self.model.from_batch(dummy_batch)

            #postprocessed_batch = tf.nest.map_structure(
            #    lambda c: tf.convert_to_tensor(c), postprocessed_batch.data)

            loss_fn(self, self.model, self.dist_class, postprocessed_batch)
            if stats_fn:
                stats_fn(self, postprocessed_batch)

        def _lazy_tensor_dict(self, postprocessed_batch):
            train_batch = UsageTrackingDict(postprocessed_batch)
            train_batch.set_get_interceptor(tf.convert_to_tensor)
            return train_batch

        def _lazy_numpy_dict(self, postprocessed_batch):
            train_batch = UsageTrackingDict(postprocessed_batch)
            train_batch.set_get_interceptor(convert_to_non_tf_type)
            return train_batch

        @classmethod
        def with_tracing(cls):
            return traced_eager_policy(cls)

    eager_policy_cls.__name__ = name + "_eager"
    eager_policy_cls.__qualname__ = name + "_eager"
    return eager_policy_cls<|MERGE_RESOLUTION|>--- conflicted
+++ resolved
@@ -221,10 +221,7 @@
             self.batch_divisibility_req = get_batch_divisibility_req(self) if \
                 callable(get_batch_divisibility_req) else \
                 (get_batch_divisibility_req or 1)
-<<<<<<< HEAD
-=======
             self._max_seq_len = config["model"]["max_seq_len"]
->>>>>>> 54d85a6c
 
             if get_default_config:
                 config = dict(get_default_config(), **config)
@@ -432,12 +429,7 @@
                 extra_fetches.update(extra_action_fetches_fn(self))
 
             # Update our global timestep by the batch size.
-<<<<<<< HEAD
             self.global_timestep += int(batch_size)
-=======
-            self.global_timestep += len(obs_batch) if \
-                isinstance(obs_batch, (tuple, list)) else obs_batch.shape[0]
->>>>>>> 54d85a6c
 
             return actions, state_out, extra_fetches
 
