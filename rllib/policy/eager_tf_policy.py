--- conflicted
+++ resolved
@@ -592,14 +592,6 @@
             samples["is_training"] = True
 
             with tf.GradientTape(persistent=gradients_fn is not None) as tape:
-<<<<<<< HEAD
-                state_in = []
-                for i in range(self.num_state_tensors()):
-                    state_in.append(samples["state_in_{}".format(i)])
-                self._state_in = state_in
-
-=======
->>>>>>> 840de491
                 loss = loss_fn(self, self.model, self.dist_class, samples)
 
             variables = self.model.trainable_variables()
