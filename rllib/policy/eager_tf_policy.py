"""Eager mode TF policy built using build_tf_policy().

It supports both traced and non-traced eager execution modes."""

import functools
import logging
import numpy as np

from ray.util.debug import log_once
from ray.rllib.evaluation.episode import _flatten_action
from ray.rllib.models.catalog import ModelCatalog
from ray.rllib.policy.policy import Policy, LEARNER_STATS_KEY
from ray.rllib.policy.sample_batch import SampleBatch
from ray.rllib.utils import add_mixins
from ray.rllib.utils.annotations import override
from ray.rllib.utils.framework import try_import_tf

tf = try_import_tf()
logger = logging.getLogger(__name__)


def _convert_to_tf(x):
    if isinstance(x, SampleBatch):
        x = {k: v for k, v in x.items() if k != SampleBatch.INFOS}
        return tf.nest.map_structure(_convert_to_tf, x)
    if isinstance(x, Policy):
        return x

    if x is not None:
        x = tf.nest.map_structure(
            lambda f: tf.convert_to_tensor(f) if f is not None else None, x)
    return x


def _convert_to_numpy(x):
    def _map(x):
        if isinstance(x, tf.Tensor):
            return x.numpy()
        return x

    try:
        return tf.nest.map_structure(_map, x)
    except AttributeError:
        raise TypeError(
            ("Object of type {} has no method to convert to numpy.").format(
                type(x)))


def convert_eager_inputs(func):
    @functools.wraps(func)
    def _func(*args, **kwargs):
        if tf.executing_eagerly():
            args = [_convert_to_tf(x) for x in args]
            # TODO(gehring): find a way to remove specific hacks
            kwargs = {
                k: _convert_to_tf(v)
                for k, v in kwargs.items()
                if k not in {"info_batch", "episodes"}
            }
        return func(*args, **kwargs)

    return _func


def convert_eager_outputs(func):
    @functools.wraps(func)
    def _func(*args, **kwargs):
        out = func(*args, **kwargs)
        if tf.executing_eagerly():
            out = tf.nest.map_structure(_convert_to_numpy, out)
        return out

    return _func


def _disallow_var_creation(next_creator, **kw):
    v = next_creator(**kw)
    raise ValueError("Detected a variable being created during an eager "
                     "forward pass. Variables should only be created during "
                     "model initialization: {}".format(v.name))


def traced_eager_policy(eager_policy_cls):
    """Wrapper that enables tracing for all eager policy methods.

    This is enabled by the --trace / "eager_tracing" config."""

    class TracedEagerPolicy(eager_policy_cls):
        def __init__(self, *args, **kwargs):
            self._traced_learn_on_batch = None
            self._traced_compute_actions = None
            self._traced_compute_gradients = None
            self._traced_apply_gradients = None
            super(TracedEagerPolicy, self).__init__(*args, **kwargs)

        @override(Policy)
        @convert_eager_inputs
        @convert_eager_outputs
        def learn_on_batch(self, samples):

            if self._traced_learn_on_batch is None:
                self._traced_learn_on_batch = tf.function(
                    super(TracedEagerPolicy, self).learn_on_batch,
                    autograph=False)

            return self._traced_learn_on_batch(samples)

        @override(Policy)
        @convert_eager_inputs
        @convert_eager_outputs
        def compute_actions(self,
                            obs_batch,
                            state_batches,
                            prev_action_batch=None,
                            prev_reward_batch=None,
                            info_batch=None,
                            episodes=None,
                            explore=None,
                            timestep=None,
                            **kwargs):

            obs_batch = tf.convert_to_tensor(obs_batch)
            state_batches = _convert_to_tf(state_batches)
            prev_action_batch = _convert_to_tf(prev_action_batch)
            prev_reward_batch = _convert_to_tf(prev_reward_batch)

            if self._traced_compute_actions is None:
                self._traced_compute_actions = tf.function(
                    super(TracedEagerPolicy, self).compute_actions,
                    autograph=False)

            return self._traced_compute_actions(
                obs_batch, state_batches, prev_action_batch, prev_reward_batch,
                info_batch, episodes, explore, timestep, **kwargs)

        @override(Policy)
        @convert_eager_inputs
        @convert_eager_outputs
        def compute_gradients(self, samples):

            if self._traced_compute_gradients is None:
                self._traced_compute_gradients = tf.function(
                    super(TracedEagerPolicy, self).compute_gradients,
                    autograph=False)

            return self._traced_compute_gradients(samples)

        @override(Policy)
        @convert_eager_inputs
        @convert_eager_outputs
        def apply_gradients(self, grads):

            if self._traced_apply_gradients is None:
                self._traced_apply_gradients = tf.function(
                    super(TracedEagerPolicy, self).apply_gradients,
                    autograph=False)

            return self._traced_apply_gradients(grads)

    TracedEagerPolicy.__name__ = eager_policy_cls.__name__
    TracedEagerPolicy.__qualname__ = eager_policy_cls.__qualname__
    return TracedEagerPolicy


def build_eager_tf_policy(name,
                          loss_fn,
                          get_default_config=None,
                          postprocess_fn=None,
                          stats_fn=None,
                          optimizer_fn=None,
                          gradients_fn=None,
                          apply_gradients_fn=None,
                          grad_stats_fn=None,
                          extra_learn_fetches_fn=None,
                          extra_action_fetches_fn=None,
                          before_init=None,
                          before_loss_init=None,
                          after_init=None,
                          make_model=None,
<<<<<<< HEAD
                          forward_fn=None,
=======
                          action_sampler_fn=None,
                          action_distribution_fn=None,
>>>>>>> f9eecbcd
                          mixins=None,
                          obs_include_prev_action_reward=True,
                          get_batch_divisibility_req=None):
    """Build an eager TF policy.

    An eager policy runs all operations in eager mode, which makes debugging
    much simpler, but has lower performance.

    You shouldn't need to call this directly. Rather, prefer to build a TF
    graph policy and use set {"eager": true} in the trainer config to have
    it automatically be converted to an eager policy.

    This has the same signature as build_tf_policy()."""

    base = add_mixins(Policy, mixins)

    class eager_policy_cls(base):
        def __init__(self, observation_space, action_space, config):
            assert tf.executing_eagerly()
            self.framework = "tf"
            Policy.__init__(self, observation_space, action_space, config)
            self._is_training = False
            self._loss_initialized = False
            self._sess = None

            if get_default_config:
                config = dict(get_default_config(), **config)

            if before_init:
                before_init(self, observation_space, action_space, config)

            self.config = config
            self.dist_class = None
<<<<<<< HEAD
            if forward_fn:
                if not make_model:
                    raise ValueError("`make_model` is required if "
                                     "`forward_fn` is given")
=======
            if action_sampler_fn or action_distribution_fn:
                if not make_model:
                    raise ValueError(
                        "`make_model` is required if `action_sampler_fn` OR "
                        "`action_distribution_fn` is given")
>>>>>>> f9eecbcd
            else:
                self.dist_class, logit_dim = ModelCatalog.get_action_dist(
                    action_space, self.config["model"])

            if make_model:
                self.model = make_model(self, observation_space, action_space,
                                        config)
            else:
                self.model = ModelCatalog.get_model_v2(
                    observation_space,
                    action_space,
                    logit_dim,
                    config["model"],
                    framework="tf",
                )
            self.exploration = self._create_exploration()
            self._state_in = [
                tf.convert_to_tensor(np.array([s]))
                for s in self.model.get_initial_state()
            ]
            input_dict = {
                SampleBatch.CUR_OBS: tf.convert_to_tensor(
                    np.array([observation_space.sample()])),
                SampleBatch.PREV_ACTIONS: tf.convert_to_tensor(
                    [_flatten_action(action_space.sample())]),
                SampleBatch.PREV_REWARDS: tf.convert_to_tensor([0.]),
            }
<<<<<<< HEAD
            if forward_fn:
                _, self.dist_class, _ = forward_fn(
                    self,
                    self.model,
                    input_dict[SampleBatch.CUR_OBS],
                    state_batches=self._state_in,
                    seq_lens=tf.convert_to_tensor([1]),
                    prev_action_batch=input_dict[SampleBatch.PREV_ACTIONS],
                    prev_reward_batch=input_dict[SampleBatch.PREV_REWARDS],
                    explore=True,
                    is_training=True)
=======

            if action_distribution_fn:
                dist_inputs, self.dist_class, _ = action_distribution_fn(
                    self, self.model, input_dict[SampleBatch.CUR_OBS])
>>>>>>> f9eecbcd
            else:
                self.model(input_dict, self._state_in,
                           tf.convert_to_tensor([1]))

            if before_loss_init:
                before_loss_init(self, observation_space, action_space, config)

            self._initialize_loss_with_dummy_batch()
            self._loss_initialized = True

            if optimizer_fn:
                self._optimizer = optimizer_fn(self, config)
            else:
                self._optimizer = tf.train.AdamOptimizer(config["lr"])

            if after_init:
                after_init(self, observation_space, action_space, config)

        @override(Policy)
        def postprocess_trajectory(self,
                                   sample_batch,
                                   other_agent_batches=None,
                                   episode=None):
            assert tf.executing_eagerly()
            # Call super's postprocess_trajectory first.
            sample_batch = Policy.postprocess_trajectory(self, sample_batch)
            if postprocess_fn:
                return postprocess_fn(self, sample_batch, other_agent_batches,
                                      episode)
            return sample_batch

        @override(Policy)
        @convert_eager_inputs
        @convert_eager_outputs
        def learn_on_batch(self, samples):
            with tf.variable_creator_scope(_disallow_var_creation):
                grads_and_vars, stats = self._compute_gradients(samples)
            self._apply_gradients(grads_and_vars)
            return stats

        @override(Policy)
        @convert_eager_inputs
        @convert_eager_outputs
        def compute_gradients(self, samples):
            with tf.variable_creator_scope(_disallow_var_creation):
                grads_and_vars, stats = self._compute_gradients(samples)
            grads = [g for g, v in grads_and_vars]
            return grads, stats

        @override(Policy)
        @convert_eager_inputs
        @convert_eager_outputs
        def compute_actions(self,
                            obs_batch,
                            state_batches,
                            prev_action_batch=None,
                            prev_reward_batch=None,
                            info_batch=None,
                            episodes=None,
                            explore=None,
                            timestep=None,
                            **kwargs):

            explore = explore if explore is not None else \
                self.config["explore"]
            timestep = timestep if timestep is not None else \
                self.global_timestep

            # TODO: remove python side effect to cull sources of bugs.
            self._is_training = False
            self._state_in = state_batches

<<<<<<< HEAD
            prev_batches = {}
=======
            input_dict = {
                SampleBatch.CUR_OBS: tf.convert_to_tensor(obs_batch),
                "is_training": tf.constant(False),
            }
>>>>>>> f9eecbcd
            if obs_include_prev_action_reward:
                prev_batches["prev_action_batch"] = \
                    tf.convert_to_tensor(prev_action_batch)
                prev_batches["prev_reward_batch"] = \
                    tf.convert_to_tensor(prev_reward_batch)

            # Use Exploration object.
            with tf.variable_creator_scope(_disallow_var_creation):
<<<<<<< HEAD
                dist_inputs, dist_class, state_out = \
                    self.compute_distribution_inputs(
                        obs_batch=tf.convert_to_tensor(obs_batch),
                        state_batches=state_batches,
                        explore=explore,
                        is_training=False,
                        **prev_batches)
                # Get the exploration action from the forward results.
                action, logp = self.exploration.get_exploration_action(
                    distribution_inputs=dist_inputs,
                    action_dist_class=self.dist_class,
                    timestep=timestep
                    if timestep is not None else self.global_timestep,
                    explore=explore)
=======
                if action_sampler_fn:
                    dist_class = dist_inputs = None
                    state_out = []
                    actions, logp = self.action_sampler_fn(
                        self,
                        self.model,
                        input_dict[SampleBatch.CUR_OBS],
                        explore=explore,
                        timestep=timestep)
                else:
                    # Exploration hook before each forward pass.
                    self.exploration.before_compute_actions(
                        timestep=timestep, explore=explore)

                    if action_distribution_fn:
                        dist_inputs, dist_class, state_out = \
                            action_distribution_fn(
                                self, self.model,
                                input_dict[SampleBatch.CUR_OBS],
                                explore=explore, timestep=timestep)
                    else:
                        dist_class = self.dist_class
                        dist_inputs, state_out = self.model(
                            input_dict, state_batches,
                            tf.convert_to_tensor([1]))

                    action_dist = dist_class(dist_inputs, self.model)

                    # Get the exploration action from the forward results.
                    actions, logp = self.exploration.get_exploration_action(
                        action_distribution=action_dist,
                        timestep=timestep,
                        explore=explore)
>>>>>>> f9eecbcd

            # Add default and custom fetches.
            extra_fetches = {}
            # Action-logp and action-prob.
            if logp is not None:
                extra_fetches[SampleBatch.ACTION_PROB] = tf.exp(logp)
                extra_fetches[SampleBatch.ACTION_LOGP] = logp
            # Action-dist inputs.
            if dist_inputs is not None:
                extra_fetches[SampleBatch.ACTION_DIST_INPUTS] = dist_inputs
            # Custom extra fetches.
            if extra_action_fetches_fn:
                extra_fetches.update(extra_action_fetches_fn(self))

            # Increase our global sampling timestep counter by 1.
            self.global_timestep += 1

            return actions, state_out, extra_fetches

        @override(Policy)
        def compute_distribution_inputs(self,
                                        obs_batch,
                                        state_batches=None,
                                        prev_action_batch=None,
                                        prev_reward_batch=None,
                                        explore=True,
                                        timestep=None,
                                        is_training=True):
            if tf.executing_eagerly():
                n = len(obs_batch)
            else:
                n = obs_batch.shape[0]
            seq_lens = tf.ones(n, dtype=tf.int32)

            self.exploration.before_forward_pass(
                obs_batch=obs_batch,
                state_batches=state_batches,
                seq_lens=seq_lens,
                timestep=timestep,
                explore=explore)

            # Custom forward pass to get the action dist inputs.
            if forward_fn:
                dist_inputs, dist_class, state_out = forward_fn(
                    self,
                    self.model,
                    obs_batch,
                    state_batches=state_batches,
                    seq_lens=seq_lens,
                    prev_action_batch=prev_action_batch,
                    prev_reward_batch=prev_reward_batch,
                    explore=explore,
                    is_training=is_training)
            # Forward pass through our exploration object.
            else:
                dist_inputs, state_out = self.model({
                    SampleBatch.CUR_OBS: obs_batch,
                    SampleBatch.PREV_ACTIONS: prev_action_batch,
                    SampleBatch.PREV_REWARDS: prev_reward_batch,
                }, state_batches, seq_lens)
                dist_class = self.dist_class

            self.exploration.after_forward_pass(
                distribution_inputs=dist_inputs,
                action_dist_class=dist_class,
                timestep=timestep,
                explore=explore)

            return dist_inputs, dist_class, state_out

        @override(Policy)
        def compute_log_likelihoods(self,
                                    actions,
                                    obs_batch,
                                    state_batches=None,
                                    prev_action_batch=None,
                                    prev_reward_batch=None):
            if action_sampler_fn and action_distribution_fn is None:
                raise ValueError("Cannot compute log-prob/likelihood w/o an "
                                 "`action_distribution_fn` and a provided "
                                 "`action_sampler_fn`!")

            seq_lens = tf.ones(len(obs_batch), dtype=tf.int32)
            input_dict = {
                SampleBatch.CUR_OBS: tf.convert_to_tensor(obs_batch),
                "is_training": tf.constant(False),
            }
            if obs_include_prev_action_reward:
                input_dict.update({
                    SampleBatch.PREV_ACTIONS: tf.convert_to_tensor(
                        prev_action_batch),
                    SampleBatch.PREV_REWARDS: tf.convert_to_tensor(
                        prev_reward_batch),
                })

<<<<<<< HEAD
            if forward_fn:
                dist_inputs, dist_class, _ = forward_fn(
                    self,
                    self.model,
                    input_dict[SampleBatch.CUR_OBS],
                    state_batches=state_batches,
                    seq_lens=seq_lens,
                    explore=False)
=======
            # Exploration hook before each forward pass.
            self.exploration.before_compute_actions(explore=False)

            # Action dist class and inputs are generated via custom function.
            if action_distribution_fn:
                dist_inputs, dist_class, _ = action_distribution_fn(
                    self, self.model, input_dict[SampleBatch.CUR_OBS])
                action_dist = dist_class(dist_inputs, self.model)
                log_likelihoods = action_dist.logp(actions)
            # Default log-likelihood calculation.
>>>>>>> f9eecbcd
            else:
                dist_inputs, _ = self.model(input_dict, state_batches,
                                            seq_lens)
                dist_class = self.dist_class

            action_dist = dist_class(dist_inputs, self.model)
            log_likelihoods = action_dist.logp(actions)

            return log_likelihoods

        @override(Policy)
        def apply_gradients(self, gradients):
            self._apply_gradients(
                zip([(tf.convert_to_tensor(g) if g is not None else None)
                     for g in gradients], self.model.trainable_variables()))

        @override(Policy)
        def get_exploration_info(self):
            return _convert_to_numpy(self.exploration.get_info())

        @override(Policy)
        def get_weights(self):
            variables = self.variables()
            return [v.numpy() for v in variables]

        @override(Policy)
        def set_weights(self, weights):
            variables = self.variables()
            assert len(weights) == len(variables), (len(weights),
                                                    len(variables))
            for v, w in zip(variables, weights):
                v.assign(w)

        def variables(self):
            """Return the list of all savable variables for this policy."""
            return self.model.variables()

        @override(Policy)
        def is_recurrent(self):
            return len(self._state_in) > 0

        @override(Policy)
        def num_state_tensors(self):
            return len(self._state_in)

        @override(Policy)
        def get_initial_state(self):
            return self.model.get_initial_state()

        def get_session(self):
            return None  # None implies eager

        def get_placeholder(self, ph):
            raise ValueError(
                "get_placeholder() is not allowed in eager mode. Try using "
                "rllib.utils.tf_ops.make_tf_callable() to write "
                "functions that work in both graph and eager mode.")

        def loss_initialized(self):
            return self._loss_initialized

        @override(Policy)
        def export_model(self, export_dir):
            pass

        @override(Policy)
        def export_checkpoint(self, export_dir):
            pass

        def _get_is_training_placeholder(self):
            return tf.convert_to_tensor(self._is_training)

        def _apply_gradients(self, grads_and_vars):
            if apply_gradients_fn:
                apply_gradients_fn(self, self._optimizer, grads_and_vars)
            else:
                self._optimizer.apply_gradients(grads_and_vars)

        def _compute_gradients(self, samples):
            """Computes and returns grads as eager tensors."""

            self._is_training = True

            with tf.GradientTape(persistent=gradients_fn is not None) as tape:
                # TODO: set seq len and state-in properly
                state_in = []
                for i in range(self.num_state_tensors()):
                    state_in.append(samples["state_in_{}".format(i)])
                self._state_in = state_in

                self._seq_lens = None
                if len(state_in) > 0:
                    self._seq_lens = tf.ones(
                        samples[SampleBatch.CUR_OBS].shape[0], dtype=tf.int32)
                    samples["seq_lens"] = self._seq_lens

                model_out, _ = self.model(samples, self._state_in,
                                          self._seq_lens)
                loss = loss_fn(self, self.model, self.dist_class, samples)

            variables = self.model.trainable_variables()

            if gradients_fn:

                class OptimizerWrapper:
                    def __init__(self, tape):
                        self.tape = tape

                    def compute_gradients(self, loss, var_list):
                        return list(
                            zip(self.tape.gradient(loss, var_list), var_list))

                grads_and_vars = gradients_fn(self, OptimizerWrapper(tape),
                                              loss)
            else:
                grads_and_vars = list(
                    zip(tape.gradient(loss, variables), variables))

            if log_once("grad_vars"):
                for _, v in grads_and_vars:
                    logger.info("Optimizing variable {}".format(v.name))

            grads = [g for g, v in grads_and_vars]
            stats = self._stats(self, samples, grads)
            return grads_and_vars, stats

        def _stats(self, outputs, samples, grads):

            fetches = {}
            if stats_fn:
                fetches[LEARNER_STATS_KEY] = {
                    k: v
                    for k, v in stats_fn(outputs, samples).items()
                }
            else:
                fetches[LEARNER_STATS_KEY] = {}
            if extra_learn_fetches_fn:
                fetches.update(
                    {k: v
                     for k, v in extra_learn_fetches_fn(self).items()})
            if grad_stats_fn:
                fetches.update({
                    k: v
                    for k, v in grad_stats_fn(self, samples, grads).items()
                })
            return fetches

        def _initialize_loss_with_dummy_batch(self):
            # Dummy forward pass to initialize any policy attributes, etc.
            action_dtype, action_shape = ModelCatalog.get_action_shape(
                self.action_space)
            dummy_batch = {
                SampleBatch.CUR_OBS: np.array(
                    [self.observation_space.sample()]),
                SampleBatch.NEXT_OBS: np.array(
                    [self.observation_space.sample()]),
                SampleBatch.DONES: np.array([False], dtype=np.bool),
                SampleBatch.ACTIONS: tf.nest.map_structure(
                    lambda c: np.array([c]), self.action_space.sample()),
                SampleBatch.REWARDS: np.array([0], dtype=np.float32),
            }
            if obs_include_prev_action_reward:
                dummy_batch.update({
                    SampleBatch.PREV_ACTIONS: dummy_batch[SampleBatch.ACTIONS],
                    SampleBatch.PREV_REWARDS: dummy_batch[SampleBatch.REWARDS],
                })
            for i, h in enumerate(self._state_in):
                dummy_batch["state_in_{}".format(i)] = h
                dummy_batch["state_out_{}".format(i)] = h

            if self._state_in:
                dummy_batch["seq_lens"] = np.array([1], dtype=np.int32)

            # Convert everything to tensors.
            dummy_batch = tf.nest.map_structure(tf.convert_to_tensor,
                                                dummy_batch)

            # for IMPALA which expects a certain sample batch size.
            def tile_to(tensor, n):
                return tf.tile(tensor,
                               [n] + [1 for _ in tensor.shape.as_list()[1:]])

            if get_batch_divisibility_req:
                dummy_batch = tf.nest.map_structure(
                    lambda c: tile_to(c, get_batch_divisibility_req(self)),
                    dummy_batch)

            # Execute a forward pass to get self.action_dist etc initialized,
            # and also obtain the extra action fetches
            _, _, fetches = self.compute_actions(
                dummy_batch[SampleBatch.CUR_OBS], self._state_in,
                dummy_batch.get(SampleBatch.PREV_ACTIONS),
                dummy_batch.get(SampleBatch.PREV_REWARDS))
            dummy_batch.update(fetches)

            postprocessed_batch = self.postprocess_trajectory(
                SampleBatch(dummy_batch))

            # model forward pass for the loss (needed after postprocess to
            # overwrite any tensor state from that call)
            self.model.from_batch(dummy_batch)

            postprocessed_batch = tf.nest.map_structure(
                lambda c: tf.convert_to_tensor(c), postprocessed_batch.data)

            loss_fn(self, self.model, self.dist_class, postprocessed_batch)
            if stats_fn:
                stats_fn(self, postprocessed_batch)

        @classmethod
        def with_tracing(cls):
            return traced_eager_policy(cls)

    eager_policy_cls.__name__ = name + "_eager"
    eager_policy_cls.__qualname__ = name + "_eager"
    return eager_policy_cls<|MERGE_RESOLUTION|>--- conflicted
+++ resolved
@@ -177,12 +177,8 @@
                           before_loss_init=None,
                           after_init=None,
                           make_model=None,
-<<<<<<< HEAD
-                          forward_fn=None,
-=======
                           action_sampler_fn=None,
                           action_distribution_fn=None,
->>>>>>> f9eecbcd
                           mixins=None,
                           obs_include_prev_action_reward=True,
                           get_batch_divisibility_req=None):
@@ -216,18 +212,11 @@
 
             self.config = config
             self.dist_class = None
-<<<<<<< HEAD
-            if forward_fn:
-                if not make_model:
-                    raise ValueError("`make_model` is required if "
-                                     "`forward_fn` is given")
-=======
             if action_sampler_fn or action_distribution_fn:
                 if not make_model:
                     raise ValueError(
                         "`make_model` is required if `action_sampler_fn` OR "
                         "`action_distribution_fn` is given")
->>>>>>> f9eecbcd
             else:
                 self.dist_class, logit_dim = ModelCatalog.get_action_dist(
                     action_space, self.config["model"])
@@ -255,24 +244,10 @@
                     [_flatten_action(action_space.sample())]),
                 SampleBatch.PREV_REWARDS: tf.convert_to_tensor([0.]),
             }
-<<<<<<< HEAD
-            if forward_fn:
-                _, self.dist_class, _ = forward_fn(
-                    self,
-                    self.model,
-                    input_dict[SampleBatch.CUR_OBS],
-                    state_batches=self._state_in,
-                    seq_lens=tf.convert_to_tensor([1]),
-                    prev_action_batch=input_dict[SampleBatch.PREV_ACTIONS],
-                    prev_reward_batch=input_dict[SampleBatch.PREV_REWARDS],
-                    explore=True,
-                    is_training=True)
-=======
 
             if action_distribution_fn:
                 dist_inputs, self.dist_class, _ = action_distribution_fn(
                     self, self.model, input_dict[SampleBatch.CUR_OBS])
->>>>>>> f9eecbcd
             else:
                 self.model(input_dict, self._state_in,
                            tf.convert_to_tensor([1]))
@@ -345,14 +320,16 @@
             self._is_training = False
             self._state_in = state_batches
 
-<<<<<<< HEAD
-            prev_batches = {}
-=======
+            if tf.executing_eagerly():
+                n = len(obs_batch)
+            else:
+                n = obs_batch.shape[0]
+            seq_lens = tf.ones(n, dtype=tf.int32)
+
             input_dict = {
                 SampleBatch.CUR_OBS: tf.convert_to_tensor(obs_batch),
                 "is_training": tf.constant(False),
             }
->>>>>>> f9eecbcd
             if obs_include_prev_action_reward:
                 prev_batches["prev_action_batch"] = \
                     tf.convert_to_tensor(prev_action_batch)
@@ -361,22 +338,6 @@
 
             # Use Exploration object.
             with tf.variable_creator_scope(_disallow_var_creation):
-<<<<<<< HEAD
-                dist_inputs, dist_class, state_out = \
-                    self.compute_distribution_inputs(
-                        obs_batch=tf.convert_to_tensor(obs_batch),
-                        state_batches=state_batches,
-                        explore=explore,
-                        is_training=False,
-                        **prev_batches)
-                # Get the exploration action from the forward results.
-                action, logp = self.exploration.get_exploration_action(
-                    distribution_inputs=dist_inputs,
-                    action_dist_class=self.dist_class,
-                    timestep=timestep
-                    if timestep is not None else self.global_timestep,
-                    explore=explore)
-=======
                 if action_sampler_fn:
                     dist_class = dist_inputs = None
                     state_out = []
@@ -400,8 +361,7 @@
                     else:
                         dist_class = self.dist_class
                         dist_inputs, state_out = self.model(
-                            input_dict, state_batches,
-                            tf.convert_to_tensor([1]))
+                            input_dict, state_batches, seq_lens)
 
                     action_dist = dist_class(dist_inputs, self.model)
 
@@ -410,7 +370,6 @@
                         action_distribution=action_dist,
                         timestep=timestep,
                         explore=explore)
->>>>>>> f9eecbcd
 
             # Add default and custom fetches.
             extra_fetches = {}
@@ -506,16 +465,6 @@
                         prev_reward_batch),
                 })
 
-<<<<<<< HEAD
-            if forward_fn:
-                dist_inputs, dist_class, _ = forward_fn(
-                    self,
-                    self.model,
-                    input_dict[SampleBatch.CUR_OBS],
-                    state_batches=state_batches,
-                    seq_lens=seq_lens,
-                    explore=False)
-=======
             # Exploration hook before each forward pass.
             self.exploration.before_compute_actions(explore=False)
 
@@ -526,7 +475,6 @@
                 action_dist = dist_class(dist_inputs, self.model)
                 log_likelihoods = action_dist.logp(actions)
             # Default log-likelihood calculation.
->>>>>>> f9eecbcd
             else:
                 dist_inputs, _ = self.model(input_dict, state_batches,
                                             seq_lens)
