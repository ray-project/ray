--- conflicted
+++ resolved
@@ -210,7 +210,7 @@
                 if not make_model:
                     raise ValueError(
                         "make_model is required if action_sampler_fn is given")
-                self.dist_class = None
+                self.dist_class = logit_dim = None
             else:
                 self.dist_class, logit_dim = ModelCatalog.get_action_dist(
                     action_space, self.config["model"])
@@ -229,7 +229,6 @@
 
             # Initialize the model (create weights using a dummy forward pass).
             dummy_batch = {
-<<<<<<< HEAD
                 SampleBatch.CUR_OBS: tf.convert_to_tensor(
                     np.array([self.observation_space.sample()])),
                 SampleBatch.NEXT_OBS: tf.convert_to_tensor(
@@ -241,21 +240,6 @@
                 SampleBatch.REWARDS: tf.convert_to_tensor([0.]),
                 SampleBatch.PREV_REWARDS: tf.convert_to_tensor([0.]),
                 SampleBatch.DONES: tf.convert_to_tensor([False])
-=======
-                SampleBatch.CUR_OBS: np.array(
-                    [self.observation_space.sample()]),
-                SampleBatch.NEXT_OBS: np.array(
-                    [self.observation_space.sample()]),
-                SampleBatch.ACTIONS: [
-                    _flatten_action(self.action_space.sample())
-                ],
-                SampleBatch.PREV_ACTIONS: [
-                    _flatten_action(self.action_space.sample())
-                ],
-                SampleBatch.REWARDS: np.array([0.], dtype=np.float32),
-                SampleBatch.PREV_REWARDS: np.array([0.], dtype=np.float32),
-                SampleBatch.DONES: np.array([False], dtype=np.bool)
->>>>>>> 3bb86a9e
             }
             dummy_states = [
                 tf.convert_to_tensor(np.array([s]))
@@ -268,8 +252,8 @@
             if before_loss_init:
                 before_loss_init(self, observation_space, action_space, config)
 
-            self._initialize_loss_with_dummy_batch(
-                dummy_batch, dummy_states, dummy_seq_len)
+            self._initialize_loss_with_dummy_batch(dummy_batch, dummy_states,
+                                                   dummy_seq_len)
             self._loss_initialized = True
 
             if optimizer_fn:
@@ -487,63 +471,16 @@
             return fetches
 
         def _initialize_loss_with_dummy_batch(self, batch, states, seq_len):
-            # Add dummy actions and rewards.# Dummy forward pass to initialize any policy attributes, etc.
-            #action_dtype, action_shape = ModelCatalog.get_action_shape(
-            #    self.action_space)
-
-            #dummy_batch = {
-            #    SampleBatch.CUR_OBS: tf.convert_to_tensor(
-            #        np.array([observation_space.sample()])),
-            #    SampleBatch.PREV_ACTIONS: tf.convert_to_tensor(
-            #        [_flatten_action(action_space.sample())]),
-            #    SampleBatch.PREV_REWARDS: tf.convert_to_tensor([0.]),
-            #}
-            #dummy_states = [
-            #    tf.convert_to_tensor(np.array([s]))
-            #    for s in self.model.get_initial_state()
-            #]
-            #dummy_seq_len = tf.convert_to_tensor([1])
-
-            #dummy_batch = {
-            #    SampleBatch.CUR_OBS: tf.convert_to_tensor(
-            #        np.array([self.observation_space.sample()])),
-            #    SampleBatch.NEXT_OBS: tf.convert_to_tensor(
-            #        np.array([self.observation_space.sample()])),
-            #    SampleBatch.DONES: tf.convert_to_tensor(
-            #        np.array([False], dtype=np.bool)),
-            #    SampleBatch.ACTIONS: tf.convert_to_tensor(
-            #        np.zeros(
-            #            (1, ) + action_shape[1:],
-            #            dtype=action_dtype.as_numpy_dtype())),
-            #    SampleBatch.REWARDS: tf.convert_to_tensor(
-            #        np.array([0], dtype=np.float32)),
-            #}
-            #if obs_include_prev_action_reward:
-            #    dummy_batch.update({
-            #        SampleBatch.PREV_ACTIONS: dummy_batch[SampleBatch.ACTIONS],
-            #        SampleBatch.PREV_REWARDS: dummy_batch[SampleBatch.REWARDS],
-            #    })
-            #state_init = self.get_initial_state()
             if states:
                 for i, h in enumerate(states):
                     batch["state_in_{}".format(i)] = h
                     batch["state_out_{}".format(i)] = h
-            #state_batches = []
-            #for i, h in enumerate(state_init):
-            #    dummy_batch["state_in_{}".format(i)] = tf.convert_to_tensor(
-            #        np.expand_dims(h, 0))
-            #    dummy_batch["state_out_{}".format(i)] = tf.convert_to_tensor(
-            #        np.expand_dims(h, 0))
-            #    state_batches.append(
-            #        tf.convert_to_tensor(np.expand_dims(h, 0)))
                 batch["seq_lens"] = tf.convert_to_tensor(
                     np.array([1], dtype=np.int32))
 
             # for IMPALA which expects a certain sample batch size
-
             def tile_to(tensor, n):
-                return tf.tile(tensor,
-                               [n] + [1 for _ in tensor.shape[1:]])  #.as_list()[1:]])
+                return tf.tile(tensor, [n] + [1 for _ in tensor.shape[1:]])
 
             if get_batch_divisibility_req:
                 batch = {
