--- conflicted
+++ resolved
@@ -194,7 +194,6 @@
                           action_sampler_fn=None,
                           action_distribution_fn=None,
                           mixins=None,
-                          view_requirements_fn=None,
                           obs_include_prev_action_reward=True,
                           get_batch_divisibility_req=None):
     """Build an eager TF policy.
@@ -263,9 +262,6 @@
             self._state_inputs = self.model.get_initial_state()
             self._is_recurrent = len(self._state_inputs) > 0
 
-            # Update this Policy's ViewRequirements (if function given).
-            if callable(view_requirements_fn):
-                self.view_requirements.update(view_requirements_fn(self))
             # Combine view_requirements for Model and Policy.
             self.view_requirements.update(
                 self.model.inference_view_requirements)
@@ -324,13 +320,9 @@
                     batch_divisibility_req=self.batch_divisibility_req)
             # Get batch ready for RNNs, if applicable.
             if getattr(self, "model", None):
-<<<<<<< HEAD
-                self.model.preprocess_train_batch(postprocessed_batch)
-=======
                 postprocessed_batch = self.model.preprocess_train_batch(postprocessed_batch)
             self._is_training = True
             postprocessed_batch["is_training"] = True
->>>>>>> 2ffc39f1
             return self._learn_on_batch_eager(postprocessed_batch)
 
         @convert_eager_inputs
@@ -386,11 +378,8 @@
 
             # TODO: remove python side effect to cull sources of bugs.
             self._is_training = False
-<<<<<<< HEAD
             self._is_recurrent = state_batches is not None
-=======
             self._state_in = state_batches or []
->>>>>>> 2ffc39f1
 
             if not tf1.executing_eagerly():
                 tf1.enable_eager_execution()
@@ -612,22 +601,7 @@
         def _compute_gradients(self, samples):
             """Computes and returns grads as eager tensors."""
 
-<<<<<<< HEAD
-            self._is_training = True
-            samples["is_training"] = True
-
             with tf.GradientTape(persistent=gradients_fn is not None) as tape:
-                # TODO: set seq len and state-in properly
-                state_in = []
-                for i in range(self.num_state_tensors()):
-                    state_in.append(samples["state_in_{}".format(i)])
-                self._is_recurrent = state_in is not None
-
-                model_out, _ = self.model(samples, state_in,
-                                          samples.get("seq_lens"))
-=======
-            with tf.GradientTape(persistent=gradients_fn is not None) as tape:
->>>>>>> 2ffc39f1
                 loss = loss_fn(self, self.model, self.dist_class, samples)
 
             variables = self.model.trainable_variables()
