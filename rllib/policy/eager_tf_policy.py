"""Eager mode TF policy built using build_tf_policy().

It supports both traced and non-traced eager execution modes."""

import logging
import functools
import numpy as np
import tree

from ray.util.debug import log_once
from ray.rllib.evaluation.episode import _flatten_action
from ray.rllib.models.catalog import ModelCatalog
from ray.rllib.policy.policy import Policy, LEARNER_STATS_KEY
from ray.rllib.policy.sample_batch import SampleBatch
from ray.rllib.policy.policy import ACTION_PROB, ACTION_LOGP
from ray.rllib.utils import add_mixins
from ray.rllib.utils.annotations import override
from ray.rllib.utils.framework import try_import_tf

tf = try_import_tf()
logger = logging.getLogger(__name__)


def _convert_to_tf(x):
    if isinstance(x, SampleBatch):
        x = {k: v for k, v in x.items() if k != SampleBatch.INFOS}
        return tree.map_structure(_convert_to_tf, x)
    if isinstance(x, Policy):
        return x

    if x is not None:
        x = tree.map_structure(
            lambda f: tf.convert_to_tensor(f) if f is not None else None, x)
    return x


def _convert_to_numpy(x):
    if x is None:
        return None
    try:
        return tree.map_structure(lambda component: component.numpy(), x)
    except AttributeError:
        raise TypeError(
            ("Object of type {} has no method to convert to numpy.").format(
                type(x)))


def convert_eager_inputs(func):
    @functools.wraps(func)
    def _func(*args, **kwargs):
        if tf.executing_eagerly():
            args = [_convert_to_tf(x) for x in args]
            # TODO(gehring): find a way to remove specific hacks
            kwargs = {
                k: _convert_to_tf(v)
                for k, v in kwargs.items()
                if k not in {"info_batch", "episodes"}
            }
        return func(*args, **kwargs)

    return _func


def convert_eager_outputs(func):
    @functools.wraps(func)
    def _func(*args, **kwargs):
        out = func(*args, **kwargs)
        if tf.executing_eagerly():
            out = tree.map_structure(_convert_to_numpy, out)
        return out

    return _func


def _disallow_var_creation(next_creator, **kw):
    v = next_creator(**kw)
    raise ValueError("Detected a variable being created during an eager "
                     "forward pass. Variables should only be created during "
                     "model initialization: {}".format(v.name))


def traced_eager_policy(eager_policy_cls):
    """Wrapper that enables tracing for all eager policy methods.

    This is enabled by the --trace / "eager_tracing" config."""

    class TracedEagerPolicy(eager_policy_cls):
        def __init__(self, *args, **kwargs):
            self._traced_learn_on_batch = None
            self._traced_compute_actions = None
            self._traced_compute_gradients = None
            self._traced_apply_gradients = None
            super(TracedEagerPolicy, self).__init__(*args, **kwargs)

        @override(Policy)
        @convert_eager_inputs
        @convert_eager_outputs
        def learn_on_batch(self, samples):

            if self._traced_learn_on_batch is None:
                self._traced_learn_on_batch = tf.function(
                    super(TracedEagerPolicy, self).learn_on_batch,
                    autograph=False)

            return self._traced_learn_on_batch(samples)

        @override(Policy)
        @convert_eager_inputs
        @convert_eager_outputs
        def compute_actions(self,
                            obs_batch,
                            state_batches,
                            prev_action_batch=None,
                            prev_reward_batch=None,
                            info_batch=None,
                            episodes=None,
                            explore=None,
                            timestep=None,
                            **kwargs):

            obs_batch = tf.convert_to_tensor(obs_batch)
            state_batches = _convert_to_tf(state_batches)
            prev_action_batch = _convert_to_tf(prev_action_batch)
            prev_reward_batch = _convert_to_tf(prev_reward_batch)

            if self._traced_compute_actions is None:
                self._traced_compute_actions = tf.function(
                    super(TracedEagerPolicy, self).compute_actions,
                    autograph=False)

            return self._traced_compute_actions(
                obs_batch, state_batches, prev_action_batch, prev_reward_batch,
                info_batch, episodes, explore, timestep, **kwargs)

        @override(Policy)
        @convert_eager_inputs
        @convert_eager_outputs
        def compute_gradients(self, samples):

            if self._traced_compute_gradients is None:
                self._traced_compute_gradients = tf.function(
                    super(TracedEagerPolicy, self).compute_gradients,
                    autograph=False)

            return self._traced_compute_gradients(samples)

        @override(Policy)
        @convert_eager_inputs
        @convert_eager_outputs
        def apply_gradients(self, grads):

            if self._traced_apply_gradients is None:
                self._traced_apply_gradients = tf.function(
                    super(TracedEagerPolicy, self).apply_gradients,
                    autograph=False)

            return self._traced_apply_gradients(grads)

    TracedEagerPolicy.__name__ = eager_policy_cls.__name__
    TracedEagerPolicy.__qualname__ = eager_policy_cls.__qualname__
    return TracedEagerPolicy


def build_eager_tf_policy(name,
                          loss_fn,
                          get_default_config=None,
                          postprocess_fn=None,
                          stats_fn=None,
                          optimizer_fn=None,
                          gradients_fn=None,
                          apply_gradients_fn=None,
                          grad_stats_fn=None,
                          extra_learn_fetches_fn=None,
                          extra_action_fetches_fn=None,
                          before_init=None,
                          before_loss_init=None,
                          after_init=None,
                          make_model=None,
                          action_sampler_fn=None,
                          log_likelihood_fn=None,
                          mixins=None,
                          obs_include_prev_action_reward=True,
                          get_batch_divisibility_req=None):
    """Build an eager TF policy.

    An eager policy runs all operations in eager mode, which makes debugging
    much simpler, but has lower performance.

    You shouldn't need to call this directly. Rather, prefer to build a TF
    graph policy and use set {"eager": true} in the trainer config to have
    it automatically be converted to an eager policy.

    This has the same signature as build_tf_policy()."""

    base = add_mixins(Policy, mixins)

    class eager_policy_cls(base):
        def __init__(self, observation_space, action_space, config):
            assert tf.executing_eagerly()
            self.framework = "tf"
            Policy.__init__(self, observation_space, action_space, config)
            self._is_training = False
            self._loss_initialized = False
            self._sess = None

            if get_default_config:
                config = dict(get_default_config(), **config)

            if before_init:
                before_init(self, observation_space, action_space, config)

            self.config = config
            self.dist_class = None

            if action_sampler_fn:
                if not make_model:
                    raise ValueError("`make_model` is required if "
                                     "`action_sampler_fn` is given")
            else:
                self.dist_class, logit_dim = ModelCatalog.get_action_dist(
                    action_space, self.config["model"])

            if make_model:
                self.model = make_model(self, observation_space, action_space,
                                        config)
            else:
                self.model = ModelCatalog.get_model_v2(
                    observation_space,
                    action_space,
                    logit_dim,
                    config["model"],
                    framework="tf",
                )

            self._state_in = [
                tf.convert_to_tensor(np.array([s]))
                for s in self.model.get_initial_state()
            ]

            input_dict = {
                SampleBatch.CUR_OBS: tf.convert_to_tensor(
                    np.array([observation_space.sample()])),
                SampleBatch.PREV_ACTIONS: tf.convert_to_tensor(
                    [_flatten_action(action_space.sample())]),
                SampleBatch.PREV_REWARDS: tf.convert_to_tensor([0.]),
            }
            self.model(input_dict, self._state_in, tf.convert_to_tensor([1]))

            if before_loss_init:
                before_loss_init(self, observation_space, action_space, config)

            self._initialize_loss_with_dummy_batch()
            self._loss_initialized = True

            if optimizer_fn:
                self._optimizer = optimizer_fn(self, config)
            else:
                self._optimizer = tf.train.AdamOptimizer(config["lr"])

            if after_init:
                after_init(self, observation_space, action_space, config)

        @override(Policy)
        def postprocess_trajectory(self,
                                   samples,
                                   other_agent_batches=None,
                                   episode=None):
            assert tf.executing_eagerly()
            if postprocess_fn:
                return postprocess_fn(self, samples, other_agent_batches,
                                      episode)
            else:
                return samples

        @override(Policy)
        @convert_eager_inputs
        @convert_eager_outputs
        def learn_on_batch(self, samples):
            with tf.variable_creator_scope(_disallow_var_creation):
                grads_and_vars, stats = self._compute_gradients(samples)
            self._apply_gradients(grads_and_vars)
            return stats

        @override(Policy)
        @convert_eager_inputs
        @convert_eager_outputs
        def compute_gradients(self, samples):
            with tf.variable_creator_scope(_disallow_var_creation):
                grads_and_vars, stats = self._compute_gradients(samples)
            grads = [g for g, v in grads_and_vars]
            return grads, stats

        @override(Policy)
        @convert_eager_inputs
        @convert_eager_outputs
        def compute_actions(self,
                            obs_batch,
                            state_batches,
                            prev_action_batch=None,
                            prev_reward_batch=None,
                            info_batch=None,
                            episodes=None,
                            explore=None,
                            timestep=None,
                            **kwargs):

            explore = explore if explore is not None else \
                self.config["explore"]

            # TODO: remove python side effect to cull sources of bugs.
            self._is_training = False
            self._state_in = state_batches

            if tf.executing_eagerly():
                n = len(obs_batch)
            else:
                n = obs_batch.shape[0]
            seq_lens = tf.ones(n, dtype=tf.int32)

            input_dict = {
                SampleBatch.CUR_OBS: tf.convert_to_tensor(obs_batch),
                "is_training": tf.constant(False),
            }
            if obs_include_prev_action_reward:
                input_dict.update({
                    SampleBatch.PREV_ACTIONS: tf.convert_to_tensor(
                        prev_action_batch),
                    SampleBatch.PREV_REWARDS: tf.convert_to_tensor(
                        prev_reward_batch),
                })

            # Custom sampler fn given (which may handle self.exploration).
            if action_sampler_fn is not None:
                state_out = []
                action, logp = action_sampler_fn(
                    self, self.model, input_dict, self.observation_space,
                    self.action_space, explore, self.config, timestep)
            # Use Exploration object.
            else:
                with tf.variable_creator_scope(_disallow_var_creation):
                    model_out, state_out = self.model(input_dict,
                                                      state_batches, seq_lens)
                    action, logp = self.exploration.get_exploration_action(
                        model_out,
                        self.dist_class,
                        self.model,
                        explore=explore,
                        timestep=timestep
                        if timestep is not None else self.global_timestep)

            extra_fetches = {}
            if logp is not None:
                extra_fetches.update({
                    ACTION_PROB: tf.exp(logp),
                    ACTION_LOGP: logp,
                })
            if extra_action_fetches_fn:
                extra_fetches.update(extra_action_fetches_fn(self))

            # Increase our global sampling timestep counter by 1.
            self.global_timestep += 1

            return action, state_out, extra_fetches

        @override(Policy)
        def compute_log_likelihoods(self,
                                    actions,
                                    obs_batch,
                                    state_batches=None,
                                    prev_action_batch=None,
                                    prev_reward_batch=None):

            seq_lens = tf.ones(len(obs_batch), dtype=tf.int32)
            input_dict = {
                SampleBatch.CUR_OBS: tf.convert_to_tensor(obs_batch),
                "is_training": tf.constant(False),
            }
            if obs_include_prev_action_reward:
                input_dict.update({
                    SampleBatch.PREV_ACTIONS: tf.convert_to_tensor(
                        prev_action_batch),
                    SampleBatch.PREV_REWARDS: tf.convert_to_tensor(
                        prev_reward_batch),
                })

            # Custom log_likelihood function given.
            if log_likelihood_fn:
                log_likelihoods = log_likelihood_fn(
                    self, self.model, actions, input_dict,
                    self.observation_space, self.action_space, self.config)
            # Default log-likelihood calculation.
            else:
                dist_inputs, _ = self.model(input_dict, state_batches,
                                            seq_lens)
                action_dist = self.dist_class(dist_inputs, self.model)
                log_likelihoods = action_dist.logp(actions)

            return log_likelihoods

        @override(Policy)
        def apply_gradients(self, gradients):
            self._apply_gradients(
                zip([(tf.convert_to_tensor(g) if g is not None else None)
                     for g in gradients], self.model.trainable_variables()))

        @override(Policy)
        def get_exploration_info(self):
            return _convert_to_numpy(self.exploration.get_info())

        @override(Policy)
        def get_weights(self):
            variables = self.variables()
            return [v.numpy() for v in variables]

        @override(Policy)
        def set_weights(self, weights):
            variables = self.variables()
            assert len(weights) == len(variables), (len(weights),
                                                    len(variables))
            for v, w in zip(variables, weights):
                v.assign(w)

        def variables(self):
            """Return the list of all savable variables for this policy."""
            return self.model.variables()

        @override(Policy)
        def is_recurrent(self):
            return len(self._state_in) > 0

        @override(Policy)
        def num_state_tensors(self):
            return len(self._state_in)

        @override(Policy)
        def get_initial_state(self):
            return self.model.get_initial_state()

        def get_session(self):
            return None  # None implies eager

        def get_placeholder(self, ph):
            raise ValueError(
                "get_placeholder() is not allowed in eager mode. Try using "
                "rllib.utils.tf_ops.make_tf_callable() to write "
                "functions that work in both graph and eager mode.")

        def loss_initialized(self):
            return self._loss_initialized

        @override(Policy)
        def export_model(self, export_dir):
            pass

        @override(Policy)
        def export_checkpoint(self, export_dir):
            pass

        def _get_is_training_placeholder(self):
            return tf.convert_to_tensor(self._is_training)

        def _apply_gradients(self, grads_and_vars):
            if apply_gradients_fn:
                apply_gradients_fn(self, self._optimizer, grads_and_vars)
            else:
                self._optimizer.apply_gradients(grads_and_vars)

        def _compute_gradients(self, samples):
            """Computes and returns grads as eager tensors."""

            self._is_training = True

            with tf.GradientTape(persistent=gradients_fn is not None) as tape:
                # TODO: set seq len and state-in properly
                state_in = []
                for i in range(self.num_state_tensors()):
                    state_in.append(samples["state_in_{}".format(i)])
                self._state_in = state_in

                self._seq_lens = None
                if len(state_in) > 0:
                    self._seq_lens = tf.ones(
                        samples[SampleBatch.CUR_OBS].shape[0], dtype=tf.int32)
                    samples["seq_lens"] = self._seq_lens

                model_out, _ = self.model(samples, self._state_in,
                                          self._seq_lens)
                loss = loss_fn(self, self.model, self.dist_class, samples)

            variables = self.model.trainable_variables()

            if gradients_fn:

                class OptimizerWrapper:
                    def __init__(self, tape):
                        self.tape = tape

                    def compute_gradients(self, loss, var_list):
                        return list(
                            zip(self.tape.gradient(loss, var_list), var_list))

                grads_and_vars = gradients_fn(self, OptimizerWrapper(tape),
                                              loss)
            else:
                grads_and_vars = list(
                    zip(tape.gradient(loss, variables), variables))

            if log_once("grad_vars"):
                for _, v in grads_and_vars:
                    logger.info("Optimizing variable {}".format(v.name))

            grads = [g for g, v in grads_and_vars]
            stats = self._stats(self, samples, grads)
            return grads_and_vars, stats

        def _stats(self, outputs, samples, grads):

            fetches = {}
            if stats_fn:
                fetches[LEARNER_STATS_KEY] = {
                    k: v
                    for k, v in stats_fn(outputs, samples).items()
                }
            else:
                fetches[LEARNER_STATS_KEY] = {}
            if extra_learn_fetches_fn:
                fetches.update(
                    {k: v
                     for k, v in extra_learn_fetches_fn(self).items()})
            if grad_stats_fn:
                fetches.update({
                    k: v
                    for k, v in grad_stats_fn(self, samples, grads).items()
                })
            return fetches

        def _initialize_loss_with_dummy_batch(self):
            # Dummy forward pass to initialize any policy attributes, etc.
            action_dtype, action_shape = ModelCatalog.get_action_shape(
                self.action_space)
            dummy_batch = {
                SampleBatch.CUR_OBS: np.array(
                    [self.observation_space.sample()]),
                SampleBatch.NEXT_OBS: np.array(
                    [self.observation_space.sample()]),
                SampleBatch.DONES: np.array([False], dtype=np.bool),
                SampleBatch.ACTIONS: tree.map_structure(
                    lambda c: np.array([c]), self.action_space.sample()),
                SampleBatch.REWARDS: np.array([0], dtype=np.float32),
            }
            if obs_include_prev_action_reward:
                dummy_batch.update({
                    SampleBatch.PREV_ACTIONS: dummy_batch[SampleBatch.ACTIONS],
                    SampleBatch.PREV_REWARDS: dummy_batch[SampleBatch.REWARDS],
                })
            for i, h in enumerate(self._state_in):
                dummy_batch["state_in_{}".format(i)] = h
                dummy_batch["state_out_{}".format(i)] = h

            if self._state_in:
                dummy_batch["seq_lens"] = np.array([1], dtype=np.int32)

            # Convert everything to tensors.
<<<<<<< HEAD
            dummy_batch = tree.map_structure(
                lambda c: tf.convert_to_tensor(c), dummy_batch)
=======
            dummy_batch = tf.nest.map_structure(tf.convert_to_tensor, dummy_batch)
>>>>>>> c373278d

            # for IMPALA which expects a certain sample batch size.
            def tile_to(tensor, n):
                return tf.tile(tensor,
                               [n] + [1 for _ in tensor.shape.as_list()[1:]])

            if get_batch_divisibility_req:
                dummy_batch = tree.map_structure(
                    lambda c: tile_to(c, get_batch_divisibility_req(self)),
                    dummy_batch)

            # Execute a forward pass to get self.action_dist etc initialized,
            # and also obtain the extra action fetches
            _, _, fetches = self.compute_actions(
                dummy_batch[SampleBatch.CUR_OBS], self._state_in,
                dummy_batch.get(SampleBatch.PREV_ACTIONS),
                dummy_batch.get(SampleBatch.PREV_REWARDS))
            dummy_batch.update(fetches)

            postprocessed_batch = self.postprocess_trajectory(
                SampleBatch(dummy_batch))

            # model forward pass for the loss (needed after postprocess to
            # overwrite any tensor state from that call)
            self.model.from_batch(dummy_batch)

            postprocessed_batch = tree.map_structure(
                lambda c: tf.convert_to_tensor(c), postprocessed_batch.data)

            loss_fn(self, self.model, self.dist_class, postprocessed_batch)
            if stats_fn:
                stats_fn(self, postprocessed_batch)

        @classmethod
        def with_tracing(cls):
            return traced_eager_policy(cls)

    eager_policy_cls.__name__ = name + "_eager"
    eager_policy_cls.__qualname__ = name + "_eager"
    return eager_policy_cls<|MERGE_RESOLUTION|>--- conflicted
+++ resolved
@@ -561,12 +561,7 @@
                 dummy_batch["seq_lens"] = np.array([1], dtype=np.int32)
 
             # Convert everything to tensors.
-<<<<<<< HEAD
-            dummy_batch = tree.map_structure(
-                lambda c: tf.convert_to_tensor(c), dummy_batch)
-=======
-            dummy_batch = tf.nest.map_structure(tf.convert_to_tensor, dummy_batch)
->>>>>>> c373278d
+            dummy_batch = tree.map_structure(tf.convert_to_tensor, dummy_batch)
 
             # for IMPALA which expects a certain sample batch size.
             def tile_to(tensor, n):
