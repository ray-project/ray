--- conflicted
+++ resolved
@@ -11,12 +11,7 @@
 from ray.rllib.models.catalog import ModelCatalog
 from ray.rllib.policy.policy import Policy, LEARNER_STATS_KEY
 from ray.rllib.policy.sample_batch import SampleBatch
-<<<<<<< HEAD
-from ray.rllib.policy.view_requirement import get_default_view_requirements, \
-    ViewRequirement
-=======
 from ray.rllib.policy.view_requirement import initialize_loss_with_dummy_batch
->>>>>>> 73a07b52
 from ray.rllib.utils import add_mixins
 from ray.rllib.utils.annotations import override
 from ray.rllib.utils.framework import try_import_tf
@@ -253,46 +248,14 @@
                     config["model"],
                     framework=self.framework,
                 )
-<<<<<<< HEAD
-            # Combine view_requirements for Model and Policy.
-            self.view_requirements.update(
-                self.model.inference_view_requirements)
-=======
             # Auto-update model's inference view requirements, if recurrent.
             self.model.update_view_requirements_from_init_state()
->>>>>>> 73a07b52
 
             self.exploration = self._create_exploration()
             self._state_in = [
                 tf.convert_to_tensor([s])
                 for s in self.model.get_initial_state()
             ]
-<<<<<<< HEAD
-
-            # Update this Policy's ViewRequirements (if function given).
-            if callable(view_requirements_fn):
-                self.view_requirements.update(view_requirements_fn(self))
-            # If no view-requirements given, use default settings.
-            # Add NEXT_OBS, STATE_IN_0.., and others.
-            else:
-                self.view_requirements.update(
-                    get_default_view_requirements(self))
-
-            input_dict = {
-                SampleBatch.CUR_OBS: tf.convert_to_tensor(
-                    np.array([observation_space.sample()])),
-                SampleBatch.PREV_ACTIONS: tf.convert_to_tensor(
-                    [flatten_to_single_ndarray(action_space.sample())]),
-                SampleBatch.PREV_REWARDS: tf.convert_to_tensor([0.]),
-            }
-
-            if action_distribution_fn:
-                _, self.dist_class, _ = action_distribution_fn(
-                    self, self.model, input_dict[SampleBatch.CUR_OBS])
-            else:
-                self.model(input_dict, self._state_in,
-                           tf.convert_to_tensor([1]))
-=======
 
             # Update this Policy's ViewRequirements (if function given).
             if callable(view_requirements_fn):
@@ -300,15 +263,6 @@
             # Combine view_requirements for Model and Policy.
             self.view_requirements.update(
                 self.model.inference_view_requirements)
->>>>>>> 73a07b52
-
-            # Update default view requirements by extra action fetches.
-            if view_requirements_fn is None:
-                _, _, extra_fetches = \
-                    self.compute_actions_from_input_dict(input_dict)
-                for key, value in extra_fetches.items():
-                    if key not in self.view_requirements:
-                        self.view_requirements[key] = ViewRequirement()
 
             if before_loss_init:
                 before_loss_init(self, observation_space, action_space, config)
