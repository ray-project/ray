--- conflicted
+++ resolved
@@ -391,13 +391,8 @@
             else:
                 dist_inputs, _ = self.model(input_dict, state_batches,
                                             seq_lens)
-<<<<<<< HEAD
-            action_dist = self.dist_class(dist_inputs, self.model)
-            log_likelihoods = action_dist.logp(actions)
-=======
                 action_dist = self.dist_class(dist_inputs, self.model)
                 log_likelihoods = action_dist.logp(actions)
->>>>>>> 0db2046b
 
             return log_likelihoods
 
