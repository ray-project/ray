--- conflicted
+++ resolved
@@ -810,11 +810,7 @@
             shuffle=shuffle,
             max_seq_len=self._max_seq_len,
             batch_divisibility_req=self._batch_divisibility_req,
-<<<<<<< HEAD
-            feature_keys=list(k for k in self._loss_input_dict_no_rnn.keys()),
-=======
             feature_keys=list(self._loss_input_dict_no_rnn.keys()),
->>>>>>> b2bcab71
             view_requirements=self.view_requirements,
         )
 
