--- conflicted
+++ resolved
@@ -24,16 +24,12 @@
 from ray.rllib.utils.spaces.space_utils import normalize_action
 from ray.rllib.utils.tf_utils import get_gpu_devices
 from ray.rllib.utils.tf_run_builder import TFRunBuilder
-<<<<<<< HEAD
-from ray.rllib.utils.typing import ModelGradients, TensorType, TrainerConfigDict
-=======
 from ray.rllib.utils.typing import (
     LocalOptimizer,
     ModelGradients,
     TensorType,
     TrainerConfigDict,
 )
->>>>>>> a258f9c6
 
 if TYPE_CHECKING:
     from ray.rllib.evaluation import Episode
@@ -77,15 +73,9 @@
         sess: "tf1.Session",
         obs_input: TensorType,
         sampled_action: TensorType,
-<<<<<<< HEAD
-        loss: TensorType,
-        loss_inputs: List[Tuple[str, TensorType]],
-        model: ModelV2 = None,
-=======
         loss: Union[TensorType, List[TensorType]],
         loss_inputs: List[Tuple[str, TensorType]],
         model: Optional[ModelV2] = None,
->>>>>>> a258f9c6
         sampled_action_logp: Optional[TensorType] = None,
         action_input: Optional[TensorType] = None,
         log_likelihood: Optional[TensorType] = None,
@@ -157,26 +147,6 @@
         self.framework = "tf"
         super().__init__(observation_space, action_space, config)
 
-<<<<<<< HEAD
-        # Log device and worker index.
-        if tfv == 2:
-            from ray.rllib.evaluation.rollout_worker import get_global_worker
-
-            worker = get_global_worker()
-            worker_idx = worker.worker_index if worker else 0
-            if tf.config.list_physical_devices("GPU"):
-                logger.info(
-                    "TFPolicy (worker={}) running on GPU.".format(
-                        worker_idx if worker_idx > 0 else "local"
-                    )
-                )
-            else:
-                logger.info(
-                    "TFPolicy (worker={}) running on CPU.".format(
-                        worker_idx if worker_idx > 0 else "local"
-                    )
-                )
-=======
         # Get devices to build the graph on.
         worker_idx = self.config.get("worker_index", 0)
         if not config["_fake_gpus"] and ray.worker._mode() == ray.worker.LOCAL_MODE:
@@ -223,7 +193,6 @@
                 )
 
             self.devices = [f"/gpu:{i}" for i, _ in enumerate(gpu_ids) if i < num_gpus]
->>>>>>> a258f9c6
 
         # Disable env-info placeholder.
         if SampleBatch.INFOS in self.view_requirements:
@@ -268,15 +237,6 @@
         self._state_outputs = state_outputs or []
         self._seq_lens = seq_lens
         self._max_seq_len = max_seq_len
-<<<<<<< HEAD
-        if len(self._state_inputs) != len(self._state_outputs):
-            raise ValueError(
-                "Number of state input and output tensors must match, got: "
-                "{} vs {}".format(self._state_inputs, self._state_outputs)
-            )
-=======
-
->>>>>>> a258f9c6
         if self._state_inputs and self._seq_lens is None:
             raise ValueError(
                 "seq_lens tensor must be given if state inputs are defined"
@@ -330,135 +290,6 @@
             self._log_likelihood = self.dist_class(self._dist_inputs, self.model).logp(
                 self._action_input
             )
-<<<<<<< HEAD
-
-    def variables(self):
-        """Return the list of all savable variables for this policy."""
-        if isinstance(self.model, tf.keras.Model):
-            return self.model.variables
-        else:
-            return self.model.variables()
-
-    def get_placeholder(self, name) -> "tf1.placeholder":
-        """Returns the given action or loss input placeholder by name.
-
-        If the loss has not been initialized and a loss input placeholder is
-        requested, an error is raised.
-
-        Args:
-            name (str): The name of the placeholder to return. One of
-                SampleBatch.CUR_OBS|PREV_ACTION/REWARD or a valid key from
-                `self._loss_input_dict`.
-
-        Returns:
-            tf1.placeholder: The placeholder under the given str key.
-        """
-        if name == SampleBatch.CUR_OBS:
-            return self._obs_input
-        elif name == SampleBatch.PREV_ACTIONS:
-            return self._prev_action_input
-        elif name == SampleBatch.PREV_REWARDS:
-            return self._prev_reward_input
-
-        assert self._loss_input_dict, (
-            "You need to populate `self._loss_input_dict` before "
-            "`get_placeholder()` can be called"
-        )
-        return self._loss_input_dict[name]
-
-    def get_session(self) -> "tf1.Session":
-        """Returns a reference to the TF session for this policy."""
-        return self._sess
-
-    def loss_initialized(self) -> bool:
-        """Returns whether the loss function has been initialized."""
-        return self._loss is not None
-
-    def _initialize_loss(
-        self, loss: TensorType, loss_inputs: List[Tuple[str, TensorType]]
-    ) -> None:
-        """Initializes the loss op from given loss tensor and placeholders.
-
-        Args:
-            loss (TensorType): The loss op generated by some loss function.
-            loss_inputs (List[Tuple[str, TensorType]]): The list of Tuples:
-                (name, tf1.placeholders) needed for calculating the loss.
-        """
-        self._loss_input_dict = dict(loss_inputs)
-        self._loss_input_dict_no_rnn = {
-            k: v
-            for k, v in self._loss_input_dict.items()
-            if (v not in self._state_inputs and v != self._seq_lens)
-        }
-        for i, ph in enumerate(self._state_inputs):
-            self._loss_input_dict["state_in_{}".format(i)] = ph
-
-        if self.model and not isinstance(self.model, tf.keras.Model):
-            self._loss = self.model.custom_loss(loss, self._loss_input_dict)
-            self._stats_fetches.update(
-                {
-                    "model": self.model.metrics()
-                    if isinstance(self.model, ModelV2)
-                    else self.model.custom_stats()
-                }
-            )
-        else:
-            self._loss = loss
-
-        if self._optimizer is None:
-            self._optimizer = self.optimizer()
-        self._grads_and_vars = [
-            (g, v)
-            for (g, v) in self.gradients(self._optimizer, self._loss)
-            if g is not None
-        ]
-        self._grads = [g for (g, v) in self._grads_and_vars if g is not None]
-
-        if self.model:
-            self._variables = ray.experimental.tf_utils.TensorFlowVariables(
-                [], self._sess, self.variables()
-            )
-
-        # gather update ops for any batch norm layers
-        if not self._update_ops:
-            self._update_ops = tf1.get_collection(
-                tf1.GraphKeys.UPDATE_OPS, scope=tf1.get_variable_scope().name
-            )
-        if self._update_ops:
-            logger.info(
-                "Update ops to run on apply gradient: {}".format(self._update_ops)
-            )
-        with tf1.control_dependencies(self._update_ops):
-            self._apply_op = self.build_apply_op(self._optimizer, self._grads_and_vars)
-
-        if log_once("loss_used"):
-            logger.debug(
-                "These tensors were used in the loss_fn:\n\n{}\n".format(
-                    summarize(self._loss_input_dict)
-                )
-            )
-
-        self._sess.run(tf1.global_variables_initializer())
-        self._optimizer_variables = None
-        if self._optimizer:
-            self._optimizer_variables = ray.experimental.tf_utils.TensorFlowVariables(
-                self._optimizer.variables(), self._sess
-            )
-
-    @override(Policy)
-    def compute_actions(
-        self,
-        obs_batch: Union[List[TensorType], TensorType],
-        state_batches: Optional[List[TensorType]] = None,
-        prev_action_batch: Union[List[TensorType], TensorType] = None,
-        prev_reward_batch: Union[List[TensorType], TensorType] = None,
-        info_batch: Optional[Dict[str, list]] = None,
-        episodes: Optional[List["MultiAgentEpisode"]] = None,
-        explore: Optional[bool] = None,
-        timestep: Optional[int] = None,
-        **kwargs
-    ):
-=======
 
     @override(Policy)
     def compute_actions_from_input_dict(
@@ -469,7 +300,6 @@
         episodes: Optional[List["Episode"]] = None,
         **kwargs,
     ) -> Tuple[TensorType, List[TensorType], Dict[str, TensorType]]:
->>>>>>> a258f9c6
 
         explore = explore if explore is not None else self.config["explore"]
         timestep = timestep if timestep is not None else self.global_timestep
@@ -484,17 +314,7 @@
         builder = TFRunBuilder(self.get_session(), "compute_actions_from_input_dict")
         obs_batch = input_dict[SampleBatch.OBS]
         to_fetch = self._build_compute_actions(
-<<<<<<< HEAD
-            builder,
-            obs_batch=obs_batch,
-            state_batches=state_batches,
-            prev_action_batch=prev_action_batch,
-            prev_reward_batch=prev_reward_batch,
-            explore=explore,
-            timestep=timestep,
-=======
             builder, input_dict=input_dict, explore=explore, timestep=timestep
->>>>>>> a258f9c6
         )
 
         # Execute session run to get action (and other fetches).
@@ -502,30 +322,16 @@
 
         # Update our global timestep by the batch size.
         self.global_timestep += (
-<<<<<<< HEAD
-            len(obs_batch) if isinstance(obs_batch, list) else obs_batch.shape[0]
-=======
             len(obs_batch)
             if isinstance(obs_batch, list)
             else len(input_dict)
             if isinstance(input_dict, SampleBatch)
             else obs_batch.shape[0]
->>>>>>> a258f9c6
         )
 
         return fetched
 
     @override(Policy)
-<<<<<<< HEAD
-    def compute_actions_from_input_dict(
-        self,
-        input_dict: Dict[str, TensorType],
-        explore: bool = None,
-        timestep: Optional[int] = None,
-        episodes: Optional[List["MultiAgentEpisode"]] = None,
-        **kwargs
-    ) -> Tuple[TensorType, List[TensorType], Dict[str, TensorType]]:
-=======
     def compute_actions(
         self,
         obs_batch: Union[List[TensorType], TensorType],
@@ -538,7 +344,6 @@
         timestep: Optional[int] = None,
         **kwargs,
     ):
->>>>>>> a258f9c6
 
         explore = explore if explore is not None else self.config["explore"]
         timestep = timestep if timestep is not None else self.global_timestep
@@ -563,13 +368,9 @@
 
         # Update our global timestep by the batch size.
         self.global_timestep += (
-<<<<<<< HEAD
-            len(obs_batch) if isinstance(obs_batch, list) else obs_batch.shape[0]
-=======
             len(obs_batch)
             if isinstance(obs_batch, list)
             else tree.flatten(obs_batch)[0].shape[0]
->>>>>>> a258f9c6
         )
 
         return fetched
@@ -582,10 +383,7 @@
         state_batches: Optional[List[TensorType]] = None,
         prev_action_batch: Optional[Union[List[TensorType], TensorType]] = None,
         prev_reward_batch: Optional[Union[List[TensorType], TensorType]] = None,
-<<<<<<< HEAD
-=======
         actions_normalized: bool = True,
->>>>>>> a258f9c6
     ) -> TensorType:
 
         if self._log_likelihood is None:
@@ -597,15 +395,12 @@
         self.exploration.before_compute_actions(
             explore=False, tf_sess=self.get_session()
         )
-<<<<<<< HEAD
-=======
 
         builder = TFRunBuilder(self.get_session(), "compute_log_likelihoods")
 
         # Normalize actions if necessary.
         if actions_normalized is False and self.config["normalize_actions"]:
             actions = normalize_action(actions, self.action_space_struct)
->>>>>>> a258f9c6
 
         # Feed actions (for which we want logp values) into graph.
         builder.add_feed_dict({self._action_input: actions})
@@ -706,13 +501,8 @@
     def get_state(self) -> Union[Dict[str, TensorType], List[TensorType]]:
         # For tf Policies, return Policy weights and optimizer var values.
         state = super().get_state()
-<<<<<<< HEAD
-        if self._optimizer_variables and len(self._optimizer_variables.variables) > 0:
-            state["_optimizer_variables"] = self._sess.run(
-=======
         if len(self._optimizer_variables.variables) > 0:
             state["_optimizer_variables"] = self.get_session().run(
->>>>>>> a258f9c6
                 self._optimizer_variables.variables
             )
         # Add exploration state.
@@ -737,27 +527,6 @@
 
     @override(Policy)
     @DeveloperAPI
-<<<<<<< HEAD
-    def export_model(self, export_dir: str) -> None:
-        """Export tensorflow graph to export_dir for serving."""
-        with self._sess.graph.as_default():
-            builder = tf1.saved_model.builder.SavedModelBuilder(export_dir)
-            signature_def_map = self._build_signature_def()
-            builder.add_meta_graph_and_variables(
-                self._sess,
-                [tf1.saved_model.tag_constants.SERVING],
-                signature_def_map=signature_def_map,
-                saver=tf1.summary.FileWriter(export_dir).add_graph(
-                    graph=self._sess.graph
-                ),
-            )
-            builder.save()
-
-    # TODO: (sven) Deprecate this in favor of `save()`.
-    @override(Policy)
-    @DeveloperAPI
-=======
->>>>>>> a258f9c6
     def export_checkpoint(
         self, export_dir: str, filename_prefix: str = "model"
     ) -> None:
@@ -1058,15 +827,10 @@
 
     @DeveloperAPI
     def gradients(
-<<<<<<< HEAD
-        self, optimizer: "tf.keras.optimizers.Optimizer", loss: TensorType
-    ) -> List[Tuple[TensorType, TensorType]]:
-=======
         self,
         optimizer: Union[LocalOptimizer, List[LocalOptimizer]],
         loss: Union[TensorType, List[TensorType]],
     ) -> Union[List[ModelGradients], List[List[ModelGradients]]]:
->>>>>>> a258f9c6
         """Override this for a custom gradient computation behavior.
 
         Args:
@@ -1100,13 +864,8 @@
     @DeveloperAPI
     def build_apply_op(
         self,
-<<<<<<< HEAD
-        optimizer: "tf.keras.optimizers.Optimizer",
-        grads_and_vars: List[Tuple[TensorType, TensorType]],
-=======
         optimizer: Union[LocalOptimizer, List[LocalOptimizer]],
         grads_and_vars: Union[ModelGradients, List[ModelGradients]],
->>>>>>> a258f9c6
     ) -> "tf.Operation":
         """Override this for a custom gradient apply computation behavior.
 
@@ -1121,12 +880,6 @@
             tf.Operation: The tf op that applies all computed gradients
                 (`grads_and_vars`) to the model(s) via the given optimizer(s).
         """
-<<<<<<< HEAD
-        # Specify global_step for TD3 which needs to count the num updates.
-        return optimizer.apply_gradients(
-            self._grads_and_vars, global_step=tf1.train.get_or_create_global_step()
-        )
-=======
         optimizers = force_list(optimizer)
 
         # We have more than one optimizers and loss terms.
@@ -1147,7 +900,6 @@
             return optimizers[0].apply_gradients(
                 grads_and_vars, global_step=tf1.train.get_or_create_global_step()
             )
->>>>>>> a258f9c6
 
     def _get_is_training_placeholder(self):
         """Get the placeholder for _is_training, i.e., for batch norm layers.
@@ -1198,15 +950,9 @@
         )
 
         if self._seq_lens is not None:
-<<<<<<< HEAD
-            input_signature["seq_lens"] = tf1.saved_model.utils.build_tensor_info(
-                self._seq_lens
-            )
-=======
             input_signature[
                 SampleBatch.SEQ_LENS
             ] = tf1.saved_model.utils.build_tensor_info(self._seq_lens)
->>>>>>> a258f9c6
         if self._prev_action_input is not None:
             input_signature["prev_action"] = tf1.saved_model.utils.build_tensor_info(
                 self._prev_action_input
@@ -1263,11 +1009,7 @@
         prev_reward_batch=None,
         episodes=None,
         explore=None,
-<<<<<<< HEAD
-        timestep=None
-=======
         timestep=None,
->>>>>>> a258f9c6
     ):
         explore = explore if explore is not None else self.config["explore"]
         timestep = timestep if timestep is not None else self.global_timestep
@@ -1308,11 +1050,7 @@
                     i += 1
                 builder.add_feed_dict(dict(zip(self._state_inputs, state_batches)))
 
-<<<<<<< HEAD
-            if "state_in_0" in input_dict:
-=======
             if "state_in_0" in input_dict and SampleBatch.SEQ_LENS not in input_dict:
->>>>>>> a258f9c6
                 builder.add_feed_dict(
                     {self._seq_lens: np.ones(len(input_dict["state_in_0"]))}
                 )
@@ -1483,11 +1221,7 @@
         if self._lr_schedule is not None:
             new_val = self._lr_schedule.value(global_vars["timestep"])
             if self.framework == "tf":
-<<<<<<< HEAD
-                self._sess.run(
-=======
                 self.get_session().run(
->>>>>>> a258f9c6
                     self._lr_update, feed_dict={self._lr_placeholder: new_val}
                 )
             else:
