--- conflicted
+++ resolved
@@ -263,7 +263,6 @@
             if timestep is not None else self.global_timestep)
         # Execute session run to get action (and other fetches).
         return builder.get(fetches)
-<<<<<<< HEAD
 
     @override(Policy)
     def compute_log_likelihood(self,
@@ -302,8 +301,6 @@
         # Fetch the log_likelihoods output and return.
         fetches = builder.add_fetches([self._log_likelihoods])
         return builder.get(fetches)[0]
-=======
->>>>>>> 26f9517f
 
     @override(Policy)
     def compute_gradients(self, postprocessed_batch):
@@ -513,6 +510,7 @@
                                episodes=None,
                                explore=None,
                                timestep=None):
+
         explore = explore if explore is not None else self.config["explore"]
 
         state_batches = state_batches or []
