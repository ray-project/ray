import errno
import gym
import logging
import numpy as np
import os
from typing import Dict, List, Optional, Tuple, Union, TYPE_CHECKING

import ray
import ray.experimental.tf_utils
from ray.util.debug import log_once
from ray.rllib.policy.policy import Policy, LEARNER_STATS_KEY
from ray.rllib.policy.rnn_sequencing import pad_batch_to_sequences_of_same_size
from ray.rllib.policy.sample_batch import SampleBatch
from ray.rllib.models.modelv2 import ModelV2
from ray.rllib.utils.annotations import override, DeveloperAPI
from ray.rllib.utils.debug import summarize
from ray.rllib.utils.deprecation import deprecation_warning
from ray.rllib.utils.framework import try_import_tf, get_variable
from ray.rllib.utils.schedules import PiecewiseSchedule
from ray.rllib.utils.spaces.space_utils import normalize_action
from ray.rllib.utils.tf_run_builder import TFRunBuilder
from ray.rllib.utils.typing import ModelGradients, TensorType, \
    TrainerConfigDict

if TYPE_CHECKING:
    from ray.rllib.evaluation import MultiAgentEpisode

tf1, tf, tfv = try_import_tf()
logger = logging.getLogger(__name__)


@DeveloperAPI
class TFPolicy(Policy):
    """An agent policy and loss implemented in TensorFlow.

    Do not sub-class this class directly (neither should you sub-class
    DynamicTFPolicy), but rather use
    rllib.policy.tf_policy_template.build_tf_policy
    to generate your custom tf (graph-mode or eager) Policy classes.

    Extending this class enables RLlib to perform TensorFlow specific
    optimizations on the policy, e.g., parallelization across gpus or
    fusing multiple graphs together in the multi-agent setting.

    Input tensors are typically shaped like [BATCH_SIZE, ...].

    Attributes:
        observation_space (gym.Space): observation space of the policy.
        action_space (gym.Space): action space of the policy.
        model (rllib.models.Model): RLlib model used for the policy.

    Examples:
        >>> policy = TFPolicySubclass(
            sess, obs_input, sampled_action, loss, loss_inputs)

        >>> print(policy.compute_actions([1, 0, 2]))
        (array([0, 1, 1]), [], {})

        >>> print(policy.postprocess_trajectory(SampleBatch({...})))
        SampleBatch({"action": ..., "advantages": ..., ...})
    """

    @DeveloperAPI
    def __init__(self,
                 observation_space: gym.spaces.Space,
                 action_space: gym.spaces.Space,
                 config: TrainerConfigDict,
                 sess: "tf1.Session",
                 obs_input: TensorType,
                 sampled_action: TensorType,
                 loss: TensorType,
                 loss_inputs: List[Tuple[str, TensorType]],
                 model: ModelV2 = None,
                 sampled_action_logp: Optional[TensorType] = None,
                 action_input: Optional[TensorType] = None,
                 log_likelihood: Optional[TensorType] = None,
                 dist_inputs: Optional[TensorType] = None,
                 dist_class: Optional[type] = None,
                 state_inputs: Optional[List[TensorType]] = None,
                 state_outputs: Optional[List[TensorType]] = None,
                 prev_action_input: Optional[TensorType] = None,
                 prev_reward_input: Optional[TensorType] = None,
                 seq_lens: Optional[TensorType] = None,
                 max_seq_len: int = 20,
                 batch_divisibility_req: int = 1,
                 update_ops: List[TensorType] = None,
                 explore: Optional[TensorType] = None,
                 timestep: Optional[TensorType] = None):
        """Initializes a Policy object.

        Args:
            observation_space (gym.spaces.Space): Observation space of the env.
            action_space (gym.spaces.Space): Action space of the env.
            config (TrainerConfigDict): The Policy config dict.
            sess (tf1.Session): The TensorFlow session to use.
            obs_input (TensorType): Input placeholder for observations, of
                shape [BATCH_SIZE, obs...].
            sampled_action (TensorType): Tensor for sampling an action, of
                shape [BATCH_SIZE, action...]
            loss (TensorType): Scalar policy loss output tensor.
            loss_inputs (List[Tuple[str, TensorType]]): A (name, placeholder)
                tuple for each loss input argument. Each placeholder name must
                correspond to a SampleBatch column key returned by
                postprocess_trajectory(), and has shape [BATCH_SIZE, data...].
                These keys will be read from postprocessed sample batches and
                fed into the specified placeholders during loss computation.
            model (ModelV2): used to integrate custom losses and
                stats from user-defined RLlib models.
            sampled_action_logp (Optional[TensorType]): log probability of the
                sampled action.
            action_input (Optional[TensorType]): Input placeholder for actions
                for logp/log-likelihood calculations.
            log_likelihood (Optional[TensorType]): Tensor to calculate the
                log_likelihood (given action_input and obs_input).
            dist_class (Optional[type]): An optional ActionDistribution class
                to use for generating a dist object from distribution inputs.
            dist_inputs (Optional[TensorType]): Tensor to calculate the
                distribution inputs/parameters.
            state_inputs (Optional[List[TensorType]]): List of RNN state input
                Tensors.
            state_outputs (Optional[List[TensorType]]): List of RNN state
                output Tensors.
            prev_action_input (Optional[TensorType]): placeholder for previous
                actions.
            prev_reward_input (Optional[TensorType]): placeholder for previous
                rewards.
            seq_lens (Optional[TensorType]): Placeholder for RNN sequence
                lengths, of shape [NUM_SEQUENCES].
                Note that NUM_SEQUENCES << BATCH_SIZE. See
                policy/rnn_sequencing.py for more information.
            max_seq_len (int): Max sequence length for LSTM training.
            batch_divisibility_req (int): pad all agent experiences batches to
                multiples of this value. This only has an effect if not using
                a LSTM model.
            update_ops (List[TensorType]): override the batchnorm update ops to
                run when applying gradients. Otherwise we run all update ops
                found in the current variable scope.
            explore (Optional[TensorType]): Placeholder for `explore` parameter
                into call to Exploration.get_exploration_action.
            timestep (Optional[TensorType]): Placeholder for the global
                sampling timestep.
        """
        self.framework = "tf"
        super().__init__(observation_space, action_space, config)

        # Log device and worker index.
        if tfv == 2:
            from ray.rllib.evaluation.rollout_worker import get_global_worker
            worker = get_global_worker()
            worker_idx = worker.worker_index if worker else 0
            if tf.config.list_physical_devices("GPU"):
                logger.info("TFPolicy (worker={}) running on GPU.".format(
                    worker_idx if worker_idx > 0 else "local"))
            else:
                logger.info("TFPolicy (worker={}) running on CPU.".format(
                    worker_idx if worker_idx > 0 else "local"))

        # Disable env-info placeholder.
        if SampleBatch.INFOS in self.view_requirements:
            self.view_requirements[SampleBatch.INFOS].used_for_training = False
            self.view_requirements[
                SampleBatch.INFOS].used_for_compute_actions = False

        assert model is None or isinstance(model, (ModelV2, tf.keras.Model)), \
            "Model classes for TFPolicy other than `ModelV2|tf.keras.Model` " \
            "not allowed! You passed in {}.".format(model)
        self.model = model
        # Auto-update model's inference view requirements, if recurrent.
        if self.model is not None:
            self._update_model_view_requirements_from_init_state()

        self.exploration = self._create_exploration()
        self._sess = sess
        self._obs_input = obs_input
        self._prev_action_input = prev_action_input
        self._prev_reward_input = prev_reward_input
        self._sampled_action = sampled_action
        self._is_training = self._get_is_training_placeholder()
        self._is_exploring = explore if explore is not None else \
            tf1.placeholder_with_default(True, (), name="is_exploring")
        self._sampled_action_logp = sampled_action_logp
        self._sampled_action_prob = (tf.math.exp(self._sampled_action_logp)
                                     if self._sampled_action_logp is not None
                                     else None)
        self._action_input = action_input  # For logp calculations.
        self._dist_inputs = dist_inputs
        self.dist_class = dist_class

        self._state_inputs = state_inputs or []
        self._state_outputs = state_outputs or []
        self._seq_lens = seq_lens
        self._max_seq_len = max_seq_len
        if len(self._state_inputs) != len(self._state_outputs):
            raise ValueError(
                "Number of state input and output tensors must match, got: "
                "{} vs {}".format(self._state_inputs, self._state_outputs))
        if self._state_inputs and self._seq_lens is None:
            raise ValueError(
                "seq_lens tensor must be given if state inputs are defined")

        self._batch_divisibility_req = batch_divisibility_req
        self._update_ops = update_ops
        self._apply_op = None
        self._stats_fetches = {}
        self._timestep = timestep if timestep is not None else \
            tf1.placeholder_with_default(
                tf.zeros((), dtype=tf.int64), (), name="timestep")

        self._optimizer = None
        self._grads_and_vars = None
        self._grads = None
        # Policy tf-variables (weights), whose values to get/set via
        # get_weights/set_weights.
        self._variables = None
        # Local optimizer's tf-variables (e.g. state vars for Adam).
        # Will be stored alongside `self._variables` when checkpointing.
        self._optimizer_variables = None

        # The loss tf-op.
        self._loss = None
        # A batch dict passed into loss function as input.
        self._loss_input_dict = {}
        if loss is not None:
            self._initialize_loss(loss, loss_inputs)

        # The log-likelihood calculator op.
        self._log_likelihood = log_likelihood
        if self._log_likelihood is None and self._dist_inputs is not None and \
                self.dist_class is not None:
            self._log_likelihood = self.dist_class(
                self._dist_inputs, self.model).logp(self._action_input)

    def variables(self):
        """Return the list of all savable variables for this policy."""
        if isinstance(self.model, tf.keras.Model):
            return self.model.variables
        else:
            return self.model.variables()

    def get_placeholder(self, name) -> "tf1.placeholder":
        """Returns the given action or loss input placeholder by name.

        If the loss has not been initialized and a loss input placeholder is
        requested, an error is raised.

        Args:
            name (str): The name of the placeholder to return. One of
                SampleBatch.CUR_OBS|PREV_ACTION/REWARD or a valid key from
                `self._loss_input_dict`.

        Returns:
            tf1.placeholder: The placeholder under the given str key.
        """
        if name == SampleBatch.CUR_OBS:
            return self._obs_input
        elif name == SampleBatch.PREV_ACTIONS:
            return self._prev_action_input
        elif name == SampleBatch.PREV_REWARDS:
            return self._prev_reward_input

        assert self._loss_input_dict, \
            "You need to populate `self._loss_input_dict` before " \
            "`get_placeholder()` can be called"
        return self._loss_input_dict[name]

    @override(Policy)
    def get_session(self) -> Optional["tf1.Session"]:
        """Returns a reference to the TF session for this policy."""
        return self._sess

    def loss_initialized(self) -> bool:
        """Returns whether the loss function has been initialized."""
        return self._loss is not None

    def _initialize_loss(self, loss: TensorType,
                         loss_inputs: List[Tuple[str, TensorType]]) -> None:
        """Initializes the loss op from given loss tensor and placeholders.

        Args:
            loss (TensorType): The loss op generated by some loss function.
            loss_inputs (List[Tuple[str, TensorType]]): The list of Tuples:
                (name, tf1.placeholders) needed for calculating the loss.
        """
        self._loss_input_dict = dict(loss_inputs)
        self._loss_input_dict_no_rnn = {
            k: v
            for k, v in self._loss_input_dict.items()
            if (v not in self._state_inputs and v != self._seq_lens)
        }
        for i, ph in enumerate(self._state_inputs):
            self._loss_input_dict["state_in_{}".format(i)] = ph

        if self.model and not isinstance(self.model, tf.keras.Model):
            self._loss = self.model.custom_loss(loss, self._loss_input_dict)
            self._stats_fetches.update({"model": self.model.metrics()})
        else:
            self._loss = loss

        if self._optimizer is None:
            self._optimizer = self.optimizer()
        self._grads_and_vars = [
            (g, v) for (g, v) in self.gradients(self._optimizer, self._loss)
            if g is not None
        ]
        self._grads = [g for (g, v) in self._grads_and_vars]

        if self.model:
            self._variables = ray.experimental.tf_utils.TensorFlowVariables(
                [], self.get_session(), self.variables())

        # gather update ops for any batch norm layers
        if not self._update_ops:
            self._update_ops = tf1.get_collection(
                tf1.GraphKeys.UPDATE_OPS, scope=tf1.get_variable_scope().name)
        if self._update_ops:
            logger.info("Update ops to run on apply gradient: {}".format(
                self._update_ops))
        with tf1.control_dependencies(self._update_ops):
            self._apply_op = self.build_apply_op(self._optimizer,
                                                 self._grads_and_vars)

        if log_once("loss_used"):
            logger.debug(
                "These tensors were used in the loss_fn:\n\n{}\n".format(
                    summarize(self._loss_input_dict)))

        self.get_session().run(tf1.global_variables_initializer())
        self._optimizer_variables = None
        if self._optimizer:
            self._optimizer_variables = \
                ray.experimental.tf_utils.TensorFlowVariables(
                    self._optimizer.variables(), self.get_session())

    @override(Policy)
    def compute_actions(
            self,
            obs_batch: Union[List[TensorType], TensorType],
            state_batches: Optional[List[TensorType]] = None,
            prev_action_batch: Union[List[TensorType], TensorType] = None,
            prev_reward_batch: Union[List[TensorType], TensorType] = None,
            info_batch: Optional[Dict[str, list]] = None,
            episodes: Optional[List["MultiAgentEpisode"]] = None,
            explore: Optional[bool] = None,
            timestep: Optional[int] = None,
            **kwargs):

        explore = explore if explore is not None else self.config["explore"]
        timestep = timestep if timestep is not None else self.global_timestep

        builder = TFRunBuilder(self.get_session(), "compute_actions")
        to_fetch = self._build_compute_actions(
            builder,
            obs_batch=obs_batch,
            state_batches=state_batches,
            prev_action_batch=prev_action_batch,
            prev_reward_batch=prev_reward_batch,
            explore=explore,
            timestep=timestep)

        # Execute session run to get action (and other fetches).
        fetched = builder.get(to_fetch)

        # Update our global timestep by the batch size.
        self.global_timestep += len(obs_batch) if isinstance(obs_batch, list) \
            else obs_batch.shape[0]

        return fetched

    @override(Policy)
    def compute_actions_from_input_dict(
            self,
            input_dict: Dict[str, TensorType],
            explore: bool = None,
            timestep: Optional[int] = None,
            episodes: Optional[List["MultiAgentEpisode"]] = None,
            **kwargs) -> \
            Tuple[TensorType, List[TensorType], Dict[str, TensorType]]:

        explore = explore if explore is not None else self.config["explore"]
        timestep = timestep if timestep is not None else self.global_timestep

        builder = TFRunBuilder(self.get_session(),
                               "compute_actions_from_input_dict")
        obs_batch = input_dict[SampleBatch.OBS]
        to_fetch = self._build_compute_actions(
            builder, input_dict=input_dict, explore=explore, timestep=timestep)

        # Execute session run to get action (and other fetches).
        fetched = builder.get(to_fetch)

        # Update our global timestep by the batch size.
        self.global_timestep += len(obs_batch) if isinstance(obs_batch, list) \
            else obs_batch.shape[0]

        return fetched

    @override(Policy)
    def compute_log_likelihoods(
            self,
            actions: Union[List[TensorType], TensorType],
            obs_batch: Union[List[TensorType], TensorType],
            state_batches: Optional[List[TensorType]] = None,
            prev_action_batch: Optional[Union[List[TensorType],
                                              TensorType]] = None,
            prev_reward_batch: Optional[Union[List[TensorType],
                                              TensorType]] = None,
            actions_normalized: bool = True,
    ) -> TensorType:

        if self._log_likelihood is None:
            raise ValueError("Cannot compute log-prob/likelihood w/o a "
                             "self._log_likelihood op!")

        # Exploration hook before each forward pass.
        self.exploration.before_compute_actions(
            explore=False, tf_sess=self.get_session())

<<<<<<< HEAD
        builder = TFRunBuilder(self.get_session(), "compute_log_likelihoods")
=======
        builder = TFRunBuilder(self._sess, "compute_log_likelihoods")

        # Normalize actions if necessary.
        if actions_normalized is False and self.config["normalize_actions"]:
            actions = normalize_action(actions, self.action_space_struct)

>>>>>>> ce6dfc9b
        # Feed actions (for which we want logp values) into graph.
        builder.add_feed_dict({self._action_input: actions})
        # Feed observations.
        builder.add_feed_dict({self._obs_input: obs_batch})
        # Internal states.
        state_batches = state_batches or []
        if len(self._state_inputs) != len(state_batches):
            raise ValueError(
                "Must pass in RNN state batches for placeholders {}, got {}".
                format(self._state_inputs, state_batches))
        builder.add_feed_dict(
            {k: v
             for k, v in zip(self._state_inputs, state_batches)})
        if state_batches:
            builder.add_feed_dict({self._seq_lens: np.ones(len(obs_batch))})
        # Prev-a and r.
        if self._prev_action_input is not None and \
           prev_action_batch is not None:
            builder.add_feed_dict({self._prev_action_input: prev_action_batch})
        if self._prev_reward_input is not None and \
           prev_reward_batch is not None:
            builder.add_feed_dict({self._prev_reward_input: prev_reward_batch})
        # Fetch the log_likelihoods output and return.
        fetches = builder.add_fetches([self._log_likelihood])
        return builder.get(fetches)[0]

    @override(Policy)
    @DeveloperAPI
    def learn_on_batch(
            self, postprocessed_batch: SampleBatch) -> Dict[str, TensorType]:
        assert self.loss_initialized()

        builder = TFRunBuilder(self.get_session(), "learn_on_batch")

        # Callback handling.
        learn_stats = {}
        self.callbacks.on_learn_on_batch(
            policy=self, train_batch=postprocessed_batch, result=learn_stats)

        fetches = self._build_learn_on_batch(builder, postprocessed_batch)
        stats = builder.get(fetches)
        stats.update({"custom_metrics": learn_stats})
        return stats

    @override(Policy)
    @DeveloperAPI
    def compute_gradients(
            self,
            postprocessed_batch: SampleBatch) -> \
            Tuple[ModelGradients, Dict[str, TensorType]]:
        assert self.loss_initialized()
        builder = TFRunBuilder(self.get_session(), "compute_gradients")
        fetches = self._build_compute_gradients(builder, postprocessed_batch)
        return builder.get(fetches)

    @override(Policy)
    @DeveloperAPI
    def apply_gradients(self, gradients: ModelGradients) -> None:
        assert self.loss_initialized()
        builder = TFRunBuilder(self.get_session(), "apply_gradients")
        fetches = self._build_apply_gradients(builder, gradients)
        builder.get(fetches)

    @override(Policy)
    @DeveloperAPI
    def get_exploration_state(self) -> Dict[str, TensorType]:
        return self.exploration.get_state(sess=self.get_session())

    # TODO: (sven) Deprecate this method.
    def get_exploration_info(self) -> Dict[str, TensorType]:
        deprecation_warning("get_exploration_info", "get_exploration_state")
        return self.get_exploration_state()

    @override(Policy)
    @DeveloperAPI
    def get_weights(self) -> Union[Dict[str, TensorType], List[TensorType]]:
        return self._variables.get_weights()

    @override(Policy)
    @DeveloperAPI
    def set_weights(self, weights) -> None:
        return self._variables.set_weights(weights)

    @override(Policy)
    @DeveloperAPI
    def get_state(self) -> Union[Dict[str, TensorType], List[TensorType]]:
        # For tf Policies, return Policy weights and optimizer var values.
        state = super().get_state()
        if self._optimizer_variables and \
                len(self._optimizer_variables.variables) > 0:
            state["_optimizer_variables"] = \
                self.get_session().run(self._optimizer_variables.variables)
        # Add exploration state.
        state["_exploration_state"] = \
            self.exploration.get_state(self.get_session())
        return state

    @override(Policy)
    @DeveloperAPI
    def set_state(self, state: dict) -> None:
        # Set optimizer vars first.
        optimizer_vars = state.get("_optimizer_variables", None)
        if optimizer_vars:
            self._optimizer_variables.set_weights(optimizer_vars)
        # Set exploration's state.
        if hasattr(self, "exploration") and "_exploration_state" in state:
            self.exploration.set_state(
                state=state["_exploration_state"], sess=self.get_session())

        # Set the Policy's (NN) weights.
        super().set_state(state)

    @override(Policy)
    @DeveloperAPI
    def export_model(self, export_dir: str,
                     onnx: Optional[int] = None) -> None:
        """Export tensorflow graph to export_dir for serving."""
<<<<<<< HEAD
        with self.get_session().graph.as_default():
            builder = tf1.saved_model.builder.SavedModelBuilder(export_dir)
            signature_def_map = self._build_signature_def()
            builder.add_meta_graph_and_variables(
                self.get_session(), [tf1.saved_model.tag_constants.SERVING],
                signature_def_map=signature_def_map,
                saver=tf1.summary.FileWriter(export_dir).add_graph(
                    graph=self.get_session().graph))
            builder.save()
=======

        if onnx:
            try:
                import tf2onnx
            except ImportError as e:
                raise RuntimeError(
                    "Converting a TensorFlow model to ONNX requires "
                    "`tf2onnx` to be installed. Install with "
                    "`pip install tf2onnx`.") from e

            with self._sess.graph.as_default():
                signature_def_map = self._build_signature_def()

                sd = signature_def_map[tf1.saved_model.signature_constants.
                                       DEFAULT_SERVING_SIGNATURE_DEF_KEY]
                inputs = [v.name for k, v in sd.inputs.items()]
                outputs = [v.name for k, v in sd.outputs.items()]

                from tf2onnx import tf_loader
                frozen_graph_def = tf_loader.freeze_session(
                    self._sess, input_names=inputs, output_names=outputs)

            with tf.compat.v1.Session(graph=tf.Graph()) as session:
                tf.import_graph_def(frozen_graph_def, name="")

                g = tf2onnx.tfonnx.process_tf_graph(
                    session.graph,
                    input_names=inputs,
                    output_names=outputs,
                    inputs_as_nchw=inputs)

                model_proto = g.make_model("onnx_model")
                tf2onnx.utils.save_onnx_model(
                    export_dir,
                    "saved_model",
                    feed_dict={},
                    model_proto=model_proto)
        else:
            with self._sess.graph.as_default():
                signature_def_map = self._build_signature_def()
                builder = tf1.saved_model.builder.SavedModelBuilder(export_dir)
                builder.add_meta_graph_and_variables(
                    self._sess, [tf1.saved_model.tag_constants.SERVING],
                    signature_def_map=signature_def_map,
                    saver=tf1.summary.FileWriter(export_dir).add_graph(
                        graph=self._sess.graph))
                builder.save()
>>>>>>> ce6dfc9b

    # TODO: (sven) Deprecate this in favor of `save()`.
    @override(Policy)
    @DeveloperAPI
    def export_checkpoint(self,
                          export_dir: str,
                          filename_prefix: str = "model") -> None:
        """Export tensorflow checkpoint to export_dir."""
        deprecation_warning("export_checkpoint", "save")
        try:
            os.makedirs(export_dir)
        except OSError as e:
            # ignore error if export dir already exists
            if e.errno != errno.EEXIST:
                raise
        save_path = os.path.join(export_dir, filename_prefix)
        with self.get_session().graph.as_default():
            saver = tf1.train.Saver()
            saver.save(self.get_session(), save_path)

    @override(Policy)
    @DeveloperAPI
    def import_model_from_h5(self, import_file: str) -> None:
        """Imports weights into tf model."""
        # Make sure the session is the right one (see issue #7046).
        with self.get_session().graph.as_default():
            with self.get_session().as_default():
                return self.model.import_from_h5(import_file)

    @DeveloperAPI
    def copy(self,
             existing_inputs: List[Tuple[str, "tf1.placeholder"]]) -> \
            "TFPolicy":
        """Creates a copy of self using existing input placeholders.

        Optional: Only required to work with the multi-GPU optimizer.

        Args:
            existing_inputs (List[Tuple[str, tf1.placeholder]]): Dict mapping
                names (str) to tf1.placeholders to re-use (share) with the
                returned copy of self.

        Returns:
            TFPolicy: A copy of self.
        """
        raise NotImplementedError

    @override(Policy)
    @DeveloperAPI
    def is_recurrent(self) -> bool:
        return len(self._state_inputs) > 0

    @override(Policy)
    @DeveloperAPI
    def num_state_tensors(self) -> int:
        return len(self._state_inputs)

    @DeveloperAPI
    def extra_compute_action_feed_dict(self) -> Dict[TensorType, TensorType]:
        """Extra dict to pass to the compute actions session run.

        Returns:
            Dict[TensorType, TensorType]: A feed dict to be added to the
                feed_dict passed to the compute_actions session.run() call.
        """
        return {}

    @DeveloperAPI
    def extra_compute_action_fetches(self) -> Dict[str, TensorType]:
        """Extra values to fetch and return from compute_actions().

        By default we return action probability/log-likelihood info
        and action distribution inputs (if present).

        Returns:
             Dict[str, TensorType]: An extra fetch-dict to be passed to and
                returned from the compute_actions() call.
        """
        extra_fetches = {}
        # Action-logp and action-prob.
        if self._sampled_action_logp is not None:
            extra_fetches[SampleBatch.ACTION_PROB] = self._sampled_action_prob
            extra_fetches[SampleBatch.ACTION_LOGP] = self._sampled_action_logp
        # Action-dist inputs.
        if self._dist_inputs is not None:
            extra_fetches[SampleBatch.ACTION_DIST_INPUTS] = self._dist_inputs
        return extra_fetches

    @DeveloperAPI
    def extra_compute_grad_feed_dict(self) -> Dict[TensorType, TensorType]:
        """Extra dict to pass to the compute gradients session run.

        Returns:
            Dict[TensorType, TensorType]: Extra feed_dict to be passed to the
                compute_gradients Session.run() call.
        """
        return {}  # e.g, kl_coeff

    @DeveloperAPI
    def extra_compute_grad_fetches(self) -> Dict[str, any]:
        """Extra values to fetch and return from compute_gradients().

        Returns:
            Dict[str, any]: Extra fetch dict to be added to the fetch dict
                of the compute_gradients Session.run() call.
        """
        return {LEARNER_STATS_KEY: {}}  # e.g, stats, td error, etc.

    @DeveloperAPI
    def optimizer(self) -> "tf.keras.optimizers.Optimizer":
        """TF optimizer to use for policy optimization.

        Returns:
            tf.keras.optimizers.Optimizer: The local optimizer to use for this
                Policy's Model.
        """
        if hasattr(self, "config"):
            return tf1.train.AdamOptimizer(learning_rate=self.config["lr"])
        else:
            return tf1.train.AdamOptimizer()

    @DeveloperAPI
    def gradients(self, optimizer: "tf.keras.optimizers.Optimizer",
                  loss: TensorType) -> List[Tuple[TensorType, TensorType]]:
        """Override this for a custom gradient computation behavior.

        Returns:
            List[Tuple[TensorType, TensorType]]: List of tuples with grad
                values and the grad-value's corresponding tf.variable in it.
        """
        return optimizer.compute_gradients(loss)

    @DeveloperAPI
    def build_apply_op(
            self,
            optimizer: "tf.keras.optimizers.Optimizer",
            grads_and_vars: List[Tuple[TensorType, TensorType]]) -> \
            "tf.Operation":
        """Override this for a custom gradient apply computation behavior.

        Args:
            optimizer (tf.keras.optimizers.Optimizer): The local tf optimizer
                to use for applying the grads and vars.
            grads_and_vars (List[Tuple[TensorType, TensorType]]): List of
                tuples with grad values and the grad-value's corresponding
                tf.variable in it.
        """
        # Specify global_step for TD3 which needs to count the num updates.
        return optimizer.apply_gradients(
            self._grads_and_vars,
            global_step=tf1.train.get_or_create_global_step())

    def _get_is_training_placeholder(self):
        """Get the placeholder for _is_training, i.e., for batch norm layers.

        This can be called safely before __init__ has run.
        """
        if not hasattr(self, "_is_training"):
            self._is_training = tf1.placeholder_with_default(
                False, (), name="is_training")
        return self._is_training

    def _debug_vars(self):
        if log_once("grad_vars"):
            for _, v in self._grads_and_vars:
                logger.info("Optimizing variable {}".format(v))

    def _extra_input_signature_def(self):
        """Extra input signatures to add when exporting tf model.
        Inferred from extra_compute_action_feed_dict()
        """
        feed_dict = self.extra_compute_action_feed_dict()
        return {
            k.name: tf1.saved_model.utils.build_tensor_info(k)
            for k in feed_dict.keys()
        }

    def _extra_output_signature_def(self):
        """Extra output signatures to add when exporting tf model.
        Inferred from extra_compute_action_fetches()
        """
        fetches = self.extra_compute_action_fetches()
        return {
            k: tf1.saved_model.utils.build_tensor_info(fetches[k])
            for k in fetches.keys()
        }

    def _build_signature_def(self):
        """Build signature def map for tensorflow SavedModelBuilder.
        """
        # build input signatures
        input_signature = self._extra_input_signature_def()
        input_signature["observations"] = \
            tf1.saved_model.utils.build_tensor_info(self._obs_input)

        if self._seq_lens is not None:
            input_signature["seq_lens"] = \
                tf1.saved_model.utils.build_tensor_info(self._seq_lens)
        if self._prev_action_input is not None:
            input_signature["prev_action"] = \
                tf1.saved_model.utils.build_tensor_info(
                    self._prev_action_input)
        if self._prev_reward_input is not None:
            input_signature["prev_reward"] = \
                tf1.saved_model.utils.build_tensor_info(
                    self._prev_reward_input)

        input_signature["is_training"] = \
            tf1.saved_model.utils.build_tensor_info(self._is_training)

        if self._timestep is not None:
            input_signature["timestep"] = \
                tf1.saved_model.utils.build_tensor_info(self._timestep)

        for state_input in self._state_inputs:
            input_signature[state_input.name] = \
                tf1.saved_model.utils.build_tensor_info(state_input)

        # build output signatures
        output_signature = self._extra_output_signature_def()
        for i, a in enumerate(tf.nest.flatten(self._sampled_action)):
            output_signature["actions_{}".format(i)] = \
                tf1.saved_model.utils.build_tensor_info(a)

        for state_output in self._state_outputs:
            output_signature[state_output.name] = \
                tf1.saved_model.utils.build_tensor_info(state_output)
        signature_def = (
            tf1.saved_model.signature_def_utils.build_signature_def(
                input_signature, output_signature,
                tf1.saved_model.signature_constants.PREDICT_METHOD_NAME))
        signature_def_key = (tf1.saved_model.signature_constants.
                             DEFAULT_SERVING_SIGNATURE_DEF_KEY)
        signature_def_map = {signature_def_key: signature_def}
        return signature_def_map

    def _build_compute_actions(self,
                               builder,
                               *,
                               input_dict=None,
                               obs_batch=None,
                               state_batches=None,
                               prev_action_batch=None,
                               prev_reward_batch=None,
                               episodes=None,
                               explore=None,
                               timestep=None):
        explore = explore if explore is not None else self.config["explore"]
        timestep = timestep if timestep is not None else self.global_timestep

        # Call the exploration before_compute_actions hook.
        self.exploration.before_compute_actions(
            timestep=timestep, explore=explore, tf_sess=self.get_session())

        builder.add_feed_dict(self.extra_compute_action_feed_dict())

        # `input_dict` given: Simply build what's in that dict.
        if input_dict is not None:
            if hasattr(self, "_input_dict"):
                for key, value in input_dict.items():
                    if key in self._input_dict:
                        builder.add_feed_dict({self._input_dict[key]: value})
            # For policies that inherit directly from TFPolicy.
            else:
                builder.add_feed_dict({
                    self._obs_input: input_dict[SampleBatch.OBS]
                })
                if SampleBatch.PREV_ACTIONS in input_dict:
                    builder.add_feed_dict({
                        self._prev_action_input: input_dict[
                            SampleBatch.PREV_ACTIONS]
                    })
                if SampleBatch.PREV_REWARDS in input_dict:
                    builder.add_feed_dict({
                        self._prev_reward_input: input_dict[
                            SampleBatch.PREV_REWARDS]
                    })
                state_batches = []
                i = 0
                while "state_in_{}".format(i) in input_dict:
                    state_batches.append(input_dict["state_in_{}".format(i)])
                    i += 1
                builder.add_feed_dict(
                    dict(zip(self._state_inputs, state_batches)))

            if "state_in_0" in input_dict:
                builder.add_feed_dict({
                    self._seq_lens: np.ones(len(input_dict["state_in_0"]))
                })

        # Hardcoded old way: Build fixed fields, if provided.
        # TODO: (sven) This can be deprecated after trajectory view API flag is
        #  removed and always True.
        else:
            state_batches = state_batches or []
            if len(self._state_inputs) != len(state_batches):
                raise ValueError(
                    "Must pass in RNN state batches for placeholders {}, "
                    "got {}".format(self._state_inputs, state_batches))

            builder.add_feed_dict({self._obs_input: obs_batch})
            if state_batches:
                builder.add_feed_dict({
                    self._seq_lens: np.ones(len(obs_batch))
                })
            if self._prev_action_input is not None and \
               prev_action_batch is not None:
                builder.add_feed_dict({
                    self._prev_action_input: prev_action_batch
                })
            if self._prev_reward_input is not None and \
               prev_reward_batch is not None:
                builder.add_feed_dict({
                    self._prev_reward_input: prev_reward_batch
                })
            builder.add_feed_dict(dict(zip(self._state_inputs, state_batches)))

        builder.add_feed_dict({self._is_training: False})
        builder.add_feed_dict({self._is_exploring: explore})
        if timestep is not None:
            builder.add_feed_dict({self._timestep: timestep})

        # Determine, what exactly to fetch from the graph.
        to_fetch = [self._sampled_action] + self._state_outputs + \
                   [self.extra_compute_action_fetches()]

        # Perform the session call.
        fetches = builder.add_fetches(to_fetch)
        return fetches[0], fetches[1:-1], fetches[-1]

    def _build_compute_gradients(self, builder, postprocessed_batch):
        self._debug_vars()
        builder.add_feed_dict(self.extra_compute_grad_feed_dict())
        builder.add_feed_dict(
            self._get_loss_inputs_dict(postprocessed_batch, shuffle=False))
        fetches = builder.add_fetches(
            [self._grads, self._get_grad_and_stats_fetches()])
        return fetches[0], fetches[1]

    def _build_apply_gradients(self, builder, gradients):
        if len(gradients) != len(self._grads):
            raise ValueError(
                "Unexpected number of gradients to apply, got {} for {}".
                format(gradients, self._grads))
        builder.add_feed_dict({self._is_training: True})
        builder.add_feed_dict(dict(zip(self._grads, gradients)))
        fetches = builder.add_fetches([self._apply_op])
        return fetches[0]

    def _build_learn_on_batch(self, builder, postprocessed_batch):
        self._debug_vars()

        builder.add_feed_dict(self.extra_compute_grad_feed_dict())
        builder.add_feed_dict(
            self._get_loss_inputs_dict(postprocessed_batch, shuffle=False))
        fetches = builder.add_fetches([
            self._apply_op,
            self._get_grad_and_stats_fetches(),
        ])
        return fetches[1]

    def _get_grad_and_stats_fetches(self):
        fetches = self.extra_compute_grad_fetches()
        if LEARNER_STATS_KEY not in fetches:
            raise ValueError(
                "Grad fetches should contain 'stats': {...} entry")
        if self._stats_fetches:
            fetches[LEARNER_STATS_KEY] = dict(self._stats_fetches,
                                              **fetches[LEARNER_STATS_KEY])
        return fetches

    def _get_loss_inputs_dict(self, train_batch: SampleBatch, shuffle: bool):
        """Return a feed dict from a batch.

        Args:
            train_batch (SampleBatch): batch of data to derive inputs from.
            shuffle (bool): whether to shuffle batch sequences. Shuffle may
                be done in-place. This only makes sense if you're further
                applying minibatch SGD after getting the outputs.

        Returns:
            Feed dict of data.
        """

        # Get batch ready for RNNs, if applicable.
        if not isinstance(train_batch,
                          SampleBatch) or not train_batch.zero_padded:
            pad_batch_to_sequences_of_same_size(
                train_batch,
                max_seq_len=self._max_seq_len,
                shuffle=shuffle,
                batch_divisibility_req=self._batch_divisibility_req,
                feature_keys=list(self._loss_input_dict_no_rnn.keys()),
                view_requirements=self.view_requirements,
            )

        # Mark the batch as "is_training" so the Model can use this
        # information.
        train_batch.is_training = True

        # Build the feed dict from the batch.
        feed_dict = {}
        for key, placeholder in self._loss_input_dict.items():
            feed_dict[placeholder] = train_batch[key]

        state_keys = [
            "state_in_{}".format(i) for i in range(len(self._state_inputs))
        ]
        for key in state_keys:
            feed_dict[self._loss_input_dict[key]] = train_batch[key]
        if state_keys:
            feed_dict[self._seq_lens] = train_batch["seq_lens"]

        return feed_dict


@DeveloperAPI
class LearningRateSchedule:
    """Mixin for TFPolicy that adds a learning rate schedule."""

    @DeveloperAPI
    def __init__(self, lr, lr_schedule):
        self._lr_schedule = None
        if lr_schedule is None:
            self.cur_lr = tf1.get_variable(
                "lr", initializer=lr, trainable=False)
        else:
            self._lr_schedule = PiecewiseSchedule(
                lr_schedule, outside_value=lr_schedule[-1][-1], framework=None)
            self.cur_lr = tf1.get_variable(
                "lr", initializer=self._lr_schedule.value(0), trainable=False)
            if self.framework == "tf":
                self._lr_placeholder = tf1.placeholder(
                    dtype=tf.float32, name="lr")
                self._lr_update = self.cur_lr.assign(
                    self._lr_placeholder, read_value=False)

    @override(Policy)
    def on_global_var_update(self, global_vars):
        super(LearningRateSchedule, self).on_global_var_update(global_vars)
        if self._lr_schedule is not None:
            new_val = self._lr_schedule.value(global_vars["timestep"])
            if self.framework == "tf":
                self.get_session().run(
                    self._lr_update, feed_dict={self._lr_placeholder: new_val})
            else:
                self.cur_lr.assign(new_val, read_value=False)
                self._optimizer.learning_rate.assign(self.cur_lr)

    @override(TFPolicy)
    def optimizer(self):
        return tf1.train.AdamOptimizer(learning_rate=self.cur_lr)


@DeveloperAPI
class EntropyCoeffSchedule:
    """Mixin for TFPolicy that adds entropy coeff decay."""

    @DeveloperAPI
    def __init__(self, entropy_coeff, entropy_coeff_schedule):
        self._entropy_coeff_schedule = None
        if entropy_coeff_schedule is None:
            self.entropy_coeff = get_variable(
                entropy_coeff,
                framework="tf",
                tf_name="entropy_coeff",
                trainable=False)
        else:
            # Allows for custom schedule similar to lr_schedule format
            if isinstance(entropy_coeff_schedule, list):
                self._entropy_coeff_schedule = PiecewiseSchedule(
                    entropy_coeff_schedule,
                    outside_value=entropy_coeff_schedule[-1][-1],
                    framework=None)
            else:
                # Implements previous version but enforces outside_value
                self._entropy_coeff_schedule = PiecewiseSchedule(
                    [[0, entropy_coeff], [entropy_coeff_schedule, 0.0]],
                    outside_value=0.0,
                    framework=None)

            self.entropy_coeff = get_variable(
                self._entropy_coeff_schedule.value(0),
                framework="tf",
                tf_name="entropy_coeff",
                trainable=False)
            if self.framework == "tf":
                self._entropy_coeff_placeholder = tf1.placeholder(
                    dtype=tf.float32, name="entropy_coeff")
                self._entropy_coeff_update = self.entropy_coeff.assign(
                    self._entropy_coeff_placeholder, read_value=False)

    @override(Policy)
    def on_global_var_update(self, global_vars):
        super(EntropyCoeffSchedule, self).on_global_var_update(global_vars)
        if self._entropy_coeff_schedule is not None:
            new_val = self._entropy_coeff_schedule.value(
                global_vars["timestep"])
            if self.framework == "tf":
                self.get_session().run(
                    self._entropy_coeff_update,
                    feed_dict={self._entropy_coeff_placeholder: new_val})
            else:
                self.entropy_coeff.assign(new_val, read_value=False)<|MERGE_RESOLUTION|>--- conflicted
+++ resolved
@@ -415,16 +415,12 @@
         self.exploration.before_compute_actions(
             explore=False, tf_sess=self.get_session())
 
-<<<<<<< HEAD
         builder = TFRunBuilder(self.get_session(), "compute_log_likelihoods")
-=======
-        builder = TFRunBuilder(self._sess, "compute_log_likelihoods")
 
         # Normalize actions if necessary.
         if actions_normalized is False and self.config["normalize_actions"]:
             actions = normalize_action(actions, self.action_space_struct)
 
->>>>>>> ce6dfc9b
         # Feed actions (for which we want logp values) into graph.
         builder.add_feed_dict({self._action_input: actions})
         # Feed observations.
@@ -542,17 +538,6 @@
     def export_model(self, export_dir: str,
                      onnx: Optional[int] = None) -> None:
         """Export tensorflow graph to export_dir for serving."""
-<<<<<<< HEAD
-        with self.get_session().graph.as_default():
-            builder = tf1.saved_model.builder.SavedModelBuilder(export_dir)
-            signature_def_map = self._build_signature_def()
-            builder.add_meta_graph_and_variables(
-                self.get_session(), [tf1.saved_model.tag_constants.SERVING],
-                signature_def_map=signature_def_map,
-                saver=tf1.summary.FileWriter(export_dir).add_graph(
-                    graph=self.get_session().graph))
-            builder.save()
-=======
 
         if onnx:
             try:
@@ -563,7 +548,7 @@
                     "`tf2onnx` to be installed. Install with "
                     "`pip install tf2onnx`.") from e
 
-            with self._sess.graph.as_default():
+            with self.get_session().graph.as_default():
                 signature_def_map = self._build_signature_def()
 
                 sd = signature_def_map[tf1.saved_model.signature_constants.
@@ -575,7 +560,7 @@
                 frozen_graph_def = tf_loader.freeze_session(
                     self._sess, input_names=inputs, output_names=outputs)
 
-            with tf.compat.v1.Session(graph=tf.Graph()) as session:
+            with tf1.Session(graph=tf.Graph()) as session:
                 tf.import_graph_def(frozen_graph_def, name="")
 
                 g = tf2onnx.tfonnx.process_tf_graph(
@@ -591,16 +576,15 @@
                     feed_dict={},
                     model_proto=model_proto)
         else:
-            with self._sess.graph.as_default():
+            with self.get_session().graph.as_default():
                 signature_def_map = self._build_signature_def()
                 builder = tf1.saved_model.builder.SavedModelBuilder(export_dir)
                 builder.add_meta_graph_and_variables(
-                    self._sess, [tf1.saved_model.tag_constants.SERVING],
+                    self.get_session(), [tf1.saved_model.tag_constants.SERVING],
                     signature_def_map=signature_def_map,
                     saver=tf1.summary.FileWriter(export_dir).add_graph(
-                        graph=self._sess.graph))
+                        graph=self.get_session().graph))
                 builder.save()
->>>>>>> ce6dfc9b
 
     # TODO: (sven) Deprecate this in favor of `save()`.
     @override(Policy)
