--- conflicted
+++ resolved
@@ -6,14 +6,8 @@
 import ray
 import ray.experimental.tf_utils
 from ray.util.debug import log_once
-<<<<<<< HEAD
 from ray.rllib.policy.policy import Policy, LEARNER_STATS_KEY
-from ray.rllib.policy.rnn_sequencing import chop_into_sequences
-=======
-from ray.rllib.policy.policy import Policy, LEARNER_STATS_KEY, \
-    ACTION_PROB, ACTION_LOGP
 from ray.rllib.policy.rnn_sequencing import pad_batch_to_sequences_of_same_size
->>>>>>> 66df8b8c
 from ray.rllib.policy.sample_batch import SampleBatch
 from ray.rllib.models.modelv2 import ModelV2
 from ray.rllib.utils.annotations import override, DeveloperAPI
@@ -631,6 +625,18 @@
         return fetches
 
     def _get_loss_inputs_dict(self, batch, shuffle):
+        """Return a feed dict from a batch.
+
+        Arguments:
+            batch (SampleBatch): batch of data to derive inputs from
+            shuffle (bool): whether to shuffle batch sequences. Shuffle may
+                be done in-place. This only makes sense if you're further
+                applying minibatch SGD after getting the outputs.
+
+        Returns:
+            feed dict of data
+        """
+
         # Get batch ready for RNNs, if applicable.
         pad_batch_to_sequences_of_same_size(
             batch,
