import errno
import gym
import logging
import numpy as np
import os
from typing import Dict, List, Optional, Tuple, Union, TYPE_CHECKING

import ray
import ray.experimental.tf_utils
from ray.util.debug import log_once
from ray.rllib.policy.policy import Policy, LEARNER_STATS_KEY
from ray.rllib.policy.rnn_sequencing import pad_batch_to_sequences_of_same_size
from ray.rllib.policy.sample_batch import SampleBatch
from ray.rllib.models.modelv2 import ModelV2
from ray.rllib.utils.annotations import override, DeveloperAPI
from ray.rllib.utils.debug import summarize
from ray.rllib.utils.deprecation import deprecation_warning
from ray.rllib.utils.framework import try_import_tf, get_variable
from ray.rllib.utils.schedules import PiecewiseSchedule
from ray.rllib.utils.spaces.space_utils import normalize_action
from ray.rllib.utils.tf_run_builder import TFRunBuilder
from ray.rllib.utils.typing import ModelGradients, TensorType, \
    TrainerConfigDict

if TYPE_CHECKING:
    from ray.rllib.evaluation import MultiAgentEpisode

tf1, tf, tfv = try_import_tf()
logger = logging.getLogger(__name__)


@DeveloperAPI
class TFPolicy(Policy):
    """An agent policy and loss implemented in TensorFlow.

    Do not sub-class this class directly (neither should you sub-class
    DynamicTFPolicy), but rather use
    rllib.policy.tf_policy_template.build_tf_policy
    to generate your custom tf (graph-mode or eager) Policy classes.

    Extending this class enables RLlib to perform TensorFlow specific
    optimizations on the policy, e.g., parallelization across gpus or
    fusing multiple graphs together in the multi-agent setting.

    Input tensors are typically shaped like [BATCH_SIZE, ...].

    Attributes:
        observation_space (gym.Space): observation space of the policy.
        action_space (gym.Space): action space of the policy.
        model (rllib.models.Model): RLlib model used for the policy.

    Examples:
        >>> policy = TFPolicySubclass(
            sess, obs_input, sampled_action, loss, loss_inputs)

        >>> print(policy.compute_actions([1, 0, 2]))
        (array([0, 1, 1]), [], {})

        >>> print(policy.postprocess_trajectory(SampleBatch({...})))
        SampleBatch({"action": ..., "advantages": ..., ...})
    """

    @DeveloperAPI
    def __init__(self,
                 observation_space: gym.spaces.Space,
                 action_space: gym.spaces.Space,
                 config: TrainerConfigDict,
                 sess: "tf1.Session",
                 obs_input: TensorType,
                 sampled_action: TensorType,
                 loss: TensorType,
                 loss_inputs: List[Tuple[str, TensorType]],
                 model: ModelV2 = None,
                 sampled_action_logp: Optional[TensorType] = None,
                 action_input: Optional[TensorType] = None,
                 log_likelihood: Optional[TensorType] = None,
                 dist_inputs: Optional[TensorType] = None,
                 dist_class: Optional[type] = None,
                 state_inputs: Optional[List[TensorType]] = None,
                 state_outputs: Optional[List[TensorType]] = None,
                 prev_action_input: Optional[TensorType] = None,
                 prev_reward_input: Optional[TensorType] = None,
                 seq_lens: Optional[TensorType] = None,
                 max_seq_len: int = 20,
                 batch_divisibility_req: int = 1,
                 update_ops: List[TensorType] = None,
                 explore: Optional[TensorType] = None,
                 timestep: Optional[TensorType] = None):
        """Initializes a Policy object.

        Args:
            observation_space (gym.spaces.Space): Observation space of the env.
            action_space (gym.spaces.Space): Action space of the env.
            config (TrainerConfigDict): The Policy config dict.
            sess (tf1.Session): The TensorFlow session to use.
            obs_input (TensorType): Input placeholder for observations, of
                shape [BATCH_SIZE, obs...].
            sampled_action (TensorType): Tensor for sampling an action, of
                shape [BATCH_SIZE, action...]
            loss (TensorType): Scalar policy loss output tensor.
            loss_inputs (List[Tuple[str, TensorType]]): A (name, placeholder)
                tuple for each loss input argument. Each placeholder name must
                correspond to a SampleBatch column key returned by
                postprocess_trajectory(), and has shape [BATCH_SIZE, data...].
                These keys will be read from postprocessed sample batches and
                fed into the specified placeholders during loss computation.
            model (ModelV2): used to integrate custom losses and
                stats from user-defined RLlib models.
            sampled_action_logp (Optional[TensorType]): log probability of the
                sampled action.
            action_input (Optional[TensorType]): Input placeholder for actions
                for logp/log-likelihood calculations.
            log_likelihood (Optional[TensorType]): Tensor to calculate the
                log_likelihood (given action_input and obs_input).
            dist_class (Optional[type]): An optional ActionDistribution class
                to use for generating a dist object from distribution inputs.
            dist_inputs (Optional[TensorType]): Tensor to calculate the
                distribution inputs/parameters.
            state_inputs (Optional[List[TensorType]]): List of RNN state input
                Tensors.
            state_outputs (Optional[List[TensorType]]): List of RNN state
                output Tensors.
            prev_action_input (Optional[TensorType]): placeholder for previous
                actions.
            prev_reward_input (Optional[TensorType]): placeholder for previous
                rewards.
            seq_lens (Optional[TensorType]): Placeholder for RNN sequence
                lengths, of shape [NUM_SEQUENCES].
                Note that NUM_SEQUENCES << BATCH_SIZE. See
                policy/rnn_sequencing.py for more information.
            max_seq_len (int): Max sequence length for LSTM training.
            batch_divisibility_req (int): pad all agent experiences batches to
                multiples of this value. This only has an effect if not using
                a LSTM model.
            update_ops (List[TensorType]): override the batchnorm update ops to
                run when applying gradients. Otherwise we run all update ops
                found in the current variable scope.
            explore (Optional[TensorType]): Placeholder for `explore` parameter
                into call to Exploration.get_exploration_action.
            timestep (Optional[TensorType]): Placeholder for the global
                sampling timestep.
        """
        self.framework = "tf"
        super().__init__(observation_space, action_space, config)

        # Log device and worker index.
        if tfv == 2:
            from ray.rllib.evaluation.rollout_worker import get_global_worker
            worker = get_global_worker()
            worker_idx = worker.worker_index if worker else 0
            if tf.config.list_physical_devices("GPU"):
                logger.info("TFPolicy (worker={}) running on GPU.".format(
                    worker_idx if worker_idx > 0 else "local"))
            else:
                logger.info("TFPolicy (worker={}) running on CPU.".format(
                    worker_idx if worker_idx > 0 else "local"))

        # Disable env-info placeholder.
        if SampleBatch.INFOS in self.view_requirements:
            self.view_requirements[SampleBatch.INFOS].used_for_training = False
            self.view_requirements[
                SampleBatch.INFOS].used_for_compute_actions = False

        assert model is None or isinstance(model, (ModelV2, tf.keras.Model)), \
            "Model classes for TFPolicy other than `ModelV2|tf.keras.Model` " \
            "not allowed! You passed in {}.".format(model)
        self.model = model
        # Auto-update model's inference view requirements, if recurrent.
        if self.model is not None:
            self._update_model_view_requirements_from_init_state()

        self.exploration = self._create_exploration()
        self._sess = sess
        self._obs_input = obs_input
        self._prev_action_input = prev_action_input
        self._prev_reward_input = prev_reward_input
        self._sampled_action = sampled_action
        self._is_training = self._get_is_training_placeholder()
        self._is_exploring = explore if explore is not None else \
            tf1.placeholder_with_default(True, (), name="is_exploring")
        self._sampled_action_logp = sampled_action_logp
        self._sampled_action_prob = (tf.math.exp(self._sampled_action_logp)
                                     if self._sampled_action_logp is not None
                                     else None)
        self._action_input = action_input  # For logp calculations.
        self._dist_inputs = dist_inputs
        self.dist_class = dist_class

        self._state_inputs = state_inputs or []
        self._state_outputs = state_outputs or []
        self._seq_lens = seq_lens
        self._max_seq_len = max_seq_len
        if len(self._state_inputs) != len(self._state_outputs):
            raise ValueError(
                "Number of state input and output tensors must match, got: "
                "{} vs {}".format(self._state_inputs, self._state_outputs))
        if self._state_inputs and self._seq_lens is None:
            raise ValueError(
                "seq_lens tensor must be given if state inputs are defined")

        self._batch_divisibility_req = batch_divisibility_req
        self._update_ops = update_ops
        self._apply_op = None
        self._stats_fetches = {}
        self._timestep = timestep if timestep is not None else \
            tf1.placeholder_with_default(
                tf.zeros((), dtype=tf.int64), (), name="timestep")

        self._optimizer = None
        self._grads_and_vars = None
        self._grads = None
        # Policy tf-variables (weights), whose values to get/set via
        # get_weights/set_weights.
        self._variables = None
        # Local optimizer's tf-variables (e.g. state vars for Adam).
        # Will be stored alongside `self._variables` when checkpointing.
        self._optimizer_variables = None

        # The loss tf-op.
        self._loss = None
        # A batch dict passed into loss function as input.
        self._loss_input_dict = {}
        if loss is not None:
            self._initialize_loss(loss, loss_inputs)

        # The log-likelihood calculator op.
        self._log_likelihood = log_likelihood
        if self._log_likelihood is None and self._dist_inputs is not None and \
                self.dist_class is not None:
            self._log_likelihood = self.dist_class(
                self._dist_inputs, self.model).logp(self._action_input)

    def variables(self):
        """Return the list of all savable variables for this policy."""
        if isinstance(self.model, tf.keras.Model):
            return self.model.variables
        else:
            return self.model.variables()

    def get_placeholder(self, name) -> "tf1.placeholder":
        """Returns the given action or loss input placeholder by name.

        If the loss has not been initialized and a loss input placeholder is
        requested, an error is raised.

        Args:
            name (str): The name of the placeholder to return. One of
                SampleBatch.CUR_OBS|PREV_ACTION/REWARD or a valid key from
                `self._loss_input_dict`.

        Returns:
            tf1.placeholder: The placeholder under the given str key.
        """
        if name == SampleBatch.CUR_OBS:
            return self._obs_input
        elif name == SampleBatch.PREV_ACTIONS:
            return self._prev_action_input
        elif name == SampleBatch.PREV_REWARDS:
            return self._prev_reward_input

        assert self._loss_input_dict, \
            "You need to populate `self._loss_input_dict` before " \
            "`get_placeholder()` can be called"
        return self._loss_input_dict[name]

    @override(Policy)
    def get_session(self) -> Optional["tf1.Session"]:
        """Returns a reference to the TF session for this policy."""
        return self._sess

    def loss_initialized(self) -> bool:
        """Returns whether the loss function has been initialized."""
        return self._loss is not None

    def _initialize_loss(self, loss: TensorType,
                         loss_inputs: List[Tuple[str, TensorType]]) -> None:
        """Initializes the loss op from given loss tensor and placeholders.

        Args:
            loss (TensorType): The loss op generated by some loss function.
            loss_inputs (List[Tuple[str, TensorType]]): The list of Tuples:
                (name, tf1.placeholders) needed for calculating the loss.
        """
        self._loss_input_dict = dict(loss_inputs)
        self._loss_input_dict_no_rnn = {
            k: v
            for k, v in self._loss_input_dict.items()
            if (v not in self._state_inputs and v != self._seq_lens)
        }
        for i, ph in enumerate(self._state_inputs):
            self._loss_input_dict["state_in_{}".format(i)] = ph

        if self.model and not isinstance(self.model, tf.keras.Model):
            self._loss = self.model.custom_loss(loss, self._loss_input_dict)
            self._stats_fetches.update({"model": self.model.metrics()})
        else:
            self._loss = loss

        if self._optimizer is None:
            self._optimizer = self.optimizer()
        self._grads_and_vars = [
            (g, v) for (g, v) in self.gradients(self._optimizer, self._loss)
            if g is not None
        ]
        self._grads = [g for (g, v) in self._grads_and_vars]

        if self.model:
            self._variables = ray.experimental.tf_utils.TensorFlowVariables(
                [], self.get_session(), self.variables())

        # gather update ops for any batch norm layers
        if not self._update_ops:
            self._update_ops = tf1.get_collection(
                tf1.GraphKeys.UPDATE_OPS, scope=tf1.get_variable_scope().name)
        if self._update_ops:
            logger.info("Update ops to run on apply gradient: {}".format(
                self._update_ops))
        with tf1.control_dependencies(self._update_ops):
            self._apply_op = self.build_apply_op(self._optimizer,
                                                 self._grads_and_vars)

        if log_once("loss_used"):
            logger.debug(
                "These tensors were used in the loss_fn:\n\n{}\n".format(
                    summarize(self._loss_input_dict)))

        self.get_session().run(tf1.global_variables_initializer())
        self._optimizer_variables = None
        if self._optimizer:
            self._optimizer_variables = \
                ray.experimental.tf_utils.TensorFlowVariables(
                    self._optimizer.variables(), self.get_session())

    @override(Policy)
    def compute_actions(
            self,
            obs_batch: Union[List[TensorType], TensorType],
            state_batches: Optional[List[TensorType]] = None,
            prev_action_batch: Union[List[TensorType], TensorType] = None,
            prev_reward_batch: Union[List[TensorType], TensorType] = None,
            info_batch: Optional[Dict[str, list]] = None,
            episodes: Optional[List["MultiAgentEpisode"]] = None,
            explore: Optional[bool] = None,
            timestep: Optional[int] = None,
            **kwargs):

        explore = explore if explore is not None else self.config["explore"]
        timestep = timestep if timestep is not None else self.global_timestep

        builder = TFRunBuilder(self.get_session(), "compute_actions")
        to_fetch = self._build_compute_actions(
            builder,
            obs_batch=obs_batch,
            state_batches=state_batches,
            prev_action_batch=prev_action_batch,
            prev_reward_batch=prev_reward_batch,
            explore=explore,
            timestep=timestep)

        # Execute session run to get action (and other fetches).
        fetched = builder.get(to_fetch)

        # Update our global timestep by the batch size.
        self.global_timestep += len(obs_batch) if isinstance(obs_batch, list) \
            else obs_batch.shape[0]

        return fetched

    @override(Policy)
    def compute_actions_from_input_dict(
            self,
            input_dict: Dict[str, TensorType],
            explore: bool = None,
            timestep: Optional[int] = None,
            episodes: Optional[List["MultiAgentEpisode"]] = None,
            **kwargs) -> \
            Tuple[TensorType, List[TensorType], Dict[str, TensorType]]:

        explore = explore if explore is not None else self.config["explore"]
        timestep = timestep if timestep is not None else self.global_timestep

        builder = TFRunBuilder(
            self.get_session(), "compute_actions_from_input_dict")
        obs_batch = input_dict[SampleBatch.OBS]
        to_fetch = self._build_compute_actions(
            builder, input_dict=input_dict, explore=explore, timestep=timestep)

        # Execute session run to get action (and other fetches).
        fetched = builder.get(to_fetch)

        # Update our global timestep by the batch size.
        self.global_timestep += len(obs_batch) if isinstance(obs_batch, list) \
            else obs_batch.shape[0]

        return fetched

    @override(Policy)
    def compute_log_likelihoods(
            self,
            actions: Union[List[TensorType], TensorType],
            obs_batch: Union[List[TensorType], TensorType],
            state_batches: Optional[List[TensorType]] = None,
            prev_action_batch: Optional[Union[List[TensorType],
                                              TensorType]] = None,
            prev_reward_batch: Optional[Union[List[TensorType],
                                              TensorType]] = None,
            actions_normalized: bool = True,
    ) -> TensorType:

        if self._log_likelihood is None:
            raise ValueError("Cannot compute log-prob/likelihood w/o a "
                             "self._log_likelihood op!")

        # Exploration hook before each forward pass.
        self.exploration.before_compute_actions(
            explore=False, tf_sess=self.get_session())

<<<<<<< HEAD
        builder = TFRunBuilder(self.get_session(), "compute_log_likelihoods")
=======
        builder = TFRunBuilder(self._sess, "compute_log_likelihoods")

        # Normalize actions if necessary.
        if actions_normalized is False and self.config["normalize_actions"]:
            actions = normalize_action(actions, self.action_space_struct)

>>>>>>> 7862dd64
        # Feed actions (for which we want logp values) into graph.
        builder.add_feed_dict({self._action_input: actions})
        # Feed observations.
        builder.add_feed_dict({self._obs_input: obs_batch})
        # Internal states.
        state_batches = state_batches or []
        if len(self._state_inputs) != len(state_batches):
            raise ValueError(
                "Must pass in RNN state batches for placeholders {}, got {}".
                format(self._state_inputs, state_batches))
        builder.add_feed_dict(
            {k: v
             for k, v in zip(self._state_inputs, state_batches)})
        if state_batches:
            builder.add_feed_dict({self._seq_lens: np.ones(len(obs_batch))})
        # Prev-a and r.
        if self._prev_action_input is not None and \
           prev_action_batch is not None:
            builder.add_feed_dict({self._prev_action_input: prev_action_batch})
        if self._prev_reward_input is not None and \
           prev_reward_batch is not None:
            builder.add_feed_dict({self._prev_reward_input: prev_reward_batch})
        # Fetch the log_likelihoods output and return.
        fetches = builder.add_fetches([self._log_likelihood])
        return builder.get(fetches)[0]

    @override(Policy)
    @DeveloperAPI
    def learn_on_batch(
            self, postprocessed_batch: SampleBatch) -> Dict[str, TensorType]:
        assert self.loss_initialized()

        builder = TFRunBuilder(self.get_session(), "learn_on_batch")

        # Callback handling.
        learn_stats = {}
        self.callbacks.on_learn_on_batch(
            policy=self, train_batch=postprocessed_batch, result=learn_stats)

        fetches = self._build_learn_on_batch(builder, postprocessed_batch)
        stats = builder.get(fetches)
        stats.update({"custom_metrics": learn_stats})
        return stats

    @override(Policy)
    @DeveloperAPI
    def compute_gradients(
            self,
            postprocessed_batch: SampleBatch) -> \
            Tuple[ModelGradients, Dict[str, TensorType]]:
        assert self.loss_initialized()
        builder = TFRunBuilder(self.get_session(), "compute_gradients")
        fetches = self._build_compute_gradients(builder, postprocessed_batch)
        return builder.get(fetches)

    @override(Policy)
    @DeveloperAPI
    def apply_gradients(self, gradients: ModelGradients) -> None:
        assert self.loss_initialized()
        builder = TFRunBuilder(self.get_session(), "apply_gradients")
        fetches = self._build_apply_gradients(builder, gradients)
        builder.get(fetches)

    @override(Policy)
    @DeveloperAPI
    def get_exploration_state(self) -> Dict[str, TensorType]:
        return self.exploration.get_state(sess=self.get_session())

    # TODO: (sven) Deprecate this method.
    def get_exploration_info(self) -> Dict[str, TensorType]:
        deprecation_warning("get_exploration_info", "get_exploration_state")
        return self.get_exploration_state()

    @override(Policy)
    @DeveloperAPI
    def get_weights(self) -> Union[Dict[str, TensorType], List[TensorType]]:
        return self._variables.get_weights()

    @override(Policy)
    @DeveloperAPI
    def set_weights(self, weights) -> None:
        return self._variables.set_weights(weights)

    @override(Policy)
    @DeveloperAPI
    def get_state(self) -> Union[Dict[str, TensorType], List[TensorType]]:
        # For tf Policies, return Policy weights and optimizer var values.
        state = super().get_state()
        if self._optimizer_variables and \
                len(self._optimizer_variables.variables) > 0:
            state["_optimizer_variables"] = \
                self.get_session().run(self._optimizer_variables.variables)
        # Add exploration state.
        state["_exploration_state"] = \
            self.exploration.get_state(self.get_session())
        return state

    @override(Policy)
    @DeveloperAPI
    def set_state(self, state: dict) -> None:
        # Set optimizer vars first.
        optimizer_vars = state.get("_optimizer_variables", None)
        if optimizer_vars:
            self._optimizer_variables.set_weights(optimizer_vars)
        # Set exploration's state.
        if hasattr(self, "exploration") and "_exploration_state" in state:
            self.exploration.set_state(
                state=state["_exploration_state"], sess=self.get_session())

        # Set the Policy's (NN) weights.
        super().set_state(state)

    @override(Policy)
    @DeveloperAPI
    def export_model(self, export_dir: str) -> None:
        """Export tensorflow graph to export_dir for serving."""
        with self.get_session().graph.as_default():
            builder = tf1.saved_model.builder.SavedModelBuilder(export_dir)
            signature_def_map = self._build_signature_def()
            builder.add_meta_graph_and_variables(
                self.get_session(), [tf1.saved_model.tag_constants.SERVING],
                signature_def_map=signature_def_map,
                saver=tf1.summary.FileWriter(export_dir).add_graph(
                    graph=self.get_session().graph))
            builder.save()

    # TODO: (sven) Deprecate this in favor of `save()`.
    @override(Policy)
    @DeveloperAPI
    def export_checkpoint(self,
                          export_dir: str,
                          filename_prefix: str = "model") -> None:
        """Export tensorflow checkpoint to export_dir."""
        deprecation_warning("export_checkpoint", "save")
        try:
            os.makedirs(export_dir)
        except OSError as e:
            # ignore error if export dir already exists
            if e.errno != errno.EEXIST:
                raise
        save_path = os.path.join(export_dir, filename_prefix)
        with self.get_session().graph.as_default():
            saver = tf1.train.Saver()
            saver.save(self.get_session(), save_path)

    @override(Policy)
    @DeveloperAPI
    def import_model_from_h5(self, import_file: str) -> None:
        """Imports weights into tf model."""
        # Make sure the session is the right one (see issue #7046).
        with self.get_session().graph.as_default():
            with self.get_session().as_default():
                return self.model.import_from_h5(import_file)

    @DeveloperAPI
    def copy(self,
             existing_inputs: List[Tuple[str, "tf1.placeholder"]]) -> \
            "TFPolicy":
        """Creates a copy of self using existing input placeholders.

        Optional: Only required to work with the multi-GPU optimizer.

        Args:
            existing_inputs (List[Tuple[str, tf1.placeholder]]): Dict mapping
                names (str) to tf1.placeholders to re-use (share) with the
                returned copy of self.

        Returns:
            TFPolicy: A copy of self.
        """
        raise NotImplementedError

    @override(Policy)
    @DeveloperAPI
    def is_recurrent(self) -> bool:
        return len(self._state_inputs) > 0

    @override(Policy)
    @DeveloperAPI
    def num_state_tensors(self) -> int:
        return len(self._state_inputs)

    @DeveloperAPI
    def extra_compute_action_feed_dict(self) -> Dict[TensorType, TensorType]:
        """Extra dict to pass to the compute actions session run.

        Returns:
            Dict[TensorType, TensorType]: A feed dict to be added to the
                feed_dict passed to the compute_actions session.run() call.
        """
        return {}

    @DeveloperAPI
    def extra_compute_action_fetches(self) -> Dict[str, TensorType]:
        """Extra values to fetch and return from compute_actions().

        By default we return action probability/log-likelihood info
        and action distribution inputs (if present).

        Returns:
             Dict[str, TensorType]: An extra fetch-dict to be passed to and
                returned from the compute_actions() call.
        """
        extra_fetches = {}
        # Action-logp and action-prob.
        if self._sampled_action_logp is not None:
            extra_fetches[SampleBatch.ACTION_PROB] = self._sampled_action_prob
            extra_fetches[SampleBatch.ACTION_LOGP] = self._sampled_action_logp
        # Action-dist inputs.
        if self._dist_inputs is not None:
            extra_fetches[SampleBatch.ACTION_DIST_INPUTS] = self._dist_inputs
        return extra_fetches

    @DeveloperAPI
    def extra_compute_grad_feed_dict(self) -> Dict[TensorType, TensorType]:
        """Extra dict to pass to the compute gradients session run.

        Returns:
            Dict[TensorType, TensorType]: Extra feed_dict to be passed to the
                compute_gradients Session.run() call.
        """
        return {}  # e.g, kl_coeff

    @DeveloperAPI
    def extra_compute_grad_fetches(self) -> Dict[str, any]:
        """Extra values to fetch and return from compute_gradients().

        Returns:
            Dict[str, any]: Extra fetch dict to be added to the fetch dict
                of the compute_gradients Session.run() call.
        """
        return {LEARNER_STATS_KEY: {}}  # e.g, stats, td error, etc.

    @DeveloperAPI
    def optimizer(self) -> "tf.keras.optimizers.Optimizer":
        """TF optimizer to use for policy optimization.

        Returns:
            tf.keras.optimizers.Optimizer: The local optimizer to use for this
                Policy's Model.
        """
        if hasattr(self, "config"):
            return tf1.train.AdamOptimizer(learning_rate=self.config["lr"])
        else:
            return tf1.train.AdamOptimizer()

    @DeveloperAPI
    def gradients(self, optimizer: "tf.keras.optimizers.Optimizer",
                  loss: TensorType) -> List[Tuple[TensorType, TensorType]]:
        """Override this for a custom gradient computation behavior.

        Returns:
            List[Tuple[TensorType, TensorType]]: List of tuples with grad
                values and the grad-value's corresponding tf.variable in it.
        """
        return optimizer.compute_gradients(loss)

    @DeveloperAPI
    def build_apply_op(
            self,
            optimizer: "tf.keras.optimizers.Optimizer",
            grads_and_vars: List[Tuple[TensorType, TensorType]]) -> \
            "tf.Operation":
        """Override this for a custom gradient apply computation behavior.

        Args:
            optimizer (tf.keras.optimizers.Optimizer): The local tf optimizer
                to use for applying the grads and vars.
            grads_and_vars (List[Tuple[TensorType, TensorType]]): List of
                tuples with grad values and the grad-value's corresponding
                tf.variable in it.
        """
        # Specify global_step for TD3 which needs to count the num updates.
        return optimizer.apply_gradients(
            self._grads_and_vars,
            global_step=tf1.train.get_or_create_global_step())

    def _get_is_training_placeholder(self):
        """Get the placeholder for _is_training, i.e., for batch norm layers.

        This can be called safely before __init__ has run.
        """
        if not hasattr(self, "_is_training"):
            self._is_training = tf1.placeholder_with_default(
                False, (), name="is_training")
        return self._is_training

    def _debug_vars(self):
        if log_once("grad_vars"):
            for _, v in self._grads_and_vars:
                logger.info("Optimizing variable {}".format(v))

    def _extra_input_signature_def(self):
        """Extra input signatures to add when exporting tf model.
        Inferred from extra_compute_action_feed_dict()
        """
        feed_dict = self.extra_compute_action_feed_dict()
        return {
            k.name: tf1.saved_model.utils.build_tensor_info(k)
            for k in feed_dict.keys()
        }

    def _extra_output_signature_def(self):
        """Extra output signatures to add when exporting tf model.
        Inferred from extra_compute_action_fetches()
        """
        fetches = self.extra_compute_action_fetches()
        return {
            k: tf1.saved_model.utils.build_tensor_info(fetches[k])
            for k in fetches.keys()
        }

    def _build_signature_def(self):
        """Build signature def map for tensorflow SavedModelBuilder.
        """
        # build input signatures
        input_signature = self._extra_input_signature_def()
        input_signature["observations"] = \
            tf1.saved_model.utils.build_tensor_info(self._obs_input)

        if self._seq_lens is not None:
            input_signature["seq_lens"] = \
                tf1.saved_model.utils.build_tensor_info(self._seq_lens)
        if self._prev_action_input is not None:
            input_signature["prev_action"] = \
                tf1.saved_model.utils.build_tensor_info(
                    self._prev_action_input)
        if self._prev_reward_input is not None:
            input_signature["prev_reward"] = \
                tf1.saved_model.utils.build_tensor_info(
                    self._prev_reward_input)

        input_signature["is_training"] = \
            tf1.saved_model.utils.build_tensor_info(self._is_training)

        if self._timestep is not None:
            input_signature["timestep"] = \
                tf1.saved_model.utils.build_tensor_info(self._timestep)

        for state_input in self._state_inputs:
            input_signature[state_input.name] = \
                tf1.saved_model.utils.build_tensor_info(state_input)

        # build output signatures
        output_signature = self._extra_output_signature_def()
        for i, a in enumerate(tf.nest.flatten(self._sampled_action)):
            output_signature["actions_{}".format(i)] = \
                tf1.saved_model.utils.build_tensor_info(a)

        for state_output in self._state_outputs:
            output_signature[state_output.name] = \
                tf1.saved_model.utils.build_tensor_info(state_output)
        signature_def = (
            tf1.saved_model.signature_def_utils.build_signature_def(
                input_signature, output_signature,
                tf1.saved_model.signature_constants.PREDICT_METHOD_NAME))
        signature_def_key = (tf1.saved_model.signature_constants.
                             DEFAULT_SERVING_SIGNATURE_DEF_KEY)
        signature_def_map = {signature_def_key: signature_def}
        return signature_def_map

    def _build_compute_actions(self,
                               builder,
                               *,
                               input_dict=None,
                               obs_batch=None,
                               state_batches=None,
                               prev_action_batch=None,
                               prev_reward_batch=None,
                               episodes=None,
                               explore=None,
                               timestep=None):
        explore = explore if explore is not None else self.config["explore"]
        timestep = timestep if timestep is not None else self.global_timestep

        # Call the exploration before_compute_actions hook.
        self.exploration.before_compute_actions(
            timestep=timestep, explore=explore, tf_sess=self.get_session())

        builder.add_feed_dict(self.extra_compute_action_feed_dict())

        # `input_dict` given: Simply build what's in that dict.
        if input_dict is not None:
            if hasattr(self, "_input_dict"):
                for key, value in input_dict.items():
                    if key in self._input_dict:
                        builder.add_feed_dict({self._input_dict[key]: value})
            # For policies that inherit directly from TFPolicy.
            else:
                builder.add_feed_dict({
                    self._obs_input: input_dict[SampleBatch.OBS]
                })
                if SampleBatch.PREV_ACTIONS in input_dict:
                    builder.add_feed_dict({
                        self._prev_action_input: input_dict[
                            SampleBatch.PREV_ACTIONS]
                    })
                if SampleBatch.PREV_REWARDS in input_dict:
                    builder.add_feed_dict({
                        self._prev_reward_input: input_dict[
                            SampleBatch.PREV_REWARDS]
                    })
                state_batches = []
                i = 0
                while "state_in_{}".format(i) in input_dict:
                    state_batches.append(input_dict["state_in_{}".format(i)])
                    i += 1
                builder.add_feed_dict(
                    dict(zip(self._state_inputs, state_batches)))

            if "state_in_0" in input_dict:
                builder.add_feed_dict({
                    self._seq_lens: np.ones(len(input_dict["state_in_0"]))
                })

        # Hardcoded old way: Build fixed fields, if provided.
        # TODO: (sven) This can be deprecated after trajectory view API flag is
        #  removed and always True.
        else:
            state_batches = state_batches or []
            if len(self._state_inputs) != len(state_batches):
                raise ValueError(
                    "Must pass in RNN state batches for placeholders {}, "
                    "got {}".format(self._state_inputs, state_batches))

            builder.add_feed_dict({self._obs_input: obs_batch})
            if state_batches:
                builder.add_feed_dict({
                    self._seq_lens: np.ones(len(obs_batch))
                })
            if self._prev_action_input is not None and \
               prev_action_batch is not None:
                builder.add_feed_dict({
                    self._prev_action_input: prev_action_batch
                })
            if self._prev_reward_input is not None and \
               prev_reward_batch is not None:
                builder.add_feed_dict({
                    self._prev_reward_input: prev_reward_batch
                })
            builder.add_feed_dict(dict(zip(self._state_inputs, state_batches)))

        builder.add_feed_dict({self._is_training: False})
        builder.add_feed_dict({self._is_exploring: explore})
        if timestep is not None:
            builder.add_feed_dict({self._timestep: timestep})

        # Determine, what exactly to fetch from the graph.
        to_fetch = [self._sampled_action] + self._state_outputs + \
                   [self.extra_compute_action_fetches()]

        # Perform the session call.
        fetches = builder.add_fetches(to_fetch)
        return fetches[0], fetches[1:-1], fetches[-1]

    def _build_compute_gradients(self, builder, postprocessed_batch):
        self._debug_vars()
        builder.add_feed_dict(self.extra_compute_grad_feed_dict())
        builder.add_feed_dict(
            self._get_loss_inputs_dict(postprocessed_batch, shuffle=False))
        fetches = builder.add_fetches(
            [self._grads, self._get_grad_and_stats_fetches()])
        return fetches[0], fetches[1]

    def _build_apply_gradients(self, builder, gradients):
        if len(gradients) != len(self._grads):
            raise ValueError(
                "Unexpected number of gradients to apply, got {} for {}".
                format(gradients, self._grads))
        builder.add_feed_dict({self._is_training: True})
        builder.add_feed_dict(dict(zip(self._grads, gradients)))
        fetches = builder.add_fetches([self._apply_op])
        return fetches[0]

    def _build_learn_on_batch(self, builder, postprocessed_batch):
        self._debug_vars()

        builder.add_feed_dict(self.extra_compute_grad_feed_dict())
        builder.add_feed_dict(
            self._get_loss_inputs_dict(postprocessed_batch, shuffle=False))
        fetches = builder.add_fetches([
            self._apply_op,
            self._get_grad_and_stats_fetches(),
        ])
        return fetches[1]

    def _get_grad_and_stats_fetches(self):
        fetches = self.extra_compute_grad_fetches()
        if LEARNER_STATS_KEY not in fetches:
            raise ValueError(
                "Grad fetches should contain 'stats': {...} entry")
        if self._stats_fetches:
            fetches[LEARNER_STATS_KEY] = dict(self._stats_fetches,
                                              **fetches[LEARNER_STATS_KEY])
        return fetches

    def _get_loss_inputs_dict(self, train_batch: SampleBatch, shuffle: bool):
        """Return a feed dict from a batch.

        Args:
            train_batch (SampleBatch): batch of data to derive inputs from.
            shuffle (bool): whether to shuffle batch sequences. Shuffle may
                be done in-place. This only makes sense if you're further
                applying minibatch SGD after getting the outputs.

        Returns:
            Feed dict of data.
        """

        # Get batch ready for RNNs, if applicable.
        if not isinstance(train_batch,
                          SampleBatch) or not train_batch.zero_padded:
            pad_batch_to_sequences_of_same_size(
                train_batch,
                max_seq_len=self._max_seq_len,
                shuffle=shuffle,
                batch_divisibility_req=self._batch_divisibility_req,
                feature_keys=list(self._loss_input_dict_no_rnn.keys()),
                view_requirements=self.view_requirements,
            )

        # Mark the batch as "is_training" so the Model can use this
        # information.
        train_batch.is_training = True

        # Build the feed dict from the batch.
        feed_dict = {}
        for key, placeholder in self._loss_input_dict.items():
            feed_dict[placeholder] = train_batch[key]

        state_keys = [
            "state_in_{}".format(i) for i in range(len(self._state_inputs))
        ]
        for key in state_keys:
            feed_dict[self._loss_input_dict[key]] = train_batch[key]
        if state_keys:
            feed_dict[self._seq_lens] = train_batch["seq_lens"]

        return feed_dict


@DeveloperAPI
class LearningRateSchedule:
    """Mixin for TFPolicy that adds a learning rate schedule."""

    @DeveloperAPI
    def __init__(self, lr, lr_schedule):
        self._lr_schedule = None
        if lr_schedule is None:
            self.cur_lr = tf1.get_variable(
                "lr", initializer=lr, trainable=False)
        else:
            self._lr_schedule = PiecewiseSchedule(
                lr_schedule, outside_value=lr_schedule[-1][-1], framework=None)
            self.cur_lr = tf1.get_variable(
                "lr", initializer=self._lr_schedule.value(0), trainable=False)
            if self.framework == "tf":
                self._lr_placeholder = tf1.placeholder(
                    dtype=tf.float32, name="lr")
                self._lr_update = self.cur_lr.assign(
                    self._lr_placeholder, read_value=False)

    @override(Policy)
    def on_global_var_update(self, global_vars):
        super(LearningRateSchedule, self).on_global_var_update(global_vars)
        if self._lr_schedule is not None:
            new_val = self._lr_schedule.value(global_vars["timestep"])
            if self.framework == "tf":
                self.get_session().run(
                    self._lr_update, feed_dict={self._lr_placeholder: new_val})
            else:
                self.cur_lr.assign(new_val, read_value=False)
                self._optimizer.learning_rate.assign(self.cur_lr)

    @override(TFPolicy)
    def optimizer(self):
        return tf1.train.AdamOptimizer(learning_rate=self.cur_lr)


@DeveloperAPI
class EntropyCoeffSchedule:
    """Mixin for TFPolicy that adds entropy coeff decay."""

    @DeveloperAPI
    def __init__(self, entropy_coeff, entropy_coeff_schedule):
        self._entropy_coeff_schedule = None
        if entropy_coeff_schedule is None:
            self.entropy_coeff = get_variable(
                entropy_coeff,
                framework="tf",
                tf_name="entropy_coeff",
                trainable=False)
        else:
            # Allows for custom schedule similar to lr_schedule format
            if isinstance(entropy_coeff_schedule, list):
                self._entropy_coeff_schedule = PiecewiseSchedule(
                    entropy_coeff_schedule,
                    outside_value=entropy_coeff_schedule[-1][-1],
                    framework=None)
            else:
                # Implements previous version but enforces outside_value
                self._entropy_coeff_schedule = PiecewiseSchedule(
                    [[0, entropy_coeff], [entropy_coeff_schedule, 0.0]],
                    outside_value=0.0,
                    framework=None)

            self.entropy_coeff = get_variable(
                self._entropy_coeff_schedule.value(0),
                framework="tf",
                tf_name="entropy_coeff",
                trainable=False)
            if self.framework == "tf":
                self._entropy_coeff_placeholder = tf1.placeholder(
                    dtype=tf.float32, name="entropy_coeff")
                self._entropy_coeff_update = self.entropy_coeff.assign(
                    self._entropy_coeff_placeholder, read_value=False)

    @override(Policy)
    def on_global_var_update(self, global_vars):
        super(EntropyCoeffSchedule, self).on_global_var_update(global_vars)
        if self._entropy_coeff_schedule is not None:
            new_val = self._entropy_coeff_schedule.value(
                global_vars["timestep"])
            if self.framework == "tf":
                self.get_session().run(
                    self._entropy_coeff_update,
                    feed_dict={self._entropy_coeff_placeholder: new_val})
            else:
                self.entropy_coeff.assign(new_val, read_value=False)<|MERGE_RESOLUTION|>--- conflicted
+++ resolved
@@ -415,16 +415,12 @@
         self.exploration.before_compute_actions(
             explore=False, tf_sess=self.get_session())
 
-<<<<<<< HEAD
         builder = TFRunBuilder(self.get_session(), "compute_log_likelihoods")
-=======
-        builder = TFRunBuilder(self._sess, "compute_log_likelihoods")
 
         # Normalize actions if necessary.
         if actions_normalized is False and self.config["normalize_actions"]:
             actions = normalize_action(actions, self.action_space_struct)
 
->>>>>>> 7862dd64
         # Feed actions (for which we want logp values) into graph.
         builder.add_feed_dict({self._action_input: actions})
         # Feed observations.
