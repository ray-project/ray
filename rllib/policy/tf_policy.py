import errno
import gym
import logging
import numpy as np
import os
from typing import Dict, List, Optional, Tuple, Union, TYPE_CHECKING

import ray
import ray.experimental.tf_utils
from ray.util.debug import log_once
from ray.rllib.policy.policy import Policy, LEARNER_STATS_KEY
from ray.rllib.policy.rnn_sequencing import pad_batch_to_sequences_of_same_size
from ray.rllib.policy.sample_batch import SampleBatch
from ray.rllib.models.modelv2 import ModelV2
from ray.rllib.utils.annotations import override, DeveloperAPI
from ray.rllib.utils.debug import summarize
from ray.rllib.utils.framework import try_import_tf, get_variable
from ray.rllib.utils.schedules import PiecewiseSchedule
from ray.rllib.utils.tf_run_builder import TFRunBuilder
from ray.rllib.utils.typing import ModelGradients, TensorType, \
    TrainerConfigDict

if TYPE_CHECKING:
    from ray.rllib.evaluation import MultiAgentEpisode

tf1, tf, tfv = try_import_tf()
logger = logging.getLogger(__name__)


@DeveloperAPI
class TFPolicy(Policy):
    """An agent policy and loss implemented in TensorFlow.

    Do not sub-class this class directly (neither should you sub-class
    DynamicTFPolicy), but rather use
    rllib.policy.tf_policy_template.build_tf_policy
    to generate your custom tf (graph-mode or eager) Policy classes.

    Extending this class enables RLlib to perform TensorFlow specific
    optimizations on the policy, e.g., parallelization across gpus or
    fusing multiple graphs together in the multi-agent setting.

    Input tensors are typically shaped like [BATCH_SIZE, ...].

    Attributes:
        observation_space (gym.Space): observation space of the policy.
        action_space (gym.Space): action space of the policy.
        model (rllib.models.Model): RLlib model used for the policy.

    Examples:
        >>> policy = TFPolicySubclass(
            sess, obs_input, sampled_action, loss, loss_inputs)

        >>> print(policy.compute_actions([1, 0, 2]))
        (array([0, 1, 1]), [], {})

        >>> print(policy.postprocess_trajectory(SampleBatch({...})))
        SampleBatch({"action": ..., "advantages": ..., ...})
    """

    @DeveloperAPI
    def __init__(self,
                 observation_space: gym.spaces.Space,
                 action_space: gym.spaces.Space,
                 config: TrainerConfigDict,
                 sess: "tf1.Session",
                 obs_input: TensorType,
                 sampled_action: TensorType,
                 loss: TensorType,
                 loss_inputs: List[Tuple[str, TensorType]],
                 model: ModelV2 = None,
                 sampled_action_logp: Optional[TensorType] = None,
                 action_input: Optional[TensorType] = None,
                 log_likelihood: Optional[TensorType] = None,
                 dist_inputs: Optional[TensorType] = None,
                 dist_class: Optional[type] = None,
                 state_inputs: Optional[List[TensorType]] = None,
                 state_outputs: Optional[List[TensorType]] = None,
                 prev_action_input: Optional[TensorType] = None,
                 prev_reward_input: Optional[TensorType] = None,
                 seq_lens: Optional[TensorType] = None,
                 max_seq_len: int = 20,
                 batch_divisibility_req: int = 1,
                 update_ops: List[TensorType] = None,
                 explore: Optional[TensorType] = None,
                 timestep: Optional[TensorType] = None):
        """Initializes a Policy object.

        Args:
            observation_space (gym.spaces.Space): Observation space of the env.
            action_space (gym.spaces.Space): Action space of the env.
            config (TrainerConfigDict): The Policy config dict.
            sess (tf1.Session): The TensorFlow session to use.
            obs_input (TensorType): Input placeholder for observations, of
                shape [BATCH_SIZE, obs...].
            sampled_action (TensorType): Tensor for sampling an action, of
                shape [BATCH_SIZE, action...]
            loss (TensorType): Scalar policy loss output tensor.
            loss_inputs (List[Tuple[str, TensorType]]): A (name, placeholder)
                tuple for each loss input argument. Each placeholder name must
                correspond to a SampleBatch column key returned by
                postprocess_trajectory(), and has shape [BATCH_SIZE, data...].
                These keys will be read from postprocessed sample batches and
                fed into the specified placeholders during loss computation.
            model (ModelV2): used to integrate custom losses and
                stats from user-defined RLlib models.
            sampled_action_logp (Optional[TensorType]): log probability of the
                sampled action.
            action_input (Optional[TensorType]): Input placeholder for actions
                for logp/log-likelihood calculations.
            log_likelihood (Optional[TensorType]): Tensor to calculate the
                log_likelihood (given action_input and obs_input).
            dist_class (Optional[type]): An optional ActionDistribution class
                to use for generating a dist object from distribution inputs.
            dist_inputs (Optional[TensorType]): Tensor to calculate the
                distribution inputs/parameters.
            state_inputs (Optional[List[TensorType]]): List of RNN state input
                Tensors.
            state_outputs (Optional[List[TensorType]]): List of RNN state
                output Tensors.
            prev_action_input (Optional[TensorType]): placeholder for previous
                actions.
            prev_reward_input (Optional[TensorType]): placeholder for previous
                rewards.
            seq_lens (Optional[TensorType]): Placeholder for RNN sequence
                lengths, of shape [NUM_SEQUENCES].
                Note that NUM_SEQUENCES << BATCH_SIZE. See
                policy/rnn_sequencing.py for more information.
            max_seq_len (int): Max sequence length for LSTM training.
            batch_divisibility_req (int): pad all agent experiences batches to
                multiples of this value. This only has an effect if not using
                a LSTM model.
            update_ops (List[TensorType]): override the batchnorm update ops to
                run when applying gradients. Otherwise we run all update ops
                found in the current variable scope.
            explore (Optional[TensorType]): Placeholder for `explore` parameter
                into call to Exploration.get_exploration_action.
            timestep (Optional[TensorType]): Placeholder for the global
                sampling timestep.
        """
        self.framework = "tf"
        super().__init__(observation_space, action_space, config)

        # Log device and worker index.
        if tfv == 2:
            from ray.rllib.evaluation.rollout_worker import get_global_worker
            worker = get_global_worker()
            worker_idx = worker.worker_index if worker else 0
            if tf.config.list_physical_devices("GPU"):
                logger.info("TFPolicy (worker={}) running on GPU.".format(
                    worker_idx if worker_idx > 0 else "local"))
            else:
                logger.info("TFPolicy (worker={}) running on CPU.".format(
                    worker_idx if worker_idx > 0 else "local"))

        # Disable env-info placeholder.
        if SampleBatch.INFOS in self.view_requirements:
            self.view_requirements[SampleBatch.INFOS].used_for_training = False
            self.view_requirements[
                SampleBatch.INFOS].used_for_compute_actions = False

        assert model is None or isinstance(model, (ModelV2, tf.keras.Model)), \
            "Model classes for TFPolicy other than `ModelV2|tf.keras.Model` " \
            "not allowed! You passed in {}.".format(model)
        self.model = model
        # Auto-update model's inference view requirements, if recurrent.
        if self.model is not None:
            self._update_model_view_requirements_from_init_state()

        self.exploration = self._create_exploration()
        self._sess = sess
        self._obs_input = obs_input
        self._prev_action_input = prev_action_input
        self._prev_reward_input = prev_reward_input
        self._sampled_action = sampled_action
        self._is_training = self._get_is_training_placeholder()
        self._is_exploring = explore if explore is not None else \
            tf1.placeholder_with_default(True, (), name="is_exploring")
        self._sampled_action_logp = sampled_action_logp
        self._sampled_action_prob = (tf.math.exp(self._sampled_action_logp)
                                     if self._sampled_action_logp is not None
                                     else None)
        self._action_input = action_input  # For logp calculations.
        self._dist_inputs = dist_inputs
        self.dist_class = dist_class

        self._state_inputs = state_inputs or []
        self._state_outputs = state_outputs or []
        self._seq_lens = seq_lens
        self._max_seq_len = max_seq_len
        if len(self._state_inputs) != len(self._state_outputs):
            raise ValueError(
                "Number of state input and output tensors must match, got: "
                "{} vs {}".format(self._state_inputs, self._state_outputs))
        if self._state_inputs and self._seq_lens is None:
            raise ValueError(
                "seq_lens tensor must be given if state inputs are defined")

        self._batch_divisibility_req = batch_divisibility_req
        self._update_ops = update_ops
        self._apply_op = None
        self._stats_fetches = {}
        self._timestep = timestep if timestep is not None else \
            tf1.placeholder_with_default(
                tf.zeros((), dtype=tf.int64), (), name="timestep")

        self._optimizer = None
        self._grads_and_vars = None
        self._grads = None
        # Policy tf-variables (weights), whose values to get/set via
        # get_weights/set_weights.
        self._variables = None
        # Local optimizer's tf-variables (e.g. state vars for Adam).
        # Will be stored alongside `self._variables` when checkpointing.
        self._optimizer_variables = None

        # The loss tf-op.
        self._loss = None
        # A batch dict passed into loss function as input.
        self._loss_input_dict = {}
        if loss is not None:
            self._initialize_loss(loss, loss_inputs)

        # The log-likelihood calculator op.
        self._log_likelihood = log_likelihood
        if self._log_likelihood is None and self._dist_inputs is not None and \
                self.dist_class is not None:
            self._log_likelihood = self.dist_class(
                self._dist_inputs, self.model).logp(self._action_input)

    def variables(self):
        """Return the list of all savable variables for this policy."""
        if isinstance(self.model, tf.keras.Model):
            return self.model.variables
        else:
            return self.model.variables()

    def get_placeholder(self, name) -> "tf1.placeholder":
        """Returns the given action or loss input placeholder by name.

        If the loss has not been initialized and a loss input placeholder is
        requested, an error is raised.

        Args:
            name (str): The name of the placeholder to return. One of
                SampleBatch.CUR_OBS|PREV_ACTION/REWARD or a valid key from
                `self._loss_input_dict`.

        Returns:
            tf1.placeholder: The placeholder under the given str key.
        """
        if name == SampleBatch.CUR_OBS:
            return self._obs_input
        elif name == SampleBatch.PREV_ACTIONS:
            return self._prev_action_input
        elif name == SampleBatch.PREV_REWARDS:
            return self._prev_reward_input

        assert self._loss_input_dict, \
            "You need to populate `self._loss_input_dict` before " \
            "`get_placeholder()` can be called"
        return self._loss_input_dict[name]

    def get_session(self) -> "tf1.Session":
        """Returns a reference to the TF session for this policy."""
        return self._sess

    def loss_initialized(self) -> bool:
        """Returns whether the loss function has been initialized."""
        return self._loss is not None

    def _initialize_loss(self, loss: TensorType,
                         loss_inputs: List[Tuple[str, TensorType]]) -> None:
        """Initializes the loss op from given loss tensor and placeholders.

        Args:
            loss (TensorType): The loss op generated by some loss function.
            loss_inputs (List[Tuple[str, TensorType]]): The list of Tuples:
                (name, tf1.placeholders) needed for calculating the loss.
        """
        self._loss_input_dict = dict(loss_inputs)
        self._loss_input_dict_no_rnn = {
            k: v
            for k, v in self._loss_input_dict.items()
            if (v not in self._state_inputs and v != self._seq_lens)
        }
        for i, ph in enumerate(self._state_inputs):
            self._loss_input_dict["state_in_{}".format(i)] = ph

        if self.model and not isinstance(self.model, tf.keras.Model):
            self._loss = self.model.custom_loss(loss, self._loss_input_dict)
            self._stats_fetches.update({
                "model": self.model.metrics() if isinstance(
                    self.model, ModelV2) else self.model.custom_stats()
            })
        else:
            self._loss = loss

        if self._optimizer is None:
            self._optimizer = self.optimizer()
        self._grads_and_vars = [
            (g, v) for (g, v) in self.gradients(self._optimizer, self._loss)
            if g is not None
        ]
        self._grads = [g for (g, v) in self._grads_and_vars]

        if self.model:
            self._variables = ray.experimental.tf_utils.TensorFlowVariables(
                [], self._sess, self.variables())

        # gather update ops for any batch norm layers
        if not self._update_ops:
            self._update_ops = tf1.get_collection(
                tf1.GraphKeys.UPDATE_OPS, scope=tf1.get_variable_scope().name)
        if self._update_ops:
            logger.info("Update ops to run on apply gradient: {}".format(
                self._update_ops))
        with tf1.control_dependencies(self._update_ops):
            self._apply_op = self.build_apply_op(self._optimizer,
                                                 self._grads_and_vars)

        if log_once("loss_used"):
            logger.debug(
                "These tensors were used in the loss_fn:\n\n{}\n".format(
                    summarize(self._loss_input_dict)))

        self._sess.run(tf1.global_variables_initializer())
        self._optimizer_variables = None
        if self._optimizer:
            self._optimizer_variables = \
                ray.experimental.tf_utils.TensorFlowVariables(
                    self._optimizer.variables(), self._sess)

    @override(Policy)
    def compute_actions(
            self,
            obs_batch: Union[List[TensorType], TensorType],
            state_batches: Optional[List[TensorType]] = None,
            prev_action_batch: Union[List[TensorType], TensorType] = None,
            prev_reward_batch: Union[List[TensorType], TensorType] = None,
            info_batch: Optional[Dict[str, list]] = None,
            episodes: Optional[List["MultiAgentEpisode"]] = None,
            explore: Optional[bool] = None,
            timestep: Optional[int] = None,
            **kwargs):

        explore = explore if explore is not None else self.config["explore"]
        timestep = timestep if timestep is not None else self.global_timestep

        builder = TFRunBuilder(self._sess, "compute_actions")
        to_fetch = self._build_compute_actions(
            builder,
            obs_batch=obs_batch,
            state_batches=state_batches,
            prev_action_batch=prev_action_batch,
            prev_reward_batch=prev_reward_batch,
            explore=explore,
            timestep=timestep)

        # Execute session run to get action (and other fetches).
        fetched = builder.get(to_fetch)

        # Update our global timestep by the batch size.
        self.global_timestep += len(obs_batch) if isinstance(obs_batch, list) \
            else obs_batch.shape[0]

        return fetched

    @override(Policy)
    def compute_actions_from_input_dict(
            self,
            input_dict: Dict[str, TensorType],
            explore: bool = None,
            timestep: Optional[int] = None,
            episodes: Optional[List["MultiAgentEpisode"]] = None,
            **kwargs) -> \
            Tuple[TensorType, List[TensorType], Dict[str, TensorType]]:

        explore = explore if explore is not None else self.config["explore"]
        timestep = timestep if timestep is not None else self.global_timestep

        builder = TFRunBuilder(self._sess, "compute_actions_from_input_dict")
        obs_batch = input_dict[SampleBatch.OBS]
        to_fetch = self._build_compute_actions(
            builder, input_dict=input_dict, explore=explore, timestep=timestep)

        # Execute session run to get action (and other fetches).
        fetched = builder.get(to_fetch)

        # Update our global timestep by the batch size.
        self.global_timestep += len(obs_batch) if isinstance(obs_batch, list) \
            else obs_batch.shape[0]

        return fetched

    @override(Policy)
    def compute_log_likelihoods(
            self,
            actions: Union[List[TensorType], TensorType],
            obs_batch: Union[List[TensorType], TensorType],
            state_batches: Optional[List[TensorType]] = None,
            prev_action_batch: Optional[Union[List[TensorType],
                                              TensorType]] = None,
            prev_reward_batch: Optional[Union[List[
                TensorType], TensorType]] = None) -> TensorType:

        if self._log_likelihood is None:
            raise ValueError("Cannot compute log-prob/likelihood w/o a "
                             "self._log_likelihood op!")

        # Exploration hook before each forward pass.
        self.exploration.before_compute_actions(
            explore=False, tf_sess=self.get_session())

        builder = TFRunBuilder(self._sess, "compute_log_likelihoods")
        # Feed actions (for which we want logp values) into graph.
        builder.add_feed_dict({self._action_input: actions})
        # Feed observations.
        builder.add_feed_dict({self._obs_input: obs_batch})
        # Internal states.
        state_batches = state_batches or []
        if len(self._state_inputs) != len(state_batches):
            raise ValueError(
                "Must pass in RNN state batches for placeholders {}, got {}".
                format(self._state_inputs, state_batches))
        builder.add_feed_dict(
            {k: v
             for k, v in zip(self._state_inputs, state_batches)})
        if state_batches:
            builder.add_feed_dict({self._seq_lens: np.ones(len(obs_batch))})
        # Prev-a and r.
        if self._prev_action_input is not None and \
           prev_action_batch is not None:
            builder.add_feed_dict({self._prev_action_input: prev_action_batch})
        if self._prev_reward_input is not None and \
           prev_reward_batch is not None:
            builder.add_feed_dict({self._prev_reward_input: prev_reward_batch})
        # Fetch the log_likelihoods output and return.
        fetches = builder.add_fetches([self._log_likelihood])
        return builder.get(fetches)[0]

    @override(Policy)
    @DeveloperAPI
    def learn_on_batch(
            self, postprocessed_batch: SampleBatch) -> Dict[str, TensorType]:
        assert self.loss_initialized()

        builder = TFRunBuilder(self._sess, "learn_on_batch")

        # Callback handling.
        learn_stats = {}
        self.callbacks.on_learn_on_batch(
            policy=self, train_batch=postprocessed_batch, result=learn_stats)

        fetches = self._build_learn_on_batch(builder, postprocessed_batch)
        stats = builder.get(fetches)
        stats.update({"custom_metrics": learn_stats})
        return stats

    @override(Policy)
    @DeveloperAPI
    def compute_gradients(
            self,
            postprocessed_batch: SampleBatch) -> \
            Tuple[ModelGradients, Dict[str, TensorType]]:
        assert self.loss_initialized()
        builder = TFRunBuilder(self._sess, "compute_gradients")
        fetches = self._build_compute_gradients(builder, postprocessed_batch)
        return builder.get(fetches)

    @override(Policy)
    @DeveloperAPI
    def apply_gradients(self, gradients: ModelGradients) -> None:
        assert self.loss_initialized()
        builder = TFRunBuilder(self._sess, "apply_gradients")
        fetches = self._build_apply_gradients(builder, gradients)
        builder.get(fetches)

    @override(Policy)
    @DeveloperAPI
    def get_exploration_info(self) -> Dict[str, TensorType]:
        return self.exploration.get_info(sess=self.get_session())

    @override(Policy)
    @DeveloperAPI
    def get_weights(self) -> Union[Dict[str, TensorType], List[TensorType]]:
        return self._variables.get_weights()

    @override(Policy)
    @DeveloperAPI
    def set_weights(self, weights) -> None:
        return self._variables.set_weights(weights)

    @override(Policy)
    @DeveloperAPI
    def get_state(self) -> Union[Dict[str, TensorType], List[TensorType]]:
        # For tf Policies, return Policy weights and optimizer var values.
        state = super().get_state()
        if self._optimizer_variables and \
                len(self._optimizer_variables.variables) > 0:
            state["_optimizer_variables"] = \
                self._sess.run(self._optimizer_variables.variables)
        return state

    @override(Policy)
    @DeveloperAPI
    def set_state(self, state) -> None:
        state = state.copy()  # shallow copy
        # Set optimizer vars first.
        optimizer_vars = state.pop("_optimizer_variables", None)
        if optimizer_vars:
            self._optimizer_variables.set_weights(optimizer_vars)
        # Then the Policy's (NN) weights.
        super().set_state(state)

    @override(Policy)
    @DeveloperAPI
    def export_model(self, export_dir: str) -> None:
        """Export tensorflow graph to export_dir for serving."""
        with self._sess.graph.as_default():
            builder = tf1.saved_model.builder.SavedModelBuilder(export_dir)
            signature_def_map = self._build_signature_def()
            builder.add_meta_graph_and_variables(
                self._sess, [tf1.saved_model.tag_constants.SERVING],
                signature_def_map=signature_def_map,
                saver=tf1.summary.FileWriter(export_dir).add_graph(
                    graph=self._sess.graph))
            builder.save()

    @override(Policy)
    @DeveloperAPI
    def export_checkpoint(self,
                          export_dir: str,
                          filename_prefix: str = "model") -> None:
        """Export tensorflow checkpoint to export_dir."""
        try:
            os.makedirs(export_dir)
        except OSError as e:
            # ignore error if export dir already exists
            if e.errno != errno.EEXIST:
                raise
        save_path = os.path.join(export_dir, filename_prefix)
        with self._sess.graph.as_default():
            saver = tf1.train.Saver()
            saver.save(self._sess, save_path)

    @override(Policy)
    @DeveloperAPI
    def import_model_from_h5(self, import_file: str) -> None:
        """Imports weights into tf model."""
        # Make sure the session is the right one (see issue #7046).
        with self._sess.graph.as_default():
            with self._sess.as_default():
                return self.model.import_from_h5(import_file)

    @DeveloperAPI
    def copy(self,
             existing_inputs: List[Tuple[str, "tf1.placeholder"]]) -> \
            "TFPolicy":
        """Creates a copy of self using existing input placeholders.

        Optional: Only required to work with the multi-GPU optimizer.

        Args:
            existing_inputs (List[Tuple[str, tf1.placeholder]]): Dict mapping
                names (str) to tf1.placeholders to re-use (share) with the
                returned copy of self.

        Returns:
            TFPolicy: A copy of self.
        """
        raise NotImplementedError

    @override(Policy)
    @DeveloperAPI
    def is_recurrent(self) -> bool:
        return len(self._state_inputs) > 0

    @override(Policy)
    @DeveloperAPI
    def num_state_tensors(self) -> int:
        return len(self._state_inputs)

    @DeveloperAPI
    def extra_compute_action_feed_dict(self) -> Dict[TensorType, TensorType]:
        """Extra dict to pass to the compute actions session run.

        Returns:
            Dict[TensorType, TensorType]: A feed dict to be added to the
                feed_dict passed to the compute_actions session.run() call.
        """
        return {}

    @DeveloperAPI
    def extra_compute_action_fetches(self) -> Dict[str, TensorType]:
        """Extra values to fetch and return from compute_actions().

        By default we return action probability/log-likelihood info
        and action distribution inputs (if present).

        Returns:
             Dict[str, TensorType]: An extra fetch-dict to be passed to and
                returned from the compute_actions() call.
        """
        extra_fetches = {}
        # Action-logp and action-prob.
        if self._sampled_action_logp is not None:
            extra_fetches[SampleBatch.ACTION_PROB] = self._sampled_action_prob
            extra_fetches[SampleBatch.ACTION_LOGP] = self._sampled_action_logp
        # Action-dist inputs.
        if self._dist_inputs is not None:
            extra_fetches[SampleBatch.ACTION_DIST_INPUTS] = self._dist_inputs
        return extra_fetches

    @DeveloperAPI
    def extra_compute_grad_feed_dict(self) -> Dict[TensorType, TensorType]:
        """Extra dict to pass to the compute gradients session run.

        Returns:
            Dict[TensorType, TensorType]: Extra feed_dict to be passed to the
                compute_gradients Session.run() call.
        """
        return {}  # e.g, kl_coeff

    @DeveloperAPI
    def extra_compute_grad_fetches(self) -> Dict[str, any]:
        """Extra values to fetch and return from compute_gradients().

        Returns:
            Dict[str, any]: Extra fetch dict to be added to the fetch dict
                of the compute_gradients Session.run() call.
        """
        return {LEARNER_STATS_KEY: {}}  # e.g, stats, td error, etc.

    @DeveloperAPI
    def optimizer(self) -> "tf.keras.optimizers.Optimizer":
        """TF optimizer to use for policy optimization.

        Returns:
            tf.keras.optimizers.Optimizer: The local optimizer to use for this
                Policy's Model.
        """
        if hasattr(self, "config"):
            return tf1.train.AdamOptimizer(learning_rate=self.config["lr"])
        else:
            return tf1.train.AdamOptimizer()

    @DeveloperAPI
    def gradients(self, optimizer: "tf.keras.optimizers.Optimizer",
                  loss: TensorType) -> List[Tuple[TensorType, TensorType]]:
        """Override this for a custom gradient computation behavior.

        Returns:
            List[Tuple[TensorType, TensorType]]: List of tuples with grad
                values and the grad-value's corresponding tf.variable in it.
        """
        return optimizer.compute_gradients(loss)

    @DeveloperAPI
    def build_apply_op(
            self,
            optimizer: "tf.keras.optimizers.Optimizer",
            grads_and_vars: List[Tuple[TensorType, TensorType]]) -> \
            "tf.Operation":
        """Override this for a custom gradient apply computation behavior.

        Args:
            optimizer (tf.keras.optimizers.Optimizer): The local tf optimizer
                to use for applying the grads and vars.
            grads_and_vars (List[Tuple[TensorType, TensorType]]): List of
                tuples with grad values and the grad-value's corresponding
                tf.variable in it.
        """
        # Specify global_step for TD3 which needs to count the num updates.
        return optimizer.apply_gradients(
            self._grads_and_vars,
            global_step=tf1.train.get_or_create_global_step())

    def _get_is_training_placeholder(self):
        """Get the placeholder for _is_training, i.e., for batch norm layers.

        This can be called safely before __init__ has run.
        """
        if not hasattr(self, "_is_training"):
            self._is_training = tf1.placeholder_with_default(
                False, (), name="is_training")
        return self._is_training

    def _debug_vars(self):
        if log_once("grad_vars"):
            for _, v in self._grads_and_vars:
                logger.info("Optimizing variable {}".format(v))

    def _extra_input_signature_def(self):
        """Extra input signatures to add when exporting tf model.
        Inferred from extra_compute_action_feed_dict()
        """
        feed_dict = self.extra_compute_action_feed_dict()
        return {
            k.name: tf1.saved_model.utils.build_tensor_info(k)
            for k in feed_dict.keys()
        }

    def _extra_output_signature_def(self):
        """Extra output signatures to add when exporting tf model.
        Inferred from extra_compute_action_fetches()
        """
        fetches = self.extra_compute_action_fetches()
        return {
            k: tf1.saved_model.utils.build_tensor_info(fetches[k])
            for k in fetches.keys()
        }

    def _build_signature_def(self):
        """Build signature def map for tensorflow SavedModelBuilder.
        """
        # build input signatures
        input_signature = self._extra_input_signature_def()
        input_signature["observations"] = \
            tf1.saved_model.utils.build_tensor_info(self._obs_input)

        if self._seq_lens is not None:
            input_signature["seq_lens"] = \
                tf1.saved_model.utils.build_tensor_info(self._seq_lens)
        if self._prev_action_input is not None:
            input_signature["prev_action"] = \
                tf1.saved_model.utils.build_tensor_info(
                    self._prev_action_input)
        if self._prev_reward_input is not None:
            input_signature["prev_reward"] = \
                tf1.saved_model.utils.build_tensor_info(
                    self._prev_reward_input)

        input_signature["is_training"] = \
            tf1.saved_model.utils.build_tensor_info(self._is_training)

        if self._timestep is not None:
            input_signature["timestep"] = \
                tf1.saved_model.utils.build_tensor_info(self._timestep)

        for state_input in self._state_inputs:
            input_signature[state_input.name] = \
                tf1.saved_model.utils.build_tensor_info(state_input)

        # build output signatures
        output_signature = self._extra_output_signature_def()
        for i, a in enumerate(tf.nest.flatten(self._sampled_action)):
            output_signature["actions_{}".format(i)] = \
                tf1.saved_model.utils.build_tensor_info(a)

        for state_output in self._state_outputs:
            output_signature[state_output.name] = \
                tf1.saved_model.utils.build_tensor_info(state_output)
        signature_def = (
            tf1.saved_model.signature_def_utils.build_signature_def(
                input_signature, output_signature,
                tf1.saved_model.signature_constants.PREDICT_METHOD_NAME))
        signature_def_key = (tf1.saved_model.signature_constants.
                             DEFAULT_SERVING_SIGNATURE_DEF_KEY)
        signature_def_map = {signature_def_key: signature_def}
        return signature_def_map

    def _build_compute_actions(self,
                               builder,
                               *,
                               input_dict=None,
                               obs_batch=None,
                               state_batches=None,
                               prev_action_batch=None,
                               prev_reward_batch=None,
                               episodes=None,
                               explore=None,
                               timestep=None):
        explore = explore if explore is not None else self.config["explore"]
        timestep = timestep if timestep is not None else self.global_timestep

        # Call the exploration before_compute_actions hook.
        self.exploration.before_compute_actions(
            timestep=timestep, explore=explore, tf_sess=self.get_session())

        builder.add_feed_dict(self.extra_compute_action_feed_dict())

        # `input_dict` given: Simply build what's in that dict.
        if input_dict is not None:
            if hasattr(self, "_input_dict"):
                for key, value in input_dict.items():
                    if key in self._input_dict:
                        builder.add_feed_dict({self._input_dict[key]: value})
            # For policies that inherit directly from TFPolicy.
            else:
                builder.add_feed_dict({
                    self._obs_input: input_dict[SampleBatch.OBS]
                })
                if SampleBatch.PREV_ACTIONS in input_dict:
                    builder.add_feed_dict({
                        self._prev_action_input: input_dict[
                            SampleBatch.PREV_ACTIONS]
                    })
                if SampleBatch.PREV_REWARDS in input_dict:
                    builder.add_feed_dict({
                        self._prev_reward_input: input_dict[
                            SampleBatch.PREV_REWARDS]
                    })
                state_batches = []
                i = 0
                while "state_in_{}".format(i) in input_dict:
                    state_batches.append(input_dict["state_in_{}".format(i)])
                    i += 1
                builder.add_feed_dict(
                    dict(zip(self._state_inputs, state_batches)))

            if "state_in_0" in input_dict:
                builder.add_feed_dict({
                    self._seq_lens: np.ones(len(input_dict["state_in_0"]))
                })

        # Hardcoded old way: Build fixed fields, if provided.
        # TODO: (sven) This can be deprecated after trajectory view API flag is
        #  removed and always True.
        else:
            state_batches = state_batches or []
            if len(self._state_inputs) != len(state_batches):
                raise ValueError(
                    "Must pass in RNN state batches for placeholders {}, "
                    "got {}".format(self._state_inputs, state_batches))

            builder.add_feed_dict({self._obs_input: obs_batch})
            if state_batches:
                builder.add_feed_dict({
                    self._seq_lens: np.ones(len(obs_batch))
                })
            if self._prev_action_input is not None and \
               prev_action_batch is not None:
                builder.add_feed_dict({
                    self._prev_action_input: prev_action_batch
                })
            if self._prev_reward_input is not None and \
               prev_reward_batch is not None:
                builder.add_feed_dict({
                    self._prev_reward_input: prev_reward_batch
                })
            builder.add_feed_dict(dict(zip(self._state_inputs, state_batches)))

        builder.add_feed_dict({self._is_training: False})
        builder.add_feed_dict({self._is_exploring: explore})
        if timestep is not None:
            builder.add_feed_dict({self._timestep: timestep})

        # Determine, what exactly to fetch from the graph.
        to_fetch = [self._sampled_action] + self._state_outputs + \
                   [self.extra_compute_action_fetches()]

        # Perform the session call.
        fetches = builder.add_fetches(to_fetch)
        return fetches[0], fetches[1:-1], fetches[-1]

    def _build_compute_gradients(self, builder, postprocessed_batch):
        self._debug_vars()
        builder.add_feed_dict(self.extra_compute_grad_feed_dict())
        builder.add_feed_dict(
            self._get_loss_inputs_dict(postprocessed_batch, shuffle=False))
        fetches = builder.add_fetches(
            [self._grads, self._get_grad_and_stats_fetches()])
        return fetches[0], fetches[1]

    def _build_apply_gradients(self, builder, gradients):
        if len(gradients) != len(self._grads):
            raise ValueError(
                "Unexpected number of gradients to apply, got {} for {}".
                format(gradients, self._grads))
        builder.add_feed_dict({self._is_training: True})
        builder.add_feed_dict(dict(zip(self._grads, gradients)))
        fetches = builder.add_fetches([self._apply_op])
        return fetches[0]

    def _build_learn_on_batch(self, builder, postprocessed_batch):
        self._debug_vars()

        builder.add_feed_dict(self.extra_compute_grad_feed_dict())
        builder.add_feed_dict(
            self._get_loss_inputs_dict(postprocessed_batch, shuffle=False))
        fetches = builder.add_fetches([
            self._apply_op,
            self._get_grad_and_stats_fetches(),
        ])
        return fetches[1]

    def _get_grad_and_stats_fetches(self):
        fetches = self.extra_compute_grad_fetches()
        if LEARNER_STATS_KEY not in fetches:
            raise ValueError(
                "Grad fetches should contain 'stats': {...} entry")
        if self._stats_fetches:
            fetches[LEARNER_STATS_KEY] = dict(self._stats_fetches,
                                              **fetches[LEARNER_STATS_KEY])
        return fetches

    def _get_loss_inputs_dict(self, train_batch: SampleBatch, shuffle: bool):
        """Return a feed dict from a batch.

        Args:
            train_batch (SampleBatch): batch of data to derive inputs from.
            shuffle (bool): whether to shuffle batch sequences. Shuffle may
                be done in-place. This only makes sense if you're further
                applying minibatch SGD after getting the outputs.

        Returns:
            Feed dict of data.
        """

        # Get batch ready for RNNs, if applicable.
        if not isinstance(train_batch,
                          SampleBatch) or not train_batch.zero_padded:
            pad_batch_to_sequences_of_same_size(
                train_batch,
                max_seq_len=self._max_seq_len,
                shuffle=shuffle,
                batch_divisibility_req=self._batch_divisibility_req,
                feature_keys=list(self._loss_input_dict_no_rnn.keys()),
                view_requirements=self.view_requirements,
            )

        # Mark the batch as "is_training" so the Model can use this
        # information.
        train_batch.is_training = True

        # Build the feed dict from the batch.
        feed_dict = {}
        for key, placeholder in self._loss_input_dict.items():
            feed_dict[placeholder] = train_batch[key]

        state_keys = [
            "state_in_{}".format(i) for i in range(len(self._state_inputs))
        ]
        for key in state_keys:
            feed_dict[self._loss_input_dict[key]] = train_batch[key]
        if state_keys:
            feed_dict[self._seq_lens] = train_batch["seq_lens"]

        return feed_dict


@DeveloperAPI
class LearningRateSchedule:
    """Mixin for TFPolicy that adds a learning rate schedule."""

    @DeveloperAPI
    def __init__(self, lr, lr_schedule):
        self._lr_schedule = None
        if lr_schedule is not None:
            self._lr_schedule = PiecewiseSchedule(
                lr_schedule, outside_value=lr_schedule[-1][-1], framework=None)
            self.cur_lr = tf1.get_variable(
                "lr", initializer=lr_schedule[0][-1], trainable=False)
        else:
            self.cur_lr = tf1.get_variable(
                "lr", initializer=lr, trainable=False)

    @override(Policy)
    def on_global_var_update(self, global_vars):
        super().on_global_var_update(global_vars)
        if self._lr_schedule is not None:
            new_val = self._lr_schedule.value(global_vars["timestep"])
<<<<<<< HEAD
            op_or_none = self.cur_lr.assign(new_val, read_value=False)
            if self._sess is not None:
                self._sess.run(op_or_none)
=======
            if self.framework == "tf":
                self._sess.run(
                    self._lr_update, feed_dict={self._lr_placeholder: new_val})
            else:
                self.cur_lr.assign(new_val, read_value=False)
                self._optimizer.learning_rate.assign(self.cur_lr)
>>>>>>> 331ea6b7

    @override(TFPolicy)
    def optimizer(self):
        return tf1.train.AdamOptimizer(learning_rate=self.cur_lr)


@DeveloperAPI
class EntropyCoeffSchedule:
    """Mixin for TFPolicy that adds entropy coeff decay."""

    @DeveloperAPI
    def __init__(self, entropy_coeff, entropy_coeff_schedule):
        self._entropy_coeff_schedule = None
        if entropy_coeff_schedule is None:
            self.entropy_coeff = get_variable(
                entropy_coeff,
                framework="tf",
                tf_name="entropy_coeff",
                trainable=False)
        else:
            # Allows for custom schedule similar to lr_schedule format
            if isinstance(entropy_coeff_schedule, list):
                self._entropy_coeff_schedule = PiecewiseSchedule(
                    entropy_coeff_schedule,
                    outside_value=entropy_coeff_schedule[-1][-1],
                    framework=None)
            else:
                # Implements previous version but enforces outside_value
                self._entropy_coeff_schedule = PiecewiseSchedule(
                    [[0, entropy_coeff], [entropy_coeff_schedule, 0.0]],
                    outside_value=0.0,
                    framework=None)

            self.entropy_coeff = get_variable(
                self._entropy_coeff_schedule.value(0),
                framework="tf",
                tf_name="entropy_coeff",
                trainable=False)
            if self.framework == "tf":
                self._entropy_coeff_placeholder = tf1.placeholder(
                    dtype=tf.float32, name="entropy_coeff")
                self._entropy_coeff_update = self.entropy_coeff.assign(
                    self._entropy_coeff_placeholder, read_value=False)

    @override(Policy)
    def on_global_var_update(self, global_vars):
        super(EntropyCoeffSchedule, self).on_global_var_update(global_vars)
        if self._entropy_coeff_schedule is not None:
            new_val = self._entropy_coeff_schedule.value(
                global_vars["timestep"])
            if self.framework == "tf":
                self._sess.run(
                    self._entropy_coeff_update,
                    feed_dict={self._entropy_coeff_placeholder: new_val})
            else:
                self.entropy_coeff.assign(new_val, read_value=False)<|MERGE_RESOLUTION|>--- conflicted
+++ resolved
@@ -15,7 +15,7 @@
 from ray.rllib.utils.annotations import override, DeveloperAPI
 from ray.rllib.utils.debug import summarize
 from ray.rllib.utils.framework import try_import_tf, get_variable
-from ray.rllib.utils.schedules import PiecewiseSchedule
+from ray.rllib.utils.schedules import ConstantSchedule, PiecewiseSchedule
 from ray.rllib.utils.tf_run_builder import TFRunBuilder
 from ray.rllib.utils.typing import ModelGradients, TensorType, \
     TrainerConfigDict
@@ -947,32 +947,30 @@
     @DeveloperAPI
     def __init__(self, lr, lr_schedule):
         self._lr_schedule = None
-        if lr_schedule is not None:
+        if lr_schedule is None:
+            self.cur_lr = tf1.get_variable(
+                "lr", initializer=lr, trainable=False)
+        else:
             self._lr_schedule = PiecewiseSchedule(
                 lr_schedule, outside_value=lr_schedule[-1][-1], framework=None)
             self.cur_lr = tf1.get_variable(
-                "lr", initializer=lr_schedule[0][-1], trainable=False)
-        else:
-            self.cur_lr = tf1.get_variable(
-                "lr", initializer=lr, trainable=False)
+                "lr", initializer=self._lr_schedule.value(0), trainable=False)
+            if self.framework == "tf":
+                self._lr_placeholder = tf1.placeholder(
+                    dtype=tf.float32, name="lr")
+                self._lr_update = self.cur_lr.assign(
+                    self._lr_placeholder, read_value=False)
 
     @override(Policy)
     def on_global_var_update(self, global_vars):
-        super().on_global_var_update(global_vars)
+        super(LearningRateSchedule, self).on_global_var_update(global_vars)
         if self._lr_schedule is not None:
             new_val = self._lr_schedule.value(global_vars["timestep"])
-<<<<<<< HEAD
-            op_or_none = self.cur_lr.assign(new_val, read_value=False)
-            if self._sess is not None:
-                self._sess.run(op_or_none)
-=======
             if self.framework == "tf":
                 self._sess.run(
                     self._lr_update, feed_dict={self._lr_placeholder: new_val})
             else:
                 self.cur_lr.assign(new_val, read_value=False)
-                self._optimizer.learning_rate.assign(self.cur_lr)
->>>>>>> 331ea6b7
 
     @override(TFPolicy)
     def optimizer(self):
@@ -985,47 +983,35 @@
 
     @DeveloperAPI
     def __init__(self, entropy_coeff, entropy_coeff_schedule):
-        self._entropy_coeff_schedule = None
+        self.entropy_coeff = get_variable(
+            entropy_coeff,
+            framework="tf",
+            tf_name="entropy_coeff",
+            trainable=False)
+
         if entropy_coeff_schedule is None:
-            self.entropy_coeff = get_variable(
-                entropy_coeff,
-                framework="tf",
-                tf_name="entropy_coeff",
-                trainable=False)
+            self.entropy_coeff_schedule = ConstantSchedule(
+                entropy_coeff, framework=None)
         else:
             # Allows for custom schedule similar to lr_schedule format
             if isinstance(entropy_coeff_schedule, list):
-                self._entropy_coeff_schedule = PiecewiseSchedule(
+                self.entropy_coeff_schedule = PiecewiseSchedule(
                     entropy_coeff_schedule,
                     outside_value=entropy_coeff_schedule[-1][-1],
                     framework=None)
             else:
                 # Implements previous version but enforces outside_value
-                self._entropy_coeff_schedule = PiecewiseSchedule(
+                self.entropy_coeff_schedule = PiecewiseSchedule(
                     [[0, entropy_coeff], [entropy_coeff_schedule, 0.0]],
                     outside_value=0.0,
                     framework=None)
 
-            self.entropy_coeff = get_variable(
-                self._entropy_coeff_schedule.value(0),
-                framework="tf",
-                tf_name="entropy_coeff",
-                trainable=False)
-            if self.framework == "tf":
-                self._entropy_coeff_placeholder = tf1.placeholder(
-                    dtype=tf.float32, name="entropy_coeff")
-                self._entropy_coeff_update = self.entropy_coeff.assign(
-                    self._entropy_coeff_placeholder, read_value=False)
-
     @override(Policy)
     def on_global_var_update(self, global_vars):
         super(EntropyCoeffSchedule, self).on_global_var_update(global_vars)
-        if self._entropy_coeff_schedule is not None:
-            new_val = self._entropy_coeff_schedule.value(
-                global_vars["timestep"])
-            if self.framework == "tf":
-                self._sess.run(
-                    self._entropy_coeff_update,
-                    feed_dict={self._entropy_coeff_placeholder: new_val})
-            else:
-                self.entropy_coeff.assign(new_val, read_value=False)+        op_or_none = self.entropy_coeff.assign(
+            self.entropy_coeff_schedule.value(global_vars["timestep"]),
+            read_value=False,  # return tf op (None in eager mode).
+        )
+        if self._sess is not None:
+            self._sess.run(op_or_none)