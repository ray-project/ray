--- conflicted
+++ resolved
@@ -16,11 +16,7 @@
 from ray.rllib.utils.schedules import ConstantSchedule, PiecewiseSchedule
 from ray.rllib.utils.tf_run_builder import TFRunBuilder
 
-<<<<<<< HEAD
-tf, tfv = try_import_tf()
-=======
 tf1, tf, tfv = try_import_tf()
->>>>>>> b71c912d
 logger = logging.getLogger(__name__)
 
 
@@ -714,17 +710,13 @@
 
     @DeveloperAPI
     def __init__(self, lr, lr_schedule):
-<<<<<<< HEAD
         #TODO: unify
         if tfv == 2:
             self.cur_lr = tf.Variable(
                 lr, name="lr", trainable=False)
         else:
-            self.cur_lr = tf.get_variable(
+            self.cur_lr = tf1.get_variable(
                 "lr", initializer=lr, trainable=False)
-=======
-        self.cur_lr = tf1.get_variable("lr", initializer=lr, trainable=False)
->>>>>>> b71c912d
         if lr_schedule is None:
             self.lr_schedule = ConstantSchedule(lr, framework=None)
         else:
@@ -749,14 +741,9 @@
 
     @DeveloperAPI
     def __init__(self, entropy_coeff, entropy_coeff_schedule):
-<<<<<<< HEAD
         self.entropy_coeff = get_variable(
             entropy_coeff, framework="tf", tf_name="entropy_coeff",
             trainable=False)
-=======
-        self.entropy_coeff = tf1.get_variable(
-            "entropy_coeff", initializer=entropy_coeff, trainable=False)
->>>>>>> b71c912d
 
         if entropy_coeff_schedule is None:
             self.entropy_coeff_schedule = ConstantSchedule(
