<<<<<<< HEAD
import errno
import gym
import logging
import math
import numpy as np
import os
import tree  # pip install dm_tree
from typing import Dict, List, Optional, Tuple, Union, TYPE_CHECKING

import ray
import ray.experimental.tf_utils
from ray.util.debug import log_once
from ray.rllib.policy.policy import Policy
from ray.rllib.policy.rnn_sequencing import pad_batch_to_sequences_of_same_size
from ray.rllib.policy.sample_batch import SampleBatch
from ray.rllib.models.modelv2 import ModelV2
from ray.rllib.utils import force_list
from ray.rllib.utils.annotations import DeveloperAPI, override
from ray.rllib.utils.debug import summarize
from ray.rllib.utils.deprecation import Deprecated, deprecation_warning
from ray.rllib.utils.framework import try_import_tf, get_variable
from ray.rllib.utils.metrics.learner_info import LEARNER_STATS_KEY
from ray.rllib.utils.schedules import PiecewiseSchedule
from ray.rllib.utils.spaces.space_utils import normalize_action
from ray.rllib.utils.tf_utils import get_gpu_devices
from ray.rllib.utils.tf_run_builder import TFRunBuilder
from ray.rllib.utils.typing import (
    LocalOptimizer,
    ModelGradients,
    TensorType,
    TrainerConfigDict,
)

if TYPE_CHECKING:
    from ray.rllib.evaluation import Episode

tf1, tf, tfv = try_import_tf()
logger = logging.getLogger(__name__)


@DeveloperAPI
class TFPolicy(Policy):
    """An agent policy and loss implemented in TensorFlow.

    Do not sub-class this class directly (neither should you sub-class
    DynamicTFPolicy), but rather use
    rllib.policy.tf_policy_template.build_tf_policy
    to generate your custom tf (graph-mode or eager) Policy classes.

    Extending this class enables RLlib to perform TensorFlow specific
    optimizations on the policy, e.g., parallelization across gpus or
    fusing multiple graphs together in the multi-agent setting.

    Input tensors are typically shaped like [BATCH_SIZE, ...].

    Examples:
        >>> policy = TFPolicySubclass(
            sess, obs_input, sampled_action, loss, loss_inputs)

        >>> print(policy.compute_actions([1, 0, 2]))
        (array([0, 1, 1]), [], {})

        >>> print(policy.postprocess_trajectory(SampleBatch({...})))
        SampleBatch({"action": ..., "advantages": ..., ...})
    """

    @DeveloperAPI
    def __init__(
        self,
        observation_space: gym.spaces.Space,
        action_space: gym.spaces.Space,
        config: TrainerConfigDict,
        sess: "tf1.Session",
        obs_input: TensorType,
        sampled_action: TensorType,
        loss: Union[TensorType, List[TensorType]],
        loss_inputs: List[Tuple[str, TensorType]],
        model: Optional[ModelV2] = None,
        sampled_action_logp: Optional[TensorType] = None,
        action_input: Optional[TensorType] = None,
        log_likelihood: Optional[TensorType] = None,
        dist_inputs: Optional[TensorType] = None,
        dist_class: Optional[type] = None,
        state_inputs: Optional[List[TensorType]] = None,
        state_outputs: Optional[List[TensorType]] = None,
        prev_action_input: Optional[TensorType] = None,
        prev_reward_input: Optional[TensorType] = None,
        seq_lens: Optional[TensorType] = None,
        max_seq_len: int = 20,
        batch_divisibility_req: int = 1,
        update_ops: List[TensorType] = None,
        explore: Optional[TensorType] = None,
        timestep: Optional[TensorType] = None,
    ):
        """Initializes a Policy object.

        Args:
            observation_space: Observation space of the policy.
            action_space: Action space of the policy.
            config: Policy-specific configuration data.
            sess: The TensorFlow session to use.
            obs_input: Input placeholder for observations, of shape
                [BATCH_SIZE, obs...].
            sampled_action: Tensor for sampling an action, of shape
                [BATCH_SIZE, action...]
            loss: Scalar policy loss output tensor or a list thereof
                (in case there is more than one loss).
            loss_inputs: A (name, placeholder) tuple for each loss input
                argument. Each placeholder name must
                correspond to a SampleBatch column key returned by
                postprocess_trajectory(), and has shape [BATCH_SIZE, data...].
                These keys will be read from postprocessed sample batches and
                fed into the specified placeholders during loss computation.
            model: The optional ModelV2 to use for calculating actions and
                losses. If not None, TFPolicy will provide functionality for
                getting variables, calling the model's custom loss (if
                provided), and importing weights into the model.
            sampled_action_logp: log probability of the sampled action.
            action_input: Input placeholder for actions for
                logp/log-likelihood calculations.
            log_likelihood: Tensor to calculate the log_likelihood (given
                action_input and obs_input).
            dist_class: An optional ActionDistribution class to use for
                generating a dist object from distribution inputs.
            dist_inputs: Tensor to calculate the distribution
                inputs/parameters.
            state_inputs: List of RNN state input Tensors.
            state_outputs: List of RNN state output Tensors.
            prev_action_input: placeholder for previous actions.
            prev_reward_input: placeholder for previous rewards.
            seq_lens: Placeholder for RNN sequence lengths, of shape
                [NUM_SEQUENCES].
                Note that NUM_SEQUENCES << BATCH_SIZE. See
                policy/rnn_sequencing.py for more information.
            max_seq_len: Max sequence length for LSTM training.
            batch_divisibility_req: pad all agent experiences batches to
                multiples of this value. This only has an effect if not using
                a LSTM model.
            update_ops: override the batchnorm update ops
                to run when applying gradients. Otherwise we run all update
                ops found in the current variable scope.
            explore: Placeholder for `explore` parameter into call to
                Exploration.get_exploration_action. Explicitly set this to
                False for not creating any Exploration component.
            timestep: Placeholder for the global sampling timestep.
        """
        self.framework = "tf"
        super().__init__(observation_space, action_space, config)

        # Get devices to build the graph on.
        worker_idx = self.config.get("worker_index", 0)
        if not config["_fake_gpus"] and ray.worker._mode() == ray.worker.LOCAL_MODE:
            num_gpus = 0
        elif worker_idx == 0:
            num_gpus = config["num_gpus"]
        else:
            num_gpus = config["num_gpus_per_worker"]
        gpu_ids = get_gpu_devices()

        # Place on one or more CPU(s) when either:
        # - Fake GPU mode.
        # - num_gpus=0 (either set by user or we are in local_mode=True).
        # - no GPUs available.
        if config["_fake_gpus"] or num_gpus == 0 or not gpu_ids:
            logger.info(
                "TFPolicy (worker={}) running on {}.".format(
                    worker_idx if worker_idx > 0 else "local",
                    f"{num_gpus} fake-GPUs" if config["_fake_gpus"] else "CPU",
                )
            )
            self.devices = ["/cpu:0" for _ in range(int(math.ceil(num_gpus)) or 1)]
        # Place on one or more actual GPU(s), when:
        # - num_gpus > 0 (set by user) AND
        # - local_mode=False AND
        # - actual GPUs available AND
        # - non-fake GPU mode.
        else:
            logger.info(
                "TFPolicy (worker={}) running on {} GPU(s).".format(
                    worker_idx if worker_idx > 0 else "local", num_gpus
                )
            )

            # We are a remote worker (WORKER_MODE=1):
            # GPUs should be assigned to us by ray.
            if ray.worker._mode() == ray.worker.WORKER_MODE:
                gpu_ids = ray.get_gpu_ids()

            if len(gpu_ids) < num_gpus:
                raise ValueError(
                    "TFPolicy was not able to find enough GPU IDs! Found "
                    f"{gpu_ids}, but num_gpus={num_gpus}."
                )

            self.devices = [f"/gpu:{i}" for i, _ in enumerate(gpu_ids) if i < num_gpus]

        # Disable env-info placeholder.
        if SampleBatch.INFOS in self.view_requirements:
            self.view_requirements[SampleBatch.INFOS].used_for_training = False
            self.view_requirements[SampleBatch.INFOS].used_for_compute_actions = False

        assert model is None or isinstance(model, (ModelV2, tf.keras.Model)), (
            "Model classes for TFPolicy other than `ModelV2|tf.keras.Model` "
            "not allowed! You passed in {}.".format(model)
        )
        self.model = model
        # Auto-update model's inference view requirements, if recurrent.
        if self.model is not None:
            self._update_model_view_requirements_from_init_state()

        # If `explore` is explicitly set to False, don't create an exploration
        # component.
        self.exploration = self._create_exploration() if explore is not False else None

        self._sess = sess
        self._obs_input = obs_input
        self._prev_action_input = prev_action_input
        self._prev_reward_input = prev_reward_input
        self._sampled_action = sampled_action
        self._is_training = self._get_is_training_placeholder()
        self._is_exploring = (
            explore
            if explore is not None
            else tf1.placeholder_with_default(True, (), name="is_exploring")
        )
        self._sampled_action_logp = sampled_action_logp
        self._sampled_action_prob = (
            tf.math.exp(self._sampled_action_logp)
            if self._sampled_action_logp is not None
            else None
        )
        self._action_input = action_input  # For logp calculations.
        self._dist_inputs = dist_inputs
        self.dist_class = dist_class

        self._state_inputs = state_inputs or []
        self._state_outputs = state_outputs or []
        self._seq_lens = seq_lens
        self._max_seq_len = max_seq_len

        if self._state_inputs and self._seq_lens is None:
            raise ValueError(
                "seq_lens tensor must be given if state inputs are defined"
            )

        self._batch_divisibility_req = batch_divisibility_req
        self._update_ops = update_ops
        self._apply_op = None
        self._stats_fetches = {}
        self._timestep = (
            timestep
            if timestep is not None
            else tf1.placeholder_with_default(
                tf.zeros((), dtype=tf.int64), (), name="timestep"
            )
        )

        self._optimizers: List[LocalOptimizer] = []
        # Backward compatibility and for some code shared with tf-eager Policy.
        self._optimizer = None

        self._grads_and_vars: Union[ModelGradients, List[ModelGradients]] = []
        self._grads: Union[ModelGradients, List[ModelGradients]] = []
        # Policy tf-variables (weights), whose values to get/set via
        # get_weights/set_weights.
        self._variables = None
        # Local optimizer(s)' tf-variables (e.g. state vars for Adam).
        # Will be stored alongside `self._variables` when checkpointing.
        self._optimizer_variables: Optional[
            ray.experimental.tf_utils.TensorFlowVariables
        ] = None

        # The loss tf-op(s). Number of losses must match number of optimizers.
        self._losses = []
        # Backward compatibility (in case custom child TFPolicies access this
        # property).
        self._loss = None
        # A batch dict passed into loss function as input.
        self._loss_input_dict = {}
        losses = force_list(loss)
        if len(losses) > 0:
            self._initialize_loss(losses, loss_inputs)

        # The log-likelihood calculator op.
        self._log_likelihood = log_likelihood
        if (
            self._log_likelihood is None
            and self._dist_inputs is not None
            and self.dist_class is not None
        ):
            self._log_likelihood = self.dist_class(self._dist_inputs, self.model).logp(
                self._action_input
            )

    @override(Policy)
    def compute_actions_from_input_dict(
        self,
        input_dict: Union[SampleBatch, Dict[str, TensorType]],
        explore: bool = None,
        timestep: Optional[int] = None,
        episodes: Optional[List["Episode"]] = None,
        **kwargs,
    ) -> Tuple[TensorType, List[TensorType], Dict[str, TensorType]]:

        explore = explore if explore is not None else self.config["explore"]
        timestep = timestep if timestep is not None else self.global_timestep

        # Switch off is_training flag in our batch.
        if isinstance(input_dict, SampleBatch):
            input_dict.set_training(False)
        else:
            # Deprecated dict input.
            input_dict["is_training"] = False

        builder = TFRunBuilder(self.get_session(), "compute_actions_from_input_dict")
        obs_batch = input_dict[SampleBatch.OBS]
        to_fetch = self._build_compute_actions(
            builder, input_dict=input_dict, explore=explore, timestep=timestep
        )

        # Execute session run to get action (and other fetches).
        fetched = builder.get(to_fetch)

        # Update our global timestep by the batch size.
        self.global_timestep += (
            len(obs_batch)
            if isinstance(obs_batch, list)
            else len(input_dict)
            if isinstance(input_dict, SampleBatch)
            else obs_batch.shape[0]
        )

        return fetched

    @override(Policy)
    def compute_actions(
        self,
        obs_batch: Union[List[TensorType], TensorType],
        state_batches: Optional[List[TensorType]] = None,
        prev_action_batch: Union[List[TensorType], TensorType] = None,
        prev_reward_batch: Union[List[TensorType], TensorType] = None,
        info_batch: Optional[Dict[str, list]] = None,
        episodes: Optional[List["Episode"]] = None,
        explore: Optional[bool] = None,
        timestep: Optional[int] = None,
        **kwargs,
    ):

        explore = explore if explore is not None else self.config["explore"]
        timestep = timestep if timestep is not None else self.global_timestep

        builder = TFRunBuilder(self.get_session(), "compute_actions")

        input_dict = {SampleBatch.OBS: obs_batch, "is_training": False}
        if state_batches:
            for i, s in enumerate(state_batches):
                input_dict[f"state_in_{i}"] = s
        if prev_action_batch is not None:
            input_dict[SampleBatch.PREV_ACTIONS] = prev_action_batch
        if prev_reward_batch is not None:
            input_dict[SampleBatch.PREV_REWARDS] = prev_reward_batch

        to_fetch = self._build_compute_actions(
            builder, input_dict=input_dict, explore=explore, timestep=timestep
        )

        # Execute session run to get action (and other fetches).
        fetched = builder.get(to_fetch)

        # Update our global timestep by the batch size.
        self.global_timestep += (
            len(obs_batch)
            if isinstance(obs_batch, list)
            else tree.flatten(obs_batch)[0].shape[0]
        )

        return fetched

    @override(Policy)
    def compute_log_likelihoods(
        self,
        actions: Union[List[TensorType], TensorType],
        obs_batch: Union[List[TensorType], TensorType],
        state_batches: Optional[List[TensorType]] = None,
        prev_action_batch: Optional[Union[List[TensorType], TensorType]] = None,
        prev_reward_batch: Optional[Union[List[TensorType], TensorType]] = None,
        actions_normalized: bool = True,
    ) -> TensorType:

        if self._log_likelihood is None:
            raise ValueError(
                "Cannot compute log-prob/likelihood w/o a " "self._log_likelihood op!"
            )

        # Exploration hook before each forward pass.
        self.exploration.before_compute_actions(
            explore=False, tf_sess=self.get_session()
        )

        builder = TFRunBuilder(self.get_session(), "compute_log_likelihoods")

        # Normalize actions if necessary.
        if actions_normalized is False and self.config["normalize_actions"]:
            actions = normalize_action(actions, self.action_space_struct)

        # Feed actions (for which we want logp values) into graph.
        builder.add_feed_dict({self._action_input: actions})
        # Feed observations.
        builder.add_feed_dict({self._obs_input: obs_batch})
        # Internal states.
        state_batches = state_batches or []
        if len(self._state_inputs) != len(state_batches):
            raise ValueError(
                "Must pass in RNN state batches for placeholders {}, got {}".format(
                    self._state_inputs, state_batches
                )
            )
        builder.add_feed_dict({k: v for k, v in zip(self._state_inputs, state_batches)})
        if state_batches:
            builder.add_feed_dict({self._seq_lens: np.ones(len(obs_batch))})
        # Prev-a and r.
        if self._prev_action_input is not None and prev_action_batch is not None:
            builder.add_feed_dict({self._prev_action_input: prev_action_batch})
        if self._prev_reward_input is not None and prev_reward_batch is not None:
            builder.add_feed_dict({self._prev_reward_input: prev_reward_batch})
        # Fetch the log_likelihoods output and return.
        fetches = builder.add_fetches([self._log_likelihood])
        return builder.get(fetches)[0]

    @override(Policy)
    @DeveloperAPI
    def learn_on_batch(self, postprocessed_batch: SampleBatch) -> Dict[str, TensorType]:
        assert self.loss_initialized()

        # Switch on is_training flag in our batch.
        postprocessed_batch.set_training(True)

        builder = TFRunBuilder(self.get_session(), "learn_on_batch")

        # Callback handling.
        learn_stats = {}
        self.callbacks.on_learn_on_batch(
            policy=self, train_batch=postprocessed_batch, result=learn_stats
        )

        fetches = self._build_learn_on_batch(builder, postprocessed_batch)
        stats = builder.get(fetches)
        stats.update({"custom_metrics": learn_stats})
        return stats

    @override(Policy)
    @DeveloperAPI
    def compute_gradients(
        self, postprocessed_batch: SampleBatch
    ) -> Tuple[ModelGradients, Dict[str, TensorType]]:
        assert self.loss_initialized()
        # Switch on is_training flag in our batch.
        postprocessed_batch.set_training(True)
        builder = TFRunBuilder(self.get_session(), "compute_gradients")
        fetches = self._build_compute_gradients(builder, postprocessed_batch)
        return builder.get(fetches)

    @override(Policy)
    @DeveloperAPI
    def apply_gradients(self, gradients: ModelGradients) -> None:
        assert self.loss_initialized()
        builder = TFRunBuilder(self.get_session(), "apply_gradients")
        fetches = self._build_apply_gradients(builder, gradients)
        builder.get(fetches)

    @override(Policy)
    @DeveloperAPI
    def get_weights(self) -> Union[Dict[str, TensorType], List[TensorType]]:
        return self._variables.get_weights()

    @override(Policy)
    @DeveloperAPI
    def set_weights(self, weights) -> None:
        return self._variables.set_weights(weights)

    @override(Policy)
    @DeveloperAPI
    def get_exploration_state(self) -> Dict[str, TensorType]:
        return self.exploration.get_state(sess=self.get_session())

    @Deprecated(new="get_exploration_state", error=False)
    def get_exploration_info(self) -> Dict[str, TensorType]:
        return self.get_exploration_state()

    @override(Policy)
    @DeveloperAPI
    def is_recurrent(self) -> bool:
        return len(self._state_inputs) > 0

    @override(Policy)
    @DeveloperAPI
    def num_state_tensors(self) -> int:
        return len(self._state_inputs)

    @override(Policy)
    @DeveloperAPI
    def get_state(self) -> Union[Dict[str, TensorType], List[TensorType]]:
        # For tf Policies, return Policy weights and optimizer var values.
        state = super().get_state()
        if len(self._optimizer_variables.variables) > 0:
            state["_optimizer_variables"] = self.get_session().run(
                self._optimizer_variables.variables
            )
        # Add exploration state.
        state["_exploration_state"] = self.exploration.get_state(self.get_session())
        return state

    @override(Policy)
    @DeveloperAPI
    def set_state(self, state: dict) -> None:
        # Set optimizer vars first.
        optimizer_vars = state.get("_optimizer_variables", None)
        if optimizer_vars is not None:
            self._optimizer_variables.set_weights(optimizer_vars)
        # Set exploration's state.
        if hasattr(self, "exploration") and "_exploration_state" in state:
            self.exploration.set_state(
                state=state["_exploration_state"], sess=self.get_session()
            )

        # Set the Policy's (NN) weights.
        super().set_state(state)

    @override(Policy)
    @DeveloperAPI
    def export_checkpoint(
        self, export_dir: str, filename_prefix: str = "model"
    ) -> None:
        """Export tensorflow checkpoint to export_dir."""
        try:
            os.makedirs(export_dir)
        except OSError as e:
            # ignore error if export dir already exists
            if e.errno != errno.EEXIST:
                raise
        save_path = os.path.join(export_dir, filename_prefix)
        with self.get_session().graph.as_default():
            saver = tf1.train.Saver()
            saver.save(self.get_session(), save_path)

    @override(Policy)
    @DeveloperAPI
    def export_model(self, export_dir: str, onnx: Optional[int] = None) -> None:
        """Export tensorflow graph to export_dir for serving."""
        if onnx:
            try:
                import tf2onnx
            except ImportError as e:
                raise RuntimeError(
                    "Converting a TensorFlow model to ONNX requires "
                    "`tf2onnx` to be installed. Install with "
                    "`pip install tf2onnx`."
                ) from e

            with self.get_session().graph.as_default():
                signature_def_map = self._build_signature_def()

                sd = signature_def_map[
                    tf1.saved_model.signature_constants.DEFAULT_SERVING_SIGNATURE_DEF_KEY
                ]
                inputs = [v.name for k, v in sd.inputs.items()]
                outputs = [v.name for k, v in sd.outputs.items()]

                from tf2onnx import tf_loader

                frozen_graph_def = tf_loader.freeze_session(
                    self._sess, input_names=inputs, output_names=outputs
                )

            with tf1.Session(graph=tf.Graph()) as session:
                tf.import_graph_def(frozen_graph_def, name="")

                g = tf2onnx.tfonnx.process_tf_graph(
                    session.graph,
                    input_names=inputs,
                    output_names=outputs,
                    inputs_as_nchw=inputs,
                )

                model_proto = g.make_model("onnx_model")
                tf2onnx.utils.save_onnx_model(
                    export_dir, "saved_model", feed_dict={}, model_proto=model_proto
                )
        else:
            with self.get_session().graph.as_default():
                signature_def_map = self._build_signature_def()
                builder = tf1.saved_model.builder.SavedModelBuilder(export_dir)
                builder.add_meta_graph_and_variables(
                    self.get_session(),
                    [tf1.saved_model.tag_constants.SERVING],
                    signature_def_map=signature_def_map,
                    saver=tf1.summary.FileWriter(export_dir).add_graph(
                        graph=self.get_session().graph
                    ),
                )
                builder.save()

    @override(Policy)
    @DeveloperAPI
    def import_model_from_h5(self, import_file: str) -> None:
        """Imports weights into tf model."""
        if self.model is None:
            raise NotImplementedError("No `self.model` to import into!")

        # Make sure the session is the right one (see issue #7046).
        with self.get_session().graph.as_default():
            with self.get_session().as_default():
                return self.model.import_from_h5(import_file)

    @override(Policy)
    def get_session(self) -> Optional["tf1.Session"]:
        """Returns a reference to the TF session for this policy."""
        return self._sess

    def variables(self):
        """Return the list of all savable variables for this policy."""
        if self.model is None:
            raise NotImplementedError("No `self.model` to get variables for!")
        elif isinstance(self.model, tf.keras.Model):
            return self.model.variables
        else:
            return self.model.variables()

    def get_placeholder(self, name) -> "tf1.placeholder":
        """Returns the given action or loss input placeholder by name.

        If the loss has not been initialized and a loss input placeholder is
        requested, an error is raised.

        Args:
            name (str): The name of the placeholder to return. One of
                SampleBatch.CUR_OBS|PREV_ACTION/REWARD or a valid key from
                `self._loss_input_dict`.

        Returns:
            tf1.placeholder: The placeholder under the given str key.
        """
        if name == SampleBatch.CUR_OBS:
            return self._obs_input
        elif name == SampleBatch.PREV_ACTIONS:
            return self._prev_action_input
        elif name == SampleBatch.PREV_REWARDS:
            return self._prev_reward_input

        assert self._loss_input_dict, (
            "You need to populate `self._loss_input_dict` before "
            "`get_placeholder()` can be called"
        )
        return self._loss_input_dict[name]

    def loss_initialized(self) -> bool:
        """Returns whether the loss term(s) have been initialized."""
        return len(self._losses) > 0

    def _initialize_loss(
        self, losses: List[TensorType], loss_inputs: List[Tuple[str, TensorType]]
    ) -> None:
        """Initializes the loss op from given loss tensor and placeholders.

        Args:
            loss (List[TensorType]): The list of loss ops returned by some
                loss function.
            loss_inputs (List[Tuple[str, TensorType]]): The list of Tuples:
                (name, tf1.placeholders) needed for calculating the loss.
        """
        self._loss_input_dict = dict(loss_inputs)
        self._loss_input_dict_no_rnn = {
            k: v
            for k, v in self._loss_input_dict.items()
            if (v not in self._state_inputs and v != self._seq_lens)
        }
        for i, ph in enumerate(self._state_inputs):
            self._loss_input_dict["state_in_{}".format(i)] = ph

        if self.model and not isinstance(self.model, tf.keras.Model):
            self._losses = force_list(
                self.model.custom_loss(losses, self._loss_input_dict)
            )
            self._stats_fetches.update({"model": self.model.metrics()})
        else:
            self._losses = losses
        # Backward compatibility.
        self._loss = self._losses[0] if self._losses is not None else None

        if not self._optimizers:
            self._optimizers = force_list(self.optimizer())
            # Backward compatibility.
            self._optimizer = self._optimizers[0] if self._optimizers else None

        # Supporting more than one loss/optimizer.
        if self.config["_tf_policy_handles_more_than_one_loss"]:
            self._grads_and_vars = []
            self._grads = []
            for group in self.gradients(self._optimizers, self._losses):
                g_and_v = [(g, v) for (g, v) in group if g is not None]
                self._grads_and_vars.append(g_and_v)
                self._grads.append([g for (g, _) in g_and_v])
        # Only one optimizer and and loss term.
        else:
            self._grads_and_vars = [
                (g, v)
                for (g, v) in self.gradients(self._optimizer, self._loss)
                if g is not None
            ]
            self._grads = [g for (g, _) in self._grads_and_vars]

        if self.model:
            self._variables = ray.experimental.tf_utils.TensorFlowVariables(
                [], self.get_session(), self.variables()
            )

        # Gather update ops for any batch norm layers.
        if len(self.devices) <= 1:
            if not self._update_ops:
                self._update_ops = tf1.get_collection(
                    tf1.GraphKeys.UPDATE_OPS, scope=tf1.get_variable_scope().name
                )
            if self._update_ops:
                logger.info(
                    "Update ops to run on apply gradient: {}".format(self._update_ops)
                )
            with tf1.control_dependencies(self._update_ops):
                self._apply_op = self.build_apply_op(
                    optimizer=self._optimizers
                    if self.config["_tf_policy_handles_more_than_one_loss"]
                    else self._optimizer,
                    grads_and_vars=self._grads_and_vars,
                )

        if log_once("loss_used"):
            logger.debug(
                "These tensors were used in the loss functions:"
                f"\n{summarize(self._loss_input_dict)}\n"
            )

        self.get_session().run(tf1.global_variables_initializer())

        # TensorFlowVariables holing a flat list of all our optimizers'
        # variables.
        self._optimizer_variables = ray.experimental.tf_utils.TensorFlowVariables(
            [v for o in self._optimizers for v in o.variables()], self.get_session()
        )

    @DeveloperAPI
    def copy(self, existing_inputs: List[Tuple[str, "tf1.placeholder"]]) -> "TFPolicy":
        """Creates a copy of self using existing input placeholders.

        Optional: Only required to work with the multi-GPU optimizer.

        Args:
            existing_inputs (List[Tuple[str, tf1.placeholder]]): Dict mapping
                names (str) to tf1.placeholders to re-use (share) with the
                returned copy of self.

        Returns:
            TFPolicy: A copy of self.
        """
        raise NotImplementedError

    @DeveloperAPI
    def extra_compute_action_feed_dict(self) -> Dict[TensorType, TensorType]:
        """Extra dict to pass to the compute actions session run.

        Returns:
            Dict[TensorType, TensorType]: A feed dict to be added to the
                feed_dict passed to the compute_actions session.run() call.
        """
        return {}

    @DeveloperAPI
    def extra_compute_action_fetches(self) -> Dict[str, TensorType]:
        """Extra values to fetch and return from compute_actions().

        By default we return action probability/log-likelihood info
        and action distribution inputs (if present).

        Returns:
             Dict[str, TensorType]: An extra fetch-dict to be passed to and
                returned from the compute_actions() call.
        """
        extra_fetches = {}
        # Action-logp and action-prob.
        if self._sampled_action_logp is not None:
            extra_fetches[SampleBatch.ACTION_PROB] = self._sampled_action_prob
            extra_fetches[SampleBatch.ACTION_LOGP] = self._sampled_action_logp
        # Action-dist inputs.
        if self._dist_inputs is not None:
            extra_fetches[SampleBatch.ACTION_DIST_INPUTS] = self._dist_inputs
        return extra_fetches

    @DeveloperAPI
    def extra_compute_grad_feed_dict(self) -> Dict[TensorType, TensorType]:
        """Extra dict to pass to the compute gradients session run.

        Returns:
            Dict[TensorType, TensorType]: Extra feed_dict to be passed to the
                compute_gradients Session.run() call.
        """
        return {}  # e.g, kl_coeff

    @DeveloperAPI
    def extra_compute_grad_fetches(self) -> Dict[str, any]:
        """Extra values to fetch and return from compute_gradients().

        Returns:
            Dict[str, any]: Extra fetch dict to be added to the fetch dict
                of the compute_gradients Session.run() call.
        """
        return {LEARNER_STATS_KEY: {}}  # e.g, stats, td error, etc.

    @DeveloperAPI
    def optimizer(self) -> "tf.keras.optimizers.Optimizer":
        """TF optimizer to use for policy optimization.

        Returns:
            tf.keras.optimizers.Optimizer: The local optimizer to use for this
                Policy's Model.
        """
        if hasattr(self, "config") and "lr" in self.config:
            return tf1.train.AdamOptimizer(learning_rate=self.config["lr"])
        else:
            return tf1.train.AdamOptimizer()

    @DeveloperAPI
    def gradients(
        self,
        optimizer: Union[LocalOptimizer, List[LocalOptimizer]],
        loss: Union[TensorType, List[TensorType]],
    ) -> Union[List[ModelGradients], List[List[ModelGradients]]]:
        """Override this for a custom gradient computation behavior.

        Args:
            optimizer (Union[LocalOptimizer, List[LocalOptimizer]]): A single
                LocalOptimizer of a list thereof to use for gradient
                calculations. If more than one optimizer given, the number of
                optimizers must match the number of losses provided.
            loss (Union[TensorType, List[TensorType]]): A single loss term
                or a list thereof to use for gradient calculations.
                If more than one loss given, the number of loss terms must
                match the number of optimizers provided.

        Returns:
            Union[List[ModelGradients], List[List[ModelGradients]]]: List of
                ModelGradients (grads and vars OR just grads) OR List of List
                of ModelGradients in case we have more than one
                optimizer/loss.
        """
        optimizers = force_list(optimizer)
        losses = force_list(loss)

        # We have more than one optimizers and loss terms.
        if self.config["_tf_policy_handles_more_than_one_loss"]:
            grads = []
            for optim, loss_ in zip(optimizers, losses):
                grads.append(optim.compute_gradients(loss_))
        # We have only one optimizer and one loss term.
        else:
            return optimizers[0].compute_gradients(losses[0])

    @DeveloperAPI
    def build_apply_op(
        self,
        optimizer: Union[LocalOptimizer, List[LocalOptimizer]],
        grads_and_vars: Union[ModelGradients, List[ModelGradients]],
    ) -> "tf.Operation":
        """Override this for a custom gradient apply computation behavior.

        Args:
            optimizer (Union[LocalOptimizer, List[LocalOptimizer]]): The local
                tf optimizer to use for applying the grads and vars.
            grads_and_vars (Union[ModelGradients, List[ModelGradients]]): List
                of tuples with grad values and the grad-value's corresponding
                tf.variable in it.

        Returns:
            tf.Operation: The tf op that applies all computed gradients
                (`grads_and_vars`) to the model(s) via the given optimizer(s).
        """
        optimizers = force_list(optimizer)

        # We have more than one optimizers and loss terms.
        if self.config["_tf_policy_handles_more_than_one_loss"]:
            ops = []
            for i, optim in enumerate(optimizers):
                # Specify global_step (e.g. for TD3 which needs to count the
                # num updates that have happened).
                ops.append(
                    optim.apply_gradients(
                        grads_and_vars[i],
                        global_step=tf1.train.get_or_create_global_step(),
                    )
                )
            return tf.group(ops)
        # We have only one optimizer and one loss term.
        else:
            return optimizers[0].apply_gradients(
                grads_and_vars, global_step=tf1.train.get_or_create_global_step()
            )

    def _get_is_training_placeholder(self):
        """Get the placeholder for _is_training, i.e., for batch norm layers.

        This can be called safely before __init__ has run.
        """
        if not hasattr(self, "_is_training"):
            self._is_training = tf1.placeholder_with_default(
                False, (), name="is_training"
            )
        return self._is_training

    def _debug_vars(self):
        if log_once("grad_vars"):
            if self.config["_tf_policy_handles_more_than_one_loss"]:
                for group in self._grads_and_vars:
                    for _, v in group:
                        logger.info("Optimizing variable {}".format(v))
            else:
                for _, v in self._grads_and_vars:
                    logger.info("Optimizing variable {}".format(v))

    def _extra_input_signature_def(self):
        """Extra input signatures to add when exporting tf model.
        Inferred from extra_compute_action_feed_dict()
        """
        feed_dict = self.extra_compute_action_feed_dict()
        return {
            k.name: tf1.saved_model.utils.build_tensor_info(k) for k in feed_dict.keys()
        }

    def _extra_output_signature_def(self):
        """Extra output signatures to add when exporting tf model.
        Inferred from extra_compute_action_fetches()
        """
        fetches = self.extra_compute_action_fetches()
        return {
            k: tf1.saved_model.utils.build_tensor_info(fetches[k])
            for k in fetches.keys()
        }

    def _build_signature_def(self):
        """Build signature def map for tensorflow SavedModelBuilder."""
        # build input signatures
        input_signature = self._extra_input_signature_def()
        input_signature["observations"] = tf1.saved_model.utils.build_tensor_info(
            self._obs_input
        )

        if self._seq_lens is not None:
            input_signature[
                SampleBatch.SEQ_LENS
            ] = tf1.saved_model.utils.build_tensor_info(self._seq_lens)
        if self._prev_action_input is not None:
            input_signature["prev_action"] = tf1.saved_model.utils.build_tensor_info(
                self._prev_action_input
            )
        if self._prev_reward_input is not None:
            input_signature["prev_reward"] = tf1.saved_model.utils.build_tensor_info(
                self._prev_reward_input
            )

        input_signature["is_training"] = tf1.saved_model.utils.build_tensor_info(
            self._is_training
        )

        if self._timestep is not None:
            input_signature["timestep"] = tf1.saved_model.utils.build_tensor_info(
                self._timestep
            )

        for state_input in self._state_inputs:
            input_signature[state_input.name] = tf1.saved_model.utils.build_tensor_info(
                state_input
            )

        # build output signatures
        output_signature = self._extra_output_signature_def()
        for i, a in enumerate(tf.nest.flatten(self._sampled_action)):
            output_signature[
                "actions_{}".format(i)
            ] = tf1.saved_model.utils.build_tensor_info(a)

        for state_output in self._state_outputs:
            output_signature[
                state_output.name
            ] = tf1.saved_model.utils.build_tensor_info(state_output)
        signature_def = tf1.saved_model.signature_def_utils.build_signature_def(
            input_signature,
            output_signature,
            tf1.saved_model.signature_constants.PREDICT_METHOD_NAME,
        )
        signature_def_key = (
            tf1.saved_model.signature_constants.DEFAULT_SERVING_SIGNATURE_DEF_KEY
        )
        signature_def_map = {signature_def_key: signature_def}
        return signature_def_map

    def _build_compute_actions(
        self,
        builder,
        *,
        input_dict=None,
        obs_batch=None,
        state_batches=None,
        prev_action_batch=None,
        prev_reward_batch=None,
        episodes=None,
        explore=None,
        timestep=None,
    ):
        explore = explore if explore is not None else self.config["explore"]
        timestep = timestep if timestep is not None else self.global_timestep

        # Call the exploration before_compute_actions hook.
        self.exploration.before_compute_actions(
            timestep=timestep, explore=explore, tf_sess=self.get_session()
        )

        builder.add_feed_dict(self.extra_compute_action_feed_dict())

        # `input_dict` given: Simply build what's in that dict.
        if input_dict is not None:
            if hasattr(self, "_input_dict"):
                for key, value in input_dict.items():
                    if key in self._input_dict:
                        # Handle complex/nested spaces as well.
                        tree.map_structure(
                            lambda k, v: builder.add_feed_dict({k: v}),
                            self._input_dict[key],
                            value,
                        )
            # For policies that inherit directly from TFPolicy.
            else:
                builder.add_feed_dict({self._obs_input: input_dict[SampleBatch.OBS]})
                if SampleBatch.PREV_ACTIONS in input_dict:
                    builder.add_feed_dict(
                        {self._prev_action_input: input_dict[SampleBatch.PREV_ACTIONS]}
                    )
                if SampleBatch.PREV_REWARDS in input_dict:
                    builder.add_feed_dict(
                        {self._prev_reward_input: input_dict[SampleBatch.PREV_REWARDS]}
                    )
                state_batches = []
                i = 0
                while "state_in_{}".format(i) in input_dict:
                    state_batches.append(input_dict["state_in_{}".format(i)])
                    i += 1
                builder.add_feed_dict(dict(zip(self._state_inputs, state_batches)))

            if "state_in_0" in input_dict:
                builder.add_feed_dict(
                    {self._seq_lens: np.ones(len(input_dict["state_in_0"]))}
                )

        # Hardcoded old way: Build fixed fields, if provided.
        # TODO: (sven) This can be deprecated after trajectory view API flag is
        #  removed and always True.
        else:
            if log_once("_build_compute_actions_input_dict"):
                deprecation_warning(
                    old="_build_compute_actions(.., obs_batch=.., ..)",
                    new="_build_compute_actions(.., input_dict=..)",
                    error=False,
                )
            state_batches = state_batches or []
            if len(self._state_inputs) != len(state_batches):
                raise ValueError(
                    "Must pass in RNN state batches for placeholders {}, "
                    "got {}".format(self._state_inputs, state_batches)
                )

            tree.map_structure(
                lambda k, v: builder.add_feed_dict({k: v}),
                self._obs_input,
                obs_batch,
            )
            if state_batches:
                builder.add_feed_dict({self._seq_lens: np.ones(len(obs_batch))})
            if self._prev_action_input is not None and prev_action_batch is not None:
                builder.add_feed_dict({self._prev_action_input: prev_action_batch})
            if self._prev_reward_input is not None and prev_reward_batch is not None:
                builder.add_feed_dict({self._prev_reward_input: prev_reward_batch})
            builder.add_feed_dict(dict(zip(self._state_inputs, state_batches)))

        builder.add_feed_dict({self._is_training: False})
        builder.add_feed_dict({self._is_exploring: explore})
        if timestep is not None:
            builder.add_feed_dict({self._timestep: timestep})

        # Determine, what exactly to fetch from the graph.
        to_fetch = (
            [self._sampled_action]
            + self._state_outputs
            + [self.extra_compute_action_fetches()]
        )

        # Perform the session call.
        fetches = builder.add_fetches(to_fetch)
        return fetches[0], fetches[1:-1], fetches[-1]

    def _build_compute_gradients(self, builder, postprocessed_batch):
        self._debug_vars()
        builder.add_feed_dict(self.extra_compute_grad_feed_dict())
        builder.add_feed_dict(
            self._get_loss_inputs_dict(postprocessed_batch, shuffle=False)
        )
        fetches = builder.add_fetches([self._grads, self._get_grad_and_stats_fetches()])
        return fetches[0], fetches[1]

    def _build_apply_gradients(self, builder, gradients):
        if len(gradients) != len(self._grads):
            raise ValueError(
                "Unexpected number of gradients to apply, got {} for {}".format(
                    gradients, self._grads
                )
            )
        builder.add_feed_dict({self._is_training: True})
        builder.add_feed_dict(dict(zip(self._grads, gradients)))
        fetches = builder.add_fetches([self._apply_op])
        return fetches[0]

    def _build_learn_on_batch(self, builder, postprocessed_batch):
        self._debug_vars()

        builder.add_feed_dict(self.extra_compute_grad_feed_dict())
        builder.add_feed_dict(
            self._get_loss_inputs_dict(postprocessed_batch, shuffle=False)
        )
        fetches = builder.add_fetches(
            [
                self._apply_op,
                self._get_grad_and_stats_fetches(),
            ]
        )
        return fetches[1]

    def _get_grad_and_stats_fetches(self):
        fetches = self.extra_compute_grad_fetches()
        if LEARNER_STATS_KEY not in fetches:
            raise ValueError("Grad fetches should contain 'stats': {...} entry")
        if self._stats_fetches:
            fetches[LEARNER_STATS_KEY] = dict(
                self._stats_fetches, **fetches[LEARNER_STATS_KEY]
            )
        return fetches

    def _get_loss_inputs_dict(self, train_batch: SampleBatch, shuffle: bool):
        """Return a feed dict from a batch.

        Args:
            train_batch (SampleBatch): batch of data to derive inputs from.
            shuffle (bool): whether to shuffle batch sequences. Shuffle may
                be done in-place. This only makes sense if you're further
                applying minibatch SGD after getting the outputs.

        Returns:
            Feed dict of data.
        """

        # Get batch ready for RNNs, if applicable.
        if not isinstance(train_batch, SampleBatch) or not train_batch.zero_padded:
            pad_batch_to_sequences_of_same_size(
                train_batch,
                max_seq_len=self._max_seq_len,
                shuffle=shuffle,
                batch_divisibility_req=self._batch_divisibility_req,
                feature_keys=list(self._loss_input_dict_no_rnn.keys()),
                view_requirements=self.view_requirements,
            )

        # Mark the batch as "is_training" so the Model can use this
        # information.
        train_batch.set_training(True)

        # Build the feed dict from the batch.
        feed_dict = {}
        for key, placeholders in self._loss_input_dict.items():
            tree.map_structure(
                lambda ph, v: feed_dict.__setitem__(ph, v),
                placeholders,
                train_batch[key],
            )

        state_keys = ["state_in_{}".format(i) for i in range(len(self._state_inputs))]
        for key in state_keys:
            feed_dict[self._loss_input_dict[key]] = train_batch[key]
        if state_keys:
            feed_dict[self._seq_lens] = train_batch[SampleBatch.SEQ_LENS]

        return feed_dict


@DeveloperAPI
class LearningRateSchedule:
    """Mixin for TFPolicy that adds a learning rate schedule."""

    @DeveloperAPI
    def __init__(self, lr, lr_schedule):
        self._lr_schedule = None
        if lr_schedule is None:
            self.cur_lr = tf1.get_variable("lr", initializer=lr, trainable=False)
        else:
            self._lr_schedule = PiecewiseSchedule(
                lr_schedule, outside_value=lr_schedule[-1][-1], framework=None
            )
            self.cur_lr = tf1.get_variable(
                "lr", initializer=self._lr_schedule.value(0), trainable=False
            )
            if self.framework == "tf":
                self._lr_placeholder = tf1.placeholder(dtype=tf.float32, name="lr")
                self._lr_update = self.cur_lr.assign(
                    self._lr_placeholder, read_value=False
                )

    @override(Policy)
    def on_global_var_update(self, global_vars):
        super(LearningRateSchedule, self).on_global_var_update(global_vars)
        if self._lr_schedule is not None:
            new_val = self._lr_schedule.value(global_vars["timestep"])
            if self.framework == "tf":
                self.get_session().run(
                    self._lr_update, feed_dict={self._lr_placeholder: new_val}
                )
            else:
                self.cur_lr.assign(new_val, read_value=False)
                # This property (self._optimizer) is (still) accessible for
                # both TFPolicy and any TFPolicy_eager.
                self._optimizer.learning_rate.assign(self.cur_lr)

    @override(TFPolicy)
    def optimizer(self):
        return tf1.train.AdamOptimizer(learning_rate=self.cur_lr)


@DeveloperAPI
class EntropyCoeffSchedule:
    """Mixin for TFPolicy that adds entropy coeff decay."""

    @DeveloperAPI
    def __init__(self, entropy_coeff, entropy_coeff_schedule):
        self._entropy_coeff_schedule = None
        if entropy_coeff_schedule is None:
            self.entropy_coeff = get_variable(
                entropy_coeff, framework="tf", tf_name="entropy_coeff", trainable=False
            )
        else:
            # Allows for custom schedule similar to lr_schedule format
            if isinstance(entropy_coeff_schedule, list):
                self._entropy_coeff_schedule = PiecewiseSchedule(
                    entropy_coeff_schedule,
                    outside_value=entropy_coeff_schedule[-1][-1],
                    framework=None,
                )
            else:
                # Implements previous version but enforces outside_value
                self._entropy_coeff_schedule = PiecewiseSchedule(
                    [[0, entropy_coeff], [entropy_coeff_schedule, 0.0]],
                    outside_value=0.0,
                    framework=None,
                )

            self.entropy_coeff = get_variable(
                self._entropy_coeff_schedule.value(0),
                framework="tf",
                tf_name="entropy_coeff",
                trainable=False,
            )
            if self.framework == "tf":
                self._entropy_coeff_placeholder = tf1.placeholder(
                    dtype=tf.float32, name="entropy_coeff"
                )
                self._entropy_coeff_update = self.entropy_coeff.assign(
                    self._entropy_coeff_placeholder, read_value=False
                )

    @override(Policy)
    def on_global_var_update(self, global_vars):
        super(EntropyCoeffSchedule, self).on_global_var_update(global_vars)
        if self._entropy_coeff_schedule is not None:
            new_val = self._entropy_coeff_schedule.value(global_vars["timestep"])
            if self.framework == "tf":
                self.get_session().run(
                    self._entropy_coeff_update,
                    feed_dict={self._entropy_coeff_placeholder: new_val},
                )
            else:
                self.entropy_coeff.assign(new_val, read_value=False)
=======
import errno
import gym
import logging
import math
import numpy as np
import os
import tree  # pip install dm_tree
from typing import Dict, List, Optional, Tuple, Union, TYPE_CHECKING

import ray
import ray.experimental.tf_utils
from ray.util.debug import log_once
from ray.rllib.policy.policy import Policy
from ray.rllib.policy.rnn_sequencing import pad_batch_to_sequences_of_same_size
from ray.rllib.policy.sample_batch import SampleBatch
from ray.rllib.models.modelv2 import ModelV2
from ray.rllib.utils import force_list
from ray.rllib.utils.annotations import DeveloperAPI, override
from ray.rllib.utils.debug import summarize
from ray.rllib.utils.deprecation import Deprecated, deprecation_warning
from ray.rllib.utils.framework import try_import_tf, get_variable
from ray.rllib.utils.metrics.learner_info import LEARNER_STATS_KEY
from ray.rllib.utils.schedules import PiecewiseSchedule
from ray.rllib.utils.spaces.space_utils import normalize_action
from ray.rllib.utils.tf_utils import get_gpu_devices
from ray.rllib.utils.tf_run_builder import TFRunBuilder
from ray.rllib.utils.typing import (
    LocalOptimizer,
    ModelGradients,
    TensorType,
    TrainerConfigDict,
)

if TYPE_CHECKING:
    from ray.rllib.evaluation import Episode

tf1, tf, tfv = try_import_tf()
logger = logging.getLogger(__name__)


@DeveloperAPI
class TFPolicy(Policy):
    """An agent policy and loss implemented in TensorFlow.

    Do not sub-class this class directly (neither should you sub-class
    DynamicTFPolicy), but rather use
    rllib.policy.tf_policy_template.build_tf_policy
    to generate your custom tf (graph-mode or eager) Policy classes.

    Extending this class enables RLlib to perform TensorFlow specific
    optimizations on the policy, e.g., parallelization across gpus or
    fusing multiple graphs together in the multi-agent setting.

    Input tensors are typically shaped like [BATCH_SIZE, ...].

    Examples:
        >>> policy = TFPolicySubclass(
            sess, obs_input, sampled_action, loss, loss_inputs)

        >>> print(policy.compute_actions([1, 0, 2]))
        (array([0, 1, 1]), [], {})

        >>> print(policy.postprocess_trajectory(SampleBatch({...})))
        SampleBatch({"action": ..., "advantages": ..., ...})
    """

    @DeveloperAPI
    def __init__(
        self,
        observation_space: gym.spaces.Space,
        action_space: gym.spaces.Space,
        config: TrainerConfigDict,
        sess: "tf1.Session",
        obs_input: TensorType,
        sampled_action: TensorType,
        loss: Union[TensorType, List[TensorType]],
        loss_inputs: List[Tuple[str, TensorType]],
        model: Optional[ModelV2] = None,
        sampled_action_logp: Optional[TensorType] = None,
        action_input: Optional[TensorType] = None,
        log_likelihood: Optional[TensorType] = None,
        dist_inputs: Optional[TensorType] = None,
        dist_class: Optional[type] = None,
        state_inputs: Optional[List[TensorType]] = None,
        state_outputs: Optional[List[TensorType]] = None,
        prev_action_input: Optional[TensorType] = None,
        prev_reward_input: Optional[TensorType] = None,
        seq_lens: Optional[TensorType] = None,
        max_seq_len: int = 20,
        batch_divisibility_req: int = 1,
        update_ops: List[TensorType] = None,
        explore: Optional[TensorType] = None,
        timestep: Optional[TensorType] = None,
    ):
        """Initializes a Policy object.

        Args:
            observation_space: Observation space of the policy.
            action_space: Action space of the policy.
            config: Policy-specific configuration data.
            sess: The TensorFlow session to use.
            obs_input: Input placeholder for observations, of shape
                [BATCH_SIZE, obs...].
            sampled_action: Tensor for sampling an action, of shape
                [BATCH_SIZE, action...]
            loss: Scalar policy loss output tensor or a list thereof
                (in case there is more than one loss).
            loss_inputs: A (name, placeholder) tuple for each loss input
                argument. Each placeholder name must
                correspond to a SampleBatch column key returned by
                postprocess_trajectory(), and has shape [BATCH_SIZE, data...].
                These keys will be read from postprocessed sample batches and
                fed into the specified placeholders during loss computation.
            model: The optional ModelV2 to use for calculating actions and
                losses. If not None, TFPolicy will provide functionality for
                getting variables, calling the model's custom loss (if
                provided), and importing weights into the model.
            sampled_action_logp: log probability of the sampled action.
            action_input: Input placeholder for actions for
                logp/log-likelihood calculations.
            log_likelihood: Tensor to calculate the log_likelihood (given
                action_input and obs_input).
            dist_class: An optional ActionDistribution class to use for
                generating a dist object from distribution inputs.
            dist_inputs: Tensor to calculate the distribution
                inputs/parameters.
            state_inputs: List of RNN state input Tensors.
            state_outputs: List of RNN state output Tensors.
            prev_action_input: placeholder for previous actions.
            prev_reward_input: placeholder for previous rewards.
            seq_lens: Placeholder for RNN sequence lengths, of shape
                [NUM_SEQUENCES].
                Note that NUM_SEQUENCES << BATCH_SIZE. See
                policy/rnn_sequencing.py for more information.
            max_seq_len: Max sequence length for LSTM training.
            batch_divisibility_req: pad all agent experiences batches to
                multiples of this value. This only has an effect if not using
                a LSTM model.
            update_ops: override the batchnorm update ops
                to run when applying gradients. Otherwise we run all update
                ops found in the current variable scope.
            explore: Placeholder for `explore` parameter into call to
                Exploration.get_exploration_action. Explicitly set this to
                False for not creating any Exploration component.
            timestep: Placeholder for the global sampling timestep.
        """
        self.framework = "tf"
        super().__init__(observation_space, action_space, config)

        # Get devices to build the graph on.
        worker_idx = self.config.get("worker_index", 0)
        if not config["_fake_gpus"] and ray.worker._mode() == ray.worker.LOCAL_MODE:
            num_gpus = 0
        elif worker_idx == 0:
            num_gpus = config["num_gpus"]
        else:
            num_gpus = config["num_gpus_per_worker"]
        gpu_ids = get_gpu_devices()

        # Place on one or more CPU(s) when either:
        # - Fake GPU mode.
        # - num_gpus=0 (either set by user or we are in local_mode=True).
        # - no GPUs available.
        if config["_fake_gpus"] or num_gpus == 0 or not gpu_ids:
            logger.info(
                "TFPolicy (worker={}) running on {}.".format(
                    worker_idx if worker_idx > 0 else "local",
                    f"{num_gpus} fake-GPUs" if config["_fake_gpus"] else "CPU",
                )
            )
            self.devices = ["/cpu:0" for _ in range(int(math.ceil(num_gpus)) or 1)]
        # Place on one or more actual GPU(s), when:
        # - num_gpus > 0 (set by user) AND
        # - local_mode=False AND
        # - actual GPUs available AND
        # - non-fake GPU mode.
        else:
            logger.info(
                "TFPolicy (worker={}) running on {} GPU(s).".format(
                    worker_idx if worker_idx > 0 else "local", num_gpus
                )
            )

            # We are a remote worker (WORKER_MODE=1):
            # GPUs should be assigned to us by ray.
            if ray.worker._mode() == ray.worker.WORKER_MODE:
                gpu_ids = ray.get_gpu_ids()

            if len(gpu_ids) < num_gpus:
                raise ValueError(
                    "TFPolicy was not able to find enough GPU IDs! Found "
                    f"{gpu_ids}, but num_gpus={num_gpus}."
                )

            self.devices = [f"/gpu:{i}" for i, _ in enumerate(gpu_ids) if i < num_gpus]

        # Disable env-info placeholder.
        if SampleBatch.INFOS in self.view_requirements:
            self.view_requirements[SampleBatch.INFOS].used_for_training = False
            self.view_requirements[SampleBatch.INFOS].used_for_compute_actions = False

        assert model is None or isinstance(model, (ModelV2, tf.keras.Model)), (
            "Model classes for TFPolicy other than `ModelV2|tf.keras.Model` "
            "not allowed! You passed in {}.".format(model)
        )
        self.model = model
        # Auto-update model's inference view requirements, if recurrent.
        if self.model is not None:
            self._update_model_view_requirements_from_init_state()

        # If `explore` is explicitly set to False, don't create an exploration
        # component.
        self.exploration = self._create_exploration() if explore is not False else None

        self._sess = sess
        self._obs_input = obs_input
        self._prev_action_input = prev_action_input
        self._prev_reward_input = prev_reward_input
        self._sampled_action = sampled_action
        self._is_training = self._get_is_training_placeholder()
        self._is_exploring = (
            explore
            if explore is not None
            else tf1.placeholder_with_default(True, (), name="is_exploring")
        )
        self._sampled_action_logp = sampled_action_logp
        self._sampled_action_prob = (
            tf.math.exp(self._sampled_action_logp)
            if self._sampled_action_logp is not None
            else None
        )
        self._action_input = action_input  # For logp calculations.
        self._dist_inputs = dist_inputs
        self.dist_class = dist_class

        self._state_inputs = state_inputs or []
        self._state_outputs = state_outputs or []
        self._seq_lens = seq_lens
        self._max_seq_len = max_seq_len

        if self._state_inputs and self._seq_lens is None:
            raise ValueError(
                "seq_lens tensor must be given if state inputs are defined"
            )

        self._batch_divisibility_req = batch_divisibility_req
        self._update_ops = update_ops
        self._apply_op = None
        self._stats_fetches = {}
        self._timestep = (
            timestep
            if timestep is not None
            else tf1.placeholder_with_default(
                tf.zeros((), dtype=tf.int64), (), name="timestep"
            )
        )

        self._optimizers: List[LocalOptimizer] = []
        # Backward compatibility and for some code shared with tf-eager Policy.
        self._optimizer = None

        self._grads_and_vars: Union[ModelGradients, List[ModelGradients]] = []
        self._grads: Union[ModelGradients, List[ModelGradients]] = []
        # Policy tf-variables (weights), whose values to get/set via
        # get_weights/set_weights.
        self._variables = None
        # Local optimizer(s)' tf-variables (e.g. state vars for Adam).
        # Will be stored alongside `self._variables` when checkpointing.
        self._optimizer_variables: Optional[
            ray.experimental.tf_utils.TensorFlowVariables
        ] = None

        # The loss tf-op(s). Number of losses must match number of optimizers.
        self._losses = []
        # Backward compatibility (in case custom child TFPolicies access this
        # property).
        self._loss = None
        # A batch dict passed into loss function as input.
        self._loss_input_dict = {}
        losses = force_list(loss)
        if len(losses) > 0:
            self._initialize_loss(losses, loss_inputs)

        # The log-likelihood calculator op.
        self._log_likelihood = log_likelihood
        if (
            self._log_likelihood is None
            and self._dist_inputs is not None
            and self.dist_class is not None
        ):
            self._log_likelihood = self.dist_class(self._dist_inputs, self.model).logp(
                self._action_input
            )

    @override(Policy)
    def compute_actions_from_input_dict(
        self,
        input_dict: Union[SampleBatch, Dict[str, TensorType]],
        explore: bool = None,
        timestep: Optional[int] = None,
        episodes: Optional[List["Episode"]] = None,
        **kwargs,
    ) -> Tuple[TensorType, List[TensorType], Dict[str, TensorType]]:

        explore = explore if explore is not None else self.config["explore"]
        timestep = timestep if timestep is not None else self.global_timestep

        # Switch off is_training flag in our batch.
        if isinstance(input_dict, SampleBatch):
            input_dict.set_training(False)
        else:
            # Deprecated dict input.
            input_dict["is_training"] = False

        builder = TFRunBuilder(self.get_session(), "compute_actions_from_input_dict")
        obs_batch = input_dict[SampleBatch.OBS]
        to_fetch = self._build_compute_actions(
            builder, input_dict=input_dict, explore=explore, timestep=timestep
        )

        # Execute session run to get action (and other fetches).
        fetched = builder.get(to_fetch)

        # Update our global timestep by the batch size.
        self.global_timestep += (
            len(obs_batch)
            if isinstance(obs_batch, list)
            else len(input_dict)
            if isinstance(input_dict, SampleBatch)
            else obs_batch.shape[0]
        )

        return fetched

    @override(Policy)
    def compute_actions(
        self,
        obs_batch: Union[List[TensorType], TensorType],
        state_batches: Optional[List[TensorType]] = None,
        prev_action_batch: Union[List[TensorType], TensorType] = None,
        prev_reward_batch: Union[List[TensorType], TensorType] = None,
        info_batch: Optional[Dict[str, list]] = None,
        episodes: Optional[List["Episode"]] = None,
        explore: Optional[bool] = None,
        timestep: Optional[int] = None,
        **kwargs,
    ):

        explore = explore if explore is not None else self.config["explore"]
        timestep = timestep if timestep is not None else self.global_timestep

        builder = TFRunBuilder(self.get_session(), "compute_actions")

        input_dict = {SampleBatch.OBS: obs_batch, "is_training": False}
        if state_batches:
            for i, s in enumerate(state_batches):
                input_dict[f"state_in_{i}"] = s
        if prev_action_batch is not None:
            input_dict[SampleBatch.PREV_ACTIONS] = prev_action_batch
        if prev_reward_batch is not None:
            input_dict[SampleBatch.PREV_REWARDS] = prev_reward_batch

        to_fetch = self._build_compute_actions(
            builder, input_dict=input_dict, explore=explore, timestep=timestep
        )

        # Execute session run to get action (and other fetches).
        fetched = builder.get(to_fetch)

        # Update our global timestep by the batch size.
        self.global_timestep += (
            len(obs_batch)
            if isinstance(obs_batch, list)
            else tree.flatten(obs_batch)[0].shape[0]
        )

        return fetched

    @override(Policy)
    def compute_log_likelihoods(
        self,
        actions: Union[List[TensorType], TensorType],
        obs_batch: Union[List[TensorType], TensorType],
        state_batches: Optional[List[TensorType]] = None,
        prev_action_batch: Optional[Union[List[TensorType], TensorType]] = None,
        prev_reward_batch: Optional[Union[List[TensorType], TensorType]] = None,
        actions_normalized: bool = True,
    ) -> TensorType:

        if self._log_likelihood is None:
            raise ValueError(
                "Cannot compute log-prob/likelihood w/o a " "self._log_likelihood op!"
            )

        # Exploration hook before each forward pass.
        self.exploration.before_compute_actions(
            explore=False, tf_sess=self.get_session()
        )

        builder = TFRunBuilder(self.get_session(), "compute_log_likelihoods")

        # Normalize actions if necessary.
        if actions_normalized is False and self.config["normalize_actions"]:
            actions = normalize_action(actions, self.action_space_struct)

        # Feed actions (for which we want logp values) into graph.
        builder.add_feed_dict({self._action_input: actions})
        # Feed observations.
        builder.add_feed_dict({self._obs_input: obs_batch})
        # Internal states.
        state_batches = state_batches or []
        if len(self._state_inputs) != len(state_batches):
            raise ValueError(
                "Must pass in RNN state batches for placeholders {}, got {}".format(
                    self._state_inputs, state_batches
                )
            )
        builder.add_feed_dict({k: v for k, v in zip(self._state_inputs, state_batches)})
        if state_batches:
            builder.add_feed_dict({self._seq_lens: np.ones(len(obs_batch))})
        # Prev-a and r.
        if self._prev_action_input is not None and prev_action_batch is not None:
            builder.add_feed_dict({self._prev_action_input: prev_action_batch})
        if self._prev_reward_input is not None and prev_reward_batch is not None:
            builder.add_feed_dict({self._prev_reward_input: prev_reward_batch})
        # Fetch the log_likelihoods output and return.
        fetches = builder.add_fetches([self._log_likelihood])
        return builder.get(fetches)[0]

    @override(Policy)
    @DeveloperAPI
    def learn_on_batch(self, postprocessed_batch: SampleBatch) -> Dict[str, TensorType]:
        assert self.loss_initialized()

        # Switch on is_training flag in our batch.
        postprocessed_batch.set_training(True)

        builder = TFRunBuilder(self.get_session(), "learn_on_batch")

        # Callback handling.
        learn_stats = {}
        self.callbacks.on_learn_on_batch(
            policy=self, train_batch=postprocessed_batch, result=learn_stats
        )

        fetches = self._build_learn_on_batch(builder, postprocessed_batch)
        stats = builder.get(fetches)
        stats.update({"custom_metrics": learn_stats})
        return stats

    @override(Policy)
    @DeveloperAPI
    def compute_gradients(
        self, postprocessed_batch: SampleBatch
    ) -> Tuple[ModelGradients, Dict[str, TensorType]]:
        assert self.loss_initialized()
        # Switch on is_training flag in our batch.
        postprocessed_batch.set_training(True)
        builder = TFRunBuilder(self.get_session(), "compute_gradients")
        fetches = self._build_compute_gradients(builder, postprocessed_batch)
        return builder.get(fetches)

    @override(Policy)
    @DeveloperAPI
    def apply_gradients(self, gradients: ModelGradients) -> None:
        assert self.loss_initialized()
        builder = TFRunBuilder(self.get_session(), "apply_gradients")
        fetches = self._build_apply_gradients(builder, gradients)
        builder.get(fetches)

    @override(Policy)
    @DeveloperAPI
    def get_weights(self) -> Union[Dict[str, TensorType], List[TensorType]]:
        return self._variables.get_weights()

    @override(Policy)
    @DeveloperAPI
    def set_weights(self, weights) -> None:
        return self._variables.set_weights(weights)

    @override(Policy)
    @DeveloperAPI
    def get_exploration_state(self) -> Dict[str, TensorType]:
        return self.exploration.get_state(sess=self.get_session())

    @Deprecated(new="get_exploration_state", error=False)
    def get_exploration_info(self) -> Dict[str, TensorType]:
        return self.get_exploration_state()

    @override(Policy)
    @DeveloperAPI
    def is_recurrent(self) -> bool:
        return len(self._state_inputs) > 0

    @override(Policy)
    @DeveloperAPI
    def num_state_tensors(self) -> int:
        return len(self._state_inputs)

    @override(Policy)
    @DeveloperAPI
    def get_state(self) -> Union[Dict[str, TensorType], List[TensorType]]:
        # For tf Policies, return Policy weights and optimizer var values.
        state = super().get_state()
        if len(self._optimizer_variables.variables) > 0:
            state["_optimizer_variables"] = self.get_session().run(
                self._optimizer_variables.variables
            )
        # Add exploration state.
        state["_exploration_state"] = self.exploration.get_state(self.get_session())
        return state

    @override(Policy)
    @DeveloperAPI
    def set_state(self, state: dict) -> None:
        # Set optimizer vars first.
        optimizer_vars = state.get("_optimizer_variables", None)
        if optimizer_vars is not None:
            self._optimizer_variables.set_weights(optimizer_vars)
        # Set exploration's state.
        if hasattr(self, "exploration") and "_exploration_state" in state:
            self.exploration.set_state(
                state=state["_exploration_state"], sess=self.get_session()
            )

        # Set the Policy's (NN) weights.
        super().set_state(state)

    @override(Policy)
    @DeveloperAPI
    def export_checkpoint(
        self, export_dir: str, filename_prefix: str = "model"
    ) -> None:
        """Export tensorflow checkpoint to export_dir."""
        try:
            os.makedirs(export_dir)
        except OSError as e:
            # ignore error if export dir already exists
            if e.errno != errno.EEXIST:
                raise
        save_path = os.path.join(export_dir, filename_prefix)
        with self.get_session().graph.as_default():
            saver = tf1.train.Saver()
            saver.save(self.get_session(), save_path)

    @override(Policy)
    @DeveloperAPI
    def export_model(self, export_dir: str, onnx: Optional[int] = None) -> None:
        """Export tensorflow graph to export_dir for serving."""
        if onnx:
            try:
                import tf2onnx
            except ImportError as e:
                raise RuntimeError(
                    "Converting a TensorFlow model to ONNX requires "
                    "`tf2onnx` to be installed. Install with "
                    "`pip install tf2onnx`."
                ) from e

            with self.get_session().graph.as_default():
                signature_def_map = self._build_signature_def()

                sd = signature_def_map[
                    tf1.saved_model.signature_constants.DEFAULT_SERVING_SIGNATURE_DEF_KEY  # noqa: E501
                ]
                inputs = [v.name for k, v in sd.inputs.items()]
                outputs = [v.name for k, v in sd.outputs.items()]

                from tf2onnx import tf_loader

                frozen_graph_def = tf_loader.freeze_session(
                    self._sess, input_names=inputs, output_names=outputs
                )

            with tf1.Session(graph=tf.Graph()) as session:
                tf.import_graph_def(frozen_graph_def, name="")

                g = tf2onnx.tfonnx.process_tf_graph(
                    session.graph,
                    input_names=inputs,
                    output_names=outputs,
                    inputs_as_nchw=inputs,
                )

                model_proto = g.make_model("onnx_model")
                tf2onnx.utils.save_onnx_model(
                    export_dir, "saved_model", feed_dict={}, model_proto=model_proto
                )
        else:
            with self.get_session().graph.as_default():
                signature_def_map = self._build_signature_def()
                builder = tf1.saved_model.builder.SavedModelBuilder(export_dir)
                builder.add_meta_graph_and_variables(
                    self.get_session(),
                    [tf1.saved_model.tag_constants.SERVING],
                    signature_def_map=signature_def_map,
                    saver=tf1.summary.FileWriter(export_dir).add_graph(
                        graph=self.get_session().graph
                    ),
                )
                builder.save()

    @override(Policy)
    @DeveloperAPI
    def import_model_from_h5(self, import_file: str) -> None:
        """Imports weights into tf model."""
        if self.model is None:
            raise NotImplementedError("No `self.model` to import into!")

        # Make sure the session is the right one (see issue #7046).
        with self.get_session().graph.as_default():
            with self.get_session().as_default():
                return self.model.import_from_h5(import_file)

    @override(Policy)
    def get_session(self) -> Optional["tf1.Session"]:
        """Returns a reference to the TF session for this policy."""
        return self._sess

    def variables(self):
        """Return the list of all savable variables for this policy."""
        if self.model is None:
            raise NotImplementedError("No `self.model` to get variables for!")
        elif isinstance(self.model, tf.keras.Model):
            return self.model.variables
        else:
            return self.model.variables()

    def get_placeholder(self, name) -> "tf1.placeholder":
        """Returns the given action or loss input placeholder by name.

        If the loss has not been initialized and a loss input placeholder is
        requested, an error is raised.

        Args:
            name (str): The name of the placeholder to return. One of
                SampleBatch.CUR_OBS|PREV_ACTION/REWARD or a valid key from
                `self._loss_input_dict`.

        Returns:
            tf1.placeholder: The placeholder under the given str key.
        """
        if name == SampleBatch.CUR_OBS:
            return self._obs_input
        elif name == SampleBatch.PREV_ACTIONS:
            return self._prev_action_input
        elif name == SampleBatch.PREV_REWARDS:
            return self._prev_reward_input

        assert self._loss_input_dict, (
            "You need to populate `self._loss_input_dict` before "
            "`get_placeholder()` can be called"
        )
        return self._loss_input_dict[name]

    def loss_initialized(self) -> bool:
        """Returns whether the loss term(s) have been initialized."""
        return len(self._losses) > 0

    def _initialize_loss(
        self, losses: List[TensorType], loss_inputs: List[Tuple[str, TensorType]]
    ) -> None:
        """Initializes the loss op from given loss tensor and placeholders.

        Args:
            loss (List[TensorType]): The list of loss ops returned by some
                loss function.
            loss_inputs (List[Tuple[str, TensorType]]): The list of Tuples:
                (name, tf1.placeholders) needed for calculating the loss.
        """
        self._loss_input_dict = dict(loss_inputs)
        self._loss_input_dict_no_rnn = {
            k: v
            for k, v in self._loss_input_dict.items()
            if (v not in self._state_inputs and v != self._seq_lens)
        }
        for i, ph in enumerate(self._state_inputs):
            self._loss_input_dict["state_in_{}".format(i)] = ph

        if self.model and not isinstance(self.model, tf.keras.Model):
            self._losses = force_list(
                self.model.custom_loss(losses, self._loss_input_dict)
            )
            self._stats_fetches.update({"model": self.model.metrics()})
        else:
            self._losses = losses
        # Backward compatibility.
        self._loss = self._losses[0] if self._losses is not None else None

        if not self._optimizers:
            self._optimizers = force_list(self.optimizer())
            # Backward compatibility.
            self._optimizer = self._optimizers[0] if self._optimizers else None

        # Supporting more than one loss/optimizer.
        if self.config["_tf_policy_handles_more_than_one_loss"]:
            self._grads_and_vars = []
            self._grads = []
            for group in self.gradients(self._optimizers, self._losses):
                g_and_v = [(g, v) for (g, v) in group if g is not None]
                self._grads_and_vars.append(g_and_v)
                self._grads.append([g for (g, _) in g_and_v])
        # Only one optimizer and and loss term.
        else:
            self._grads_and_vars = [
                (g, v)
                for (g, v) in self.gradients(self._optimizer, self._loss)
                if g is not None
            ]
            self._grads = [g for (g, _) in self._grads_and_vars]

        if self.model:
            self._variables = ray.experimental.tf_utils.TensorFlowVariables(
                [], self.get_session(), self.variables()
            )

        # Gather update ops for any batch norm layers.
        if len(self.devices) <= 1:
            if not self._update_ops:
                self._update_ops = tf1.get_collection(
                    tf1.GraphKeys.UPDATE_OPS, scope=tf1.get_variable_scope().name
                )
            if self._update_ops:
                logger.info(
                    "Update ops to run on apply gradient: {}".format(self._update_ops)
                )
            with tf1.control_dependencies(self._update_ops):
                self._apply_op = self.build_apply_op(
                    optimizer=self._optimizers
                    if self.config["_tf_policy_handles_more_than_one_loss"]
                    else self._optimizer,
                    grads_and_vars=self._grads_and_vars,
                )

        if log_once("loss_used"):
            logger.debug(
                "These tensors were used in the loss functions:"
                f"\n{summarize(self._loss_input_dict)}\n"
            )

        self.get_session().run(tf1.global_variables_initializer())

        # TensorFlowVariables holing a flat list of all our optimizers'
        # variables.
        self._optimizer_variables = ray.experimental.tf_utils.TensorFlowVariables(
            [v for o in self._optimizers for v in o.variables()], self.get_session()
        )

    @DeveloperAPI
    def copy(self, existing_inputs: List[Tuple[str, "tf1.placeholder"]]) -> "TFPolicy":
        """Creates a copy of self using existing input placeholders.

        Optional: Only required to work with the multi-GPU optimizer.

        Args:
            existing_inputs (List[Tuple[str, tf1.placeholder]]): Dict mapping
                names (str) to tf1.placeholders to re-use (share) with the
                returned copy of self.

        Returns:
            TFPolicy: A copy of self.
        """
        raise NotImplementedError

    @DeveloperAPI
    def extra_compute_action_feed_dict(self) -> Dict[TensorType, TensorType]:
        """Extra dict to pass to the compute actions session run.

        Returns:
            Dict[TensorType, TensorType]: A feed dict to be added to the
                feed_dict passed to the compute_actions session.run() call.
        """
        return {}

    @DeveloperAPI
    def extra_compute_action_fetches(self) -> Dict[str, TensorType]:
        """Extra values to fetch and return from compute_actions().

        By default we return action probability/log-likelihood info
        and action distribution inputs (if present).

        Returns:
             Dict[str, TensorType]: An extra fetch-dict to be passed to and
                returned from the compute_actions() call.
        """
        extra_fetches = {}
        # Action-logp and action-prob.
        if self._sampled_action_logp is not None:
            extra_fetches[SampleBatch.ACTION_PROB] = self._sampled_action_prob
            extra_fetches[SampleBatch.ACTION_LOGP] = self._sampled_action_logp
        # Action-dist inputs.
        if self._dist_inputs is not None:
            extra_fetches[SampleBatch.ACTION_DIST_INPUTS] = self._dist_inputs
        return extra_fetches

    @DeveloperAPI
    def extra_compute_grad_feed_dict(self) -> Dict[TensorType, TensorType]:
        """Extra dict to pass to the compute gradients session run.

        Returns:
            Dict[TensorType, TensorType]: Extra feed_dict to be passed to the
                compute_gradients Session.run() call.
        """
        return {}  # e.g, kl_coeff

    @DeveloperAPI
    def extra_compute_grad_fetches(self) -> Dict[str, any]:
        """Extra values to fetch and return from compute_gradients().

        Returns:
            Dict[str, any]: Extra fetch dict to be added to the fetch dict
                of the compute_gradients Session.run() call.
        """
        return {LEARNER_STATS_KEY: {}}  # e.g, stats, td error, etc.

    @DeveloperAPI
    def optimizer(self) -> "tf.keras.optimizers.Optimizer":
        """TF optimizer to use for policy optimization.

        Returns:
            tf.keras.optimizers.Optimizer: The local optimizer to use for this
                Policy's Model.
        """
        if hasattr(self, "config") and "lr" in self.config:
            return tf1.train.AdamOptimizer(learning_rate=self.config["lr"])
        else:
            return tf1.train.AdamOptimizer()

    @DeveloperAPI
    def gradients(
        self,
        optimizer: Union[LocalOptimizer, List[LocalOptimizer]],
        loss: Union[TensorType, List[TensorType]],
    ) -> Union[List[ModelGradients], List[List[ModelGradients]]]:
        """Override this for a custom gradient computation behavior.

        Args:
            optimizer (Union[LocalOptimizer, List[LocalOptimizer]]): A single
                LocalOptimizer of a list thereof to use for gradient
                calculations. If more than one optimizer given, the number of
                optimizers must match the number of losses provided.
            loss (Union[TensorType, List[TensorType]]): A single loss term
                or a list thereof to use for gradient calculations.
                If more than one loss given, the number of loss terms must
                match the number of optimizers provided.

        Returns:
            Union[List[ModelGradients], List[List[ModelGradients]]]: List of
                ModelGradients (grads and vars OR just grads) OR List of List
                of ModelGradients in case we have more than one
                optimizer/loss.
        """
        optimizers = force_list(optimizer)
        losses = force_list(loss)

        # We have more than one optimizers and loss terms.
        if self.config["_tf_policy_handles_more_than_one_loss"]:
            grads = []
            for optim, loss_ in zip(optimizers, losses):
                grads.append(optim.compute_gradients(loss_))
        # We have only one optimizer and one loss term.
        else:
            return optimizers[0].compute_gradients(losses[0])

    @DeveloperAPI
    def build_apply_op(
        self,
        optimizer: Union[LocalOptimizer, List[LocalOptimizer]],
        grads_and_vars: Union[ModelGradients, List[ModelGradients]],
    ) -> "tf.Operation":
        """Override this for a custom gradient apply computation behavior.

        Args:
            optimizer (Union[LocalOptimizer, List[LocalOptimizer]]): The local
                tf optimizer to use for applying the grads and vars.
            grads_and_vars (Union[ModelGradients, List[ModelGradients]]): List
                of tuples with grad values and the grad-value's corresponding
                tf.variable in it.

        Returns:
            tf.Operation: The tf op that applies all computed gradients
                (`grads_and_vars`) to the model(s) via the given optimizer(s).
        """
        optimizers = force_list(optimizer)

        # We have more than one optimizers and loss terms.
        if self.config["_tf_policy_handles_more_than_one_loss"]:
            ops = []
            for i, optim in enumerate(optimizers):
                # Specify global_step (e.g. for TD3 which needs to count the
                # num updates that have happened).
                ops.append(
                    optim.apply_gradients(
                        grads_and_vars[i],
                        global_step=tf1.train.get_or_create_global_step(),
                    )
                )
            return tf.group(ops)
        # We have only one optimizer and one loss term.
        else:
            return optimizers[0].apply_gradients(
                grads_and_vars, global_step=tf1.train.get_or_create_global_step()
            )

    def _get_is_training_placeholder(self):
        """Get the placeholder for _is_training, i.e., for batch norm layers.

        This can be called safely before __init__ has run.
        """
        if not hasattr(self, "_is_training"):
            self._is_training = tf1.placeholder_with_default(
                False, (), name="is_training"
            )
        return self._is_training

    def _debug_vars(self):
        if log_once("grad_vars"):
            if self.config["_tf_policy_handles_more_than_one_loss"]:
                for group in self._grads_and_vars:
                    for _, v in group:
                        logger.info("Optimizing variable {}".format(v))
            else:
                for _, v in self._grads_and_vars:
                    logger.info("Optimizing variable {}".format(v))

    def _extra_input_signature_def(self):
        """Extra input signatures to add when exporting tf model.
        Inferred from extra_compute_action_feed_dict()
        """
        feed_dict = self.extra_compute_action_feed_dict()
        return {
            k.name: tf1.saved_model.utils.build_tensor_info(k) for k in feed_dict.keys()
        }

    def _extra_output_signature_def(self):
        """Extra output signatures to add when exporting tf model.
        Inferred from extra_compute_action_fetches()
        """
        fetches = self.extra_compute_action_fetches()
        return {
            k: tf1.saved_model.utils.build_tensor_info(fetches[k])
            for k in fetches.keys()
        }

    def _build_signature_def(self):
        """Build signature def map for tensorflow SavedModelBuilder."""
        # build input signatures
        input_signature = self._extra_input_signature_def()
        input_signature["observations"] = tf1.saved_model.utils.build_tensor_info(
            self._obs_input
        )

        if self._seq_lens is not None:
            input_signature[
                SampleBatch.SEQ_LENS
            ] = tf1.saved_model.utils.build_tensor_info(self._seq_lens)
        if self._prev_action_input is not None:
            input_signature["prev_action"] = tf1.saved_model.utils.build_tensor_info(
                self._prev_action_input
            )
        if self._prev_reward_input is not None:
            input_signature["prev_reward"] = tf1.saved_model.utils.build_tensor_info(
                self._prev_reward_input
            )

        input_signature["is_training"] = tf1.saved_model.utils.build_tensor_info(
            self._is_training
        )

        if self._timestep is not None:
            input_signature["timestep"] = tf1.saved_model.utils.build_tensor_info(
                self._timestep
            )

        for state_input in self._state_inputs:
            input_signature[state_input.name] = tf1.saved_model.utils.build_tensor_info(
                state_input
            )

        # build output signatures
        output_signature = self._extra_output_signature_def()
        for i, a in enumerate(tf.nest.flatten(self._sampled_action)):
            output_signature[
                "actions_{}".format(i)
            ] = tf1.saved_model.utils.build_tensor_info(a)

        for state_output in self._state_outputs:
            output_signature[
                state_output.name
            ] = tf1.saved_model.utils.build_tensor_info(state_output)
        signature_def = tf1.saved_model.signature_def_utils.build_signature_def(
            input_signature,
            output_signature,
            tf1.saved_model.signature_constants.PREDICT_METHOD_NAME,
        )
        signature_def_key = (
            tf1.saved_model.signature_constants.DEFAULT_SERVING_SIGNATURE_DEF_KEY
        )
        signature_def_map = {signature_def_key: signature_def}
        return signature_def_map

    def _build_compute_actions(
        self,
        builder,
        *,
        input_dict=None,
        obs_batch=None,
        state_batches=None,
        prev_action_batch=None,
        prev_reward_batch=None,
        episodes=None,
        explore=None,
        timestep=None,
    ):
        explore = explore if explore is not None else self.config["explore"]
        timestep = timestep if timestep is not None else self.global_timestep

        # Call the exploration before_compute_actions hook.
        self.exploration.before_compute_actions(
            timestep=timestep, explore=explore, tf_sess=self.get_session()
        )

        builder.add_feed_dict(self.extra_compute_action_feed_dict())

        # `input_dict` given: Simply build what's in that dict.
        if input_dict is not None:
            if hasattr(self, "_input_dict"):
                for key, value in input_dict.items():
                    if key in self._input_dict:
                        # Handle complex/nested spaces as well.
                        tree.map_structure(
                            lambda k, v: builder.add_feed_dict({k: v}),
                            self._input_dict[key],
                            value,
                        )
            # For policies that inherit directly from TFPolicy.
            else:
                builder.add_feed_dict({self._obs_input: input_dict[SampleBatch.OBS]})
                if SampleBatch.PREV_ACTIONS in input_dict:
                    builder.add_feed_dict(
                        {self._prev_action_input: input_dict[SampleBatch.PREV_ACTIONS]}
                    )
                if SampleBatch.PREV_REWARDS in input_dict:
                    builder.add_feed_dict(
                        {self._prev_reward_input: input_dict[SampleBatch.PREV_REWARDS]}
                    )
                state_batches = []
                i = 0
                while "state_in_{}".format(i) in input_dict:
                    state_batches.append(input_dict["state_in_{}".format(i)])
                    i += 1
                builder.add_feed_dict(dict(zip(self._state_inputs, state_batches)))

            if "state_in_0" in input_dict and SampleBatch.SEQ_LENS not in input_dict:
                builder.add_feed_dict(
                    {self._seq_lens: np.ones(len(input_dict["state_in_0"]))}
                )

        # Hardcoded old way: Build fixed fields, if provided.
        # TODO: (sven) This can be deprecated after trajectory view API flag is
        #  removed and always True.
        else:
            if log_once("_build_compute_actions_input_dict"):
                deprecation_warning(
                    old="_build_compute_actions(.., obs_batch=.., ..)",
                    new="_build_compute_actions(.., input_dict=..)",
                    error=False,
                )
            state_batches = state_batches or []
            if len(self._state_inputs) != len(state_batches):
                raise ValueError(
                    "Must pass in RNN state batches for placeholders {}, "
                    "got {}".format(self._state_inputs, state_batches)
                )

            tree.map_structure(
                lambda k, v: builder.add_feed_dict({k: v}),
                self._obs_input,
                obs_batch,
            )
            if state_batches:
                builder.add_feed_dict({self._seq_lens: np.ones(len(obs_batch))})
            if self._prev_action_input is not None and prev_action_batch is not None:
                builder.add_feed_dict({self._prev_action_input: prev_action_batch})
            if self._prev_reward_input is not None and prev_reward_batch is not None:
                builder.add_feed_dict({self._prev_reward_input: prev_reward_batch})
            builder.add_feed_dict(dict(zip(self._state_inputs, state_batches)))

        builder.add_feed_dict({self._is_training: False})
        builder.add_feed_dict({self._is_exploring: explore})
        if timestep is not None:
            builder.add_feed_dict({self._timestep: timestep})

        # Determine, what exactly to fetch from the graph.
        to_fetch = (
            [self._sampled_action]
            + self._state_outputs
            + [self.extra_compute_action_fetches()]
        )

        # Perform the session call.
        fetches = builder.add_fetches(to_fetch)
        return fetches[0], fetches[1:-1], fetches[-1]

    def _build_compute_gradients(self, builder, postprocessed_batch):
        self._debug_vars()
        builder.add_feed_dict(self.extra_compute_grad_feed_dict())
        builder.add_feed_dict(
            self._get_loss_inputs_dict(postprocessed_batch, shuffle=False)
        )
        fetches = builder.add_fetches([self._grads, self._get_grad_and_stats_fetches()])
        return fetches[0], fetches[1]

    def _build_apply_gradients(self, builder, gradients):
        if len(gradients) != len(self._grads):
            raise ValueError(
                "Unexpected number of gradients to apply, got {} for {}".format(
                    gradients, self._grads
                )
            )
        builder.add_feed_dict({self._is_training: True})
        builder.add_feed_dict(dict(zip(self._grads, gradients)))
        fetches = builder.add_fetches([self._apply_op])
        return fetches[0]

    def _build_learn_on_batch(self, builder, postprocessed_batch):
        self._debug_vars()

        builder.add_feed_dict(self.extra_compute_grad_feed_dict())
        builder.add_feed_dict(
            self._get_loss_inputs_dict(postprocessed_batch, shuffle=False)
        )
        fetches = builder.add_fetches(
            [
                self._apply_op,
                self._get_grad_and_stats_fetches(),
            ]
        )
        return fetches[1]

    def _get_grad_and_stats_fetches(self):
        fetches = self.extra_compute_grad_fetches()
        if LEARNER_STATS_KEY not in fetches:
            raise ValueError("Grad fetches should contain 'stats': {...} entry")
        if self._stats_fetches:
            fetches[LEARNER_STATS_KEY] = dict(
                self._stats_fetches, **fetches[LEARNER_STATS_KEY]
            )
        return fetches

    def _get_loss_inputs_dict(self, train_batch: SampleBatch, shuffle: bool):
        """Return a feed dict from a batch.

        Args:
            train_batch (SampleBatch): batch of data to derive inputs from.
            shuffle (bool): whether to shuffle batch sequences. Shuffle may
                be done in-place. This only makes sense if you're further
                applying minibatch SGD after getting the outputs.

        Returns:
            Feed dict of data.
        """

        # Get batch ready for RNNs, if applicable.
        if not isinstance(train_batch, SampleBatch) or not train_batch.zero_padded:
            pad_batch_to_sequences_of_same_size(
                train_batch,
                max_seq_len=self._max_seq_len,
                shuffle=shuffle,
                batch_divisibility_req=self._batch_divisibility_req,
                feature_keys=list(self._loss_input_dict_no_rnn.keys()),
                view_requirements=self.view_requirements,
            )

        # Mark the batch as "is_training" so the Model can use this
        # information.
        train_batch.set_training(True)

        # Build the feed dict from the batch.
        feed_dict = {}
        for key, placeholders in self._loss_input_dict.items():
            tree.map_structure(
                lambda ph, v: feed_dict.__setitem__(ph, v),
                placeholders,
                train_batch[key],
            )

        state_keys = ["state_in_{}".format(i) for i in range(len(self._state_inputs))]
        for key in state_keys:
            feed_dict[self._loss_input_dict[key]] = train_batch[key]
        if state_keys:
            feed_dict[self._seq_lens] = train_batch[SampleBatch.SEQ_LENS]

        return feed_dict


@DeveloperAPI
class LearningRateSchedule:
    """Mixin for TFPolicy that adds a learning rate schedule."""

    @DeveloperAPI
    def __init__(self, lr, lr_schedule):
        self._lr_schedule = None
        if lr_schedule is None:
            self.cur_lr = tf1.get_variable("lr", initializer=lr, trainable=False)
        else:
            self._lr_schedule = PiecewiseSchedule(
                lr_schedule, outside_value=lr_schedule[-1][-1], framework=None
            )
            self.cur_lr = tf1.get_variable(
                "lr", initializer=self._lr_schedule.value(0), trainable=False
            )
            if self.framework == "tf":
                self._lr_placeholder = tf1.placeholder(dtype=tf.float32, name="lr")
                self._lr_update = self.cur_lr.assign(
                    self._lr_placeholder, read_value=False
                )

    @override(Policy)
    def on_global_var_update(self, global_vars):
        super(LearningRateSchedule, self).on_global_var_update(global_vars)
        if self._lr_schedule is not None:
            new_val = self._lr_schedule.value(global_vars["timestep"])
            if self.framework == "tf":
                self.get_session().run(
                    self._lr_update, feed_dict={self._lr_placeholder: new_val}
                )
            else:
                self.cur_lr.assign(new_val, read_value=False)
                # This property (self._optimizer) is (still) accessible for
                # both TFPolicy and any TFPolicy_eager.
                self._optimizer.learning_rate.assign(self.cur_lr)

    @override(TFPolicy)
    def optimizer(self):
        return tf1.train.AdamOptimizer(learning_rate=self.cur_lr)


@DeveloperAPI
class EntropyCoeffSchedule:
    """Mixin for TFPolicy that adds entropy coeff decay."""

    @DeveloperAPI
    def __init__(self, entropy_coeff, entropy_coeff_schedule):
        self._entropy_coeff_schedule = None
        if entropy_coeff_schedule is None:
            self.entropy_coeff = get_variable(
                entropy_coeff, framework="tf", tf_name="entropy_coeff", trainable=False
            )
        else:
            # Allows for custom schedule similar to lr_schedule format
            if isinstance(entropy_coeff_schedule, list):
                self._entropy_coeff_schedule = PiecewiseSchedule(
                    entropy_coeff_schedule,
                    outside_value=entropy_coeff_schedule[-1][-1],
                    framework=None,
                )
            else:
                # Implements previous version but enforces outside_value
                self._entropy_coeff_schedule = PiecewiseSchedule(
                    [[0, entropy_coeff], [entropy_coeff_schedule, 0.0]],
                    outside_value=0.0,
                    framework=None,
                )

            self.entropy_coeff = get_variable(
                self._entropy_coeff_schedule.value(0),
                framework="tf",
                tf_name="entropy_coeff",
                trainable=False,
            )
            if self.framework == "tf":
                self._entropy_coeff_placeholder = tf1.placeholder(
                    dtype=tf.float32, name="entropy_coeff"
                )
                self._entropy_coeff_update = self.entropy_coeff.assign(
                    self._entropy_coeff_placeholder, read_value=False
                )

    @override(Policy)
    def on_global_var_update(self, global_vars):
        super(EntropyCoeffSchedule, self).on_global_var_update(global_vars)
        if self._entropy_coeff_schedule is not None:
            new_val = self._entropy_coeff_schedule.value(global_vars["timestep"])
            if self.framework == "tf":
                self.get_session().run(
                    self._entropy_coeff_update,
                    feed_dict={self._entropy_coeff_placeholder: new_val},
                )
            else:
                self.entropy_coeff.assign(new_val, read_value=False)
>>>>>>> 19672688
<|MERGE_RESOLUTION|>--- conflicted
+++ resolved
@@ -1,2585 +1,1291 @@
-<<<<<<< HEAD
-import errno
-import gym
-import logging
-import math
-import numpy as np
-import os
-import tree  # pip install dm_tree
-from typing import Dict, List, Optional, Tuple, Union, TYPE_CHECKING
-
-import ray
-import ray.experimental.tf_utils
-from ray.util.debug import log_once
-from ray.rllib.policy.policy import Policy
-from ray.rllib.policy.rnn_sequencing import pad_batch_to_sequences_of_same_size
-from ray.rllib.policy.sample_batch import SampleBatch
-from ray.rllib.models.modelv2 import ModelV2
-from ray.rllib.utils import force_list
-from ray.rllib.utils.annotations import DeveloperAPI, override
-from ray.rllib.utils.debug import summarize
-from ray.rllib.utils.deprecation import Deprecated, deprecation_warning
-from ray.rllib.utils.framework import try_import_tf, get_variable
-from ray.rllib.utils.metrics.learner_info import LEARNER_STATS_KEY
-from ray.rllib.utils.schedules import PiecewiseSchedule
-from ray.rllib.utils.spaces.space_utils import normalize_action
-from ray.rllib.utils.tf_utils import get_gpu_devices
-from ray.rllib.utils.tf_run_builder import TFRunBuilder
-from ray.rllib.utils.typing import (
-    LocalOptimizer,
-    ModelGradients,
-    TensorType,
-    TrainerConfigDict,
-)
-
-if TYPE_CHECKING:
-    from ray.rllib.evaluation import Episode
-
-tf1, tf, tfv = try_import_tf()
-logger = logging.getLogger(__name__)
-
-
-@DeveloperAPI
-class TFPolicy(Policy):
-    """An agent policy and loss implemented in TensorFlow.
-
-    Do not sub-class this class directly (neither should you sub-class
-    DynamicTFPolicy), but rather use
-    rllib.policy.tf_policy_template.build_tf_policy
-    to generate your custom tf (graph-mode or eager) Policy classes.
-
-    Extending this class enables RLlib to perform TensorFlow specific
-    optimizations on the policy, e.g., parallelization across gpus or
-    fusing multiple graphs together in the multi-agent setting.
-
-    Input tensors are typically shaped like [BATCH_SIZE, ...].
-
-    Examples:
-        >>> policy = TFPolicySubclass(
-            sess, obs_input, sampled_action, loss, loss_inputs)
-
-        >>> print(policy.compute_actions([1, 0, 2]))
-        (array([0, 1, 1]), [], {})
-
-        >>> print(policy.postprocess_trajectory(SampleBatch({...})))
-        SampleBatch({"action": ..., "advantages": ..., ...})
-    """
-
-    @DeveloperAPI
-    def __init__(
-        self,
-        observation_space: gym.spaces.Space,
-        action_space: gym.spaces.Space,
-        config: TrainerConfigDict,
-        sess: "tf1.Session",
-        obs_input: TensorType,
-        sampled_action: TensorType,
-        loss: Union[TensorType, List[TensorType]],
-        loss_inputs: List[Tuple[str, TensorType]],
-        model: Optional[ModelV2] = None,
-        sampled_action_logp: Optional[TensorType] = None,
-        action_input: Optional[TensorType] = None,
-        log_likelihood: Optional[TensorType] = None,
-        dist_inputs: Optional[TensorType] = None,
-        dist_class: Optional[type] = None,
-        state_inputs: Optional[List[TensorType]] = None,
-        state_outputs: Optional[List[TensorType]] = None,
-        prev_action_input: Optional[TensorType] = None,
-        prev_reward_input: Optional[TensorType] = None,
-        seq_lens: Optional[TensorType] = None,
-        max_seq_len: int = 20,
-        batch_divisibility_req: int = 1,
-        update_ops: List[TensorType] = None,
-        explore: Optional[TensorType] = None,
-        timestep: Optional[TensorType] = None,
-    ):
-        """Initializes a Policy object.
-
-        Args:
-            observation_space: Observation space of the policy.
-            action_space: Action space of the policy.
-            config: Policy-specific configuration data.
-            sess: The TensorFlow session to use.
-            obs_input: Input placeholder for observations, of shape
-                [BATCH_SIZE, obs...].
-            sampled_action: Tensor for sampling an action, of shape
-                [BATCH_SIZE, action...]
-            loss: Scalar policy loss output tensor or a list thereof
-                (in case there is more than one loss).
-            loss_inputs: A (name, placeholder) tuple for each loss input
-                argument. Each placeholder name must
-                correspond to a SampleBatch column key returned by
-                postprocess_trajectory(), and has shape [BATCH_SIZE, data...].
-                These keys will be read from postprocessed sample batches and
-                fed into the specified placeholders during loss computation.
-            model: The optional ModelV2 to use for calculating actions and
-                losses. If not None, TFPolicy will provide functionality for
-                getting variables, calling the model's custom loss (if
-                provided), and importing weights into the model.
-            sampled_action_logp: log probability of the sampled action.
-            action_input: Input placeholder for actions for
-                logp/log-likelihood calculations.
-            log_likelihood: Tensor to calculate the log_likelihood (given
-                action_input and obs_input).
-            dist_class: An optional ActionDistribution class to use for
-                generating a dist object from distribution inputs.
-            dist_inputs: Tensor to calculate the distribution
-                inputs/parameters.
-            state_inputs: List of RNN state input Tensors.
-            state_outputs: List of RNN state output Tensors.
-            prev_action_input: placeholder for previous actions.
-            prev_reward_input: placeholder for previous rewards.
-            seq_lens: Placeholder for RNN sequence lengths, of shape
-                [NUM_SEQUENCES].
-                Note that NUM_SEQUENCES << BATCH_SIZE. See
-                policy/rnn_sequencing.py for more information.
-            max_seq_len: Max sequence length for LSTM training.
-            batch_divisibility_req: pad all agent experiences batches to
-                multiples of this value. This only has an effect if not using
-                a LSTM model.
-            update_ops: override the batchnorm update ops
-                to run when applying gradients. Otherwise we run all update
-                ops found in the current variable scope.
-            explore: Placeholder for `explore` parameter into call to
-                Exploration.get_exploration_action. Explicitly set this to
-                False for not creating any Exploration component.
-            timestep: Placeholder for the global sampling timestep.
-        """
-        self.framework = "tf"
-        super().__init__(observation_space, action_space, config)
-
-        # Get devices to build the graph on.
-        worker_idx = self.config.get("worker_index", 0)
-        if not config["_fake_gpus"] and ray.worker._mode() == ray.worker.LOCAL_MODE:
-            num_gpus = 0
-        elif worker_idx == 0:
-            num_gpus = config["num_gpus"]
-        else:
-            num_gpus = config["num_gpus_per_worker"]
-        gpu_ids = get_gpu_devices()
-
-        # Place on one or more CPU(s) when either:
-        # - Fake GPU mode.
-        # - num_gpus=0 (either set by user or we are in local_mode=True).
-        # - no GPUs available.
-        if config["_fake_gpus"] or num_gpus == 0 or not gpu_ids:
-            logger.info(
-                "TFPolicy (worker={}) running on {}.".format(
-                    worker_idx if worker_idx > 0 else "local",
-                    f"{num_gpus} fake-GPUs" if config["_fake_gpus"] else "CPU",
-                )
-            )
-            self.devices = ["/cpu:0" for _ in range(int(math.ceil(num_gpus)) or 1)]
-        # Place on one or more actual GPU(s), when:
-        # - num_gpus > 0 (set by user) AND
-        # - local_mode=False AND
-        # - actual GPUs available AND
-        # - non-fake GPU mode.
-        else:
-            logger.info(
-                "TFPolicy (worker={}) running on {} GPU(s).".format(
-                    worker_idx if worker_idx > 0 else "local", num_gpus
-                )
-            )
-
-            # We are a remote worker (WORKER_MODE=1):
-            # GPUs should be assigned to us by ray.
-            if ray.worker._mode() == ray.worker.WORKER_MODE:
-                gpu_ids = ray.get_gpu_ids()
-
-            if len(gpu_ids) < num_gpus:
-                raise ValueError(
-                    "TFPolicy was not able to find enough GPU IDs! Found "
-                    f"{gpu_ids}, but num_gpus={num_gpus}."
-                )
-
-            self.devices = [f"/gpu:{i}" for i, _ in enumerate(gpu_ids) if i < num_gpus]
-
-        # Disable env-info placeholder.
-        if SampleBatch.INFOS in self.view_requirements:
-            self.view_requirements[SampleBatch.INFOS].used_for_training = False
-            self.view_requirements[SampleBatch.INFOS].used_for_compute_actions = False
-
-        assert model is None or isinstance(model, (ModelV2, tf.keras.Model)), (
-            "Model classes for TFPolicy other than `ModelV2|tf.keras.Model` "
-            "not allowed! You passed in {}.".format(model)
-        )
-        self.model = model
-        # Auto-update model's inference view requirements, if recurrent.
-        if self.model is not None:
-            self._update_model_view_requirements_from_init_state()
-
-        # If `explore` is explicitly set to False, don't create an exploration
-        # component.
-        self.exploration = self._create_exploration() if explore is not False else None
-
-        self._sess = sess
-        self._obs_input = obs_input
-        self._prev_action_input = prev_action_input
-        self._prev_reward_input = prev_reward_input
-        self._sampled_action = sampled_action
-        self._is_training = self._get_is_training_placeholder()
-        self._is_exploring = (
-            explore
-            if explore is not None
-            else tf1.placeholder_with_default(True, (), name="is_exploring")
-        )
-        self._sampled_action_logp = sampled_action_logp
-        self._sampled_action_prob = (
-            tf.math.exp(self._sampled_action_logp)
-            if self._sampled_action_logp is not None
-            else None
-        )
-        self._action_input = action_input  # For logp calculations.
-        self._dist_inputs = dist_inputs
-        self.dist_class = dist_class
-
-        self._state_inputs = state_inputs or []
-        self._state_outputs = state_outputs or []
-        self._seq_lens = seq_lens
-        self._max_seq_len = max_seq_len
-
-        if self._state_inputs and self._seq_lens is None:
-            raise ValueError(
-                "seq_lens tensor must be given if state inputs are defined"
-            )
-
-        self._batch_divisibility_req = batch_divisibility_req
-        self._update_ops = update_ops
-        self._apply_op = None
-        self._stats_fetches = {}
-        self._timestep = (
-            timestep
-            if timestep is not None
-            else tf1.placeholder_with_default(
-                tf.zeros((), dtype=tf.int64), (), name="timestep"
-            )
-        )
-
-        self._optimizers: List[LocalOptimizer] = []
-        # Backward compatibility and for some code shared with tf-eager Policy.
-        self._optimizer = None
-
-        self._grads_and_vars: Union[ModelGradients, List[ModelGradients]] = []
-        self._grads: Union[ModelGradients, List[ModelGradients]] = []
-        # Policy tf-variables (weights), whose values to get/set via
-        # get_weights/set_weights.
-        self._variables = None
-        # Local optimizer(s)' tf-variables (e.g. state vars for Adam).
-        # Will be stored alongside `self._variables` when checkpointing.
-        self._optimizer_variables: Optional[
-            ray.experimental.tf_utils.TensorFlowVariables
-        ] = None
-
-        # The loss tf-op(s). Number of losses must match number of optimizers.
-        self._losses = []
-        # Backward compatibility (in case custom child TFPolicies access this
-        # property).
-        self._loss = None
-        # A batch dict passed into loss function as input.
-        self._loss_input_dict = {}
-        losses = force_list(loss)
-        if len(losses) > 0:
-            self._initialize_loss(losses, loss_inputs)
-
-        # The log-likelihood calculator op.
-        self._log_likelihood = log_likelihood
-        if (
-            self._log_likelihood is None
-            and self._dist_inputs is not None
-            and self.dist_class is not None
-        ):
-            self._log_likelihood = self.dist_class(self._dist_inputs, self.model).logp(
-                self._action_input
-            )
-
-    @override(Policy)
-    def compute_actions_from_input_dict(
-        self,
-        input_dict: Union[SampleBatch, Dict[str, TensorType]],
-        explore: bool = None,
-        timestep: Optional[int] = None,
-        episodes: Optional[List["Episode"]] = None,
-        **kwargs,
-    ) -> Tuple[TensorType, List[TensorType], Dict[str, TensorType]]:
-
-        explore = explore if explore is not None else self.config["explore"]
-        timestep = timestep if timestep is not None else self.global_timestep
-
-        # Switch off is_training flag in our batch.
-        if isinstance(input_dict, SampleBatch):
-            input_dict.set_training(False)
-        else:
-            # Deprecated dict input.
-            input_dict["is_training"] = False
-
-        builder = TFRunBuilder(self.get_session(), "compute_actions_from_input_dict")
-        obs_batch = input_dict[SampleBatch.OBS]
-        to_fetch = self._build_compute_actions(
-            builder, input_dict=input_dict, explore=explore, timestep=timestep
-        )
-
-        # Execute session run to get action (and other fetches).
-        fetched = builder.get(to_fetch)
-
-        # Update our global timestep by the batch size.
-        self.global_timestep += (
-            len(obs_batch)
-            if isinstance(obs_batch, list)
-            else len(input_dict)
-            if isinstance(input_dict, SampleBatch)
-            else obs_batch.shape[0]
-        )
-
-        return fetched
-
-    @override(Policy)
-    def compute_actions(
-        self,
-        obs_batch: Union[List[TensorType], TensorType],
-        state_batches: Optional[List[TensorType]] = None,
-        prev_action_batch: Union[List[TensorType], TensorType] = None,
-        prev_reward_batch: Union[List[TensorType], TensorType] = None,
-        info_batch: Optional[Dict[str, list]] = None,
-        episodes: Optional[List["Episode"]] = None,
-        explore: Optional[bool] = None,
-        timestep: Optional[int] = None,
-        **kwargs,
-    ):
-
-        explore = explore if explore is not None else self.config["explore"]
-        timestep = timestep if timestep is not None else self.global_timestep
-
-        builder = TFRunBuilder(self.get_session(), "compute_actions")
-
-        input_dict = {SampleBatch.OBS: obs_batch, "is_training": False}
-        if state_batches:
-            for i, s in enumerate(state_batches):
-                input_dict[f"state_in_{i}"] = s
-        if prev_action_batch is not None:
-            input_dict[SampleBatch.PREV_ACTIONS] = prev_action_batch
-        if prev_reward_batch is not None:
-            input_dict[SampleBatch.PREV_REWARDS] = prev_reward_batch
-
-        to_fetch = self._build_compute_actions(
-            builder, input_dict=input_dict, explore=explore, timestep=timestep
-        )
-
-        # Execute session run to get action (and other fetches).
-        fetched = builder.get(to_fetch)
-
-        # Update our global timestep by the batch size.
-        self.global_timestep += (
-            len(obs_batch)
-            if isinstance(obs_batch, list)
-            else tree.flatten(obs_batch)[0].shape[0]
-        )
-
-        return fetched
-
-    @override(Policy)
-    def compute_log_likelihoods(
-        self,
-        actions: Union[List[TensorType], TensorType],
-        obs_batch: Union[List[TensorType], TensorType],
-        state_batches: Optional[List[TensorType]] = None,
-        prev_action_batch: Optional[Union[List[TensorType], TensorType]] = None,
-        prev_reward_batch: Optional[Union[List[TensorType], TensorType]] = None,
-        actions_normalized: bool = True,
-    ) -> TensorType:
-
-        if self._log_likelihood is None:
-            raise ValueError(
-                "Cannot compute log-prob/likelihood w/o a " "self._log_likelihood op!"
-            )
-
-        # Exploration hook before each forward pass.
-        self.exploration.before_compute_actions(
-            explore=False, tf_sess=self.get_session()
-        )
-
-        builder = TFRunBuilder(self.get_session(), "compute_log_likelihoods")
-
-        # Normalize actions if necessary.
-        if actions_normalized is False and self.config["normalize_actions"]:
-            actions = normalize_action(actions, self.action_space_struct)
-
-        # Feed actions (for which we want logp values) into graph.
-        builder.add_feed_dict({self._action_input: actions})
-        # Feed observations.
-        builder.add_feed_dict({self._obs_input: obs_batch})
-        # Internal states.
-        state_batches = state_batches or []
-        if len(self._state_inputs) != len(state_batches):
-            raise ValueError(
-                "Must pass in RNN state batches for placeholders {}, got {}".format(
-                    self._state_inputs, state_batches
-                )
-            )
-        builder.add_feed_dict({k: v for k, v in zip(self._state_inputs, state_batches)})
-        if state_batches:
-            builder.add_feed_dict({self._seq_lens: np.ones(len(obs_batch))})
-        # Prev-a and r.
-        if self._prev_action_input is not None and prev_action_batch is not None:
-            builder.add_feed_dict({self._prev_action_input: prev_action_batch})
-        if self._prev_reward_input is not None and prev_reward_batch is not None:
-            builder.add_feed_dict({self._prev_reward_input: prev_reward_batch})
-        # Fetch the log_likelihoods output and return.
-        fetches = builder.add_fetches([self._log_likelihood])
-        return builder.get(fetches)[0]
-
-    @override(Policy)
-    @DeveloperAPI
-    def learn_on_batch(self, postprocessed_batch: SampleBatch) -> Dict[str, TensorType]:
-        assert self.loss_initialized()
-
-        # Switch on is_training flag in our batch.
-        postprocessed_batch.set_training(True)
-
-        builder = TFRunBuilder(self.get_session(), "learn_on_batch")
-
-        # Callback handling.
-        learn_stats = {}
-        self.callbacks.on_learn_on_batch(
-            policy=self, train_batch=postprocessed_batch, result=learn_stats
-        )
-
-        fetches = self._build_learn_on_batch(builder, postprocessed_batch)
-        stats = builder.get(fetches)
-        stats.update({"custom_metrics": learn_stats})
-        return stats
-
-    @override(Policy)
-    @DeveloperAPI
-    def compute_gradients(
-        self, postprocessed_batch: SampleBatch
-    ) -> Tuple[ModelGradients, Dict[str, TensorType]]:
-        assert self.loss_initialized()
-        # Switch on is_training flag in our batch.
-        postprocessed_batch.set_training(True)
-        builder = TFRunBuilder(self.get_session(), "compute_gradients")
-        fetches = self._build_compute_gradients(builder, postprocessed_batch)
-        return builder.get(fetches)
-
-    @override(Policy)
-    @DeveloperAPI
-    def apply_gradients(self, gradients: ModelGradients) -> None:
-        assert self.loss_initialized()
-        builder = TFRunBuilder(self.get_session(), "apply_gradients")
-        fetches = self._build_apply_gradients(builder, gradients)
-        builder.get(fetches)
-
-    @override(Policy)
-    @DeveloperAPI
-    def get_weights(self) -> Union[Dict[str, TensorType], List[TensorType]]:
-        return self._variables.get_weights()
-
-    @override(Policy)
-    @DeveloperAPI
-    def set_weights(self, weights) -> None:
-        return self._variables.set_weights(weights)
-
-    @override(Policy)
-    @DeveloperAPI
-    def get_exploration_state(self) -> Dict[str, TensorType]:
-        return self.exploration.get_state(sess=self.get_session())
-
-    @Deprecated(new="get_exploration_state", error=False)
-    def get_exploration_info(self) -> Dict[str, TensorType]:
-        return self.get_exploration_state()
-
-    @override(Policy)
-    @DeveloperAPI
-    def is_recurrent(self) -> bool:
-        return len(self._state_inputs) > 0
-
-    @override(Policy)
-    @DeveloperAPI
-    def num_state_tensors(self) -> int:
-        return len(self._state_inputs)
-
-    @override(Policy)
-    @DeveloperAPI
-    def get_state(self) -> Union[Dict[str, TensorType], List[TensorType]]:
-        # For tf Policies, return Policy weights and optimizer var values.
-        state = super().get_state()
-        if len(self._optimizer_variables.variables) > 0:
-            state["_optimizer_variables"] = self.get_session().run(
-                self._optimizer_variables.variables
-            )
-        # Add exploration state.
-        state["_exploration_state"] = self.exploration.get_state(self.get_session())
-        return state
-
-    @override(Policy)
-    @DeveloperAPI
-    def set_state(self, state: dict) -> None:
-        # Set optimizer vars first.
-        optimizer_vars = state.get("_optimizer_variables", None)
-        if optimizer_vars is not None:
-            self._optimizer_variables.set_weights(optimizer_vars)
-        # Set exploration's state.
-        if hasattr(self, "exploration") and "_exploration_state" in state:
-            self.exploration.set_state(
-                state=state["_exploration_state"], sess=self.get_session()
-            )
-
-        # Set the Policy's (NN) weights.
-        super().set_state(state)
-
-    @override(Policy)
-    @DeveloperAPI
-    def export_checkpoint(
-        self, export_dir: str, filename_prefix: str = "model"
-    ) -> None:
-        """Export tensorflow checkpoint to export_dir."""
-        try:
-            os.makedirs(export_dir)
-        except OSError as e:
-            # ignore error if export dir already exists
-            if e.errno != errno.EEXIST:
-                raise
-        save_path = os.path.join(export_dir, filename_prefix)
-        with self.get_session().graph.as_default():
-            saver = tf1.train.Saver()
-            saver.save(self.get_session(), save_path)
-
-    @override(Policy)
-    @DeveloperAPI
-    def export_model(self, export_dir: str, onnx: Optional[int] = None) -> None:
-        """Export tensorflow graph to export_dir for serving."""
-        if onnx:
-            try:
-                import tf2onnx
-            except ImportError as e:
-                raise RuntimeError(
-                    "Converting a TensorFlow model to ONNX requires "
-                    "`tf2onnx` to be installed. Install with "
-                    "`pip install tf2onnx`."
-                ) from e
-
-            with self.get_session().graph.as_default():
-                signature_def_map = self._build_signature_def()
-
-                sd = signature_def_map[
-                    tf1.saved_model.signature_constants.DEFAULT_SERVING_SIGNATURE_DEF_KEY
-                ]
-                inputs = [v.name for k, v in sd.inputs.items()]
-                outputs = [v.name for k, v in sd.outputs.items()]
-
-                from tf2onnx import tf_loader
-
-                frozen_graph_def = tf_loader.freeze_session(
-                    self._sess, input_names=inputs, output_names=outputs
-                )
-
-            with tf1.Session(graph=tf.Graph()) as session:
-                tf.import_graph_def(frozen_graph_def, name="")
-
-                g = tf2onnx.tfonnx.process_tf_graph(
-                    session.graph,
-                    input_names=inputs,
-                    output_names=outputs,
-                    inputs_as_nchw=inputs,
-                )
-
-                model_proto = g.make_model("onnx_model")
-                tf2onnx.utils.save_onnx_model(
-                    export_dir, "saved_model", feed_dict={}, model_proto=model_proto
-                )
-        else:
-            with self.get_session().graph.as_default():
-                signature_def_map = self._build_signature_def()
-                builder = tf1.saved_model.builder.SavedModelBuilder(export_dir)
-                builder.add_meta_graph_and_variables(
-                    self.get_session(),
-                    [tf1.saved_model.tag_constants.SERVING],
-                    signature_def_map=signature_def_map,
-                    saver=tf1.summary.FileWriter(export_dir).add_graph(
-                        graph=self.get_session().graph
-                    ),
-                )
-                builder.save()
-
-    @override(Policy)
-    @DeveloperAPI
-    def import_model_from_h5(self, import_file: str) -> None:
-        """Imports weights into tf model."""
-        if self.model is None:
-            raise NotImplementedError("No `self.model` to import into!")
-
-        # Make sure the session is the right one (see issue #7046).
-        with self.get_session().graph.as_default():
-            with self.get_session().as_default():
-                return self.model.import_from_h5(import_file)
-
-    @override(Policy)
-    def get_session(self) -> Optional["tf1.Session"]:
-        """Returns a reference to the TF session for this policy."""
-        return self._sess
-
-    def variables(self):
-        """Return the list of all savable variables for this policy."""
-        if self.model is None:
-            raise NotImplementedError("No `self.model` to get variables for!")
-        elif isinstance(self.model, tf.keras.Model):
-            return self.model.variables
-        else:
-            return self.model.variables()
-
-    def get_placeholder(self, name) -> "tf1.placeholder":
-        """Returns the given action or loss input placeholder by name.
-
-        If the loss has not been initialized and a loss input placeholder is
-        requested, an error is raised.
-
-        Args:
-            name (str): The name of the placeholder to return. One of
-                SampleBatch.CUR_OBS|PREV_ACTION/REWARD or a valid key from
-                `self._loss_input_dict`.
-
-        Returns:
-            tf1.placeholder: The placeholder under the given str key.
-        """
-        if name == SampleBatch.CUR_OBS:
-            return self._obs_input
-        elif name == SampleBatch.PREV_ACTIONS:
-            return self._prev_action_input
-        elif name == SampleBatch.PREV_REWARDS:
-            return self._prev_reward_input
-
-        assert self._loss_input_dict, (
-            "You need to populate `self._loss_input_dict` before "
-            "`get_placeholder()` can be called"
-        )
-        return self._loss_input_dict[name]
-
-    def loss_initialized(self) -> bool:
-        """Returns whether the loss term(s) have been initialized."""
-        return len(self._losses) > 0
-
-    def _initialize_loss(
-        self, losses: List[TensorType], loss_inputs: List[Tuple[str, TensorType]]
-    ) -> None:
-        """Initializes the loss op from given loss tensor and placeholders.
-
-        Args:
-            loss (List[TensorType]): The list of loss ops returned by some
-                loss function.
-            loss_inputs (List[Tuple[str, TensorType]]): The list of Tuples:
-                (name, tf1.placeholders) needed for calculating the loss.
-        """
-        self._loss_input_dict = dict(loss_inputs)
-        self._loss_input_dict_no_rnn = {
-            k: v
-            for k, v in self._loss_input_dict.items()
-            if (v not in self._state_inputs and v != self._seq_lens)
-        }
-        for i, ph in enumerate(self._state_inputs):
-            self._loss_input_dict["state_in_{}".format(i)] = ph
-
-        if self.model and not isinstance(self.model, tf.keras.Model):
-            self._losses = force_list(
-                self.model.custom_loss(losses, self._loss_input_dict)
-            )
-            self._stats_fetches.update({"model": self.model.metrics()})
-        else:
-            self._losses = losses
-        # Backward compatibility.
-        self._loss = self._losses[0] if self._losses is not None else None
-
-        if not self._optimizers:
-            self._optimizers = force_list(self.optimizer())
-            # Backward compatibility.
-            self._optimizer = self._optimizers[0] if self._optimizers else None
-
-        # Supporting more than one loss/optimizer.
-        if self.config["_tf_policy_handles_more_than_one_loss"]:
-            self._grads_and_vars = []
-            self._grads = []
-            for group in self.gradients(self._optimizers, self._losses):
-                g_and_v = [(g, v) for (g, v) in group if g is not None]
-                self._grads_and_vars.append(g_and_v)
-                self._grads.append([g for (g, _) in g_and_v])
-        # Only one optimizer and and loss term.
-        else:
-            self._grads_and_vars = [
-                (g, v)
-                for (g, v) in self.gradients(self._optimizer, self._loss)
-                if g is not None
-            ]
-            self._grads = [g for (g, _) in self._grads_and_vars]
-
-        if self.model:
-            self._variables = ray.experimental.tf_utils.TensorFlowVariables(
-                [], self.get_session(), self.variables()
-            )
-
-        # Gather update ops for any batch norm layers.
-        if len(self.devices) <= 1:
-            if not self._update_ops:
-                self._update_ops = tf1.get_collection(
-                    tf1.GraphKeys.UPDATE_OPS, scope=tf1.get_variable_scope().name
-                )
-            if self._update_ops:
-                logger.info(
-                    "Update ops to run on apply gradient: {}".format(self._update_ops)
-                )
-            with tf1.control_dependencies(self._update_ops):
-                self._apply_op = self.build_apply_op(
-                    optimizer=self._optimizers
-                    if self.config["_tf_policy_handles_more_than_one_loss"]
-                    else self._optimizer,
-                    grads_and_vars=self._grads_and_vars,
-                )
-
-        if log_once("loss_used"):
-            logger.debug(
-                "These tensors were used in the loss functions:"
-                f"\n{summarize(self._loss_input_dict)}\n"
-            )
-
-        self.get_session().run(tf1.global_variables_initializer())
-
-        # TensorFlowVariables holing a flat list of all our optimizers'
-        # variables.
-        self._optimizer_variables = ray.experimental.tf_utils.TensorFlowVariables(
-            [v for o in self._optimizers for v in o.variables()], self.get_session()
-        )
-
-    @DeveloperAPI
-    def copy(self, existing_inputs: List[Tuple[str, "tf1.placeholder"]]) -> "TFPolicy":
-        """Creates a copy of self using existing input placeholders.
-
-        Optional: Only required to work with the multi-GPU optimizer.
-
-        Args:
-            existing_inputs (List[Tuple[str, tf1.placeholder]]): Dict mapping
-                names (str) to tf1.placeholders to re-use (share) with the
-                returned copy of self.
-
-        Returns:
-            TFPolicy: A copy of self.
-        """
-        raise NotImplementedError
-
-    @DeveloperAPI
-    def extra_compute_action_feed_dict(self) -> Dict[TensorType, TensorType]:
-        """Extra dict to pass to the compute actions session run.
-
-        Returns:
-            Dict[TensorType, TensorType]: A feed dict to be added to the
-                feed_dict passed to the compute_actions session.run() call.
-        """
-        return {}
-
-    @DeveloperAPI
-    def extra_compute_action_fetches(self) -> Dict[str, TensorType]:
-        """Extra values to fetch and return from compute_actions().
-
-        By default we return action probability/log-likelihood info
-        and action distribution inputs (if present).
-
-        Returns:
-             Dict[str, TensorType]: An extra fetch-dict to be passed to and
-                returned from the compute_actions() call.
-        """
-        extra_fetches = {}
-        # Action-logp and action-prob.
-        if self._sampled_action_logp is not None:
-            extra_fetches[SampleBatch.ACTION_PROB] = self._sampled_action_prob
-            extra_fetches[SampleBatch.ACTION_LOGP] = self._sampled_action_logp
-        # Action-dist inputs.
-        if self._dist_inputs is not None:
-            extra_fetches[SampleBatch.ACTION_DIST_INPUTS] = self._dist_inputs
-        return extra_fetches
-
-    @DeveloperAPI
-    def extra_compute_grad_feed_dict(self) -> Dict[TensorType, TensorType]:
-        """Extra dict to pass to the compute gradients session run.
-
-        Returns:
-            Dict[TensorType, TensorType]: Extra feed_dict to be passed to the
-                compute_gradients Session.run() call.
-        """
-        return {}  # e.g, kl_coeff
-
-    @DeveloperAPI
-    def extra_compute_grad_fetches(self) -> Dict[str, any]:
-        """Extra values to fetch and return from compute_gradients().
-
-        Returns:
-            Dict[str, any]: Extra fetch dict to be added to the fetch dict
-                of the compute_gradients Session.run() call.
-        """
-        return {LEARNER_STATS_KEY: {}}  # e.g, stats, td error, etc.
-
-    @DeveloperAPI
-    def optimizer(self) -> "tf.keras.optimizers.Optimizer":
-        """TF optimizer to use for policy optimization.
-
-        Returns:
-            tf.keras.optimizers.Optimizer: The local optimizer to use for this
-                Policy's Model.
-        """
-        if hasattr(self, "config") and "lr" in self.config:
-            return tf1.train.AdamOptimizer(learning_rate=self.config["lr"])
-        else:
-            return tf1.train.AdamOptimizer()
-
-    @DeveloperAPI
-    def gradients(
-        self,
-        optimizer: Union[LocalOptimizer, List[LocalOptimizer]],
-        loss: Union[TensorType, List[TensorType]],
-    ) -> Union[List[ModelGradients], List[List[ModelGradients]]]:
-        """Override this for a custom gradient computation behavior.
-
-        Args:
-            optimizer (Union[LocalOptimizer, List[LocalOptimizer]]): A single
-                LocalOptimizer of a list thereof to use for gradient
-                calculations. If more than one optimizer given, the number of
-                optimizers must match the number of losses provided.
-            loss (Union[TensorType, List[TensorType]]): A single loss term
-                or a list thereof to use for gradient calculations.
-                If more than one loss given, the number of loss terms must
-                match the number of optimizers provided.
-
-        Returns:
-            Union[List[ModelGradients], List[List[ModelGradients]]]: List of
-                ModelGradients (grads and vars OR just grads) OR List of List
-                of ModelGradients in case we have more than one
-                optimizer/loss.
-        """
-        optimizers = force_list(optimizer)
-        losses = force_list(loss)
-
-        # We have more than one optimizers and loss terms.
-        if self.config["_tf_policy_handles_more_than_one_loss"]:
-            grads = []
-            for optim, loss_ in zip(optimizers, losses):
-                grads.append(optim.compute_gradients(loss_))
-        # We have only one optimizer and one loss term.
-        else:
-            return optimizers[0].compute_gradients(losses[0])
-
-    @DeveloperAPI
-    def build_apply_op(
-        self,
-        optimizer: Union[LocalOptimizer, List[LocalOptimizer]],
-        grads_and_vars: Union[ModelGradients, List[ModelGradients]],
-    ) -> "tf.Operation":
-        """Override this for a custom gradient apply computation behavior.
-
-        Args:
-            optimizer (Union[LocalOptimizer, List[LocalOptimizer]]): The local
-                tf optimizer to use for applying the grads and vars.
-            grads_and_vars (Union[ModelGradients, List[ModelGradients]]): List
-                of tuples with grad values and the grad-value's corresponding
-                tf.variable in it.
-
-        Returns:
-            tf.Operation: The tf op that applies all computed gradients
-                (`grads_and_vars`) to the model(s) via the given optimizer(s).
-        """
-        optimizers = force_list(optimizer)
-
-        # We have more than one optimizers and loss terms.
-        if self.config["_tf_policy_handles_more_than_one_loss"]:
-            ops = []
-            for i, optim in enumerate(optimizers):
-                # Specify global_step (e.g. for TD3 which needs to count the
-                # num updates that have happened).
-                ops.append(
-                    optim.apply_gradients(
-                        grads_and_vars[i],
-                        global_step=tf1.train.get_or_create_global_step(),
-                    )
-                )
-            return tf.group(ops)
-        # We have only one optimizer and one loss term.
-        else:
-            return optimizers[0].apply_gradients(
-                grads_and_vars, global_step=tf1.train.get_or_create_global_step()
-            )
-
-    def _get_is_training_placeholder(self):
-        """Get the placeholder for _is_training, i.e., for batch norm layers.
-
-        This can be called safely before __init__ has run.
-        """
-        if not hasattr(self, "_is_training"):
-            self._is_training = tf1.placeholder_with_default(
-                False, (), name="is_training"
-            )
-        return self._is_training
-
-    def _debug_vars(self):
-        if log_once("grad_vars"):
-            if self.config["_tf_policy_handles_more_than_one_loss"]:
-                for group in self._grads_and_vars:
-                    for _, v in group:
-                        logger.info("Optimizing variable {}".format(v))
-            else:
-                for _, v in self._grads_and_vars:
-                    logger.info("Optimizing variable {}".format(v))
-
-    def _extra_input_signature_def(self):
-        """Extra input signatures to add when exporting tf model.
-        Inferred from extra_compute_action_feed_dict()
-        """
-        feed_dict = self.extra_compute_action_feed_dict()
-        return {
-            k.name: tf1.saved_model.utils.build_tensor_info(k) for k in feed_dict.keys()
-        }
-
-    def _extra_output_signature_def(self):
-        """Extra output signatures to add when exporting tf model.
-        Inferred from extra_compute_action_fetches()
-        """
-        fetches = self.extra_compute_action_fetches()
-        return {
-            k: tf1.saved_model.utils.build_tensor_info(fetches[k])
-            for k in fetches.keys()
-        }
-
-    def _build_signature_def(self):
-        """Build signature def map for tensorflow SavedModelBuilder."""
-        # build input signatures
-        input_signature = self._extra_input_signature_def()
-        input_signature["observations"] = tf1.saved_model.utils.build_tensor_info(
-            self._obs_input
-        )
-
-        if self._seq_lens is not None:
-            input_signature[
-                SampleBatch.SEQ_LENS
-            ] = tf1.saved_model.utils.build_tensor_info(self._seq_lens)
-        if self._prev_action_input is not None:
-            input_signature["prev_action"] = tf1.saved_model.utils.build_tensor_info(
-                self._prev_action_input
-            )
-        if self._prev_reward_input is not None:
-            input_signature["prev_reward"] = tf1.saved_model.utils.build_tensor_info(
-                self._prev_reward_input
-            )
-
-        input_signature["is_training"] = tf1.saved_model.utils.build_tensor_info(
-            self._is_training
-        )
-
-        if self._timestep is not None:
-            input_signature["timestep"] = tf1.saved_model.utils.build_tensor_info(
-                self._timestep
-            )
-
-        for state_input in self._state_inputs:
-            input_signature[state_input.name] = tf1.saved_model.utils.build_tensor_info(
-                state_input
-            )
-
-        # build output signatures
-        output_signature = self._extra_output_signature_def()
-        for i, a in enumerate(tf.nest.flatten(self._sampled_action)):
-            output_signature[
-                "actions_{}".format(i)
-            ] = tf1.saved_model.utils.build_tensor_info(a)
-
-        for state_output in self._state_outputs:
-            output_signature[
-                state_output.name
-            ] = tf1.saved_model.utils.build_tensor_info(state_output)
-        signature_def = tf1.saved_model.signature_def_utils.build_signature_def(
-            input_signature,
-            output_signature,
-            tf1.saved_model.signature_constants.PREDICT_METHOD_NAME,
-        )
-        signature_def_key = (
-            tf1.saved_model.signature_constants.DEFAULT_SERVING_SIGNATURE_DEF_KEY
-        )
-        signature_def_map = {signature_def_key: signature_def}
-        return signature_def_map
-
-    def _build_compute_actions(
-        self,
-        builder,
-        *,
-        input_dict=None,
-        obs_batch=None,
-        state_batches=None,
-        prev_action_batch=None,
-        prev_reward_batch=None,
-        episodes=None,
-        explore=None,
-        timestep=None,
-    ):
-        explore = explore if explore is not None else self.config["explore"]
-        timestep = timestep if timestep is not None else self.global_timestep
-
-        # Call the exploration before_compute_actions hook.
-        self.exploration.before_compute_actions(
-            timestep=timestep, explore=explore, tf_sess=self.get_session()
-        )
-
-        builder.add_feed_dict(self.extra_compute_action_feed_dict())
-
-        # `input_dict` given: Simply build what's in that dict.
-        if input_dict is not None:
-            if hasattr(self, "_input_dict"):
-                for key, value in input_dict.items():
-                    if key in self._input_dict:
-                        # Handle complex/nested spaces as well.
-                        tree.map_structure(
-                            lambda k, v: builder.add_feed_dict({k: v}),
-                            self._input_dict[key],
-                            value,
-                        )
-            # For policies that inherit directly from TFPolicy.
-            else:
-                builder.add_feed_dict({self._obs_input: input_dict[SampleBatch.OBS]})
-                if SampleBatch.PREV_ACTIONS in input_dict:
-                    builder.add_feed_dict(
-                        {self._prev_action_input: input_dict[SampleBatch.PREV_ACTIONS]}
-                    )
-                if SampleBatch.PREV_REWARDS in input_dict:
-                    builder.add_feed_dict(
-                        {self._prev_reward_input: input_dict[SampleBatch.PREV_REWARDS]}
-                    )
-                state_batches = []
-                i = 0
-                while "state_in_{}".format(i) in input_dict:
-                    state_batches.append(input_dict["state_in_{}".format(i)])
-                    i += 1
-                builder.add_feed_dict(dict(zip(self._state_inputs, state_batches)))
-
-            if "state_in_0" in input_dict:
-                builder.add_feed_dict(
-                    {self._seq_lens: np.ones(len(input_dict["state_in_0"]))}
-                )
-
-        # Hardcoded old way: Build fixed fields, if provided.
-        # TODO: (sven) This can be deprecated after trajectory view API flag is
-        #  removed and always True.
-        else:
-            if log_once("_build_compute_actions_input_dict"):
-                deprecation_warning(
-                    old="_build_compute_actions(.., obs_batch=.., ..)",
-                    new="_build_compute_actions(.., input_dict=..)",
-                    error=False,
-                )
-            state_batches = state_batches or []
-            if len(self._state_inputs) != len(state_batches):
-                raise ValueError(
-                    "Must pass in RNN state batches for placeholders {}, "
-                    "got {}".format(self._state_inputs, state_batches)
-                )
-
-            tree.map_structure(
-                lambda k, v: builder.add_feed_dict({k: v}),
-                self._obs_input,
-                obs_batch,
-            )
-            if state_batches:
-                builder.add_feed_dict({self._seq_lens: np.ones(len(obs_batch))})
-            if self._prev_action_input is not None and prev_action_batch is not None:
-                builder.add_feed_dict({self._prev_action_input: prev_action_batch})
-            if self._prev_reward_input is not None and prev_reward_batch is not None:
-                builder.add_feed_dict({self._prev_reward_input: prev_reward_batch})
-            builder.add_feed_dict(dict(zip(self._state_inputs, state_batches)))
-
-        builder.add_feed_dict({self._is_training: False})
-        builder.add_feed_dict({self._is_exploring: explore})
-        if timestep is not None:
-            builder.add_feed_dict({self._timestep: timestep})
-
-        # Determine, what exactly to fetch from the graph.
-        to_fetch = (
-            [self._sampled_action]
-            + self._state_outputs
-            + [self.extra_compute_action_fetches()]
-        )
-
-        # Perform the session call.
-        fetches = builder.add_fetches(to_fetch)
-        return fetches[0], fetches[1:-1], fetches[-1]
-
-    def _build_compute_gradients(self, builder, postprocessed_batch):
-        self._debug_vars()
-        builder.add_feed_dict(self.extra_compute_grad_feed_dict())
-        builder.add_feed_dict(
-            self._get_loss_inputs_dict(postprocessed_batch, shuffle=False)
-        )
-        fetches = builder.add_fetches([self._grads, self._get_grad_and_stats_fetches()])
-        return fetches[0], fetches[1]
-
-    def _build_apply_gradients(self, builder, gradients):
-        if len(gradients) != len(self._grads):
-            raise ValueError(
-                "Unexpected number of gradients to apply, got {} for {}".format(
-                    gradients, self._grads
-                )
-            )
-        builder.add_feed_dict({self._is_training: True})
-        builder.add_feed_dict(dict(zip(self._grads, gradients)))
-        fetches = builder.add_fetches([self._apply_op])
-        return fetches[0]
-
-    def _build_learn_on_batch(self, builder, postprocessed_batch):
-        self._debug_vars()
-
-        builder.add_feed_dict(self.extra_compute_grad_feed_dict())
-        builder.add_feed_dict(
-            self._get_loss_inputs_dict(postprocessed_batch, shuffle=False)
-        )
-        fetches = builder.add_fetches(
-            [
-                self._apply_op,
-                self._get_grad_and_stats_fetches(),
-            ]
-        )
-        return fetches[1]
-
-    def _get_grad_and_stats_fetches(self):
-        fetches = self.extra_compute_grad_fetches()
-        if LEARNER_STATS_KEY not in fetches:
-            raise ValueError("Grad fetches should contain 'stats': {...} entry")
-        if self._stats_fetches:
-            fetches[LEARNER_STATS_KEY] = dict(
-                self._stats_fetches, **fetches[LEARNER_STATS_KEY]
-            )
-        return fetches
-
-    def _get_loss_inputs_dict(self, train_batch: SampleBatch, shuffle: bool):
-        """Return a feed dict from a batch.
-
-        Args:
-            train_batch (SampleBatch): batch of data to derive inputs from.
-            shuffle (bool): whether to shuffle batch sequences. Shuffle may
-                be done in-place. This only makes sense if you're further
-                applying minibatch SGD after getting the outputs.
-
-        Returns:
-            Feed dict of data.
-        """
-
-        # Get batch ready for RNNs, if applicable.
-        if not isinstance(train_batch, SampleBatch) or not train_batch.zero_padded:
-            pad_batch_to_sequences_of_same_size(
-                train_batch,
-                max_seq_len=self._max_seq_len,
-                shuffle=shuffle,
-                batch_divisibility_req=self._batch_divisibility_req,
-                feature_keys=list(self._loss_input_dict_no_rnn.keys()),
-                view_requirements=self.view_requirements,
-            )
-
-        # Mark the batch as "is_training" so the Model can use this
-        # information.
-        train_batch.set_training(True)
-
-        # Build the feed dict from the batch.
-        feed_dict = {}
-        for key, placeholders in self._loss_input_dict.items():
-            tree.map_structure(
-                lambda ph, v: feed_dict.__setitem__(ph, v),
-                placeholders,
-                train_batch[key],
-            )
-
-        state_keys = ["state_in_{}".format(i) for i in range(len(self._state_inputs))]
-        for key in state_keys:
-            feed_dict[self._loss_input_dict[key]] = train_batch[key]
-        if state_keys:
-            feed_dict[self._seq_lens] = train_batch[SampleBatch.SEQ_LENS]
-
-        return feed_dict
-
-
-@DeveloperAPI
-class LearningRateSchedule:
-    """Mixin for TFPolicy that adds a learning rate schedule."""
-
-    @DeveloperAPI
-    def __init__(self, lr, lr_schedule):
-        self._lr_schedule = None
-        if lr_schedule is None:
-            self.cur_lr = tf1.get_variable("lr", initializer=lr, trainable=False)
-        else:
-            self._lr_schedule = PiecewiseSchedule(
-                lr_schedule, outside_value=lr_schedule[-1][-1], framework=None
-            )
-            self.cur_lr = tf1.get_variable(
-                "lr", initializer=self._lr_schedule.value(0), trainable=False
-            )
-            if self.framework == "tf":
-                self._lr_placeholder = tf1.placeholder(dtype=tf.float32, name="lr")
-                self._lr_update = self.cur_lr.assign(
-                    self._lr_placeholder, read_value=False
-                )
-
-    @override(Policy)
-    def on_global_var_update(self, global_vars):
-        super(LearningRateSchedule, self).on_global_var_update(global_vars)
-        if self._lr_schedule is not None:
-            new_val = self._lr_schedule.value(global_vars["timestep"])
-            if self.framework == "tf":
-                self.get_session().run(
-                    self._lr_update, feed_dict={self._lr_placeholder: new_val}
-                )
-            else:
-                self.cur_lr.assign(new_val, read_value=False)
-                # This property (self._optimizer) is (still) accessible for
-                # both TFPolicy and any TFPolicy_eager.
-                self._optimizer.learning_rate.assign(self.cur_lr)
-
-    @override(TFPolicy)
-    def optimizer(self):
-        return tf1.train.AdamOptimizer(learning_rate=self.cur_lr)
-
-
-@DeveloperAPI
-class EntropyCoeffSchedule:
-    """Mixin for TFPolicy that adds entropy coeff decay."""
-
-    @DeveloperAPI
-    def __init__(self, entropy_coeff, entropy_coeff_schedule):
-        self._entropy_coeff_schedule = None
-        if entropy_coeff_schedule is None:
-            self.entropy_coeff = get_variable(
-                entropy_coeff, framework="tf", tf_name="entropy_coeff", trainable=False
-            )
-        else:
-            # Allows for custom schedule similar to lr_schedule format
-            if isinstance(entropy_coeff_schedule, list):
-                self._entropy_coeff_schedule = PiecewiseSchedule(
-                    entropy_coeff_schedule,
-                    outside_value=entropy_coeff_schedule[-1][-1],
-                    framework=None,
-                )
-            else:
-                # Implements previous version but enforces outside_value
-                self._entropy_coeff_schedule = PiecewiseSchedule(
-                    [[0, entropy_coeff], [entropy_coeff_schedule, 0.0]],
-                    outside_value=0.0,
-                    framework=None,
-                )
-
-            self.entropy_coeff = get_variable(
-                self._entropy_coeff_schedule.value(0),
-                framework="tf",
-                tf_name="entropy_coeff",
-                trainable=False,
-            )
-            if self.framework == "tf":
-                self._entropy_coeff_placeholder = tf1.placeholder(
-                    dtype=tf.float32, name="entropy_coeff"
-                )
-                self._entropy_coeff_update = self.entropy_coeff.assign(
-                    self._entropy_coeff_placeholder, read_value=False
-                )
-
-    @override(Policy)
-    def on_global_var_update(self, global_vars):
-        super(EntropyCoeffSchedule, self).on_global_var_update(global_vars)
-        if self._entropy_coeff_schedule is not None:
-            new_val = self._entropy_coeff_schedule.value(global_vars["timestep"])
-            if self.framework == "tf":
-                self.get_session().run(
-                    self._entropy_coeff_update,
-                    feed_dict={self._entropy_coeff_placeholder: new_val},
-                )
-            else:
-                self.entropy_coeff.assign(new_val, read_value=False)
-=======
-import errno
-import gym
-import logging
-import math
-import numpy as np
-import os
-import tree  # pip install dm_tree
-from typing import Dict, List, Optional, Tuple, Union, TYPE_CHECKING
-
-import ray
-import ray.experimental.tf_utils
-from ray.util.debug import log_once
-from ray.rllib.policy.policy import Policy
-from ray.rllib.policy.rnn_sequencing import pad_batch_to_sequences_of_same_size
-from ray.rllib.policy.sample_batch import SampleBatch
-from ray.rllib.models.modelv2 import ModelV2
-from ray.rllib.utils import force_list
-from ray.rllib.utils.annotations import DeveloperAPI, override
-from ray.rllib.utils.debug import summarize
-from ray.rllib.utils.deprecation import Deprecated, deprecation_warning
-from ray.rllib.utils.framework import try_import_tf, get_variable
-from ray.rllib.utils.metrics.learner_info import LEARNER_STATS_KEY
-from ray.rllib.utils.schedules import PiecewiseSchedule
-from ray.rllib.utils.spaces.space_utils import normalize_action
-from ray.rllib.utils.tf_utils import get_gpu_devices
-from ray.rllib.utils.tf_run_builder import TFRunBuilder
-from ray.rllib.utils.typing import (
-    LocalOptimizer,
-    ModelGradients,
-    TensorType,
-    TrainerConfigDict,
-)
-
-if TYPE_CHECKING:
-    from ray.rllib.evaluation import Episode
-
-tf1, tf, tfv = try_import_tf()
-logger = logging.getLogger(__name__)
-
-
-@DeveloperAPI
-class TFPolicy(Policy):
-    """An agent policy and loss implemented in TensorFlow.
-
-    Do not sub-class this class directly (neither should you sub-class
-    DynamicTFPolicy), but rather use
-    rllib.policy.tf_policy_template.build_tf_policy
-    to generate your custom tf (graph-mode or eager) Policy classes.
-
-    Extending this class enables RLlib to perform TensorFlow specific
-    optimizations on the policy, e.g., parallelization across gpus or
-    fusing multiple graphs together in the multi-agent setting.
-
-    Input tensors are typically shaped like [BATCH_SIZE, ...].
-
-    Examples:
-        >>> policy = TFPolicySubclass(
-            sess, obs_input, sampled_action, loss, loss_inputs)
-
-        >>> print(policy.compute_actions([1, 0, 2]))
-        (array([0, 1, 1]), [], {})
-
-        >>> print(policy.postprocess_trajectory(SampleBatch({...})))
-        SampleBatch({"action": ..., "advantages": ..., ...})
-    """
-
-    @DeveloperAPI
-    def __init__(
-        self,
-        observation_space: gym.spaces.Space,
-        action_space: gym.spaces.Space,
-        config: TrainerConfigDict,
-        sess: "tf1.Session",
-        obs_input: TensorType,
-        sampled_action: TensorType,
-        loss: Union[TensorType, List[TensorType]],
-        loss_inputs: List[Tuple[str, TensorType]],
-        model: Optional[ModelV2] = None,
-        sampled_action_logp: Optional[TensorType] = None,
-        action_input: Optional[TensorType] = None,
-        log_likelihood: Optional[TensorType] = None,
-        dist_inputs: Optional[TensorType] = None,
-        dist_class: Optional[type] = None,
-        state_inputs: Optional[List[TensorType]] = None,
-        state_outputs: Optional[List[TensorType]] = None,
-        prev_action_input: Optional[TensorType] = None,
-        prev_reward_input: Optional[TensorType] = None,
-        seq_lens: Optional[TensorType] = None,
-        max_seq_len: int = 20,
-        batch_divisibility_req: int = 1,
-        update_ops: List[TensorType] = None,
-        explore: Optional[TensorType] = None,
-        timestep: Optional[TensorType] = None,
-    ):
-        """Initializes a Policy object.
-
-        Args:
-            observation_space: Observation space of the policy.
-            action_space: Action space of the policy.
-            config: Policy-specific configuration data.
-            sess: The TensorFlow session to use.
-            obs_input: Input placeholder for observations, of shape
-                [BATCH_SIZE, obs...].
-            sampled_action: Tensor for sampling an action, of shape
-                [BATCH_SIZE, action...]
-            loss: Scalar policy loss output tensor or a list thereof
-                (in case there is more than one loss).
-            loss_inputs: A (name, placeholder) tuple for each loss input
-                argument. Each placeholder name must
-                correspond to a SampleBatch column key returned by
-                postprocess_trajectory(), and has shape [BATCH_SIZE, data...].
-                These keys will be read from postprocessed sample batches and
-                fed into the specified placeholders during loss computation.
-            model: The optional ModelV2 to use for calculating actions and
-                losses. If not None, TFPolicy will provide functionality for
-                getting variables, calling the model's custom loss (if
-                provided), and importing weights into the model.
-            sampled_action_logp: log probability of the sampled action.
-            action_input: Input placeholder for actions for
-                logp/log-likelihood calculations.
-            log_likelihood: Tensor to calculate the log_likelihood (given
-                action_input and obs_input).
-            dist_class: An optional ActionDistribution class to use for
-                generating a dist object from distribution inputs.
-            dist_inputs: Tensor to calculate the distribution
-                inputs/parameters.
-            state_inputs: List of RNN state input Tensors.
-            state_outputs: List of RNN state output Tensors.
-            prev_action_input: placeholder for previous actions.
-            prev_reward_input: placeholder for previous rewards.
-            seq_lens: Placeholder for RNN sequence lengths, of shape
-                [NUM_SEQUENCES].
-                Note that NUM_SEQUENCES << BATCH_SIZE. See
-                policy/rnn_sequencing.py for more information.
-            max_seq_len: Max sequence length for LSTM training.
-            batch_divisibility_req: pad all agent experiences batches to
-                multiples of this value. This only has an effect if not using
-                a LSTM model.
-            update_ops: override the batchnorm update ops
-                to run when applying gradients. Otherwise we run all update
-                ops found in the current variable scope.
-            explore: Placeholder for `explore` parameter into call to
-                Exploration.get_exploration_action. Explicitly set this to
-                False for not creating any Exploration component.
-            timestep: Placeholder for the global sampling timestep.
-        """
-        self.framework = "tf"
-        super().__init__(observation_space, action_space, config)
-
-        # Get devices to build the graph on.
-        worker_idx = self.config.get("worker_index", 0)
-        if not config["_fake_gpus"] and ray.worker._mode() == ray.worker.LOCAL_MODE:
-            num_gpus = 0
-        elif worker_idx == 0:
-            num_gpus = config["num_gpus"]
-        else:
-            num_gpus = config["num_gpus_per_worker"]
-        gpu_ids = get_gpu_devices()
-
-        # Place on one or more CPU(s) when either:
-        # - Fake GPU mode.
-        # - num_gpus=0 (either set by user or we are in local_mode=True).
-        # - no GPUs available.
-        if config["_fake_gpus"] or num_gpus == 0 or not gpu_ids:
-            logger.info(
-                "TFPolicy (worker={}) running on {}.".format(
-                    worker_idx if worker_idx > 0 else "local",
-                    f"{num_gpus} fake-GPUs" if config["_fake_gpus"] else "CPU",
-                )
-            )
-            self.devices = ["/cpu:0" for _ in range(int(math.ceil(num_gpus)) or 1)]
-        # Place on one or more actual GPU(s), when:
-        # - num_gpus > 0 (set by user) AND
-        # - local_mode=False AND
-        # - actual GPUs available AND
-        # - non-fake GPU mode.
-        else:
-            logger.info(
-                "TFPolicy (worker={}) running on {} GPU(s).".format(
-                    worker_idx if worker_idx > 0 else "local", num_gpus
-                )
-            )
-
-            # We are a remote worker (WORKER_MODE=1):
-            # GPUs should be assigned to us by ray.
-            if ray.worker._mode() == ray.worker.WORKER_MODE:
-                gpu_ids = ray.get_gpu_ids()
-
-            if len(gpu_ids) < num_gpus:
-                raise ValueError(
-                    "TFPolicy was not able to find enough GPU IDs! Found "
-                    f"{gpu_ids}, but num_gpus={num_gpus}."
-                )
-
-            self.devices = [f"/gpu:{i}" for i, _ in enumerate(gpu_ids) if i < num_gpus]
-
-        # Disable env-info placeholder.
-        if SampleBatch.INFOS in self.view_requirements:
-            self.view_requirements[SampleBatch.INFOS].used_for_training = False
-            self.view_requirements[SampleBatch.INFOS].used_for_compute_actions = False
-
-        assert model is None or isinstance(model, (ModelV2, tf.keras.Model)), (
-            "Model classes for TFPolicy other than `ModelV2|tf.keras.Model` "
-            "not allowed! You passed in {}.".format(model)
-        )
-        self.model = model
-        # Auto-update model's inference view requirements, if recurrent.
-        if self.model is not None:
-            self._update_model_view_requirements_from_init_state()
-
-        # If `explore` is explicitly set to False, don't create an exploration
-        # component.
-        self.exploration = self._create_exploration() if explore is not False else None
-
-        self._sess = sess
-        self._obs_input = obs_input
-        self._prev_action_input = prev_action_input
-        self._prev_reward_input = prev_reward_input
-        self._sampled_action = sampled_action
-        self._is_training = self._get_is_training_placeholder()
-        self._is_exploring = (
-            explore
-            if explore is not None
-            else tf1.placeholder_with_default(True, (), name="is_exploring")
-        )
-        self._sampled_action_logp = sampled_action_logp
-        self._sampled_action_prob = (
-            tf.math.exp(self._sampled_action_logp)
-            if self._sampled_action_logp is not None
-            else None
-        )
-        self._action_input = action_input  # For logp calculations.
-        self._dist_inputs = dist_inputs
-        self.dist_class = dist_class
-
-        self._state_inputs = state_inputs or []
-        self._state_outputs = state_outputs or []
-        self._seq_lens = seq_lens
-        self._max_seq_len = max_seq_len
-
-        if self._state_inputs and self._seq_lens is None:
-            raise ValueError(
-                "seq_lens tensor must be given if state inputs are defined"
-            )
-
-        self._batch_divisibility_req = batch_divisibility_req
-        self._update_ops = update_ops
-        self._apply_op = None
-        self._stats_fetches = {}
-        self._timestep = (
-            timestep
-            if timestep is not None
-            else tf1.placeholder_with_default(
-                tf.zeros((), dtype=tf.int64), (), name="timestep"
-            )
-        )
-
-        self._optimizers: List[LocalOptimizer] = []
-        # Backward compatibility and for some code shared with tf-eager Policy.
-        self._optimizer = None
-
-        self._grads_and_vars: Union[ModelGradients, List[ModelGradients]] = []
-        self._grads: Union[ModelGradients, List[ModelGradients]] = []
-        # Policy tf-variables (weights), whose values to get/set via
-        # get_weights/set_weights.
-        self._variables = None
-        # Local optimizer(s)' tf-variables (e.g. state vars for Adam).
-        # Will be stored alongside `self._variables` when checkpointing.
-        self._optimizer_variables: Optional[
-            ray.experimental.tf_utils.TensorFlowVariables
-        ] = None
-
-        # The loss tf-op(s). Number of losses must match number of optimizers.
-        self._losses = []
-        # Backward compatibility (in case custom child TFPolicies access this
-        # property).
-        self._loss = None
-        # A batch dict passed into loss function as input.
-        self._loss_input_dict = {}
-        losses = force_list(loss)
-        if len(losses) > 0:
-            self._initialize_loss(losses, loss_inputs)
-
-        # The log-likelihood calculator op.
-        self._log_likelihood = log_likelihood
-        if (
-            self._log_likelihood is None
-            and self._dist_inputs is not None
-            and self.dist_class is not None
-        ):
-            self._log_likelihood = self.dist_class(self._dist_inputs, self.model).logp(
-                self._action_input
-            )
-
-    @override(Policy)
-    def compute_actions_from_input_dict(
-        self,
-        input_dict: Union[SampleBatch, Dict[str, TensorType]],
-        explore: bool = None,
-        timestep: Optional[int] = None,
-        episodes: Optional[List["Episode"]] = None,
-        **kwargs,
-    ) -> Tuple[TensorType, List[TensorType], Dict[str, TensorType]]:
-
-        explore = explore if explore is not None else self.config["explore"]
-        timestep = timestep if timestep is not None else self.global_timestep
-
-        # Switch off is_training flag in our batch.
-        if isinstance(input_dict, SampleBatch):
-            input_dict.set_training(False)
-        else:
-            # Deprecated dict input.
-            input_dict["is_training"] = False
-
-        builder = TFRunBuilder(self.get_session(), "compute_actions_from_input_dict")
-        obs_batch = input_dict[SampleBatch.OBS]
-        to_fetch = self._build_compute_actions(
-            builder, input_dict=input_dict, explore=explore, timestep=timestep
-        )
-
-        # Execute session run to get action (and other fetches).
-        fetched = builder.get(to_fetch)
-
-        # Update our global timestep by the batch size.
-        self.global_timestep += (
-            len(obs_batch)
-            if isinstance(obs_batch, list)
-            else len(input_dict)
-            if isinstance(input_dict, SampleBatch)
-            else obs_batch.shape[0]
-        )
-
-        return fetched
-
-    @override(Policy)
-    def compute_actions(
-        self,
-        obs_batch: Union[List[TensorType], TensorType],
-        state_batches: Optional[List[TensorType]] = None,
-        prev_action_batch: Union[List[TensorType], TensorType] = None,
-        prev_reward_batch: Union[List[TensorType], TensorType] = None,
-        info_batch: Optional[Dict[str, list]] = None,
-        episodes: Optional[List["Episode"]] = None,
-        explore: Optional[bool] = None,
-        timestep: Optional[int] = None,
-        **kwargs,
-    ):
-
-        explore = explore if explore is not None else self.config["explore"]
-        timestep = timestep if timestep is not None else self.global_timestep
-
-        builder = TFRunBuilder(self.get_session(), "compute_actions")
-
-        input_dict = {SampleBatch.OBS: obs_batch, "is_training": False}
-        if state_batches:
-            for i, s in enumerate(state_batches):
-                input_dict[f"state_in_{i}"] = s
-        if prev_action_batch is not None:
-            input_dict[SampleBatch.PREV_ACTIONS] = prev_action_batch
-        if prev_reward_batch is not None:
-            input_dict[SampleBatch.PREV_REWARDS] = prev_reward_batch
-
-        to_fetch = self._build_compute_actions(
-            builder, input_dict=input_dict, explore=explore, timestep=timestep
-        )
-
-        # Execute session run to get action (and other fetches).
-        fetched = builder.get(to_fetch)
-
-        # Update our global timestep by the batch size.
-        self.global_timestep += (
-            len(obs_batch)
-            if isinstance(obs_batch, list)
-            else tree.flatten(obs_batch)[0].shape[0]
-        )
-
-        return fetched
-
-    @override(Policy)
-    def compute_log_likelihoods(
-        self,
-        actions: Union[List[TensorType], TensorType],
-        obs_batch: Union[List[TensorType], TensorType],
-        state_batches: Optional[List[TensorType]] = None,
-        prev_action_batch: Optional[Union[List[TensorType], TensorType]] = None,
-        prev_reward_batch: Optional[Union[List[TensorType], TensorType]] = None,
-        actions_normalized: bool = True,
-    ) -> TensorType:
-
-        if self._log_likelihood is None:
-            raise ValueError(
-                "Cannot compute log-prob/likelihood w/o a " "self._log_likelihood op!"
-            )
-
-        # Exploration hook before each forward pass.
-        self.exploration.before_compute_actions(
-            explore=False, tf_sess=self.get_session()
-        )
-
-        builder = TFRunBuilder(self.get_session(), "compute_log_likelihoods")
-
-        # Normalize actions if necessary.
-        if actions_normalized is False and self.config["normalize_actions"]:
-            actions = normalize_action(actions, self.action_space_struct)
-
-        # Feed actions (for which we want logp values) into graph.
-        builder.add_feed_dict({self._action_input: actions})
-        # Feed observations.
-        builder.add_feed_dict({self._obs_input: obs_batch})
-        # Internal states.
-        state_batches = state_batches or []
-        if len(self._state_inputs) != len(state_batches):
-            raise ValueError(
-                "Must pass in RNN state batches for placeholders {}, got {}".format(
-                    self._state_inputs, state_batches
-                )
-            )
-        builder.add_feed_dict({k: v for k, v in zip(self._state_inputs, state_batches)})
-        if state_batches:
-            builder.add_feed_dict({self._seq_lens: np.ones(len(obs_batch))})
-        # Prev-a and r.
-        if self._prev_action_input is not None and prev_action_batch is not None:
-            builder.add_feed_dict({self._prev_action_input: prev_action_batch})
-        if self._prev_reward_input is not None and prev_reward_batch is not None:
-            builder.add_feed_dict({self._prev_reward_input: prev_reward_batch})
-        # Fetch the log_likelihoods output and return.
-        fetches = builder.add_fetches([self._log_likelihood])
-        return builder.get(fetches)[0]
-
-    @override(Policy)
-    @DeveloperAPI
-    def learn_on_batch(self, postprocessed_batch: SampleBatch) -> Dict[str, TensorType]:
-        assert self.loss_initialized()
-
-        # Switch on is_training flag in our batch.
-        postprocessed_batch.set_training(True)
-
-        builder = TFRunBuilder(self.get_session(), "learn_on_batch")
-
-        # Callback handling.
-        learn_stats = {}
-        self.callbacks.on_learn_on_batch(
-            policy=self, train_batch=postprocessed_batch, result=learn_stats
-        )
-
-        fetches = self._build_learn_on_batch(builder, postprocessed_batch)
-        stats = builder.get(fetches)
-        stats.update({"custom_metrics": learn_stats})
-        return stats
-
-    @override(Policy)
-    @DeveloperAPI
-    def compute_gradients(
-        self, postprocessed_batch: SampleBatch
-    ) -> Tuple[ModelGradients, Dict[str, TensorType]]:
-        assert self.loss_initialized()
-        # Switch on is_training flag in our batch.
-        postprocessed_batch.set_training(True)
-        builder = TFRunBuilder(self.get_session(), "compute_gradients")
-        fetches = self._build_compute_gradients(builder, postprocessed_batch)
-        return builder.get(fetches)
-
-    @override(Policy)
-    @DeveloperAPI
-    def apply_gradients(self, gradients: ModelGradients) -> None:
-        assert self.loss_initialized()
-        builder = TFRunBuilder(self.get_session(), "apply_gradients")
-        fetches = self._build_apply_gradients(builder, gradients)
-        builder.get(fetches)
-
-    @override(Policy)
-    @DeveloperAPI
-    def get_weights(self) -> Union[Dict[str, TensorType], List[TensorType]]:
-        return self._variables.get_weights()
-
-    @override(Policy)
-    @DeveloperAPI
-    def set_weights(self, weights) -> None:
-        return self._variables.set_weights(weights)
-
-    @override(Policy)
-    @DeveloperAPI
-    def get_exploration_state(self) -> Dict[str, TensorType]:
-        return self.exploration.get_state(sess=self.get_session())
-
-    @Deprecated(new="get_exploration_state", error=False)
-    def get_exploration_info(self) -> Dict[str, TensorType]:
-        return self.get_exploration_state()
-
-    @override(Policy)
-    @DeveloperAPI
-    def is_recurrent(self) -> bool:
-        return len(self._state_inputs) > 0
-
-    @override(Policy)
-    @DeveloperAPI
-    def num_state_tensors(self) -> int:
-        return len(self._state_inputs)
-
-    @override(Policy)
-    @DeveloperAPI
-    def get_state(self) -> Union[Dict[str, TensorType], List[TensorType]]:
-        # For tf Policies, return Policy weights and optimizer var values.
-        state = super().get_state()
-        if len(self._optimizer_variables.variables) > 0:
-            state["_optimizer_variables"] = self.get_session().run(
-                self._optimizer_variables.variables
-            )
-        # Add exploration state.
-        state["_exploration_state"] = self.exploration.get_state(self.get_session())
-        return state
-
-    @override(Policy)
-    @DeveloperAPI
-    def set_state(self, state: dict) -> None:
-        # Set optimizer vars first.
-        optimizer_vars = state.get("_optimizer_variables", None)
-        if optimizer_vars is not None:
-            self._optimizer_variables.set_weights(optimizer_vars)
-        # Set exploration's state.
-        if hasattr(self, "exploration") and "_exploration_state" in state:
-            self.exploration.set_state(
-                state=state["_exploration_state"], sess=self.get_session()
-            )
-
-        # Set the Policy's (NN) weights.
-        super().set_state(state)
-
-    @override(Policy)
-    @DeveloperAPI
-    def export_checkpoint(
-        self, export_dir: str, filename_prefix: str = "model"
-    ) -> None:
-        """Export tensorflow checkpoint to export_dir."""
-        try:
-            os.makedirs(export_dir)
-        except OSError as e:
-            # ignore error if export dir already exists
-            if e.errno != errno.EEXIST:
-                raise
-        save_path = os.path.join(export_dir, filename_prefix)
-        with self.get_session().graph.as_default():
-            saver = tf1.train.Saver()
-            saver.save(self.get_session(), save_path)
-
-    @override(Policy)
-    @DeveloperAPI
-    def export_model(self, export_dir: str, onnx: Optional[int] = None) -> None:
-        """Export tensorflow graph to export_dir for serving."""
-        if onnx:
-            try:
-                import tf2onnx
-            except ImportError as e:
-                raise RuntimeError(
-                    "Converting a TensorFlow model to ONNX requires "
-                    "`tf2onnx` to be installed. Install with "
-                    "`pip install tf2onnx`."
-                ) from e
-
-            with self.get_session().graph.as_default():
-                signature_def_map = self._build_signature_def()
-
-                sd = signature_def_map[
-                    tf1.saved_model.signature_constants.DEFAULT_SERVING_SIGNATURE_DEF_KEY  # noqa: E501
-                ]
-                inputs = [v.name for k, v in sd.inputs.items()]
-                outputs = [v.name for k, v in sd.outputs.items()]
-
-                from tf2onnx import tf_loader
-
-                frozen_graph_def = tf_loader.freeze_session(
-                    self._sess, input_names=inputs, output_names=outputs
-                )
-
-            with tf1.Session(graph=tf.Graph()) as session:
-                tf.import_graph_def(frozen_graph_def, name="")
-
-                g = tf2onnx.tfonnx.process_tf_graph(
-                    session.graph,
-                    input_names=inputs,
-                    output_names=outputs,
-                    inputs_as_nchw=inputs,
-                )
-
-                model_proto = g.make_model("onnx_model")
-                tf2onnx.utils.save_onnx_model(
-                    export_dir, "saved_model", feed_dict={}, model_proto=model_proto
-                )
-        else:
-            with self.get_session().graph.as_default():
-                signature_def_map = self._build_signature_def()
-                builder = tf1.saved_model.builder.SavedModelBuilder(export_dir)
-                builder.add_meta_graph_and_variables(
-                    self.get_session(),
-                    [tf1.saved_model.tag_constants.SERVING],
-                    signature_def_map=signature_def_map,
-                    saver=tf1.summary.FileWriter(export_dir).add_graph(
-                        graph=self.get_session().graph
-                    ),
-                )
-                builder.save()
-
-    @override(Policy)
-    @DeveloperAPI
-    def import_model_from_h5(self, import_file: str) -> None:
-        """Imports weights into tf model."""
-        if self.model is None:
-            raise NotImplementedError("No `self.model` to import into!")
-
-        # Make sure the session is the right one (see issue #7046).
-        with self.get_session().graph.as_default():
-            with self.get_session().as_default():
-                return self.model.import_from_h5(import_file)
-
-    @override(Policy)
-    def get_session(self) -> Optional["tf1.Session"]:
-        """Returns a reference to the TF session for this policy."""
-        return self._sess
-
-    def variables(self):
-        """Return the list of all savable variables for this policy."""
-        if self.model is None:
-            raise NotImplementedError("No `self.model` to get variables for!")
-        elif isinstance(self.model, tf.keras.Model):
-            return self.model.variables
-        else:
-            return self.model.variables()
-
-    def get_placeholder(self, name) -> "tf1.placeholder":
-        """Returns the given action or loss input placeholder by name.
-
-        If the loss has not been initialized and a loss input placeholder is
-        requested, an error is raised.
-
-        Args:
-            name (str): The name of the placeholder to return. One of
-                SampleBatch.CUR_OBS|PREV_ACTION/REWARD or a valid key from
-                `self._loss_input_dict`.
-
-        Returns:
-            tf1.placeholder: The placeholder under the given str key.
-        """
-        if name == SampleBatch.CUR_OBS:
-            return self._obs_input
-        elif name == SampleBatch.PREV_ACTIONS:
-            return self._prev_action_input
-        elif name == SampleBatch.PREV_REWARDS:
-            return self._prev_reward_input
-
-        assert self._loss_input_dict, (
-            "You need to populate `self._loss_input_dict` before "
-            "`get_placeholder()` can be called"
-        )
-        return self._loss_input_dict[name]
-
-    def loss_initialized(self) -> bool:
-        """Returns whether the loss term(s) have been initialized."""
-        return len(self._losses) > 0
-
-    def _initialize_loss(
-        self, losses: List[TensorType], loss_inputs: List[Tuple[str, TensorType]]
-    ) -> None:
-        """Initializes the loss op from given loss tensor and placeholders.
-
-        Args:
-            loss (List[TensorType]): The list of loss ops returned by some
-                loss function.
-            loss_inputs (List[Tuple[str, TensorType]]): The list of Tuples:
-                (name, tf1.placeholders) needed for calculating the loss.
-        """
-        self._loss_input_dict = dict(loss_inputs)
-        self._loss_input_dict_no_rnn = {
-            k: v
-            for k, v in self._loss_input_dict.items()
-            if (v not in self._state_inputs and v != self._seq_lens)
-        }
-        for i, ph in enumerate(self._state_inputs):
-            self._loss_input_dict["state_in_{}".format(i)] = ph
-
-        if self.model and not isinstance(self.model, tf.keras.Model):
-            self._losses = force_list(
-                self.model.custom_loss(losses, self._loss_input_dict)
-            )
-            self._stats_fetches.update({"model": self.model.metrics()})
-        else:
-            self._losses = losses
-        # Backward compatibility.
-        self._loss = self._losses[0] if self._losses is not None else None
-
-        if not self._optimizers:
-            self._optimizers = force_list(self.optimizer())
-            # Backward compatibility.
-            self._optimizer = self._optimizers[0] if self._optimizers else None
-
-        # Supporting more than one loss/optimizer.
-        if self.config["_tf_policy_handles_more_than_one_loss"]:
-            self._grads_and_vars = []
-            self._grads = []
-            for group in self.gradients(self._optimizers, self._losses):
-                g_and_v = [(g, v) for (g, v) in group if g is not None]
-                self._grads_and_vars.append(g_and_v)
-                self._grads.append([g for (g, _) in g_and_v])
-        # Only one optimizer and and loss term.
-        else:
-            self._grads_and_vars = [
-                (g, v)
-                for (g, v) in self.gradients(self._optimizer, self._loss)
-                if g is not None
-            ]
-            self._grads = [g for (g, _) in self._grads_and_vars]
-
-        if self.model:
-            self._variables = ray.experimental.tf_utils.TensorFlowVariables(
-                [], self.get_session(), self.variables()
-            )
-
-        # Gather update ops for any batch norm layers.
-        if len(self.devices) <= 1:
-            if not self._update_ops:
-                self._update_ops = tf1.get_collection(
-                    tf1.GraphKeys.UPDATE_OPS, scope=tf1.get_variable_scope().name
-                )
-            if self._update_ops:
-                logger.info(
-                    "Update ops to run on apply gradient: {}".format(self._update_ops)
-                )
-            with tf1.control_dependencies(self._update_ops):
-                self._apply_op = self.build_apply_op(
-                    optimizer=self._optimizers
-                    if self.config["_tf_policy_handles_more_than_one_loss"]
-                    else self._optimizer,
-                    grads_and_vars=self._grads_and_vars,
-                )
-
-        if log_once("loss_used"):
-            logger.debug(
-                "These tensors were used in the loss functions:"
-                f"\n{summarize(self._loss_input_dict)}\n"
-            )
-
-        self.get_session().run(tf1.global_variables_initializer())
-
-        # TensorFlowVariables holing a flat list of all our optimizers'
-        # variables.
-        self._optimizer_variables = ray.experimental.tf_utils.TensorFlowVariables(
-            [v for o in self._optimizers for v in o.variables()], self.get_session()
-        )
-
-    @DeveloperAPI
-    def copy(self, existing_inputs: List[Tuple[str, "tf1.placeholder"]]) -> "TFPolicy":
-        """Creates a copy of self using existing input placeholders.
-
-        Optional: Only required to work with the multi-GPU optimizer.
-
-        Args:
-            existing_inputs (List[Tuple[str, tf1.placeholder]]): Dict mapping
-                names (str) to tf1.placeholders to re-use (share) with the
-                returned copy of self.
-
-        Returns:
-            TFPolicy: A copy of self.
-        """
-        raise NotImplementedError
-
-    @DeveloperAPI
-    def extra_compute_action_feed_dict(self) -> Dict[TensorType, TensorType]:
-        """Extra dict to pass to the compute actions session run.
-
-        Returns:
-            Dict[TensorType, TensorType]: A feed dict to be added to the
-                feed_dict passed to the compute_actions session.run() call.
-        """
-        return {}
-
-    @DeveloperAPI
-    def extra_compute_action_fetches(self) -> Dict[str, TensorType]:
-        """Extra values to fetch and return from compute_actions().
-
-        By default we return action probability/log-likelihood info
-        and action distribution inputs (if present).
-
-        Returns:
-             Dict[str, TensorType]: An extra fetch-dict to be passed to and
-                returned from the compute_actions() call.
-        """
-        extra_fetches = {}
-        # Action-logp and action-prob.
-        if self._sampled_action_logp is not None:
-            extra_fetches[SampleBatch.ACTION_PROB] = self._sampled_action_prob
-            extra_fetches[SampleBatch.ACTION_LOGP] = self._sampled_action_logp
-        # Action-dist inputs.
-        if self._dist_inputs is not None:
-            extra_fetches[SampleBatch.ACTION_DIST_INPUTS] = self._dist_inputs
-        return extra_fetches
-
-    @DeveloperAPI
-    def extra_compute_grad_feed_dict(self) -> Dict[TensorType, TensorType]:
-        """Extra dict to pass to the compute gradients session run.
-
-        Returns:
-            Dict[TensorType, TensorType]: Extra feed_dict to be passed to the
-                compute_gradients Session.run() call.
-        """
-        return {}  # e.g, kl_coeff
-
-    @DeveloperAPI
-    def extra_compute_grad_fetches(self) -> Dict[str, any]:
-        """Extra values to fetch and return from compute_gradients().
-
-        Returns:
-            Dict[str, any]: Extra fetch dict to be added to the fetch dict
-                of the compute_gradients Session.run() call.
-        """
-        return {LEARNER_STATS_KEY: {}}  # e.g, stats, td error, etc.
-
-    @DeveloperAPI
-    def optimizer(self) -> "tf.keras.optimizers.Optimizer":
-        """TF optimizer to use for policy optimization.
-
-        Returns:
-            tf.keras.optimizers.Optimizer: The local optimizer to use for this
-                Policy's Model.
-        """
-        if hasattr(self, "config") and "lr" in self.config:
-            return tf1.train.AdamOptimizer(learning_rate=self.config["lr"])
-        else:
-            return tf1.train.AdamOptimizer()
-
-    @DeveloperAPI
-    def gradients(
-        self,
-        optimizer: Union[LocalOptimizer, List[LocalOptimizer]],
-        loss: Union[TensorType, List[TensorType]],
-    ) -> Union[List[ModelGradients], List[List[ModelGradients]]]:
-        """Override this for a custom gradient computation behavior.
-
-        Args:
-            optimizer (Union[LocalOptimizer, List[LocalOptimizer]]): A single
-                LocalOptimizer of a list thereof to use for gradient
-                calculations. If more than one optimizer given, the number of
-                optimizers must match the number of losses provided.
-            loss (Union[TensorType, List[TensorType]]): A single loss term
-                or a list thereof to use for gradient calculations.
-                If more than one loss given, the number of loss terms must
-                match the number of optimizers provided.
-
-        Returns:
-            Union[List[ModelGradients], List[List[ModelGradients]]]: List of
-                ModelGradients (grads and vars OR just grads) OR List of List
-                of ModelGradients in case we have more than one
-                optimizer/loss.
-        """
-        optimizers = force_list(optimizer)
-        losses = force_list(loss)
-
-        # We have more than one optimizers and loss terms.
-        if self.config["_tf_policy_handles_more_than_one_loss"]:
-            grads = []
-            for optim, loss_ in zip(optimizers, losses):
-                grads.append(optim.compute_gradients(loss_))
-        # We have only one optimizer and one loss term.
-        else:
-            return optimizers[0].compute_gradients(losses[0])
-
-    @DeveloperAPI
-    def build_apply_op(
-        self,
-        optimizer: Union[LocalOptimizer, List[LocalOptimizer]],
-        grads_and_vars: Union[ModelGradients, List[ModelGradients]],
-    ) -> "tf.Operation":
-        """Override this for a custom gradient apply computation behavior.
-
-        Args:
-            optimizer (Union[LocalOptimizer, List[LocalOptimizer]]): The local
-                tf optimizer to use for applying the grads and vars.
-            grads_and_vars (Union[ModelGradients, List[ModelGradients]]): List
-                of tuples with grad values and the grad-value's corresponding
-                tf.variable in it.
-
-        Returns:
-            tf.Operation: The tf op that applies all computed gradients
-                (`grads_and_vars`) to the model(s) via the given optimizer(s).
-        """
-        optimizers = force_list(optimizer)
-
-        # We have more than one optimizers and loss terms.
-        if self.config["_tf_policy_handles_more_than_one_loss"]:
-            ops = []
-            for i, optim in enumerate(optimizers):
-                # Specify global_step (e.g. for TD3 which needs to count the
-                # num updates that have happened).
-                ops.append(
-                    optim.apply_gradients(
-                        grads_and_vars[i],
-                        global_step=tf1.train.get_or_create_global_step(),
-                    )
-                )
-            return tf.group(ops)
-        # We have only one optimizer and one loss term.
-        else:
-            return optimizers[0].apply_gradients(
-                grads_and_vars, global_step=tf1.train.get_or_create_global_step()
-            )
-
-    def _get_is_training_placeholder(self):
-        """Get the placeholder for _is_training, i.e., for batch norm layers.
-
-        This can be called safely before __init__ has run.
-        """
-        if not hasattr(self, "_is_training"):
-            self._is_training = tf1.placeholder_with_default(
-                False, (), name="is_training"
-            )
-        return self._is_training
-
-    def _debug_vars(self):
-        if log_once("grad_vars"):
-            if self.config["_tf_policy_handles_more_than_one_loss"]:
-                for group in self._grads_and_vars:
-                    for _, v in group:
-                        logger.info("Optimizing variable {}".format(v))
-            else:
-                for _, v in self._grads_and_vars:
-                    logger.info("Optimizing variable {}".format(v))
-
-    def _extra_input_signature_def(self):
-        """Extra input signatures to add when exporting tf model.
-        Inferred from extra_compute_action_feed_dict()
-        """
-        feed_dict = self.extra_compute_action_feed_dict()
-        return {
-            k.name: tf1.saved_model.utils.build_tensor_info(k) for k in feed_dict.keys()
-        }
-
-    def _extra_output_signature_def(self):
-        """Extra output signatures to add when exporting tf model.
-        Inferred from extra_compute_action_fetches()
-        """
-        fetches = self.extra_compute_action_fetches()
-        return {
-            k: tf1.saved_model.utils.build_tensor_info(fetches[k])
-            for k in fetches.keys()
-        }
-
-    def _build_signature_def(self):
-        """Build signature def map for tensorflow SavedModelBuilder."""
-        # build input signatures
-        input_signature = self._extra_input_signature_def()
-        input_signature["observations"] = tf1.saved_model.utils.build_tensor_info(
-            self._obs_input
-        )
-
-        if self._seq_lens is not None:
-            input_signature[
-                SampleBatch.SEQ_LENS
-            ] = tf1.saved_model.utils.build_tensor_info(self._seq_lens)
-        if self._prev_action_input is not None:
-            input_signature["prev_action"] = tf1.saved_model.utils.build_tensor_info(
-                self._prev_action_input
-            )
-        if self._prev_reward_input is not None:
-            input_signature["prev_reward"] = tf1.saved_model.utils.build_tensor_info(
-                self._prev_reward_input
-            )
-
-        input_signature["is_training"] = tf1.saved_model.utils.build_tensor_info(
-            self._is_training
-        )
-
-        if self._timestep is not None:
-            input_signature["timestep"] = tf1.saved_model.utils.build_tensor_info(
-                self._timestep
-            )
-
-        for state_input in self._state_inputs:
-            input_signature[state_input.name] = tf1.saved_model.utils.build_tensor_info(
-                state_input
-            )
-
-        # build output signatures
-        output_signature = self._extra_output_signature_def()
-        for i, a in enumerate(tf.nest.flatten(self._sampled_action)):
-            output_signature[
-                "actions_{}".format(i)
-            ] = tf1.saved_model.utils.build_tensor_info(a)
-
-        for state_output in self._state_outputs:
-            output_signature[
-                state_output.name
-            ] = tf1.saved_model.utils.build_tensor_info(state_output)
-        signature_def = tf1.saved_model.signature_def_utils.build_signature_def(
-            input_signature,
-            output_signature,
-            tf1.saved_model.signature_constants.PREDICT_METHOD_NAME,
-        )
-        signature_def_key = (
-            tf1.saved_model.signature_constants.DEFAULT_SERVING_SIGNATURE_DEF_KEY
-        )
-        signature_def_map = {signature_def_key: signature_def}
-        return signature_def_map
-
-    def _build_compute_actions(
-        self,
-        builder,
-        *,
-        input_dict=None,
-        obs_batch=None,
-        state_batches=None,
-        prev_action_batch=None,
-        prev_reward_batch=None,
-        episodes=None,
-        explore=None,
-        timestep=None,
-    ):
-        explore = explore if explore is not None else self.config["explore"]
-        timestep = timestep if timestep is not None else self.global_timestep
-
-        # Call the exploration before_compute_actions hook.
-        self.exploration.before_compute_actions(
-            timestep=timestep, explore=explore, tf_sess=self.get_session()
-        )
-
-        builder.add_feed_dict(self.extra_compute_action_feed_dict())
-
-        # `input_dict` given: Simply build what's in that dict.
-        if input_dict is not None:
-            if hasattr(self, "_input_dict"):
-                for key, value in input_dict.items():
-                    if key in self._input_dict:
-                        # Handle complex/nested spaces as well.
-                        tree.map_structure(
-                            lambda k, v: builder.add_feed_dict({k: v}),
-                            self._input_dict[key],
-                            value,
-                        )
-            # For policies that inherit directly from TFPolicy.
-            else:
-                builder.add_feed_dict({self._obs_input: input_dict[SampleBatch.OBS]})
-                if SampleBatch.PREV_ACTIONS in input_dict:
-                    builder.add_feed_dict(
-                        {self._prev_action_input: input_dict[SampleBatch.PREV_ACTIONS]}
-                    )
-                if SampleBatch.PREV_REWARDS in input_dict:
-                    builder.add_feed_dict(
-                        {self._prev_reward_input: input_dict[SampleBatch.PREV_REWARDS]}
-                    )
-                state_batches = []
-                i = 0
-                while "state_in_{}".format(i) in input_dict:
-                    state_batches.append(input_dict["state_in_{}".format(i)])
-                    i += 1
-                builder.add_feed_dict(dict(zip(self._state_inputs, state_batches)))
-
-            if "state_in_0" in input_dict and SampleBatch.SEQ_LENS not in input_dict:
-                builder.add_feed_dict(
-                    {self._seq_lens: np.ones(len(input_dict["state_in_0"]))}
-                )
-
-        # Hardcoded old way: Build fixed fields, if provided.
-        # TODO: (sven) This can be deprecated after trajectory view API flag is
-        #  removed and always True.
-        else:
-            if log_once("_build_compute_actions_input_dict"):
-                deprecation_warning(
-                    old="_build_compute_actions(.., obs_batch=.., ..)",
-                    new="_build_compute_actions(.., input_dict=..)",
-                    error=False,
-                )
-            state_batches = state_batches or []
-            if len(self._state_inputs) != len(state_batches):
-                raise ValueError(
-                    "Must pass in RNN state batches for placeholders {}, "
-                    "got {}".format(self._state_inputs, state_batches)
-                )
-
-            tree.map_structure(
-                lambda k, v: builder.add_feed_dict({k: v}),
-                self._obs_input,
-                obs_batch,
-            )
-            if state_batches:
-                builder.add_feed_dict({self._seq_lens: np.ones(len(obs_batch))})
-            if self._prev_action_input is not None and prev_action_batch is not None:
-                builder.add_feed_dict({self._prev_action_input: prev_action_batch})
-            if self._prev_reward_input is not None and prev_reward_batch is not None:
-                builder.add_feed_dict({self._prev_reward_input: prev_reward_batch})
-            builder.add_feed_dict(dict(zip(self._state_inputs, state_batches)))
-
-        builder.add_feed_dict({self._is_training: False})
-        builder.add_feed_dict({self._is_exploring: explore})
-        if timestep is not None:
-            builder.add_feed_dict({self._timestep: timestep})
-
-        # Determine, what exactly to fetch from the graph.
-        to_fetch = (
-            [self._sampled_action]
-            + self._state_outputs
-            + [self.extra_compute_action_fetches()]
-        )
-
-        # Perform the session call.
-        fetches = builder.add_fetches(to_fetch)
-        return fetches[0], fetches[1:-1], fetches[-1]
-
-    def _build_compute_gradients(self, builder, postprocessed_batch):
-        self._debug_vars()
-        builder.add_feed_dict(self.extra_compute_grad_feed_dict())
-        builder.add_feed_dict(
-            self._get_loss_inputs_dict(postprocessed_batch, shuffle=False)
-        )
-        fetches = builder.add_fetches([self._grads, self._get_grad_and_stats_fetches()])
-        return fetches[0], fetches[1]
-
-    def _build_apply_gradients(self, builder, gradients):
-        if len(gradients) != len(self._grads):
-            raise ValueError(
-                "Unexpected number of gradients to apply, got {} for {}".format(
-                    gradients, self._grads
-                )
-            )
-        builder.add_feed_dict({self._is_training: True})
-        builder.add_feed_dict(dict(zip(self._grads, gradients)))
-        fetches = builder.add_fetches([self._apply_op])
-        return fetches[0]
-
-    def _build_learn_on_batch(self, builder, postprocessed_batch):
-        self._debug_vars()
-
-        builder.add_feed_dict(self.extra_compute_grad_feed_dict())
-        builder.add_feed_dict(
-            self._get_loss_inputs_dict(postprocessed_batch, shuffle=False)
-        )
-        fetches = builder.add_fetches(
-            [
-                self._apply_op,
-                self._get_grad_and_stats_fetches(),
-            ]
-        )
-        return fetches[1]
-
-    def _get_grad_and_stats_fetches(self):
-        fetches = self.extra_compute_grad_fetches()
-        if LEARNER_STATS_KEY not in fetches:
-            raise ValueError("Grad fetches should contain 'stats': {...} entry")
-        if self._stats_fetches:
-            fetches[LEARNER_STATS_KEY] = dict(
-                self._stats_fetches, **fetches[LEARNER_STATS_KEY]
-            )
-        return fetches
-
-    def _get_loss_inputs_dict(self, train_batch: SampleBatch, shuffle: bool):
-        """Return a feed dict from a batch.
-
-        Args:
-            train_batch (SampleBatch): batch of data to derive inputs from.
-            shuffle (bool): whether to shuffle batch sequences. Shuffle may
-                be done in-place. This only makes sense if you're further
-                applying minibatch SGD after getting the outputs.
-
-        Returns:
-            Feed dict of data.
-        """
-
-        # Get batch ready for RNNs, if applicable.
-        if not isinstance(train_batch, SampleBatch) or not train_batch.zero_padded:
-            pad_batch_to_sequences_of_same_size(
-                train_batch,
-                max_seq_len=self._max_seq_len,
-                shuffle=shuffle,
-                batch_divisibility_req=self._batch_divisibility_req,
-                feature_keys=list(self._loss_input_dict_no_rnn.keys()),
-                view_requirements=self.view_requirements,
-            )
-
-        # Mark the batch as "is_training" so the Model can use this
-        # information.
-        train_batch.set_training(True)
-
-        # Build the feed dict from the batch.
-        feed_dict = {}
-        for key, placeholders in self._loss_input_dict.items():
-            tree.map_structure(
-                lambda ph, v: feed_dict.__setitem__(ph, v),
-                placeholders,
-                train_batch[key],
-            )
-
-        state_keys = ["state_in_{}".format(i) for i in range(len(self._state_inputs))]
-        for key in state_keys:
-            feed_dict[self._loss_input_dict[key]] = train_batch[key]
-        if state_keys:
-            feed_dict[self._seq_lens] = train_batch[SampleBatch.SEQ_LENS]
-
-        return feed_dict
-
-
-@DeveloperAPI
-class LearningRateSchedule:
-    """Mixin for TFPolicy that adds a learning rate schedule."""
-
-    @DeveloperAPI
-    def __init__(self, lr, lr_schedule):
-        self._lr_schedule = None
-        if lr_schedule is None:
-            self.cur_lr = tf1.get_variable("lr", initializer=lr, trainable=False)
-        else:
-            self._lr_schedule = PiecewiseSchedule(
-                lr_schedule, outside_value=lr_schedule[-1][-1], framework=None
-            )
-            self.cur_lr = tf1.get_variable(
-                "lr", initializer=self._lr_schedule.value(0), trainable=False
-            )
-            if self.framework == "tf":
-                self._lr_placeholder = tf1.placeholder(dtype=tf.float32, name="lr")
-                self._lr_update = self.cur_lr.assign(
-                    self._lr_placeholder, read_value=False
-                )
-
-    @override(Policy)
-    def on_global_var_update(self, global_vars):
-        super(LearningRateSchedule, self).on_global_var_update(global_vars)
-        if self._lr_schedule is not None:
-            new_val = self._lr_schedule.value(global_vars["timestep"])
-            if self.framework == "tf":
-                self.get_session().run(
-                    self._lr_update, feed_dict={self._lr_placeholder: new_val}
-                )
-            else:
-                self.cur_lr.assign(new_val, read_value=False)
-                # This property (self._optimizer) is (still) accessible for
-                # both TFPolicy and any TFPolicy_eager.
-                self._optimizer.learning_rate.assign(self.cur_lr)
-
-    @override(TFPolicy)
-    def optimizer(self):
-        return tf1.train.AdamOptimizer(learning_rate=self.cur_lr)
-
-
-@DeveloperAPI
-class EntropyCoeffSchedule:
-    """Mixin for TFPolicy that adds entropy coeff decay."""
-
-    @DeveloperAPI
-    def __init__(self, entropy_coeff, entropy_coeff_schedule):
-        self._entropy_coeff_schedule = None
-        if entropy_coeff_schedule is None:
-            self.entropy_coeff = get_variable(
-                entropy_coeff, framework="tf", tf_name="entropy_coeff", trainable=False
-            )
-        else:
-            # Allows for custom schedule similar to lr_schedule format
-            if isinstance(entropy_coeff_schedule, list):
-                self._entropy_coeff_schedule = PiecewiseSchedule(
-                    entropy_coeff_schedule,
-                    outside_value=entropy_coeff_schedule[-1][-1],
-                    framework=None,
-                )
-            else:
-                # Implements previous version but enforces outside_value
-                self._entropy_coeff_schedule = PiecewiseSchedule(
-                    [[0, entropy_coeff], [entropy_coeff_schedule, 0.0]],
-                    outside_value=0.0,
-                    framework=None,
-                )
-
-            self.entropy_coeff = get_variable(
-                self._entropy_coeff_schedule.value(0),
-                framework="tf",
-                tf_name="entropy_coeff",
-                trainable=False,
-            )
-            if self.framework == "tf":
-                self._entropy_coeff_placeholder = tf1.placeholder(
-                    dtype=tf.float32, name="entropy_coeff"
-                )
-                self._entropy_coeff_update = self.entropy_coeff.assign(
-                    self._entropy_coeff_placeholder, read_value=False
-                )
-
-    @override(Policy)
-    def on_global_var_update(self, global_vars):
-        super(EntropyCoeffSchedule, self).on_global_var_update(global_vars)
-        if self._entropy_coeff_schedule is not None:
-            new_val = self._entropy_coeff_schedule.value(global_vars["timestep"])
-            if self.framework == "tf":
-                self.get_session().run(
-                    self._entropy_coeff_update,
-                    feed_dict={self._entropy_coeff_placeholder: new_val},
-                )
-            else:
-                self.entropy_coeff.assign(new_val, read_value=False)
->>>>>>> 19672688
+import errno
+import gym
+import logging
+import math
+import numpy as np
+import os
+import tree  # pip install dm_tree
+from typing import Dict, List, Optional, Tuple, Union, TYPE_CHECKING
+
+import ray
+import ray.experimental.tf_utils
+from ray.util.debug import log_once
+from ray.rllib.policy.policy import Policy
+from ray.rllib.policy.rnn_sequencing import pad_batch_to_sequences_of_same_size
+from ray.rllib.policy.sample_batch import SampleBatch
+from ray.rllib.models.modelv2 import ModelV2
+from ray.rllib.utils import force_list
+from ray.rllib.utils.annotations import DeveloperAPI, override
+from ray.rllib.utils.debug import summarize
+from ray.rllib.utils.deprecation import Deprecated, deprecation_warning
+from ray.rllib.utils.framework import try_import_tf, get_variable
+from ray.rllib.utils.metrics.learner_info import LEARNER_STATS_KEY
+from ray.rllib.utils.schedules import PiecewiseSchedule
+from ray.rllib.utils.spaces.space_utils import normalize_action
+from ray.rllib.utils.tf_utils import get_gpu_devices
+from ray.rllib.utils.tf_run_builder import TFRunBuilder
+from ray.rllib.utils.typing import (
+    LocalOptimizer,
+    ModelGradients,
+    TensorType,
+    TrainerConfigDict,
+)
+
+if TYPE_CHECKING:
+    from ray.rllib.evaluation import Episode
+
+tf1, tf, tfv = try_import_tf()
+logger = logging.getLogger(__name__)
+
+
+@DeveloperAPI
+class TFPolicy(Policy):
+    """An agent policy and loss implemented in TensorFlow.
+
+    Do not sub-class this class directly (neither should you sub-class
+    DynamicTFPolicy), but rather use
+    rllib.policy.tf_policy_template.build_tf_policy
+    to generate your custom tf (graph-mode or eager) Policy classes.
+
+    Extending this class enables RLlib to perform TensorFlow specific
+    optimizations on the policy, e.g., parallelization across gpus or
+    fusing multiple graphs together in the multi-agent setting.
+
+    Input tensors are typically shaped like [BATCH_SIZE, ...].
+
+    Examples:
+        >>> policy = TFPolicySubclass(
+            sess, obs_input, sampled_action, loss, loss_inputs)
+
+        >>> print(policy.compute_actions([1, 0, 2]))
+        (array([0, 1, 1]), [], {})
+
+        >>> print(policy.postprocess_trajectory(SampleBatch({...})))
+        SampleBatch({"action": ..., "advantages": ..., ...})
+    """
+
+    @DeveloperAPI
+    def __init__(
+        self,
+        observation_space: gym.spaces.Space,
+        action_space: gym.spaces.Space,
+        config: TrainerConfigDict,
+        sess: "tf1.Session",
+        obs_input: TensorType,
+        sampled_action: TensorType,
+        loss: Union[TensorType, List[TensorType]],
+        loss_inputs: List[Tuple[str, TensorType]],
+        model: Optional[ModelV2] = None,
+        sampled_action_logp: Optional[TensorType] = None,
+        action_input: Optional[TensorType] = None,
+        log_likelihood: Optional[TensorType] = None,
+        dist_inputs: Optional[TensorType] = None,
+        dist_class: Optional[type] = None,
+        state_inputs: Optional[List[TensorType]] = None,
+        state_outputs: Optional[List[TensorType]] = None,
+        prev_action_input: Optional[TensorType] = None,
+        prev_reward_input: Optional[TensorType] = None,
+        seq_lens: Optional[TensorType] = None,
+        max_seq_len: int = 20,
+        batch_divisibility_req: int = 1,
+        update_ops: List[TensorType] = None,
+        explore: Optional[TensorType] = None,
+        timestep: Optional[TensorType] = None,
+    ):
+        """Initializes a Policy object.
+
+        Args:
+            observation_space: Observation space of the policy.
+            action_space: Action space of the policy.
+            config: Policy-specific configuration data.
+            sess: The TensorFlow session to use.
+            obs_input: Input placeholder for observations, of shape
+                [BATCH_SIZE, obs...].
+            sampled_action: Tensor for sampling an action, of shape
+                [BATCH_SIZE, action...]
+            loss: Scalar policy loss output tensor or a list thereof
+                (in case there is more than one loss).
+            loss_inputs: A (name, placeholder) tuple for each loss input
+                argument. Each placeholder name must
+                correspond to a SampleBatch column key returned by
+                postprocess_trajectory(), and has shape [BATCH_SIZE, data...].
+                These keys will be read from postprocessed sample batches and
+                fed into the specified placeholders during loss computation.
+            model: The optional ModelV2 to use for calculating actions and
+                losses. If not None, TFPolicy will provide functionality for
+                getting variables, calling the model's custom loss (if
+                provided), and importing weights into the model.
+            sampled_action_logp: log probability of the sampled action.
+            action_input: Input placeholder for actions for
+                logp/log-likelihood calculations.
+            log_likelihood: Tensor to calculate the log_likelihood (given
+                action_input and obs_input).
+            dist_class: An optional ActionDistribution class to use for
+                generating a dist object from distribution inputs.
+            dist_inputs: Tensor to calculate the distribution
+                inputs/parameters.
+            state_inputs: List of RNN state input Tensors.
+            state_outputs: List of RNN state output Tensors.
+            prev_action_input: placeholder for previous actions.
+            prev_reward_input: placeholder for previous rewards.
+            seq_lens: Placeholder for RNN sequence lengths, of shape
+                [NUM_SEQUENCES].
+                Note that NUM_SEQUENCES << BATCH_SIZE. See
+                policy/rnn_sequencing.py for more information.
+            max_seq_len: Max sequence length for LSTM training.
+            batch_divisibility_req: pad all agent experiences batches to
+                multiples of this value. This only has an effect if not using
+                a LSTM model.
+            update_ops: override the batchnorm update ops
+                to run when applying gradients. Otherwise we run all update
+                ops found in the current variable scope.
+            explore: Placeholder for `explore` parameter into call to
+                Exploration.get_exploration_action. Explicitly set this to
+                False for not creating any Exploration component.
+            timestep: Placeholder for the global sampling timestep.
+        """
+        self.framework = "tf"
+        super().__init__(observation_space, action_space, config)
+
+        # Get devices to build the graph on.
+        worker_idx = self.config.get("worker_index", 0)
+        if not config["_fake_gpus"] and ray.worker._mode() == ray.worker.LOCAL_MODE:
+            num_gpus = 0
+        elif worker_idx == 0:
+            num_gpus = config["num_gpus"]
+        else:
+            num_gpus = config["num_gpus_per_worker"]
+        gpu_ids = get_gpu_devices()
+
+        # Place on one or more CPU(s) when either:
+        # - Fake GPU mode.
+        # - num_gpus=0 (either set by user or we are in local_mode=True).
+        # - no GPUs available.
+        if config["_fake_gpus"] or num_gpus == 0 or not gpu_ids:
+            logger.info(
+                "TFPolicy (worker={}) running on {}.".format(
+                    worker_idx if worker_idx > 0 else "local",
+                    f"{num_gpus} fake-GPUs" if config["_fake_gpus"] else "CPU",
+                )
+            )
+            self.devices = ["/cpu:0" for _ in range(int(math.ceil(num_gpus)) or 1)]
+        # Place on one or more actual GPU(s), when:
+        # - num_gpus > 0 (set by user) AND
+        # - local_mode=False AND
+        # - actual GPUs available AND
+        # - non-fake GPU mode.
+        else:
+            logger.info(
+                "TFPolicy (worker={}) running on {} GPU(s).".format(
+                    worker_idx if worker_idx > 0 else "local", num_gpus
+                )
+            )
+
+            # We are a remote worker (WORKER_MODE=1):
+            # GPUs should be assigned to us by ray.
+            if ray.worker._mode() == ray.worker.WORKER_MODE:
+                gpu_ids = ray.get_gpu_ids()
+
+            if len(gpu_ids) < num_gpus:
+                raise ValueError(
+                    "TFPolicy was not able to find enough GPU IDs! Found "
+                    f"{gpu_ids}, but num_gpus={num_gpus}."
+                )
+
+            self.devices = [f"/gpu:{i}" for i, _ in enumerate(gpu_ids) if i < num_gpus]
+
+        # Disable env-info placeholder.
+        if SampleBatch.INFOS in self.view_requirements:
+            self.view_requirements[SampleBatch.INFOS].used_for_training = False
+            self.view_requirements[SampleBatch.INFOS].used_for_compute_actions = False
+
+        assert model is None or isinstance(model, (ModelV2, tf.keras.Model)), (
+            "Model classes for TFPolicy other than `ModelV2|tf.keras.Model` "
+            "not allowed! You passed in {}.".format(model)
+        )
+        self.model = model
+        # Auto-update model's inference view requirements, if recurrent.
+        if self.model is not None:
+            self._update_model_view_requirements_from_init_state()
+
+        # If `explore` is explicitly set to False, don't create an exploration
+        # component.
+        self.exploration = self._create_exploration() if explore is not False else None
+
+        self._sess = sess
+        self._obs_input = obs_input
+        self._prev_action_input = prev_action_input
+        self._prev_reward_input = prev_reward_input
+        self._sampled_action = sampled_action
+        self._is_training = self._get_is_training_placeholder()
+        self._is_exploring = (
+            explore
+            if explore is not None
+            else tf1.placeholder_with_default(True, (), name="is_exploring")
+        )
+        self._sampled_action_logp = sampled_action_logp
+        self._sampled_action_prob = (
+            tf.math.exp(self._sampled_action_logp)
+            if self._sampled_action_logp is not None
+            else None
+        )
+        self._action_input = action_input  # For logp calculations.
+        self._dist_inputs = dist_inputs
+        self.dist_class = dist_class
+
+        self._state_inputs = state_inputs or []
+        self._state_outputs = state_outputs or []
+        self._seq_lens = seq_lens
+        self._max_seq_len = max_seq_len
+
+        if self._state_inputs and self._seq_lens is None:
+            raise ValueError(
+                "seq_lens tensor must be given if state inputs are defined"
+            )
+
+        self._batch_divisibility_req = batch_divisibility_req
+        self._update_ops = update_ops
+        self._apply_op = None
+        self._stats_fetches = {}
+        self._timestep = (
+            timestep
+            if timestep is not None
+            else tf1.placeholder_with_default(
+                tf.zeros((), dtype=tf.int64), (), name="timestep"
+            )
+        )
+
+        self._optimizers: List[LocalOptimizer] = []
+        # Backward compatibility and for some code shared with tf-eager Policy.
+        self._optimizer = None
+
+        self._grads_and_vars: Union[ModelGradients, List[ModelGradients]] = []
+        self._grads: Union[ModelGradients, List[ModelGradients]] = []
+        # Policy tf-variables (weights), whose values to get/set via
+        # get_weights/set_weights.
+        self._variables = None
+        # Local optimizer(s)' tf-variables (e.g. state vars for Adam).
+        # Will be stored alongside `self._variables` when checkpointing.
+        self._optimizer_variables: Optional[
+            ray.experimental.tf_utils.TensorFlowVariables
+        ] = None
+
+        # The loss tf-op(s). Number of losses must match number of optimizers.
+        self._losses = []
+        # Backward compatibility (in case custom child TFPolicies access this
+        # property).
+        self._loss = None
+        # A batch dict passed into loss function as input.
+        self._loss_input_dict = {}
+        losses = force_list(loss)
+        if len(losses) > 0:
+            self._initialize_loss(losses, loss_inputs)
+
+        # The log-likelihood calculator op.
+        self._log_likelihood = log_likelihood
+        if (
+            self._log_likelihood is None
+            and self._dist_inputs is not None
+            and self.dist_class is not None
+        ):
+            self._log_likelihood = self.dist_class(self._dist_inputs, self.model).logp(
+                self._action_input
+            )
+
+    @override(Policy)
+    def compute_actions_from_input_dict(
+        self,
+        input_dict: Union[SampleBatch, Dict[str, TensorType]],
+        explore: bool = None,
+        timestep: Optional[int] = None,
+        episodes: Optional[List["Episode"]] = None,
+        **kwargs,
+    ) -> Tuple[TensorType, List[TensorType], Dict[str, TensorType]]:
+
+        explore = explore if explore is not None else self.config["explore"]
+        timestep = timestep if timestep is not None else self.global_timestep
+
+        # Switch off is_training flag in our batch.
+        if isinstance(input_dict, SampleBatch):
+            input_dict.set_training(False)
+        else:
+            # Deprecated dict input.
+            input_dict["is_training"] = False
+
+        builder = TFRunBuilder(self.get_session(), "compute_actions_from_input_dict")
+        obs_batch = input_dict[SampleBatch.OBS]
+        to_fetch = self._build_compute_actions(
+            builder, input_dict=input_dict, explore=explore, timestep=timestep
+        )
+
+        # Execute session run to get action (and other fetches).
+        fetched = builder.get(to_fetch)
+
+        # Update our global timestep by the batch size.
+        self.global_timestep += (
+            len(obs_batch)
+            if isinstance(obs_batch, list)
+            else len(input_dict)
+            if isinstance(input_dict, SampleBatch)
+            else obs_batch.shape[0]
+        )
+
+        return fetched
+
+    @override(Policy)
+    def compute_actions(
+        self,
+        obs_batch: Union[List[TensorType], TensorType],
+        state_batches: Optional[List[TensorType]] = None,
+        prev_action_batch: Union[List[TensorType], TensorType] = None,
+        prev_reward_batch: Union[List[TensorType], TensorType] = None,
+        info_batch: Optional[Dict[str, list]] = None,
+        episodes: Optional[List["Episode"]] = None,
+        explore: Optional[bool] = None,
+        timestep: Optional[int] = None,
+        **kwargs,
+    ):
+
+        explore = explore if explore is not None else self.config["explore"]
+        timestep = timestep if timestep is not None else self.global_timestep
+
+        builder = TFRunBuilder(self.get_session(), "compute_actions")
+
+        input_dict = {SampleBatch.OBS: obs_batch, "is_training": False}
+        if state_batches:
+            for i, s in enumerate(state_batches):
+                input_dict[f"state_in_{i}"] = s
+        if prev_action_batch is not None:
+            input_dict[SampleBatch.PREV_ACTIONS] = prev_action_batch
+        if prev_reward_batch is not None:
+            input_dict[SampleBatch.PREV_REWARDS] = prev_reward_batch
+
+        to_fetch = self._build_compute_actions(
+            builder, input_dict=input_dict, explore=explore, timestep=timestep
+        )
+
+        # Execute session run to get action (and other fetches).
+        fetched = builder.get(to_fetch)
+
+        # Update our global timestep by the batch size.
+        self.global_timestep += (
+            len(obs_batch)
+            if isinstance(obs_batch, list)
+            else tree.flatten(obs_batch)[0].shape[0]
+        )
+
+        return fetched
+
+    @override(Policy)
+    def compute_log_likelihoods(
+        self,
+        actions: Union[List[TensorType], TensorType],
+        obs_batch: Union[List[TensorType], TensorType],
+        state_batches: Optional[List[TensorType]] = None,
+        prev_action_batch: Optional[Union[List[TensorType], TensorType]] = None,
+        prev_reward_batch: Optional[Union[List[TensorType], TensorType]] = None,
+        actions_normalized: bool = True,
+    ) -> TensorType:
+
+        if self._log_likelihood is None:
+            raise ValueError(
+                "Cannot compute log-prob/likelihood w/o a " "self._log_likelihood op!"
+            )
+
+        # Exploration hook before each forward pass.
+        self.exploration.before_compute_actions(
+            explore=False, tf_sess=self.get_session()
+        )
+
+        builder = TFRunBuilder(self.get_session(), "compute_log_likelihoods")
+
+        # Normalize actions if necessary.
+        if actions_normalized is False and self.config["normalize_actions"]:
+            actions = normalize_action(actions, self.action_space_struct)
+
+        # Feed actions (for which we want logp values) into graph.
+        builder.add_feed_dict({self._action_input: actions})
+        # Feed observations.
+        builder.add_feed_dict({self._obs_input: obs_batch})
+        # Internal states.
+        state_batches = state_batches or []
+        if len(self._state_inputs) != len(state_batches):
+            raise ValueError(
+                "Must pass in RNN state batches for placeholders {}, got {}".format(
+                    self._state_inputs, state_batches
+                )
+            )
+        builder.add_feed_dict({k: v for k, v in zip(self._state_inputs, state_batches)})
+        if state_batches:
+            builder.add_feed_dict({self._seq_lens: np.ones(len(obs_batch))})
+        # Prev-a and r.
+        if self._prev_action_input is not None and prev_action_batch is not None:
+            builder.add_feed_dict({self._prev_action_input: prev_action_batch})
+        if self._prev_reward_input is not None and prev_reward_batch is not None:
+            builder.add_feed_dict({self._prev_reward_input: prev_reward_batch})
+        # Fetch the log_likelihoods output and return.
+        fetches = builder.add_fetches([self._log_likelihood])
+        return builder.get(fetches)[0]
+
+    @override(Policy)
+    @DeveloperAPI
+    def learn_on_batch(self, postprocessed_batch: SampleBatch) -> Dict[str, TensorType]:
+        assert self.loss_initialized()
+
+        # Switch on is_training flag in our batch.
+        postprocessed_batch.set_training(True)
+
+        builder = TFRunBuilder(self.get_session(), "learn_on_batch")
+
+        # Callback handling.
+        learn_stats = {}
+        self.callbacks.on_learn_on_batch(
+            policy=self, train_batch=postprocessed_batch, result=learn_stats
+        )
+
+        fetches = self._build_learn_on_batch(builder, postprocessed_batch)
+        stats = builder.get(fetches)
+        stats.update({"custom_metrics": learn_stats})
+        return stats
+
+    @override(Policy)
+    @DeveloperAPI
+    def compute_gradients(
+        self, postprocessed_batch: SampleBatch
+    ) -> Tuple[ModelGradients, Dict[str, TensorType]]:
+        assert self.loss_initialized()
+        # Switch on is_training flag in our batch.
+        postprocessed_batch.set_training(True)
+        builder = TFRunBuilder(self.get_session(), "compute_gradients")
+        fetches = self._build_compute_gradients(builder, postprocessed_batch)
+        return builder.get(fetches)
+
+    @override(Policy)
+    @DeveloperAPI
+    def apply_gradients(self, gradients: ModelGradients) -> None:
+        assert self.loss_initialized()
+        builder = TFRunBuilder(self.get_session(), "apply_gradients")
+        fetches = self._build_apply_gradients(builder, gradients)
+        builder.get(fetches)
+
+    @override(Policy)
+    @DeveloperAPI
+    def get_weights(self) -> Union[Dict[str, TensorType], List[TensorType]]:
+        return self._variables.get_weights()
+
+    @override(Policy)
+    @DeveloperAPI
+    def set_weights(self, weights) -> None:
+        return self._variables.set_weights(weights)
+
+    @override(Policy)
+    @DeveloperAPI
+    def get_exploration_state(self) -> Dict[str, TensorType]:
+        return self.exploration.get_state(sess=self.get_session())
+
+    @Deprecated(new="get_exploration_state", error=False)
+    def get_exploration_info(self) -> Dict[str, TensorType]:
+        return self.get_exploration_state()
+
+    @override(Policy)
+    @DeveloperAPI
+    def is_recurrent(self) -> bool:
+        return len(self._state_inputs) > 0
+
+    @override(Policy)
+    @DeveloperAPI
+    def num_state_tensors(self) -> int:
+        return len(self._state_inputs)
+
+    @override(Policy)
+    @DeveloperAPI
+    def get_state(self) -> Union[Dict[str, TensorType], List[TensorType]]:
+        # For tf Policies, return Policy weights and optimizer var values.
+        state = super().get_state()
+        if len(self._optimizer_variables.variables) > 0:
+            state["_optimizer_variables"] = self.get_session().run(
+                self._optimizer_variables.variables
+            )
+        # Add exploration state.
+        state["_exploration_state"] = self.exploration.get_state(self.get_session())
+        return state
+
+    @override(Policy)
+    @DeveloperAPI
+    def set_state(self, state: dict) -> None:
+        # Set optimizer vars first.
+        optimizer_vars = state.get("_optimizer_variables", None)
+        if optimizer_vars is not None:
+            self._optimizer_variables.set_weights(optimizer_vars)
+        # Set exploration's state.
+        if hasattr(self, "exploration") and "_exploration_state" in state:
+            self.exploration.set_state(
+                state=state["_exploration_state"], sess=self.get_session()
+            )
+
+        # Set the Policy's (NN) weights.
+        super().set_state(state)
+
+    @override(Policy)
+    @DeveloperAPI
+    def export_checkpoint(
+        self, export_dir: str, filename_prefix: str = "model"
+    ) -> None:
+        """Export tensorflow checkpoint to export_dir."""
+        try:
+            os.makedirs(export_dir)
+        except OSError as e:
+            # ignore error if export dir already exists
+            if e.errno != errno.EEXIST:
+                raise
+        save_path = os.path.join(export_dir, filename_prefix)
+        with self.get_session().graph.as_default():
+            saver = tf1.train.Saver()
+            saver.save(self.get_session(), save_path)
+
+    @override(Policy)
+    @DeveloperAPI
+    def export_model(self, export_dir: str, onnx: Optional[int] = None) -> None:
+        """Export tensorflow graph to export_dir for serving."""
+        if onnx:
+            try:
+                import tf2onnx
+            except ImportError as e:
+                raise RuntimeError(
+                    "Converting a TensorFlow model to ONNX requires "
+                    "`tf2onnx` to be installed. Install with "
+                    "`pip install tf2onnx`."
+                ) from e
+
+            with self.get_session().graph.as_default():
+                signature_def_map = self._build_signature_def()
+
+                sd = signature_def_map[
+                    tf1.saved_model.signature_constants.DEFAULT_SERVING_SIGNATURE_DEF_KEY  # noqa: E501
+                ]
+                inputs = [v.name for k, v in sd.inputs.items()]
+                outputs = [v.name for k, v in sd.outputs.items()]
+
+                from tf2onnx import tf_loader
+
+                frozen_graph_def = tf_loader.freeze_session(
+                    self._sess, input_names=inputs, output_names=outputs
+                )
+
+            with tf1.Session(graph=tf.Graph()) as session:
+                tf.import_graph_def(frozen_graph_def, name="")
+
+                g = tf2onnx.tfonnx.process_tf_graph(
+                    session.graph,
+                    input_names=inputs,
+                    output_names=outputs,
+                    inputs_as_nchw=inputs,
+                )
+
+                model_proto = g.make_model("onnx_model")
+                tf2onnx.utils.save_onnx_model(
+                    export_dir, "saved_model", feed_dict={}, model_proto=model_proto
+                )
+        else:
+            with self.get_session().graph.as_default():
+                signature_def_map = self._build_signature_def()
+                builder = tf1.saved_model.builder.SavedModelBuilder(export_dir)
+                builder.add_meta_graph_and_variables(
+                    self.get_session(),
+                    [tf1.saved_model.tag_constants.SERVING],
+                    signature_def_map=signature_def_map,
+                    saver=tf1.summary.FileWriter(export_dir).add_graph(
+                        graph=self.get_session().graph
+                    ),
+                )
+                builder.save()
+
+    @override(Policy)
+    @DeveloperAPI
+    def import_model_from_h5(self, import_file: str) -> None:
+        """Imports weights into tf model."""
+        if self.model is None:
+            raise NotImplementedError("No `self.model` to import into!")
+
+        # Make sure the session is the right one (see issue #7046).
+        with self.get_session().graph.as_default():
+            with self.get_session().as_default():
+                return self.model.import_from_h5(import_file)
+
+    @override(Policy)
+    def get_session(self) -> Optional["tf1.Session"]:
+        """Returns a reference to the TF session for this policy."""
+        return self._sess
+
+    def variables(self):
+        """Return the list of all savable variables for this policy."""
+        if self.model is None:
+            raise NotImplementedError("No `self.model` to get variables for!")
+        elif isinstance(self.model, tf.keras.Model):
+            return self.model.variables
+        else:
+            return self.model.variables()
+
+    def get_placeholder(self, name) -> "tf1.placeholder":
+        """Returns the given action or loss input placeholder by name.
+
+        If the loss has not been initialized and a loss input placeholder is
+        requested, an error is raised.
+
+        Args:
+            name (str): The name of the placeholder to return. One of
+                SampleBatch.CUR_OBS|PREV_ACTION/REWARD or a valid key from
+                `self._loss_input_dict`.
+
+        Returns:
+            tf1.placeholder: The placeholder under the given str key.
+        """
+        if name == SampleBatch.CUR_OBS:
+            return self._obs_input
+        elif name == SampleBatch.PREV_ACTIONS:
+            return self._prev_action_input
+        elif name == SampleBatch.PREV_REWARDS:
+            return self._prev_reward_input
+
+        assert self._loss_input_dict, (
+            "You need to populate `self._loss_input_dict` before "
+            "`get_placeholder()` can be called"
+        )
+        return self._loss_input_dict[name]
+
+    def loss_initialized(self) -> bool:
+        """Returns whether the loss term(s) have been initialized."""
+        return len(self._losses) > 0
+
+    def _initialize_loss(
+        self, losses: List[TensorType], loss_inputs: List[Tuple[str, TensorType]]
+    ) -> None:
+        """Initializes the loss op from given loss tensor and placeholders.
+
+        Args:
+            loss (List[TensorType]): The list of loss ops returned by some
+                loss function.
+            loss_inputs (List[Tuple[str, TensorType]]): The list of Tuples:
+                (name, tf1.placeholders) needed for calculating the loss.
+        """
+        self._loss_input_dict = dict(loss_inputs)
+        self._loss_input_dict_no_rnn = {
+            k: v
+            for k, v in self._loss_input_dict.items()
+            if (v not in self._state_inputs and v != self._seq_lens)
+        }
+        for i, ph in enumerate(self._state_inputs):
+            self._loss_input_dict["state_in_{}".format(i)] = ph
+
+        if self.model and not isinstance(self.model, tf.keras.Model):
+            self._losses = force_list(
+                self.model.custom_loss(losses, self._loss_input_dict)
+            )
+            self._stats_fetches.update({"model": self.model.metrics()})
+        else:
+            self._losses = losses
+        # Backward compatibility.
+        self._loss = self._losses[0] if self._losses is not None else None
+
+        if not self._optimizers:
+            self._optimizers = force_list(self.optimizer())
+            # Backward compatibility.
+            self._optimizer = self._optimizers[0] if self._optimizers else None
+
+        # Supporting more than one loss/optimizer.
+        if self.config["_tf_policy_handles_more_than_one_loss"]:
+            self._grads_and_vars = []
+            self._grads = []
+            for group in self.gradients(self._optimizers, self._losses):
+                g_and_v = [(g, v) for (g, v) in group if g is not None]
+                self._grads_and_vars.append(g_and_v)
+                self._grads.append([g for (g, _) in g_and_v])
+        # Only one optimizer and and loss term.
+        else:
+            self._grads_and_vars = [
+                (g, v)
+                for (g, v) in self.gradients(self._optimizer, self._loss)
+                if g is not None
+            ]
+            self._grads = [g for (g, _) in self._grads_and_vars]
+
+        if self.model:
+            self._variables = ray.experimental.tf_utils.TensorFlowVariables(
+                [], self.get_session(), self.variables()
+            )
+
+        # Gather update ops for any batch norm layers.
+        if len(self.devices) <= 1:
+            if not self._update_ops:
+                self._update_ops = tf1.get_collection(
+                    tf1.GraphKeys.UPDATE_OPS, scope=tf1.get_variable_scope().name
+                )
+            if self._update_ops:
+                logger.info(
+                    "Update ops to run on apply gradient: {}".format(self._update_ops)
+                )
+            with tf1.control_dependencies(self._update_ops):
+                self._apply_op = self.build_apply_op(
+                    optimizer=self._optimizers
+                    if self.config["_tf_policy_handles_more_than_one_loss"]
+                    else self._optimizer,
+                    grads_and_vars=self._grads_and_vars,
+                )
+
+        if log_once("loss_used"):
+            logger.debug(
+                "These tensors were used in the loss functions:"
+                f"\n{summarize(self._loss_input_dict)}\n"
+            )
+
+        self.get_session().run(tf1.global_variables_initializer())
+
+        # TensorFlowVariables holing a flat list of all our optimizers'
+        # variables.
+        self._optimizer_variables = ray.experimental.tf_utils.TensorFlowVariables(
+            [v for o in self._optimizers for v in o.variables()], self.get_session()
+        )
+
+    @DeveloperAPI
+    def copy(self, existing_inputs: List[Tuple[str, "tf1.placeholder"]]) -> "TFPolicy":
+        """Creates a copy of self using existing input placeholders.
+
+        Optional: Only required to work with the multi-GPU optimizer.
+
+        Args:
+            existing_inputs (List[Tuple[str, tf1.placeholder]]): Dict mapping
+                names (str) to tf1.placeholders to re-use (share) with the
+                returned copy of self.
+
+        Returns:
+            TFPolicy: A copy of self.
+        """
+        raise NotImplementedError
+
+    @DeveloperAPI
+    def extra_compute_action_feed_dict(self) -> Dict[TensorType, TensorType]:
+        """Extra dict to pass to the compute actions session run.
+
+        Returns:
+            Dict[TensorType, TensorType]: A feed dict to be added to the
+                feed_dict passed to the compute_actions session.run() call.
+        """
+        return {}
+
+    @DeveloperAPI
+    def extra_compute_action_fetches(self) -> Dict[str, TensorType]:
+        """Extra values to fetch and return from compute_actions().
+
+        By default we return action probability/log-likelihood info
+        and action distribution inputs (if present).
+
+        Returns:
+             Dict[str, TensorType]: An extra fetch-dict to be passed to and
+                returned from the compute_actions() call.
+        """
+        extra_fetches = {}
+        # Action-logp and action-prob.
+        if self._sampled_action_logp is not None:
+            extra_fetches[SampleBatch.ACTION_PROB] = self._sampled_action_prob
+            extra_fetches[SampleBatch.ACTION_LOGP] = self._sampled_action_logp
+        # Action-dist inputs.
+        if self._dist_inputs is not None:
+            extra_fetches[SampleBatch.ACTION_DIST_INPUTS] = self._dist_inputs
+        return extra_fetches
+
+    @DeveloperAPI
+    def extra_compute_grad_feed_dict(self) -> Dict[TensorType, TensorType]:
+        """Extra dict to pass to the compute gradients session run.
+
+        Returns:
+            Dict[TensorType, TensorType]: Extra feed_dict to be passed to the
+                compute_gradients Session.run() call.
+        """
+        return {}  # e.g, kl_coeff
+
+    @DeveloperAPI
+    def extra_compute_grad_fetches(self) -> Dict[str, any]:
+        """Extra values to fetch and return from compute_gradients().
+
+        Returns:
+            Dict[str, any]: Extra fetch dict to be added to the fetch dict
+                of the compute_gradients Session.run() call.
+        """
+        return {LEARNER_STATS_KEY: {}}  # e.g, stats, td error, etc.
+
+    @DeveloperAPI
+    def optimizer(self) -> "tf.keras.optimizers.Optimizer":
+        """TF optimizer to use for policy optimization.
+
+        Returns:
+            tf.keras.optimizers.Optimizer: The local optimizer to use for this
+                Policy's Model.
+        """
+        if hasattr(self, "config") and "lr" in self.config:
+            return tf1.train.AdamOptimizer(learning_rate=self.config["lr"])
+        else:
+            return tf1.train.AdamOptimizer()
+
+    @DeveloperAPI
+    def gradients(
+        self,
+        optimizer: Union[LocalOptimizer, List[LocalOptimizer]],
+        loss: Union[TensorType, List[TensorType]],
+    ) -> Union[List[ModelGradients], List[List[ModelGradients]]]:
+        """Override this for a custom gradient computation behavior.
+
+        Args:
+            optimizer (Union[LocalOptimizer, List[LocalOptimizer]]): A single
+                LocalOptimizer of a list thereof to use for gradient
+                calculations. If more than one optimizer given, the number of
+                optimizers must match the number of losses provided.
+            loss (Union[TensorType, List[TensorType]]): A single loss term
+                or a list thereof to use for gradient calculations.
+                If more than one loss given, the number of loss terms must
+                match the number of optimizers provided.
+
+        Returns:
+            Union[List[ModelGradients], List[List[ModelGradients]]]: List of
+                ModelGradients (grads and vars OR just grads) OR List of List
+                of ModelGradients in case we have more than one
+                optimizer/loss.
+        """
+        optimizers = force_list(optimizer)
+        losses = force_list(loss)
+
+        # We have more than one optimizers and loss terms.
+        if self.config["_tf_policy_handles_more_than_one_loss"]:
+            grads = []
+            for optim, loss_ in zip(optimizers, losses):
+                grads.append(optim.compute_gradients(loss_))
+        # We have only one optimizer and one loss term.
+        else:
+            return optimizers[0].compute_gradients(losses[0])
+
+    @DeveloperAPI
+    def build_apply_op(
+        self,
+        optimizer: Union[LocalOptimizer, List[LocalOptimizer]],
+        grads_and_vars: Union[ModelGradients, List[ModelGradients]],
+    ) -> "tf.Operation":
+        """Override this for a custom gradient apply computation behavior.
+
+        Args:
+            optimizer (Union[LocalOptimizer, List[LocalOptimizer]]): The local
+                tf optimizer to use for applying the grads and vars.
+            grads_and_vars (Union[ModelGradients, List[ModelGradients]]): List
+                of tuples with grad values and the grad-value's corresponding
+                tf.variable in it.
+
+        Returns:
+            tf.Operation: The tf op that applies all computed gradients
+                (`grads_and_vars`) to the model(s) via the given optimizer(s).
+        """
+        optimizers = force_list(optimizer)
+
+        # We have more than one optimizers and loss terms.
+        if self.config["_tf_policy_handles_more_than_one_loss"]:
+            ops = []
+            for i, optim in enumerate(optimizers):
+                # Specify global_step (e.g. for TD3 which needs to count the
+                # num updates that have happened).
+                ops.append(
+                    optim.apply_gradients(
+                        grads_and_vars[i],
+                        global_step=tf1.train.get_or_create_global_step(),
+                    )
+                )
+            return tf.group(ops)
+        # We have only one optimizer and one loss term.
+        else:
+            return optimizers[0].apply_gradients(
+                grads_and_vars, global_step=tf1.train.get_or_create_global_step()
+            )
+
+    def _get_is_training_placeholder(self):
+        """Get the placeholder for _is_training, i.e., for batch norm layers.
+
+        This can be called safely before __init__ has run.
+        """
+        if not hasattr(self, "_is_training"):
+            self._is_training = tf1.placeholder_with_default(
+                False, (), name="is_training"
+            )
+        return self._is_training
+
+    def _debug_vars(self):
+        if log_once("grad_vars"):
+            if self.config["_tf_policy_handles_more_than_one_loss"]:
+                for group in self._grads_and_vars:
+                    for _, v in group:
+                        logger.info("Optimizing variable {}".format(v))
+            else:
+                for _, v in self._grads_and_vars:
+                    logger.info("Optimizing variable {}".format(v))
+
+    def _extra_input_signature_def(self):
+        """Extra input signatures to add when exporting tf model.
+        Inferred from extra_compute_action_feed_dict()
+        """
+        feed_dict = self.extra_compute_action_feed_dict()
+        return {
+            k.name: tf1.saved_model.utils.build_tensor_info(k) for k in feed_dict.keys()
+        }
+
+    def _extra_output_signature_def(self):
+        """Extra output signatures to add when exporting tf model.
+        Inferred from extra_compute_action_fetches()
+        """
+        fetches = self.extra_compute_action_fetches()
+        return {
+            k: tf1.saved_model.utils.build_tensor_info(fetches[k])
+            for k in fetches.keys()
+        }
+
+    def _build_signature_def(self):
+        """Build signature def map for tensorflow SavedModelBuilder."""
+        # build input signatures
+        input_signature = self._extra_input_signature_def()
+        input_signature["observations"] = tf1.saved_model.utils.build_tensor_info(
+            self._obs_input
+        )
+
+        if self._seq_lens is not None:
+            input_signature[
+                SampleBatch.SEQ_LENS
+            ] = tf1.saved_model.utils.build_tensor_info(self._seq_lens)
+        if self._prev_action_input is not None:
+            input_signature["prev_action"] = tf1.saved_model.utils.build_tensor_info(
+                self._prev_action_input
+            )
+        if self._prev_reward_input is not None:
+            input_signature["prev_reward"] = tf1.saved_model.utils.build_tensor_info(
+                self._prev_reward_input
+            )
+
+        input_signature["is_training"] = tf1.saved_model.utils.build_tensor_info(
+            self._is_training
+        )
+
+        if self._timestep is not None:
+            input_signature["timestep"] = tf1.saved_model.utils.build_tensor_info(
+                self._timestep
+            )
+
+        for state_input in self._state_inputs:
+            input_signature[state_input.name] = tf1.saved_model.utils.build_tensor_info(
+                state_input
+            )
+
+        # build output signatures
+        output_signature = self._extra_output_signature_def()
+        for i, a in enumerate(tf.nest.flatten(self._sampled_action)):
+            output_signature[
+                "actions_{}".format(i)
+            ] = tf1.saved_model.utils.build_tensor_info(a)
+
+        for state_output in self._state_outputs:
+            output_signature[
+                state_output.name
+            ] = tf1.saved_model.utils.build_tensor_info(state_output)
+        signature_def = tf1.saved_model.signature_def_utils.build_signature_def(
+            input_signature,
+            output_signature,
+            tf1.saved_model.signature_constants.PREDICT_METHOD_NAME,
+        )
+        signature_def_key = (
+            tf1.saved_model.signature_constants.DEFAULT_SERVING_SIGNATURE_DEF_KEY
+        )
+        signature_def_map = {signature_def_key: signature_def}
+        return signature_def_map
+
+    def _build_compute_actions(
+        self,
+        builder,
+        *,
+        input_dict=None,
+        obs_batch=None,
+        state_batches=None,
+        prev_action_batch=None,
+        prev_reward_batch=None,
+        episodes=None,
+        explore=None,
+        timestep=None,
+    ):
+        explore = explore if explore is not None else self.config["explore"]
+        timestep = timestep if timestep is not None else self.global_timestep
+
+        # Call the exploration before_compute_actions hook.
+        self.exploration.before_compute_actions(
+            timestep=timestep, explore=explore, tf_sess=self.get_session()
+        )
+
+        builder.add_feed_dict(self.extra_compute_action_feed_dict())
+
+        # `input_dict` given: Simply build what's in that dict.
+        if input_dict is not None:
+            if hasattr(self, "_input_dict"):
+                for key, value in input_dict.items():
+                    if key in self._input_dict:
+                        # Handle complex/nested spaces as well.
+                        tree.map_structure(
+                            lambda k, v: builder.add_feed_dict({k: v}),
+                            self._input_dict[key],
+                            value,
+                        )
+            # For policies that inherit directly from TFPolicy.
+            else:
+                builder.add_feed_dict({self._obs_input: input_dict[SampleBatch.OBS]})
+                if SampleBatch.PREV_ACTIONS in input_dict:
+                    builder.add_feed_dict(
+                        {self._prev_action_input: input_dict[SampleBatch.PREV_ACTIONS]}
+                    )
+                if SampleBatch.PREV_REWARDS in input_dict:
+                    builder.add_feed_dict(
+                        {self._prev_reward_input: input_dict[SampleBatch.PREV_REWARDS]}
+                    )
+                state_batches = []
+                i = 0
+                while "state_in_{}".format(i) in input_dict:
+                    state_batches.append(input_dict["state_in_{}".format(i)])
+                    i += 1
+                builder.add_feed_dict(dict(zip(self._state_inputs, state_batches)))
+
+            if "state_in_0" in input_dict and SampleBatch.SEQ_LENS not in input_dict:
+                builder.add_feed_dict(
+                    {self._seq_lens: np.ones(len(input_dict["state_in_0"]))}
+                )
+
+        # Hardcoded old way: Build fixed fields, if provided.
+        # TODO: (sven) This can be deprecated after trajectory view API flag is
+        #  removed and always True.
+        else:
+            if log_once("_build_compute_actions_input_dict"):
+                deprecation_warning(
+                    old="_build_compute_actions(.., obs_batch=.., ..)",
+                    new="_build_compute_actions(.., input_dict=..)",
+                    error=False,
+                )
+            state_batches = state_batches or []
+            if len(self._state_inputs) != len(state_batches):
+                raise ValueError(
+                    "Must pass in RNN state batches for placeholders {}, "
+                    "got {}".format(self._state_inputs, state_batches)
+                )
+
+            tree.map_structure(
+                lambda k, v: builder.add_feed_dict({k: v}),
+                self._obs_input,
+                obs_batch,
+            )
+            if state_batches:
+                builder.add_feed_dict({self._seq_lens: np.ones(len(obs_batch))})
+            if self._prev_action_input is not None and prev_action_batch is not None:
+                builder.add_feed_dict({self._prev_action_input: prev_action_batch})
+            if self._prev_reward_input is not None and prev_reward_batch is not None:
+                builder.add_feed_dict({self._prev_reward_input: prev_reward_batch})
+            builder.add_feed_dict(dict(zip(self._state_inputs, state_batches)))
+
+        builder.add_feed_dict({self._is_training: False})
+        builder.add_feed_dict({self._is_exploring: explore})
+        if timestep is not None:
+            builder.add_feed_dict({self._timestep: timestep})
+
+        # Determine, what exactly to fetch from the graph.
+        to_fetch = (
+            [self._sampled_action]
+            + self._state_outputs
+            + [self.extra_compute_action_fetches()]
+        )
+
+        # Perform the session call.
+        fetches = builder.add_fetches(to_fetch)
+        return fetches[0], fetches[1:-1], fetches[-1]
+
+    def _build_compute_gradients(self, builder, postprocessed_batch):
+        self._debug_vars()
+        builder.add_feed_dict(self.extra_compute_grad_feed_dict())
+        builder.add_feed_dict(
+            self._get_loss_inputs_dict(postprocessed_batch, shuffle=False)
+        )
+        fetches = builder.add_fetches([self._grads, self._get_grad_and_stats_fetches()])
+        return fetches[0], fetches[1]
+
+    def _build_apply_gradients(self, builder, gradients):
+        if len(gradients) != len(self._grads):
+            raise ValueError(
+                "Unexpected number of gradients to apply, got {} for {}".format(
+                    gradients, self._grads
+                )
+            )
+        builder.add_feed_dict({self._is_training: True})
+        builder.add_feed_dict(dict(zip(self._grads, gradients)))
+        fetches = builder.add_fetches([self._apply_op])
+        return fetches[0]
+
+    def _build_learn_on_batch(self, builder, postprocessed_batch):
+        self._debug_vars()
+
+        builder.add_feed_dict(self.extra_compute_grad_feed_dict())
+        builder.add_feed_dict(
+            self._get_loss_inputs_dict(postprocessed_batch, shuffle=False)
+        )
+        fetches = builder.add_fetches(
+            [
+                self._apply_op,
+                self._get_grad_and_stats_fetches(),
+            ]
+        )
+        return fetches[1]
+
+    def _get_grad_and_stats_fetches(self):
+        fetches = self.extra_compute_grad_fetches()
+        if LEARNER_STATS_KEY not in fetches:
+            raise ValueError("Grad fetches should contain 'stats': {...} entry")
+        if self._stats_fetches:
+            fetches[LEARNER_STATS_KEY] = dict(
+                self._stats_fetches, **fetches[LEARNER_STATS_KEY]
+            )
+        return fetches
+
+    def _get_loss_inputs_dict(self, train_batch: SampleBatch, shuffle: bool):
+        """Return a feed dict from a batch.
+
+        Args:
+            train_batch (SampleBatch): batch of data to derive inputs from.
+            shuffle (bool): whether to shuffle batch sequences. Shuffle may
+                be done in-place. This only makes sense if you're further
+                applying minibatch SGD after getting the outputs.
+
+        Returns:
+            Feed dict of data.
+        """
+
+        # Get batch ready for RNNs, if applicable.
+        if not isinstance(train_batch, SampleBatch) or not train_batch.zero_padded:
+            pad_batch_to_sequences_of_same_size(
+                train_batch,
+                max_seq_len=self._max_seq_len,
+                shuffle=shuffle,
+                batch_divisibility_req=self._batch_divisibility_req,
+                feature_keys=list(self._loss_input_dict_no_rnn.keys()),
+                view_requirements=self.view_requirements,
+            )
+
+        # Mark the batch as "is_training" so the Model can use this
+        # information.
+        train_batch.set_training(True)
+
+        # Build the feed dict from the batch.
+        feed_dict = {}
+        for key, placeholders in self._loss_input_dict.items():
+            tree.map_structure(
+                lambda ph, v: feed_dict.__setitem__(ph, v),
+                placeholders,
+                train_batch[key],
+            )
+
+        state_keys = ["state_in_{}".format(i) for i in range(len(self._state_inputs))]
+        for key in state_keys:
+            feed_dict[self._loss_input_dict[key]] = train_batch[key]
+        if state_keys:
+            feed_dict[self._seq_lens] = train_batch[SampleBatch.SEQ_LENS]
+
+        return feed_dict
+
+
+@DeveloperAPI
+class LearningRateSchedule:
+    """Mixin for TFPolicy that adds a learning rate schedule."""
+
+    @DeveloperAPI
+    def __init__(self, lr, lr_schedule):
+        self._lr_schedule = None
+        if lr_schedule is None:
+            self.cur_lr = tf1.get_variable("lr", initializer=lr, trainable=False)
+        else:
+            self._lr_schedule = PiecewiseSchedule(
+                lr_schedule, outside_value=lr_schedule[-1][-1], framework=None
+            )
+            self.cur_lr = tf1.get_variable(
+                "lr", initializer=self._lr_schedule.value(0), trainable=False
+            )
+            if self.framework == "tf":
+                self._lr_placeholder = tf1.placeholder(dtype=tf.float32, name="lr")
+                self._lr_update = self.cur_lr.assign(
+                    self._lr_placeholder, read_value=False
+                )
+
+    @override(Policy)
+    def on_global_var_update(self, global_vars):
+        super(LearningRateSchedule, self).on_global_var_update(global_vars)
+        if self._lr_schedule is not None:
+            new_val = self._lr_schedule.value(global_vars["timestep"])
+            if self.framework == "tf":
+                self.get_session().run(
+                    self._lr_update, feed_dict={self._lr_placeholder: new_val}
+                )
+            else:
+                self.cur_lr.assign(new_val, read_value=False)
+                # This property (self._optimizer) is (still) accessible for
+                # both TFPolicy and any TFPolicy_eager.
+                self._optimizer.learning_rate.assign(self.cur_lr)
+
+    @override(TFPolicy)
+    def optimizer(self):
+        return tf1.train.AdamOptimizer(learning_rate=self.cur_lr)
+
+
+@DeveloperAPI
+class EntropyCoeffSchedule:
+    """Mixin for TFPolicy that adds entropy coeff decay."""
+
+    @DeveloperAPI
+    def __init__(self, entropy_coeff, entropy_coeff_schedule):
+        self._entropy_coeff_schedule = None
+        if entropy_coeff_schedule is None:
+            self.entropy_coeff = get_variable(
+                entropy_coeff, framework="tf", tf_name="entropy_coeff", trainable=False
+            )
+        else:
+            # Allows for custom schedule similar to lr_schedule format
+            if isinstance(entropy_coeff_schedule, list):
+                self._entropy_coeff_schedule = PiecewiseSchedule(
+                    entropy_coeff_schedule,
+                    outside_value=entropy_coeff_schedule[-1][-1],
+                    framework=None,
+                )
+            else:
+                # Implements previous version but enforces outside_value
+                self._entropy_coeff_schedule = PiecewiseSchedule(
+                    [[0, entropy_coeff], [entropy_coeff_schedule, 0.0]],
+                    outside_value=0.0,
+                    framework=None,
+                )
+
+            self.entropy_coeff = get_variable(
+                self._entropy_coeff_schedule.value(0),
+                framework="tf",
+                tf_name="entropy_coeff",
+                trainable=False,
+            )
+            if self.framework == "tf":
+                self._entropy_coeff_placeholder = tf1.placeholder(
+                    dtype=tf.float32, name="entropy_coeff"
+                )
+                self._entropy_coeff_update = self.entropy_coeff.assign(
+                    self._entropy_coeff_placeholder, read_value=False
+                )
+
+    @override(Policy)
+    def on_global_var_update(self, global_vars):
+        super(EntropyCoeffSchedule, self).on_global_var_update(global_vars)
+        if self._entropy_coeff_schedule is not None:
+            new_val = self._entropy_coeff_schedule.value(global_vars["timestep"])
+            if self.framework == "tf":
+                self.get_session().run(
+                    self._entropy_coeff_update,
+                    feed_dict={self._entropy_coeff_placeholder: new_val},
+                )
+            else:
+                self.entropy_coeff.assign(new_val, read_value=False)