import errno
import logging
import os

import numpy as np
import ray
import ray.experimental.tf_utils
from ray.rllib.policy.policy import Policy, LEARNER_STATS_KEY, \
    ACTION_PROB, ACTION_LOGP
from ray.rllib.policy.rnn_sequencing import chop_into_sequences
from ray.rllib.policy.sample_batch import SampleBatch
from ray.rllib.models.modelv2 import ModelV2
from ray.rllib.utils.annotations import override, DeveloperAPI
from ray.rllib.utils.debug import log_once, summarize
from ray.rllib.utils.exploration.exploration import Exploration
from ray.rllib.utils.schedules import ConstantSchedule, PiecewiseSchedule
from ray.rllib.utils.tf_run_builder import TFRunBuilder
from ray.rllib.utils import try_import_tf

tf = try_import_tf()
logger = logging.getLogger(__name__)


@DeveloperAPI
class TFPolicy(Policy):
    """An agent policy and loss implemented in TensorFlow.

    Extending this class enables RLlib to perform TensorFlow specific
    optimizations on the policy, e.g., parallelization across gpus or
    fusing multiple graphs together in the multi-agent setting.

    Input tensors are typically shaped like [BATCH_SIZE, ...].

    Attributes:
        observation_space (gym.Space): observation space of the policy.
        action_space (gym.Space): action space of the policy.
        model (rllib.models.Model): RLlib model used for the policy.

    Examples:
        >>> policy = TFPolicySubclass(
            sess, obs_input, action_sampler, loss, loss_inputs)

        >>> print(policy.compute_actions([1, 0, 2]))
        (array([0, 1, 1]), [], {})

        >>> print(policy.postprocess_trajectory(SampleBatch({...})))
        SampleBatch({"action": ..., "advantages": ..., ...})
    """

    @DeveloperAPI
    def __init__(self,
                 observation_space,
                 action_space,
                 config,
                 sess,
                 obs_input,
                 action_sampler,
                 loss,
                 loss_inputs,
                 model=None,
                 action_logp=None,
                 state_inputs=None,
                 state_outputs=None,
                 prev_action_input=None,
                 prev_reward_input=None,
                 seq_lens=None,
                 max_seq_len=20,
                 batch_divisibility_req=1,
                 update_ops=None,
<<<<<<< HEAD
                 exploration=None,
                 exploit=None,
                 timestep=None):
=======
                 deterministic_actions=None):
>>>>>>> 0e430555
        """Initialize the policy.

        Arguments:
            observation_space (gym.Space): Observation space of the env.
            action_space (gym.Space): Action space of the env.
            config (dict): The Policy config dict.
            sess (Session): The TensorFlow session to use.
            obs_input (Tensor): Input placeholder for observations, of shape
                [BATCH_SIZE, obs...].
            action_sampler (Tensor): Tensor for sampling an action, of shape
                [BATCH_SIZE, action...]
            loss (Tensor): Scalar policy loss output tensor.
            loss_inputs (list): A (name, placeholder) tuple for each loss
                input argument. Each placeholder name must correspond to a
                SampleBatch column key returned by postprocess_trajectory(),
                and has shape [BATCH_SIZE, data...]. These keys will be read
                from postprocessed sample batches and fed into the specified
                placeholders during loss computation.
            model (rllib.models.Model): used to integrate custom losses and
                stats from user-defined RLlib models.
            action_logp (Tensor): log probability of the sampled action.
            state_inputs (list): list of RNN state input Tensors.
            state_outputs (list): list of RNN state output Tensors.
            prev_action_input (Tensor): placeholder for previous actions
            prev_reward_input (Tensor): placeholder for previous rewards
            seq_lens (Tensor): Placeholder for RNN sequence lengths, of shape
                [NUM_SEQUENCES]. Note that NUM_SEQUENCES << BATCH_SIZE. See
                policy/rnn_sequencing.py for more information.
            max_seq_len (int): Max sequence length for LSTM training.
            batch_divisibility_req (int): pad all agent experiences batches to
                multiples of this value. This only has an effect if not using
                a LSTM model.
            update_ops (list): override the batchnorm update ops to run when
                applying gradients. Otherwise we run all update ops found in
                the current variable scope.
<<<<<<< HEAD
            exploration (Exploration): The exploration object to use for
                computing actions.
            exploit (Tensor): Placeholder for deciding, whether
                to generate an exploiting/exploring action.
            timestep (Tensor): Placeholder for the global sampling timestep.
=======
            deterministic_actions (Tensor): Placeholder for deciding, whether
                to draw an action from the Model's distribution
                deterministically or not.
>>>>>>> 0e430555
        """
        super().__init__(observation_space, action_space, config, exploration)
        self.model = model
        self._sess = sess
        self._obs_input = obs_input
        self._prev_action_input = prev_action_input
        self._prev_reward_input = prev_reward_input
        self._action = action_sampler
        self._is_training = self._get_is_training_placeholder()
        self._is_exploiting = tf.placeholder_with_default(
            True, (), name="is_exploiting")
        self._action_logp = action_logp
        self._action_prob = (tf.exp(self._action_logp)
                             if self._action_logp is not None else None)
        self._state_inputs = state_inputs or []
        self._state_outputs = state_outputs or []
        self._seq_lens = seq_lens
        self._max_seq_len = max_seq_len
        self._batch_divisibility_req = batch_divisibility_req
        self._update_ops = update_ops
<<<<<<< HEAD
        self._exploit = exploit
=======
        self._deterministic_actions = deterministic_actions if \
            deterministic_actions is not None else tf.placeholder_with_default(
                False, (), name="deterministic_actions")
>>>>>>> 0e430555
        self._stats_fetches = {}
        self._loss_input_dict = None
        self._timestep = timestep if timestep is not None else \
            tf.placeholder(tf.int32, (), name="timestep")

        if loss is not None:
            self._initialize_loss(loss, loss_inputs)
        else:
            self._loss = None

        if len(self._state_inputs) != len(self._state_outputs):
            raise ValueError(
                "Number of state input and output tensors must match, got: "
                "{} vs {}".format(self._state_inputs, self._state_outputs))
        if len(self.get_initial_state()) != len(self._state_inputs):
            raise ValueError(
                "Length of initial state must match number of state inputs, "
                "got: {} vs {}".format(self.get_initial_state(),
                                       self._state_inputs))
        if self._state_inputs and self._seq_lens is None:
            raise ValueError(
                "seq_lens tensor must be given if state inputs are defined")

    def variables(self):
        """Return the list of all savable variables for this policy."""
        return self.model.variables()

    def get_placeholder(self, name):
        """Returns the given action or loss input placeholder by name.

        If the loss has not been initialized and a loss input placeholder is
        requested, an error is raised.
        """
        obs_inputs = {
            SampleBatch.CUR_OBS: self._obs_input,
            SampleBatch.PREV_ACTIONS: self._prev_action_input,
            SampleBatch.PREV_REWARDS: self._prev_reward_input,
        }
        if name in obs_inputs:
            return obs_inputs[name]

        assert self._loss_input_dict is not None, \
            "Should have set this before get_placeholder can be called"
        return self._loss_input_dict[name]

    def get_session(self):
        """Returns a reference to the TF session for this policy."""
        return self._sess

    def loss_initialized(self):
        """Returns whether the loss function has been initialized."""
        return self._loss is not None

    def _initialize_loss(self, loss, loss_inputs):
        self._loss_inputs = loss_inputs
        self._loss_input_dict = dict(self._loss_inputs)
        for i, ph in enumerate(self._state_inputs):
            self._loss_input_dict["state_in_{}".format(i)] = ph

        if self.model:
            self._loss = self.model.custom_loss(loss, self._loss_input_dict)
            self._stats_fetches.update({
                "model": self.model.metrics() if isinstance(
                    self.model, ModelV2) else self.model.custom_stats()
            })
        else:
            self._loss = loss

        self._optimizer = self.optimizer()
        self._grads_and_vars = [
            (g, v) for (g, v) in self.gradients(self._optimizer, self._loss)
            if g is not None
        ]
        self._grads = [g for (g, v) in self._grads_and_vars]

        # TODO(sven/ekl): Deprecate support for v1 models.
        if hasattr(self, "model") and isinstance(self.model, ModelV2):
            self._variables = ray.experimental.tf_utils.TensorFlowVariables(
                [], self._sess, self.variables())
        else:
            self._variables = ray.experimental.tf_utils.TensorFlowVariables(
                self._loss, self._sess)

        # gather update ops for any batch norm layers
        if not self._update_ops:
            self._update_ops = tf.get_collection(
                tf.GraphKeys.UPDATE_OPS, scope=tf.get_variable_scope().name)
        if self._update_ops:
            logger.info("Update ops to run on apply gradient: {}".format(
                self._update_ops))
        with tf.control_dependencies(self._update_ops):
            self._apply_op = self.build_apply_op(self._optimizer,
                                                 self._grads_and_vars)

        if log_once("loss_used"):
            logger.debug(
                "These tensors were used in the loss_fn:\n\n{}\n".format(
                    summarize(self._loss_input_dict)))

        self._sess.run(tf.global_variables_initializer())

    @override(Policy)
    def compute_actions(self,
                        obs_batch,
                        state_batches=None,
                        prev_action_batch=None,
                        prev_reward_batch=None,
                        info_batch=None,
                        episodes=None,
<<<<<<< HEAD
                        exploit=False,
=======
                        deterministic=None,
                        explore=True,
>>>>>>> 0e430555
                        timestep=None,
                        **kwargs):
        builder = TFRunBuilder(self._sess, "compute_actions")
        fetches = self._build_compute_actions(
            builder,
            obs_batch,
            state_batches,
            prev_action_batch,
            prev_reward_batch,
<<<<<<< HEAD
            exploit=exploit,
=======
            deterministic=deterministic,
            explore=explore,
>>>>>>> 0e430555
            timestep=timestep
            if timestep is not None else self.global_timestep)
        # Execute session run to get action (and other fetches).
        return builder.get(fetches)

    @override(Policy)
    def compute_gradients(self, postprocessed_batch):
        assert self.loss_initialized()
        builder = TFRunBuilder(self._sess, "compute_gradients")
        fetches = self._build_compute_gradients(builder, postprocessed_batch)
        return builder.get(fetches)

    @override(Policy)
    def apply_gradients(self, gradients):
        assert self.loss_initialized()
        builder = TFRunBuilder(self._sess, "apply_gradients")
        fetches = self._build_apply_gradients(builder, gradients)
        builder.get(fetches)

    @override(Policy)
    def learn_on_batch(self, postprocessed_batch):
        assert self.loss_initialized()
        builder = TFRunBuilder(self._sess, "learn_on_batch")
        fetches = self._build_learn_on_batch(builder, postprocessed_batch)
        return builder.get(fetches)

    @override(Policy)
    def get_exploration_info(self):
        if isinstance(self.exploration, Exploration):
            return self._sess.run(self.exploration.get_info())

    @override(Policy)
    def get_weights(self):
        return self._variables.get_weights()

    @override(Policy)
    def set_weights(self, weights):
        return self._variables.set_weights(weights)

    @override(Policy)
    def export_model(self, export_dir):
        """Export tensorflow graph to export_dir for serving."""
        with self._sess.graph.as_default():
            builder = tf.saved_model.builder.SavedModelBuilder(export_dir)
            signature_def_map = self._build_signature_def()
            builder.add_meta_graph_and_variables(
                self._sess, [tf.saved_model.tag_constants.SERVING],
                signature_def_map=signature_def_map)
            builder.save()

    @override(Policy)
    def export_checkpoint(self, export_dir, filename_prefix="model"):
        """Export tensorflow checkpoint to export_dir."""
        try:
            os.makedirs(export_dir)
        except OSError as e:
            # ignore error if export dir already exists
            if e.errno != errno.EEXIST:
                raise
        save_path = os.path.join(export_dir, filename_prefix)
        with self._sess.graph.as_default():
            saver = tf.train.Saver()
            saver.save(self._sess, save_path)

    @DeveloperAPI
    def copy(self, existing_inputs):
        """Creates a copy of self using existing input placeholders.

        Optional, only required to work with the multi-GPU optimizer."""
        raise NotImplementedError

    @override(Policy)
    def is_recurrent(self):
        return len(self._state_inputs) > 0

    @override(Policy)
    def num_state_tensors(self):
        return len(self._state_inputs)

    @DeveloperAPI
    def extra_compute_action_feed_dict(self):
        """Extra dict to pass to the compute actions session run."""
        return {}

    @DeveloperAPI
    def extra_compute_action_fetches(self):
        """Extra values to fetch and return from compute_actions().

        By default we only return action probability info (if present).
        """
        ret = {}
        if self._action_logp is not None:
            ret[ACTION_PROB] = self._action_prob
            ret[ACTION_LOGP] = self._action_logp
        return ret

    @DeveloperAPI
    def extra_compute_grad_feed_dict(self):
        """Extra dict to pass to the compute gradients session run."""
        return {}  # e.g, kl_coeff

    @DeveloperAPI
    def extra_compute_grad_fetches(self):
        """Extra values to fetch and return from compute_gradients()."""
        return {LEARNER_STATS_KEY: {}}  # e.g, stats, td error, etc.

    @DeveloperAPI
    def optimizer(self):
        """TF optimizer to use for policy optimization."""
        if hasattr(self, "config"):
            return tf.train.AdamOptimizer(self.config["lr"])
        else:
            return tf.train.AdamOptimizer()

    @DeveloperAPI
    def gradients(self, optimizer, loss):
        """Override for custom gradient computation."""
        return optimizer.compute_gradients(loss)

    @DeveloperAPI
    def build_apply_op(self, optimizer, grads_and_vars):
        """Override for custom gradient apply computation."""

        # specify global_step for TD3 which needs to count the num updates
        return optimizer.apply_gradients(
            self._grads_and_vars,
            global_step=tf.train.get_or_create_global_step())

    @DeveloperAPI
    def _get_is_training_placeholder(self):
        """Get the placeholder for _is_training, i.e., for batch norm layers.

        This can be called safely before __init__ has run.
        """
        if not hasattr(self, "_is_training"):
            self._is_training = tf.placeholder_with_default(
                False, (), name="is_training")
        return self._is_training

    def _debug_vars(self):
        if log_once("grad_vars"):
            for _, v in self._grads_and_vars:
                logger.info("Optimizing variable {}".format(v))

    def _extra_input_signature_def(self):
        """Extra input signatures to add when exporting tf model.
        Inferred from extra_compute_action_feed_dict()
        """
        feed_dict = self.extra_compute_action_feed_dict()
        return {
            k.name: tf.saved_model.utils.build_tensor_info(k)
            for k in feed_dict.keys()
        }

    def _extra_output_signature_def(self):
        """Extra output signatures to add when exporting tf model.
        Inferred from extra_compute_action_fetches()
        """
        fetches = self.extra_compute_action_fetches()
        return {
            k: tf.saved_model.utils.build_tensor_info(fetches[k])
            for k in fetches.keys()
        }

    def _build_signature_def(self):
        """Build signature def map for tensorflow SavedModelBuilder.
        """
        # build input signatures
        input_signature = self._extra_input_signature_def()
        input_signature["observations"] = \
            tf.saved_model.utils.build_tensor_info(self._obs_input)

        if self._seq_lens is not None:
            input_signature["seq_lens"] = \
                tf.saved_model.utils.build_tensor_info(self._seq_lens)
        if self._prev_action_input is not None:
            input_signature["prev_action"] = \
                tf.saved_model.utils.build_tensor_info(self._prev_action_input)
        if self._prev_reward_input is not None:
            input_signature["prev_reward"] = \
                tf.saved_model.utils.build_tensor_info(self._prev_reward_input)
        input_signature["is_training"] = \
            tf.saved_model.utils.build_tensor_info(self._is_training)

        for state_input in self._state_inputs:
            input_signature[state_input.name] = \
                tf.saved_model.utils.build_tensor_info(state_input)

        # build output signatures
        output_signature = self._extra_output_signature_def()
        output_signature["actions"] = \
            tf.saved_model.utils.build_tensor_info(self._action)
        for state_output in self._state_outputs:
            output_signature[state_output.name] = \
                tf.saved_model.utils.build_tensor_info(state_output)
        signature_def = (
            tf.saved_model.signature_def_utils.build_signature_def(
                input_signature, output_signature,
                tf.saved_model.signature_constants.PREDICT_METHOD_NAME))
        signature_def_key = (tf.saved_model.signature_constants.
                             DEFAULT_SERVING_SIGNATURE_DEF_KEY)
        signature_def_map = {signature_def_key: signature_def}
        return signature_def_map

    def _build_compute_actions(self,
                               builder,
                               obs_batch,
                               state_batches=None,
                               prev_action_batch=None,
                               prev_reward_batch=None,
                               episodes=None,
<<<<<<< HEAD
                               exploit=False,
=======
                               deterministic=None,
                               explore=True,
>>>>>>> 0e430555
                               timestep=None):

        deterministic = deterministic if deterministic is not None else \
            self.config["model"]["deterministic_action_sampling"]

        state_batches = state_batches or []
        if len(self._state_inputs) != len(state_batches):
            raise ValueError(
                "Must pass in RNN state batches for placeholders {}, got {}".
                format(self._state_inputs, state_batches))
        builder.add_feed_dict(self.extra_compute_action_feed_dict())
        builder.add_feed_dict({self._obs_input: obs_batch})
        if state_batches:
            builder.add_feed_dict({self._seq_lens: np.ones(len(obs_batch))})
        if self._prev_action_input is not None and \
           prev_action_batch is not None:
            builder.add_feed_dict({self._prev_action_input: prev_action_batch})
        if self._prev_reward_input is not None and \
           prev_reward_batch is not None:
            builder.add_feed_dict({self._prev_reward_input: prev_reward_batch})
        builder.add_feed_dict({self._is_training: False})
<<<<<<< HEAD
        builder.add_feed_dict({self._is_exploiting: exploit})
=======
        builder.add_feed_dict({self._deterministic_actions: deterministic})
        builder.add_feed_dict({self._is_exploring: explore})
>>>>>>> 0e430555
        if timestep is not None:
            builder.add_feed_dict({self._timestep: timestep})
        builder.add_feed_dict(dict(zip(self._state_inputs, state_batches)))
        fetches = builder.add_fetches([self._action] + self._state_outputs +
                                      [self.extra_compute_action_fetches()])
        return fetches[0], fetches[1:-1], fetches[-1]

    def _build_compute_gradients(self, builder, postprocessed_batch):
        self._debug_vars()
        builder.add_feed_dict(self.extra_compute_grad_feed_dict())
        builder.add_feed_dict({self._is_training: True})
        builder.add_feed_dict(
            self._get_loss_inputs_dict(postprocessed_batch, shuffle=False))
        fetches = builder.add_fetches(
            [self._grads, self._get_grad_and_stats_fetches()])
        return fetches[0], fetches[1]

    def _build_apply_gradients(self, builder, gradients):
        if len(gradients) != len(self._grads):
            raise ValueError(
                "Unexpected number of gradients to apply, got {} for {}".
                format(gradients, self._grads))
        builder.add_feed_dict({self._is_training: True})
        builder.add_feed_dict(dict(zip(self._grads, gradients)))
        fetches = builder.add_fetches([self._apply_op])
        return fetches[0]

    def _build_learn_on_batch(self, builder, postprocessed_batch):
        self._debug_vars()
        builder.add_feed_dict(self.extra_compute_grad_feed_dict())
        builder.add_feed_dict(
            self._get_loss_inputs_dict(postprocessed_batch, shuffle=False))
        builder.add_feed_dict({self._is_training: True})
        fetches = builder.add_fetches([
            self._apply_op,
            self._get_grad_and_stats_fetches(),
        ])
        return fetches[1]

    def _get_grad_and_stats_fetches(self):
        fetches = self.extra_compute_grad_fetches()
        if LEARNER_STATS_KEY not in fetches:
            raise ValueError(
                "Grad fetches should contain 'stats': {...} entry")
        if self._stats_fetches:
            fetches[LEARNER_STATS_KEY] = dict(self._stats_fetches,
                                              **fetches[LEARNER_STATS_KEY])
        return fetches

    def _get_loss_inputs_dict(self, batch, shuffle):
        """Return a feed dict from a batch.

        Arguments:
            batch (SampleBatch): batch of data to derive inputs from
            shuffle (bool): whether to shuffle batch sequences. Shuffle may
                be done in-place. This only makes sense if you're further
                applying minibatch SGD after getting the outputs.

        Returns:
            feed dict of data
        """

        feed_dict = {}
        if self._batch_divisibility_req > 1:
            meets_divisibility_reqs = (
                len(batch[SampleBatch.CUR_OBS]) %
                self._batch_divisibility_req == 0
                and max(batch[SampleBatch.AGENT_INDEX]) == 0)  # not multiagent
        else:
            meets_divisibility_reqs = True

        # Simple case: not RNN nor do we need to pad
        if not self._state_inputs and meets_divisibility_reqs:
            if shuffle:
                batch.shuffle()
            for k, ph in self._loss_inputs:
                feed_dict[ph] = batch[k]
            return feed_dict

        if self._state_inputs:
            max_seq_len = self._max_seq_len
            dynamic_max = True
        else:
            max_seq_len = self._batch_divisibility_req
            dynamic_max = False

        # RNN or multi-agent case
        feature_keys = [k for k, v in self._loss_inputs]
        state_keys = [
            "state_in_{}".format(i) for i in range(len(self._state_inputs))
        ]
        feature_sequences, initial_states, seq_lens = chop_into_sequences(
            batch[SampleBatch.EPS_ID],
            batch[SampleBatch.UNROLL_ID],
            batch[SampleBatch.AGENT_INDEX], [batch[k] for k in feature_keys],
            [batch[k] for k in state_keys],
            max_seq_len,
            dynamic_max=dynamic_max,
            shuffle=shuffle)
        for k, v in zip(feature_keys, feature_sequences):
            feed_dict[self._loss_input_dict[k]] = v
        for k, v in zip(state_keys, initial_states):
            feed_dict[self._loss_input_dict[k]] = v
        feed_dict[self._seq_lens] = seq_lens

        if log_once("rnn_feed_dict"):
            logger.info("Padded input for RNN:\n\n{}\n".format(
                summarize({
                    "features": feature_sequences,
                    "initial_states": initial_states,
                    "seq_lens": seq_lens,
                    "max_seq_len": max_seq_len,
                })))
        return feed_dict


@DeveloperAPI
class LearningRateSchedule:
    """Mixin for TFPolicy that adds a learning rate schedule."""

    @DeveloperAPI
    def __init__(self, lr, lr_schedule):
        self.cur_lr = tf.get_variable("lr", initializer=lr, trainable=False)
        if lr_schedule is None:
            self.lr_schedule = ConstantSchedule(lr)
        else:
            self.lr_schedule = PiecewiseSchedule(
                lr_schedule, outside_value=lr_schedule[-1][-1])

    @override(Policy)
    def on_global_var_update(self, global_vars):
        super(LearningRateSchedule, self).on_global_var_update(global_vars)
        self.cur_lr.load(
            self.lr_schedule.value(global_vars["timestep"]),
            session=self._sess)

    @override(TFPolicy)
    def optimizer(self):
        return tf.train.AdamOptimizer(self.cur_lr)


@DeveloperAPI
class EntropyCoeffSchedule:
    """Mixin for TFPolicy that adds entropy coeff decay."""

    @DeveloperAPI
    def __init__(self, entropy_coeff, entropy_coeff_schedule):
        self.entropy_coeff = tf.get_variable(
            "entropy_coeff", initializer=entropy_coeff, trainable=False)

        if entropy_coeff_schedule is None:
            self.entropy_coeff_schedule = ConstantSchedule(entropy_coeff)
        else:
            # Allows for custom schedule similar to lr_schedule format
            if isinstance(entropy_coeff_schedule, list):
                self.entropy_coeff_schedule = PiecewiseSchedule(
                    entropy_coeff_schedule,
                    outside_value=entropy_coeff_schedule[-1][-1])
            else:
                # Implements previous version but enforces outside_value
                self.entropy_coeff_schedule = PiecewiseSchedule(
                    [[0, entropy_coeff], [entropy_coeff_schedule, 0.0]],
                    outside_value=0.0)

    @override(Policy)
    def on_global_var_update(self, global_vars):
        super(EntropyCoeffSchedule, self).on_global_var_update(global_vars)
        self.entropy_coeff.load(
            self.entropy_coeff_schedule.value(global_vars["timestep"]),
            session=self._sess)<|MERGE_RESOLUTION|>--- conflicted
+++ resolved
@@ -67,13 +67,9 @@
                  max_seq_len=20,
                  batch_divisibility_req=1,
                  update_ops=None,
-<<<<<<< HEAD
                  exploration=None,
-                 exploit=None,
+                 is_exploring=None,
                  timestep=None):
-=======
-                 deterministic_actions=None):
->>>>>>> 0e430555
         """Initialize the policy.
 
         Arguments:
@@ -109,17 +105,11 @@
             update_ops (list): override the batchnorm update ops to run when
                 applying gradients. Otherwise we run all update ops found in
                 the current variable scope.
-<<<<<<< HEAD
             exploration (Exploration): The exploration object to use for
                 computing actions.
-            exploit (Tensor): Placeholder for deciding, whether
-                to generate an exploiting/exploring action.
+            is_exploring (Tensor): Placeholder for `explore` parameter into
+                call to Exploration.get_exploration_action.
             timestep (Tensor): Placeholder for the global sampling timestep.
-=======
-            deterministic_actions (Tensor): Placeholder for deciding, whether
-                to draw an action from the Model's distribution
-                deterministically or not.
->>>>>>> 0e430555
         """
         super().__init__(observation_space, action_space, config, exploration)
         self.model = model
@@ -129,8 +119,8 @@
         self._prev_reward_input = prev_reward_input
         self._action = action_sampler
         self._is_training = self._get_is_training_placeholder()
-        self._is_exploiting = tf.placeholder_with_default(
-            True, (), name="is_exploiting")
+        self._is_explorig = tf.placeholder_with_default(
+            True, (), name="is_exploring")
         self._action_logp = action_logp
         self._action_prob = (tf.exp(self._action_logp)
                              if self._action_logp is not None else None)
@@ -140,13 +130,7 @@
         self._max_seq_len = max_seq_len
         self._batch_divisibility_req = batch_divisibility_req
         self._update_ops = update_ops
-<<<<<<< HEAD
-        self._exploit = exploit
-=======
-        self._deterministic_actions = deterministic_actions if \
-            deterministic_actions is not None else tf.placeholder_with_default(
-                False, (), name="deterministic_actions")
->>>>>>> 0e430555
+        self._is_exploring = is_exploring
         self._stats_fetches = {}
         self._loss_input_dict = None
         self._timestep = timestep if timestep is not None else \
@@ -256,14 +240,10 @@
                         prev_reward_batch=None,
                         info_batch=None,
                         episodes=None,
-<<<<<<< HEAD
-                        exploit=False,
-=======
-                        deterministic=None,
-                        explore=True,
->>>>>>> 0e430555
+                        explore=None,
                         timestep=None,
                         **kwargs):
+        explore = explore if explore is not None else self.config["explore"]
         builder = TFRunBuilder(self._sess, "compute_actions")
         fetches = self._build_compute_actions(
             builder,
@@ -271,12 +251,7 @@
             state_batches,
             prev_action_batch,
             prev_reward_batch,
-<<<<<<< HEAD
-            exploit=exploit,
-=======
-            deterministic=deterministic,
             explore=explore,
->>>>>>> 0e430555
             timestep=timestep
             if timestep is not None else self.global_timestep)
         # Execute session run to get action (and other fetches).
@@ -488,16 +463,9 @@
                                prev_action_batch=None,
                                prev_reward_batch=None,
                                episodes=None,
-<<<<<<< HEAD
-                               exploit=False,
-=======
-                               deterministic=None,
-                               explore=True,
->>>>>>> 0e430555
+                               explore=None,
                                timestep=None):
-
-        deterministic = deterministic if deterministic is not None else \
-            self.config["model"]["deterministic_action_sampling"]
+        explore = explore if explore is not None else self.config["explore"]
 
         state_batches = state_batches or []
         if len(self._state_inputs) != len(state_batches):
@@ -515,12 +483,7 @@
            prev_reward_batch is not None:
             builder.add_feed_dict({self._prev_reward_input: prev_reward_batch})
         builder.add_feed_dict({self._is_training: False})
-<<<<<<< HEAD
-        builder.add_feed_dict({self._is_exploiting: exploit})
-=======
-        builder.add_feed_dict({self._deterministic_actions: deterministic})
         builder.add_feed_dict({self._is_exploring: explore})
->>>>>>> 0e430555
         if timestep is not None:
             builder.add_feed_dict({self._timestep: timestep})
         builder.add_feed_dict(dict(zip(self._state_inputs, state_batches)))
