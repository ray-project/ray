--- conflicted
+++ resolved
@@ -34,11 +34,7 @@
     """
 
     @DeveloperAPI
-    def __init__(self,
-                 observation_space,
-                 action_space,
-                 config,
-                 exploration=None):
+    def __init__(self, observation_space, action_space, config):
         """Initialize the graph.
 
         This is the standard constructor for policies. The policy
@@ -55,12 +51,7 @@
         self.observation_space = observation_space
         self.action_space = action_space
         self.config = config
-<<<<<<< HEAD
-        self.exploration = exploration or \
-            self._create_exploration(action_space, config)
-=======
         self.exploration = self._create_exploration(action_space, config)
->>>>>>> 13b0b962
         # The global timestep, broadcast down from time to time from the
         # driver.
         self.global_timestep = 0
@@ -392,23 +383,16 @@
         TorchPolicy, but inherit directly from Policy. Others inherit from
         TfPolicy w/o using DynamicTfPolicy.
         TODO(sven): unify these cases."""
-<<<<<<< HEAD
-        return from_config(
-=======
         exploration = from_config(
->>>>>>> 13b0b962
             Exploration,
             config.get("exploration_config", {"type": "StochasticSampling"}),
             action_space=action_space,
             num_workers=config.get("num_workers"),
             worker_index=config.get("worker_index"),
             framework=getattr(self, "framework", "tf"))
-<<<<<<< HEAD
-=======
         # If config is further passed around, it'll contain an already
         # instantiated object.
         config["exploration_config"] = exploration
->>>>>>> 13b0b962
 
 
 def clip_action(action, space):
