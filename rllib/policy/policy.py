from abc import ABCMeta, abstractmethod
from collections import namedtuple
import gym
import numpy as np

from ray.rllib.utils.annotations import DeveloperAPI
from ray.rllib.utils.exploration.exploration import Exploration
from ray.rllib.utils.from_config import from_config

# By convention, metrics from optimizing the loss can be reported in the
# `grad_info` dict returned by learn_on_batch() / compute_grads() via this key.
LEARNER_STATS_KEY = "learner_stats"

ACTION_PROB = "action_prob"
ACTION_LOGP = "action_logp"


class TupleActions(namedtuple("TupleActions", ["batches"])):
    """Used to return tuple actions as a list of batches per tuple element."""

    def __new__(cls, batches):
        return super(TupleActions, cls).__new__(cls, batches)

    def numpy(self):
        return TupleActions([b.numpy() for b in self.batches])


@DeveloperAPI
class Policy(metaclass=ABCMeta):
    """An agent policy and loss, i.e., a TFPolicy or other subclass.

    This object defines how to act in the environment, and also losses used to
    improve the policy based on its experiences. Note that both policy and
    loss are defined together for convenience, though the policy itself is
    logically separate.

    All policies can directly extend Policy, however TensorFlow users may
    find TFPolicy simpler to implement. TFPolicy also enables RLlib
    to apply TensorFlow-specific optimizations such as fusing multiple policy
    graphs and multi-GPU support.

    Attributes:
        observation_space (gym.Space): Observation space of the policy.
        action_space (gym.Space): Action space of the policy.
    """

    @DeveloperAPI
    def __init__(self,
                 observation_space,
                 action_space,
                 config,
                 exploration=None):
        """Initialize the graph.

        This is the standard constructor for policies. The policy
        class you pass into RolloutWorker will be constructed with
        these arguments.

        Args:
            observation_space (gym.Space): Observation space of the policy.
            action_space (gym.Space): Action space of the policy.
            config (dict): Policy-specific configuration data.
            exploration (Exploration): The exploration object to use for
                computing actions.
        """
        self.observation_space = observation_space
        self.action_space = action_space
        self.config = config
        self.exploration = exploration or \
            self._create_exploration(action_space, config)
        # The global timestep, broadcast down from time to time from the
        # driver.
        self.global_timestep = 0

    @abstractmethod
    @DeveloperAPI
    def compute_actions(self,
                        obs_batch,
                        state_batches=None,
                        prev_action_batch=None,
                        prev_reward_batch=None,
                        info_batch=None,
                        episodes=None,
<<<<<<< HEAD
                        exploit=False,
=======
                        deterministic=None,
                        explore=True,
>>>>>>> 0e430555
                        timestep=None,
                        **kwargs):
        """Computes actions for the current policy.

        Args:
            obs_batch (Union[List,np.ndarray]): Batch of observations.
            state_batches (Optional[list]): List of RNN state input batches,
                if any.
            prev_action_batch (Optional[List,np.ndarray]): Batch of previous
                action values.
            prev_reward_batch (Optional[List,np.ndarray]): Batch of previous
                rewards.
            info_batch (info): Batch of info objects.
            episodes (list): MultiAgentEpisode for each obs in obs_batch.
                This provides access to all of the internal episode state,
                which may be useful for model-based or multiagent algorithms.
<<<<<<< HEAD
            exploit (bool): Whether to pick an exploitation or exploration
                action (default: False -> do explore). If "exploration"
                in the config is False/None, this parameter has no effect.
=======
            deterministic (Optional[bool]): Whether to sample the action from
                its distribution deterministically or not. If None, should use
                the policy Model's `deterministic_action_sampling` config.
            explore (bool): Whether we should use exploration
                (e.g. when training) or not (for inference/evaluation).
>>>>>>> 0e430555
            timestep (int): The current (sampling) time step.
            kwargs: forward compatibility placeholder

        Returns:
            actions (np.ndarray): batch of output actions, with shape like
                [BATCH_SIZE, ACTION_SHAPE].
            state_outs (list): list of RNN state output batches, if any, with
                shape like [STATE_SIZE, BATCH_SIZE].
            info (dict): dictionary of extra feature batches, if any, with
                shape like {"f1": [BATCH_SIZE, ...], "f2": [BATCH_SIZE, ...]}.
        """
        raise NotImplementedError

    @DeveloperAPI
    def compute_single_action(self,
                              obs,
                              state=None,
                              prev_action=None,
                              prev_reward=None,
                              info=None,
                              episode=None,
                              clip_actions=False,
<<<<<<< HEAD
                              exploit=False,
=======
                              deterministic=None,
                              explore=True,
>>>>>>> 0e430555
                              timestep=None,
                              **kwargs):
        """Unbatched version of compute_actions.

        Arguments:
            obs (obj): Single observation.
            state (list): List of RNN state inputs, if any.
            prev_action (obj): Previous action value, if any.
            prev_reward (float): Previous reward, if any.
            info (dict): info object, if any
            episode (MultiAgentEpisode): this provides access to all of the
                internal episode state, which may be useful for model-based or
                multi-agent algorithms.
            clip_actions (bool): should the action be clipped
<<<<<<< HEAD
            exploit (bool): Whether we should use exploitation or exploration
                (default) to compute an action.
=======
            deterministic (Optional[bool]): Whether to sample the action from
                its distribution deterministically or not. If None, uses
                the policy Model's `deterministic_action_sampling` config.
            explore (bool): Whether we should use exploration (i.e. when
                training) or not (e.g. for inference/evaluation).
>>>>>>> 0e430555
            timestep (int): The current (sampling) time step.
            kwargs: forward compatibility placeholder

        Returns:
            actions (obj): single action
            state_outs (list): list of RNN state outputs, if any
            info (dict): dictionary of extra features, if any
        """
        prev_action_batch = None
        prev_reward_batch = None
        info_batch = None
        episodes = None
        state_batch = None
        if prev_action is not None:
            prev_action_batch = [prev_action]
        if prev_reward is not None:
            prev_reward_batch = [prev_reward]
        if info is not None:
            info_batch = [info]
        if episode is not None:
            episodes = [episode]
        if state is not None:
            state_batch = [[s] for s in state]

        [action], state_out, info = self.compute_actions(
            [obs],
            state_batch,
            prev_action_batch=prev_action_batch,
            prev_reward_batch=prev_reward_batch,
            info_batch=info_batch,
            episodes=episodes,
<<<<<<< HEAD
            exploit=exploit,
=======
            deterministic=deterministic,
            explore=explore,
>>>>>>> 0e430555
            timestep=timestep)

        if clip_actions:
            action = clip_action(action, self.action_space)

        # Return action, internal state(s), infos.
        return action, [s[0] for s in state_out], \
            {k: v[0] for k, v in info.items()}

    @DeveloperAPI
    def postprocess_trajectory(self,
                               sample_batch,
                               other_agent_batches=None,
                               episode=None):
        """Implements algorithm-specific trajectory postprocessing.

        This will be called on each trajectory fragment computed during policy
        evaluation. Each fragment is guaranteed to be only from one episode.

        Arguments:
            sample_batch (SampleBatch): batch of experiences for the policy,
                which will contain at most one episode trajectory.
            other_agent_batches (dict): In a multi-agent env, this contains a
                mapping of agent ids to (policy, agent_batch) tuples
                containing the policy and experiences of the other agents.
            episode (MultiAgentEpisode): this provides access to all of the
                internal episode state, which may be useful for model-based or
                multi-agent algorithms.

        Returns:
            SampleBatch: Postprocessed sample batch.
        """
        return sample_batch

    @DeveloperAPI
    def learn_on_batch(self, samples):
        """Fused compute gradients and apply gradients call.

        Either this or the combination of compute/apply grads must be
        implemented by subclasses.

        Returns:
            grad_info: dictionary of extra metadata from compute_gradients().

        Examples:
            >>> batch = ev.sample()
            >>> ev.learn_on_batch(samples)
        """

        grads, grad_info = self.compute_gradients(samples)
        self.apply_gradients(grads)
        return grad_info

    @DeveloperAPI
    def compute_gradients(self, postprocessed_batch):
        """Computes gradients against a batch of experiences.

        Either this or learn_on_batch() must be implemented by subclasses.

        Returns:
            grads (list): List of gradient output values
            info (dict): Extra policy-specific values
        """
        raise NotImplementedError

    @DeveloperAPI
    def apply_gradients(self, gradients):
        """Applies previously computed gradients.

        Either this or learn_on_batch() must be implemented by subclasses.
        """
        raise NotImplementedError

    @DeveloperAPI
    def get_weights(self):
        """Returns model weights.

        Returns:
            weights (obj): Serializable copy or view of model weights
        """
        raise NotImplementedError

    @DeveloperAPI
    def set_weights(self, weights):
        """Sets model weights.

        Arguments:
            weights (obj): Serializable copy or view of model weights
        """
        raise NotImplementedError

    @DeveloperAPI
    def get_exploration_info(self):
        """Returns the current exploration information of this policy.

        This information depends on the policy's Exploration object.

        Returns:
            any: Serializable information on the `self.exploration` object.
        """
        if isinstance(self.exploration, Exploration):
            return self.exploration.get_info()

    @DeveloperAPI
    def get_exploration_state(self):
        """Returns the current exploration state of this policy.

        This state depends on the policy's Exploration object.

        Returns:
            any: Serializable copy or view of the current exploration state.
        """
        if isinstance(self.exploration, Exploration):
            raise NotImplementedError

    @DeveloperAPI
    def set_exploration_state(self, exploration_state):
        """Sets the current exploration state of this Policy.

        Arguments:
            exploration_state (any): Serializable copy or view of the new
                exploration state.
        """
        if isinstance(self.exploration, Exploration):
            raise NotImplementedError

    @DeveloperAPI
    def is_recurrent(self):
        """Whether this Policy holds a recurrent Model.

        Returns:
            bool: True if this Policy has-a RNN-based Model.
        """
        return 0

    @DeveloperAPI
    def num_state_tensors(self):
        """The number of internal states needed by the RNN-Model of the Policy.

        Returns:
            int: The number of RNN internal states kept by this Policy's Model.
        """
        return 0

    @DeveloperAPI
    def get_initial_state(self):
        """Returns initial RNN state for the current policy."""
        return []

    @DeveloperAPI
    def get_state(self):
        """Saves all local state.

        Returns:
            state (obj): Serialized local state.
        """
        return self.get_weights()

    @DeveloperAPI
    def set_state(self, state):
        """Restores all local state.

        Arguments:
            state (obj): Serialized local state.
        """
        self.set_weights(state)

    @DeveloperAPI
    def on_global_var_update(self, global_vars):
        """Called on an update to global vars.

        Arguments:
            global_vars (dict): Global variables broadcast from the driver.
        """
        # Store the current global time step (sum over all policies' sample
        # steps).
        self.global_timestep = global_vars["timestep"]

    @DeveloperAPI
    def export_model(self, export_dir):
        """Export Policy to local directory for serving.

        Arguments:
            export_dir (str): Local writable directory.
        """
        raise NotImplementedError

    @DeveloperAPI
    def export_checkpoint(self, export_dir):
        """Export Policy checkpoint to local directory.

        Argument:
            export_dir (str): Local writable directory.
        """
        raise NotImplementedError

    def _create_exploration(self, action_space, config):
        return from_config(
            Exploration,
            config.get("exploration"),
            action_space=action_space,
            num_workers=config.get("num_workers"),
            worker_index=config.get("worker_index"),
            framework="torch" if config.get("use_pytorch") else "tf")


def clip_action(action, space):
    """
    Called to clip actions to the specified range of this policy.

    Arguments:
        action: Single action.
        space: Action space the actions should be present in.

    Returns:
        Clipped batch of actions.
    """

    if isinstance(space, gym.spaces.Box):
        return np.clip(action, space.low, space.high)
    elif isinstance(space, gym.spaces.Tuple):
        if type(action) not in (tuple, list):
            raise ValueError("Expected tuple space for actions {}: {}".format(
                action, space))
        out = []
        for a, s in zip(action, space.spaces):
            out.append(clip_action(a, s))
        return out
    else:
        return action<|MERGE_RESOLUTION|>--- conflicted
+++ resolved
@@ -81,12 +81,7 @@
                         prev_reward_batch=None,
                         info_batch=None,
                         episodes=None,
-<<<<<<< HEAD
-                        exploit=False,
-=======
-                        deterministic=None,
-                        explore=True,
->>>>>>> 0e430555
+                        explore=None,
                         timestep=None,
                         **kwargs):
         """Computes actions for the current policy.
@@ -103,17 +98,8 @@
             episodes (list): MultiAgentEpisode for each obs in obs_batch.
                 This provides access to all of the internal episode state,
                 which may be useful for model-based or multiagent algorithms.
-<<<<<<< HEAD
-            exploit (bool): Whether to pick an exploitation or exploration
-                action (default: False -> do explore). If "exploration"
-                in the config is False/None, this parameter has no effect.
-=======
-            deterministic (Optional[bool]): Whether to sample the action from
-                its distribution deterministically or not. If None, should use
-                the policy Model's `deterministic_action_sampling` config.
-            explore (bool): Whether we should use exploration
-                (e.g. when training) or not (for inference/evaluation).
->>>>>>> 0e430555
+            explore (bool): Whether to pick an exploitation or exploration
+                action (default: None -> use self.config["explore"]).
             timestep (int): The current (sampling) time step.
             kwargs: forward compatibility placeholder
 
@@ -136,12 +122,7 @@
                               info=None,
                               episode=None,
                               clip_actions=False,
-<<<<<<< HEAD
-                              exploit=False,
-=======
-                              deterministic=None,
-                              explore=True,
->>>>>>> 0e430555
+                              explore=None,
                               timestep=None,
                               **kwargs):
         """Unbatched version of compute_actions.
@@ -156,16 +137,8 @@
                 internal episode state, which may be useful for model-based or
                 multi-agent algorithms.
             clip_actions (bool): should the action be clipped
-<<<<<<< HEAD
-            exploit (bool): Whether we should use exploitation or exploration
-                (default) to compute an action.
-=======
-            deterministic (Optional[bool]): Whether to sample the action from
-                its distribution deterministically or not. If None, uses
-                the policy Model's `deterministic_action_sampling` config.
-            explore (bool): Whether we should use exploration (i.e. when
-                training) or not (e.g. for inference/evaluation).
->>>>>>> 0e430555
+            explore (bool): Whether to pick an exploitation or exploration
+                action (default: None -> use self.config["explore"]).
             timestep (int): The current (sampling) time step.
             kwargs: forward compatibility placeholder
 
@@ -197,12 +170,7 @@
             prev_reward_batch=prev_reward_batch,
             info_batch=info_batch,
             episodes=episodes,
-<<<<<<< HEAD
-            exploit=exploit,
-=======
-            deterministic=deterministic,
             explore=explore,
->>>>>>> 0e430555
             timestep=timestep)
 
         if clip_actions:
@@ -402,7 +370,7 @@
     def _create_exploration(self, action_space, config):
         return from_config(
             Exploration,
-            config.get("exploration"),
+            config["exploration_config"],
             action_space=action_space,
             num_workers=config.get("num_workers"),
             worker_index=config.get("worker_index"),
