from abc import ABCMeta, abstractmethod
import gym
from gym.spaces import Box
import logging
import numpy as np
import tree  # pip install dm_tree
from typing import Dict, List, Optional

from ray.rllib.models.catalog import ModelCatalog
from ray.rllib.policy.sample_batch import SampleBatch
from ray.rllib.policy.view_requirement import ViewRequirement
from ray.rllib.utils.annotations import DeveloperAPI
from ray.rllib.utils.exploration.exploration import Exploration
from ray.rllib.utils.framework import try_import_torch
from ray.rllib.utils.from_config import from_config
from ray.rllib.utils.spaces.space_utils import get_base_struct_from_space, \
    unbatch
from ray.rllib.utils.typing import AgentID, ModelGradients, ModelWeights, \
    TensorType, TrainerConfigDict, Tuple, Union

torch, _ = try_import_torch()

logger = logging.getLogger(__name__)

# By convention, metrics from optimizing the loss can be reported in the
# `grad_info` dict returned by learn_on_batch() / compute_grads() via this key.
LEARNER_STATS_KEY = "learner_stats"


@DeveloperAPI
class Policy(metaclass=ABCMeta):
    """An agent policy and loss, i.e., a TFPolicy or other subclass.

    This object defines how to act in the environment, and also losses used to
    improve the policy based on its experiences. Note that both policy and
    loss are defined together for convenience, though the policy itself is
    logically separate.

    All policies can directly extend Policy, however TensorFlow users may
    find TFPolicy simpler to implement. TFPolicy also enables RLlib
    to apply TensorFlow-specific optimizations such as fusing multiple policy
    graphs and multi-GPU support.

    Attributes:
        observation_space (gym.Space): Observation space of the policy. For
            complex spaces (e.g., Dict), this will be flattened version of the
            space, and you can access the original space via
            ``observation_space.original_space``.
        action_space (gym.Space): Action space of the policy.
        exploration (Exploration): The exploration object to use for
            computing actions, or None.
    """

    @DeveloperAPI
    def __init__(self, observation_space: gym.spaces.Space,
                 action_space: gym.spaces.Space, config: TrainerConfigDict):
        """Initialize the graph.

        This is the standard constructor for policies. The policy
        class you pass into RolloutWorker will be constructed with
        these arguments.

        Args:
            observation_space (gym.spaces.Space): Observation space of the
                policy.
            action_space (gym.spaces.Space): Action space of the policy.
            config (TrainerConfigDict): Policy-specific configuration data.
        """
        self.observation_space = observation_space
        self.action_space = action_space
        self.action_space_struct = get_base_struct_from_space(action_space)
        self.config = config
        if self.config.get("callbacks"):
            self.callbacks: "DefaultCallbacks" = self.config.get("callbacks")()
        else:
            from ray.rllib.agents.callbacks import DefaultCallbacks
            self.callbacks: "DefaultCallbacks" = DefaultCallbacks()
        # The global timestep, broadcast down from time to time from the
        # driver.
        self.global_timestep = 0
        # The action distribution class to use for action sampling, if any.
        # Child classes may set this.
        self.dist_class = None
        # Maximal view requirements dict for `learn_on_batch()` and
        # `compute_actions` calls.
        # View requirements will be automatically filtered out later based
        # on the postprocessing and loss functions to ensure optimal data
        # collection and transfer performance.
        view_reqs = self._get_default_view_requirements()
        if not hasattr(self, "view_requirements"):
            self.view_requirements = view_reqs
        else:
            for k, v in view_reqs.items():
                if k not in self.view_requirements:
                    self.view_requirements[k] = v
        self._model_init_state_automatically_added = False

    @abstractmethod
    @DeveloperAPI
    def compute_actions(
            self,
            obs_batch: Union[List[TensorType], TensorType],
            state_batches: Optional[List[TensorType]] = None,
            prev_action_batch: Union[List[TensorType], TensorType] = None,
            prev_reward_batch: Union[List[TensorType], TensorType] = None,
            info_batch: Optional[Dict[str, list]] = None,
            episodes: Optional[List["MultiAgentEpisode"]] = None,
            explore: Optional[bool] = None,
            timestep: Optional[int] = None,
            **kwargs) -> \
            Tuple[TensorType, List[TensorType], Dict[str, TensorType]]:
        """Computes actions for the current policy.

        Args:
            obs_batch (Union[List[TensorType], TensorType]): Batch of
                observations.
            state_batches (Optional[List[TensorType]]): List of RNN state input
                batches, if any.
            prev_action_batch (Union[List[TensorType], TensorType]): Batch of
                previous action values.
            prev_reward_batch (Union[List[TensorType], TensorType]): Batch of
                previous rewards.
            info_batch (Optional[Dict[str, list]]): Batch of info objects.
            episodes (Optional[List[MultiAgentEpisode]] ): List of
                MultiAgentEpisode, one for each obs in obs_batch. This provides
                access to all of the internal episode state, which may be
                useful for model-based or multiagent algorithms.
            explore (Optional[bool]): Whether to pick an exploitation or
                exploration action. Set to None (default) for using the
                value of `self.config["explore"]`.
            timestep (Optional[int]): The current (sampling) time step.

        Keyword Args:
            kwargs: forward compatibility placeholder

        Returns:
            Tuple:
                actions (TensorType): Batch of output actions, with shape like
                    [BATCH_SIZE, ACTION_SHAPE].
                state_outs (List[TensorType]): List of RNN state output
                    batches, if any, with shape like [STATE_SIZE, BATCH_SIZE].
                info (List[dict]): Dictionary of extra feature batches, if any,
                    with shape like
                    {"f1": [BATCH_SIZE, ...], "f2": [BATCH_SIZE, ...]}.
        """
        raise NotImplementedError

    @DeveloperAPI
    def compute_single_action(
            self,
            obs: TensorType,
            state: Optional[List[TensorType]] = None,
            prev_action: Optional[TensorType] = None,
            prev_reward: Optional[TensorType] = None,
            info: dict = None,
            episode: Optional["MultiAgentEpisode"] = None,
            clip_actions: bool = False,
            explore: Optional[bool] = None,
            timestep: Optional[int] = None,
            **kwargs) -> \
            Tuple[TensorType, List[TensorType], Dict[str, TensorType]]:
        """Unbatched version of compute_actions.

        Args:
            obs (TensorType): Single observation.
            state (Optional[List[TensorType]]): List of RNN state inputs, if
                any.
            prev_action (Optional[TensorType]): Previous action value, if any.
            prev_reward (Optional[TensorType]): Previous reward, if any.
            info (dict): Info object, if any.
            episode (Optional[MultiAgentEpisode]): this provides access to all
                of the internal episode state, which may be useful for
                model-based or multi-agent algorithms.
            clip_actions (bool): Should actions be clipped?
            explore (Optional[bool]): Whether to pick an exploitation or
                exploration action
                (default: None -> use self.config["explore"]).
            timestep (Optional[int]): The current (sampling) time step.

        Keyword Args:
            kwargs: Forward compatibility.

        Returns:
            Tuple:
                - actions (TensorType): Single action.
                - state_outs (List[TensorType]): List of RNN state outputs,
                    if any.
                - info (dict): Dictionary of extra features, if any.
        """
        prev_action_batch = None
        prev_reward_batch = None
        info_batch = None
        episodes = None
        state_batch = None
        if prev_action is not None:
            prev_action_batch = [prev_action]
        if prev_reward is not None:
            prev_reward_batch = [prev_reward]
        if info is not None:
            info_batch = [info]
        if episode is not None:
            episodes = [episode]
        if state is not None:
            state_batch = [
                s.unsqueeze(0)
                if torch and isinstance(s, torch.Tensor) else np.expand_dims(
                    s, 0) for s in state
            ]

        out = self.compute_actions(
            [obs],
            state_batch,
            prev_action_batch=prev_action_batch,
            prev_reward_batch=prev_reward_batch,
            info_batch=info_batch,
            episodes=episodes,
            explore=explore,
            timestep=timestep)

        # Some policies don't return a tuple, but always just a single action.
        # E.g. ES and ARS.
        if not isinstance(out, tuple):
            single_action = out
            state_out = []
            info = {}
        # Normal case: Policy should return (action, state, info) tuple.
        else:
            batched_action, state_out, info = out
            single_action = unbatch(batched_action)
        assert len(single_action) == 1
        single_action = single_action[0]

        if clip_actions:
            single_action = clip_action(single_action,
                                        self.action_space_struct)

        # Return action, internal state(s), infos.
        return single_action, [s[0] for s in state_out], \
            {k: v[0] for k, v in info.items()}

    @DeveloperAPI
    def compute_actions_from_input_dict(
            self,
            input_dict: Dict[str, TensorType],
            explore: bool = None,
            timestep: Optional[int] = None,
            episodes: Optional[List["MultiAgentEpisode"]] = None,
            **kwargs) -> \
            Tuple[TensorType, List[TensorType], Dict[str, TensorType]]:
        """Computes actions from collected samples (across multiple-agents).

        Uses the currently "forward-pass-registered" samples from the collector
        to construct the input_dict for the Model.

        Args:
            input_dict (Dict[str, TensorType]): An input dict mapping str
                keys to Tensors. `input_dict` already abides to the Policy's
                as well as the Model's view requirements and can be passed
                to the Model as-is.
            explore (bool): Whether to pick an exploitation or exploration
                action (default: None -> use self.config["explore"]).
            timestep (Optional[int]): The current (sampling) time step.
            kwargs: forward compatibility placeholder

        Returns:
            Tuple:
                actions (TensorType): Batch of output actions, with shape
                    like [BATCH_SIZE, ACTION_SHAPE].
                state_outs (List[TensorType]): List of RNN state output
                    batches, if any, with shape like [STATE_SIZE, BATCH_SIZE].
                info (dict): Dictionary of extra feature batches, if any, with
                    shape like
                    {"f1": [BATCH_SIZE, ...], "f2": [BATCH_SIZE, ...]}.
        """
        # Default implementation just passes obs, prev-a/r, and states on to
        # `self.compute_actions()`.
        state_batches = [
            s for k, s in input_dict.items() if k[:9] == "state_in_"
        ]
        return self.compute_actions(
            input_dict[SampleBatch.OBS],
            state_batches,
            prev_action_batch=input_dict.get(SampleBatch.PREV_ACTIONS),
            prev_reward_batch=input_dict.get(SampleBatch.PREV_REWARDS),
            info_batch=input_dict.get(SampleBatch.INFOS),
            explore=explore,
            timestep=timestep,
            episodes=episodes,
            **kwargs,
        )

    @DeveloperAPI
    def compute_log_likelihoods(
            self,
            actions: Union[List[TensorType], TensorType],
            obs_batch: Union[List[TensorType], TensorType],
            state_batches: Optional[List[TensorType]] = None,
            prev_action_batch: Optional[Union[List[TensorType],
                                              TensorType]] = None,
            prev_reward_batch: Optional[Union[List[
                TensorType], TensorType]] = None) -> TensorType:
        """Computes the log-prob/likelihood for a given action and observation.

        Args:
            actions (Union[List[TensorType], TensorType]): Batch of actions,
                for which to retrieve the log-probs/likelihoods (given all
                other inputs: obs, states, ..).
            obs_batch (Union[List[TensorType], TensorType]): Batch of
                observations.
            state_batches (Optional[List[TensorType]]): List of RNN state input
                batches, if any.
            prev_action_batch (Optional[Union[List[TensorType], TensorType]]):
                Batch of previous action values.
            prev_reward_batch (Optional[Union[List[TensorType], TensorType]]):
                Batch of previous rewards.

        Returns:
            TensorType: Batch of log probs/likelihoods, with shape:
                [BATCH_SIZE].
        """
        raise NotImplementedError

    @DeveloperAPI
    def postprocess_trajectory(
            self,
            sample_batch: SampleBatch,
            other_agent_batches: Optional[Dict[AgentID, Tuple[
                "Policy", SampleBatch]]] = None,
            episode: Optional["MultiAgentEpisode"] = None) -> SampleBatch:
        """Implements algorithm-specific trajectory postprocessing.

        This will be called on each trajectory fragment computed during policy
        evaluation. Each fragment is guaranteed to be only from one episode.

        Args:
            sample_batch (SampleBatch): batch of experiences for the policy,
                which will contain at most one episode trajectory.
            other_agent_batches (dict): In a multi-agent env, this contains a
                mapping of agent ids to (policy, agent_batch) tuples
                containing the policy and experiences of the other agents.
            episode (Optional[MultiAgentEpisode]): An optional multi-agent
                episode object to provide access to all of the
                internal episode state, which may be useful for model-based or
                multi-agent algorithms.

        Returns:
            SampleBatch: Postprocessed sample batch.
        """
        return sample_batch

    @DeveloperAPI
    def learn_on_batch(self, samples: SampleBatch) -> Dict[str, TensorType]:
        """Fused compute gradients and apply gradients call.

        Either this or the combination of compute/apply grads must be
        implemented by subclasses.

        Args:
            samples (SampleBatch): The SampleBatch object to learn from.

        Returns:
            Dict[str, TensorType]: Dictionary of extra metadata from
                compute_gradients().

        Examples:
            >>> sample_batch = ev.sample()
            >>> ev.learn_on_batch(sample_batch)
        """

        grads, grad_info = self.compute_gradients(samples)
        self.apply_gradients(grads)
        return grad_info

    @DeveloperAPI
    def compute_gradients(self, postprocessed_batch: SampleBatch) -> \
            Tuple[ModelGradients, Dict[str, TensorType]]:
        """Computes gradients against a batch of experiences.

        Either this or learn_on_batch() must be implemented by subclasses.

        Args:
            postprocessed_batch (SampleBatch): The SampleBatch object to use
                for calculating gradients.

        Returns:
            Tuple[ModelGradients, Dict[str, TensorType]]:
                - List of gradient output values.
                - Extra policy-specific info values.
        """
        raise NotImplementedError

    @DeveloperAPI
    def apply_gradients(self, gradients: ModelGradients) -> None:
        """Applies previously computed gradients.

        Either this or learn_on_batch() must be implemented by subclasses.

        Args:
            gradients (ModelGradients): The already calculated gradients to
                apply to this Policy.
        """
        raise NotImplementedError

    @DeveloperAPI
    def get_weights(self) -> ModelWeights:
        """Returns model weights.

        Returns:
            ModelWeights: Serializable copy or view of model weights.
        """
        raise NotImplementedError

    @DeveloperAPI
    def set_weights(self, weights: ModelWeights) -> None:
        """Sets model weights.

        Args:
            weights (ModelWeights): Serializable copy or view of model weights.
        """
        raise NotImplementedError

    @DeveloperAPI
    def get_exploration_info(self) -> Dict[str, TensorType]:
        """Returns the current exploration information of this policy.

        This information depends on the policy's Exploration object.

        Returns:
            Dict[str, TensorType]: Serializable information on the
                `self.exploration` object.
        """
        return self.exploration.get_info()

    @DeveloperAPI
    def is_recurrent(self) -> bool:
        """Whether this Policy holds a recurrent Model.

        Returns:
            bool: True if this Policy has-a RNN-based Model.
        """
        return False

    @DeveloperAPI
    def num_state_tensors(self) -> int:
        """The number of internal states needed by the RNN-Model of the Policy.

        Returns:
            int: The number of RNN internal states kept by this Policy's Model.
        """
        return 0

    @DeveloperAPI
    def get_initial_state(self) -> List[TensorType]:
        """Returns initial RNN state for the current policy.

        Returns:
            List[TensorType]: Initial RNN state for the current policy.
        """
        return []

    @DeveloperAPI
    def get_state(self) -> Union[Dict[str, TensorType], List[TensorType]]:
        """Saves all local state.

        Returns:
            Union[Dict[str, TensorType], List[TensorType]]: Serialized local
                state.
        """
        return self.get_weights()

    @DeveloperAPI
    def set_state(self, state: object) -> None:
        """Restores all local state.

        Args:
            state (obj): Serialized local state.
        """
        self.set_weights(state)

    @DeveloperAPI
    def on_global_var_update(self, global_vars: Dict[str, TensorType]) -> None:
        """Called on an update to global vars.

        Args:
            global_vars (Dict[str, TensorType]): Global variables by str key,
                broadcast from the driver.
        """
        # Store the current global time step (sum over all policies' sample
        # steps).
        self.global_timestep = global_vars["timestep"]

    @DeveloperAPI
    def export_model(self, export_dir: str) -> None:
        """Exports the Policy's Model to local directory for serving.

        Note: The file format will depend on the deep learning framework used.
        See the child classed of Policy and their `export_model`
        implementations for more details.

        Args:
            export_dir (str): Local writable directory.
        """
        raise NotImplementedError

    @DeveloperAPI
    def export_checkpoint(self, export_dir: str) -> None:
        """Export Policy checkpoint to local directory.

        Args:
            export_dir (str): Local writable directory.
        """
        raise NotImplementedError

    @DeveloperAPI
    def import_model_from_h5(self, import_file: str) -> None:
        """Imports Policy from local file.

        Args:
            import_file (str): Local readable file.
        """
        raise NotImplementedError

    def _create_exploration(self) -> Exploration:
        """Creates the Policy's Exploration object.

        This method only exists b/c some Trainers do not use TfPolicy nor
        TorchPolicy, but inherit directly from Policy. Others inherit from
        TfPolicy w/o using DynamicTfPolicy.
        TODO(sven): unify these cases.

        Returns:
            Exploration: The Exploration object to be used by this Policy.
        """
        if getattr(self, "exploration", None) is not None:
            return self.exploration

        exploration = from_config(
            Exploration,
            self.config.get("exploration_config",
                            {"type": "StochasticSampling"}),
            action_space=self.action_space,
            policy_config=self.config,
            model=getattr(self, "model", None),
            num_workers=self.config.get("num_workers", 0),
            worker_index=self.config.get("worker_index", 0),
            framework=getattr(self, "framework",
                              self.config.get("framework", "tf")))
        return exploration

    def _get_default_view_requirements(self):
        """Returns a default ViewRequirements dict.

        Note: This is the base/maximum requirement dict, from which later
        some requirements will be subtracted again automatically to streamline
        data collection, batch creation, and data transfer.

        Returns:
            ViewReqDict: The default view requirements dict.
        """

        # Default view requirements (equal to those that we would use before
        # the trajectory view API was introduced).
        return {
            SampleBatch.OBS: ViewRequirement(
                space=self.observation_space, used_for_compute_actions=True),
            SampleBatch.NEXT_OBS: ViewRequirement(
                data_col=SampleBatch.OBS,
                shift=1,
                space=self.observation_space),
            SampleBatch.ACTIONS: ViewRequirement(space=self.action_space),
            # For backward compatibility with custom Models that don't specify
            # these explicitly (will be removed by Policy if not used).
            SampleBatch.PREV_ACTIONS: ViewRequirement(
                data_col=SampleBatch.ACTIONS,
                shift=-1,
                space=self.action_space),
            SampleBatch.REWARDS: ViewRequirement(),
            # For backward compatibility with custom Models that don't specify
            # these explicitly (will be removed by Policy if not used).
            SampleBatch.PREV_REWARDS: ViewRequirement(
                data_col=SampleBatch.REWARDS, shift=-1),
            SampleBatch.DONES: ViewRequirement(),
            SampleBatch.INFOS: ViewRequirement(),
            SampleBatch.EPS_ID: ViewRequirement(),
            SampleBatch.UNROLL_ID: ViewRequirement(),
            SampleBatch.AGENT_INDEX: ViewRequirement(),
            "t": ViewRequirement(),
        }

    def _initialize_loss_from_dummy_batch(
            self,
            auto_remove_unneeded_view_reqs: bool = True,
            stats_fn=None,
    ) -> None:
        """Performs test calls through policy's model and loss.

        NOTE: This base method should work for define-by-run Policies such as
        torch and tf-eager policies.

        If required, will thereby detect automatically, which data views are
        required by a) the forward pass, b) the postprocessing, and c) the loss
        functions, and remove those from self.view_requirements that are not
        necessary for these computations (to save data storage and transfer).

        Args:
            auto_remove_unneeded_view_reqs (bool): Whether to automatically
                remove those ViewRequirements records from
                self.view_requirements that are not needed.
            stats_fn (Optional[Callable[[Policy, SampleBatch], Dict[str,
                TensorType]]]): An optional stats function to be called after
                the loss.
        """
        sample_batch_size = max(self.batch_divisibility_req * 4, 32)
        self._dummy_batch = self._get_dummy_batch_from_view_requirements(
            sample_batch_size)
        self._lazy_tensor_dict(self._dummy_batch)
        actions, state_outs, extra_outs = \
            self.compute_actions_from_input_dict(
                self._dummy_batch, explore=False)
        # Add all extra action outputs to view reqirements (these may be
        # filtered out later again, if not needed for postprocessing or loss).
        for key, value in extra_outs.items():
            self._dummy_batch[key] = value
            if key not in self.view_requirements:
                self.view_requirements[key] = \
                    ViewRequirement(space=gym.spaces.Box(
                        -1.0, 1.0, shape=value.shape[1:], dtype=value.dtype),
                    used_for_compute_actions=False)
        for key in self._dummy_batch.accessed_keys:
            if key not in self.view_requirements:
                self.view_requirements[key] = ViewRequirement()
            self.view_requirements[key].used_for_compute_actions = True
        self._dummy_batch = self._get_dummy_batch_from_view_requirements(
            sample_batch_size)
        self._dummy_batch.set_get_interceptor(None)
        self.exploration.postprocess_trajectory(self, self._dummy_batch)
        postprocessed_batch = self.postprocess_trajectory(self._dummy_batch)
        seq_lens = None
        if state_outs:
            B = 4  # For RNNs, have B=4, T=[depends on sample_batch_size]
            i = 0
            while "state_in_{}".format(i) in postprocessed_batch:
                postprocessed_batch["state_in_{}".format(i)] = \
                    postprocessed_batch["state_in_{}".format(i)][:B]
                if "state_out_{}".format(i) in postprocessed_batch:
                    postprocessed_batch["state_out_{}".format(i)] = \
                        postprocessed_batch["state_out_{}".format(i)][:B]
                i += 1
            seq_len = sample_batch_size // B
            seq_lens = np.array([seq_len for _ in range(B)], dtype=np.int32)
            postprocessed_batch.seq_lens = seq_lens
        # Switch on lazy to-tensor conversion on `postprocessed_batch`.
        train_batch = self._lazy_tensor_dict(postprocessed_batch)
<<<<<<< HEAD
        train_batch.is_training = True
=======
        if seq_lens is not None:
            train_batch.seq_lens = seq_lens
        train_batch.count = self._dummy_batch.count
>>>>>>> 9c5a0cfd
        # Call the loss function, if it exists.
        if self._loss is not None:
            self._loss(self, self.model, self.dist_class, train_batch)
        # Call the stats fn, if given.
        if stats_fn is not None:
            stats_fn(self, train_batch)

        # Add new columns automatically to view-reqs.
        if auto_remove_unneeded_view_reqs:
            # Add those needed for postprocessing and training.
            all_accessed_keys = train_batch.accessed_keys | \
                                self._dummy_batch.accessed_keys | \
                                self._dummy_batch.added_keys
            for key in all_accessed_keys:
                if key not in self.view_requirements:
                    self.view_requirements[key] = ViewRequirement()
            if self._loss:
                # Tag those only needed for post-processing (with some
                # exceptions).
                for key in self._dummy_batch.accessed_keys:
                    if key not in train_batch.accessed_keys and \
                            key in self.view_requirements and \
                            key not in self.model.view_requirements and \
                            key not in [
                                SampleBatch.EPS_ID, SampleBatch.AGENT_INDEX,
                                SampleBatch.UNROLL_ID, SampleBatch.DONES,
                                SampleBatch.REWARDS, SampleBatch.INFOS]:
                        self.view_requirements[key].used_for_training = False
                # Remove those not needed at all (leave those that are needed
                # by Sampler to properly execute sample collection).
                # Also always leave DONES, REWARDS, INFOS, no matter what.
                for key in list(self.view_requirements.keys()):
                    if key not in all_accessed_keys and key not in [
                        SampleBatch.EPS_ID, SampleBatch.AGENT_INDEX,
                        SampleBatch.UNROLL_ID, SampleBatch.DONES,
                        SampleBatch.REWARDS, SampleBatch.INFOS] and \
                            key not in self.model.view_requirements:
                        # If user deleted this key manually in postprocessing
                        # fn, warn about it and do not remove from
                        # view-requirements.
                        if key in self._dummy_batch.deleted_keys:
                            logger.warning(
                                "SampleBatch key '{}' was deleted manually in "
                                "postprocessing function! RLlib will "
                                "automatically remove non-used items from the "
                                "data stream. Remove the `del` from your "
                                "postprocessing function.".format(key))
                        else:
                            del self.view_requirements[key]

    def _get_dummy_batch_from_view_requirements(
            self, batch_size: int = 1) -> SampleBatch:
        """Creates a numpy dummy batch based on the Policy's view requirements.

        Args:
            batch_size (int): The size of the batch to create.

        Returns:
            Dict[str, TensorType]: The dummy batch containing all zero values.
        """
        ret = {}
        for view_col, view_req in self.view_requirements.items():
            if isinstance(view_req.space, (gym.spaces.Dict, gym.spaces.Tuple)):
                _, shape = ModelCatalog.get_action_shape(
                    view_req.space, framework=self.config["framework"])
                ret[view_col] = \
                    np.zeros((batch_size, ) + shape[1:], np.float32)
            else:
                # Range of indices on time-axis, e.g. "-50:-1".
                if view_req.shift_from is not None:
                    ret[view_col] = np.zeros_like([[
                        view_req.space.sample()
                        for _ in range(view_req.shift_to -
                                       view_req.shift_from + 1)
                    ] for _ in range(batch_size)])
                # Set of (probably non-consecutive) indices.
                elif isinstance(view_req.shift, (list, tuple)):
                    ret[view_col] = np.zeros_like([[
                        view_req.space.sample()
                        for t in range(len(view_req.shift))
                    ] for _ in range(batch_size)])
                # Single shift int value.
                else:
                    if isinstance(view_req.space, gym.spaces.Space):
                        ret[view_col] = np.zeros_like([
                            view_req.space.sample() for _ in range(batch_size)
                        ])
                    else:
                        ret[view_col] = [
                            view_req.space for _ in range(batch_size)
                        ]

        # Due to different view requirements for the different columns,
        # columns in the resulting batch may not all have the same batch size.
        return SampleBatch(ret, _dont_check_lens=True)

    def _update_model_view_requirements_from_init_state(self):
        """Uses Model's (or this Policy's) init state to add needed ViewReqs.

        Can be called from within a Policy to make sure RNNs automatically
        update their internal state-related view requirements.
        Changes the `self.view_requirements` dict.
        """
        self._model_init_state_automatically_added = True
        model = getattr(self, "model", None)
        obj = model or self
        # Add state-ins to this model's view.
        for i, state in enumerate(obj.get_initial_state()):
            space = Box(-1.0, 1.0, shape=state.shape) if \
                hasattr(state, "shape") else state
            view_reqs = model.view_requirements if model else \
                self.view_requirements
            view_reqs["state_in_{}".format(i)] = ViewRequirement(
                "state_out_{}".format(i),
                shift=-1,
                used_for_compute_actions=True,
                batch_repeat_value=self.config.get("model", {}).get(
                    "max_seq_len", 1),
                space=space)
            view_reqs["state_out_{}".format(i)] = ViewRequirement(
                space=space, used_for_training=True)


def clip_action(action, action_space):
    """Clips all actions in `flat_actions` according to the given Spaces.

    Args:
        flat_actions (List[np.ndarray]): The (flattened) list of single action
            components. List will have len=1 for "primitive" action Spaces.
        flat_space (List[Space]): The (flattened) list of single action Space
            objects. Has to be of same length as `flat_actions`.

    Returns:
        List[np.ndarray]: Flattened list of single clipped "primitive" actions.
    """

    def map_(a, s):
        if isinstance(s, gym.spaces.Box):
            a = np.clip(a, s.low, s.high)
        return a

    return tree.map_structure(map_, action, action_space)<|MERGE_RESOLUTION|>--- conflicted
+++ resolved
@@ -651,13 +651,11 @@
             postprocessed_batch.seq_lens = seq_lens
         # Switch on lazy to-tensor conversion on `postprocessed_batch`.
         train_batch = self._lazy_tensor_dict(postprocessed_batch)
-<<<<<<< HEAD
+        # Calling loss, so set `is_training` to True.
         train_batch.is_training = True
-=======
         if seq_lens is not None:
             train_batch.seq_lens = seq_lens
         train_batch.count = self._dummy_batch.count
->>>>>>> 9c5a0cfd
         # Call the loss function, if it exists.
         if self._loss is not None:
             self._loss(self, self.model, self.dist_class, train_batch)
