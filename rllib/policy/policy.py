--- conflicted
+++ resolved
@@ -551,51 +551,25 @@
             ViewReqDict: The default view requirements dict.
         """
 
-<<<<<<< HEAD
-        from ray.rllib.agents.dqn.dqn_tf_policy import PRIO_WEIGHTS
-
-=======
->>>>>>> f6717b8b
         # Default view requirements (equal to those that we would use before
         # the trajectory view API was introduced).
         return {
             SampleBatch.OBS: ViewRequirement(space=self.observation_space),
             SampleBatch.NEXT_OBS: ViewRequirement(
-<<<<<<< HEAD
-                data_col=SampleBatch.OBS, shift=1, space=self.observation_space),
-            SampleBatch.ACTIONS: ViewRequirement(space=self.action_space),
-            SampleBatch.PREV_ACTIONS: ViewRequirement(data_col=SampleBatch.ACTIONS, shift=-1, space=self.action_space),
-            SampleBatch.REWARDS: ViewRequirement(),
-            SampleBatch.PREV_REWARDS: ViewRequirement(data_col=SampleBatch.REWARDS, shift=-1),
-=======
                 data_col=SampleBatch.OBS,
                 shift=1,
                 space=self.observation_space),
             SampleBatch.ACTIONS: ViewRequirement(space=self.action_space),
             SampleBatch.REWARDS: ViewRequirement(),
->>>>>>> f6717b8b
             SampleBatch.DONES: ViewRequirement(),
             SampleBatch.INFOS: ViewRequirement(),
             SampleBatch.EPS_ID: ViewRequirement(),
             SampleBatch.AGENT_INDEX: ViewRequirement(),
-<<<<<<< HEAD
-            SampleBatch.ACTION_DIST_INPUTS: ViewRequirement(),
-            SampleBatch.ACTION_LOGP: ViewRequirement(),
-            SampleBatch.VF_PREDS: ViewRequirement(),
-            PRIO_WEIGHTS: ViewRequirement(),
             "t": ViewRequirement(),
         }
 
-    def _initialize_loss_dynamically(
-            self,
-            auto_remove_unneeded_view_reqs: bool = True) -> None:
-=======
-            "t": ViewRequirement(),
-        }
-
     def _initialize_loss_from_dummy_batch(
             self, auto_remove_unneeded_view_reqs: bool = True) -> None:
->>>>>>> f6717b8b
         """Performs test calls through policy's model and loss.
 
         NOTE: This base method should work for define-by-run Policies such as
@@ -621,13 +595,10 @@
         # Add extra outs to view reqs.
         for key, value in extra_outs.items():
             self._dummy_batch[key] = np.zeros_like(value)
-<<<<<<< HEAD
-=======
             if key not in self.view_requirements:
                 self.view_requirements[key] = \
                     ViewRequirement(space=gym.spaces.Box(
                         -1.0, 1.0, shape=value.shape[1:], dtype=value.dtype))
->>>>>>> f6717b8b
         sb = SampleBatch(self._dummy_batch)
         if state_outs:
             # TODO: (sven) This hack will not work for attention net traj.
@@ -687,12 +658,7 @@
                             used_for_training=used_for_training)
 
     def _get_dummy_batch_from_view_requirements(
-<<<<<<< HEAD
-            self,
-            batch_size: int = 1) -> Dict[str, TensorType]:
-=======
             self, batch_size: int = 1) -> SampleBatch:
->>>>>>> f6717b8b
         """Creates a numpy dummy batch based on the Policy's view requirements.
 
         Args:
@@ -708,7 +674,6 @@
                 ret[view_col] = \
                     np.zeros((batch_size, ) + shape[1:], np.float32)
             else:
-<<<<<<< HEAD
                 # Range of indices on time-axis, make sure to create
                 if view_req.shift_from is not None:
                     ret[view_col] = np.zeros_like(
@@ -721,10 +686,6 @@
                 else:
                     ret[view_col] = np.zeros_like(
                         [view_req.space.sample() for _ in range(batch_size)])
-        return ret
-=======
-                ret[view_col] = np.zeros_like(
-                    [view_req.space.sample() for _ in range(batch_size)])
         return SampleBatch(ret)
 
     def _update_model_inference_view_requirements_from_init_state(self):
@@ -744,7 +705,6 @@
                     space=Box(-1.0, 1.0, shape=state.shape))
             model.inference_view_requirements["state_out_{}".format(i)] = \
                 ViewRequirement(space=Box(-1.0, 1.0, shape=state.shape))
->>>>>>> f6717b8b
 
 
 def clip_action(action, action_space):
