--- conflicted
+++ resolved
@@ -1,12 +1,10 @@
-<<<<<<< HEAD
 from abc import ABCMeta, abstractmethod
 import gym
 from gym.spaces import Box
-=======
->>>>>>> 3ac8b2bd
 import logging
+import numpy as np
 import platform
-from abc import ABCMeta, abstractmethod
+import tree  # pip install dm_tree
 from typing import (
     TYPE_CHECKING,
     Any,
@@ -18,11 +16,6 @@
     Type,
     Union,
 )
-
-import gym
-import numpy as np
-import tree  # pip install dm_tree
-from gym.spaces import Box
 
 import ray
 from ray.actor import ActorHandle
@@ -71,16 +64,18 @@
 logger = logging.getLogger(__name__)
 
 
-# A policy spec used in the "config.multiagent.policies" specification dict
-# as values (keys are the policy IDs (str)). E.g.:
-# config:
-#   multiagent:
-#     policies: {
-#       "pol1": PolicySpec(None, Box, Discrete(2), {"lr": 0.0001}),
-#       "pol2": PolicySpec(config={"lr": 0.001}),
-#     }
 @PublicAPI
 class PolicySpec:
+    """A policy spec used in the "config.multiagent.policies" specification dict.
+
+    As values (keys are the policy IDs (str)). E.g.:
+    config:
+        multiagent:
+            policies: {
+                "pol1": PolicySpec(None, Box, Discrete(2), {"lr": 0.0001}),
+                "pol2": PolicySpec(config={"lr": 0.001}),
+            }
+    """
     def __init__(
         self, policy_class=None, observation_space=None, action_space=None, config=None
     ):
@@ -97,8 +92,6 @@
         # If None, use {}.
         self.config = config
 
-<<<<<<< HEAD
-=======
     def __eq__(self, other: "PolicySpec"):
         return (
             self.policy_class == other.policy_class
@@ -107,7 +100,6 @@
             and self.config == other.config
         )
 
->>>>>>> 3ac8b2bd
     def serialize(self) -> Dict:
         return {
             # TODO(jungong) : try making the policy_class config durable.
