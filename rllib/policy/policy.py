--- conflicted
+++ resolved
@@ -363,25 +363,6 @@
         self.agent_connectors = None
         self.action_connectors = None
 
-<<<<<<< HEAD
-        # In order to compute the inputs of action connectors from the output of
-        # agent connectors, what was before compute_actions_from_input_dict is used
-        # for this intermediate step
-        self._compute_action_connectors_input_from_agent_connectors_output = (
-            self._compute_actions_without_connectors_from_input_dict
-        )
-
-    # TODO: (Artur) Resolve this logic once we have fully migrated
-    @DeveloperAPI
-    def compute_actions_from_input_dict(
-        self,
-        input_dict: Union[SampleBatch, Dict[str, TensorStructType]],
-        explore: bool = None,
-        timestep: Optional[int] = None,
-        episodes: Optional[List["Episode"]] = None,
-        agent_ids: Optional[str] = None,
-        env_ids: Optional[str] = None,
-=======
     @PublicAPI(stability="alpha")
     def compute_actions_from_raw_input_dict(
         self,
@@ -389,34 +370,10 @@
         explore: bool = None,
         agent_ids: Optional[List[str]] = None,
         env_ids: Optional[List[str]] = None,
->>>>>>> 2b684a12
         **kwargs,
     ) -> Tuple[TensorType, List[TensorType], Dict[str, TensorType]]:
         """Computes actions from collected samples (across multiple-agents).
 
-<<<<<<< HEAD
-        Takes an input dict (usually a SampleBatch) as its main data input.
-        This allows for using this method in case a more complex input pattern
-        (view requirements) is needed, for example when the Model requires the
-        last n observations, the last m actions/rewards, or a combination
-        of any of these.
-
-        Args:
-            input_dict: A SampleBatch or input dict containing the Tensors
-                to compute actions. `input_dict` already abides to the
-                Policy's as well as the Model's view requirements and can
-                thus be passed to the Model as-is.
-            explore: Whether to pick an exploitation or exploration
-                action (default: None -> use self.config["explore"]).
-            timestep: The current (sampling) time step.
-            episodes: This provides access to all of the internal episodes'
-                state, which may be useful for model-based or multi-agent
-                algorithms. (Only relevant without connectors)
-            agent_ids: Agent IDs of observations in input_dict (only relevant when
-                using connectors)
-            env_ids: Environment IDs of observations in input_dict (only relevant when
-                using connectors)
-=======
         Args:
             input_dict: A SampleBatch or input dict containing the Tensors
                 to compute actions. These inputs are not assumed to abide to the
@@ -426,7 +383,6 @@
                 action (default: None -> use self.config["explore"]).
             agent_ids: Agent IDs of observations in input_dict
             env_ids: Environment IDs of observations in input_dict
->>>>>>> 2b684a12
 
         Keyword Args:
             kwargs: Forward compatibility placeholder.
@@ -440,64 +396,6 @@
                 {"f1": [BATCH_SIZE, ...], "f2": [BATCH_SIZE, ...]}.
         """
         # Until we have fully migrated to connectors, we wrap compute_action-methods
-<<<<<<< HEAD
-        if self.config.get("enable_connectors"):
-            assert episodes is None, (
-                "episodes argument can not be used together with connectors. Episodes "
-                "are built internally and make this arg redundant."
-            )
-            if not (
-                input_dict.get(SampleBatch.OBS) is not None
-                and input_dict.get(SampleBatch.NEXT_OBS) is not None
-            ):
-                if log_once("compute_actions_obs_and_next_obs_provided"):
-                    logger.debug(
-                        "compute_actions_from_input_dict() expects "
-                        "either SampleBatch.OBS or "
-                        "SampleBatch.NEXT_OBS to be present in the "
-                        "input_dict arg and interprets it as the "
-                        "latest observations returned by the "
-                        "environment. We subsequently default to the content of "
-                        "SampleBatch.NEXT_OBS."
-                    )
-                # Agent connectors require this field to be empty
-                del input_dict[SampleBatch.OBS]
-            elif input_dict.get(SampleBatch.NEXT_OBS) is None:
-                assert SampleBatch.OBS in input_dict, (
-                    "Input dict must contain a "
-                    "value for key "
-                    "`SampleBatch.NEXT_OBS` or at "
-                    "least for `SampleBatch.OBS`."
-                )
-                # Interpret observation as next observation if need be here
-                input_dict[SampleBatch.NEXT_OBS] = input_dict[SampleBatch.OBS]
-
-            return self._compute_actions_with_connectors(
-                next_obs_batch=input_dict[SampleBatch.NEXT_OBS],
-                reward_batch=input_dict.get(SampleBatch.REWARDS),
-                dones_batch=input_dict.get(SampleBatch.DONES),
-                info_batch=input_dict.get(SampleBatch.INFOS),
-                explore=explore,
-                agent_ids=agent_ids,
-                env_ids=env_ids,
-                **kwargs,
-            )
-        else:
-            # Default implementation just passes obs, prev-a/r, and states on to
-            # `self.compute_actions()`.
-            state_batches = [s for k, s in input_dict.items() if k[:9] == "state_in_"]
-            return self._compute_actions_without_connectors(
-                obs_batch=input_dict[SampleBatch.OBS],
-                state_batches=state_batches,
-                prev_action_batch=input_dict.get(SampleBatch.PREV_ACTIONS),
-                prev_reward_batch=input_dict.get(SampleBatch.PREV_REWARDS),
-                info_batch=input_dict.get(SampleBatch.INFOS),
-                explore=explore,
-                timestep=timestep,
-                episodes=episodes,
-                **kwargs,
-            )
-=======
         assert "episodes" not in kwargs.keys(), (
             "episodes argument can not be used together with connectors. Episodes "
             "are built internally and make this arg redundant."
@@ -539,7 +437,6 @@
             env_ids=env_ids,
             **kwargs,
         )
->>>>>>> 2b684a12
 
     def _check_compute_action_agent_id_arg(self, agent_id_arg):
         if agent_id_arg is None:
@@ -548,12 +445,7 @@
                     "Calling compute_action<s>() on policy {} without "
                     "specifying agent_ids. This will default to "
                     '`agent_id="0"`. Ignore this if this policy '
-<<<<<<< HEAD
-                    "represents a "
-                    "single agent.".format(self)
-=======
                     "represents a single agent.".format(self)
->>>>>>> 2b684a12
                 )
             return False
 
@@ -562,11 +454,7 @@
             if log_once("policy_{}_called_without_env_ids".format(self)):
                 logger.info(
                     "Calling compute_action<s>() on policy {} without "
-<<<<<<< HEAD
-                    "specifying an agent_id. This will default to "
-=======
                     "specifying an env_id. This will default to "
->>>>>>> 2b684a12
                     '`env_id="0"`. Ignore this when dealing with '
                     "single environment.".format(self)
                 )
@@ -612,13 +500,8 @@
         if not self._check_compute_action_env_id_arg(env_id):
             env_id = "0"
 
-<<<<<<< HEAD
-        # Share logic with _compute_actions_with_connectors
-        result = self._compute_actions_with_connectors(
-=======
         # Share logic with compute_actions_from_raw_inputs
         result = self.compute_actions_from_raw_input(
->>>>>>> 2b684a12
             obs_batch=[obs],
             reward_batch=[reward],
             info_batch=[info],
@@ -630,13 +513,8 @@
 
         return result[0]
 
-<<<<<<< HEAD
-    # method after we have migrated to connectors
-    def _compute_actions_with_connectors(
-=======
     @PublicAPI(stability="alpha")
     def compute_actions_from_raw_input(
->>>>>>> 2b684a12
         self,
         next_obs_batch: List[TensorStructType],
         reward_batch: Optional[List[TensorStructType]] = None,
@@ -650,14 +528,11 @@
     ) -> Tuple[TensorType, List[TensorType], Dict[str, TensorType]]:
         """Computes actions from observations.
 
-<<<<<<< HEAD
-=======
         The inputs are meant to be the outputs of an environment.
         This can be used to implement a direct policy/environment loop.
         Calls to policy models and action distribution functions are wrapped with
         connectors.
 
->>>>>>> 2b684a12
         Args:
             next_obs_batch: Batch of observations, one per agent.
             reward_batch: Batch of rewards, one per agent.
@@ -667,12 +542,6 @@
                 subsequent timestep when building trajectories from this input data.
             explore: Whether to pick an exploitation or exploration
                 action (default: None -> use self.config["explore"]).
-<<<<<<< HEAD
-            episodes: This provides access to all of the internal episodes'
-                state, which may be useful for model-based or multi-agent
-                algorithms.
-=======
->>>>>>> 2b684a12
             agent_ids: Batch of agent_ids, matching the agents that generated the
                 observations.
             env_ids: Batch of env_ids, matching the environments that generated the
@@ -786,12 +655,6 @@
         processed = self.agent_connectors(acd_list)
 
         # Set interceptors for every batch
-<<<<<<< HEAD
-        [self._lazy_tensor_dict(step_out.data.sample_batch) for step_out in processed]
-
-        action_connector_input_data = [
-            self._compute_action_connectors_input_from_agent_connectors_output(
-=======
         if self.config["framework"] == "torch":
             # Actually convert to torch tensors.
             [
@@ -801,7 +664,6 @@
 
         action_connector_input_data = [
             self.compute_actions_from_input_dict(
->>>>>>> 2b684a12
                 step_out.data.sample_batch,
                 explore=explore,
                 # This may be inaccurate when processing large batches
@@ -856,59 +718,12 @@
         for key, value in fetches.items():
             fetches[key] = np.array(value)
 
-<<<<<<< HEAD
-        return np.array(actions), rnn_states, fetches
-
-    @property
-    def action_connectors_created(self):
-        return self.agent_connectors is not None
-
-    @property
-    def agent_connectors_created(self):
-        return self.action_connectors is not None
-
-    @property
-    def connectors_created(self):
-        return self.agent_connectors_created and self.action_connectors_created
-
-    @PublicAPI(stability="alpha")
-    def init_connectors(self, config: TrainerConfigDict):
-        """Util to create agent and action connectors for a Policy.
-
-        Args:
-            policy: Policy instance.
-            config: Trainer config dict.
-        """
-        # Import here to avoid circular dependencies
-        from ray.rllib.connectors.connector import ConnectorContext
-        from ray.rllib.connectors.util import (
-            get_agent_connectors_from_config,
-            get_action_connectors_from_config,
-        )
-
-        ctx: ConnectorContext = ConnectorContext.from_policy(self)
-
-        assert self.agent_connectors is None and self.agent_connectors is None, (
-            "Can not create connectors for a policy that already has connectors. This "
-            "can happen if you add a Policy that has connectors attached to a "
-            "RolloutWorker with add_policy()."
-        )
-
-        self.agent_connectors = get_agent_connectors_from_config(ctx, config)
-        self.action_connectors = get_action_connectors_from_config(ctx, config)
-
-        logger.info("Using connectors:")
-        logger.info(self.agent_connectors.__str__(indentation=4))
-        logger.info(self.action_connectors.__str__(indentation=4))
-
-=======
         return (
             np.array(actions),
             convert_to_numpy(rnn_states),
             convert_to_numpy(fetches),
         )
 
->>>>>>> 2b684a12
     @property
     def action_connectors_created(self):
         return self.agent_connectors is not None
@@ -1124,15 +939,9 @@
         # Default implementation just passes obs, prev-a/r, and states on to
         # `self.compute_actions()`.
         state_batches = [s for k, s in input_dict.items() if k[:9] == "state_in_"]
-<<<<<<< HEAD
-        return self._compute_actions_without_connectors(
-            input_dict[SampleBatch.OBS],
-            state_batches,
-=======
         return self.compute_actions(
             obs_batch=input_dict[SampleBatch.OBS],
             state_batches=state_batches,
->>>>>>> 2b684a12
             prev_action_batch=input_dict.get(SampleBatch.PREV_ACTIONS),
             prev_reward_batch=input_dict.get(SampleBatch.PREV_REWARDS),
             info_batch=input_dict.get(SampleBatch.INFOS),
@@ -1544,19 +1353,11 @@
 
         connector_configs = state.get("connector_configs", {})
         if "agent" in connector_configs:
-<<<<<<< HEAD
-            self.agent_connectors = _restore(self, connector_configs["agent"])
-            logger.info("restoring agent connectors:")
-            logger.info(self.agent_connectors.__str__(indentation=4))
-        if "action" in connector_configs:
-            self.action_connectors = _restore(self, connector_configs["action"])
-=======
             self.agent_connectors = _restore(connector_configs["agent"])
             logger.info("restoring agent connectors:")
             logger.info(self.agent_connectors.__str__(indentation=4))
         if "action" in connector_configs:
             self.action_connectors = _restore(connector_configs["action"])
->>>>>>> 2b684a12
             logger.info("restoring action connectors:")
             logger.info(self.action_connectors.__str__(indentation=4))
 
@@ -1864,13 +1665,7 @@
             actions,
             state_outs,
             extra_outs,
-<<<<<<< HEAD
-        ) = self._compute_actions_without_connectors_from_input_dict(
-            self._dummy_batch, explore=False
-        )
-=======
         ) = self.compute_actions_from_input_dict(self._dummy_batch, explore=False)
->>>>>>> 2b684a12
 
         for key, view_req in self.view_requirements.items():
             if key not in self._dummy_batch.accessed_keys:
