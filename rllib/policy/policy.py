from abc import ABCMeta, abstractmethod
from collections import namedtuple
import gym
import numpy as np

from ray.rllib.utils.annotations import DeveloperAPI
from ray.rllib.components.explorations.exploration import Exploration

# By convention, metrics from optimizing the loss can be reported in the
# `grad_info` dict returned by learn_on_batch() / compute_grads() via this key.
LEARNER_STATS_KEY = "learner_stats"

ACTION_PROB = "action_prob"
ACTION_LOGP = "action_logp"


class TupleActions(namedtuple("TupleActions", ["batches"])):
    """Used to return tuple actions as a list of batches per tuple element."""

    def __new__(cls, batches):
        return super(TupleActions, cls).__new__(cls, batches)

    def numpy(self):
        return TupleActions([b.numpy() for b in self.batches])


@DeveloperAPI
class Policy(metaclass=ABCMeta):
    """An agent policy and loss, i.e., a TFPolicy or other subclass.

    This object defines how to act in the environment, and also losses used to
    improve the policy based on its experiences. Note that both policy and
    loss are defined together for convenience, though the policy itself is
    logically separate.

    All policies can directly extend Policy, however TensorFlow users may
    find TFPolicy simpler to implement. TFPolicy also enables RLlib
    to apply TensorFlow-specific optimizations such as fusing multiple policy
    graphs and multi-GPU support.

    Attributes:
        observation_space (gym.Space): Observation space of the policy.
        action_space (gym.Space): Action space of the policy.
    """

    @DeveloperAPI
    def __init__(self, observation_space, action_space, config):
        """Initialize the graph.

        This is the standard constructor for policies. The policy
        class you pass into RolloutWorker will be constructed with
        these arguments.

        Args:
            observation_space (gym.Space): Observation space of the policy.
            action_space (gym.Space): Action space of the policy.
            config (dict): Policy-specific configuration data.
        """
        self.observation_space = observation_space
        self.action_space = action_space
        self.config = config

<<<<<<< HEAD
        # Create the Exploration object to use for this Policy.
        self.exploration = Exploration.from_config(config.get("exploration"))
        # The default sampling behavior for actions if not explicitly given
        # in calls to `compute_actions`.
        self.deterministic = config.get("deterministic", False)

=======
>>>>>>> c2cbb85a
    @abstractmethod
    @DeveloperAPI
    def compute_actions(self,
                        obs_batch,
                        state_batches=None,
                        prev_action_batch=None,
                        prev_reward_batch=None,
                        info_batch=None,
                        episodes=None,
                        deterministic=None,
                        explore=True,
                        time_step=None,
                        **kwargs):
        """Computes actions for the current policy.

        Args:
            obs_batch (Union[List,np.ndarray]): Batch of observations.
            state_batches (Optional[list]): List of RNN state input batches,
                if any.
            prev_action_batch (Optional[List,np.ndarray]): Batch of previous
                action values.
            prev_reward_batch (Optional[List,np.ndarray]): Batch of previous
                rewards.
            info_batch (info): Batch of info objects.
            episodes (list): MultiAgentEpisode for each obs in obs_batch.
                This provides access to all of the internal episode state,
                which may be useful for model-based or multiagent algorithms.
            deterministic (Optional[bool]): Whether the action should be
                sampled deterministically or stochastically.
                If None, use this Policy's `self.deterministic` value.
            explore (bool): Whether we should use exploration
                (e.g. when training) or not (for inference/evaluation).
            time_step (int): The current (sampling) time step.
            kwargs: forward compatibility placeholder

        Returns:
            actions (np.ndarray): batch of output actions, with shape like
                [BATCH_SIZE, ACTION_SHAPE].
            state_outs (list): list of RNN state output batches, if any, with
                shape like [STATE_SIZE, BATCH_SIZE].
            info (dict): dictionary of extra feature batches, if any, with
                shape like {"f1": [BATCH_SIZE, ...], "f2": [BATCH_SIZE, ...]}.
        """
        raise NotImplementedError

    @DeveloperAPI
    def compute_single_action(self,
                              obs,
                              state=None,
                              prev_action=None,
                              prev_reward=None,
                              info=None,
                              episode=None,
                              clip_actions=False,
                              deterministic=False,
                              explore=True,
                              time_step=None,
                              **kwargs):
        """Unbatched version of compute_actions.

        Arguments:
            obs (obj): Single observation.
            state (list): List of RNN state inputs, if any.
            prev_action (obj): Previous action value, if any.
            prev_reward (float): Previous reward, if any.
            info (dict): info object, if any
            episode (MultiAgentEpisode): this provides access to all of the
                internal episode state, which may be useful for model-based or
                multi-agent algorithms.
            clip_actions (bool): should the action be clipped
            deterministic (Optional[bool]): Whether the action should be
                sampled deterministically or stochastically.
                If None, use this Policy's `self.deterministic` value.
            explore (bool): Whether we should use exploration (i.e. when
                training) or not (e.g. for inference/evaluation).
            time_step (int): The current (sampling) time step.
            kwargs: forward compatibility placeholder

        Returns:
            actions (obj): single action
            state_outs (list): list of RNN state outputs, if any
            info (dict): dictionary of extra features, if any
        """
        prev_action_batch = None
        prev_reward_batch = None
        info_batch = None
        episodes = None
        if prev_action is not None:
            prev_action_batch = [prev_action]
        if prev_reward is not None:
            prev_reward_batch = [prev_reward]
        if info is not None:
            info_batch = [info]
        if episode is not None:
            episodes = [episode]

        [action], state_out, info = self.compute_actions(
            [obs], [[s] for s in state],
            prev_action_batch=prev_action_batch,
            prev_reward_batch=prev_reward_batch,
            info_batch=info_batch,
            episodes=episodes,
            deterministic=deterministic,
            explore=explore,
            time_step=time_step
        )

        if clip_actions:
<<<<<<< HEAD
            action = self.clip_action(action, self.action_space)
=======
            action = clip_action(action, self.action_space)
>>>>>>> c2cbb85a

        # Return action, internal state(s), infos.
        return action, [s[0] for s in state_out], \
            {k: v[0] for k, v in info.items()}

    @DeveloperAPI
    def postprocess_trajectory(self,
                               sample_batch,
                               other_agent_batches=None,
                               episode=None):
        """Implements algorithm-specific trajectory postprocessing.

        This will be called on each trajectory fragment computed during policy
        evaluation. Each fragment is guaranteed to be only from one episode.

        Arguments:
            sample_batch (SampleBatch): batch of experiences for the policy,
                which will contain at most one episode trajectory.
            other_agent_batches (dict): In a multi-agent env, this contains a
                mapping of agent ids to (policy, agent_batch) tuples
                containing the policy and experiences of the other agents.
            episode (MultiAgentEpisode): this provides access to all of the
                internal episode state, which may be useful for model-based or
                multi-agent algorithms.

        Returns:
            SampleBatch: Postprocessed sample batch.
        """
        return sample_batch

    @DeveloperAPI
    def learn_on_batch(self, samples):
        """Fused compute gradients and apply gradients call.

        Either this or the combination of compute/apply grads must be
        implemented by subclasses.

        Returns:
            grad_info: dictionary of extra metadata from compute_gradients().

        Examples:
            >>> batch = ev.sample()
            >>> ev.learn_on_batch(samples)
        """

        grads, grad_info = self.compute_gradients(samples)
        self.apply_gradients(grads)
        return grad_info

    @DeveloperAPI
    def compute_gradients(self, postprocessed_batch):
        """Computes gradients against a batch of experiences.

        Either this or learn_on_batch() must be implemented by subclasses.

        Returns:
            grads (list): List of gradient output values
            info (dict): Extra policy-specific values
        """
        raise NotImplementedError

    @DeveloperAPI
    def apply_gradients(self, gradients):
        """Applies previously computed gradients.

        Either this or learn_on_batch() must be implemented by subclasses.
        """
        raise NotImplementedError

    @DeveloperAPI
    def get_weights(self):
        """Returns model weights.

        Returns:
            weights (obj): Serializable copy or view of model weights
        """
        pass

    @DeveloperAPI
    def set_weights(self, weights):
        """Sets model weights.

        Arguments:
            weights (obj): Serializable copy or view of model weights
        """
        pass

    @DeveloperAPI
    def num_state_tensors(self):
        """
        Returns:
            int: The number of RNN hidden states kept by this Policy's Model.
        """
        return 0

    @DeveloperAPI
    def get_initial_state(self):
        """Returns initial RNN state for the current policy."""
        return []

    @DeveloperAPI
    def get_state(self):
        """Saves all local state.

        Returns:
            state (obj): Serialized local state.
        """
        return self.get_weights()

    @DeveloperAPI
    def set_state(self, state):
        """Restores all local state.

        Arguments:
            state (obj): Serialized local state.
        """
        self.set_weights(state)

    @DeveloperAPI
    def on_global_var_update(self, global_vars):
        """Called on an update to global vars.

        Arguments:
            global_vars (dict): Global variables broadcast from the driver.
        """
        pass

    @DeveloperAPI
    def export_model(self, export_dir):
        """Export Policy to local directory for serving.

        Arguments:
            export_dir (str): Local writable directory.
        """
        raise NotImplementedError

    @DeveloperAPI
    def export_checkpoint(self, export_dir):
        """Export Policy checkpoint to local directory.

        Argument:
            export_dir (str): Local writable directory.
        """
        raise NotImplementedError

    @staticmethod
    def clip_action(action, space):
        """
        Called to clip actions to the specified range of this policy.

<<<<<<< HEAD
        Arguments:
            action: Single action.
            space: Action space the actions should be present in.
=======
def clip_action(action, space):
    """
    Called to clip actions to the specified range of this policy.

    Arguments:
        action: Single action.
        space: Action space the actions should be present in.
>>>>>>> c2cbb85a

        Returns:
            Clipped batch of actions.
        """

<<<<<<< HEAD
        if isinstance(space, gym.spaces.Box):
            return np.clip(action, space.low, space.high)
        elif isinstance(space, gym.spaces.Tuple):
            if type(action) not in (tuple, list):
                raise ValueError(
                    "Expected tuple space for actions {}: {}".
                    format(action, space))
            out = []
            for a, s in zip(action, space.spaces):
                out.append(Policy.clip_action(a, s))
            return out
        else:
            return action
=======
    if isinstance(space, gym.spaces.Box):
        return np.clip(action, space.low, space.high)
    elif isinstance(space, gym.spaces.Tuple):
        if type(action) not in (tuple, list):
            raise ValueError(
                "Expected tuple space for actions {}: {}".
                format(action, space))
        out = []
        for a, s in zip(action, space.spaces):
            out.append(clip_action(a, s))
        return out
    else:
        return action
>>>>>>> c2cbb85a
<|MERGE_RESOLUTION|>--- conflicted
+++ resolved
@@ -60,15 +60,12 @@
         self.action_space = action_space
         self.config = config
 
-<<<<<<< HEAD
         # Create the Exploration object to use for this Policy.
         self.exploration = Exploration.from_config(config.get("exploration"))
         # The default sampling behavior for actions if not explicitly given
         # in calls to `compute_actions`.
         self.deterministic = config.get("deterministic", False)
 
-=======
->>>>>>> c2cbb85a
     @abstractmethod
     @DeveloperAPI
     def compute_actions(self,
@@ -177,11 +174,7 @@
         )
 
         if clip_actions:
-<<<<<<< HEAD
             action = self.clip_action(action, self.action_space)
-=======
-            action = clip_action(action, self.action_space)
->>>>>>> c2cbb85a
 
         # Return action, internal state(s), infos.
         return action, [s[0] for s in state_out], \
@@ -330,27 +323,17 @@
     @staticmethod
     def clip_action(action, space):
         """
-        Called to clip actions to the specified range of this policy.
-
-<<<<<<< HEAD
+
+    Called to clip actions to the specified range of this policy.
+
         Arguments:
             action: Single action.
             space: Action space the actions should be present in.
-=======
-def clip_action(action, space):
-    """
-    Called to clip actions to the specified range of this policy.
-
-    Arguments:
-        action: Single action.
-        space: Action space the actions should be present in.
->>>>>>> c2cbb85a
 
         Returns:
             Clipped batch of actions.
         """
 
-<<<<<<< HEAD
         if isinstance(space, gym.spaces.Box):
             return np.clip(action, space.low, space.high)
         elif isinstance(space, gym.spaces.Tuple):
@@ -363,19 +346,4 @@
                 out.append(Policy.clip_action(a, s))
             return out
         else:
-            return action
-=======
-    if isinstance(space, gym.spaces.Box):
-        return np.clip(action, space.low, space.high)
-    elif isinstance(space, gym.spaces.Tuple):
-        if type(action) not in (tuple, list):
-            raise ValueError(
-                "Expected tuple space for actions {}: {}".
-                format(action, space))
-        out = []
-        for a, s in zip(action, space.spaces):
-            out.append(clip_action(a, s))
-        return out
-    else:
-        return action
->>>>>>> c2cbb85a
+            return action