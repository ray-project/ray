--- conflicted
+++ resolved
@@ -328,35 +328,19 @@
         """
         raise NotImplementedError
 
-    @staticmethod
-    def clip_action(action, space):
-        """
-
+
+def clip_action(action, space):
+    """
     Called to clip actions to the specified range of this policy.
 
-        Arguments:
-            action: Single action.
-            space: Action space the actions should be present in.
-
-        Returns:
-            Clipped batch of actions.
-        """
-
-<<<<<<< HEAD
-        if isinstance(space, gym.spaces.Box):
-            return np.clip(action, space.low, space.high)
-        elif isinstance(space, gym.spaces.Tuple):
-            if type(action) not in (tuple, list):
-                raise ValueError(
-                    "Expected tuple space for actions {}: {}".
-                    format(action, space))
-            out = []
-            for a, s in zip(action, space.spaces):
-                out.append(Policy.clip_action(a, s))
-            return out
-        else:
-            return action
-=======
+    Arguments:
+        action: Single action.
+        space: Action space the actions should be present in.
+
+    Returns:
+        Clipped batch of actions.
+    """
+
     if isinstance(space, gym.spaces.Box):
         return np.clip(action, space.low, space.high)
     elif isinstance(space, gym.spaces.Tuple):
@@ -368,5 +352,4 @@
             out.append(clip_action(a, s))
         return out
     else:
-        return action
->>>>>>> bde575b8
+        return action