--- conflicted
+++ resolved
@@ -213,13 +213,7 @@
 
     def compute_actions_from_input_dict(
             self,
-<<<<<<< HEAD
-            rollout_sample_collector: "RolloutSampleCollector",
-            other_collectors: Optional[Dict[
-                AgentID, "RolloutSampleCollector"]] = None,
-=======
             input_dict: Dict[str, TensorType],
->>>>>>> 2b53d070
             explore: bool = None,
             timestep: Optional[int] = None,
             **kwargs) -> \
@@ -234,19 +228,10 @@
         to construct the input_dict for the Model.
 
         Args:
-<<<<<<< HEAD
-            rollout_sample_collector (RolloutSampleCollector): A
-                RolloutSampleCollector object to used to create a view for the
-                Model forward call.
-            other_collectors (Optional[Dict[AgentID, RolloutSampleCollector]]):
-                Optional dict mapping AgentIDs to RolloutSampleCollector
-                objects.
-=======
             input_dict (Dict[str, TensorType]): An input dict mapping str
                 keys to Tensors. `input_dict` already abides to the Policy's
                 as well as the Model's view requirements and can be passed
                 to the Model as-is.
->>>>>>> 2b53d070
             explore (bool): Whether to pick an exploitation or exploration
                 action (default: None -> use self.config["explore"]).
             timestep (Optional[int]): The current (sampling) time step.
@@ -270,10 +255,10 @@
             actions: Union[List[TensorType], TensorType],
             obs_batch: Union[List[TensorType], TensorType],
             state_batches: Optional[List[TensorType]] = None,
-            prev_action_batch: Optional[Union[List[TensorType],
-                                              TensorType]] = None,
-            prev_reward_batch: Optional[Union[List[
-                TensorType], TensorType]] = None) -> TensorType:
+            prev_action_batch: Optional[
+                Union[List[TensorType], TensorType]] = None,
+            prev_reward_batch: Optional[
+                Union[List[TensorType], TensorType]] = None) -> TensorType:
         """Computes the log-prob/likelihood for a given action and observation.
 
         Args:
@@ -318,8 +303,8 @@
     def postprocess_trajectory(
             self,
             sample_batch: SampleBatch,
-            other_agent_batches: Optional[Dict[AgentID, Tuple[
-                "Policy", SampleBatch]]] = None,
+            other_agent_batches: Optional[
+                Dict[AgentID, Tuple["Policy", SampleBatch]]] = None,
             episode: Optional["MultiAgentEpisode"] = None) -> SampleBatch:
         """Implements algorithm-specific trajectory postprocessing.
 
@@ -340,14 +325,6 @@
         Returns:
             SampleBatch: Postprocessed sample batch.
         """
-        # Default behavior: Check for reward clipping settings.
-        if self.config["clip_rewards"] is True:
-            sample_batch["rewards"] = np.sign(sample_batch["rewards"])
-        elif self.config["clip_rewards"]:
-            sample_batch["rewards"] = np.clip(
-                sample_batch["rewards"],
-                a_min=-self.config["clip_rewards"],
-                a_max=self.config["clip_rewards"])
         return sample_batch
 
     @DeveloperAPI
