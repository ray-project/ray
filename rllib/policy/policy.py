import gymnasium as gym
from gymnasium.spaces import Box
import json
import logging
import os
import platform
from abc import ABCMeta, abstractmethod
from collections import defaultdict
from typing import (
    TYPE_CHECKING,
    Any,
    Callable,
    Container,
    Dict,
    List,
    Mapping,
    Optional,
    Tuple,
    Type,
    Union,
)

import gym
import numpy as np
import tree  # pip install dm_tree
from gym.spaces import Box
from packaging import version

import ray
import ray.cloudpickle as pickle
from ray.actor import ActorHandle
from ray.air.checkpoint import Checkpoint
from ray.rllib.models.action_dist import ActionDistribution
from ray.rllib.models.catalog import ModelCatalog
from ray.rllib.models.modelv2 import ModelV2
from ray.rllib.policy.sample_batch import SampleBatch
from ray.rllib.policy.view_requirement import ViewRequirement
from ray.rllib.utils.annotations import (
    DeveloperAPI,
    ExperimentalAPI,
    OverrideToImplementCustomLogic,
    OverrideToImplementCustomLogic_CallToSuperRecommended,
    is_overridden,
)
from ray.rllib.utils.checkpoints import CHECKPOINT_VERSION, get_checkpoint_info
from ray.rllib.utils.deprecation import (
    Deprecated,
    DEPRECATED_VALUE,
    deprecation_warning,
)
from ray.rllib.utils.exploration.exploration import Exploration
from ray.rllib.utils.framework import try_import_tf, try_import_torch
from ray.rllib.utils.from_config import from_config
from ray.rllib.utils.nested_dict import NestedDict
from ray.rllib.utils.numpy import convert_to_numpy
from ray.rllib.utils.serialization import space_from_dict, space_to_dict
from ray.rllib.utils.spaces.space_utils import (
    get_base_struct_from_space,
    get_dummy_batch_for_space,
    unbatch,
)
from ray.rllib.utils.tf_utils import get_tf_eager_cls_if_necessary
from ray.rllib.utils.typing import (
    ActionConnectorDataType,
    AgentConnectorDataType,
    AgentID,
    AlgorithmConfigDict,
    ModelGradients,
    ModelWeights,
    PolicyID,
    PolicyState,
    T,
    TensorStructType,
    TensorType,
    TrainerConfigDict,
)
from ray.util import log_once
from ray.util.annotations import PublicAPI

tf1, tf, tfv = try_import_tf()
torch, _ = try_import_torch()

if TYPE_CHECKING:
    from ray.rllib.evaluation import Episode
    from ray.rllib.core.rl_module import RLModule


logger = logging.getLogger(__name__)


@PublicAPI
class PolicySpec:
    """A policy spec used in the "config.multiagent.policies" specification dict.

    As values (keys are the policy IDs (str)). E.g.:
    config:
        multiagent:
            policies: {
                "pol1": PolicySpec(None, Box, Discrete(2), {"lr": 0.0001}),
                "pol2": PolicySpec(config={"lr": 0.001}),
            }
    """

    def __init__(
        self, policy_class=None, observation_space=None, action_space=None, config=None
    ):
        # If None, use the Algorithm's default policy class stored under
        # `Algorithm._policy_class`.
        self.policy_class = policy_class
        # If None, use the env's observation space. If None and there is no Env
        # (e.g. offline RL), an error is thrown.
        self.observation_space = observation_space
        # If None, use the env's action space. If None and there is no Env
        # (e.g. offline RL), an error is thrown.
        self.action_space = action_space
        # Overrides defined keys in the main Algorithm config.
        # If None, use {}.
        self.config = config

    def __eq__(self, other: "PolicySpec"):
        return (
            self.policy_class == other.policy_class
            and self.observation_space == other.observation_space
            and self.action_space == other.action_space
            and self.config == other.config
        )

    def serialize(self) -> Dict:
        from ray.rllib.algorithms.registry import get_policy_class_name

        # Try to figure out a durable name for this policy.
        cls = get_policy_class_name(self.policy_class)
        if cls is None:
            logger.warning(
                f"Can not figure out a durable policy name for {self.policy_class}. "
                f"You are probably trying to checkpoint a custom policy. "
                f"Raw policy class may cause problems when the checkpoint needs to "
                "be loaded in the future. To fix this, make sure you add your "
                "custom policy in rllib.algorithms.registry.POLICIES."
            )
            cls = self.policy_class

        return {
            "policy_class": cls,
            "observation_space": space_to_dict(self.observation_space),
            "action_space": space_to_dict(self.action_space),
            # TODO(jungong) : try making the config dict durable by maybe
            # getting rid of all the fields that are not JSON serializable.
            "config": self.config,
        }

    @classmethod
    def deserialize(cls, spec: Dict) -> "PolicySpec":
        if isinstance(spec["policy_class"], str):
            # Try to recover the actual policy class from durable name.
            from ray.rllib.algorithms.registry import get_policy_class

            policy_class = get_policy_class(spec["policy_class"])
        elif isinstance(spec["policy_class"], type):
            # Policy spec is already a class type. Simply use it.
            policy_class = spec["policy_class"]
        else:
            raise AttributeError(f"Unknown policy class spec {spec['policy_class']}")

        return cls(
            policy_class=policy_class,
            observation_space=space_from_dict(spec["observation_space"]),
            action_space=space_from_dict(spec["action_space"]),
            config=spec["config"],
        )


@DeveloperAPI
class Policy(metaclass=ABCMeta):
    """Policy base class: Calculates actions, losses, and holds NN models.

    Policy is the abstract superclass for all DL-framework specific sub-classes
    (e.g. TFPolicy or TorchPolicy). It exposes APIs to

    1) Compute actions from observation (and possibly other) inputs.
    2) Manage the Policy's NN model(s), like exporting and loading their
       weights.
    3) Postprocess a given trajectory from the environment or other input
       via the `postprocess_trajectory` method.
    4) Compute losses from a train batch.
    5) Perform updates from a train batch on the NN-models (this normally
       includes loss calculations) either a) in one monolithic step
       (`train_on_batch`) or b) via batch pre-loading, then n steps of actual
       loss computations and updates (`load_batch_into_buffer` +
       `learn_on_loaded_batch`).

    Note: It is not recommended to sub-class Policy directly, but rather use
    one of the following two convenience methods:
    `rllib.policy.policy_template::build_policy_class` (PyTorch) or
    `rllib.policy.tf_policy_template::build_tf_policy_class` (TF).
    """

    @staticmethod
    def from_checkpoint(
        checkpoint: Union[str, Checkpoint],
        policy_ids: Optional[Container[PolicyID]] = None,
    ) -> Union["Policy", Dict[PolicyID, "Policy"]]:
        """Creates new Policy instance(s) from a given Policy or Algorithm checkpoint.

        Note: This method must remain backward compatible from 2.1.0 on, wrt.
        checkpoints created with Ray 2.0.0 or later.

        Args:
            checkpoint: The path (str) to a Policy or Algorithm checkpoint directory
                or an AIR Checkpoint (Policy or Algorithm) instance to restore
                from.
                If checkpoint is a Policy checkpoint, `policy_ids` must be None
                and only the Policy in that checkpoint is restored and returned.
                If checkpoint is an Algorithm checkpoint and `policy_ids` is None,
                will return a list of all Policy objects found in
                the checkpoint, otherwise a list of those policies in `policy_ids`.
            policy_ids: List of policy IDs to extract from a given Algorithm checkpoint.
                If None and an Algorithm checkpoint is provided, will restore all
                policies found in that checkpoint. If a Policy checkpoint is given,
                this arg must be None.

        Returns:
            An instantiated Policy, if `checkpoint` is a Policy checkpoint. A dict
            mapping PolicyID to Policies, if `checkpoint` is an Algorithm checkpoint.
            In the latter case, returns all policies within the Algorithm if
            `policy_ids` is None, else a dict of only those Policies that are in
            `policy_ids`.
        """
        checkpoint_info = get_checkpoint_info(checkpoint)

        # Algorithm checkpoint: Extract one or more policies from it and return them
        # in a dict (mapping PolicyID to Policy instances).
        if checkpoint_info["type"] == "Algorithm":
            from ray.rllib.algorithms.algorithm import Algorithm

            policies = {}

            # Old Algorithm checkpoints: State must be completely retrieved from:
            # algo state file -> worker -> "state".
            if checkpoint_info["checkpoint_version"] < version.Version("1.0"):
                with open(checkpoint_info["state_file"], "rb") as f:
                    state = pickle.load(f)
                # In older checkpoint versions, the policy states are stored under
                # "state" within the worker state (which is pickled in itself).
                worker_state = pickle.loads(state["worker"])
                policy_states = worker_state["state"]
                for pid, policy_state in policy_states.items():
                    # Get spec and config, merge config with
                    serialized_policy_spec = worker_state["policy_specs"][pid]
                    policy_config = Algorithm.merge_trainer_configs(
                        worker_state["policy_config"], serialized_policy_spec["config"]
                    )
                    serialized_policy_spec.update({"config": policy_config})
                    policy_state.update({"policy_spec": serialized_policy_spec})
                    policies[pid] = Policy.from_state(policy_state)
            # Newer versions: Get policy states from "policies/" sub-dirs.
            elif checkpoint_info["policy_ids"] is not None:
                for policy_id in checkpoint_info["policy_ids"]:
                    if policy_ids is None or policy_id in policy_ids:
                        policy_checkpoint_info = get_checkpoint_info(
                            os.path.join(
                                checkpoint_info["checkpoint_dir"],
                                "policies",
                                policy_id,
                            )
                        )
                        assert policy_checkpoint_info["type"] == "Policy"
                        with open(policy_checkpoint_info["state_file"], "rb") as f:
                            policy_state = pickle.load(f)
                        policies[policy_id] = Policy.from_state(policy_state)
            return policies

        # Policy checkpoint: Return a single Policy instance.
        else:
            with open(checkpoint_info["state_file"], "rb") as f:
                state = pickle.load(f)
            return Policy.from_state(state)

    @staticmethod
    def from_state(state: PolicyState) -> "Policy":
        """Recovers a Policy from a state object.

        The `state` of an instantiated Policy can be retrieved by calling its
        `get_state` method. This only works for the V2 Policy classes (EagerTFPolicyV2,
        SynamicTFPolicyV2, and TorchPolicyV2). It contains all information necessary
        to create the Policy. No access to the original code (e.g. configs, knowledge of
        the policy's class, etc..) is needed.

        Args:
            state: The state to recover a new Policy instance from.

        Returns:
            A new Policy instance.
        """
        serialized_pol_spec: Optional[dict] = state.get("policy_spec")
        if serialized_pol_spec is None:
            raise ValueError(
                "No `policy_spec` key was found in given `state`! "
                "Cannot create new Policy."
            )
        pol_spec = PolicySpec.deserialize(serialized_pol_spec)
        actual_class = get_tf_eager_cls_if_necessary(
            pol_spec.policy_class,
            pol_spec.config,
        )

        if pol_spec.config["framework"] == "tf":
            from ray.rllib.policy.tf_policy import TFPolicy

            return TFPolicy._tf1_from_state_helper(state)

        # Create the new policy.
        new_policy = actual_class(
            # Note(jungong) : we are intentionally not using keyward arguments here
            # because some policies name the observation space parameter obs_space,
            # and some others name it observation_space.
            pol_spec.observation_space,
            pol_spec.action_space,
            pol_spec.config,
        )

        # Set the new policy's state (weights, optimizer vars, exploration state,
        # etc..).
        new_policy.set_state(state)
        # Return the new policy.
        return new_policy

    @DeveloperAPI
    def __init__(
        self,
        observation_space: gym.Space,
        action_space: gym.Space,
        config: AlgorithmConfigDict,
    ):
        """Initializes a Policy instance.

        Args:
            observation_space: Observation space of the policy.
            action_space: Action space of the policy.
            config: A complete Algorithm/Policy config dict. For the default
                config keys and values, see rllib/trainer/trainer.py.
        """
        self.observation_space: gym.Space = observation_space
        self.action_space: gym.Space = action_space
        # The base struct of the observation/action spaces.
        # E.g. action-space = gym.spaces.Dict({"a": Discrete(2)}) ->
        # action_space_struct = {"a": Discrete(2)}
        self.observation_space_struct = get_base_struct_from_space(observation_space)
        self.action_space_struct = get_base_struct_from_space(action_space)

        self.config: AlgorithmConfigDict = config
        self.framework = self.config.get("framework")
        # Create the callbacks object to use for handling custom callbacks.
        if self.config.get("callbacks"):
            self.callbacks: "DefaultCallbacks" = self.config.get("callbacks")()
        else:
            from ray.rllib.algorithms.callbacks import DefaultCallbacks

            self.callbacks: "DefaultCallbacks" = DefaultCallbacks()

        # The global timestep, broadcast down from time to time from the
        # local worker to all remote workers.
        self.global_timestep: int = 0
        # The number of gradient updates this policy has undergone.
        self.num_grad_updates: int = 0

        # The action distribution class to use for action sampling, if any.
        # Child classes may set this.
        self.dist_class: Optional[Type] = None

        # Initialize view requirements.
        self.init_view_requirements()

        # Whether the Model's initial state (method) has been added
        # automatically based on the given view requirements of the model.
        self._model_init_state_automatically_added = False

        # Connectors.
        self.agent_connectors = None
        self.action_connectors = None

    @ExperimentalAPI
    @OverrideToImplementCustomLogic
    def make_rl_module(self) -> "RLModule":
        """Returns the RL Module.

        If RLModule API is enabled (self.config.rl_module(_enable_rl_module_api=True),
        this method should be implemented and should return the RLModule instance to
        use for this Policy. Otherwise, RLlib will error out.
        """
        module_class: RLModule = self.config["rl_module_class"]
        return module_class.from_model_config(
            self.observation_space, self.action_space, model_config=self.config["model"]
        )

    # TODO: (Artur) this function should become deprecated once we have completely
    #  transitioned to connectors
    @PublicAPI(stability="alpha")
    def compute_actions_from_raw_input_dict(
        self,
        input_dict: Union[SampleBatch, Dict[str, TensorStructType]],
        explore: bool = None,
        agent_ids: Optional[List[str]] = None,
        env_ids: Optional[List[str]] = None,
        **kwargs,
    ) -> Tuple[TensorType, List[TensorType], Dict[str, TensorType]]:
        """Computes actions from sampled environment data.

        Simple example:
            >>> from ray.rllib.algorithms.ppo import PPOConfig # doctest: +SKIP
            >>> algo = PPOConfig().build(env="CartPole-v1") # doctest: +SKIP
            >>> algo.train() # doctest: +SKIP
            >>> policy = algo.get_policy() # doctest: +SKIP
            >>> env = gym.make("CartPole-v1") # doctest: +SKIP
            >>> obs = env.reset() # doctest: +SKIP
            >>> reward, done, info = 0, False, {} # doctest: +SKIP
            >>> while not done: # doctest: +SKIP
            >>>     [action], _, _ = policy.compute_actions_from_raw_input_dict( # doctest: +SKIP # noqa
            >>>         { # doctest: +SKIP
            >>>             SampleBatch.OBS: [obs], # doctest: +SKIP
            >>>             SampleBatch.REWARDS: [reward], # doctest: +SKIP
            >>>             SampleBatch.DONES: [done], # doctest: +SKIP
            >>>             SampleBatch.INFOS: [info] # doctest: +SKIP
            >>>         } # doctest: +SKIP
            >>>     ) # doctest: +SKIP
            >>>     obs, reward, done, info = env.step(action) # doctest: +SKIP

        Batched example:
            >>> from ray.rllib.examples.env.multi_agent import MultiAgentCartPole # doctest: +SKIP # noqa
            >>> algo = PPOConfig().build(env=MultiAgentCartPole) # doctest: +SKIP
            >>> algo.train() # doctest: +SKIP
            >>> policy = algo.get_policy() # doctest: +SKIP
            >>> env = MultiAgentCartPole({"num_agents": 2}) # doctest: +SKIP
            >>> obses = env.reset() # doctest: +SKIP
            >>> rewards, dones, infos = {0: 0, 1: 0}, # doctest: +SKIP
            >>>                         {0: False, 1: False}, # doctest: +SKIP
            >>>                         {0: {}, 1: {}} # doctest: +SKIP
            >>> while not all(dones.values()): # doctest: +SKIP
            >>>     [action1, action2], _, _ = policy.compute_actions_from_raw_input_dict( # doctest: +SKIP # noqa
            >>>         { # doctest: +SKIP
            >>>             SampleBatch.OBS: [obses[0], obses[1]], # doctest: +SKIP
            >>>             SampleBatch.REWARDS:[rewards[0], rewards[1]], # doctest: +SKIP
            >>>             SampleBatch.DONES:[dones[0], dones[1]], # doctest: +SKIP
            >>>             SampleBatch.INFOS:[infos[0], infos[1]] # doctest: +SKIP
            >>>         } # doctest: +SKIP
            >>>     ) # doctest: +SKIP
            >>>     obs, reward, done, info = env.step({0: action1, 1: action2}) # doctest: +SKIP # noqa

        Args:
            input_dict: A SampleBatch or input dict containing tensors to compute
                actions. The inputs are assumed to be raw (i.e. unprocessed) outputs of
                the environment and are fed to policy's connectors before model
                inference. The policy's connector pre-processes the incoming input_dict
                into a proper expected format required for inference by the model. These
                preprocessing stages may include but are not limited to normalization of
                observations, observation- and state-buffering for recurrent policies,
                reward-clipping, etc. Shapes are expected to include a batch
                dimension (i.e. for the multi-agent case observations are of shape
                [BATCH_SIZE, OBS_SHAPE], where BATCH_SIZE could be the number of
                agents we want to compute actions for).
            explore: Whether to pick an exploitation or exploration action. The
                resulting behaviour depends on the algorithm a policy implements.
                Generally, exploration happens during training and means choosing
                random (accrdoing to the current policy possibly suboptimal) actions.
                Exploitation means choosing actions that are optimal according to the
                learnt policy.
                (None -> RLlib will default to AlgorithmConfig.explore).
            agent_ids: Agent IDs of observations in input_dict
            env_ids: Environment IDs of observations in input_dict
            **kwargs: Forward compatibility placeholder.

        Returns:
            actions: Batch of output actions, with shape like
                [BATCH_SIZE, ACTION_SHAPE].
            state_outs: List of RNN state output
                batches, if any, each with shape [BATCH_SIZE, STATE_SIZE].
            info: Dictionary of extra feature batches, if any, with shape like
                {"f1": [BATCH_SIZE, ...], "f2": [BATCH_SIZE, ...]}.
        """
        # Until we have fully migrated to connectors, we wrap compute_action-methods
        assert "episodes" not in kwargs.keys(), (
            "episodes argument can not be used together with connectors. Episodes "
            "are built internally and make this arg redundant."
        )
        if (
            input_dict.get(SampleBatch.OBS) is None
            and input_dict.get(SampleBatch.NEXT_OBS) is None
        ):
            logger.debug(
                "compute_actions_from_input_dict() expects "
                "either SampleBatch.OBS or SampleBatch.NEXT_OBS to be present in the "
                "input_dict arg and interprets it as the latest observations returned "
                "by the environment. If both are provided, we default to the content "
                "of SampleBatch.NEXT_OBS."
            )
            # Agent connectors require this field to be empty
            del input_dict[SampleBatch.OBS]
        elif input_dict.get(SampleBatch.NEXT_OBS) is None:
            assert SampleBatch.OBS in input_dict, (
                "Input dict must contain a "
                "value for key "
                "`SampleBatch.NEXT_OBS` or at "
                "least for `SampleBatch.OBS`."
            )
            # Interpret observation as next observation if need be here
            input_dict[SampleBatch.NEXT_OBS] = input_dict[SampleBatch.OBS]

        return self.compute_actions_from_raw_input(
            next_obs_batch=input_dict[SampleBatch.NEXT_OBS],
            reward_batch=input_dict[SampleBatch.REWARDS],
            dones_batch=input_dict[SampleBatch.DONES],
            info_batch=input_dict[SampleBatch.INFOS],
            timestep_batch=input_dict.get(SampleBatch.T),
            explore=explore,
            agent_ids=agent_ids,
            env_ids=env_ids,
            **kwargs,
        )

    def _check_compute_action_agent_id_arg(self, agent_id_arg):
        """Checks if agent_id_arg is None and warns that we default to agent_id='0'"""
        if agent_id_arg is None:
            if log_once("policy_{}_called_without_agent_ids".format(self)):
                logger.info(
                    "Calling compute_action<s>() on policy {} without "
                    "specifying agent_ids. This will default to "
                    '`agent_id="0"`. Ignore this if this policy '
                    "represents a single agent.".format(self)
                )
            return False

    def _check_compute_action_env_id_arg(self, env_id_arg):
        """Informs that we use a default env id if None is provided."""
        if env_id_arg is None:
            if log_once("policy_{}_called_without_env_ids".format(self)):
                logger.info(
                    "Calling compute_action<s>() on policy {} without "
                    "specifying an env_id. This will default to "
                    '`env_id="0"`. Ignore this when dealing with '
                    "single environment.".format(self)
                )
            return False

    @PublicAPI(stability="alpha")
    def compute_actions_from_raw_input(
        self,
        next_obs_batch: List[TensorStructType],
        reward_batch: List[TensorStructType],
        dones_batch: List[TensorStructType],
        info_batch: List[Dict[str, list]],
        t_batch: Optional[List[int]] = None,
        explore: bool = None,
        agent_ids: Optional[int] = None,
        env_ids: Optional[int] = None,
        **kwargs,
    ) -> Tuple[TensorType, List[TensorType], Dict[str, TensorType]]:
        """Computes actions from observations.

        The inputs are meant to be the outputs of an environment.
        This can be used to implement a direct policy/environment loop.
        Calls to policy models and action distribution functions are wrapped with
        connectors.

        Simple example:
            >>> from ray.rllib.algorithms.ppo import PPOConfig # doctest: +SKIP
            >>> algo = PPOConfig().build(env="CartPole-v1") # doctest: +SKIP
            >>> algo.train() # doctest: +SKIP
            >>> policy = algo.get_policy() # doctest: +SKIP
            >>> env = gym.make("CartPole-v1") # doctest: +SKIP
            >>> obs = env.reset() # doctest: +SKIP
            >>> reward, done, info = 0, False, {} # doctest: +SKIP
            >>> while not done: # doctest: +SKIP
            >>>     [action], _, _ = policy.compute_actions_from_raw_input( # doctest: +SKIP # noqa
            >>>         next_obs_batch=[obs], # doctest: +SKIP
            >>>         reward_batch=[reward], # doctest: +SKIP
            >>>         dones_batch=[done], # doctest: +SKIP
            >>>         info_batch=[info] # doctest: +SKIP
            >>>     ) # doctest: +SKIP
            >>>     obs, reward, done, info = env.step(action) # doctest: +SKIP

        Batched example:
            >>> from ray.rllib.examples.env.multi_agent import MultiAgentCartPole # doctest: +SKIP # noqa
            >>> algo = PPOConfig().build(env=MultiAgentCartPole) # doctest: +SKIP
            >>> algo.train() # doctest: +SKIP
            >>> policy = algo.get_policy() # doctest: +SKIP
            >>> env = MultiAgentCartPole({"num_agents": 2}) # doctest: +SKIP
            >>> obses = env.reset() # doctest: +SKIP
            >>> rewards, dones, infos = {0: 0, 1: 0}, # doctest: +SKIP
            >>>                         {0: False, 1: False}, # doctest: +SKIP
            >>>                         {0: {}, 1: {}} # doctest: +SKIP
            >>> while not all(dones.values()): # doctest: +SKIP
            >>>     [action1, action2], _, _ = policy.compute_actions_from_raw_input( # doctest: +SKIP # noqa
            >>>         next_obs_batch=[obses[0], obses[1]], # doctest: +SKIP
            >>>         reward_batch=[rewards[0], rewards[1]], # doctest: +SKIP
            >>>         dones_batch=[dones[0], dones[1]], # doctest: +SKIP
            >>>         info_batch=[infos[0], infos[1]] # doctest: +SKIP
            >>>     ) # doctest: +SKIP
            >>>     obs, reward, done, info = env.step({0: action1, 1: action2}) # doctest: +SKIP # noqa

        Args:
            next_obs_batch: Batch of observations, one per agent.
            reward_batch: Batch of rewards, one per agent.
            dones_batch: batch of dones, one per agent.
            info_batch: Batch of infos, one per agent.
            t_batch: Batch of timesteps, one per agent. If None, we assume the
                subsequent timestep when building trajectories from this input data.
            explore: Whether to pick an exploitation or exploration
                action (default: None -> use self.config["explore"]).
            agent_ids: Batch of agent_ids, matching the agents that generated the
                observations.
            env_ids: Batch of env_ids, matching the environments that generated the
                observations.
            **kwargs: Forward compatibility placeholder.

        Returns:
            actions: Batch of output actions, with shape like
                [BATCH_SIZE, ACTION_SHAPE].
            state_outs: List of RNN state output
                batches, if any, each with shape [BATCH_SIZE, STATE_SIZE].
            info: Dictionary of extra feature batches, if any, with shape like
                {"f1": [BATCH_SIZE, ...], "f2": [BATCH_SIZE, ...]}.
        """
        if self.action_connectors is None or self.agent_connectors is None:
            logger.warning(
                "Trying to compute action with connectors, "
                "but not all connectors where initialized on this "
                "policy. This creates the connectors from the "
                "policy config but will not synchronize them."
            )
            self.init_connectors(self.config)
            # maybe_get_filters_for_syncing(self, name)

        for old_kwarg in [
            "state_batches",
            "prev_action_batch",
            "prev_reward_batch",
            "episodes",
            "input_dict",
        ]:
            assert old_kwarg not in kwargs, (
                "Within the context of connectors, "
                "{} is internally built by "
                "connectors and can not be "
                "provided as an argument.".format(old_kwarg)
            )

        # TODO(Artur): Remove this after we have migrated deepmind style
        #  preprocessing into connectors (and don't auto-wrap in RW anymore)
        if any(
            [
                o.shape == (210, 160, 3) if isinstance(o, np.ndarray) else False
                for o in tree.flatten(next_obs_batch)
            ]
        ):
            if log_once("warn_about_possibly_non_wrapped_atari_env"):
                logger.warning(
                    "The observation you fed into local_policy_inference() has "
                    "dimensions (210, 160, 3), which is the standard for atari "
                    "environments. If RLlib raises an error including a related "
                    "dimensionality mismatch, you may need to use "
                    "ray.rllib.env.wrappers.atari_wrappers.wrap_deepmind to wrap "
                    "you environment."
                )

        # Turn all None default args into lists to zip further down
        if not self._check_compute_action_agent_id_arg(agent_ids):
            # Assume there is only one agent
            agent_ids = np.zeros(len(next_obs_batch))
        if not self._check_compute_action_env_id_arg(env_ids):
            # Assume there is only one env
            env_ids = np.zeros(len(next_obs_batch))
        _reward_batch = (
            [None] * len(next_obs_batch) if reward_batch is None else reward_batch
        )
        _dones_batch = (
            [None] * len(next_obs_batch) if dones_batch is None else dones_batch
        )
        _info_batch = [None] * len(next_obs_batch) if info_batch is None else info_batch
        _t_batch = [None] * len(next_obs_batch) if t_batch is None else t_batch

        # Compute ACD list
        acd_list: List[AgentConnectorDataType] = []
        for (
            agent_obs,
            agent_reward,
            agent_done,
            agent_info,
            agent_t,
            env_id,
            agent_id,
        ) in zip(
            next_obs_batch,
            _reward_batch,
            _dones_batch,
            _info_batch,
            _t_batch,
            env_ids,
            agent_ids,
        ):
            values_dict = {
                SampleBatch.ENV_ID: env_id,
                SampleBatch.AGENT_INDEX: agent_id,
                # Last action (SampleBatch.ACTIONS) column will be populated by
                # StateBufferConnector.
                # Reward received after taking action at timestep t.
                SampleBatch.NEXT_OBS: agent_obs,
            }
            # If rewards, dones and infos are not provided, assume they are not required
            if agent_reward is not None:
                values_dict[SampleBatch.REWARDS] = agent_reward
            if agent_done is not None:
                values_dict[SampleBatch.DONES] = agent_done
            if agent_info is not None:
                values_dict[SampleBatch.INFOS] = agent_info
            if agent_t is not None:
                values_dict[SampleBatch.T] = agent_t

            # Create one ACD per observation
            acd_list.append(
                AgentConnectorDataType(
                    env_id=env_id, agent_id=agent_id, data=values_dict
                )
            )

        processed = self.agent_connectors(acd_list)

        # Set interceptors for every batch
        if self.config["framework"] == "torch":
            # Actually convert to torch tensors.
            [
                self._lazy_tensor_dict(step_out.data.sample_batch)
                for step_out in processed
            ]

        action_connector_input_data = [
            self.compute_actions_from_input_dict(
                step_out.data.sample_batch,
                explore=explore,
                # This may be inaccurate when processing large batches
                kwargs=kwargs,
                **kwargs,
            )
            for step_out in processed
        ]

        # Turn action lists from ES and ARS into arrays
        action_connector_input_data = [
            (np.array(a), s, i) if isinstance(a, list) else (a, s, i)
            for a, s, i in action_connector_input_data
        ]

        actions = list()  # We return [BATCH_DIM, ACTION_DIM, ...]
        rnn_states = list()  # We return [BATCH_DIM, STATE_DIM, ...]
        fetches = defaultdict(list)  # We return a dict shaped similarly as
        # {"f1": [BATCH_SIZE, ...], "f2": [BATCH_SIZE, ...]}.

        for output_data, env_id, agent_id, agent_idx in zip(
            action_connector_input_data, env_ids, agent_ids, range(len(env_ids))
        ):  # All
            # lengths of batched inputs assumed to be equal here, choice of env_ids is
            # arbitrary

            # Construct the "input_dict" manually here, since we have one input dict
            # per agent
            input_dict = {
                SampleBatch.NEXT_OBS: next_obs_batch,
            }
            if reward_batch is not None:
                input_dict[SampleBatch.REWARDS] = reward_batch[agent_idx]
            if dones_batch is not None:
                input_dict[SampleBatch.DONES] = dones_batch[agent_idx]
            if info_batch is not None:
                input_dict[SampleBatch.INFOS] = info_batch[agent_idx]
            if t_batch is not None:
                input_dict[SampleBatch.T] = t_batch[agent_idx]

            #  Post-process policy output by running them through action connectors.
            ac_data = ActionConnectorDataType(
                env_id="0",
                agent_id="0",
                input_dict=input_dict,
                output=output_data,
            )

            self.agent_connectors.on_policy_output(ac_data)

            _action, _rnn_state, _fetches = self.action_connectors(ac_data).output
            actions.extend(_action)
            rnn_states.append(np.array(_rnn_state))
            for key, item in _fetches.items():
                fetches[key].extend(item)

        # Turn fetches into a dict and conform all batches inside into TensorType
        fetches = dict(fetches)
        for key, value in fetches.items():
            fetches[key] = np.array(value)

        return (
            np.array(actions),
            convert_to_numpy(rnn_states),
            convert_to_numpy(fetches),
        )

    @PublicAPI(stability="alpha")
    def init_connectors(self, config: TrainerConfigDict):
        """Util to create agent and action connectors for a Policy.

        Args:
            policy: Policy instance.
            config: Trainer config dict.
        """
        # Import here to avoid circular dependencies
        from ray.rllib.connectors.connector import ConnectorContext
        from ray.rllib.connectors.util import (
            get_agent_connectors_from_config,
            get_action_connectors_from_config,
        )

        ctx: ConnectorContext = ConnectorContext.from_policy(self)

        assert self.agent_connectors is None and self.agent_connectors is None, (
            "Can not create connectors for a policy that already has connectors. This "
            "can happen if you add a Policy that has connectors attached to a "
            "RolloutWorker with add_policy()."
        )

        self.agent_connectors = get_agent_connectors_from_config(ctx, config)
        self.action_connectors = get_action_connectors_from_config(ctx, config)

        logger.info("Using connectors:")
        logger.info(self.agent_connectors.__str__(indentation=4))
        logger.info(self.action_connectors.__str__(indentation=4))

    @DeveloperAPI
    def init_view_requirements(self):
        """Maximal view requirements dict for `learn_on_batch()` and
        `compute_actions` calls.
        Specific policies can override this function to provide custom
        list of view requirements.
        """
        # Maximal view requirements dict for `learn_on_batch()` and
        # `compute_actions` calls.
        # View requirements will be automatically filtered out later based
        # on the postprocessing and loss functions to ensure optimal data
        # collection and transfer performance.
        view_reqs = self._get_default_view_requirements()
        if not hasattr(self, "view_requirements"):
            self.view_requirements = view_reqs
        else:
            for k, v in view_reqs.items():
                if k not in self.view_requirements:
                    self.view_requirements[k] = v

    def get_connector_metrics(self) -> Dict:
        """Get metrics on timing from connectors."""
        return {
            "agent_connectors": {
                name + "_ms": 1000 * timer.mean
                for name, timer in self.agent_connectors.timers.items()
            },
            "action_connectors": {
                name + "_ms": 1000 * timer.mean
                for name, timer in self.agent_connectors.timers.items()
            },
        }

    def reset_connectors(self, env_id) -> None:
        """Reset action- and agent-connectors for this policy."""
        self.agent_connectors.reset(env_id=env_id)
        self.action_connectors.reset(env_id=env_id)

    @DeveloperAPI
    def compute_single_action(
        self,
        obs: Optional[TensorStructType] = None,
        state: Optional[List[TensorType]] = None,
        *,
        prev_action: Optional[TensorStructType] = None,
        prev_reward: Optional[TensorStructType] = None,
        info: dict = None,
        input_dict: Optional[SampleBatch] = None,
        episode: Optional["Episode"] = None,
        explore: Optional[bool] = None,
        timestep: Optional[int] = None,
        # Kwars placeholder for future compatibility.
        **kwargs,
    ) -> Tuple[TensorStructType, List[TensorType], Dict[str, TensorType]]:
        """Computes and returns a single (B=1) action value.

        Takes an input dict (usually a SampleBatch) as its main data input.
        This allows for using this method in case a more complex input pattern
        (view requirements) is needed, for example when the Model requires the
        last n observations, the last m actions/rewards, or a combination
        of any of these.
        Alternatively, in case no complex inputs are required, takes a single
        `obs` values (and possibly single state values, prev-action/reward
        values, etc..).

        Args:
            obs: Single observation.
            state: List of RNN state inputs, if any.
            prev_action: Previous action value, if any.
            prev_reward: Previous reward, if any.
            info: Info object, if any.
            input_dict: A SampleBatch or input dict containing the
                single (unbatched) Tensors to compute actions. If given, it'll
                be used instead of `obs`, `state`, `prev_action|reward`, and
                `info`.
            episode: This provides access to all of the internal episode state,
                which may be useful for model-based or multi-agent algorithms.
            explore: Whether to pick an exploitation or
                exploration action
                (default: None -> use self.config["explore"]).
            timestep: The current (sampling) time step.
            **kwargs: Forward compatibility placeholder.

        Returns:
            Tuple consisting of the action, the list of RNN state outputs (if
            any), and a dictionary of extra features (if any).
        """
        # Build the input-dict used for the call to
        # `self.compute_actions_from_input_dict()`.
        if input_dict is None:
            input_dict = {SampleBatch.OBS: obs}
            if state is not None:
                for i, s in enumerate(state):
                    input_dict[f"state_in_{i}"] = s
            if prev_action is not None:
                input_dict[SampleBatch.PREV_ACTIONS] = prev_action
            if prev_reward is not None:
                input_dict[SampleBatch.PREV_REWARDS] = prev_reward
            if info is not None:
                input_dict[SampleBatch.INFOS] = info

        # Batch all data in input dict.
        input_dict = tree.map_structure_with_path(
            lambda p, s: (
                s
                if p == "seq_lens"
                else s.unsqueeze(0)
                if torch and isinstance(s, torch.Tensor)
                else np.expand_dims(s, 0)
            ),
            input_dict,
        )

        episodes = None
        if episode is not None:
            episodes = [episode]

        out = self.compute_actions_from_input_dict(
            input_dict=SampleBatch(input_dict),
            episodes=episodes,
            explore=explore,
            timestep=timestep,
            **kwargs,
        )

        # Some policies don't return a tuple, but always just a single action.
        # E.g. ES and ARS.
        if not isinstance(out, tuple):
            single_action = out
            state_out = []
            info = {}
        # Normal case: Policy should return (action, state, info) tuple.
        else:
            batched_action, state_out, info = out
            single_action = unbatch(batched_action)
        assert len(single_action) == 1
        single_action = single_action[0]

        # Return action, internal state(s), infos.
        return (
            single_action,
            tree.map_structure(lambda x: x[0], state_out),
            tree.map_structure(lambda x: x[0], info),
        )

    @DeveloperAPI
    def compute_actions_from_input_dict(
        self,
        input_dict: Union[SampleBatch, Dict[str, TensorStructType]],
        explore: bool = None,
        timestep: Optional[int] = None,
        episodes: Optional[List["Episode"]] = None,
        **kwargs,
    ) -> Tuple[TensorType, List[TensorType], Dict[str, TensorType]]:
        """Computes actions from collected samples (across multiple-agents).

        This method should not be called directly in connector-enabled policies.
        Takes an input dict (usually a SampleBatch) as its main data input.
        This allows for using this method in case a more complex input pattern
        (view requirements) is needed, for example when the Model requires the
        last n observations, the last m actions/rewards, or a combination
        of any of these.

        Args:
            input_dict: A SampleBatch or input dict containing the Tensors
                to compute actions. `input_dict` already abides to the
                Policy's as well as the Model's view requirements and can
                thus be passed to the Model as-is.
            explore: Whether to pick an exploitation or exploration
                action (default: None -> use self.config["explore"]).
            timestep: The current (sampling) time step.
            episodes: This provides access to all of the internal episodes'
                state, which may be useful for model-based or multi-agent
                algorithms. (Only relevant without connectors)
            **kwargs: Forward compatibility placeholder.

        Returns:
            actions: Batch of output actions, with shape like
                [BATCH_SIZE, ACTION_SHAPE].
            state_outs: List of RNN state output
                batches, if any, each with shape [BATCH_SIZE, STATE_SIZE].
            info: Dictionary of extra feature batches, if any, with shape like
                {"f1": [BATCH_SIZE, ...], "f2": [BATCH_SIZE, ...]}.
        """
        # Default implementation just passes obs, prev-a/r, and states on to
        # `self.compute_actions()`.
        state_batches = [s for k, s in input_dict.items() if k[:9] == "state_in_"]
        return self.compute_actions(
            obs_batch=input_dict[SampleBatch.OBS],
            state_batches=state_batches,
            prev_action_batch=input_dict.get(SampleBatch.PREV_ACTIONS),
            prev_reward_batch=input_dict.get(SampleBatch.PREV_REWARDS),
            info_batch=input_dict.get(SampleBatch.INFOS),
            explore=explore,
            timestep=timestep,
            episodes=episodes,
            **kwargs,
        )

    @abstractmethod
    @DeveloperAPI
    def compute_actions(
        self,
        obs_batch: Union[List[TensorStructType], TensorStructType],
        state_batches: Optional[List[TensorType]] = None,
        prev_action_batch: Union[List[TensorStructType], TensorStructType] = None,
        prev_reward_batch: Union[List[TensorStructType], TensorStructType] = None,
        info_batch: Optional[Dict[str, list]] = None,
        episodes: Optional[List["Episode"]] = None,
        explore: Optional[bool] = None,
        timestep: Optional[int] = None,
        **kwargs,
    ) -> Tuple[TensorType, List[TensorType], Dict[str, TensorType]]:
        """Computes actions for the current policy.

        Args:
            obs_batch: Batch of observations.
            state_batches: List of RNN state input batches, if any.
            prev_action_batch: Batch of previous action values.
            prev_reward_batch: Batch of previous rewards.
            info_batch: Batch of info objects.
            episodes: List of Episode objects, one for each obs in
                obs_batch. This provides access to all of the internal
                episode state, which may be useful for model-based or
                multi-agent algorithms.
            explore: Whether to pick an exploitation or exploration action.
                Set to None (default) for using the value of
                `self.config["explore"]`.
            timestep: The current (sampling) time step.
            **kwargs: Forward compatibility placeholder.

        Returns:
            actions: Batch of output actions, with shape like
                [BATCH_SIZE, ACTION_SHAPE].
            state_outs (List[TensorType]): List of RNN state output
                batches, if any, each with shape [BATCH_SIZE, STATE_SIZE].
            info (List[dict]): Dictionary of extra feature batches, if any,
                with shape like
                {"f1": [BATCH_SIZE, ...], "f2": [BATCH_SIZE, ...]}.
        """
        raise NotImplementedError

    @DeveloperAPI
    def compute_log_likelihoods(
        self,
        actions: Union[List[TensorType], TensorType],
        obs_batch: Union[List[TensorType], TensorType],
        state_batches: Optional[List[TensorType]] = None,
        prev_action_batch: Optional[Union[List[TensorType], TensorType]] = None,
        prev_reward_batch: Optional[Union[List[TensorType], TensorType]] = None,
        actions_normalized: bool = True,
    ) -> TensorType:
        """Computes the log-prob/likelihood for a given action and observation.

        The log-likelihood is calculated using this Policy's action
        distribution class (self.dist_class).

        Args:
            actions: Batch of actions, for which to retrieve the
                log-probs/likelihoods (given all other inputs: obs,
                states, ..).
            obs_batch: Batch of observations.
            state_batches: List of RNN state input batches, if any.
            prev_action_batch: Batch of previous action values.
            prev_reward_batch: Batch of previous rewards.
            actions_normalized: Is the given `actions` already normalized
                (between -1.0 and 1.0) or not? If not and
                `normalize_actions=True`, we need to normalize the given
                actions first, before calculating log likelihoods.

        Returns:
            Batch of log probs/likelihoods, with shape: [BATCH_SIZE].
        """
        raise NotImplementedError

    @DeveloperAPI
    @OverrideToImplementCustomLogic_CallToSuperRecommended
    def postprocess_trajectory(
        self,
        sample_batch: SampleBatch,
        other_agent_batches: Optional[
            Dict[AgentID, Tuple["Policy", SampleBatch]]
        ] = None,
        episode: Optional["Episode"] = None,
    ) -> SampleBatch:
        """Implements algorithm-specific trajectory postprocessing.

        This will be called on each trajectory fragment computed during policy
        evaluation. Each fragment is guaranteed to be only from one episode.
        The given fragment may or may not contain the end of this episode,
        depending on the `batch_mode=truncate_episodes|complete_episodes`,
        `rollout_fragment_length`, and other settings.

        Args:
            sample_batch: batch of experiences for the policy,
                which will contain at most one episode trajectory.
            other_agent_batches: In a multi-agent env, this contains a
                mapping of agent ids to (policy, agent_batch) tuples
                containing the policy and experiences of the other agents.
            episode: An optional multi-agent episode object to provide
                access to all of the internal episode state, which may
                be useful for model-based or multi-agent algorithms.

        Returns:
            The postprocessed sample batch.
        """
        # The default implementation just returns the same, unaltered batch.
        return sample_batch

    @ExperimentalAPI
    @OverrideToImplementCustomLogic
    def loss(
        self, model: ModelV2, dist_class: ActionDistribution, train_batch: SampleBatch
    ) -> Union[TensorType, List[TensorType]]:
        """Loss function for this Policy.

        Override this method in order to implement custom loss computations.

        Args:
            model: The model to calculate the loss(es).
            dist_class: The action distribution class to sample actions
                from the model's outputs.
            train_batch: The input batch on which to calculate the loss.

        Returns:
            Either a single loss tensor or a list of loss tensors.
        """
        raise NotImplementedError

    @DeveloperAPI
    def learn_on_batch(self, samples: SampleBatch) -> Dict[str, TensorType]:
        """Perform one learning update, given `samples`.

        Either this method or the combination of `compute_gradients` and
        `apply_gradients` must be implemented by subclasses.

        Args:
            samples: The SampleBatch object to learn from.

        Returns:
            Dictionary of extra metadata from `compute_gradients()`.

        Examples:
            >>> policy, sample_batch = ... # doctest: +SKIP
            >>> policy.learn_on_batch(sample_batch) # doctest: +SKIP
        """
        # The default implementation is simply a fused `compute_gradients` plus
        # `apply_gradients` call.
        grads, grad_info = self.compute_gradients(samples)
        self.apply_gradients(grads)
        return grad_info

    @ExperimentalAPI
    def learn_on_batch_from_replay_buffer(
        self, replay_actor: ActorHandle, policy_id: PolicyID
    ) -> Dict[str, TensorType]:
        """Samples a batch from given replay actor and performs an update.

        Args:
            replay_actor: The replay buffer actor to sample from.
            policy_id: The ID of this policy.

        Returns:
            Dictionary of extra metadata from `compute_gradients()`.
        """
        # Sample a batch from the given replay actor.
        # Note that for better performance (less data sent through the
        # network), this policy should be co-located on the same node
        # as `replay_actor`. Such a co-location step is usually done during
        # the Algorithm's `setup()` phase.
        batch = ray.get(replay_actor.replay.remote(policy_id=policy_id))
        if batch is None:
            return {}

        # Send to own learn_on_batch method for updating.
        # TODO: hack w/ `hasattr`
        if hasattr(self, "devices") and len(self.devices) > 1:
            self.load_batch_into_buffer(batch, buffer_index=0)
            return self.learn_on_loaded_batch(offset=0, buffer_index=0)
        else:
            return self.learn_on_batch(batch)

    @DeveloperAPI
    def load_batch_into_buffer(self, batch: SampleBatch, buffer_index: int = 0) -> int:
        """Bulk-loads the given SampleBatch into the devices' memories.

        The data is split equally across all the Policy's devices.
        If the data is not evenly divisible by the batch size, excess data
        should be discarded.

        Args:
            batch: The SampleBatch to load.
            buffer_index: The index of the buffer (a MultiGPUTowerStack) to use
                on the devices. The number of buffers on each device depends
                on the value of the `num_multi_gpu_tower_stacks` config key.

        Returns:
            The number of tuples loaded per device.
        """
        raise NotImplementedError

    @DeveloperAPI
    def get_num_samples_loaded_into_buffer(self, buffer_index: int = 0) -> int:
        """Returns the number of currently loaded samples in the given buffer.

        Args:
            buffer_index: The index of the buffer (a MultiGPUTowerStack)
                to use on the devices. The number of buffers on each device
                depends on the value of the `num_multi_gpu_tower_stacks` config
                key.

        Returns:
            The number of tuples loaded per device.
        """
        raise NotImplementedError

    @DeveloperAPI
    def learn_on_loaded_batch(self, offset: int = 0, buffer_index: int = 0):
        """Runs a single step of SGD on an already loaded data in a buffer.

        Runs an SGD step over a slice of the pre-loaded batch, offset by
        the `offset` argument (useful for performing n minibatch SGD
        updates repeatedly on the same, already pre-loaded data).

        Updates the model weights based on the averaged per-device gradients.

        Args:
            offset: Offset into the preloaded data. Used for pre-loading
                a train-batch once to a device, then iterating over
                (subsampling through) this batch n times doing minibatch SGD.
            buffer_index: The index of the buffer (a MultiGPUTowerStack)
                to take the already pre-loaded data from. The number of buffers
                on each device depends on the value of the
                `num_multi_gpu_tower_stacks` config key.

        Returns:
            The outputs of extra_ops evaluated over the batch.
        """
        raise NotImplementedError

    @DeveloperAPI
    def compute_gradients(
        self, postprocessed_batch: SampleBatch
    ) -> Tuple[ModelGradients, Dict[str, TensorType]]:
        """Computes gradients given a batch of experiences.

        Either this in combination with `apply_gradients()` or
        `learn_on_batch()` must be implemented by subclasses.

        Args:
            postprocessed_batch: The SampleBatch object to use
                for calculating gradients.

        Returns:
            grads: List of gradient output values.
            grad_info: Extra policy-specific info values.
        """
        raise NotImplementedError

    @DeveloperAPI
    def apply_gradients(self, gradients: ModelGradients) -> None:
        """Applies the (previously) computed gradients.

        Either this in combination with `compute_gradients()` or
        `learn_on_batch()` must be implemented by subclasses.

        Args:
            gradients: The already calculated gradients to apply to this
                Policy.
        """
        raise NotImplementedError

    @DeveloperAPI
    def get_weights(self) -> ModelWeights:
        """Returns model weights.

        Note: The return value of this method will reside under the "weights"
        key in the return value of Policy.get_state(). Model weights are only
        one part of a Policy's state. Other state information contains:
        optimizer variables, exploration state, and global state vars such as
        the sampling timestep.

        Returns:
            Serializable copy or view of model weights.
        """
        raise NotImplementedError

    @DeveloperAPI
    def set_weights(self, weights: ModelWeights) -> None:
        """Sets this Policy's model's weights.

        Note: Model weights are only one part of a Policy's state. Other
        state information contains: optimizer variables, exploration state,
        and global state vars such as the sampling timestep.

        Args:
            weights: Serializable copy or view of model weights.
        """
        raise NotImplementedError

    @DeveloperAPI
    def get_exploration_state(self) -> Dict[str, TensorType]:
        """Returns the state of this Policy's exploration component.

        Returns:
            Serializable information on the `self.exploration` object.
        """
        return self.exploration.get_state()

    @DeveloperAPI
    def is_recurrent(self) -> bool:
        """Whether this Policy holds a recurrent Model.

        Returns:
            True if this Policy has-a RNN-based Model.
        """
        return False

    @DeveloperAPI
    def num_state_tensors(self) -> int:
        """The number of internal states needed by the RNN-Model of the Policy.

        Returns:
            int: The number of RNN internal states kept by this Policy's Model.
        """
        return 0

    @DeveloperAPI
    def get_initial_state(self) -> List[TensorType]:
        """Returns initial RNN state for the current policy.

        Returns:
            List[TensorType]: Initial RNN state for the current policy.
        """
        return []

    @DeveloperAPI
    @OverrideToImplementCustomLogic_CallToSuperRecommended
    def get_state(self) -> PolicyState:
        """Returns the entire current state of this Policy.

        Note: Not to be confused with an RNN model's internal state.
        State includes the Model(s)' weights, optimizer weights,
        the exploration component's state, as well as global variables, such
        as sampling timesteps.

        Returns:
            Serialized local state.
        """
        state = {
            # All the policy's weights.
            "weights": self.get_weights(),
            # The current global timestep.
            "global_timestep": self.global_timestep,
            # The current num_grad_updates counter.
            "num_grad_updates": self.num_grad_updates,
        }

        # Add this Policy's spec so it can be retreived w/o access to the original
        # code.
        policy_spec = PolicySpec(
            policy_class=type(self),
            observation_space=self.observation_space,
            action_space=self.action_space,
            config=self.config,
        )
        state["policy_spec"] = policy_spec.serialize()

        if self.config.get("enable_connectors", False):
            # Checkpoint connectors state as well if enabled.
            connector_configs = {}
            if self.agent_connectors:
                connector_configs["agent"] = self.agent_connectors.to_state()
            if self.action_connectors:
                connector_configs["action"] = self.action_connectors.to_state()
            state["connector_configs"] = connector_configs

        return state

    @PublicAPI(stability="alpha")
    def maybe_restore_connectors(self, state: PolicyState):
        """Restore agent and action connectors if configs available.

        This is a noop if connectors are not enabled.

        Args:
            state: The new state to set this policy to. Can be
                obtained by calling `self.get_state()`.
        """
        # No-op if connector is not enabled.
        if not self.config.get("enable_connectors", False):
            return

        # To avoid a circular dependency problem cause by SampleBatch.
        from ray.rllib.connectors.connector import ConnectorContext, get_connector

        def _restore(cfg):
            ctx: ConnectorContext = ConnectorContext.from_policy(self)
            name, params = cfg
            return get_connector(name, ctx, params)

        connector_configs = state.get("connector_configs", {})
        if "agent" in connector_configs:
<<<<<<< HEAD
            self.agent_connectors = _restore(connector_configs["agent"])
            logger.info("restoring agent connectors:")
            logger.info(self.agent_connectors.__str__(indentation=4))
        if "action" in connector_configs:
            self.action_connectors = _restore(connector_configs["action"])
            logger.info("restoring action connectors:")
            logger.info(self.action_connectors.__str__(indentation=4))
=======
            self.agent_connectors = restore_connectors_for_policy(
                self, connector_configs["agent"]
            )
            logger.debug("restoring agent connectors:")
            logger.debug(self.agent_connectors.__str__(indentation=4))
        if "action" in connector_configs:
            self.action_connectors = restore_connectors_for_policy(
                self, connector_configs["action"]
            )
            logger.debug("restoring action connectors:")
            logger.debug(self.action_connectors.__str__(indentation=4))
>>>>>>> d28007d1

    @DeveloperAPI
    @OverrideToImplementCustomLogic_CallToSuperRecommended
    def set_state(self, state: PolicyState) -> None:
        """Restores the entire current state of this Policy from `state`.

        Args:
            state: The new state to set this policy to. Can be
                obtained by calling `self.get_state()`.
        """
        if "policy_spec" in state:
            policy_spec = PolicySpec.deserialize(state["policy_spec"])
            # Assert spaces remained the same.
            if (
                policy_spec.observation_space is not None
                and policy_spec.observation_space != self.observation_space
            ):
                logger.warning(
                    "`observation_space` in given policy state ("
                    f"{policy_spec.observation_space}) does not match this Policy's "
                    f"observation space ({self.observation_space})."
                )
            if (
                policy_spec.action_space is not None
                and policy_spec.action_space != self.action_space
            ):
                logger.warning(
                    "`action_space` in given policy state ("
                    f"{policy_spec.action_space}) does not match this Policy's "
                    f"action space ({self.action_space})."
                )
            # Override config, if part of the spec.
            if policy_spec.config:
                self.config = policy_spec.config

        # Override NN weights.
        self.set_weights(state["weights"])
        self.maybe_restore_connectors(state)

    @ExperimentalAPI
    def apply(
        self,
        func: Callable[["Policy", Optional[Any], Optional[Any]], T],
        *args,
        **kwargs,
    ) -> T:
        """Calls the given function with this Policy instance.

        Useful for when the Policy class has been converted into a ActorHandle
        and the user needs to execute some functionality (e.g. add a property)
        on the underlying policy object.

        Args:
            func: The function to call, with this Policy as first
                argument, followed by args, and kwargs.
            args: Optional additional args to pass to the function call.
            kwargs: Optional additional kwargs to pass to the function call.

        Returns:
            The return value of the function call.
        """
        return func(self, *args, **kwargs)

    @DeveloperAPI
    def on_global_var_update(self, global_vars: Dict[str, TensorType]) -> None:
        """Called on an update to global vars.

        Args:
            global_vars: Global variables by str key, broadcast from the
                driver.
        """
        # Store the current global time step (sum over all policies' sample
        # steps).
        # Make sure, we keep global_timestep as a Tensor for tf-eager
        # (leads to memory leaks if not doing so).
        if self.framework == "tf2":
            self.global_timestep.assign(global_vars["timestep"])
        else:
            self.global_timestep = global_vars["timestep"]
        # Update our lifetime gradient update counter.
        num_grad_updates = global_vars.get("num_grad_updates")
        if num_grad_updates is not None:
            self.num_grad_updates = num_grad_updates

    @DeveloperAPI
    def export_checkpoint(
        self,
        export_dir: str,
        filename_prefix=DEPRECATED_VALUE,
        *,
        policy_state: Optional[PolicyState] = None,
    ) -> None:
        """Exports Policy checkpoint to a local directory and returns an AIR Checkpoint.

        Args:
            export_dir: Local writable directory to store the AIR Checkpoint
                information into.
            policy_state: An optional PolicyState to write to disk. Used by
                `Algorithm.save_checkpoint()` to save on the additional
                `self.get_state()` calls of its different Policies.

        Example:
            >>> from ray.rllib.algorithms.ppo import PPOTorchPolicy
            >>> policy = PPOTorchPolicy(...) # doctest: +SKIP
            >>> policy.export_checkpoint("/tmp/export_dir") # doctest: +SKIP
        """
        # `filename_prefix` should not longer be used as new Policy checkpoints
        # contain more than one file with a fixed filename structure.
        if filename_prefix != DEPRECATED_VALUE:
            deprecation_warning(
                old="Policy.export_checkpoint(filename_prefix=...)",
                error=True,
            )
        if policy_state is None:
            policy_state = self.get_state()
        policy_state["checkpoint_version"] = CHECKPOINT_VERSION

        # Write main policy state file.
        os.makedirs(export_dir, exist_ok=True)
        with open(os.path.join(export_dir, "policy_state.pkl"), "w+b") as f:
            pickle.dump(policy_state, f)

        # Write RLlib checkpoint json.
        with open(os.path.join(export_dir, "rllib_checkpoint.json"), "w") as f:
            json.dump(
                {
                    "type": "Policy",
                    "checkpoint_version": str(policy_state["checkpoint_version"]),
                    "ray_version": ray.__version__,
                    "ray_commit": ray.__commit__,
                },
                f,
            )

        # Add external model files, if required.
        if self.config["export_native_model_files"]:
            self.export_model(os.path.join(export_dir, "model"))

    @DeveloperAPI
    def export_model(self, export_dir: str, onnx: Optional[int] = None) -> None:
        """Exports the Policy's Model to local directory for serving.

        Note: The file format will depend on the deep learning framework used.
        See the child classed of Policy and their `export_model`
        implementations for more details.

        Args:
            export_dir: Local writable directory.
            onnx: If given, will export model in ONNX format. The
                value of this parameter set the ONNX OpSet version to use.

        Raises:
            ValueError: If a native DL-framework based model (e.g. a keras Model)
            cannot be saved to disk for various reasons.
        """
        raise NotImplementedError

    @DeveloperAPI
    def import_model_from_h5(self, import_file: str) -> None:
        """Imports Policy from local file.

        Args:
            import_file: Local readable file.
        """
        raise NotImplementedError

    @DeveloperAPI
    def get_session(self) -> Optional["tf1.Session"]:
        """Returns tf.Session object to use for computing actions or None.

        Note: This method only applies to TFPolicy sub-classes. All other
        sub-classes should expect a None to be returned from this method.

        Returns:
            The tf Session to use for computing actions and losses with
                this policy or None.
        """
        return None

    def get_host(self) -> str:
        """Returns the computer's network name.

        Returns:
            The computer's networks name or an empty string, if the network
            name could not be determined.
        """
        return platform.node()

    def _get_num_gpus_for_policy(self) -> int:
        """Decide on the number of CPU/GPU nodes this policy should run on.

        Return:
            0 if policy should run on CPU. >0 if policy should run on 1 or
            more GPUs.
        """
        worker_idx = self.config.get("worker_index", 0)
        fake_gpus = self.config.get("_fake_gpus", False)
        if (
            ray._private.worker._mode() == ray._private.worker.LOCAL_MODE
            and not fake_gpus
        ):
            # If in local debugging mode, and _fake_gpus is not on.
            num_gpus = 0
        elif worker_idx == 0:
            # If head node, take num_gpus.
            num_gpus = self.config["num_gpus"]
        else:
            # If worker node, take num_gpus_per_worker
            num_gpus = self.config["num_gpus_per_worker"]

        if num_gpus == 0:
            dev = "CPU"
        else:
            dev = "{} {}".format(num_gpus, "fake-GPUs" if fake_gpus else "GPUs")

        logger.info(
            "Policy (worker={}) running on {}.".format(
                worker_idx if worker_idx > 0 else "local", dev
            )
        )

        return num_gpus

    def _create_exploration(self) -> Exploration:
        """Creates the Policy's Exploration object.

        This method only exists b/c some Trainers do not use TfPolicy nor
        TorchPolicy, but inherit directly from Policy. Others inherit from
        TfPolicy w/o using DynamicTFPolicy.
        TODO(sven): unify these cases.

        Returns:
            Exploration: The Exploration object to be used by this Policy.
        """
        if getattr(self, "exploration", None) is not None:
            return self.exploration

        exploration = from_config(
            Exploration,
            self.config.get("exploration_config", {"type": "StochasticSampling"}),
            action_space=self.action_space,
            policy_config=self.config,
            model=getattr(self, "model", None),
            num_workers=self.config.get("num_workers", 0),
            worker_index=self.config.get("worker_index", 0),
            framework=getattr(self, "framework", self.config.get("framework", "tf")),
        )
        return exploration

    def _get_default_view_requirements(self):
        """Returns a default ViewRequirements dict.

        Note: This is the base/maximum requirement dict, from which later
        some requirements will be subtracted again automatically to streamline
        data collection, batch creation, and data transfer.

        Returns:
            ViewReqDict: The default view requirements dict.
        """

        # Default view requirements (equal to those that we would use before
        # the trajectory view API was introduced).
        return {
            SampleBatch.OBS: ViewRequirement(space=self.observation_space),
            SampleBatch.NEXT_OBS: ViewRequirement(
                data_col=SampleBatch.OBS,
                shift=1,
                space=self.observation_space,
                used_for_compute_actions=False,
            ),
            SampleBatch.ACTIONS: ViewRequirement(
                space=self.action_space, used_for_compute_actions=False
            ),
            # For backward compatibility with custom Models that don't specify
            # these explicitly (will be removed by Policy if not used).
            SampleBatch.PREV_ACTIONS: ViewRequirement(
                data_col=SampleBatch.ACTIONS, shift=-1, space=self.action_space
            ),
            SampleBatch.REWARDS: ViewRequirement(),
            # For backward compatibility with custom Models that don't specify
            # these explicitly (will be removed by Policy if not used).
            SampleBatch.PREV_REWARDS: ViewRequirement(
                data_col=SampleBatch.REWARDS, shift=-1
            ),
            SampleBatch.TERMINATEDS: ViewRequirement(),
            SampleBatch.TRUNCATEDS: ViewRequirement(),
            SampleBatch.INFOS: ViewRequirement(used_for_compute_actions=False),
            SampleBatch.EPS_ID: ViewRequirement(),
            SampleBatch.UNROLL_ID: ViewRequirement(),
            SampleBatch.AGENT_INDEX: ViewRequirement(),
            SampleBatch.T: ViewRequirement(),
        }

    def _initialize_loss_from_dummy_batch(
        self,
        auto_remove_unneeded_view_reqs: bool = True,
        stats_fn=None,
    ) -> None:
        """Performs test calls through policy's model and loss.

        NOTE: This base method should work for define-by-run Policies such as
        torch and tf-eager policies.

        If required, will thereby detect automatically, which data views are
        required by a) the forward pass, b) the postprocessing, and c) the loss
        functions, and remove those from self.view_requirements that are not
        necessary for these computations (to save data storage and transfer).

        Args:
            auto_remove_unneeded_view_reqs: Whether to automatically
                remove those ViewRequirements records from
                self.view_requirements that are not needed.
            stats_fn (Optional[Callable[[Policy, SampleBatch], Dict[str,
                TensorType]]]): An optional stats function to be called after
                the loss.
        """
        # Signal Policy that currently we do not like to eager/jit trace
        # any function calls. This is to be able to track, which columns
        # in the dummy batch are accessed by the different function (e.g.
        # loss) such that we can then adjust our view requirements.
        self._no_tracing = True
        # Save for later so that loss init does not change global timestep
        global_ts_before_init = int(convert_to_numpy(self.global_timestep))

        sample_batch_size = max(self.batch_divisibility_req * 4, 32)
        self._dummy_batch = self._get_dummy_batch_from_view_requirements(
            sample_batch_size
        )

        self._lazy_tensor_dict(self._dummy_batch)
        # With RL modules you want the explore flag to be True for initialization of the
        # tensors and placeholder you'd need for training.
        explore = self.config.get("_enable_rl_module_api", False)
        actions, state_outs, extra_outs = self.compute_actions_from_input_dict(
            self._dummy_batch, explore=explore
        )
        for key, view_req in self.view_requirements.items():
            if key not in self._dummy_batch.accessed_keys:
                view_req.used_for_compute_actions = False

        # Add all extra action outputs to view requirements (these may be
        # filtered out later again, if not needed for postprocessing or loss).
        for key, value in extra_outs.items():
            self._dummy_batch[key] = value
            if key not in self.view_requirements:
                if isinstance(value, (dict, np.ndarray)):
                    # the assumption is that value is a nested_dict of np.arrays leaves
                    space = get_gym_space_from_struct_of_tensors(value)
                    self.view_requirements[key] = ViewRequirement(
                        space=space, used_for_compute_actions=False
                    )
                else:
                    raise ValueError(
                        "policy.compute_actions_from_input_dict() returns an "
                        "extra action output that is neither a numpy array nor a dict."
                    )

        for key in self._dummy_batch.accessed_keys:
            if key not in self.view_requirements:
                self.view_requirements[key] = ViewRequirement()
                self.view_requirements[key].used_for_compute_actions = False
            # TODO (kourosh) Why did we use to make used_for_compute_actions True here?
        new_batch = self._get_dummy_batch_from_view_requirements(sample_batch_size)
        # Make sure the dummy_batch will return numpy arrays when accessed
        self._dummy_batch.set_get_interceptor(None)

        # try to re-use the output of the previous run to avoid overriding things that
        # would break (e.g. scale = 0 of Normal distribution cannot be zero)
        for k in new_batch:
            if k not in self._dummy_batch:
                self._dummy_batch[k] = new_batch[k]

        # Make sure the book-keeping of dummy_batch keys are reset to correcly track
        # what is accessed, what is added and what's deleted from now on.
        self._dummy_batch.accessed_keys.clear()
        self._dummy_batch.deleted_keys.clear()
        self._dummy_batch.added_keys.clear()

        self.exploration.postprocess_trajectory(self, self._dummy_batch)
        postprocessed_batch = self.postprocess_trajectory(self._dummy_batch)
        seq_lens = None
        if state_outs:
            B = 4  # For RNNs, have B=4, T=[depends on sample_batch_size]
            i = 0
            while "state_in_{}".format(i) in postprocessed_batch:
                postprocessed_batch["state_in_{}".format(i)] = postprocessed_batch[
                    "state_in_{}".format(i)
                ][:B]
                if "state_out_{}".format(i) in postprocessed_batch:
                    postprocessed_batch["state_out_{}".format(i)] = postprocessed_batch[
                        "state_out_{}".format(i)
                    ][:B]
                i += 1
            seq_len = sample_batch_size // B
            seq_lens = np.array([seq_len for _ in range(B)], dtype=np.int32)
            postprocessed_batch[SampleBatch.SEQ_LENS] = seq_lens
        # Switch on lazy to-tensor conversion on `postprocessed_batch`.
        train_batch = self._lazy_tensor_dict(postprocessed_batch)
        # Calling loss, so set `is_training` to True.
        train_batch.set_training(True)
        if seq_lens is not None:
            train_batch[SampleBatch.SEQ_LENS] = seq_lens
        train_batch.count = self._dummy_batch.count
        # Call the loss function, if it exists.
        # TODO(jungong) : clean up after all agents get migrated.
        # We should simply do self.loss(...) here.
        if self._loss is not None:
            self._loss(self, self.model, self.dist_class, train_batch)
        elif is_overridden(self.loss) and not self.config["in_evaluation"]:
            self.loss(self.model, self.dist_class, train_batch)
        # Call the stats fn, if given.
        # TODO(jungong) : clean up after all agents get migrated.
        # We should simply do self.stats_fn(train_batch) here.
        if stats_fn is not None:
            stats_fn(self, train_batch)
        if hasattr(self, "stats_fn") and not self.config["in_evaluation"]:
            self.stats_fn(train_batch)

        # Re-enable tracing.
        self._no_tracing = False

        # Add new columns automatically to view-reqs.
        if auto_remove_unneeded_view_reqs:
            # Add those needed for postprocessing and training.
            all_accessed_keys = (
                train_batch.accessed_keys
                | self._dummy_batch.accessed_keys
                | self._dummy_batch.added_keys
            )
            for key in all_accessed_keys:
                if key not in self.view_requirements and key != SampleBatch.SEQ_LENS:
                    self.view_requirements[key] = ViewRequirement(
                        used_for_compute_actions=False
                    )
            if self._loss or is_overridden(self.loss):
                # Tag those only needed for post-processing (with some
                # exceptions).
                for key in self._dummy_batch.accessed_keys:
                    if (
                        key not in train_batch.accessed_keys
                        and key in self.view_requirements
                        and key not in self.model.view_requirements
                        and key
                        not in [
                            SampleBatch.EPS_ID,
                            SampleBatch.AGENT_INDEX,
                            SampleBatch.UNROLL_ID,
                            SampleBatch.TERMINATEDS,
                            SampleBatch.TRUNCATEDS,
                            SampleBatch.REWARDS,
                            SampleBatch.INFOS,
                            SampleBatch.T,
                        ]
                    ):
                        self.view_requirements[key].used_for_training = False
                # Remove those not needed at all (leave those that are needed
                # by Sampler to properly execute sample collection). Also always leave
                # TERMINATEDS, TRUNCATEDS, REWARDS, INFOS, no matter what.
                for key in list(self.view_requirements.keys()):
                    if (
                        key not in all_accessed_keys
                        and key
                        not in [
                            SampleBatch.EPS_ID,
                            SampleBatch.AGENT_INDEX,
                            SampleBatch.UNROLL_ID,
                            SampleBatch.TERMINATEDS,
                            SampleBatch.TRUNCATEDS,
                            SampleBatch.REWARDS,
                            SampleBatch.INFOS,
                            SampleBatch.T,
                        ]
                        and key not in self.model.view_requirements
                    ):
                        # If user deleted this key manually in postprocessing
                        # fn, warn about it and do not remove from
                        # view-requirements.
                        if key in self._dummy_batch.deleted_keys:
                            logger.warning(
                                "SampleBatch key '{}' was deleted manually in "
                                "postprocessing function! RLlib will "
                                "automatically remove non-used items from the "
                                "data stream. Remove the `del` from your "
                                "postprocessing function.".format(key)
                            )
                        # If we are not writing output to disk, save to erase
                        # this key to save space in the sample batch.
                        elif self.config["output"] is None:
                            del self.view_requirements[key]

        if type(self.global_timestep) is int:
            self.global_timestep = global_ts_before_init
        elif isinstance(self.global_timestep, tf.Variable):
            self.global_timestep.assign(global_ts_before_init)
        else:
            raise ValueError(
                "Variable self.global_timestep of policy {} needs to be "
                "either of type `int` or `tf.Variable`, "
                "but is of type {}.".format(self, type(self.global_timestep))
            )

    def _get_dummy_batch_from_view_requirements(
        self,
        batch_size: int = 1,
    ) -> SampleBatch:
        """Creates a numpy dummy batch based on the Policy's view requirements.

        Args:
            batch_size: The size of the batch to create.

        Returns:
            Dict[str, TensorType]: The dummy batch containing all zero values.
        """
        ret = {}
        for view_col, view_req in self.view_requirements.items():
            space = view_req.space

            data_col = view_req.data_col or view_col
            # Flattened dummy batch.
            if (isinstance(space, (gym.spaces.Tuple, gym.spaces.Dict))) and (
                (
                    data_col == SampleBatch.OBS
                    and not self.config["_disable_preprocessor_api"]
                )
                or (
                    data_col == SampleBatch.ACTIONS
                    and not self.config.get("_disable_action_flattening")
                )
            ):
                _, shape = ModelCatalog.get_action_shape(
                    space, framework=self.config["framework"]
                )
                ret[view_col] = np.zeros((batch_size,) + shape[1:], np.float32)
            # Non-flattened dummy batch.
            else:
                # Range of indices on time-axis, e.g. "-50:-1".
                if isinstance(space, gym.spaces.Space):
                    time_size = (
                        len(view_req.shift_arr) if len(view_req.shift_arr) > 1 else None
                    )
                    ret[view_col] = get_dummy_batch_for_space(
                        space, batch_size=batch_size, time_size=time_size
                    )
                else:
                    ret[view_col] = [space for _ in range(batch_size)]

        # Due to different view requirements for the different columns,
        # columns in the resulting batch may not all have the same batch size.
        return SampleBatch(ret)

    def _update_model_view_requirements_from_init_state(self):
        """Uses Model's (or this Policy's) init state to add needed ViewReqs.

        Can be called from within a Policy to make sure RNNs automatically
        update their internal state-related view requirements.
        Changes the `self.view_requirements` dict.
        """
        self._model_init_state_automatically_added = True
        model = getattr(self, "model", None)

        obj = model or self
        if model and not hasattr(model, "view_requirements"):
            model.view_requirements = {
                SampleBatch.OBS: ViewRequirement(space=self.observation_space)
            }
        view_reqs = obj.view_requirements
        # Add state-ins to this model's view.
        init_state = []
        if hasattr(obj, "get_initial_state") and callable(obj.get_initial_state):
            init_state = obj.get_initial_state()
        else:
            # Add this functionality automatically for new native model API.
            if (
                tf
                and isinstance(model, tf.keras.Model)
                and "state_in_0" not in view_reqs
            ):
                obj.get_initial_state = lambda: [
                    np.zeros_like(view_req.space.sample())
                    for k, view_req in model.view_requirements.items()
                    if k.startswith("state_in_")
                ]
            else:
                obj.get_initial_state = lambda: []
                if "state_in_0" in view_reqs:
                    self.is_recurrent = lambda: True

        # Make sure auto-generated init-state view requirements get added
        # to both Policy and Model, no matter what.
        view_reqs = [view_reqs] + (
            [self.view_requirements] if hasattr(self, "view_requirements") else []
        )

        for i, state in enumerate(init_state):
            # Allow `state` to be either a Space (use zeros as initial values)
            # or any value (e.g. a dict or a non-zero tensor).
            fw = (
                np
                if isinstance(state, np.ndarray)
                else torch
                if torch and torch.is_tensor(state)
                else None
            )
            if fw:
                space = (
                    Box(-1.0, 1.0, shape=state.shape) if fw.all(state == 0.0) else state
                )
            else:
                space = state
            for vr in view_reqs:
                # Only override if user has not already provided
                # custom view-requirements for state_in_n.
                if "state_in_{}".format(i) not in vr:
                    vr["state_in_{}".format(i)] = ViewRequirement(
                        "state_out_{}".format(i),
                        shift=-1,
                        used_for_compute_actions=True,
                        batch_repeat_value=self.config.get("model", {}).get(
                            "max_seq_len", 1
                        ),
                        space=space,
                    )
                # Only override if user has not already provided
                # custom view-requirements for state_out_n.
                if "state_out_{}".format(i) not in vr:
                    vr["state_out_{}".format(i)] = ViewRequirement(
                        space=space, used_for_training=True
                    )

    @DeveloperAPI
    def __repr__(self):
        return type(self).__name__

    @Deprecated(new="get_exploration_state", error=True)
    def get_exploration_info(self) -> Dict[str, TensorType]:
        return self.get_exploration_state()


@DeveloperAPI
def get_gym_space_from_struct_of_tensors(
    value: Union[Mapping, np.ndarray]
) -> gym.spaces.Dict:
    if isinstance(value, Mapping):
        value_dict = NestedDict(value)
        struct = tree.map_structure(
            lambda x: gym.spaces.Box(-1.0, 1.0, shape=x.shape[1:], dtype=x.dtype),
            value_dict,
        )
        space = get_gym_space_from_struct_of_spaces(struct.asdict())
    elif isinstance(value, np.ndarray):
        space = gym.spaces.Box(-1.0, 1.0, shape=value.shape[1:], dtype=value.dtype)
    else:
        raise ValueError(
            f"Unsupported type of value {type(value)} passed "
            "to get_gym_space_from_struct_of_tensors. Only Nested dict with "
            "np.ndarray leaves or an np.ndarray are supported."
        )
    return space


@DeveloperAPI
def get_gym_space_from_struct_of_spaces(value: Union[Dict, Tuple]) -> gym.spaces.Dict:
    if isinstance(value, dict):
        return gym.spaces.Dict(
            {k: get_gym_space_from_struct_of_spaces(v) for k, v in value.items()}
        )
    elif isinstance(value, tuple):
        return gym.spaces.Tuple([get_gym_space_from_struct_of_spaces(v) for v in value])
    else:
        assert isinstance(
            value, gym.spaces.Space
        ), "The struct of spaces should only contain dicts, tiples and primitive "
        "gym spaces."
        return value<|MERGE_RESOLUTION|>--- conflicted
+++ resolved
@@ -818,7 +818,7 @@
 
         ctx: ConnectorContext = ConnectorContext.from_policy(self)
 
-        assert self.agent_connectors is None and self.agent_connectors is None, (
+        assert self.agent_connectors is None and self.action_connectors is None, (
             "Can not create connectors for a policy that already has connectors. This "
             "can happen if you add a Policy that has connectors attached to a "
             "RolloutWorker with add_policy()."
@@ -1434,27 +1434,13 @@
 
         connector_configs = state.get("connector_configs", {})
         if "agent" in connector_configs:
-<<<<<<< HEAD
             self.agent_connectors = _restore(connector_configs["agent"])
-            logger.info("restoring agent connectors:")
-            logger.info(self.agent_connectors.__str__(indentation=4))
-        if "action" in connector_configs:
-            self.action_connectors = _restore(connector_configs["action"])
-            logger.info("restoring action connectors:")
-            logger.info(self.action_connectors.__str__(indentation=4))
-=======
-            self.agent_connectors = restore_connectors_for_policy(
-                self, connector_configs["agent"]
-            )
             logger.debug("restoring agent connectors:")
             logger.debug(self.agent_connectors.__str__(indentation=4))
         if "action" in connector_configs:
-            self.action_connectors = restore_connectors_for_policy(
-                self, connector_configs["action"]
-            )
+            self.action_connectors = _restore(connector_configs["action"])
             logger.debug("restoring action connectors:")
             logger.debug(self.action_connectors.__str__(indentation=4))
->>>>>>> d28007d1
 
     @DeveloperAPI
     @OverrideToImplementCustomLogic_CallToSuperRecommended
