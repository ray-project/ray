from abc import ABCMeta, abstractmethod
from collections import namedtuple
import gym
import numpy as np

from ray.rllib.utils.annotations import DeveloperAPI
from ray.rllib.components.explorations.exploration import Exploration

# By convention, metrics from optimizing the loss can be reported in the
# `grad_info` dict returned by learn_on_batch() / compute_grads() via this key.
LEARNER_STATS_KEY = "learner_stats"

ACTION_PROB = "action_prob"
ACTION_LOGP = "action_logp"


class TupleActions(namedtuple("TupleActions", ["batches"])):
    """Used to return tuple actions as a list of batches per tuple element."""

    def __new__(cls, batches):
        return super(TupleActions, cls).__new__(cls, batches)

    def numpy(self):
        return TupleActions([b.numpy() for b in self.batches])


@DeveloperAPI
class Policy(metaclass=ABCMeta):
    """An agent policy and loss, i.e., a TFPolicy or other subclass.

    This object defines how to act in the environment, and also losses used to
    improve the policy based on its experiences. Note that both policy and
    loss are defined together for convenience, though the policy itself is
    logically separate.

    All policies can directly extend Policy, however TensorFlow users may
    find TFPolicy simpler to implement. TFPolicy also enables RLlib
    to apply TensorFlow-specific optimizations such as fusing multiple policy
    graphs and multi-GPU support.

    Attributes:
        observation_space (gym.Space): Observation space of the policy.
        action_space (gym.Space): Action space of the policy.
    """

    @DeveloperAPI
    def __init__(self, observation_space, action_space, config):
        """Initialize the graph.

        This is the standard constructor for policies. The policy
        class you pass into RolloutWorker will be constructed with
        these arguments.

        Args:
            observation_space (gym.Space): Observation space of the policy.
            action_space (gym.Space): Action space of the policy.
            config (dict): Policy-specific configuration data.
        """
        self.observation_space = observation_space
        self.action_space = action_space
        self.config = config
<<<<<<< HEAD
        # Create the Exploration object to use for this Policy.
        self.exploration = Exploration.from_config(config.get("exploration"))
        # The default sampling behavior for actions if not explicitly given
        # in calls to `compute_actions`.
        self.deterministic = config.get("deterministic", False)
=======
>>>>>>> a3b54ed6

    @abstractmethod
    @DeveloperAPI
    def compute_actions(self,
                        obs_batch,
                        state_batches=None,
                        prev_action_batch=None,
                        prev_reward_batch=None,
                        info_batch=None,
                        episodes=None,
                        deterministic=None,
                        explore=True,
                        time_step=None,
                        **kwargs):
        """Computes actions for the current policy.

        Args:
            obs_batch (Union[List,np.ndarray]): Batch of observations.
            state_batches (Optional[list]): List of RNN state input batches,
                if any.
            prev_action_batch (Optional[List,np.ndarray]): Batch of previous
                action values.
            prev_reward_batch (Optional[List,np.ndarray]): Batch of previous
                rewards.
            info_batch (info): Batch of info objects.
            episodes (list): MultiAgentEpisode for each obs in obs_batch.
                This provides access to all of the internal episode state,
                which may be useful for model-based or multiagent algorithms.
            deterministic (Optional[bool]): Whether the action should be
                sampled deterministically or stochastically.
                If None, use this Policy's `self.deterministic` value.
            explore (bool): Whether we should use exploration
                (e.g. when training) or not (for inference/evaluation).
            time_step (int): The current (sampling) time step.
            kwargs: forward compatibility placeholder

        Returns:
            actions (np.ndarray): batch of output actions, with shape like
                [BATCH_SIZE, ACTION_SHAPE].
            state_outs (list): list of RNN state output batches, if any, with
                shape like [STATE_SIZE, BATCH_SIZE].
            info (dict): dictionary of extra feature batches, if any, with
                shape like {"f1": [BATCH_SIZE, ...], "f2": [BATCH_SIZE, ...]}.
        """
        raise NotImplementedError

    @DeveloperAPI
    def compute_single_action(self,
                              obs,
                              state=None,
                              prev_action=None,
                              prev_reward=None,
                              info=None,
                              episode=None,
                              clip_actions=False,
                              deterministic=False,
                              explore=True,
                              time_step=None,
                              **kwargs):
        """Unbatched version of compute_actions.

        Arguments:
            obs (obj): Single observation.
            state (list): List of RNN state inputs, if any.
            prev_action (obj): Previous action value, if any.
            prev_reward (float): Previous reward, if any.
            info (dict): info object, if any
            episode (MultiAgentEpisode): this provides access to all of the
                internal episode state, which may be useful for model-based or
                multi-agent algorithms.
            clip_actions (bool): should the action be clipped
            deterministic (Optional[bool]): Whether the action should be
                sampled deterministically or stochastically.
                If None, use this Policy's `self.deterministic` value.
            explore (bool): Whether we should use exploration (i.e. when
                training) or not (e.g. for inference/evaluation).
            time_step (int): The current (sampling) time step.
            kwargs: forward compatibility placeholder

        Returns:
            actions (obj): single action
            state_outs (list): list of RNN state outputs, if any
            info (dict): dictionary of extra features, if any
        """
        prev_action_batch = None
        prev_reward_batch = None
        info_batch = None
        episodes = None
        if prev_action is not None:
            prev_action_batch = [prev_action]
        if prev_reward is not None:
            prev_reward_batch = [prev_reward]
        if info is not None:
            info_batch = [info]
        if episode is not None:
            episodes = [episode]

        [action], state_out, info = self.compute_actions(
            [obs], [[s] for s in state],
            prev_action_batch=prev_action_batch,
            prev_reward_batch=prev_reward_batch,
            info_batch=info_batch,
            episodes=episodes,
            deterministic=deterministic,
            explore=explore,
            time_step=time_step
        )

        if clip_actions:
            action = self.clip_action(action, self.action_space)

        # Return action, internal state(s), infos.
        return action, [s[0] for s in state_out], \
            {k: v[0] for k, v in info.items()}

    @DeveloperAPI
    def postprocess_trajectory(self,
                               sample_batch,
                               other_agent_batches=None,
                               episode=None):
        """Implements algorithm-specific trajectory postprocessing.

        This will be called on each trajectory fragment computed during policy
        evaluation. Each fragment is guaranteed to be only from one episode.

        Arguments:
            sample_batch (SampleBatch): batch of experiences for the policy,
                which will contain at most one episode trajectory.
            other_agent_batches (dict): In a multi-agent env, this contains a
                mapping of agent ids to (policy, agent_batch) tuples
                containing the policy and experiences of the other agents.
            episode (MultiAgentEpisode): this provides access to all of the
                internal episode state, which may be useful for model-based or
                multi-agent algorithms.

        Returns:
            SampleBatch: Postprocessed sample batch.
        """
        return sample_batch

    @DeveloperAPI
    def learn_on_batch(self, samples):
        """Fused compute gradients and apply gradients call.

        Either this or the combination of compute/apply grads must be
        implemented by subclasses.

        Returns:
            grad_info: dictionary of extra metadata from compute_gradients().

        Examples:
            >>> batch = ev.sample()
            >>> ev.learn_on_batch(samples)
        """

        grads, grad_info = self.compute_gradients(samples)
        self.apply_gradients(grads)
        return grad_info

    @DeveloperAPI
    def compute_gradients(self, postprocessed_batch):
        """Computes gradients against a batch of experiences.

        Either this or learn_on_batch() must be implemented by subclasses.

        Returns:
            grads (list): List of gradient output values
            info (dict): Extra policy-specific values
        """
        raise NotImplementedError

    @DeveloperAPI
    def apply_gradients(self, gradients):
        """Applies previously computed gradients.

        Either this or learn_on_batch() must be implemented by subclasses.
        """
        raise NotImplementedError

    @DeveloperAPI
    def get_weights(self):
        """Returns model weights.

        Returns:
            weights (obj): Serializable copy or view of model weights
        """
        pass

    @DeveloperAPI
    def set_weights(self, weights):
        """Sets model weights.

        Arguments:
            weights (obj): Serializable copy or view of model weights
        """
        pass

    @DeveloperAPI
    def num_state_tensors(self):
        """
        Returns:
            int: The number of RNN hidden states kept by this Policy's Model.
        """
        return 0

    @DeveloperAPI
    def get_initial_state(self):
        """Returns initial RNN state for the current policy."""
        return []

    @DeveloperAPI
    def get_state(self):
        """Saves all local state.

        Returns:
            state (obj): Serialized local state.
        """
        return self.get_weights()

    @DeveloperAPI
    def set_state(self, state):
        """Restores all local state.

        Arguments:
            state (obj): Serialized local state.
        """
        self.set_weights(state)

    @DeveloperAPI
    def on_global_var_update(self, global_vars):
        """Called on an update to global vars.

        Arguments:
            global_vars (dict): Global variables broadcast from the driver.
        """
        pass

    @DeveloperAPI
    def export_model(self, export_dir):
        """Export Policy to local directory for serving.

        Arguments:
            export_dir (str): Local writable directory.
        """
        raise NotImplementedError

    @DeveloperAPI
    def export_checkpoint(self, export_dir):
        """Export Policy checkpoint to local directory.

        Argument:
            export_dir (str): Local writable directory.
        """
        raise NotImplementedError

    @staticmethod
    def clip_action(action, space):
        """
        Called to clip actions to the specified range of this policy.

        Arguments:
            action: Single action.
            space: Action space the actions should be present in.

        Returns:
            Clipped batch of actions.
        """

        if isinstance(space, gym.spaces.Box):
            return np.clip(action, space.low, space.high)
        elif isinstance(space, gym.spaces.Tuple):
            if type(action) not in (tuple, list):
                raise ValueError(
                    "Expected tuple space for actions {}: {}".
                    format(action, space))
            out = []
            for a, s in zip(action, space.spaces):
                out.append(Policy.clip_action(a, s))
            return out
        else:
            return action<|MERGE_RESOLUTION|>--- conflicted
+++ resolved
@@ -59,14 +59,12 @@
         self.observation_space = observation_space
         self.action_space = action_space
         self.config = config
-<<<<<<< HEAD
+
         # Create the Exploration object to use for this Policy.
         self.exploration = Exploration.from_config(config.get("exploration"))
         # The default sampling behavior for actions if not explicitly given
         # in calls to `compute_actions`.
         self.deterministic = config.get("deterministic", False)
-=======
->>>>>>> a3b54ed6
 
     @abstractmethod
     @DeveloperAPI
