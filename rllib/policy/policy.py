--- conflicted
+++ resolved
@@ -646,6 +646,7 @@
         # train batch with a to-tensor UsageTrackingDict.
         train_batch = self.model.preprocess_train_batch(postprocessed_batch)
         train_batch = self._lazy_tensor_dict(train_batch)
+        train_batch.count = self._dummy_batch.count
         # Call the loss function, if it exists.
         if self._loss is not None:
             self._loss(self, self.model, self.dist_class, train_batch)
@@ -704,42 +705,11 @@
         """
         ret = {}
         for view_col, view_req in self.view_requirements.items():
-            # Skip input_dicts for now.
-            if view_req.is_input_dict:
-                continue
             if isinstance(view_req.space, (gym.spaces.Dict, gym.spaces.Tuple)):
                 _, shape = ModelCatalog.get_action_shape(view_req.space)
                 ret[view_col] = \
                     np.zeros((batch_size, ) + shape[1:], np.float32)
             else:
-<<<<<<< HEAD
-                # Range of indices on time-axis, make sure to create
-                if view_req.data_rel_pos_from is not None:
-                    ret[view_col] = np.zeros_like([[
-                        view_req.space.sample()
-                        for _ in range(view_req.data_rel_pos_to -
-                                       view_req.data_rel_pos_from + 1)
-                    ] for b in range(batch_size)])
-                # Set of (probably non-consecutive) indices.
-                elif isinstance(view_req.data_rel_pos, (list, tuple)):
-                    ret[view_col] = np.zeros_like([[
-                        view_req.space.sample()
-                        for t in range(len(view_req.data_rel_pos))
-                    ] for b in range(batch_size)])
-                # Single index.
-                else:
-                    ret[view_col] = np.zeros_like(
-                        [view_req.space.sample() for _ in range(batch_size)])
-
-        # Handle input-dict requests (point to same ret here).
-        _input_dict = {k: v for k, v in ret.items()}
-        for view_col, view_req in self.view_requirements.items():
-            if view_req.is_input_dict:
-                ret[view_col] = _input_dict
-                ret[view_col]["seq_lens"] = np.array(
-                    [1 for _ in range(batch_size)])
-
-=======
                 # Range of indices on time-axis, e.g. "-50:-1".
                 if view_req.shift_from is not None:
                     ret[view_col] = np.zeros_like([[
@@ -766,7 +736,6 @@
 
         # Due to different view requirements for the different columns,
         # columns in the resulting batch may not all have the same batch size.
->>>>>>> 2ffc39f1
         return SampleBatch(ret, _dont_check_lens=True)
 
     def _update_model_inference_view_requirements_from_init_state(self):
