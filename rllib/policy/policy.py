--- conflicted
+++ resolved
@@ -207,13 +207,8 @@
             prev_action: Previous action value, if any.
             prev_reward: Previous reward, if any.
             info (dict): Info object, if any.
-<<<<<<< HEAD
-            episode (Optional[MultiAgentEpisode]): This provides access to all
-=======
-            episode: this provides access to all
->>>>>>> 739cf641
-                of the internal episode state, which may be useful for
-                model-based or multi-agent algorithms.
+            episode: This provides access to all of the internal episode state,
+                which may be useful for model-based or multi-agent algorithms.
             unsquash_actions: Should actions be unsquashed according to
                 the Policy's action space?
             clip_actions: Should actions be clipped according to the
