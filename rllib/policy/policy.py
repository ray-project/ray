--- conflicted
+++ resolved
@@ -71,20 +71,6 @@
         # The action distribution class to use for action sampling, if any.
         # Child classes may set this.
         self.dist_class = None
-<<<<<<< HEAD
-        # View requirements dict for a `learn_on_batch()` call.
-        # Child classes need to add their specific requirements here (usually
-        # a combination of a Model's inference_view_- and the
-        # Policy's loss function-requirements.
-        view_reqs = {
-            SampleBatch.OBS: ViewRequirement(space=self.observation_space),
-            SampleBatch.ACTIONS: ViewRequirement(space=self.action_space),
-            SampleBatch.REWARDS: ViewRequirement(),
-            SampleBatch.DONES: ViewRequirement(),
-            SampleBatch.EPS_ID: ViewRequirement(),
-            SampleBatch.AGENT_INDEX: ViewRequirement(),
-        }
-=======
         # Maximal view requirements dict for `learn_on_batch()` and
         # `compute_actions` calls.
         # View requirements will be automatically filtered out later based
@@ -93,7 +79,6 @@
         # If child classes must override this behavior, they need to specify
         # the `view_requirements_fn` arg.
         view_reqs = self._get_default_view_requirements()
->>>>>>> 73a07b52
         if not hasattr(self, "view_requirements"):
             self.view_requirements = view_reqs
         else:
