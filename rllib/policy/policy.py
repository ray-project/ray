from abc import ABCMeta, abstractmethod
from collections import namedtuple
import gym
from gym.spaces import Box
import logging
import numpy as np
import tree  # pip install dm_tree
from typing import Dict, List, Optional, Type, TYPE_CHECKING

from ray.rllib.models.catalog import ModelCatalog
from ray.rllib.policy.sample_batch import SampleBatch
from ray.rllib.policy.view_requirement import ViewRequirement
from ray.rllib.utils.annotations import Deprecated, DeveloperAPI
from ray.rllib.utils.exploration.exploration import Exploration
from ray.rllib.utils.framework import try_import_tf, try_import_torch
from ray.rllib.utils.from_config import from_config
from ray.rllib.utils.spaces.space_utils import get_base_struct_from_space, \
    get_dummy_batch_for_space, unbatch
from ray.rllib.utils.typing import AgentID, ModelGradients, ModelWeights, \
    TensorType, TensorStructType, TrainerConfigDict, Tuple, Union

tf1, tf, tfv = try_import_tf()
torch, _ = try_import_torch()

if TYPE_CHECKING:
    from ray.rllib.evaluation import MultiAgentEpisode

logger = logging.getLogger(__name__)

# A policy spec used in the "config.multiagent.policies" specification dict
# as values (keys are the policy IDs (str)). E.g.:
# config:
#   multiagent:
#     policies: {
#       "pol1": PolicySpec(None, Box, Discrete(2), {"lr": 0.0001}),
#       "pol2": PolicySpec(config={"lr": 0.001}),
#     }
PolicySpec = namedtuple(
    "PolicySpec",
    [
        # If None, use the Trainer's default policy class stored under
        # `Trainer._policy_class`.
        "policy_class",
        # If None, use the env's observation space. If None and there is no Env
        # (e.g. offline RL), an error is thrown.
        "observation_space",
        # If None, use the env's action space. If None and there is no Env
        # (e.g. offline RL), an error is thrown.
        "action_space",
        # Overrides defined keys in the main Trainer config.
        # If None, use {}.
        "config",
    ])  # defaults=(None, None, None, None)
# TODO: From 3.7 on, we could pass `defaults` into the above constructor.
#  We still support py3.6.
PolicySpec.__new__.__defaults__ = (None, None, None, None)


@DeveloperAPI
class Policy(metaclass=ABCMeta):
    """Policy base class: Calculates actions, losses, and holds NN models.

    Policy is the abstract superclass for all DL-framework specific sub-classes
    (e.g. TFPolicy or TorchPolicy). It exposes APIs to

    1) Compute actions from observation (and possibly other) inputs.
    2) Manage the Policy's NN model(s), like exporting and loading their
       weights.
    3) Postprocess a given trajectory from the environment or other input
       via the `postprocess_trajectory` method.
    4) Compute losses from a train batch.
    5) Perform updates from a train batch on the NN-models (this normally
       includes loss calculations) either a) in one monolithic step
       (`train_on_batch`) or b) via batch pre-loading, then n steps of actual
       loss computations and updates (`load_batch_into_buffer` +
       `learn_on_loaded_batch`).

    Note: It is not recommended to sub-class Policy directly, but rather use
    one of the following two convenience methods:
    `rllib.policy.policy_template::build_policy_class` (PyTorch) or
    `rllib.policy.tf_policy_template::build_tf_policy_class` (TF).
    """

    @DeveloperAPI
    def __init__(self, observation_space: gym.Space, action_space: gym.Space,
                 config: TrainerConfigDict):
        """Initializes a Policy instance.

        Args:
            observation_space: Observation space of the
                policy.
            action_space: Action space of the policy.
            config: A complete Trainer/Policy config dict. For the default
                config keys and values, see rllib/trainer/trainer.py.
        """
        self.observation_space: gym.Space = observation_space
        self.action_space: gym.Space = action_space
        # The base struct of the action space.
        # E.g. action-space = gym.spaces.Dict({"a": Discrete(2)}) ->
        # action_space_struct = {"a": Discrete(2)}
        self.action_space_struct = get_base_struct_from_space(action_space)
<<<<<<< HEAD
        self.config = config
        self.framework = self.config.get("framework")
=======

        self.config: TrainerConfigDict = config
        # Create the callbacks object to use for handling custom callbacks.
>>>>>>> 11931893
        if self.config.get("callbacks"):
            self.callbacks: "DefaultCallbacks" = self.config.get("callbacks")()
        else:
            from ray.rllib.agents.callbacks import DefaultCallbacks
            self.callbacks: "DefaultCallbacks" = DefaultCallbacks()

        # The global timestep, broadcast down from time to time from the
        # local worker to all remote workers.
        self.global_timestep: int = 0

        # The action distribution class to use for action sampling, if any.
        # Child classes may set this.
        self.dist_class: Optional[Type] = None

        # Maximal view requirements dict for `learn_on_batch()` and
        # `compute_actions` calls.
        # View requirements will be automatically filtered out later based
        # on the postprocessing and loss functions to ensure optimal data
        # collection and transfer performance.
        view_reqs = self._get_default_view_requirements()
        if not hasattr(self, "view_requirements"):
            self.view_requirements = view_reqs
        else:
            for k, v in view_reqs.items():
                if k not in self.view_requirements:
                    self.view_requirements[k] = v
        # Whether the Model's initial state (method) has been added
        # automatically based on the given view requirements of the model.
        self._model_init_state_automatically_added = False

    @DeveloperAPI
    def compute_single_action(
            self,
            obs: Optional[TensorStructType] = None,
            state: Optional[List[TensorType]] = None,
            *,
            prev_action: Optional[TensorStructType] = None,
            prev_reward: Optional[TensorStructType] = None,
            info: dict = None,
            input_dict: Optional[SampleBatch] = None,
            episode: Optional["MultiAgentEpisode"] = None,
            explore: Optional[bool] = None,
            timestep: Optional[int] = None,
            # Kwars placeholder for future compatibility.
            **kwargs) -> \
            Tuple[TensorStructType, List[TensorType], Dict[str, TensorType]]:
        """Computes and returns a single (B=1) action value.

        Takes an input dict (usually a SampleBatch) as its main data input.
        This allows for using this method in case a more complex input pattern
        (view requirements) is needed, for example when the Model requires the
        last n observations, the last m actions/rewards, or a combination
        of any of these.
        Alternatively, in case no complex inputs are required, takes a single
        `obs` values (and possibly single state values, prev-action/reward
        values, etc..).

        Args:
            obs: Single observation.
            state: List of RNN state inputs, if any.
            prev_action: Previous action value, if any.
            prev_reward: Previous reward, if any.
            info: Info object, if any.
            input_dict: A SampleBatch or input dict containing the
                single (unbatched) Tensors to compute actions. If given, it'll
                be used instead of `obs`, `state`, `prev_action|reward`, and
                `info`.
            episode: This provides access to all of the internal episode state,
                which may be useful for model-based or multi-agent algorithms.
            explore: Whether to pick an exploitation or
                exploration action
                (default: None -> use self.config["explore"]).
            timestep: The current (sampling) time step.

        Keyword Args:
            kwargs: Forward compatibility placeholder.

        Returns:
            Tuple consisting of the action, the list of RNN state outputs (if
            any), and a dictionary of extra features (if any).
        """
        # Build the input-dict used for the call to
        # `self.compute_actions_from_input_dict()`.
        if input_dict is None:
            input_dict = {SampleBatch.OBS: obs}
            if state is not None:
                for i, s in enumerate(state):
                    input_dict[f"state_in_{i}"] = s
            if prev_action is not None:
                input_dict[SampleBatch.PREV_ACTIONS] = prev_action
            if prev_reward is not None:
                input_dict[SampleBatch.PREV_REWARDS] = prev_reward
            if info is not None:
                input_dict[SampleBatch.INFOS] = info

        # Batch all data in input dict.
        input_dict = tree.map_structure_with_path(
            lambda p, s: (s if p == "seq_lens" else s.unsqueeze(0) if
                          torch and isinstance(s, torch.Tensor) else
                          np.expand_dims(s, 0)),
            input_dict)

        episodes = None
        if episode is not None:
            episodes = [episode]

        out = self.compute_actions_from_input_dict(
            input_dict=SampleBatch(input_dict),
            episodes=episodes,
            explore=explore,
            timestep=timestep,
        )

        # Some policies don't return a tuple, but always just a single action.
        # E.g. ES and ARS.
        if not isinstance(out, tuple):
            single_action = out
            state_out = []
            info = {}
        # Normal case: Policy should return (action, state, info) tuple.
        else:
            batched_action, state_out, info = out
            single_action = unbatch(batched_action)
        assert len(single_action) == 1
        single_action = single_action[0]

        # Return action, internal state(s), infos.
        return single_action, [s[0] for s in state_out], \
            {k: v[0] for k, v in info.items()}

    @DeveloperAPI
    def compute_actions_from_input_dict(
            self,
            input_dict: Union[SampleBatch, Dict[str, TensorStructType]],
            explore: bool = None,
            timestep: Optional[int] = None,
            episodes: Optional[List["MultiAgentEpisode"]] = None,
            **kwargs) -> \
            Tuple[TensorType, List[TensorType], Dict[str, TensorType]]:
        """Computes actions from collected samples (across multiple-agents).

        Takes an input dict (usually a SampleBatch) as its main data input.
        This allows for using this method in case a more complex input pattern
        (view requirements) is needed, for example when the Model requires the
        last n observations, the last m actions/rewards, or a combination
        of any of these.

        Args:
            input_dict: A SampleBatch or input dict containing the Tensors
                to compute actions. `input_dict` already abides to the
                Policy's as well as the Model's view requirements and can
                thus be passed to the Model as-is.
            explore: Whether to pick an exploitation or exploration
                action (default: None -> use self.config["explore"]).
            timestep: The current (sampling) time step.
            episodes: This provides access to all of the internal episodes'
                state, which may be useful for model-based or multi-agent
                algorithms.

        Keyword Args:
            kwargs: Forward compatibility placeholder.

        Returns:
            actions: Batch of output actions, with shape like
                [BATCH_SIZE, ACTION_SHAPE].
            state_outs: List of RNN state output
                batches, if any, each with shape [BATCH_SIZE, STATE_SIZE].
            info: Dictionary of extra feature batches, if any, with shape like
                {"f1": [BATCH_SIZE, ...], "f2": [BATCH_SIZE, ...]}.
        """
        # Default implementation just passes obs, prev-a/r, and states on to
        # `self.compute_actions()`.
        state_batches = [
            s for k, s in input_dict.items() if k[:9] == "state_in_"
        ]
        return self.compute_actions(
            input_dict[SampleBatch.OBS],
            state_batches,
            prev_action_batch=input_dict.get(SampleBatch.PREV_ACTIONS),
            prev_reward_batch=input_dict.get(SampleBatch.PREV_REWARDS),
            info_batch=input_dict.get(SampleBatch.INFOS),
            explore=explore,
            timestep=timestep,
            episodes=episodes,
            **kwargs,
        )

    @abstractmethod
    @DeveloperAPI
    def compute_actions(
            self,
            obs_batch: Union[List[TensorStructType], TensorStructType],
            state_batches: Optional[List[TensorType]] = None,
            prev_action_batch: Union[List[TensorStructType],
                                     TensorStructType] = None,
            prev_reward_batch: Union[List[TensorStructType],
                                     TensorStructType] = None,
            info_batch: Optional[Dict[str, list]] = None,
            episodes: Optional[List["MultiAgentEpisode"]] = None,
            explore: Optional[bool] = None,
            timestep: Optional[int] = None,
            **kwargs) -> \
            Tuple[TensorType, List[TensorType], Dict[str, TensorType]]:
        """Computes actions for the current policy.

        Args:
            obs_batch: Batch of observations.
            state_batches: List of RNN state input batches, if any.
            prev_action_batch: Batch of previous action values.
            prev_reward_batch: Batch of previous rewards.
            info_batch: Batch of info objects.
            episodes: List of MultiAgentEpisodes, one for each obs in
                obs_batch. This provides access to all of the internal
                episode state, which may be useful for model-based or
                multi-agent algorithms.
            explore: Whether to pick an exploitation or exploration action.
                Set to None (default) for using the value of
                `self.config["explore"]`.
            timestep: The current (sampling) time step.

        Keyword Args:
            kwargs: Forward compatibility placeholder

        Returns:
            actions (TensorType): Batch of output actions, with shape like
                [BATCH_SIZE, ACTION_SHAPE].
            state_outs (List[TensorType]): List of RNN state output
                batches, if any, each with shape [BATCH_SIZE, STATE_SIZE].
            info (List[dict]): Dictionary of extra feature batches, if any,
                with shape like
                {"f1": [BATCH_SIZE, ...], "f2": [BATCH_SIZE, ...]}.
        """
        raise NotImplementedError

    @DeveloperAPI
    def compute_log_likelihoods(
            self,
            actions: Union[List[TensorType], TensorType],
            obs_batch: Union[List[TensorType], TensorType],
            state_batches: Optional[List[TensorType]] = None,
            prev_action_batch: Optional[Union[List[TensorType],
                                              TensorType]] = None,
            prev_reward_batch: Optional[Union[List[TensorType],
                                              TensorType]] = None,
            actions_normalized: bool = True,
    ) -> TensorType:
        """Computes the log-prob/likelihood for a given action and observation.

        The log-likelihood is calculated using this Policy's action
        distribution class (self.dist_class).

        Args:
            actions: Batch of actions, for which to retrieve the
                log-probs/likelihoods (given all other inputs: obs,
                states, ..).
            obs_batch: Batch of observations.
            state_batches: List of RNN state input batches, if any.
            prev_action_batch: Batch of previous action values.
            prev_reward_batch: Batch of previous rewards.
            actions_normalized: Is the given `actions` already normalized
                (between -1.0 and 1.0) or not? If not and
                `normalize_actions=True`, we need to normalize the given
                actions first, before calculating log likelihoods.

        Returns:
            Batch of log probs/likelihoods, with shape: [BATCH_SIZE].
        """
        raise NotImplementedError

    @DeveloperAPI
    def postprocess_trajectory(
            self,
            sample_batch: SampleBatch,
            other_agent_batches: Optional[Dict[AgentID, Tuple[
                "Policy", SampleBatch]]] = None,
            episode: Optional["MultiAgentEpisode"] = None) -> SampleBatch:
        """Implements algorithm-specific trajectory postprocessing.

        This will be called on each trajectory fragment computed during policy
        evaluation. Each fragment is guaranteed to be only from one episode.
        The given fragment may or may not contain the end of this episode,
        depending on the `batch_mode=truncate_episodes|complete_episodes`,
        `rollout_fragment_length`, and other settings.

        Args:
            sample_batch: batch of experiences for the policy,
                which will contain at most one episode trajectory.
            other_agent_batches: In a multi-agent env, this contains a
                mapping of agent ids to (policy, agent_batch) tuples
                containing the policy and experiences of the other agents.
            episode: An optional multi-agent episode object to provide
                access to all of the internal episode state, which may
                be useful for model-based or multi-agent algorithms.

        Returns:
            The postprocessed sample batch.
        """
        # The default implementation just returns the same, unaltered batch.
        return sample_batch

    @DeveloperAPI
    def learn_on_batch(self, samples: SampleBatch) -> Dict[str, TensorType]:
        """Perform one learning update, given `samples`.

        Either this method or the combination of `compute_gradients` and
        `apply_gradients` must be implemented by subclasses.

        Args:
            samples: The SampleBatch object to learn from.

        Returns:
            Dictionary of extra metadata from `compute_gradients()`.

        Examples:
            >>> sample_batch = ev.sample()
            >>> ev.learn_on_batch(sample_batch)
        """
        # The default implementation is simply a fused `compute_gradients` plus
        # `apply_gradients` call.
        grads, grad_info = self.compute_gradients(samples)
        self.apply_gradients(grads)
        return grad_info

    @DeveloperAPI
    def load_batch_into_buffer(self, batch: SampleBatch,
                               buffer_index: int = 0) -> int:
        """Bulk-loads the given SampleBatch into the devices' memories.

        The data is split equally across all the Policy's devices.
        If the data is not evenly divisible by the batch size, excess data
        should be discarded.

        Args:
            batch: The SampleBatch to load.
            buffer_index: The index of the buffer (a MultiGPUTowerStack) to use
                on the devices. The number of buffers on each device depends
                on the value of the `num_multi_gpu_tower_stacks` config key.

        Returns:
            The number of tuples loaded per device.
        """
        raise NotImplementedError

    @DeveloperAPI
    def get_num_samples_loaded_into_buffer(self, buffer_index: int = 0) -> int:
        """Returns the number of currently loaded samples in the given buffer.

        Args:
            buffer_index: The index of the buffer (a MultiGPUTowerStack)
                to use on the devices. The number of buffers on each device
                depends on the value of the `num_multi_gpu_tower_stacks` config
                key.

        Returns:
            The number of tuples loaded per device.
        """
        raise NotImplementedError

    @DeveloperAPI
    def learn_on_loaded_batch(self, offset: int = 0, buffer_index: int = 0):
        """Runs a single step of SGD on an already loaded data in a buffer.

        Runs an SGD step over a slice of the pre-loaded batch, offset by
        the `offset` argument (useful for performing n minibatch SGD
        updates repeatedly on the same, already pre-loaded data).

        Updates the model weights based on the averaged per-device gradients.

        Args:
            offset: Offset into the preloaded data. Used for pre-loading
                a train-batch once to a device, then iterating over
                (subsampling through) this batch n times doing minibatch SGD.
            buffer_index: The index of the buffer (a MultiGPUTowerStack)
                to take the already pre-loaded data from. The number of buffers
                on each device depends on the value of the
                `num_multi_gpu_tower_stacks` config key.

        Returns:
            The outputs of extra_ops evaluated over the batch.
        """
        raise NotImplementedError

    @DeveloperAPI
    def compute_gradients(self, postprocessed_batch: SampleBatch) -> \
            Tuple[ModelGradients, Dict[str, TensorType]]:
        """Computes gradients given a batch of experiences.

        Either this in combination with `apply_gradients()` or
        `learn_on_batch()` must be implemented by subclasses.

        Args:
            postprocessed_batch: The SampleBatch object to use
                for calculating gradients.

        Returns:
            grads: List of gradient output values.
            grad_info: Extra policy-specific info values.
        """
        raise NotImplementedError

    @DeveloperAPI
    def apply_gradients(self, gradients: ModelGradients) -> None:
        """Applies the (previously) computed gradients.

        Either this in combination with `compute_gradients()` or
        `learn_on_batch()` must be implemented by subclasses.

        Args:
            gradients: The already calculated gradients to apply to this
                Policy.
        """
        raise NotImplementedError

    @DeveloperAPI
    def get_weights(self) -> ModelWeights:
        """Returns model weights.

        Note: The return value of this method will reside under the "weights"
        key in the return value of Policy.get_state(). Model weights are only
        one part of a Policy's state. Other state information contains:
        optimizer variables, exploration state, and global state vars such as
        the sampling timestep.

        Returns:
            Serializable copy or view of model weights.
        """
        raise NotImplementedError

    @DeveloperAPI
    def set_weights(self, weights: ModelWeights) -> None:
        """Sets this Policy's model's weights.

        Note: Model weights are only one part of a Policy's state. Other
        state information contains: optimizer variables, exploration state,
        and global state vars such as the sampling timestep.

        Args:
            weights: Serializable copy or view of model weights.
        """
        raise NotImplementedError

    @DeveloperAPI
    def get_exploration_state(self) -> Dict[str, TensorType]:
        """Returns the state of this Policy's exploration component.

        Returns:
            Serializable information on the `self.exploration` object.
        """
        return self.exploration.get_state()

    @DeveloperAPI
    def is_recurrent(self) -> bool:
        """Whether this Policy holds a recurrent Model.

        Returns:
            True if this Policy has-a RNN-based Model.
        """
        return False

    @DeveloperAPI
    def num_state_tensors(self) -> int:
        """The number of internal states needed by the RNN-Model of the Policy.

        Returns:
            int: The number of RNN internal states kept by this Policy's Model.
        """
        return 0

    @DeveloperAPI
    def get_initial_state(self) -> List[TensorType]:
        """Returns initial RNN state for the current policy.

        Returns:
            List[TensorType]: Initial RNN state for the current policy.
        """
        return []

    @DeveloperAPI
    def get_state(self) -> Union[Dict[str, TensorType], List[TensorType]]:
        """Returns the entire current state of this Policy.

        Note: Not to be confused with an RNN model's internal state.
        State includes the Model(s)' weights, optimizer weights,
        the exploration component's state, as well as global variables, such
        as sampling timesteps.

        Returns:
            Serialized local state.
        """
        state = {
            # All the policy's weights.
            "weights": self.get_weights(),
            # The current global timestep.
            "global_timestep": self.global_timestep,
        }
        return state

    @DeveloperAPI
    def set_state(
            self,
            state: Union[Dict[str, TensorType], List[TensorType]],
    ) -> None:
        """Restores the entire current state of this Policy from `state`.

        Args:
            state: The new state to set this policy to. Can be
                obtained by calling `self.get_state()`.
        """
        self.set_weights(state["weights"])
        self.global_timestep = state["global_timestep"]

    @DeveloperAPI
    def on_global_var_update(self, global_vars: Dict[str, TensorType]) -> None:
        """Called on an update to global vars.

        Args:
            global_vars (Dict[str, TensorType]): Global variables by str key,
                broadcast from the driver.
        """
        # Store the current global time step (sum over all policies' sample
        # steps).
        self.global_timestep = global_vars["timestep"]

    @DeveloperAPI
    def export_checkpoint(self, export_dir: str) -> None:
        """Export Policy checkpoint to local directory.

        Args:
            export_dir (str): Local writable directory.
        """
        raise NotImplementedError

    @DeveloperAPI
    def export_model(self, export_dir: str,
                     onnx: Optional[int] = None) -> None:
        """Exports the Policy's Model to local directory for serving.

        Note: The file format will depend on the deep learning framework used.
        See the child classed of Policy and their `export_model`
        implementations for more details.

        Args:
            export_dir (str): Local writable directory.
            onnx (int): If given, will export model in ONNX format. The
                value of this parameter set the ONNX OpSet version to use.
        """
        raise NotImplementedError

    @DeveloperAPI
    def import_model_from_h5(self, import_file: str) -> None:
        """Imports Policy from local file.

        Args:
            import_file (str): Local readable file.
        """
        raise NotImplementedError

    @DeveloperAPI
    def get_session(self) -> Optional["tf1.Session"]:
        """Returns tf.Session object to use for computing actions or None.

        Note: This method only applies to TFPolicy sub-classes. All other
        sub-classes should expect a None to be returned from this method.

        Returns:
            The tf Session to use for computing actions and losses with
                this policy or None.
        """
        return None

    def _create_exploration(self) -> Exploration:
        """Creates the Policy's Exploration object.

        This method only exists b/c some Trainers do not use TfPolicy nor
        TorchPolicy, but inherit directly from Policy. Others inherit from
        TfPolicy w/o using DynamicTfPolicy.
        TODO(sven): unify these cases.

        Returns:
            Exploration: The Exploration object to be used by this Policy.
        """
        if getattr(self, "exploration", None) is not None:
            return self.exploration

        exploration = from_config(
            Exploration,
            self.config.get("exploration_config",
                            {"type": "StochasticSampling"}),
            action_space=self.action_space,
            policy_config=self.config,
            model=getattr(self, "model", None),
            num_workers=self.config.get("num_workers", 0),
            worker_index=self.config.get("worker_index", 0),
            framework=getattr(self, "framework",
                              self.config.get("framework", "tf")))
        return exploration

    def _get_default_view_requirements(self):
        """Returns a default ViewRequirements dict.

        Note: This is the base/maximum requirement dict, from which later
        some requirements will be subtracted again automatically to streamline
        data collection, batch creation, and data transfer.

        Returns:
            ViewReqDict: The default view requirements dict.
        """

        # Default view requirements (equal to those that we would use before
        # the trajectory view API was introduced).
        return {
            SampleBatch.OBS: ViewRequirement(space=self.observation_space),
            SampleBatch.NEXT_OBS: ViewRequirement(
                data_col=SampleBatch.OBS,
                shift=1,
                space=self.observation_space),
            SampleBatch.ACTIONS: ViewRequirement(
                space=self.action_space, used_for_compute_actions=False),
            # For backward compatibility with custom Models that don't specify
            # these explicitly (will be removed by Policy if not used).
            SampleBatch.PREV_ACTIONS: ViewRequirement(
                data_col=SampleBatch.ACTIONS,
                shift=-1,
                space=self.action_space),
            SampleBatch.REWARDS: ViewRequirement(),
            # For backward compatibility with custom Models that don't specify
            # these explicitly (will be removed by Policy if not used).
            SampleBatch.PREV_REWARDS: ViewRequirement(
                data_col=SampleBatch.REWARDS, shift=-1),
            SampleBatch.DONES: ViewRequirement(),
            SampleBatch.INFOS: ViewRequirement(),
            SampleBatch.EPS_ID: ViewRequirement(),
            SampleBatch.UNROLL_ID: ViewRequirement(),
            SampleBatch.AGENT_INDEX: ViewRequirement(),
            "t": ViewRequirement(),
        }

    def _initialize_loss_from_dummy_batch(
            self,
            auto_remove_unneeded_view_reqs: bool = True,
            stats_fn=None,
    ) -> None:
        """Performs test calls through policy's model and loss.

        NOTE: This base method should work for define-by-run Policies such as
        torch and tf-eager policies.

        If required, will thereby detect automatically, which data views are
        required by a) the forward pass, b) the postprocessing, and c) the loss
        functions, and remove those from self.view_requirements that are not
        necessary for these computations (to save data storage and transfer).

        Args:
            auto_remove_unneeded_view_reqs (bool): Whether to automatically
                remove those ViewRequirements records from
                self.view_requirements that are not needed.
            stats_fn (Optional[Callable[[Policy, SampleBatch], Dict[str,
                TensorType]]]): An optional stats function to be called after
                the loss.
        """
        sample_batch_size = max(self.batch_divisibility_req * 4, 32)
        self._dummy_batch = self._get_dummy_batch_from_view_requirements(
            sample_batch_size)
        self._lazy_tensor_dict(self._dummy_batch)
        actions, state_outs, extra_outs = \
            self.compute_actions_from_input_dict(
                self._dummy_batch, explore=False)
        # Add all extra action outputs to view reqirements (these may be
        # filtered out later again, if not needed for postprocessing or loss).
        for key, value in extra_outs.items():
            self._dummy_batch[key] = value
            if key not in self.view_requirements:
                self.view_requirements[key] = \
                    ViewRequirement(space=gym.spaces.Box(
                        -1.0, 1.0, shape=value.shape[1:], dtype=value.dtype),
                    used_for_compute_actions=False)
        for key in self._dummy_batch.accessed_keys:
            if key not in self.view_requirements:
                self.view_requirements[key] = ViewRequirement()
            self.view_requirements[key].used_for_compute_actions = True
        self._dummy_batch = self._get_dummy_batch_from_view_requirements(
            sample_batch_size)
        self._dummy_batch.set_get_interceptor(None)
        self.exploration.postprocess_trajectory(self, self._dummy_batch)
        postprocessed_batch = self.postprocess_trajectory(self._dummy_batch)
        seq_lens = None
        if state_outs:
            B = 4  # For RNNs, have B=4, T=[depends on sample_batch_size]
            i = 0
            while "state_in_{}".format(i) in postprocessed_batch:
                postprocessed_batch["state_in_{}".format(i)] = \
                    postprocessed_batch["state_in_{}".format(i)][:B]
                if "state_out_{}".format(i) in postprocessed_batch:
                    postprocessed_batch["state_out_{}".format(i)] = \
                        postprocessed_batch["state_out_{}".format(i)][:B]
                i += 1
            seq_len = sample_batch_size // B
            seq_lens = np.array([seq_len for _ in range(B)], dtype=np.int32)
            postprocessed_batch[SampleBatch.SEQ_LENS] = seq_lens
        # Switch on lazy to-tensor conversion on `postprocessed_batch`.
        train_batch = self._lazy_tensor_dict(postprocessed_batch)
        # Calling loss, so set `is_training` to True.
        train_batch.is_training = True
        if seq_lens is not None:
            train_batch[SampleBatch.SEQ_LENS] = seq_lens
        train_batch.count = self._dummy_batch.count
        # Call the loss function, if it exists.
        if self._loss is not None:
            self._loss(self, self.model, self.dist_class, train_batch)
        # Call the stats fn, if given.
        if stats_fn is not None:
            stats_fn(self, train_batch)

        # Add new columns automatically to view-reqs.
        if auto_remove_unneeded_view_reqs:
            # Add those needed for postprocessing and training.
            all_accessed_keys = train_batch.accessed_keys | \
                                self._dummy_batch.accessed_keys | \
                                self._dummy_batch.added_keys
            for key in all_accessed_keys:
                if key not in self.view_requirements and \
                        key != SampleBatch.SEQ_LENS:
                    self.view_requirements[key] = ViewRequirement(
                        used_for_compute_actions=False)
            if self._loss:
                # Tag those only needed for post-processing (with some
                # exceptions).
                for key in self._dummy_batch.accessed_keys:
                    if key not in train_batch.accessed_keys and \
                            key in self.view_requirements and \
                            key not in self.model.view_requirements and \
                            key not in [
                                SampleBatch.EPS_ID, SampleBatch.AGENT_INDEX,
                                SampleBatch.UNROLL_ID, SampleBatch.DONES,
                                SampleBatch.REWARDS, SampleBatch.INFOS]:
                        self.view_requirements[key].used_for_training = False
                # Remove those not needed at all (leave those that are needed
                # by Sampler to properly execute sample collection).
                # Also always leave DONES, REWARDS, INFOS, no matter what.
                for key in list(self.view_requirements.keys()):
                    if key not in all_accessed_keys and key not in [
                        SampleBatch.EPS_ID, SampleBatch.AGENT_INDEX,
                        SampleBatch.UNROLL_ID, SampleBatch.DONES,
                        SampleBatch.REWARDS, SampleBatch.INFOS] and \
                            key not in self.model.view_requirements:
                        # If user deleted this key manually in postprocessing
                        # fn, warn about it and do not remove from
                        # view-requirements.
                        if key in self._dummy_batch.deleted_keys:
                            logger.warning(
                                "SampleBatch key '{}' was deleted manually in "
                                "postprocessing function! RLlib will "
                                "automatically remove non-used items from the "
                                "data stream. Remove the `del` from your "
                                "postprocessing function.".format(key))
                        else:
                            del self.view_requirements[key]

    def _get_dummy_batch_from_view_requirements(
            self, batch_size: int = 1) -> SampleBatch:
        """Creates a numpy dummy batch based on the Policy's view requirements.

        Args:
            batch_size (int): The size of the batch to create.

        Returns:
            Dict[str, TensorType]: The dummy batch containing all zero values.
        """
        ret = {}
        for view_col, view_req in self.view_requirements.items():
            if not self.config["_disable_preprocessor_api"] and \
                    isinstance(view_req.space,
                               (gym.spaces.Dict, gym.spaces.Tuple)):
                _, shape = ModelCatalog.get_action_shape(
                    view_req.space, framework=self.config["framework"])
                ret[view_col] = \
                    np.zeros((batch_size, ) + shape[1:], np.float32)
            else:
                # Range of indices on time-axis, e.g. "-50:-1".
                if view_req.shift_from is not None:
                    ret[view_col] = get_dummy_batch_for_space(
                        view_req.space,
                        batch_size=batch_size,
                        time_size=view_req.shift_to - view_req.shift_from + 1)
                # Sequence of (probably non-consecutive) indices.
                elif isinstance(view_req.shift, (list, tuple)):
                    ret[view_col] = get_dummy_batch_for_space(
                        view_req.space,
                        batch_size=batch_size,
                        time_size=len(view_req.shift))
                # Single shift int value.
                else:
                    if isinstance(view_req.space, gym.spaces.Space):
                        ret[view_col] = get_dummy_batch_for_space(
                            view_req.space,
                            batch_size=batch_size,
                            fill_value=0.0)
                    else:
                        ret[view_col] = [
                            view_req.space for _ in range(batch_size)
                        ]

        # Due to different view requirements for the different columns,
        # columns in the resulting batch may not all have the same batch size.
        return SampleBatch(ret)

    def _update_model_view_requirements_from_init_state(self):
        """Uses Model's (or this Policy's) init state to add needed ViewReqs.

        Can be called from within a Policy to make sure RNNs automatically
        update their internal state-related view requirements.
        Changes the `self.view_requirements` dict.
        """
        self._model_init_state_automatically_added = True
        model = getattr(self, "model", None)

        obj = model or self
        if model and not hasattr(model, "view_requirements"):
            model.view_requirements = {
                SampleBatch.OBS: ViewRequirement(space=self.observation_space)
            }
        view_reqs = obj.view_requirements
        # Add state-ins to this model's view.
        init_state = []
        if hasattr(obj, "get_initial_state") and callable(
                obj.get_initial_state):
            init_state = obj.get_initial_state()
        else:
            # Add this functionality automatically for new native model API.
            if tf and isinstance(model, tf.keras.Model) and \
                    "state_in_0" not in view_reqs:
                obj.get_initial_state = lambda: [
                    np.zeros_like(view_req.space.sample())
                    for k, view_req in model.view_requirements.items()
                    if k.startswith("state_in_")]
            else:
                obj.get_initial_state = lambda: []
                if "state_in_0" in view_reqs:
                    self.is_recurrent = lambda: True

        # Make sure auto-generated init-state view requirements get added
        # to both Policy and Model, no matter what.
        view_reqs = [view_reqs] + ([self.view_requirements] if hasattr(
            self, "view_requirements") else [])

        for i, state in enumerate(init_state):
            # Allow `state` to be either a Space (use zeros as initial values)
            # or any value (e.g. a dict or a non-zero tensor).
            fw = np if isinstance(state, np.ndarray) else torch if \
                torch and torch.is_tensor(state) else None
            if fw:
                space = Box(-1.0, 1.0, shape=state.shape) if \
                    fw.all(state == 0.0) else state
            else:
                space = state
            for vr in view_reqs:
                # Only override if user has not already provided
                # custom view-requirements for state_in_n.
                if "state_in_{}".format(i) not in vr:
                    vr["state_in_{}".format(i)] = ViewRequirement(
                        "state_out_{}".format(i),
                        shift=-1,
                        used_for_compute_actions=True,
                        batch_repeat_value=self.config.get("model", {}).get(
                            "max_seq_len", 1),
                        space=space)
                # Only override if user has not already provided
                # custom view-requirements for state_out_n.
                if "state_out_{}".format(i) not in vr:
                    vr["state_out_{}".format(i)] = ViewRequirement(
                        space=space, used_for_training=True)

    @Deprecated(new="get_exploration_state", error=False)
    def get_exploration_info(self) -> Dict[str, TensorType]:
        return self.get_exploration_state()<|MERGE_RESOLUTION|>--- conflicted
+++ resolved
@@ -99,14 +99,9 @@
         # E.g. action-space = gym.spaces.Dict({"a": Discrete(2)}) ->
         # action_space_struct = {"a": Discrete(2)}
         self.action_space_struct = get_base_struct_from_space(action_space)
-<<<<<<< HEAD
-        self.config = config
+        self.config: TrainerConfigDict = config
         self.framework = self.config.get("framework")
-=======
-
-        self.config: TrainerConfigDict = config
         # Create the callbacks object to use for handling custom callbacks.
->>>>>>> 11931893
         if self.config.get("callbacks"):
             self.callbacks: "DefaultCallbacks" = self.config.get("callbacks")()
         else:
