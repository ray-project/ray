--- conflicted
+++ resolved
@@ -211,26 +211,23 @@
                 if extra_action_fetches_fn is None:
                     policy._extra_action_fetches = {}
                 else:
-<<<<<<< HEAD
+                    policy._extra_action_fetches = extra_action_fetches_fn(
+                        policy)
                     policy._extra_action_fetches = extra_action_fetches_fn(policy)
                     #TODO: remove this in favor of torch/eager way.
                     # Update default view requirements by extra action fetches.
-                    if view_requirements_fn is None and config[
-                        "_use_trajectory_view_api"]:
-                        extra_fetches = policy.extra_compute_action_fetches()
-                        for key, value in extra_fetches.items():
-                            if key not in policy.view_requirements:
-                                policy._input_dict[key] = get_placeholder(
-                                    value=value)
-                                policy._dummy_batch[key] = np.zeros(
-                                    shape=[1 if s is None else s for s in
-                                           value.shape.as_list()],
-                                    dtype=np.float32)
-                                policy.view_requirements[key] = ViewRequirement()
-=======
-                    policy._extra_action_fetches = extra_action_fetches_fn(
-                        policy)
->>>>>>> 58955545
+                    #if view_requirements_fn is None and config[
+                    #    "_use_trajectory_view_api"]:
+                    #    extra_fetches = policy.extra_compute_action_fetches()
+                    #    for key, value in extra_fetches.items():
+                    #        if key not in policy.view_requirements:
+                    #            policy._input_dict[key] = get_placeholder(
+                    #                value=value)
+                    #            policy._dummy_batch[key] = np.zeros(
+                    #                shape=[1 if s is None else s for s in
+                    #                       value.shape.as_list()],
+                    #                dtype=np.float32)
+                    #            policy.view_requirements[key] = ViewRequirement()
 
             DynamicTFPolicy.__init__(
                 self,
@@ -246,10 +243,7 @@
                 action_distribution_fn=action_distribution_fn,
                 existing_inputs=existing_inputs,
                 existing_model=existing_model,
-<<<<<<< HEAD
                 view_requirements_fn=view_requirements_fn,
-=======
->>>>>>> 58955545
                 get_batch_divisibility_req=get_batch_divisibility_req,
                 obs_include_prev_action_reward=obs_include_prev_action_reward)
 
