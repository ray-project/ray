--- conflicted
+++ resolved
@@ -212,10 +212,7 @@
                     policy._extra_action_fetches = {}
                 else:
                     policy._extra_action_fetches = extra_action_fetches_fn(policy)
-<<<<<<< HEAD
-=======
                     #TODO: remove this in favor of torch/eager way.
->>>>>>> 73a07b52
                     # Update default view requirements by extra action fetches.
                     if view_requirements_fn is None and config[
                         "_use_trajectory_view_api"]:
