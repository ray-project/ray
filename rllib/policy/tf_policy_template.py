from ray.rllib.policy.dynamic_tf_policy import DynamicTFPolicy
from ray.rllib.policy import eager_tf_policy
from ray.rllib.policy.policy import Policy
from ray.rllib.policy.tf_policy import TFPolicy
from ray.rllib.utils import add_mixins, force_list
from ray.rllib.utils.annotations import override
from ray.rllib.utils.deprecation import (
    deprecation_warning,
    Deprecated,
    DEPRECATED_VALUE,
)
from ray.rllib.utils.framework import try_import_tf
from ray.rllib.utils.metrics.learner_info import LEARNER_STATS_KEY
<<<<<<< HEAD
=======
from ray.rllib.utils.typing import (
    AgentID,
    ModelGradients,
    TensorType,
    AlgorithmConfigDict,
)

if TYPE_CHECKING:
    from ray.rllib.evaluation import Episode
>>>>>>> 130b7eea

tf1, tf, tfv = try_import_tf()


@Deprecated(
    new="sub-class directly from `ray.rllib.policy.torch_policy_v2::TorchPolicyV2` "
        "and override needed methods",
    error=False,
)
def build_tf_policy(
    name: str,
    *,
<<<<<<< HEAD
    loss_fn=None,
    get_default_config=None,
    postprocess_fn=None,
    stats_fn=None,
    optimizer_fn=None,
    compute_gradients_fn=None,
    apply_gradients_fn=None,
    grad_stats_fn=None,
    extra_action_out_fn=None,
    extra_learn_fetches_fn=None,
    validate_spaces=None,
    before_init=None,
    before_loss_init=None,
    after_init=None,
    make_model=None,
    action_sampler_fn=None,
    action_distribution_fn=None,
    mixins=None,
    get_batch_divisibility_req=None,
=======
    loss_fn: Callable[
        [Policy, ModelV2, Type[TFActionDistribution], SampleBatch],
        Union[TensorType, List[TensorType]],
    ],
    get_default_config: Optional[Callable[[None], AlgorithmConfigDict]] = None,
    postprocess_fn: Optional[
        Callable[
            [
                Policy,
                SampleBatch,
                Optional[Dict[AgentID, SampleBatch]],
                Optional["Episode"],
            ],
            SampleBatch,
        ]
    ] = None,
    stats_fn: Optional[Callable[[Policy, SampleBatch], Dict[str, TensorType]]] = None,
    optimizer_fn: Optional[
        Callable[[Policy, AlgorithmConfigDict], "tf.keras.optimizers.Optimizer"]
    ] = None,
    compute_gradients_fn: Optional[
        Callable[[Policy, "tf.keras.optimizers.Optimizer", TensorType], ModelGradients]
    ] = None,
    apply_gradients_fn: Optional[
        Callable[
            [Policy, "tf.keras.optimizers.Optimizer", ModelGradients], "tf.Operation"
        ]
    ] = None,
    grad_stats_fn: Optional[
        Callable[[Policy, SampleBatch, ModelGradients], Dict[str, TensorType]]
    ] = None,
    extra_action_out_fn: Optional[Callable[[Policy], Dict[str, TensorType]]] = None,
    extra_learn_fetches_fn: Optional[Callable[[Policy], Dict[str, TensorType]]] = None,
    validate_spaces: Optional[
        Callable[[Policy, gym.Space, gym.Space, AlgorithmConfigDict], None]
    ] = None,
    before_init: Optional[
        Callable[[Policy, gym.Space, gym.Space, AlgorithmConfigDict], None]
    ] = None,
    before_loss_init: Optional[
        Callable[
            [Policy, gym.spaces.Space, gym.spaces.Space, AlgorithmConfigDict], None
        ]
    ] = None,
    after_init: Optional[
        Callable[[Policy, gym.Space, gym.Space, AlgorithmConfigDict], None]
    ] = None,
    make_model: Optional[
        Callable[
            [Policy, gym.spaces.Space, gym.spaces.Space, AlgorithmConfigDict], ModelV2
        ]
    ] = None,
    action_sampler_fn: Optional[
        Callable[[TensorType, List[TensorType]], Tuple[TensorType, TensorType]]
    ] = None,
    action_distribution_fn: Optional[
        Callable[
            [Policy, ModelV2, TensorType, TensorType, TensorType],
            Tuple[TensorType, type, List[TensorType]],
        ]
    ] = None,
    mixins: Optional[List[type]] = None,
    get_batch_divisibility_req: Optional[Callable[[Policy], int]] = None,
>>>>>>> 130b7eea
    # Deprecated args.
    obs_include_prev_action_reward=DEPRECATED_VALUE,
    extra_action_fetches_fn=None,  # Use `extra_action_out_fn`.
    gradients_fn=None,  # Use `compute_gradients_fn`.
<<<<<<< HEAD
):
=======
) -> Type[DynamicTFPolicy]:
    """Helper function for creating a dynamic tf policy at runtime.

    Functions will be run in this order to initialize the policy:
        1. Placeholder setup: postprocess_fn
        2. Loss init: loss_fn, stats_fn
        3. Optimizer init: optimizer_fn, gradients_fn, apply_gradients_fn,
                           grad_stats_fn

    This means that you can e.g., depend on any policy attributes created in
    the running of `loss_fn` in later functions such as `stats_fn`.

    In eager mode, the following functions will be run repeatedly on each
    eager execution: loss_fn, stats_fn, gradients_fn, apply_gradients_fn,
    and grad_stats_fn.

    This means that these functions should not define any variables internally,
    otherwise they will fail in eager mode execution. Variable should only
    be created in make_model (if defined).

    Args:
        name: Name of the policy (e.g., "PPOTFPolicy").
        loss_fn (Callable[[
            Policy, ModelV2, Type[TFActionDistribution], SampleBatch],
            Union[TensorType, List[TensorType]]]): Callable for calculating a
            loss tensor.
        get_default_config (Optional[Callable[[None], AlgorithmConfigDict]]):
            Optional callable that returns the default config to merge with any
            overrides. If None, uses only(!) the user-provided
            PartialAlgorithmConfigDict as dict for this Policy.
        postprocess_fn (Optional[Callable[[Policy, SampleBatch,
            Optional[Dict[AgentID, SampleBatch]], Episode], None]]):
            Optional callable for post-processing experience batches (called
            after the parent class' `postprocess_trajectory` method).
        stats_fn (Optional[Callable[[Policy, SampleBatch],
            Dict[str, TensorType]]]): Optional callable that returns a dict of
            TF tensors to fetch given the policy and batch input tensors. If
            None, will not compute any stats.
        optimizer_fn (Optional[Callable[[Policy, AlgorithmConfigDict],
            "tf.keras.optimizers.Optimizer"]]): Optional callable that returns
            a tf.Optimizer given the policy and config. If None, will call
            the base class' `optimizer()` method instead (which returns a
            tf1.train.AdamOptimizer).
        compute_gradients_fn (Optional[Callable[[Policy,
            "tf.keras.optimizers.Optimizer", TensorType], ModelGradients]]):
            Optional callable that returns a list of gradients. If None,
            this defaults to optimizer.compute_gradients([loss]).
        apply_gradients_fn (Optional[Callable[[Policy,
            "tf.keras.optimizers.Optimizer", ModelGradients],
            "tf.Operation"]]): Optional callable that returns an apply
            gradients op given policy, tf-optimizer, and grads_and_vars. If
            None, will call the base class' `build_apply_op()` method instead.
        grad_stats_fn (Optional[Callable[[Policy, SampleBatch, ModelGradients],
            Dict[str, TensorType]]]): Optional callable that returns a dict of
            TF fetches given the policy, batch input, and gradient tensors. If
            None, will not collect any gradient stats.
        extra_action_out_fn (Optional[Callable[[Policy],
            Dict[str, TensorType]]]): Optional callable that returns
            a dict of TF fetches given the policy object. If None, will not
            perform any extra fetches.
        extra_learn_fetches_fn (Optional[Callable[[Policy],
            Dict[str, TensorType]]]): Optional callable that returns a dict of
            extra values to fetch and return when learning on a batch. If None,
            will call the base class' `extra_compute_grad_fetches()` method
            instead.
        validate_spaces (Optional[Callable[[Policy, gym.Space, gym.Space,
            AlgorithmConfigDict], None]]): Optional callable that takes the
            Policy, observation_space, action_space, and config to check
            the spaces for correctness. If None, no spaces checking will be
            done.
        before_init (Optional[Callable[[Policy, gym.Space, gym.Space,
            AlgorithmConfigDict], None]]): Optional callable to run at the
            beginning of policy init that takes the same arguments as the
            policy constructor. If None, this step will be skipped.
        before_loss_init (Optional[Callable[[Policy, gym.spaces.Space,
            gym.spaces.Space, AlgorithmConfigDict], None]]): Optional callable to
            run prior to loss init. If None, this step will be skipped.
        after_init (Optional[Callable[[Policy, gym.Space, gym.Space,
            AlgorithmConfigDict], None]]): Optional callable to run at the end of
            policy init. If None, this step will be skipped.
        make_model (Optional[Callable[[Policy, gym.spaces.Space,
            gym.spaces.Space, AlgorithmConfigDict], ModelV2]]): Optional callable
            that returns a ModelV2 object.
            All policy variables should be created in this function. If None,
            a default ModelV2 object will be created.
        action_sampler_fn (Optional[Callable[[TensorType, List[TensorType]],
            Tuple[TensorType, TensorType]]]): A callable returning a sampled
            action and its log-likelihood given observation and state inputs.
            If None, will either use `action_distribution_fn` or
            compute actions by calling self.model, then sampling from the
            so parameterized action distribution.
        action_distribution_fn (Optional[Callable[[Policy, ModelV2, TensorType,
            TensorType, TensorType],
            Tuple[TensorType, type, List[TensorType]]]]): Optional callable
            returning distribution inputs (parameters), a dist-class to
            generate an action distribution object from, and internal-state
            outputs (or an empty list if not applicable). If None, will either
            use `action_sampler_fn` or compute actions by calling self.model,
            then sampling from the so parameterized action distribution.
        mixins (Optional[List[type]]): Optional list of any class mixins for
            the returned policy class. These mixins will be applied in order
            and will have higher precedence than the DynamicTFPolicy class.
        get_batch_divisibility_req (Optional[Callable[[Policy], int]]):
            Optional callable that returns the divisibility requirement for
            sample batches. If None, will assume a value of 1.

    Returns:
        Type[DynamicTFPolicy]: A child class of DynamicTFPolicy based on the
            specified args.
    """
>>>>>>> 130b7eea
    original_kwargs = locals().copy()
    base = add_mixins(DynamicTFPolicy, mixins)

    if obs_include_prev_action_reward != DEPRECATED_VALUE:
        deprecation_warning(old="obs_include_prev_action_reward", error=False)

    if extra_action_fetches_fn is not None:
        deprecation_warning(
            old="extra_action_fetches_fn", new="extra_action_out_fn", error=False
        )
        extra_action_out_fn = extra_action_fetches_fn

    if gradients_fn is not None:
        deprecation_warning(old="gradients_fn", new="compute_gradients_fn", error=False)
        compute_gradients_fn = gradients_fn

    class policy_cls(base):
        def __init__(
            self,
            obs_space,
            action_space,
            config,
            existing_model=None,
            existing_inputs=None,
        ):
            if get_default_config:
                config = dict(get_default_config(), **config)

            if validate_spaces:
                validate_spaces(self, obs_space, action_space, config)

            if before_init:
                before_init(self, obs_space, action_space, config)

            def before_loss_init_wrapper(policy, obs_space, action_space, config):
                if before_loss_init:
                    before_loss_init(policy, obs_space, action_space, config)

                if extra_action_out_fn is None or policy._is_tower:
                    extra_action_fetches = {}
                else:
                    extra_action_fetches = extra_action_out_fn(policy)

                if hasattr(policy, "_extra_action_fetches"):
                    policy._extra_action_fetches.update(extra_action_fetches)
                else:
                    policy._extra_action_fetches = extra_action_fetches

            DynamicTFPolicy.__init__(
                self,
                obs_space=obs_space,
                action_space=action_space,
                config=config,
                loss_fn=loss_fn,
                stats_fn=stats_fn,
                grad_stats_fn=grad_stats_fn,
                before_loss_init=before_loss_init_wrapper,
                make_model=make_model,
                action_sampler_fn=action_sampler_fn,
                action_distribution_fn=action_distribution_fn,
                existing_inputs=existing_inputs,
                existing_model=existing_model,
                get_batch_divisibility_req=get_batch_divisibility_req,
            )

            if after_init:
                after_init(self, obs_space, action_space, config)

            # Got to reset global_timestep again after this fake run-through.
            self.global_timestep = 0

        @override(Policy)
        def postprocess_trajectory(
            self, sample_batch, other_agent_batches=None, episode=None
        ):
            # Call super's postprocess_trajectory first.
            sample_batch = Policy.postprocess_trajectory(self, sample_batch)
            if postprocess_fn:
                return postprocess_fn(self, sample_batch, other_agent_batches, episode)
            return sample_batch

        @override(TFPolicy)
        def optimizer(self):
            if optimizer_fn:
                optimizers = optimizer_fn(self, self.config)
            else:
                optimizers = base.optimizer(self)
            optimizers = force_list(optimizers)
            if getattr(self, "exploration", None):
                optimizers = self.exploration.get_exploration_optimizer(optimizers)

            # No optimizers produced -> Return None.
            if not optimizers:
                return None
            # New API: Allow more than one optimizer to be returned.
            # -> Return list.
            elif self.config["_tf_policy_handles_more_than_one_loss"]:
                return optimizers
            # Old API: Return a single LocalOptimizer.
            else:
                return optimizers[0]

        @override(TFPolicy)
        def gradients(self, optimizer, loss):
            optimizers = force_list(optimizer)
            losses = force_list(loss)

            if compute_gradients_fn:
                # New API: Allow more than one optimizer -> Return a list of
                # lists of gradients.
                if self.config["_tf_policy_handles_more_than_one_loss"]:
                    return compute_gradients_fn(self, optimizers, losses)
                # Old API: Return a single List of gradients.
                else:
                    return compute_gradients_fn(self, optimizers[0], losses[0])
            else:
                return base.gradients(self, optimizers, losses)

        @override(TFPolicy)
        def build_apply_op(self, optimizer, grads_and_vars):
            if apply_gradients_fn:
                return apply_gradients_fn(self, optimizer, grads_and_vars)
            else:
                return base.build_apply_op(self, optimizer, grads_and_vars)

        @override(TFPolicy)
        def extra_compute_action_fetches(self):
            return dict(
                base.extra_compute_action_fetches(self), **self._extra_action_fetches
            )

        @override(TFPolicy)
        def extra_compute_grad_fetches(self):
            if extra_learn_fetches_fn:
                # TODO: (sven) in torch, extra_learn_fetches do not exist.
                #  Hence, things like td_error are returned by the stats_fn
                #  and end up under the LEARNER_STATS_KEY. We should
                #  change tf to do this as well. However, this will confilct
                #  the handling of LEARNER_STATS_KEY inside the multi-GPU
                #  train op.
                # Auto-add empty learner stats dict if needed.
                return dict({LEARNER_STATS_KEY: {}}, **extra_learn_fetches_fn(self))
            else:
                return base.extra_compute_grad_fetches(self)

    def with_updates(**overrides):
        """Allows creating a TFPolicy cls based on settings of another one.

        Keyword Args:
            **overrides: The settings (passed into `build_tf_policy`) that
                should be different from the class that this method is called
                on.

        Returns:
            type: A new TFPolicy sub-class.

        Examples:
        >> MySpecialDQNPolicyClass = DQNTFPolicy.with_updates(
        ..    name="MySpecialDQNPolicyClass",
        ..    loss_function=[some_new_loss_function],
        .. )
        """
        return build_tf_policy(**dict(original_kwargs, **overrides))

    def as_eager():
        return eager_tf_policy._build_eager_tf_policy(**original_kwargs)

    policy_cls.with_updates = staticmethod(with_updates)
    policy_cls.as_eager = staticmethod(as_eager)
    policy_cls.__name__ = name
    policy_cls.__qualname__ = name
    return policy_cls<|MERGE_RESOLUTION|>--- conflicted
+++ resolved
@@ -11,402 +11,15 @@
 )
 from ray.rllib.utils.framework import try_import_tf
 from ray.rllib.utils.metrics.learner_info import LEARNER_STATS_KEY
-<<<<<<< HEAD
-=======
-from ray.rllib.utils.typing import (
-    AgentID,
-    ModelGradients,
-    TensorType,
-    AlgorithmConfigDict,
-)
-
-if TYPE_CHECKING:
-    from ray.rllib.evaluation import Episode
->>>>>>> 130b7eea
 
 tf1, tf, tfv = try_import_tf()
 
 
 @Deprecated(
-    new="sub-class directly from `ray.rllib.policy.torch_policy_v2::TorchPolicyV2` "
+    new="sub-class directly from `ray.rllib.policy.[eager|"
+        "dynamic]_tf_policy_v2::[Eager|Dynamic]TFPolicyV2` "
         "and override needed methods",
-    error=False,
+    error=True,
 )
-def build_tf_policy(
-    name: str,
-    *,
-<<<<<<< HEAD
-    loss_fn=None,
-    get_default_config=None,
-    postprocess_fn=None,
-    stats_fn=None,
-    optimizer_fn=None,
-    compute_gradients_fn=None,
-    apply_gradients_fn=None,
-    grad_stats_fn=None,
-    extra_action_out_fn=None,
-    extra_learn_fetches_fn=None,
-    validate_spaces=None,
-    before_init=None,
-    before_loss_init=None,
-    after_init=None,
-    make_model=None,
-    action_sampler_fn=None,
-    action_distribution_fn=None,
-    mixins=None,
-    get_batch_divisibility_req=None,
-=======
-    loss_fn: Callable[
-        [Policy, ModelV2, Type[TFActionDistribution], SampleBatch],
-        Union[TensorType, List[TensorType]],
-    ],
-    get_default_config: Optional[Callable[[None], AlgorithmConfigDict]] = None,
-    postprocess_fn: Optional[
-        Callable[
-            [
-                Policy,
-                SampleBatch,
-                Optional[Dict[AgentID, SampleBatch]],
-                Optional["Episode"],
-            ],
-            SampleBatch,
-        ]
-    ] = None,
-    stats_fn: Optional[Callable[[Policy, SampleBatch], Dict[str, TensorType]]] = None,
-    optimizer_fn: Optional[
-        Callable[[Policy, AlgorithmConfigDict], "tf.keras.optimizers.Optimizer"]
-    ] = None,
-    compute_gradients_fn: Optional[
-        Callable[[Policy, "tf.keras.optimizers.Optimizer", TensorType], ModelGradients]
-    ] = None,
-    apply_gradients_fn: Optional[
-        Callable[
-            [Policy, "tf.keras.optimizers.Optimizer", ModelGradients], "tf.Operation"
-        ]
-    ] = None,
-    grad_stats_fn: Optional[
-        Callable[[Policy, SampleBatch, ModelGradients], Dict[str, TensorType]]
-    ] = None,
-    extra_action_out_fn: Optional[Callable[[Policy], Dict[str, TensorType]]] = None,
-    extra_learn_fetches_fn: Optional[Callable[[Policy], Dict[str, TensorType]]] = None,
-    validate_spaces: Optional[
-        Callable[[Policy, gym.Space, gym.Space, AlgorithmConfigDict], None]
-    ] = None,
-    before_init: Optional[
-        Callable[[Policy, gym.Space, gym.Space, AlgorithmConfigDict], None]
-    ] = None,
-    before_loss_init: Optional[
-        Callable[
-            [Policy, gym.spaces.Space, gym.spaces.Space, AlgorithmConfigDict], None
-        ]
-    ] = None,
-    after_init: Optional[
-        Callable[[Policy, gym.Space, gym.Space, AlgorithmConfigDict], None]
-    ] = None,
-    make_model: Optional[
-        Callable[
-            [Policy, gym.spaces.Space, gym.spaces.Space, AlgorithmConfigDict], ModelV2
-        ]
-    ] = None,
-    action_sampler_fn: Optional[
-        Callable[[TensorType, List[TensorType]], Tuple[TensorType, TensorType]]
-    ] = None,
-    action_distribution_fn: Optional[
-        Callable[
-            [Policy, ModelV2, TensorType, TensorType, TensorType],
-            Tuple[TensorType, type, List[TensorType]],
-        ]
-    ] = None,
-    mixins: Optional[List[type]] = None,
-    get_batch_divisibility_req: Optional[Callable[[Policy], int]] = None,
->>>>>>> 130b7eea
-    # Deprecated args.
-    obs_include_prev_action_reward=DEPRECATED_VALUE,
-    extra_action_fetches_fn=None,  # Use `extra_action_out_fn`.
-    gradients_fn=None,  # Use `compute_gradients_fn`.
-<<<<<<< HEAD
-):
-=======
-) -> Type[DynamicTFPolicy]:
-    """Helper function for creating a dynamic tf policy at runtime.
-
-    Functions will be run in this order to initialize the policy:
-        1. Placeholder setup: postprocess_fn
-        2. Loss init: loss_fn, stats_fn
-        3. Optimizer init: optimizer_fn, gradients_fn, apply_gradients_fn,
-                           grad_stats_fn
-
-    This means that you can e.g., depend on any policy attributes created in
-    the running of `loss_fn` in later functions such as `stats_fn`.
-
-    In eager mode, the following functions will be run repeatedly on each
-    eager execution: loss_fn, stats_fn, gradients_fn, apply_gradients_fn,
-    and grad_stats_fn.
-
-    This means that these functions should not define any variables internally,
-    otherwise they will fail in eager mode execution. Variable should only
-    be created in make_model (if defined).
-
-    Args:
-        name: Name of the policy (e.g., "PPOTFPolicy").
-        loss_fn (Callable[[
-            Policy, ModelV2, Type[TFActionDistribution], SampleBatch],
-            Union[TensorType, List[TensorType]]]): Callable for calculating a
-            loss tensor.
-        get_default_config (Optional[Callable[[None], AlgorithmConfigDict]]):
-            Optional callable that returns the default config to merge with any
-            overrides. If None, uses only(!) the user-provided
-            PartialAlgorithmConfigDict as dict for this Policy.
-        postprocess_fn (Optional[Callable[[Policy, SampleBatch,
-            Optional[Dict[AgentID, SampleBatch]], Episode], None]]):
-            Optional callable for post-processing experience batches (called
-            after the parent class' `postprocess_trajectory` method).
-        stats_fn (Optional[Callable[[Policy, SampleBatch],
-            Dict[str, TensorType]]]): Optional callable that returns a dict of
-            TF tensors to fetch given the policy and batch input tensors. If
-            None, will not compute any stats.
-        optimizer_fn (Optional[Callable[[Policy, AlgorithmConfigDict],
-            "tf.keras.optimizers.Optimizer"]]): Optional callable that returns
-            a tf.Optimizer given the policy and config. If None, will call
-            the base class' `optimizer()` method instead (which returns a
-            tf1.train.AdamOptimizer).
-        compute_gradients_fn (Optional[Callable[[Policy,
-            "tf.keras.optimizers.Optimizer", TensorType], ModelGradients]]):
-            Optional callable that returns a list of gradients. If None,
-            this defaults to optimizer.compute_gradients([loss]).
-        apply_gradients_fn (Optional[Callable[[Policy,
-            "tf.keras.optimizers.Optimizer", ModelGradients],
-            "tf.Operation"]]): Optional callable that returns an apply
-            gradients op given policy, tf-optimizer, and grads_and_vars. If
-            None, will call the base class' `build_apply_op()` method instead.
-        grad_stats_fn (Optional[Callable[[Policy, SampleBatch, ModelGradients],
-            Dict[str, TensorType]]]): Optional callable that returns a dict of
-            TF fetches given the policy, batch input, and gradient tensors. If
-            None, will not collect any gradient stats.
-        extra_action_out_fn (Optional[Callable[[Policy],
-            Dict[str, TensorType]]]): Optional callable that returns
-            a dict of TF fetches given the policy object. If None, will not
-            perform any extra fetches.
-        extra_learn_fetches_fn (Optional[Callable[[Policy],
-            Dict[str, TensorType]]]): Optional callable that returns a dict of
-            extra values to fetch and return when learning on a batch. If None,
-            will call the base class' `extra_compute_grad_fetches()` method
-            instead.
-        validate_spaces (Optional[Callable[[Policy, gym.Space, gym.Space,
-            AlgorithmConfigDict], None]]): Optional callable that takes the
-            Policy, observation_space, action_space, and config to check
-            the spaces for correctness. If None, no spaces checking will be
-            done.
-        before_init (Optional[Callable[[Policy, gym.Space, gym.Space,
-            AlgorithmConfigDict], None]]): Optional callable to run at the
-            beginning of policy init that takes the same arguments as the
-            policy constructor. If None, this step will be skipped.
-        before_loss_init (Optional[Callable[[Policy, gym.spaces.Space,
-            gym.spaces.Space, AlgorithmConfigDict], None]]): Optional callable to
-            run prior to loss init. If None, this step will be skipped.
-        after_init (Optional[Callable[[Policy, gym.Space, gym.Space,
-            AlgorithmConfigDict], None]]): Optional callable to run at the end of
-            policy init. If None, this step will be skipped.
-        make_model (Optional[Callable[[Policy, gym.spaces.Space,
-            gym.spaces.Space, AlgorithmConfigDict], ModelV2]]): Optional callable
-            that returns a ModelV2 object.
-            All policy variables should be created in this function. If None,
-            a default ModelV2 object will be created.
-        action_sampler_fn (Optional[Callable[[TensorType, List[TensorType]],
-            Tuple[TensorType, TensorType]]]): A callable returning a sampled
-            action and its log-likelihood given observation and state inputs.
-            If None, will either use `action_distribution_fn` or
-            compute actions by calling self.model, then sampling from the
-            so parameterized action distribution.
-        action_distribution_fn (Optional[Callable[[Policy, ModelV2, TensorType,
-            TensorType, TensorType],
-            Tuple[TensorType, type, List[TensorType]]]]): Optional callable
-            returning distribution inputs (parameters), a dist-class to
-            generate an action distribution object from, and internal-state
-            outputs (or an empty list if not applicable). If None, will either
-            use `action_sampler_fn` or compute actions by calling self.model,
-            then sampling from the so parameterized action distribution.
-        mixins (Optional[List[type]]): Optional list of any class mixins for
-            the returned policy class. These mixins will be applied in order
-            and will have higher precedence than the DynamicTFPolicy class.
-        get_batch_divisibility_req (Optional[Callable[[Policy], int]]):
-            Optional callable that returns the divisibility requirement for
-            sample batches. If None, will assume a value of 1.
-
-    Returns:
-        Type[DynamicTFPolicy]: A child class of DynamicTFPolicy based on the
-            specified args.
-    """
->>>>>>> 130b7eea
-    original_kwargs = locals().copy()
-    base = add_mixins(DynamicTFPolicy, mixins)
-
-    if obs_include_prev_action_reward != DEPRECATED_VALUE:
-        deprecation_warning(old="obs_include_prev_action_reward", error=False)
-
-    if extra_action_fetches_fn is not None:
-        deprecation_warning(
-            old="extra_action_fetches_fn", new="extra_action_out_fn", error=False
-        )
-        extra_action_out_fn = extra_action_fetches_fn
-
-    if gradients_fn is not None:
-        deprecation_warning(old="gradients_fn", new="compute_gradients_fn", error=False)
-        compute_gradients_fn = gradients_fn
-
-    class policy_cls(base):
-        def __init__(
-            self,
-            obs_space,
-            action_space,
-            config,
-            existing_model=None,
-            existing_inputs=None,
-        ):
-            if get_default_config:
-                config = dict(get_default_config(), **config)
-
-            if validate_spaces:
-                validate_spaces(self, obs_space, action_space, config)
-
-            if before_init:
-                before_init(self, obs_space, action_space, config)
-
-            def before_loss_init_wrapper(policy, obs_space, action_space, config):
-                if before_loss_init:
-                    before_loss_init(policy, obs_space, action_space, config)
-
-                if extra_action_out_fn is None or policy._is_tower:
-                    extra_action_fetches = {}
-                else:
-                    extra_action_fetches = extra_action_out_fn(policy)
-
-                if hasattr(policy, "_extra_action_fetches"):
-                    policy._extra_action_fetches.update(extra_action_fetches)
-                else:
-                    policy._extra_action_fetches = extra_action_fetches
-
-            DynamicTFPolicy.__init__(
-                self,
-                obs_space=obs_space,
-                action_space=action_space,
-                config=config,
-                loss_fn=loss_fn,
-                stats_fn=stats_fn,
-                grad_stats_fn=grad_stats_fn,
-                before_loss_init=before_loss_init_wrapper,
-                make_model=make_model,
-                action_sampler_fn=action_sampler_fn,
-                action_distribution_fn=action_distribution_fn,
-                existing_inputs=existing_inputs,
-                existing_model=existing_model,
-                get_batch_divisibility_req=get_batch_divisibility_req,
-            )
-
-            if after_init:
-                after_init(self, obs_space, action_space, config)
-
-            # Got to reset global_timestep again after this fake run-through.
-            self.global_timestep = 0
-
-        @override(Policy)
-        def postprocess_trajectory(
-            self, sample_batch, other_agent_batches=None, episode=None
-        ):
-            # Call super's postprocess_trajectory first.
-            sample_batch = Policy.postprocess_trajectory(self, sample_batch)
-            if postprocess_fn:
-                return postprocess_fn(self, sample_batch, other_agent_batches, episode)
-            return sample_batch
-
-        @override(TFPolicy)
-        def optimizer(self):
-            if optimizer_fn:
-                optimizers = optimizer_fn(self, self.config)
-            else:
-                optimizers = base.optimizer(self)
-            optimizers = force_list(optimizers)
-            if getattr(self, "exploration", None):
-                optimizers = self.exploration.get_exploration_optimizer(optimizers)
-
-            # No optimizers produced -> Return None.
-            if not optimizers:
-                return None
-            # New API: Allow more than one optimizer to be returned.
-            # -> Return list.
-            elif self.config["_tf_policy_handles_more_than_one_loss"]:
-                return optimizers
-            # Old API: Return a single LocalOptimizer.
-            else:
-                return optimizers[0]
-
-        @override(TFPolicy)
-        def gradients(self, optimizer, loss):
-            optimizers = force_list(optimizer)
-            losses = force_list(loss)
-
-            if compute_gradients_fn:
-                # New API: Allow more than one optimizer -> Return a list of
-                # lists of gradients.
-                if self.config["_tf_policy_handles_more_than_one_loss"]:
-                    return compute_gradients_fn(self, optimizers, losses)
-                # Old API: Return a single List of gradients.
-                else:
-                    return compute_gradients_fn(self, optimizers[0], losses[0])
-            else:
-                return base.gradients(self, optimizers, losses)
-
-        @override(TFPolicy)
-        def build_apply_op(self, optimizer, grads_and_vars):
-            if apply_gradients_fn:
-                return apply_gradients_fn(self, optimizer, grads_and_vars)
-            else:
-                return base.build_apply_op(self, optimizer, grads_and_vars)
-
-        @override(TFPolicy)
-        def extra_compute_action_fetches(self):
-            return dict(
-                base.extra_compute_action_fetches(self), **self._extra_action_fetches
-            )
-
-        @override(TFPolicy)
-        def extra_compute_grad_fetches(self):
-            if extra_learn_fetches_fn:
-                # TODO: (sven) in torch, extra_learn_fetches do not exist.
-                #  Hence, things like td_error are returned by the stats_fn
-                #  and end up under the LEARNER_STATS_KEY. We should
-                #  change tf to do this as well. However, this will confilct
-                #  the handling of LEARNER_STATS_KEY inside the multi-GPU
-                #  train op.
-                # Auto-add empty learner stats dict if needed.
-                return dict({LEARNER_STATS_KEY: {}}, **extra_learn_fetches_fn(self))
-            else:
-                return base.extra_compute_grad_fetches(self)
-
-    def with_updates(**overrides):
-        """Allows creating a TFPolicy cls based on settings of another one.
-
-        Keyword Args:
-            **overrides: The settings (passed into `build_tf_policy`) that
-                should be different from the class that this method is called
-                on.
-
-        Returns:
-            type: A new TFPolicy sub-class.
-
-        Examples:
-        >> MySpecialDQNPolicyClass = DQNTFPolicy.with_updates(
-        ..    name="MySpecialDQNPolicyClass",
-        ..    loss_function=[some_new_loss_function],
-        .. )
-        """
-        return build_tf_policy(**dict(original_kwargs, **overrides))
-
-    def as_eager():
-        return eager_tf_policy._build_eager_tf_policy(**original_kwargs)
-
-    policy_cls.with_updates = staticmethod(with_updates)
-    policy_cls.as_eager = staticmethod(as_eager)
-    policy_cls.__name__ = name
-    policy_cls.__qualname__ = name
-    return policy_cls+def build_tf_policy(*args, **kwargs):
+    pass