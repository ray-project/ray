--- conflicted
+++ resolved
@@ -26,12 +26,8 @@
                     before_loss_init=None,
                     after_init=None,
                     make_model=None,
-<<<<<<< HEAD
-                    forward_fn=None,
-=======
                     action_sampler_fn=None,
                     action_distribution_fn=None,
->>>>>>> f9eecbcd
                     mixins=None,
                     get_batch_divisibility_req=None,
                     obs_include_prev_action_reward=True):
@@ -87,18 +83,12 @@
             given (policy, obs_space, action_space, config).
             All policy variables should be created in this function. If not
             specified, a default model will be created.
-<<<<<<< HEAD
-        forward_fn (Optional[callable]): A callable returning
-            distribution inputs (parameters) and a dist-class to generate an
-            action distribution object from.
-=======
         action_sampler_fn (Optional[callable]): A callable returning a sampled
             action and its log-likelihood given some (obs and state) inputs.
         action_distribution_fn (Optional[callable]): A callable returning
             distribution inputs (parameters), a dist-class to generate an
             action distribution object from, and internal-state outputs (or an
             empty list if not applicable).
->>>>>>> f9eecbcd
         mixins (list): list of any class mixins for the returned policy class.
             These mixins will be applied in order and will have higher
             precedence than the DynamicTFPolicy class
@@ -145,12 +135,8 @@
                 grad_stats_fn=grad_stats_fn,
                 before_loss_init=before_loss_init_wrapper,
                 make_model=make_model,
-<<<<<<< HEAD
-                forward_fn=forward_fn,
-=======
                 action_sampler_fn=action_sampler_fn,
                 action_distribution_fn=action_distribution_fn,
->>>>>>> f9eecbcd
                 existing_model=existing_model,
                 existing_inputs=existing_inputs,
                 get_batch_divisibility_req=get_batch_divisibility_req,
@@ -164,12 +150,6 @@
                                    sample_batch,
                                    other_agent_batches=None,
                                    episode=None):
-<<<<<<< HEAD
-            # Call our Exploration object's postprocess method.
-            sample_batch = self.exploration.postprocess_trajectory(
-                self, sample_batch, tf_sess=self.get_session())
-=======
->>>>>>> f9eecbcd
             if postprocess_fn:
                 return postprocess_fn(self, sample_batch, other_agent_batches,
                                       episode)
