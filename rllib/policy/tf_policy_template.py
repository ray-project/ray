from ray.rllib.policy.dynamic_tf_policy import DynamicTFPolicy
from ray.rllib.policy import eager_tf_policy
from ray.rllib.policy.policy import Policy, LEARNER_STATS_KEY
from ray.rllib.policy.tf_policy import TFPolicy
from ray.rllib.utils import add_mixins
from ray.rllib.utils.annotations import override, DeveloperAPI
<<<<<<< HEAD
from ray.rllib.utils.framework import try_import_tf

tf, tfv = try_import_tf()
=======
>>>>>>> b71c912d


@DeveloperAPI
def build_tf_policy(name,
                    *,
                    loss_fn,
                    get_default_config=None,
                    postprocess_fn=None,
                    stats_fn=None,
                    optimizer_fn=None,
                    gradients_fn=None,
                    apply_gradients_fn=None,
                    grad_stats_fn=None,
                    extra_action_fetches_fn=None,
                    extra_learn_fetches_fn=None,
                    validate_spaces=None,
                    before_init=None,
                    before_loss_init=None,
                    after_init=None,
                    make_model=None,
                    action_sampler_fn=None,
                    action_distribution_fn=None,
                    mixins=None,
                    get_batch_divisibility_req=None,
                    obs_include_prev_action_reward=True):
    """Helper function for creating a dynamic tf policy at runtime.

    Functions will be run in this order to initialize the policy:
        1. Placeholder setup: postprocess_fn
        2. Loss init: loss_fn, stats_fn
        3. Optimizer init: optimizer_fn, gradients_fn, apply_gradients_fn,
                           grad_stats_fn

    This means that you can e.g., depend on any policy attributes created in
    the running of `loss_fn` in later functions such as `stats_fn`.

    In eager mode, the following functions will be run repeatedly on each
    eager execution: loss_fn, stats_fn, gradients_fn, apply_gradients_fn,
    and grad_stats_fn.

    This means that these functions should not define any variables internally,
    otherwise they will fail in eager mode execution. Variable should only
    be created in make_model (if defined).

    Arguments:
        name (str): name of the policy (e.g., "PPOTFPolicy")
        loss_fn (func): function that returns a loss tensor as arguments
            (policy, model, dist_class, train_batch)
        get_default_config (func): optional function that returns the default
            config to merge with any overrides
        postprocess_fn (func): optional experience postprocessing function
            that takes the same args as Policy.postprocess_trajectory()
        stats_fn (func): optional function that returns a dict of
            TF fetches given the policy and batch input tensors
        optimizer_fn (func): optional function that returns a tf.Optimizer
            given the policy and config
        gradients_fn (func): optional function that returns a list of gradients
            given (policy, optimizer, loss). If not specified, this
            defaults to optimizer.compute_gradients(loss)
        apply_gradients_fn (func): optional function that returns an apply
            gradients op given (policy, optimizer, grads_and_vars)
        grad_stats_fn (func): optional function that returns a dict of
            TF fetches given the policy, batch input, and gradient tensors
        extra_action_fetches_fn (func): optional function that returns
            a dict of TF fetches given the policy object
        extra_learn_fetches_fn (func): optional function that returns a dict of
            extra values to fetch and return when learning on a batch
        validate_spaces (Optional[callable]): Optional callable that takes the
            Policy, observation_space, action_space, and config to check for
            correctness.
        before_init (func): optional function to run at the beginning of
            policy init that takes the same arguments as the policy constructor
        before_loss_init (func): optional function to run prior to loss
            init that takes the same arguments as the policy constructor
        after_init (func): optional function to run at the end of policy init
            that takes the same arguments as the policy constructor
        make_model (func): optional function that returns a ModelV2 object
            given (policy, obs_space, action_space, config).
            All policy variables should be created in this function. If not
            specified, a default model will be created.
        action_sampler_fn (Optional[callable]): A callable returning a sampled
            action and its log-likelihood given some (obs and state) inputs.
        action_distribution_fn (Optional[callable]): A callable returning
            distribution inputs (parameters), a dist-class to generate an
            action distribution object from, and internal-state outputs (or an
            empty list if not applicable).
        mixins (list): list of any class mixins for the returned policy class.
            These mixins will be applied in order and will have higher
            precedence than the DynamicTFPolicy class
        get_batch_divisibility_req (func): optional function that returns
            the divisibility requirement for sample batches
        obs_include_prev_action_reward (bool): whether to include the
            previous action and reward in the model input

    Returns:
        a DynamicTFPolicy instance that uses the specified args
    """
    original_kwargs = locals().copy()
    base = add_mixins(DynamicTFPolicy, mixins)

    class policy_cls(base):
        def __init__(self,
                     obs_space,
                     action_space,
                     config,
                     existing_model=None,
                     existing_inputs=None):
            if get_default_config:
                config = dict(get_default_config(), **config)

            if validate_spaces:
                validate_spaces(self, obs_space, action_space, config)

            if before_init:
                before_init(self, obs_space, action_space, config)

            def before_loss_init_wrapper(policy, obs_space, action_space,
                                         config):
                if before_loss_init:
                    before_loss_init(policy, obs_space, action_space, config)
                if extra_action_fetches_fn is None:
                    self._extra_action_fetches = {}
                else:
                    self._extra_action_fetches = extra_action_fetches_fn(self)

            DynamicTFPolicy.__init__(
                self,
                obs_space,
                action_space,
                config,
                loss_fn,
                stats_fn=stats_fn,
                grad_stats_fn=grad_stats_fn,
                before_loss_init=before_loss_init_wrapper,
                make_model=make_model,
                action_sampler_fn=action_sampler_fn,
                action_distribution_fn=action_distribution_fn,
                existing_model=existing_model,
                existing_inputs=existing_inputs,
                get_batch_divisibility_req=get_batch_divisibility_req,
                obs_include_prev_action_reward=obs_include_prev_action_reward)

            if after_init:
                after_init(self, obs_space, action_space, config)

        @override(Policy)
        def postprocess_trajectory(self,
                                   sample_batch,
                                   other_agent_batches=None,
                                   episode=None):
            if postprocess_fn:
                return postprocess_fn(self, sample_batch, other_agent_batches,
                                      episode)
            return sample_batch

        @override(TFPolicy)
        def optimizer(self):
            if optimizer_fn:
                return optimizer_fn(self, self.config)
            else:
                return base.optimizer(self)

        @override(TFPolicy)
        def gradients(self, optimizer, loss):
            if gradients_fn:
                return gradients_fn(self, optimizer, loss)
            else:
                return base.gradients(self, optimizer, loss)

        @override(TFPolicy)
        def build_apply_op(self, optimizer, grads_and_vars):
            if apply_gradients_fn:
                return apply_gradients_fn(self, optimizer, grads_and_vars)
            else:
                return base.build_apply_op(self, optimizer, grads_and_vars)

        @override(TFPolicy)
        def extra_compute_action_fetches(self):
            return dict(
                base.extra_compute_action_fetches(self),
                **self._extra_action_fetches)

        @override(TFPolicy)
        def extra_compute_grad_fetches(self):
            if extra_learn_fetches_fn:
                # Auto-add empty learner stats dict if needed.
                return dict({
                    LEARNER_STATS_KEY: {}
                }, **extra_learn_fetches_fn(self))
            else:
                return base.extra_compute_grad_fetches(self)

    def with_updates(**overrides):
        return build_tf_policy(**dict(original_kwargs, **overrides))

    def as_eager(cls):
        return eager_tf_policy.build_eager_tf_policy(**original_kwargs)

    policy_cls.with_updates = staticmethod(with_updates)
    policy_cls.as_eager = classmethod(as_eager)
    policy_cls.__name__ = name
    policy_cls.__qualname__ = name
    return policy_cls<|MERGE_RESOLUTION|>--- conflicted
+++ resolved
@@ -4,12 +4,6 @@
 from ray.rllib.policy.tf_policy import TFPolicy
 from ray.rllib.utils import add_mixins
 from ray.rllib.utils.annotations import override, DeveloperAPI
-<<<<<<< HEAD
-from ray.rllib.utils.framework import try_import_tf
-
-tf, tfv = try_import_tf()
-=======
->>>>>>> b71c912d
 
 
 @DeveloperAPI
@@ -205,11 +199,11 @@
     def with_updates(**overrides):
         return build_tf_policy(**dict(original_kwargs, **overrides))
 
-    def as_eager(cls):
+    def as_eager():
         return eager_tf_policy.build_eager_tf_policy(**original_kwargs)
 
     policy_cls.with_updates = staticmethod(with_updates)
-    policy_cls.as_eager = classmethod(as_eager)
+    policy_cls.as_eager = staticmethod(as_eager)
     policy_cls.__name__ = name
     policy_cls.__qualname__ = name
     return policy_cls