--- conflicted
+++ resolved
@@ -252,17 +252,6 @@
 
     class policy_cls(base):
         def __init__(self, obs_space, action_space, config):
-<<<<<<< HEAD
-            # Set up the config from possible default-config fn and given
-            # config arg.
-            if get_default_config:
-                # AlgorithmConfigs are initialized with default values, so no need to
-                # merge them here.
-                if not isinstance(config, AlgorithmConfig):
-                    config = dict(get_default_config(), **config)
-
-=======
->>>>>>> ce43b2b7
             self.config = config
 
             # Set the DL framework for this Policy.
