--- conflicted
+++ resolved
@@ -172,12 +172,6 @@
         mixins (Optional[List[type]]): Optional list of any class mixins for
             the returned policy class. These mixins will be applied in order
             and will have higher precedence than the TorchPolicy class.
-<<<<<<< HEAD
-        view_requirements_fn (Optional[Callable[[Policy],
-            Dict[str, ViewRequirement]]]): An optional callable to retrieve
-            additional train view requirements for this policy.
-=======
->>>>>>> 4744ed01
         get_batch_divisibility_req (Optional[Callable[[Policy], int]]):
             Optional callable that returns the divisibility requirement for
             sample batches. If None, will assume a value of 1.
@@ -243,23 +237,8 @@
                 get_batch_divisibility_req=get_batch_divisibility_req,
             )
 
-<<<<<<< HEAD
-            # Update this Policy's ViewRequirements (if function given).
-            if callable(view_requirements_fn):
-                self.view_requirements = view_requirements_fn(self)
             self.view_requirements.update(
                 self.model.inference_view_requirements)
-
-            if before_loss_init:
-                before_loss_init(
-                    self, self.observation_space, self.action_space, config)
-
-            self._initialize_loss_dynamically(
-                self, auto=view_requirements_fn is None)
-=======
-            self.view_requirements.update(
-                self.model.inference_view_requirements)
->>>>>>> 4744ed01
 
             _before_loss_init = before_loss_init or after_init
             if _before_loss_init:
@@ -273,9 +252,6 @@
 
             if _after_loss_init:
                 _after_loss_init(self, obs_space, action_space, config)
-
-            # Got to reset global_timestep again after this fake run-through.
-            self.global_timestep = 0
 
             # Got to reset global_timestep again after this fake run-through.
             self.global_timestep = 0
