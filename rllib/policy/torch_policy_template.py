from ray.rllib.policy.policy import Policy
from ray.rllib.policy.torch_policy import TorchPolicy
from ray.rllib.models.catalog import ModelCatalog
from ray.rllib.models.torch.torch_modelv2 import TorchModelV2
from ray.rllib.utils import add_mixins
from ray.rllib.utils.annotations import override, DeveloperAPI
from ray.rllib.utils.framework import try_import_torch
from ray.rllib.utils.torch_ops import convert_to_non_torch_type

torch, _ = try_import_torch()


@DeveloperAPI
def build_torch_policy(name,
                       *,
                       loss_fn,
                       get_default_config=None,
                       stats_fn=None,
                       postprocess_fn=None,
                       extra_action_out_fn=None,
                       extra_grad_process_fn=None,
                       optimizer_fn=None,
                       before_init=None,
                       after_init=None,
                       action_sampler_fn=None,
                       action_distribution_fn=None,
                       make_model_and_action_dist=None,
<<<<<<< HEAD
                       action_distribution_fn=None,
                       apply_gradients_fn=None,
                       mixins=None):
=======
                       mixins=None,
                       get_batch_divisibility_req=None):
>>>>>>> e37b4c21
    """Helper function for creating a torch policy at runtime.

    Arguments:
        name (str): name of the policy (e.g., "PPOTorchPolicy")
        loss_fn (func): function that returns a loss tensor as arguments
            (policy, model, dist_class, train_batch)
        get_default_config (func): optional function that returns the default
            config to merge with any overrides
        stats_fn (func): optional function that returns a dict of
            values given the policy and batch input tensors
        postprocess_fn (func): optional experience postprocessing function
            that takes the same args as Policy.postprocess_trajectory()
        extra_action_out_fn (func): optional function that returns
            a dict of extra values to include in experiences
        extra_grad_process_fn (func): optional function that is called after
            gradients are computed and returns processing info
        optimizer_fn (func): optional function that returns a torch optimizer
            given the policy and config
        before_init (func): optional function to run at the beginning of
            policy init that takes the same arguments as the policy constructor
        after_init (func): optional function to run at the end of policy init
            that takes the same arguments as the policy constructor
        action_sampler_fn (Optional[callable]): A callable returning a sampled
            action and its log-likelihood given some (obs and state) inputs.
        action_distribution_fn (Optional[callable]): A callable returning
            distribution inputs (parameters), a dist-class to generate an
            action distribution object from, and internal-state outputs (or an
            empty list if not applicable).
        make_model_and_action_dist (func): optional func that takes the same
            arguments as policy init and returns a tuple of model instance and
            torch action distribution class. If not specified, the default
            model and action dist from the catalog will be used
        mixins (list): list of any class mixins for the returned policy class.
            These mixins will be applied in order and will have higher
            precedence than the TorchPolicy class
        get_batch_divisibility_req (Optional[callable]): Optional callable that
            returns the divisibility requirement for sample batches.

    Returns:
        a TorchPolicy instance that uses the specified args
    """

    original_kwargs = locals().copy()
    base = add_mixins(TorchPolicy, mixins)

    class policy_cls(base):
        def __init__(self, obs_space, action_space, config):
            if get_default_config:
                config = dict(get_default_config(), **config)
            self.config = config

            if before_init:
                before_init(self, obs_space, action_space, config)

            if make_model_and_action_dist:
                self.model, dist_class = make_model_and_action_dist(
                    self, obs_space, action_space, config)
                # Make sure, we passed in a correct Model factory.
                assert isinstance(self.model, TorchModelV2), \
                    "ERROR: TorchPolicy::make_model_and_action_dist must " \
                    "return a TorchModelV2 object!"
            else:
                dist_class, logit_dim = ModelCatalog.get_action_dist(
                    action_space, self.config["model"], framework="torch")
                self.model = ModelCatalog.get_model_v2(
                    obs_space=obs_space,
                    action_space=action_space,
                    num_outputs=logit_dim,
                    model_config=self.config["model"],
                    framework="torch",
                    **self.config["model"].get("custom_options", {}))

            TorchPolicy.__init__(
                self,
<<<<<<< HEAD
                observation_space=obs_space,
                action_space=action_space,
                config=config,
                model=self.model,
                loss=loss_fn,
                action_distribution_class=self.dist_class,
                action_distribution_fn=action_distribution_fn
=======
                obs_space,
                action_space,
                config,
                model=self.model,
                loss=loss_fn,
                action_distribution_class=dist_class,
                action_sampler_fn=action_sampler_fn,
                action_distribution_fn=action_distribution_fn,
                max_seq_len=config["model"]["max_seq_len"],
                get_batch_divisibility_req=get_batch_divisibility_req,
>>>>>>> e37b4c21
            )

            if after_init:
                after_init(self, obs_space, action_space, config)

        @override(Policy)
        def postprocess_trajectory(self,
                                   sample_batch,
                                   other_agent_batches=None,
                                   episode=None):
            # Do all post-processing always with no_grad().
            # Not using this here will introduce a memory leak (issue #6962).
            with torch.no_grad():
                # Call super's postprocess_trajectory first.
                sample_batch = super().postprocess_trajectory(
                    convert_to_non_torch_type(sample_batch),
                    convert_to_non_torch_type(other_agent_batches), episode)
                if postprocess_fn:
                    return postprocess_fn(self, sample_batch,
                                          other_agent_batches, episode)

                return sample_batch

        @override(TorchPolicy)
        def extra_grad_process(self):
            if extra_grad_process_fn:
                return extra_grad_process_fn(self)
            else:
                return TorchPolicy.extra_grad_process(self)

        @override(TorchPolicy)
        def apply_gradients(self, gradients):
            if apply_gradients_fn:
                apply_gradients_fn(self, gradients)
            else:
                TorchPolicy.apply_gradients(self, gradients)

        @override(TorchPolicy)
        def extra_action_out(self, input_dict, state_batches, model,
                             action_dist):
            with torch.no_grad():
                if extra_action_out_fn:
                    stats_dict = extra_action_out_fn(
                        self, input_dict, state_batches, model, action_dist)
                else:
                    stats_dict = TorchPolicy.extra_action_out(
                        self, input_dict, state_batches, model, action_dist)
                return convert_to_non_torch_type(stats_dict)

        @override(TorchPolicy)
        def optimizer(self):
            if optimizer_fn:
                return optimizer_fn(self, self.config)
            else:
                return TorchPolicy.optimizer(self)

        @override(TorchPolicy)
        def extra_grad_info(self, train_batch):
            with torch.no_grad():
                if stats_fn:
                    stats_dict = stats_fn(self, train_batch)
                else:
                    stats_dict = TorchPolicy.extra_grad_info(self, train_batch)
                return convert_to_non_torch_type(stats_dict)

    def with_updates(**overrides):
        return build_torch_policy(**dict(original_kwargs, **overrides))

    policy_cls.with_updates = staticmethod(with_updates)
    policy_cls.__name__ = name
    policy_cls.__qualname__ = name
    return policy_cls<|MERGE_RESOLUTION|>--- conflicted
+++ resolved
@@ -25,14 +25,9 @@
                        action_sampler_fn=None,
                        action_distribution_fn=None,
                        make_model_and_action_dist=None,
-<<<<<<< HEAD
-                       action_distribution_fn=None,
                        apply_gradients_fn=None,
-                       mixins=None):
-=======
                        mixins=None,
                        get_batch_divisibility_req=None):
->>>>>>> e37b4c21
     """Helper function for creating a torch policy at runtime.
 
     Arguments:
@@ -65,6 +60,8 @@
             arguments as policy init and returns a tuple of model instance and
             torch action distribution class. If not specified, the default
             model and action dist from the catalog will be used
+        apply_gradients_fn (Optional[callable]): An optional callable that takes
+            a grads list and applies these to the Model's parameters.
         mixins (list): list of any class mixins for the returned policy class.
             These mixins will be applied in order and will have higher
             precedence than the TorchPolicy class
@@ -107,18 +104,9 @@
 
             TorchPolicy.__init__(
                 self,
-<<<<<<< HEAD
                 observation_space=obs_space,
                 action_space=action_space,
                 config=config,
-                model=self.model,
-                loss=loss_fn,
-                action_distribution_class=self.dist_class,
-                action_distribution_fn=action_distribution_fn
-=======
-                obs_space,
-                action_space,
-                config,
                 model=self.model,
                 loss=loss_fn,
                 action_distribution_class=dist_class,
@@ -126,7 +114,6 @@
                 action_distribution_fn=action_distribution_fn,
                 max_seq_len=config["model"]["max_seq_len"],
                 get_batch_divisibility_req=get_batch_divisibility_req,
->>>>>>> e37b4c21
             )
 
             if after_init:
@@ -137,18 +124,15 @@
                                    sample_batch,
                                    other_agent_batches=None,
                                    episode=None):
+            if not postprocess_fn:
+                return sample_batch
+
             # Do all post-processing always with no_grad().
             # Not using this here will introduce a memory leak (issue #6962).
             with torch.no_grad():
-                # Call super's postprocess_trajectory first.
-                sample_batch = super().postprocess_trajectory(
-                    convert_to_non_torch_type(sample_batch),
+                return postprocess_fn(
+                    self, convert_to_non_torch_type(sample_batch),
                     convert_to_non_torch_type(other_agent_batches), episode)
-                if postprocess_fn:
-                    return postprocess_fn(self, sample_batch,
-                                          other_agent_batches, episode)
-
-                return sample_batch
 
         @override(TorchPolicy)
         def extra_grad_process(self):
