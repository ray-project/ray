--- conflicted
+++ resolved
@@ -95,21 +95,11 @@
                     self.config["model"],
                     framework="torch")
 
-<<<<<<< HEAD
             TorchPolicy.__init__(self, obs_space, action_space, config,
-                                 self.model, loss_fn, self.dist_class)
-=======
-            TorchPolicy.__init__(
-                self,
-                obs_space,
-                action_space,
-                config,
-                model=self.model,
-                loss=loss_fn,
+                                 model=self.model, loss=loss_fn,
                 action_distribution_class=dist_class,
                 action_sampler_fn=action_sampler_fn,
                 action_distribution_fn=action_distribution_fn)
->>>>>>> f9eecbcd
 
             if after_init:
                 after_init(self, obs_space, action_space, config)
@@ -140,8 +130,10 @@
                 return TorchPolicy.extra_grad_process(self)
 
         @override(TorchPolicy)
-<<<<<<< HEAD
-        def extra_action_out(self, input_dict, state_batches, model):
+        def extra_action_out(self,
+                             input_dict,
+                             state_batches,
+                             model):
             with torch.no_grad():
                 if extra_action_out_fn:
                     stats_dict = extra_action_out_fn(self, input_dict,
@@ -149,20 +141,6 @@
                 else:
                     stats_dict = TorchPolicy.extra_action_out(
                         self, input_dict, state_batches, model)
-=======
-        def extra_action_out(self,
-                             input_dict,
-                             state_batches,
-                             model,
-                             action_dist=None):
-            with torch.no_grad():
-                if extra_action_out_fn:
-                    stats_dict = extra_action_out_fn(
-                        self, input_dict, state_batches, model, action_dist)
-                else:
-                    stats_dict = TorchPolicy.extra_action_out(
-                        self, input_dict, state_batches, model, action_dist)
->>>>>>> f9eecbcd
                 return convert_to_non_torch_type(stats_dict)
 
         @override(TorchPolicy)
