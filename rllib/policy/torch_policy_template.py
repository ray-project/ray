--- conflicted
+++ resolved
@@ -70,293 +70,6 @@
         get_batch_divisibility_req: Optional[Callable[[Policy], int]] = None
 ) -> Type[TorchPolicy]:
 
-<<<<<<< HEAD
-    Args:
-        name (str): name of the policy (e.g., "PPOTorchPolicy")
-        loss_fn (Optional[Callable[[Policy, ModelV2,
-            Type[TorchDistributionWrapper], SampleBatch], Union[TensorType,
-            List[TensorType]]]]): Callable that returns a loss tensor.
-        get_default_config (Optional[Callable[[None], TrainerConfigDict]]):
-            Optional callable that returns the default config to merge with any
-            overrides. If None, uses only(!) the user-provided
-            PartialTrainerConfigDict as dict for this Policy.
-        postprocess_fn (Optional[Callable[[Policy, SampleBatch,
-            Optional[Dict[Any, SampleBatch]], Optional["MultiAgentEpisode"]],
-            SampleBatch]]): Optional callable for post-processing experience
-            batches (called after the super's `postprocess_trajectory` method).
-        stats_fn (Optional[Callable[[Policy, SampleBatch],
-            Dict[str, TensorType]]]): Optional callable that returns a dict of
-            values given the policy and training batch. If None,
-            will use `TorchPolicy.extra_grad_info()` instead. The stats dict is
-            used for logging (e.g. in TensorBoard).
-        extra_action_out_fn (Optional[Callable[[Policy, Dict[str, TensorType],
-            List[TensorType], ModelV2, TorchDistributionWrapper]], Dict[str,
-            TensorType]]]): Optional callable that returns a dict of extra
-            values to include in experiences. If None, no extra computations
-            will be performed.
-        extra_grad_process_fn (Optional[Callable[[Policy,
-            "torch.optim.Optimizer", TensorType], Dict[str, TensorType]]]):
-            Optional callable that is called after gradients are computed and
-            returns a processing info dict. If None, will call the
-            `TorchPolicy.extra_grad_process()` method instead.
-        # TODO: (sven) dissolve naming mismatch between "learn" and "compute.."
-        extra_learn_fetches_fn (Optional[Callable[[Policy],
-            Dict[str, TensorType]]]): Optional callable that returns a dict of
-            extra tensors from the policy after loss evaluation. If None,
-            will call the `TorchPolicy.extra_compute_grad_fetches()` method
-            instead.
-        optimizer_fn (Optional[Callable[[Policy, TrainerConfigDict],
-            "torch.optim.Optimizer"]]): Optional callable that returns a
-            torch optimizer given the policy and config. If None, will call
-            the `TorchPolicy.optimizer()` method instead (which returns a
-            torch Adam optimizer).
-        validate_spaces (Optional[Callable[[Policy, gym.Space, gym.Space,
-            TrainerConfigDict], None]]): Optional callable that takes the
-            Policy, observation_space, action_space, and config to check for
-            correctness. If None, no spaces checking will be done.
-        before_init (Optional[Callable[[Policy, gym.Space, gym.Space,
-            TrainerConfigDict], None]]): Optional callable to run at the
-            beginning of `Policy.__init__` that takes the same arguments as
-            the Policy constructor. If None, this step will be skipped.
-        before_loss_init (Optional[Callable[[Policy, gym.spaces.Space,
-            gym.spaces.Space, TrainerConfigDict], None]]): Optional callable to
-            run prior to loss init. If None, this step will be skipped.
-        after_init (Optional[Callable[[Policy, gym.Space, gym.Space,
-            TrainerConfigDict], None]]): DEPRECATED: Use `before_loss_init`
-            instead.
-        _after_loss_init (Optional[Callable[[Policy, gym.spaces.Space,
-            gym.spaces.Space, TrainerConfigDict], None]]): Optional callable to
-            run after the loss init. If None, this step will be skipped.
-            This will be deprecated at some point and renamed into `after_init`
-            to match `build_tf_policy()` behavior.
-        action_sampler_fn (Optional[Callable[[TensorType, List[TensorType]],
-            Tuple[TensorType, TensorType]]]): Optional callable returning a
-            sampled action and its log-likelihood given some (obs and state)
-            inputs. If None, will either use `action_distribution_fn` or
-            compute actions by calling self.model, then sampling from the
-            so parameterized action distribution.
-        action_distribution_fn (Optional[Callable[[Policy, ModelV2, TensorType,
-            TensorType, TensorType], Tuple[TensorType,
-            Type[TorchDistributionWrapper], List[TensorType]]]]): A callable
-            that takes the Policy, Model, the observation batch, an
-            explore-flag, a timestep, and an is_training flag and returns a
-            tuple of a) distribution inputs (parameters), b) a dist-class to
-            generate an action distribution object from, and c) internal-state
-            outputs (empty list if not applicable). If None, will either use
-            `action_sampler_fn` or compute actions by calling self.model,
-            then sampling from the parameterized action distribution.
-        make_model (Optional[Callable[[Policy, gym.spaces.Space,
-            gym.spaces.Space, TrainerConfigDict], ModelV2]]): Optional callable
-            that takes the same arguments as Policy.__init__ and returns a
-            model instance. The distribution class will be determined
-            automatically. Note: Only one of `make_model` or
-            `make_model_and_action_dist` should be provided. If both are None,
-            a default Model will be created.
-        make_model_and_action_dist (Optional[Callable[[Policy,
-            gym.spaces.Space, gym.spaces.Space, TrainerConfigDict],
-            Tuple[ModelV2, Type[TorchDistributionWrapper]]]]): Optional
-            callable that takes the same arguments as Policy.__init__ and
-            returns a tuple of model instance and torch action distribution
-            class.
-            Note: Only one of `make_model` or `make_model_and_action_dist`
-            should be provided. If both are None, a default Model will be
-            created.
-        apply_gradients_fn (Optional[Callable[[Policy,
-            "torch.optim.Optimizer"], None]]): Optional callable that
-            takes a grads list and applies these to the Model's parameters.
-            If None, will call the `TorchPolicy.apply_gradients()` method
-            instead.
-        mixins (Optional[List[type]]): Optional list of any class mixins for
-            the returned policy class. These mixins will be applied in order
-            and will have higher precedence than the TorchPolicy class.
-        get_batch_divisibility_req (Optional[Callable[[Policy], int]]):
-            Optional callable that returns the divisibility requirement for
-            sample batches. If None, will assume a value of 1.
-
-    Returns:
-        Type[TorchPolicy]: TorchPolicy child class constructed from the
-            specified args.
-    """
-
-    original_kwargs = locals().copy()
-    base = add_mixins(TorchPolicy, mixins)
-
-    class policy_cls(base):
-        def __init__(self, obs_space, action_space, config):
-            if get_default_config:
-                config = dict(get_default_config(), **config)
-            self.config = config
-
-            if validate_spaces:
-                validate_spaces(self, obs_space, action_space, self.config)
-
-            if before_init:
-                before_init(self, obs_space, action_space, self.config)
-
-            # Model is customized (use default action dist class).
-            if make_model:
-                assert make_model_and_action_dist is None, \
-                    "Either `make_model` or `make_model_and_action_dist`" \
-                    " must be None!"
-                self.model = make_model(self, obs_space, action_space, config)
-                dist_class, _ = ModelCatalog.get_action_dist(
-                    action_space, self.config["model"], framework="torch")
-            # Model and action dist class are customized.
-            elif make_model_and_action_dist:
-                self.model, dist_class = make_model_and_action_dist(
-                    self, obs_space, action_space, config)
-            # Use default model and default action dist.
-            else:
-                dist_class, logit_dim = ModelCatalog.get_action_dist(
-                    action_space, self.config["model"], framework="torch")
-                self.model = ModelCatalog.get_model_v2(
-                    obs_space=obs_space,
-                    action_space=action_space,
-                    num_outputs=logit_dim,
-                    model_config=self.config["model"],
-                    framework="torch")
-
-            # Make sure, we passed in a correct Model factory.
-            assert isinstance(self.model, TorchModelV2), \
-                "ERROR: Generated Model must be a TorchModelV2 object!"
-
-            TorchPolicy.__init__(
-                self,
-                observation_space=obs_space,
-                action_space=action_space,
-                config=config,
-                model=self.model,
-                loss=loss_fn,
-                action_distribution_class=dist_class,
-                action_sampler_fn=action_sampler_fn,
-                action_distribution_fn=action_distribution_fn,
-                max_seq_len=config["model"]["max_seq_len"],
-                get_batch_divisibility_req=get_batch_divisibility_req,
-            )
-
-            # Merge Model's view requirements into Policy's.
-            self.view_requirements.update(self.model.view_requirements)
-
-            _before_loss_init = before_loss_init or after_init
-            if _before_loss_init:
-                _before_loss_init(self, self.observation_space,
-                                  self.action_space, config)
-
-            # Perform test runs through postprocessing- and loss functions.
-            self._initialize_loss_from_dummy_batch(
-                auto_remove_unneeded_view_reqs=True,
-                stats_fn=stats_fn,
-            )
-
-            if _after_loss_init:
-                _after_loss_init(self, obs_space, action_space, config)
-
-            # Got to reset global_timestep again after this fake run-through.
-            self.global_timestep = 0
-
-        @override(Policy)
-        def postprocess_trajectory(self,
-                                   sample_batch,
-                                   other_agent_batches=None,
-                                   episode=None):
-            # Do all post-processing always with no_grad().
-            # Not using this here will introduce a memory leak (issue #6962).
-            with torch.no_grad():
-                # Call super's postprocess_trajectory first.
-                sample_batch = super().postprocess_trajectory(
-                    sample_batch, other_agent_batches, episode)
-                if postprocess_fn:
-                    return postprocess_fn(self, sample_batch,
-                                          other_agent_batches, episode)
-
-                return sample_batch
-
-        @override(TorchPolicy)
-        def extra_grad_process(self, optimizer, loss):
-            """Called after optimizer.zero_grad() and loss.backward() calls.
-
-            Allows for gradient processing before optimizer.step() is called.
-            E.g. for gradient clipping.
-            """
-            if extra_grad_process_fn:
-                return extra_grad_process_fn(self, optimizer, loss)
-            else:
-                return TorchPolicy.extra_grad_process(self, optimizer, loss)
-
-        @override(TorchPolicy)
-        def extra_compute_grad_fetches(self):
-            if extra_learn_fetches_fn:
-                fetches = convert_to_non_torch_type(
-                    extra_learn_fetches_fn(self))
-                # Auto-add empty learner stats dict if needed.
-                return dict({LEARNER_STATS_KEY: {}}, **fetches)
-            else:
-                return TorchPolicy.extra_compute_grad_fetches(self)
-
-        @override(TorchPolicy)
-        def apply_gradients(self, gradients):
-            if apply_gradients_fn:
-                apply_gradients_fn(self, gradients)
-            else:
-                TorchPolicy.apply_gradients(self, gradients)
-
-        @override(TorchPolicy)
-        def extra_action_out(self, input_dict, state_batches, model,
-                             action_dist):
-            with torch.no_grad():
-                if extra_action_out_fn:
-                    stats_dict = extra_action_out_fn(
-                        self, input_dict, state_batches, model, action_dist)
-                else:
-                    stats_dict = TorchPolicy.extra_action_out(
-                        self, input_dict, state_batches, model, action_dist)
-                return convert_to_non_torch_type(stats_dict)
-
-        @override(TorchPolicy)
-        def optimizer(self):
-            if optimizer_fn:
-                optimizers = optimizer_fn(self, self.config)
-            else:
-                optimizers = TorchPolicy.optimizer(self)
-            optimizers = force_list(optimizers)
-            if getattr(self, "exploration", None):
-                optimizers = self.exploration.get_exploration_optimizer(
-                    optimizers)
-            return optimizers
-
-        @override(TorchPolicy)
-        def extra_grad_info(self, train_batch):
-            with torch.no_grad():
-                if stats_fn:
-                    stats_dict = stats_fn(self, train_batch)
-                else:
-                    stats_dict = TorchPolicy.extra_grad_info(self, train_batch)
-                return convert_to_non_torch_type(stats_dict)
-
-    def with_updates(**overrides):
-        """Allows creating a TorchPolicy cls based on settings of another one.
-
-        Keyword Args:
-            **overrides: The settings (passed into `build_torch_policy`) that
-                should be different from the class that this method is called
-                on.
-
-        Returns:
-            type: A new TorchPolicy sub-class.
-
-        Examples:
-        >> MySpecialDQNPolicyClass = DQNTorchPolicy.with_updates(
-        ..    name="MySpecialDQNPolicyClass",
-        ..    loss_function=[some_new_loss_function],
-        .. )
-        """
-        return build_torch_policy(**dict(original_kwargs, **overrides))
-
-    policy_cls.with_updates = staticmethod(with_updates)
-    policy_cls.__name__ = name
-    policy_cls.__qualname__ = name
-    return policy_cls
-=======
     if log_once("deprecation_warning_build_torch_policy"):
         deprecation_warning(
             old="build_torch_policy",
@@ -365,5 +78,4 @@
     kwargs = locals().copy()
     # Set to torch and call new function.
     kwargs["framework"] = "torch"
-    return build_policy_class(**kwargs)
->>>>>>> 5a4e50c9
+    return build_policy_class(**kwargs)