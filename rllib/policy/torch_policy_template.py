from ray.rllib.policy.policy import Policy
from ray.rllib.policy.torch_policy import TorchPolicy
from ray.rllib.models.catalog import ModelCatalog
from ray.rllib.models.torch.torch_modelv2 import TorchModelV2
from ray.rllib.utils import add_mixins
from ray.rllib.utils.annotations import override, DeveloperAPI
from ray.rllib.utils.framework import try_import_torch
from ray.rllib.utils.torch_ops import convert_to_non_torch_type

torch, _ = try_import_torch()


@DeveloperAPI
def build_torch_policy(name,
                       *,
                       loss_fn,
                       get_default_config=None,
                       stats_fn=None,
                       postprocess_fn=None,
                       extra_action_out_fn=None,
                       extra_grad_process_fn=None,
                       optimizer_fn=None,
                       before_init=None,
                       after_init=None,
                       action_sampler_fn=None,
                       action_distribution_fn=None,
                       make_model_and_action_dist=None,
                       mixins=None,
                       get_batch_divisibility_req=None):
    """Helper function for creating a torch policy at runtime.

    Arguments:
        name (str): name of the policy (e.g., "PPOTorchPolicy")
        loss_fn (func): function that returns a loss tensor as arguments
            (policy, model, dist_class, train_batch)
        get_default_config (func): optional function that returns the default
            config to merge with any overrides
        stats_fn (func): optional function that returns a dict of
            values given the policy and batch input tensors
        postprocess_fn (func): optional experience postprocessing function
            that takes the same args as Policy.postprocess_trajectory()
        extra_action_out_fn (func): optional function that returns
            a dict of extra values to include in experiences
        extra_grad_process_fn (func): optional function that is called after
            gradients are computed and returns processing info
        optimizer_fn (func): optional function that returns a torch optimizer
            given the policy and config
        before_init (func): optional function to run at the beginning of
            policy init that takes the same arguments as the policy constructor
        after_init (func): optional function to run at the end of policy init
            that takes the same arguments as the policy constructor
        action_sampler_fn (Optional[callable]): A callable returning a sampled
            action and its log-likelihood given some (obs and state) inputs.
        action_distribution_fn (Optional[callable]): A callable returning
            distribution inputs (parameters), a dist-class to generate an
            action distribution object from, and internal-state outputs (or an
            empty list if not applicable).
        make_model_and_action_dist (func): optional func that takes the same
            arguments as policy init and returns a tuple of model instance and
            torch action distribution class. If not specified, the default
            model and action dist from the catalog will be used
        mixins (list): list of any class mixins for the returned policy class.
            These mixins will be applied in order and will have higher
            precedence than the TorchPolicy class
        get_batch_divisibility_req (Optional[callable]): Optional callable that
            returns the divisibility requirement for sample batches.

    Returns:
        a TorchPolicy instance that uses the specified args
    """

    original_kwargs = locals().copy()
    base = add_mixins(TorchPolicy, mixins)

    class policy_cls(base):
        def __init__(self, obs_space, action_space, config):
            if get_default_config:
                config = dict(get_default_config(), **config)
            self.config = config

            if before_init:
                before_init(self, obs_space, action_space, config)

            if make_model_and_action_dist:
                self.model, dist_class = make_model_and_action_dist(
                    self, obs_space, action_space, config)
                # Make sure, we passed in a correct Model factory.
                assert isinstance(self.model, TorchModelV2), \
                    "ERROR: TorchPolicy::make_model_and_action_dist must " \
                    "return a TorchModelV2 object!"
            else:
                dist_class, logit_dim = ModelCatalog.get_action_dist(
                    action_space, self.config["model"], framework="torch")
                self.model = ModelCatalog.get_model_v2(
<<<<<<< HEAD
                    obs_space,
                    action_space,
                    logit_dim,
                    self.config["model"],
                    framework="torch")
=======
                    obs_space=obs_space,
                    action_space=action_space,
                    num_outputs=logit_dim,
                    model_config=self.config["model"],
                    framework="torch",
                    **self.config["model"].get("custom_options", {}))
>>>>>>> 66df8b8c

            TorchPolicy.__init__(
                self,
                obs_space,
                action_space,
                config,
                model=self.model,
                loss=loss_fn,
<<<<<<< HEAD
                action_distribution_class=dist_class,
                action_sampler_fn=action_sampler_fn,
                action_distribution_fn=action_distribution_fn)
=======
                action_distribution_class=self.dist_class,
                max_seq_len=config["model"]["max_seq_len"],
                get_batch_divisibility_req=get_batch_divisibility_req,
            )
>>>>>>> 66df8b8c

            if after_init:
                after_init(self, obs_space, action_space, config)

        @override(Policy)
        def postprocess_trajectory(self,
                                   sample_batch,
                                   other_agent_batches=None,
                                   episode=None):
            # Do all post-processing always with no_grad().
            # Not using this here will introduce a memory leak (issue #6962).
            with torch.no_grad():
                # Call super's postprocess_trajectory first.
                sample_batch = super().postprocess_trajectory(
                    convert_to_non_torch_type(sample_batch),
                    convert_to_non_torch_type(other_agent_batches), episode)
                if postprocess_fn:
                    return postprocess_fn(self, sample_batch,
                                          other_agent_batches, episode)

                return sample_batch

        @override(TorchPolicy)
        def extra_grad_process(self):
            if extra_grad_process_fn:
                return extra_grad_process_fn(self)
            else:
                return TorchPolicy.extra_grad_process(self)

        @override(TorchPolicy)
        def extra_action_out(self,
                             input_dict,
                             state_batches,
                             model,
                             action_dist=None):
            with torch.no_grad():
                if extra_action_out_fn:
                    stats_dict = extra_action_out_fn(
                        self, input_dict, state_batches, model, action_dist)
                else:
                    stats_dict = TorchPolicy.extra_action_out(
                        self, input_dict, state_batches, model, action_dist)
                return convert_to_non_torch_type(stats_dict)

        @override(TorchPolicy)
        def optimizer(self):
            if optimizer_fn:
                return optimizer_fn(self, self.config)
            else:
                return TorchPolicy.optimizer(self)

        @override(TorchPolicy)
        def extra_grad_info(self, train_batch):
            with torch.no_grad():
                if stats_fn:
                    stats_dict = stats_fn(self, train_batch)
                else:
                    stats_dict = TorchPolicy.extra_grad_info(self, train_batch)
                return convert_to_non_torch_type(stats_dict)

    def with_updates(**overrides):
        return build_torch_policy(**dict(original_kwargs, **overrides))

    policy_cls.with_updates = staticmethod(with_updates)
    policy_cls.__name__ = name
    policy_cls.__qualname__ = name
    return policy_cls<|MERGE_RESOLUTION|>--- conflicted
+++ resolved
@@ -92,20 +92,12 @@
                 dist_class, logit_dim = ModelCatalog.get_action_dist(
                     action_space, self.config["model"], framework="torch")
                 self.model = ModelCatalog.get_model_v2(
-<<<<<<< HEAD
-                    obs_space,
-                    action_space,
-                    logit_dim,
-                    self.config["model"],
-                    framework="torch")
-=======
                     obs_space=obs_space,
                     action_space=action_space,
                     num_outputs=logit_dim,
                     model_config=self.config["model"],
                     framework="torch",
                     **self.config["model"].get("custom_options", {}))
->>>>>>> 66df8b8c
 
             TorchPolicy.__init__(
                 self,
@@ -114,16 +106,12 @@
                 config,
                 model=self.model,
                 loss=loss_fn,
-<<<<<<< HEAD
                 action_distribution_class=dist_class,
                 action_sampler_fn=action_sampler_fn,
-                action_distribution_fn=action_distribution_fn)
-=======
-                action_distribution_class=self.dist_class,
+                action_distribution_fn=action_distribution_fn,
                 max_seq_len=config["model"]["max_seq_len"],
                 get_batch_divisibility_req=get_batch_divisibility_req,
             )
->>>>>>> 66df8b8c
 
             if after_init:
                 after_init(self, obs_space, action_space, config)
@@ -133,18 +121,15 @@
                                    sample_batch,
                                    other_agent_batches=None,
                                    episode=None):
+            if not postprocess_fn:
+                return sample_batch
+
             # Do all post-processing always with no_grad().
             # Not using this here will introduce a memory leak (issue #6962).
             with torch.no_grad():
-                # Call super's postprocess_trajectory first.
-                sample_batch = super().postprocess_trajectory(
-                    convert_to_non_torch_type(sample_batch),
+                return postprocess_fn(
+                    self, convert_to_non_torch_type(sample_batch),
                     convert_to_non_torch_type(other_agent_batches), episode)
-                if postprocess_fn:
-                    return postprocess_fn(self, sample_batch,
-                                          other_agent_batches, episode)
-
-                return sample_batch
 
         @override(TorchPolicy)
         def extra_grad_process(self):
