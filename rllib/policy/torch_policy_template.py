--- conflicted
+++ resolved
@@ -245,10 +245,7 @@
             # Update this Policy's ViewRequirements (if function given).
             if callable(view_requirements_fn):
                 self.view_requirements.update(view_requirements_fn(self))
-<<<<<<< HEAD
-=======
             # Merge Model's view requirements into Policy's.
->>>>>>> 63b85df8
             self.view_requirements.update(
                 self.model.inference_view_requirements)
 
