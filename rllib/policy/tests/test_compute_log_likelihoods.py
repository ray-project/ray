--- conflicted
+++ resolved
@@ -11,11 +11,7 @@
 from ray.rllib.utils.numpy import one_hot, fc, MIN_LOG_NN_OUTPUT, \
     MAX_LOG_NN_OUTPUT
 
-<<<<<<< HEAD
-tf, tfv = try_import_tf()
-=======
 tf1, tf, tfv = try_import_tf()
->>>>>>> b71c912d
 
 
 def do_test_log_likelihood(run,
