--- conflicted
+++ resolved
@@ -33,15 +33,10 @@
         env = "FrozenLake-v1"
         config["env_config"] = {"is_slippery": False, "map_name": "4x4"}
         obs_batch = np.array([0])
-        # PG does not preprocess anymore by default.
-<<<<<<< HEAD
+        # PG algos do not preprocess anymore by default.
         preprocessed_obs_batch = obs_batch if \
             run not in [pg.PGTrainer, ppo.PPOTrainer, ppo.appo.APPOTrainer] \
             else one_hot(obs_batch, depth=16)
-=======
-        preprocessed_obs_batch = one_hot(obs_batch, depth=16) \
-            if run is not pg.PGTrainer else obs_batch
->>>>>>> 613a7cc6
 
     prev_r = None if prev_a is None else np.array(0.0)
 
