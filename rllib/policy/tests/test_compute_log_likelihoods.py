--- conflicted
+++ resolved
@@ -1,448 +1,224 @@
-<<<<<<< HEAD
-import numpy as np
-from scipy.stats import norm
-import unittest
-
-import ray
-import ray.rllib.agents.dqn as dqn
-import ray.rllib.agents.pg as pg
-import ray.rllib.agents.ppo as ppo
-import ray.rllib.agents.sac as sac
-from ray.rllib.utils.framework import try_import_tf
-from ray.rllib.utils.test_utils import check, framework_iterator
-from ray.rllib.utils.numpy import one_hot, fc, MIN_LOG_NN_OUTPUT, MAX_LOG_NN_OUTPUT
-
-tf1, tf, tfv = try_import_tf()
-
-
-def do_test_log_likelihood(
-    run,
-    config,
-    prev_a=None,
-    continuous=False,
-    layer_key=("fc", (0, 4), ("_hidden_layers.0.", "_logits.")),
-    logp_func=None,
-):
-    config = config.copy()
-    # Run locally.
-    config["num_workers"] = 0
-    # Env setup.
-    if continuous:
-        env = "Pendulum-v1"
-        obs_batch = preprocessed_obs_batch = np.array([[0.0, 0.1, -0.1]])
-    else:
-        env = "FrozenLake-v1"
-        config["env_config"] = {"is_slippery": False, "map_name": "4x4"}
-        obs_batch = np.array([0])
-        preprocessed_obs_batch = one_hot(obs_batch, depth=16)
-
-    prev_r = None if prev_a is None else np.array(0.0)
-
-    # Test against all frameworks.
-    for fw in framework_iterator(config):
-        trainer = run(config=config, env=env)
-
-        policy = trainer.get_policy()
-        vars = policy.get_weights()
-        # Sample n actions, then roughly check their logp against their
-        # counts.
-        num_actions = 1000 if not continuous else 50
-        actions = []
-        for _ in range(num_actions):
-            # Single action from single obs.
-            actions.append(
-                trainer.compute_single_action(
-                    obs_batch[0],
-                    prev_action=prev_a,
-                    prev_reward=prev_r,
-                    explore=True,
-                    # Do not unsquash actions
-                    # (remain in normalized [-1.0; 1.0] space).
-                    unsquash_action=False,
-                )
-            )
-
-        # Test all taken actions for their log-likelihoods vs expected values.
-        if continuous:
-            for idx in range(num_actions):
-                a = actions[idx]
-                if fw != "torch":
-                    if isinstance(vars, list):
-                        expected_mean_logstd = fc(
-                            fc(obs_batch, vars[layer_key[1][0]]), vars[layer_key[1][1]]
-                        )
-                    else:
-                        expected_mean_logstd = fc(
-                            fc(
-                                obs_batch,
-                                vars["default_policy/{}_1/kernel".format(layer_key[0])],
-                            ),
-                            vars["default_policy/{}_out/kernel".format(layer_key[0])],
-                        )
-                else:
-                    expected_mean_logstd = fc(
-                        fc(
-                            obs_batch,
-                            vars["{}_model.0.weight".format(layer_key[2][0])],
-                            framework=fw,
-                        ),
-                        vars["{}_model.0.weight".format(layer_key[2][1])],
-                        framework=fw,
-                    )
-                mean, log_std = np.split(expected_mean_logstd, 2, axis=-1)
-                if logp_func is None:
-                    expected_logp = np.log(norm.pdf(a, mean, np.exp(log_std)))
-                else:
-                    expected_logp = logp_func(mean, log_std, a)
-                logp = policy.compute_log_likelihoods(
-                    np.array([a]),
-                    preprocessed_obs_batch,
-                    prev_action_batch=np.array([prev_a]) if prev_a else None,
-                    prev_reward_batch=np.array([prev_r]) if prev_r else None,
-                    actions_normalized=True,
-                )
-                check(logp, expected_logp[0], rtol=0.2)
-        # Test all available actions for their logp values.
-        else:
-            for a in [0, 1, 2, 3]:
-                count = actions.count(a)
-                expected_prob = count / num_actions
-                logp = policy.compute_log_likelihoods(
-                    np.array([a]),
-                    preprocessed_obs_batch,
-                    prev_action_batch=np.array([prev_a]) if prev_a else None,
-                    prev_reward_batch=np.array([prev_r]) if prev_r else None,
-                )
-                check(np.exp(logp), expected_prob, atol=0.2)
-
-
-class TestComputeLogLikelihood(unittest.TestCase):
-    @classmethod
-    def setUpClass(cls) -> None:
-        ray.init()
-
-    @classmethod
-    def tearDownClass(cls) -> None:
-        ray.shutdown()
-
-    def test_dqn(self):
-        """Tests, whether DQN correctly computes logp in soft-q mode."""
-        config = dqn.DEFAULT_CONFIG.copy()
-        # Soft-Q for DQN.
-        config["exploration_config"] = {"type": "SoftQ", "temperature": 0.5}
-        config["seed"] = 42
-        do_test_log_likelihood(dqn.DQNTrainer, config)
-
-    def test_pg_cont(self):
-        """Tests PG's (cont. actions) compute_log_likelihoods method."""
-        config = pg.DEFAULT_CONFIG.copy()
-        config["seed"] = 42
-        config["model"]["fcnet_hiddens"] = [10]
-        config["model"]["fcnet_activation"] = "linear"
-        prev_a = np.array([0.0])
-        do_test_log_likelihood(
-            pg.PGTrainer,
-            config,
-            prev_a,
-            continuous=True,
-            layer_key=("fc", (0, 2), ("_hidden_layers.0.", "_logits.")),
-        )
-
-    def test_pg_discr(self):
-        """Tests PG's (cont. actions) compute_log_likelihoods method."""
-        config = pg.DEFAULT_CONFIG.copy()
-        config["seed"] = 42
-        prev_a = np.array(0)
-        do_test_log_likelihood(pg.PGTrainer, config, prev_a)
-
-    def test_ppo_cont(self):
-        """Tests PPO's (cont. actions) compute_log_likelihoods method."""
-        config = ppo.DEFAULT_CONFIG.copy()
-        config["seed"] = 42
-        config["model"]["fcnet_hiddens"] = [10]
-        config["model"]["fcnet_activation"] = "linear"
-        prev_a = np.array([0.0])
-        do_test_log_likelihood(ppo.PPOTrainer, config, prev_a, continuous=True)
-
-    def test_ppo_discr(self):
-        """Tests PPO's (discr. actions) compute_log_likelihoods method."""
-        config = ppo.DEFAULT_CONFIG.copy()
-        config["seed"] = 42
-        prev_a = np.array(0)
-        do_test_log_likelihood(ppo.PPOTrainer, config, prev_a)
-
-    def test_sac_cont(self):
-        """Tests SAC's (cont. actions) compute_log_likelihoods method."""
-        config = sac.DEFAULT_CONFIG.copy()
-        config["seed"] = 42
-        config["policy_model"]["fcnet_hiddens"] = [10]
-        config["policy_model"]["fcnet_activation"] = "linear"
-        prev_a = np.array([0.0])
-
-        # SAC cont uses a squashed normal distribution. Implement it's logp
-        # logic here in numpy for comparing results.
-        def logp_func(means, log_stds, values, low=-1.0, high=1.0):
-            stds = np.exp(np.clip(log_stds, MIN_LOG_NN_OUTPUT, MAX_LOG_NN_OUTPUT))
-            unsquashed_values = np.arctanh((values - low) / (high - low) * 2.0 - 1.0)
-            log_prob_unsquashed = np.sum(
-                np.log(norm.pdf(unsquashed_values, means, stds)), -1
-            )
-            return log_prob_unsquashed - np.sum(
-                np.log(1 - np.tanh(unsquashed_values) ** 2), axis=-1
-            )
-
-        do_test_log_likelihood(
-            sac.SACTrainer,
-            config,
-            prev_a,
-            continuous=True,
-            layer_key=(
-                "fc",
-                (0, 2),
-                ("action_model._hidden_layers.0.", "action_model._logits."),
-            ),
-            logp_func=logp_func,
-        )
-
-    def test_sac_discr(self):
-        """Tests SAC's (discrete actions) compute_log_likelihoods method."""
-        config = sac.DEFAULT_CONFIG.copy()
-        config["seed"] = 42
-        config["policy_model"]["fcnet_hiddens"] = [10]
-        config["policy_model"]["fcnet_activation"] = "linear"
-        prev_a = np.array(0)
-
-        do_test_log_likelihood(sac.SACTrainer, config, prev_a)
-
-
-if __name__ == "__main__":
-    import pytest
-    import sys
-
-    sys.exit(pytest.main(["-v", __file__]))
-=======
-import numpy as np
-from scipy.stats import norm
-import unittest
-
-import ray
-import ray.rllib.agents.dqn as dqn
-import ray.rllib.agents.pg as pg
-import ray.rllib.agents.ppo as ppo
-import ray.rllib.agents.sac as sac
-from ray.rllib.utils.framework import try_import_tf
-from ray.rllib.utils.test_utils import check, framework_iterator
-from ray.rllib.utils.numpy import one_hot, fc, MIN_LOG_NN_OUTPUT, MAX_LOG_NN_OUTPUT
-
-tf1, tf, tfv = try_import_tf()
-
-
-def do_test_log_likelihood(
-    run,
-    config,
-    prev_a=None,
-    continuous=False,
-    layer_key=("fc", (0, 4), ("_hidden_layers.0.", "_logits.")),
-    logp_func=None,
-):
-    config = config.copy()
-    # Run locally.
-    config["num_workers"] = 0
-    # Env setup.
-    if continuous:
-        env = "Pendulum-v1"
-        obs_batch = preprocessed_obs_batch = np.array([[0.0, 0.1, -0.1]])
-    else:
-        env = "FrozenLake-v1"
-        config["env_config"] = {"is_slippery": False, "map_name": "4x4"}
-        obs_batch = np.array([0])
-        # PG does not preprocess anymore by default.
-        preprocessed_obs_batch = (
-            one_hot(obs_batch, depth=16) if run is not pg.PGTrainer else obs_batch
-        )
-
-    prev_r = None if prev_a is None else np.array(0.0)
-
-    # Test against all frameworks.
-    for fw in framework_iterator(config):
-        trainer = run(config=config, env=env)
-
-        policy = trainer.get_policy()
-        vars = policy.get_weights()
-        # Sample n actions, then roughly check their logp against their
-        # counts.
-        num_actions = 1000 if not continuous else 50
-        actions = []
-        for _ in range(num_actions):
-            # Single action from single obs.
-            actions.append(
-                trainer.compute_single_action(
-                    obs_batch[0],
-                    prev_action=prev_a,
-                    prev_reward=prev_r,
-                    explore=True,
-                    # Do not unsquash actions
-                    # (remain in normalized [-1.0; 1.0] space).
-                    unsquash_action=False,
-                )
-            )
-
-        # Test all taken actions for their log-likelihoods vs expected values.
-        if continuous:
-            for idx in range(num_actions):
-                a = actions[idx]
-                if fw != "torch":
-                    if isinstance(vars, list):
-                        expected_mean_logstd = fc(
-                            fc(obs_batch, vars[layer_key[1][0]]), vars[layer_key[1][1]]
-                        )
-                    else:
-                        expected_mean_logstd = fc(
-                            fc(
-                                obs_batch,
-                                vars["default_policy/{}_1/kernel".format(layer_key[0])],
-                            ),
-                            vars["default_policy/{}_out/kernel".format(layer_key[0])],
-                        )
-                else:
-                    expected_mean_logstd = fc(
-                        fc(
-                            obs_batch,
-                            vars["{}_model.0.weight".format(layer_key[2][0])],
-                            framework=fw,
-                        ),
-                        vars["{}_model.0.weight".format(layer_key[2][1])],
-                        framework=fw,
-                    )
-                mean, log_std = np.split(expected_mean_logstd, 2, axis=-1)
-                if logp_func is None:
-                    expected_logp = np.log(norm.pdf(a, mean, np.exp(log_std)))
-                else:
-                    expected_logp = logp_func(mean, log_std, a)
-                logp = policy.compute_log_likelihoods(
-                    np.array([a]),
-                    preprocessed_obs_batch,
-                    prev_action_batch=np.array([prev_a]) if prev_a else None,
-                    prev_reward_batch=np.array([prev_r]) if prev_r else None,
-                    actions_normalized=True,
-                )
-                check(logp, expected_logp[0], rtol=0.2)
-        # Test all available actions for their logp values.
-        else:
-            for a in [0, 1, 2, 3]:
-                count = actions.count(a)
-                expected_prob = count / num_actions
-                logp = policy.compute_log_likelihoods(
-                    np.array([a]),
-                    preprocessed_obs_batch,
-                    prev_action_batch=np.array([prev_a]) if prev_a else None,
-                    prev_reward_batch=np.array([prev_r]) if prev_r else None,
-                )
-                check(np.exp(logp), expected_prob, atol=0.2)
-
-
-class TestComputeLogLikelihood(unittest.TestCase):
-    @classmethod
-    def setUpClass(cls) -> None:
-        ray.init()
-
-    @classmethod
-    def tearDownClass(cls) -> None:
-        ray.shutdown()
-
-    def test_dqn(self):
-        """Tests, whether DQN correctly computes logp in soft-q mode."""
-        config = dqn.DEFAULT_CONFIG.copy()
-        # Soft-Q for DQN.
-        config["exploration_config"] = {"type": "SoftQ", "temperature": 0.5}
-        config["seed"] = 42
-        do_test_log_likelihood(dqn.DQNTrainer, config)
-
-    def test_pg_cont(self):
-        """Tests PG's (cont. actions) compute_log_likelihoods method."""
-        config = pg.DEFAULT_CONFIG.copy()
-        config["seed"] = 42
-        config["model"]["fcnet_hiddens"] = [10]
-        config["model"]["fcnet_activation"] = "linear"
-        prev_a = np.array([0.0])
-        do_test_log_likelihood(
-            pg.PGTrainer,
-            config,
-            prev_a,
-            continuous=True,
-            layer_key=("fc", (0, 2), ("_hidden_layers.0.", "_logits.")),
-        )
-
-    def test_pg_discr(self):
-        """Tests PG's (cont. actions) compute_log_likelihoods method."""
-        config = pg.DEFAULT_CONFIG.copy()
-        config["seed"] = 42
-        prev_a = np.array(0)
-        do_test_log_likelihood(pg.PGTrainer, config, prev_a)
-
-    def test_ppo_cont(self):
-        """Tests PPO's (cont. actions) compute_log_likelihoods method."""
-        config = ppo.DEFAULT_CONFIG.copy()
-        config["seed"] = 42
-        config["model"]["fcnet_hiddens"] = [10]
-        config["model"]["fcnet_activation"] = "linear"
-        prev_a = np.array([0.0])
-        do_test_log_likelihood(ppo.PPOTrainer, config, prev_a, continuous=True)
-
-    def test_ppo_discr(self):
-        """Tests PPO's (discr. actions) compute_log_likelihoods method."""
-        config = ppo.DEFAULT_CONFIG.copy()
-        config["seed"] = 42
-        prev_a = np.array(0)
-        do_test_log_likelihood(ppo.PPOTrainer, config, prev_a)
-
-    def test_sac_cont(self):
-        """Tests SAC's (cont. actions) compute_log_likelihoods method."""
-        config = sac.DEFAULT_CONFIG.copy()
-        config["seed"] = 42
-        config["policy_model"]["fcnet_hiddens"] = [10]
-        config["policy_model"]["fcnet_activation"] = "linear"
-        prev_a = np.array([0.0])
-
-        # SAC cont uses a squashed normal distribution. Implement it's logp
-        # logic here in numpy for comparing results.
-        def logp_func(means, log_stds, values, low=-1.0, high=1.0):
-            stds = np.exp(np.clip(log_stds, MIN_LOG_NN_OUTPUT, MAX_LOG_NN_OUTPUT))
-            unsquashed_values = np.arctanh((values - low) / (high - low) * 2.0 - 1.0)
-            log_prob_unsquashed = np.sum(
-                np.log(norm.pdf(unsquashed_values, means, stds)), -1
-            )
-            return log_prob_unsquashed - np.sum(
-                np.log(1 - np.tanh(unsquashed_values) ** 2), axis=-1
-            )
-
-        do_test_log_likelihood(
-            sac.SACTrainer,
-            config,
-            prev_a,
-            continuous=True,
-            layer_key=(
-                "fc",
-                (0, 2),
-                ("action_model._hidden_layers.0.", "action_model._logits."),
-            ),
-            logp_func=logp_func,
-        )
-
-    def test_sac_discr(self):
-        """Tests SAC's (discrete actions) compute_log_likelihoods method."""
-        config = sac.DEFAULT_CONFIG.copy()
-        config["seed"] = 42
-        config["policy_model"]["fcnet_hiddens"] = [10]
-        config["policy_model"]["fcnet_activation"] = "linear"
-        prev_a = np.array(0)
-
-        do_test_log_likelihood(sac.SACTrainer, config, prev_a)
-
-
-if __name__ == "__main__":
-    import pytest
-    import sys
-
-    sys.exit(pytest.main(["-v", __file__]))
->>>>>>> 19672688
+import numpy as np
+from scipy.stats import norm
+import unittest
+
+import ray
+import ray.rllib.agents.dqn as dqn
+import ray.rllib.agents.pg as pg
+import ray.rllib.agents.ppo as ppo
+import ray.rllib.agents.sac as sac
+from ray.rllib.utils.framework import try_import_tf
+from ray.rllib.utils.test_utils import check, framework_iterator
+from ray.rllib.utils.numpy import one_hot, fc, MIN_LOG_NN_OUTPUT, MAX_LOG_NN_OUTPUT
+
+tf1, tf, tfv = try_import_tf()
+
+
+def do_test_log_likelihood(
+    run,
+    config,
+    prev_a=None,
+    continuous=False,
+    layer_key=("fc", (0, 4), ("_hidden_layers.0.", "_logits.")),
+    logp_func=None,
+):
+    config = config.copy()
+    # Run locally.
+    config["num_workers"] = 0
+    # Env setup.
+    if continuous:
+        env = "Pendulum-v1"
+        obs_batch = preprocessed_obs_batch = np.array([[0.0, 0.1, -0.1]])
+    else:
+        env = "FrozenLake-v1"
+        config["env_config"] = {"is_slippery": False, "map_name": "4x4"}
+        obs_batch = np.array([0])
+        # PG does not preprocess anymore by default.
+        preprocessed_obs_batch = (
+            one_hot(obs_batch, depth=16) if run is not pg.PGTrainer else obs_batch
+        )
+
+    prev_r = None if prev_a is None else np.array(0.0)
+
+    # Test against all frameworks.
+    for fw in framework_iterator(config):
+        trainer = run(config=config, env=env)
+
+        policy = trainer.get_policy()
+        vars = policy.get_weights()
+        # Sample n actions, then roughly check their logp against their
+        # counts.
+        num_actions = 1000 if not continuous else 50
+        actions = []
+        for _ in range(num_actions):
+            # Single action from single obs.
+            actions.append(
+                trainer.compute_single_action(
+                    obs_batch[0],
+                    prev_action=prev_a,
+                    prev_reward=prev_r,
+                    explore=True,
+                    # Do not unsquash actions
+                    # (remain in normalized [-1.0; 1.0] space).
+                    unsquash_action=False,
+                )
+            )
+
+        # Test all taken actions for their log-likelihoods vs expected values.
+        if continuous:
+            for idx in range(num_actions):
+                a = actions[idx]
+                if fw != "torch":
+                    if isinstance(vars, list):
+                        expected_mean_logstd = fc(
+                            fc(obs_batch, vars[layer_key[1][0]]), vars[layer_key[1][1]]
+                        )
+                    else:
+                        expected_mean_logstd = fc(
+                            fc(
+                                obs_batch,
+                                vars["default_policy/{}_1/kernel".format(layer_key[0])],
+                            ),
+                            vars["default_policy/{}_out/kernel".format(layer_key[0])],
+                        )
+                else:
+                    expected_mean_logstd = fc(
+                        fc(
+                            obs_batch,
+                            vars["{}_model.0.weight".format(layer_key[2][0])],
+                            framework=fw,
+                        ),
+                        vars["{}_model.0.weight".format(layer_key[2][1])],
+                        framework=fw,
+                    )
+                mean, log_std = np.split(expected_mean_logstd, 2, axis=-1)
+                if logp_func is None:
+                    expected_logp = np.log(norm.pdf(a, mean, np.exp(log_std)))
+                else:
+                    expected_logp = logp_func(mean, log_std, a)
+                logp = policy.compute_log_likelihoods(
+                    np.array([a]),
+                    preprocessed_obs_batch,
+                    prev_action_batch=np.array([prev_a]) if prev_a else None,
+                    prev_reward_batch=np.array([prev_r]) if prev_r else None,
+                    actions_normalized=True,
+                )
+                check(logp, expected_logp[0], rtol=0.2)
+        # Test all available actions for their logp values.
+        else:
+            for a in [0, 1, 2, 3]:
+                count = actions.count(a)
+                expected_prob = count / num_actions
+                logp = policy.compute_log_likelihoods(
+                    np.array([a]),
+                    preprocessed_obs_batch,
+                    prev_action_batch=np.array([prev_a]) if prev_a else None,
+                    prev_reward_batch=np.array([prev_r]) if prev_r else None,
+                )
+                check(np.exp(logp), expected_prob, atol=0.2)
+
+
+class TestComputeLogLikelihood(unittest.TestCase):
+    @classmethod
+    def setUpClass(cls) -> None:
+        ray.init()
+
+    @classmethod
+    def tearDownClass(cls) -> None:
+        ray.shutdown()
+
+    def test_dqn(self):
+        """Tests, whether DQN correctly computes logp in soft-q mode."""
+        config = dqn.DEFAULT_CONFIG.copy()
+        # Soft-Q for DQN.
+        config["exploration_config"] = {"type": "SoftQ", "temperature": 0.5}
+        config["seed"] = 42
+        do_test_log_likelihood(dqn.DQNTrainer, config)
+
+    def test_pg_cont(self):
+        """Tests PG's (cont. actions) compute_log_likelihoods method."""
+        config = pg.DEFAULT_CONFIG.copy()
+        config["seed"] = 42
+        config["model"]["fcnet_hiddens"] = [10]
+        config["model"]["fcnet_activation"] = "linear"
+        prev_a = np.array([0.0])
+        do_test_log_likelihood(
+            pg.PGTrainer,
+            config,
+            prev_a,
+            continuous=True,
+            layer_key=("fc", (0, 2), ("_hidden_layers.0.", "_logits.")),
+        )
+
+    def test_pg_discr(self):
+        """Tests PG's (cont. actions) compute_log_likelihoods method."""
+        config = pg.DEFAULT_CONFIG.copy()
+        config["seed"] = 42
+        prev_a = np.array(0)
+        do_test_log_likelihood(pg.PGTrainer, config, prev_a)
+
+    def test_ppo_cont(self):
+        """Tests PPO's (cont. actions) compute_log_likelihoods method."""
+        config = ppo.DEFAULT_CONFIG.copy()
+        config["seed"] = 42
+        config["model"]["fcnet_hiddens"] = [10]
+        config["model"]["fcnet_activation"] = "linear"
+        prev_a = np.array([0.0])
+        do_test_log_likelihood(ppo.PPOTrainer, config, prev_a, continuous=True)
+
+    def test_ppo_discr(self):
+        """Tests PPO's (discr. actions) compute_log_likelihoods method."""
+        config = ppo.DEFAULT_CONFIG.copy()
+        config["seed"] = 42
+        prev_a = np.array(0)
+        do_test_log_likelihood(ppo.PPOTrainer, config, prev_a)
+
+    def test_sac_cont(self):
+        """Tests SAC's (cont. actions) compute_log_likelihoods method."""
+        config = sac.DEFAULT_CONFIG.copy()
+        config["seed"] = 42
+        config["policy_model"]["fcnet_hiddens"] = [10]
+        config["policy_model"]["fcnet_activation"] = "linear"
+        prev_a = np.array([0.0])
+
+        # SAC cont uses a squashed normal distribution. Implement it's logp
+        # logic here in numpy for comparing results.
+        def logp_func(means, log_stds, values, low=-1.0, high=1.0):
+            stds = np.exp(np.clip(log_stds, MIN_LOG_NN_OUTPUT, MAX_LOG_NN_OUTPUT))
+            unsquashed_values = np.arctanh((values - low) / (high - low) * 2.0 - 1.0)
+            log_prob_unsquashed = np.sum(
+                np.log(norm.pdf(unsquashed_values, means, stds)), -1
+            )
+            return log_prob_unsquashed - np.sum(
+                np.log(1 - np.tanh(unsquashed_values) ** 2), axis=-1
+            )
+
+        do_test_log_likelihood(
+            sac.SACTrainer,
+            config,
+            prev_a,
+            continuous=True,
+            layer_key=(
+                "fc",
+                (0, 2),
+                ("action_model._hidden_layers.0.", "action_model._logits."),
+            ),
+            logp_func=logp_func,
+        )
+
+    def test_sac_discr(self):
+        """Tests SAC's (discrete actions) compute_log_likelihoods method."""
+        config = sac.DEFAULT_CONFIG.copy()
+        config["seed"] = 42
+        config["policy_model"]["fcnet_hiddens"] = [10]
+        config["policy_model"]["fcnet_activation"] = "linear"
+        prev_a = np.array(0)
+
+        do_test_log_likelihood(sac.SACTrainer, config, prev_a)
+
+
+if __name__ == "__main__":
+    import pytest
+    import sys
+
+    sys.exit(pytest.main(["-v", __file__]))