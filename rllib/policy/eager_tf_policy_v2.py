--- conflicted
+++ resolved
@@ -730,16 +730,13 @@
         if not self.config.get("_enable_learner_api", False):
             if self._optimizer and len(self._optimizer.variables()) > 0:
                 state["_optimizer_variables"] = self._optimizer.variables()
-<<<<<<< HEAD
+
         # Add exploration state.
-        state["_exploration_state"] = self.exploration.get_state()
-=======
-            # Add exploration state.
-            if self.exploration:
-                # This is not compatible with RLModules, which have a method
-                # `forward_exploration` to specify custom exploration behavior.
-                state["_exploration_state"] = self.exploration.get_state()
->>>>>>> e6dad0b9
+        if self.exploration:
+            # This is not compatible with RLModules, which have a method
+            # `forward_exploration` to specify custom exploration behavior.
+            state["_exploration_state"] = self.exploration.get_state()
+        
         return state
 
     @override(Policy)
