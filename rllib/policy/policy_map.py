--- conflicted
+++ resolved
@@ -4,11 +4,6 @@
 import threading
 from typing import TYPE_CHECKING, Callable, Dict, Optional, Set, Type
 
-<<<<<<< HEAD
-import gym
-
-=======
->>>>>>> a9b9208e
 import ray.cloudpickle as pickle
 from ray.rllib.policy.policy import PolicySpec
 from ray.rllib.utils.annotations import PublicAPI, override
