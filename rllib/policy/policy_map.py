--- conflicted
+++ resolved
@@ -1,9 +1,4 @@
 from collections import deque
-<<<<<<< HEAD
-import gymnasium as gym
-import os
-=======
->>>>>>> ed3f3c08
 import threading
 from typing import Dict, Set
 
