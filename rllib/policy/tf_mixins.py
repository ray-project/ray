import logging
from typing import Dict, List, Union

import gym

from ray.rllib.models.modelv2 import ModelV2
from ray.rllib.policy.policy import Policy
from ray.rllib.policy.sample_batch import SampleBatch
from ray.rllib.policy.tf_policy import TFPolicy
from ray.rllib.utils.annotations import DeveloperAPI, override
from ray.rllib.utils.framework import get_variable, try_import_tf
from ray.rllib.utils.schedules import PiecewiseSchedule
from ray.rllib.utils.tf_utils import make_tf_callable
from ray.rllib.utils.typing import (
    AlgorithmConfigDict,
    LocalOptimizer,
    ModelGradients,
    TensorType,
)

logger = logging.getLogger(__name__)
tf1, tf, tfv = try_import_tf()


@DeveloperAPI
class LearningRateSchedule:
    """Mixin for TFPolicy that adds a learning rate schedule."""

    @DeveloperAPI
    def __init__(self, lr, lr_schedule):
        self._lr_schedule = None
        if lr_schedule is None:
            self.cur_lr = tf1.get_variable("lr", initializer=lr, trainable=False)
        else:
            self._lr_schedule = PiecewiseSchedule(
                lr_schedule, outside_value=lr_schedule[-1][-1], framework=None
            )
            self.cur_lr = tf1.get_variable(
                "lr", initializer=self._lr_schedule.value(0), trainable=False
            )
            if self.framework == "tf":
                self._lr_placeholder = tf1.placeholder(dtype=tf.float32, name="lr")
                self._lr_update = self.cur_lr.assign(
                    self._lr_placeholder, read_value=False
                )

    @override(Policy)
    def on_global_var_update(self, global_vars):
        super().on_global_var_update(global_vars)
        if self._lr_schedule is not None:
            new_val = self._lr_schedule.value(global_vars["timestep"])
            if self.framework == "tf":
                self.get_session().run(
                    self._lr_update, feed_dict={self._lr_placeholder: new_val}
                )
            else:
                self.cur_lr.assign(new_val, read_value=False)
                # This property (self._optimizer) is (still) accessible for
                # both TFPolicy and any TFPolicy_eager.
                self._optimizer.learning_rate.assign(self.cur_lr)

    @override(TFPolicy)
    def optimizer(self):
        if self.framework == "tf":
            return tf1.train.AdamOptimizer(learning_rate=self.cur_lr)
        else:
            return tf.keras.optimizers.Adam(self.cur_lr)


@DeveloperAPI
class EntropyCoeffSchedule:
    """Mixin for TFPolicy that adds entropy coeff decay."""

    @DeveloperAPI
    def __init__(self, entropy_coeff, entropy_coeff_schedule):
        self._entropy_coeff_schedule = None
        if entropy_coeff_schedule is None:
            self.entropy_coeff = get_variable(
                entropy_coeff, framework="tf", tf_name="entropy_coeff", trainable=False
            )
        else:
            # Allows for custom schedule similar to lr_schedule format
            if isinstance(entropy_coeff_schedule, list):
                self._entropy_coeff_schedule = PiecewiseSchedule(
                    entropy_coeff_schedule,
                    outside_value=entropy_coeff_schedule[-1][-1],
                    framework=None,
                )
            else:
                # Implements previous version but enforces outside_value
                self._entropy_coeff_schedule = PiecewiseSchedule(
                    [[0, entropy_coeff], [entropy_coeff_schedule, 0.0]],
                    outside_value=0.0,
                    framework=None,
                )

            self.entropy_coeff = get_variable(
                self._entropy_coeff_schedule.value(0),
                framework="tf",
                tf_name="entropy_coeff",
                trainable=False,
            )
            if self.framework == "tf":
                self._entropy_coeff_placeholder = tf1.placeholder(
                    dtype=tf.float32, name="entropy_coeff"
                )
                self._entropy_coeff_update = self.entropy_coeff.assign(
                    self._entropy_coeff_placeholder, read_value=False
                )

    @override(Policy)
    def on_global_var_update(self, global_vars):
        super().on_global_var_update(global_vars)
        if self._entropy_coeff_schedule is not None:
            new_val = self._entropy_coeff_schedule.value(global_vars["timestep"])
            if self.framework == "tf":
                self.get_session().run(
                    self._entropy_coeff_update,
                    feed_dict={self._entropy_coeff_placeholder: new_val},
                )
            else:
                self.entropy_coeff.assign(new_val, read_value=False)


class KLCoeffMixin:
    """Assigns the `update_kl()` and other KL-related methods to a TFPolicy.

    This is used in Algorithms to update the KL coefficient after each
    learning step based on `config.kl_target` and the measured KL value
    (from the train_batch).
    """

    def __init__(self, config: AlgorithmConfigDict):
        # The current KL value (as python float).
        self.kl_coeff_val = config["kl_coeff"]
        # The current KL value (as tf Variable for in-graph operations).
        self.kl_coeff = get_variable(
            float(self.kl_coeff_val),
            tf_name="kl_coeff",
            trainable=False,
            framework=config["framework"],
        )
        # Constant target value.
        self.kl_target = config["kl_target"]
        if self.framework == "tf":
            self._kl_coeff_placeholder = tf1.placeholder(
                dtype=tf.float32, name="kl_coeff"
            )
            self._kl_coeff_update = self.kl_coeff.assign(
                self._kl_coeff_placeholder, read_value=False
            )

    def update_kl(self, sampled_kl):
        # Update the current KL value based on the recently measured value.
        # Increase.
        if sampled_kl > 2.0 * self.kl_target:
            self.kl_coeff_val *= 1.5
        # Decrease.
        elif sampled_kl < 0.5 * self.kl_target:
            self.kl_coeff_val *= 0.5
        # No change.
        else:
            return self.kl_coeff_val

        # Make sure, new value is also stored in graph/tf variable.
        self._set_kl_coeff(self.kl_coeff_val)

        # Return the current KL value.
        return self.kl_coeff_val

    def _set_kl_coeff(self, new_kl_coeff):
        # Set the (off graph) value.
        self.kl_coeff_val = new_kl_coeff

        # Update the tf/tf2 Variable (via session call for tf or `assign`).
        if self.framework == "tf":
            self.get_session().run(
                self._kl_coeff_update,
                feed_dict={self._kl_coeff_placeholder: self.kl_coeff_val},
            )
        else:
            self.kl_coeff.assign(self.kl_coeff_val, read_value=False)

    @override(Policy)
    def get_state(self) -> Union[Dict[str, TensorType], List[TensorType]]:
        state = super().get_state()
        # Add current kl-coeff value.
        state["current_kl_coeff"] = self.kl_coeff_val
        return state

    @override(Policy)
    def set_state(self, state: dict) -> None:
        # Set current kl-coeff value first.
        self._set_kl_coeff(state.pop("current_kl_coeff", self.config["kl_coeff"]))
        # Call super's set_state with rest of the state dict.
        super().set_state(state)


class TargetNetworkMixin:
    """Assign the `update_target` method to the Policy.

    The function is called every `target_network_update_freq` steps by the
    master learner.
    """

    def __init__(
        self,
        obs_space: gym.spaces.Space,
        action_space: gym.spaces.Space,
        config: AlgorithmConfigDict,
    ):
        @make_tf_callable(self.get_session())
        def do_update():
            # update_target_fn will be called periodically to copy Q network to
            # target Q network
            update_target_expr = []
            assert len(self.q_func_vars) == len(self.target_q_func_vars), (
                self.q_func_vars,
                self.target_q_func_vars,
            )
            for var, var_target in zip(self.q_func_vars, self.target_q_func_vars):
                update_target_expr.append(var_target.assign(var))
                logger.debug("Update target op {}".format(var_target))
            return tf.group(*update_target_expr)

        self.update_target = do_update

    @property
    def q_func_vars(self):
        if not hasattr(self, "_q_func_vars"):
            self._q_func_vars = self.model.variables()
        return self._q_func_vars

    @property
    def target_q_func_vars(self):
        if not hasattr(self, "_target_q_func_vars"):
            self._target_q_func_vars = self.target_model.variables()
        return self._target_q_func_vars

    @override(TFPolicy)
    def variables(self):
        return self.q_func_vars + self.target_q_func_vars


class ValueNetworkMixin:
    """Assigns the `_value()` method to a TFPolicy.

    This way, Policy can call `_value()` to get the current VF estimate on a
    single(!) observation (as done in `postprocess_trajectory_fn`).
    Note: When doing this, an actual forward pass is being performed.
    This is different from only calling `model.value_function()`, where
    the result of the most recent forward pass is being used to return an
    already calculated tensor.
    """

    def __init__(self, config):
        # When doing GAE, we need the value function estimate on the
        # observation.
        if config["use_gae"]:

            # Input dict is provided to us automatically via the Model's
            # requirements. It's a single-timestep (last one in trajectory)
            # input_dict.
            @make_tf_callable(self.get_session())
            def value(**input_dict):
                input_dict = SampleBatch(input_dict)
                if isinstance(self.model, tf.keras.Model):
                    _, _, extra_outs = self.model(input_dict)
                    return extra_outs[SampleBatch.VF_PREDS][0]
                else:
                    model_out, _ = self.model(input_dict)
                    # [0] = remove the batch dim.
                    return self.model.value_function()[0]

        # When not doing GAE, we do not require the value function's output.
        else:

            @make_tf_callable(self.get_session())
            def value(*args, **kwargs):
                return tf.constant(0.0)

        self._value = value
        self._should_cache_extra_action = config["framework"] == "tf"
        self._cached_extra_action_fetches = None

    def _extra_action_out_impl(self) -> Dict[str, TensorType]:
        extra_action_out = super().extra_action_out_fn()
        # Keras models return values for each call in third return argument
        # (dict).
        if isinstance(self.model, tf.keras.Model):
            return extra_action_out
        # Return value function outputs. VF estimates will hence be added to the
        # SampleBatches produced by the sampler(s) to generate the train batches
        # going into the loss function.
        extra_action_out.update(
            {
                SampleBatch.VF_PREDS: self.model.value_function(),
            }
        )
        return extra_action_out

    def extra_action_out_fn(self) -> Dict[str, TensorType]:
        if not self._should_cache_extra_action:
            return self._extra_action_out_impl()

        # Note: there are 2 reasons we are caching the extra_action_fetches for
        # TF1 static graph here.
        # 1. for better performance, so we don't query base class and model for
        #    extra fetches every single time.
        # 2. for correctness. TF1 is special because the static graph may contain
        #    two logical graphs. One created by DynamicTFPolicy for action
        #    computation, and one created by MultiGPUTower for GPU training.
        #    Depending on which logical graph ran last time,
        #    self.model.value_function() will point to the output tensor
        #    of the specific logical graph, causing problem if we try to
        #    fetch action (run inference) using the training output tensor.
        #    For that reason, we cache the action output tensor from the
        #    vanilla DynamicTFPolicy once and call it a day.
        if self._cached_extra_action_fetches is not None:
            return self._cached_extra_action_fetches

        self._cached_extra_action_fetches = self._extra_action_out_impl()
        return self._cached_extra_action_fetches


<<<<<<< HEAD
class TargetNetworkMixin:
    """Assign the `update_target` method to the SimpleQTFPolicy

    The function is called every `target_network_update_freq` steps by the
    master learner.
    """

    def __init__(
        self,
        obs_space: gym.spaces.Space,
        action_space: gym.spaces.Space,
        config: TrainerConfigDict,
    ):
        trainable_q_func_vars = self.model.trainable_variables()
        trainable_target_q_func_vars = self.target_model.trainable_variables()

        @make_tf_callable(self.get_session())
        def do_update():
            # update_target_fn will be called periodically to copy Q network to
            # target Q network
            update_target_expr = []
            assert len(trainable_q_func_vars) == len(trainable_target_q_func_vars), (
                trainable_q_func_vars,
                trainable_target_q_func_vars,
            )
            for var, var_target in zip(trainable_q_func_vars, trainable_target_q_func_vars):
                update_target_expr.append(var_target.assign(var))
                logger.debug("Update target op {}".format(var_target))
            return tf.group(*update_target_expr)

        self.update_target = do_update

    @property
    def q_func_vars(self):
        if not hasattr(self, "_q_func_vars"):
            self._q_func_vars = self.model.variables()
        return self._q_func_vars

    @property
    def target_q_func_vars(self):
        if not hasattr(self, "_target_q_func_vars"):
            self._target_q_func_vars = self.target_model.variables()
        return self._target_q_func_vars

    @override(TFPolicy)
    def variables(self):
        return self.q_func_vars + self.target_q_func_vars


=======
>>>>>>> e47fb129
# TODO: find a better place for this util, since it's not technically MixIns.
@DeveloperAPI
def compute_gradients(
    policy, optimizer: LocalOptimizer, loss: TensorType
) -> ModelGradients:
    # Compute the gradients.
    variables = policy.model.trainable_variables
    if isinstance(policy.model, ModelV2):
        variables = variables()
    grads_and_vars = optimizer.compute_gradients(loss, variables)

    # Clip by global norm, if necessary.
    if policy.config.get("grad_clip") is not None:
        # Defuse inf gradients (due to super large losses).
        grads = [g for (g, v) in grads_and_vars]
        grads, _ = tf.clip_by_global_norm(grads, policy.config["grad_clip"])
        # If the global_norm is inf -> All grads will be NaN. Stabilize this
        # here by setting them to 0.0. This will simply ignore destructive loss
        # calculations.
        policy.grads = []
        for g in grads:
            if g is not None:
                policy.grads.append(tf.where(tf.math.is_nan(g), tf.zeros_like(g), g))
            else:
                policy.grads.append(None)
        clipped_grads_and_vars = list(zip(policy.grads, variables))
        return clipped_grads_and_vars
    else:
        return grads_and_vars<|MERGE_RESOLUTION|>--- conflicted
+++ resolved
@@ -197,7 +197,7 @@
 
 
 class TargetNetworkMixin:
-    """Assign the `update_target` method to the Policy.
+    """Assign the `update_target` method to the SimpleQTFPolicy
 
     The function is called every `target_network_update_freq` steps by the
     master learner.
@@ -209,16 +209,21 @@
         action_space: gym.spaces.Space,
         config: AlgorithmConfigDict,
     ):
+        trainable_q_func_vars = self.model.trainable_variables()
+        trainable_target_q_func_vars = self.target_model.trainable_variables()
+
         @make_tf_callable(self.get_session())
         def do_update():
             # update_target_fn will be called periodically to copy Q network to
             # target Q network
             update_target_expr = []
-            assert len(self.q_func_vars) == len(self.target_q_func_vars), (
-                self.q_func_vars,
-                self.target_q_func_vars,
-            )
-            for var, var_target in zip(self.q_func_vars, self.target_q_func_vars):
+            assert len(trainable_q_func_vars) == len(trainable_target_q_func_vars), (
+                trainable_q_func_vars,
+                trainable_target_q_func_vars,
+            )
+            for var, var_target in zip(
+                trainable_q_func_vars, trainable_target_q_func_vars
+            ):
                 update_target_expr.append(var_target.assign(var))
                 logger.debug("Update target op {}".format(var_target))
             return tf.group(*update_target_expr)
@@ -323,58 +328,6 @@
         return self._cached_extra_action_fetches
 
 
-<<<<<<< HEAD
-class TargetNetworkMixin:
-    """Assign the `update_target` method to the SimpleQTFPolicy
-
-    The function is called every `target_network_update_freq` steps by the
-    master learner.
-    """
-
-    def __init__(
-        self,
-        obs_space: gym.spaces.Space,
-        action_space: gym.spaces.Space,
-        config: TrainerConfigDict,
-    ):
-        trainable_q_func_vars = self.model.trainable_variables()
-        trainable_target_q_func_vars = self.target_model.trainable_variables()
-
-        @make_tf_callable(self.get_session())
-        def do_update():
-            # update_target_fn will be called periodically to copy Q network to
-            # target Q network
-            update_target_expr = []
-            assert len(trainable_q_func_vars) == len(trainable_target_q_func_vars), (
-                trainable_q_func_vars,
-                trainable_target_q_func_vars,
-            )
-            for var, var_target in zip(trainable_q_func_vars, trainable_target_q_func_vars):
-                update_target_expr.append(var_target.assign(var))
-                logger.debug("Update target op {}".format(var_target))
-            return tf.group(*update_target_expr)
-
-        self.update_target = do_update
-
-    @property
-    def q_func_vars(self):
-        if not hasattr(self, "_q_func_vars"):
-            self._q_func_vars = self.model.variables()
-        return self._q_func_vars
-
-    @property
-    def target_q_func_vars(self):
-        if not hasattr(self, "_target_q_func_vars"):
-            self._target_q_func_vars = self.target_model.variables()
-        return self._target_q_func_vars
-
-    @override(TFPolicy)
-    def variables(self):
-        return self.q_func_vars + self.target_q_func_vars
-
-
-=======
->>>>>>> e47fb129
 # TODO: find a better place for this util, since it's not technically MixIns.
 @DeveloperAPI
 def compute_gradients(
