--- conflicted
+++ resolved
@@ -365,11 +365,8 @@
 
         if self.model:
             fetches["model"] = self.model.metrics()
-<<<<<<< HEAD
         fetches.update({"custom_metrics": learn_stats})
-=======
-
->>>>>>> 2e7c2b77
+
         return fetches
 
     @with_lock
