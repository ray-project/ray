import functools
import gym
import numpy as np
import time
from typing import Callable, Dict, List, Optional, Tuple, Union

import ray
from ray.rllib.models.modelv2 import ModelV2
from ray.rllib.models.torch.torch_modelv2 import TorchModelV2
from ray.rllib.models.torch.torch_action_dist import TorchDistributionWrapper
from ray.rllib.policy.policy import Policy, LEARNER_STATS_KEY
from ray.rllib.policy.sample_batch import SampleBatch
from ray.rllib.policy.rnn_sequencing import pad_batch_to_sequences_of_same_size
from ray.rllib.policy.view_requirement import ViewRequirement
from ray.rllib.utils import force_list
from ray.rllib.utils.annotations import override, DeveloperAPI
from ray.rllib.utils.framework import try_import_torch
from ray.rllib.utils.schedules import ConstantSchedule, PiecewiseSchedule
from ray.rllib.utils.torch_ops import convert_to_non_torch_type, \
    convert_to_torch_tensor
from ray.rllib.utils.tracking_dict import UsageTrackingDict
from ray.rllib.utils.types import ModelGradients, ModelWeights, \
    TensorType, TrainerConfigDict

torch, _ = try_import_torch()


@DeveloperAPI
class TorchPolicy(Policy):
    """Template for a PyTorch policy and loss to use with RLlib.

    This is similar to TFPolicy, but for PyTorch.

    Attributes:
        observation_space (gym.Space): observation space of the policy.
        action_space (gym.Space): action space of the policy.
        config (dict): config of the policy.
        model (TorchModel): Torch model instance.
        dist_class (type): Torch action distribution class.
    """

    @DeveloperAPI
    def __init__(
            self,
            observation_space: gym.spaces.Space,
            action_space: gym.spaces.Space,
            config: TrainerConfigDict,
            *,
            model: ModelV2,
            loss: Callable[[Policy, ModelV2, type, SampleBatch], TensorType],
            action_distribution_class: TorchDistributionWrapper,
            action_sampler_fn: Callable[[TensorType, List[TensorType]], Tuple[
                TensorType, TensorType]] = None,
            action_distribution_fn: Optional[Callable[[
                Policy, ModelV2, TensorType, TensorType, TensorType
            ], Tuple[TensorType, type, List[TensorType]]]] = None,
            max_seq_len: int = 20,
            get_batch_divisibility_req: Optional[int] = None):
        """Build a policy from policy and loss torch modules.

        Note that model will be placed on GPU device if CUDA_VISIBLE_DEVICES
        is set. Only single GPU is supported for now.

        Args:
            observation_space (gym.spaces.Space): observation space of the
                policy.
            action_space (gym.spaces.Space): action space of the policy.
            config (TrainerConfigDict): The Policy config dict.
            model (ModelV2): PyTorch policy module. Given observations as
                input, this module must return a list of outputs where the
                first item is action logits, and the rest can be any value.
            loss (Callable[[Policy, ModelV2, type, SampleBatch], TensorType]):
                Function that takes (policy, model, dist_class, train_batch)
                and returns a single scalar loss.
            action_distribution_class (TorchDistributionWrapper): Class for
                a torch action distribution.
            action_sampler_fn (Callable[[TensorType, List[TensorType]],
                Tuple[TensorType, TensorType]]): A callable returning a
                sampled action and its log-likelihood given Policy, ModelV2,
                input_dict, explore, timestep, and is_training.
            action_distribution_fn (Optional[Callable[[Policy, ModelV2,
                Dict[str, TensorType], TensorType, TensorType],
                Tuple[TensorType, type, List[TensorType]]]]): A callable
                returning distribution inputs (parameters), a dist-class to
                generate an action distribution object from, and
                internal-state outputs (or an empty list if not applicable).
                Note: No Exploration hooks have to be called from within
                `action_distribution_fn`. It's should only perform a simple
                forward pass through some model.
                If None, pass inputs through `self.model()` to get distribution
                inputs.
                The callable takes as inputs: Policy, ModelV2, input_dict,
                explore, timestep, is_training.
            max_seq_len (int): Max sequence length for LSTM training.
            get_batch_divisibility_req (Optional[Callable[[Policy], int]]]):
                Optional callable that returns the divisibility requirement
                for sample batches given the Policy.
        """
        self.framework = "torch"
        super().__init__(observation_space, action_space, config)
        if torch.cuda.is_available() and ray.get_gpu_ids():
            self.device = torch.device("cuda")
        else:
            self.device = torch.device("cpu")
        self.model = model.to(self.device)
        # Combine view_requirements for Model and Policy.
        self.view_requirements = {
            **self.model.get_view_requirements(),
            **self.get_view_requirements(),
        }
        self.exploration = self._create_exploration()
        self.unwrapped_model = model  # used to support DistributedDataParallel
        self._loss = loss
        self._optimizers = force_list(self.optimizer())

        self.dist_class = action_distribution_class
        self.action_sampler_fn = action_sampler_fn
        self.action_distribution_fn = action_distribution_fn

        # If set, means we are using distributed allreduce during learning.
        self.distributed_world_size = None

        self.max_seq_len = max_seq_len
        self.batch_divisibility_req = get_batch_divisibility_req(self) if \
            callable(get_batch_divisibility_req) else \
            (get_batch_divisibility_req or 1)

    @override(Policy)
    def get_view_requirements(self):
        if hasattr(self, "view_requirements"):
            return self.view_requirements
        return {
            SampleBatch.ACTIONS: ViewRequirement(
                space=self.action_space, shift=0),
            SampleBatch.REWARDS: ViewRequirement(shift=0),
            SampleBatch.DONES: ViewRequirement(shift=0),
        }

    @override(Policy)
    def get_view_requirements(self):
        if hasattr(self, "view_requirements"):
            return self.view_requirements
        return {
            SampleBatch.ACTIONS: ViewRequirement(
                space=self.action_space, sampling=False),
            SampleBatch.REWARDS: ViewRequirement(sampling=False),
            SampleBatch.DONES: ViewRequirement(sampling=False),
        }

    @override(Policy)
    @DeveloperAPI
    def compute_actions(
            self,
            obs_batch: Union[List[TensorType], TensorType],
            state_batches: Optional[List[TensorType]] = None,
            prev_action_batch: Union[List[TensorType], TensorType] = None,
            prev_reward_batch: Union[List[TensorType], TensorType] = None,
            info_batch: Optional[Dict[str, list]] = None,
            episodes: Optional[List["MultiAgentEpisode"]] = None,
            explore: Optional[bool] = None,
            timestep: Optional[int] = None,
            **kwargs) -> \
            Tuple[TensorType, List[TensorType], Dict[str, TensorType]]:

        explore = explore if explore is not None else self.config["explore"]
        timestep = timestep if timestep is not None else self.global_timestep

        with torch.no_grad():
            seq_lens = torch.ones(len(obs_batch), dtype=torch.int32)
            input_dict = self._lazy_tensor_dict({
                SampleBatch.CUR_OBS: np.asarray(obs_batch),
                "is_training": False,
            })
            if prev_action_batch is not None:
                input_dict[SampleBatch.PREV_ACTIONS] = \
                    np.asarray(prev_action_batch)
            if prev_reward_batch is not None:
                input_dict[SampleBatch.PREV_REWARDS] = \
                    np.asarray(prev_reward_batch)
            state_batches = [
                convert_to_torch_tensor(s, self.device)
                for s in (state_batches or [])
            ]
            actions, state_out, extra_fetches, logp = \
                self._compute_action_helper(
                    input_dict, state_batches, seq_lens, explore, timestep)

            # Action-logp and action-prob.
            if logp is not None:
                logp = convert_to_non_torch_type(logp)
                extra_fetches[SampleBatch.ACTION_PROB] = np.exp(logp)
                extra_fetches[SampleBatch.ACTION_LOGP] = logp

            return convert_to_non_torch_type((actions, state_out,
                                              extra_fetches))

    @override(Policy)
    def compute_actions_from_input_dict(
            self,
            input_dict: Dict[str, TensorType],
            explore: bool = None,
            timestep: Optional[int] = None,
            **kwargs) -> \
            Tuple[TensorType, List[TensorType], Dict[str, TensorType]]:

        explore = explore if explore is not None else self.config["explore"]
        timestep = timestep if timestep is not None else self.global_timestep

        with torch.no_grad():
            # Pass lazy (torch) tensor dict to Model as `input_dict`.
            input_dict = self._lazy_tensor_dict(input_dict)
<<<<<<< HEAD
            state_batches = [
                input_dict[k] for k in input_dict.keys() if "state_" in k[:6]
            ]
            seq_lens = np.array([1] * len(input_dict["obs"][0])) \
                if state_batches else None
=======
            # TODO: (sven) support RNNs w/ fast sampling.
            state_batches = []
            seq_lens = None
>>>>>>> 987cac59

            actions, state_out, extra_fetches, logp = \
                self._compute_action_helper(
                    input_dict, state_batches, seq_lens, explore, timestep)

            # Leave outputs as is (torch.Tensors): Action-logp and action-prob.
            if logp is not None:
                extra_fetches[SampleBatch.ACTION_PROB] = torch.exp(logp)
                extra_fetches[SampleBatch.ACTION_LOGP] = logp

            return actions, state_out, extra_fetches

    def _compute_action_helper(self, input_dict, state_batches, seq_lens,
                               explore, timestep):
        """Shared forward pass logic (w/ and w/o trajectory view API).

        Returns:
            Tuple:
                - actions, state_out, extra_fetches, logp.
        """
        if self.action_sampler_fn:
            action_dist = dist_inputs = None
            state_out = []
            actions, logp = self.action_sampler_fn(
                self,
                self.model,
                input_dict[SampleBatch.CUR_OBS],
                explore=explore,
                timestep=timestep)
        else:
            # Call the exploration before_compute_actions hook.
            self.exploration.before_compute_actions(
                explore=explore, timestep=timestep)
            if self.action_distribution_fn:
                dist_inputs, dist_class, state_out = \
                    self.action_distribution_fn(
                        self,
                        self.model,
                        input_dict[SampleBatch.CUR_OBS],
                        explore=explore,
                        timestep=timestep,
                        is_training=False)
            else:
                dist_class = self.dist_class
                dist_inputs, state_out = self.model(input_dict, state_batches,
                                                    seq_lens)

            if not (isinstance(dist_class, functools.partial)
                    or issubclass(dist_class, TorchDistributionWrapper)):
                raise ValueError(
                    "`dist_class` ({}) not a TorchDistributionWrapper "
                    "subclass! Make sure your `action_distribution_fn` or "
                    "`make_model_and_action_dist` return a correct "
                    "distribution class.".format(dist_class.__name__))
            action_dist = dist_class(dist_inputs, self.model)

            # Get the exploration action from the forward results.
            actions, logp = \
                self.exploration.get_exploration_action(
                    action_distribution=action_dist,
                    timestep=timestep,
                    explore=explore)

        input_dict[SampleBatch.ACTIONS] = actions

        # Add default and custom fetches.
        extra_fetches = self.extra_action_out(input_dict, state_batches,
                                              self.model, action_dist)

        # Action-dist inputs.
        if dist_inputs is not None:
            extra_fetches[SampleBatch.ACTION_DIST_INPUTS] = dist_inputs

        return actions, state_out, extra_fetches, logp

    @override(Policy)
    @DeveloperAPI
    def compute_log_likelihoods(
            self,
            actions: Union[List[TensorType], TensorType],
            obs_batch: Union[List[TensorType], TensorType],
            state_batches: Optional[List[TensorType]] = None,
            prev_action_batch: Optional[Union[List[TensorType],
                                              TensorType]] = None,
            prev_reward_batch: Optional[Union[List[
                TensorType], TensorType]] = None) -> TensorType:

        if self.action_sampler_fn and self.action_distribution_fn is None:
            raise ValueError("Cannot compute log-prob/likelihood w/o an "
                             "`action_distribution_fn` and a provided "
                             "`action_sampler_fn`!")

        with torch.no_grad():
            input_dict = self._lazy_tensor_dict({
                SampleBatch.CUR_OBS: obs_batch,
                SampleBatch.ACTIONS: actions
            })
            if prev_action_batch is not None:
                input_dict[SampleBatch.PREV_ACTIONS] = prev_action_batch
            if prev_reward_batch is not None:
                input_dict[SampleBatch.PREV_REWARDS] = prev_reward_batch
            seq_lens = torch.ones(len(obs_batch), dtype=torch.int32)

            # Exploration hook before each forward pass.
            self.exploration.before_compute_actions(explore=False)

            # Action dist class and inputs are generated via custom function.
            if self.action_distribution_fn:
                dist_inputs, dist_class, _ = self.action_distribution_fn(
                    policy=self,
                    model=self.model,
                    obs_batch=input_dict[SampleBatch.CUR_OBS],
                    explore=False,
                    is_training=False)
            # Default action-dist inputs calculation.
            else:
                dist_class = self.dist_class
                dist_inputs, _ = self.model(input_dict, state_batches,
                                            seq_lens)

            action_dist = dist_class(dist_inputs, self.model)
            log_likelihoods = action_dist.logp(input_dict[SampleBatch.ACTIONS])
            return log_likelihoods

    @override(Policy)
    @DeveloperAPI
    def learn_on_batch(
            self, postprocessed_batch: SampleBatch) -> Dict[str, TensorType]:
        if self.config["_use_trajectory_view_api"]:
            if postprocessed_batch.time_major is not None:
                postprocessed_batch["seq_lens"] = torch.tensor(
                    postprocessed_batch.seq_lens)
                t = 0 if postprocessed_batch.time_major else 1
                for col in postprocessed_batch.data.keys():
                    # Cut time-dim from states.
                    if "state_" in col[:6]:
                        postprocessed_batch[col] = postprocessed_batch[col][t]
                    # Flatten all other data.
                    else:
                        postprocessed_batch[col] = postprocessed_batch[
                            col].reshape((-1, ) +
                                         postprocessed_batch[col].shape[2:])
        else:
            # Get batch ready for RNNs, if applicable.
            pad_batch_to_sequences_of_same_size(
                postprocessed_batch,
                max_seq_len=self.max_seq_len,
                shuffle=False,
                batch_divisibility_req=self.batch_divisibility_req)

        train_batch = self._lazy_tensor_dict(postprocessed_batch)
        loss_out = force_list(
            self._loss(self, self.model, self.dist_class, train_batch))
        # Call Model's custom-loss with Policy loss outputs and train_batch.
        if self.model:
            loss_out = self.model.custom_loss(loss_out, train_batch)

        assert len(loss_out) == len(self._optimizers)
        # assert not any(torch.isnan(l) for l in loss_out)
        fetches = self.extra_compute_grad_fetches()

        # Loop through all optimizers.
        grad_info = {"allreduce_latency": 0.0}
        for i, opt in enumerate(self._optimizers):
            # Erase gradients in all vars of this optimizer.
            opt.zero_grad()
            # Recompute gradients of loss over all variables.
            loss_out[i].backward(retain_graph=(i < len(self._optimizers) - 1))
            grad_info.update(self.extra_grad_process(opt, loss_out[i]))

            if self.distributed_world_size:
                grads = []
                for param_group in opt.param_groups:
                    for p in param_group["params"]:
                        if p.grad is not None:
                            grads.append(p.grad)

                start = time.time()
                if torch.cuda.is_available():
                    # Sadly, allreduce_coalesced does not work with CUDA yet.
                    for g in grads:
                        torch.distributed.all_reduce(
                            g, op=torch.distributed.ReduceOp.SUM)
                else:
                    torch.distributed.all_reduce_coalesced(
                        grads, op=torch.distributed.ReduceOp.SUM)

                for param_group in opt.param_groups:
                    for p in param_group["params"]:
                        if p.grad is not None:
                            p.grad /= self.distributed_world_size

                grad_info["allreduce_latency"] += time.time() - start

            # Step the optimizer.
            opt.step()

        grad_info["allreduce_latency"] /= len(self._optimizers)
        grad_info.update(self.extra_grad_info(train_batch))
        return dict(fetches, **{LEARNER_STATS_KEY: grad_info})

    @override(Policy)
    @DeveloperAPI
    def compute_gradients(self,
                          postprocessed_batch: SampleBatch) -> ModelGradients:
        train_batch = self._lazy_tensor_dict(postprocessed_batch)
        loss_out = force_list(
            self._loss(self, self.model, self.dist_class, train_batch))
        assert len(loss_out) == len(self._optimizers)
        fetches = self.extra_compute_grad_fetches()

        grad_process_info = {}
        grads = []
        for i, opt in enumerate(self._optimizers):
            opt.zero_grad()
            loss_out[i].backward()
            grad_process_info = self.extra_grad_process(opt, loss_out[i])

            # Note that return values are just references;
            # calling zero_grad will modify the values
            for param_group in opt.param_groups:
                for p in param_group["params"]:
                    if p.grad is not None:
                        grads.append(p.grad.data.cpu().numpy())
                    else:
                        grads.append(None)

        grad_info = self.extra_grad_info(train_batch)
        grad_info.update(grad_process_info)
        return grads, dict(fetches, **{LEARNER_STATS_KEY: grad_info})

    @override(Policy)
    @DeveloperAPI
    def apply_gradients(self, gradients: ModelGradients) -> None:
        # TODO(sven): Not supported for multiple optimizers yet.
        assert len(self._optimizers) == 1
        for g, p in zip(gradients, self.model.parameters()):
            if g is not None:
                p.grad = torch.from_numpy(g).to(self.device)

        self._optimizers[0].step()

    @override(Policy)
    @DeveloperAPI
    def get_weights(self) -> ModelWeights:
        return {
            k: v.cpu().detach().numpy()
            for k, v in self.model.state_dict().items()
        }

    @override(Policy)
    @DeveloperAPI
    def set_weights(self, weights: ModelWeights) -> None:
        weights = convert_to_torch_tensor(weights, device=self.device)
        self.model.load_state_dict(weights)

    @override(Policy)
    @DeveloperAPI
    def is_recurrent(self) -> bool:
        return len(self.model.get_initial_state()) > 0

    @override(Policy)
    @DeveloperAPI
    def num_state_tensors(self) -> int:
        return len(self.model.get_initial_state())

    @override(Policy)
    @DeveloperAPI
    def get_initial_state(self) -> List[TensorType]:
        return [
            s.cpu().detach().numpy() for s in self.model.get_initial_state()
        ]

    @override(Policy)
    @DeveloperAPI
    def get_state(self) -> Union[Dict[str, TensorType], List[TensorType]]:
        state = super().get_state()
        state["_optimizer_variables"] = []
        for i, o in enumerate(self._optimizers):
            state["_optimizer_variables"].append(o.state_dict())
        return state

    @override(Policy)
    @DeveloperAPI
    def set_state(self, state: object) -> None:
        state = state.copy()  # shallow copy
        # Set optimizer vars first.
        optimizer_vars = state.pop("_optimizer_variables", None)
        if optimizer_vars:
            assert len(optimizer_vars) == len(self._optimizers)
            for o, s in zip(self._optimizers, optimizer_vars):
                o.load_state_dict(s)
        # Then the Policy's (NN) weights.
        super().set_state(state)

    @DeveloperAPI
    def extra_grad_process(self, optimizer: "torch.optim.Optimizer",
                           loss: TensorType):
        """Called after each optimizer.zero_grad() + loss.backward() call.

        Called for each self._optimizers/loss-value pair.
        Allows for gradient processing before optimizer.step() is called.
        E.g. for gradient clipping.

        Args:
            optimizer (torch.optim.Optimizer): A torch optimizer object.
            loss (TensorType): The loss tensor associated with the optimizer.

        Returns:
            Dict[str, TensorType]: An dict with information on the gradient
                processing step.
        """
        return {}

    @DeveloperAPI
    def extra_compute_grad_fetches(self) -> Dict[str, any]:
        """Extra values to fetch and return from compute_gradients().

        Returns:
            Dict[str, any]: Extra fetch dict to be added to the fetch dict
                of the compute_gradients call.
        """
        return {LEARNER_STATS_KEY: {}}  # e.g, stats, td error, etc.

    @DeveloperAPI
    def extra_action_out(
            self, input_dict: Dict[str, TensorType],
            state_batches: List[TensorType], model: TorchModelV2,
            action_dist: TorchDistributionWrapper) -> Dict[str, TensorType]:
        """Returns dict of extra info to include in experience batch.

        Args:
            input_dict (Dict[str, TensorType]): Dict of model input tensors.
            state_batches (List[TensorType]): List of state tensors.
            model (TorchModelV2): Reference to the model object.
            action_dist (TorchDistributionWrapper): Torch action dist object
                to get log-probs (e.g. for already sampled actions).

        Returns:
            Dict[str, TensorType]: Extra outputs to return in a
                compute_actions() call (3rd return value).
        """
        return {}

    @DeveloperAPI
    def extra_grad_info(self,
                        train_batch: SampleBatch) -> Dict[str, TensorType]:
        """Return dict of extra grad info.

        Args:
            train_batch (SampleBatch): The training batch for which to produce
                extra grad info for.

        Returns:
            Dict[str, TensorType]: The info dict carrying grad info per str
                key.
        """
        return {}

    @DeveloperAPI
    def optimizer(
            self
    ) -> Union[List["torch.optim.Optimizer"], "torch.optim.Optimizer"]:
        """Custom the local PyTorch optimizer(s) to use.

        Returns:
            Union[List[torch.optim.Optimizer], torch.optim.Optimizer]:
                The local PyTorch optimizer(s) to use for this Policy.
        """
        if hasattr(self, "config"):
            return torch.optim.Adam(
                self.model.parameters(), lr=self.config["lr"])
        else:
            return torch.optim.Adam(self.model.parameters())

    @override(Policy)
    @DeveloperAPI
    def export_model(self, export_dir: str) -> None:
        """TODO(sven): implement for torch.
        """
        raise NotImplementedError

    @override(Policy)
    @DeveloperAPI
    def export_checkpoint(self, export_dir: str) -> None:
        """TODO(sven): implement for torch.
        """
        raise NotImplementedError

    @override(Policy)
    @DeveloperAPI
    def import_model_from_h5(self, import_file: str) -> None:
        """Imports weights into torch model."""
        return self.model.import_from_h5(import_file)

    def _lazy_tensor_dict(self, postprocessed_batch):
        train_batch = UsageTrackingDict(postprocessed_batch)
        train_batch.set_get_interceptor(
            functools.partial(convert_to_torch_tensor, device=self.device))
        return train_batch


# TODO: (sven) Unify hyperparam annealing procedures across RLlib (tf/torch)
#   and for all possible hyperparams, not just lr.
@DeveloperAPI
class LearningRateSchedule:
    """Mixin for TFPolicy that adds a learning rate schedule."""

    @DeveloperAPI
    def __init__(self, lr, lr_schedule):
        self.cur_lr = lr
        if lr_schedule is None:
            self.lr_schedule = ConstantSchedule(lr, framework=None)
        else:
            self.lr_schedule = PiecewiseSchedule(
                lr_schedule, outside_value=lr_schedule[-1][-1], framework=None)

    @override(Policy)
    def on_global_var_update(self, global_vars):
        super(LearningRateSchedule, self).on_global_var_update(global_vars)
        self.cur_lr = self.lr_schedule.value(global_vars["timestep"])

    @override(TorchPolicy)
    def optimizer(self):
        for opt in self._optimizers:
            for p in opt.param_groups:
                p["lr"] = self.cur_lr
        return self._optimizers


@DeveloperAPI
class EntropyCoeffSchedule:
    """Mixin for TorchPolicy that adds entropy coeff decay."""

    @DeveloperAPI
    def __init__(self, entropy_coeff, entropy_coeff_schedule):
        self.entropy_coeff = entropy_coeff

        if entropy_coeff_schedule is None:
            self.entropy_coeff_schedule = ConstantSchedule(
                entropy_coeff, framework=None)
        else:
            # Allows for custom schedule similar to lr_schedule format
            if isinstance(entropy_coeff_schedule, list):
                self.entropy_coeff_schedule = PiecewiseSchedule(
                    entropy_coeff_schedule,
                    outside_value=entropy_coeff_schedule[-1][-1],
                    framework=None)
            else:
                # Implements previous version but enforces outside_value
                self.entropy_coeff_schedule = PiecewiseSchedule(
                    [[0, entropy_coeff], [entropy_coeff_schedule, 0.0]],
                    outside_value=0.0,
                    framework=None)

    @override(Policy)
    def on_global_var_update(self, global_vars):
        super(EntropyCoeffSchedule, self).on_global_var_update(global_vars)
        self.entropy_coeff = self.entropy_coeff_schedule.value(
            global_vars["timestep"])<|MERGE_RESOLUTION|>--- conflicted
+++ resolved
@@ -137,17 +137,6 @@
         }
 
     @override(Policy)
-    def get_view_requirements(self):
-        if hasattr(self, "view_requirements"):
-            return self.view_requirements
-        return {
-            SampleBatch.ACTIONS: ViewRequirement(
-                space=self.action_space, sampling=False),
-            SampleBatch.REWARDS: ViewRequirement(sampling=False),
-            SampleBatch.DONES: ViewRequirement(sampling=False),
-        }
-
-    @override(Policy)
     @DeveloperAPI
     def compute_actions(
             self,
@@ -209,17 +198,11 @@
         with torch.no_grad():
             # Pass lazy (torch) tensor dict to Model as `input_dict`.
             input_dict = self._lazy_tensor_dict(input_dict)
-<<<<<<< HEAD
             state_batches = [
                 input_dict[k] for k in input_dict.keys() if "state_" in k[:6]
             ]
             seq_lens = np.array([1] * len(input_dict["obs"][0])) \
                 if state_batches else None
-=======
-            # TODO: (sven) support RNNs w/ fast sampling.
-            state_batches = []
-            seq_lens = None
->>>>>>> 987cac59
 
             actions, state_out, extra_fetches, logp = \
                 self._compute_action_helper(
