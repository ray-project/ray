--- conflicted
+++ resolved
@@ -190,19 +190,10 @@
         with torch.no_grad():
             # Pass lazy (torch) tensor dict to Model as `input_dict`.
             input_dict = self._lazy_tensor_dict(input_dict)
-<<<<<<< HEAD
-            # Pass lazy (torch) tensor dict to Model as `input_dict`.
-            input_dict = self._lazy_tensor_dict(input_dict)
-            state_batches = [
-                input_dict[k] for k in input_dict.keys() if "state_" in k[:6]
-            ]
-            seq_lens = np.array([1] * len(input_dict["obs"][0])) \
-=======
             state_batches = [
                 input_dict[k] for k in input_dict.keys() if "state_" in k[:6]
             ]
             seq_lens = np.array([1] * len(input_dict["obs"])) \
->>>>>>> b55f5a41
                 if state_batches else None
 
             actions, state_out, extra_fetches, logp = \
@@ -332,29 +323,6 @@
     @DeveloperAPI
     def learn_on_batch(
             self, postprocessed_batch: SampleBatch) -> Dict[str, TensorType]:
-<<<<<<< HEAD
-        if self.config["_use_trajectory_view_api"]:
-            if postprocessed_batch.time_major is not None:
-                postprocessed_batch["seq_lens"] = torch.tensor(
-                    postprocessed_batch.seq_lens)
-                t = 0 if postprocessed_batch.time_major else 1
-                for col in postprocessed_batch.data.keys():
-                    # Cut time-dim from states.
-                    if "state_" in col[:6]:
-                        postprocessed_batch[col] = postprocessed_batch[col][t]
-                    # Flatten all other data.
-                    else:
-                        postprocessed_batch[col] = postprocessed_batch[
-                            col].reshape((-1, ) +
-                                         postprocessed_batch[col].shape[2:])
-        else:
-            # Get batch ready for RNNs, if applicable.
-            pad_batch_to_sequences_of_same_size(
-                postprocessed_batch,
-                max_seq_len=self.max_seq_len,
-                shuffle=False,
-                batch_divisibility_req=self.batch_divisibility_req)
-=======
         # Get batch ready for RNNs, if applicable.
         pad_batch_to_sequences_of_same_size(
             postprocessed_batch,
@@ -363,7 +331,6 @@
             batch_divisibility_req=self.batch_divisibility_req,
             _use_trajectory_view_api=self.config["_use_trajectory_view_api"],
         )
->>>>>>> b55f5a41
 
         train_batch = self._lazy_tensor_dict(postprocessed_batch)
         loss_out = force_list(
@@ -371,14 +338,10 @@
         # Call Model's custom-loss with Policy loss outputs and train_batch.
         if self.model:
             loss_out = self.model.custom_loss(loss_out, train_batch)
-<<<<<<< HEAD
-
-=======
         # Modifies the loss as specified by the Exploration strategy.
         if hasattr(self, "exploration"):
             loss_out = self.exploration.get_exploration_loss(
                 loss_out, train_batch)
->>>>>>> b55f5a41
         assert len(loss_out) == len(self._optimizers)
 
         # assert not any(torch.isnan(l) for l in loss_out)
