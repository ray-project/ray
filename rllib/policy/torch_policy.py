import copy
import functools
import gym
import logging
import numpy as np
import os
import time
import threading
import tree  # pip install dm_tree
from typing import Callable, Dict, List, Optional, Set, Tuple, Type, Union

import ray
from ray.rllib.models.modelv2 import ModelV2
from ray.rllib.models.torch.torch_modelv2 import TorchModelV2
from ray.rllib.models.torch.torch_action_dist import TorchDistributionWrapper
from ray.rllib.policy.policy import Policy, LEARNER_STATS_KEY
from ray.rllib.policy.sample_batch import SampleBatch
from ray.rllib.policy.rnn_sequencing import pad_batch_to_sequences_of_same_size
from ray.rllib.utils import force_list, NullContextManager
from ray.rllib.utils.annotations import override, DeveloperAPI
from ray.rllib.utils.framework import try_import_torch
from ray.rllib.utils.schedules import ConstantSchedule, PiecewiseSchedule
from ray.rllib.utils.threading import with_lock
from ray.rllib.utils.torch_ops import convert_to_non_torch_type, \
    convert_to_torch_tensor
from ray.rllib.utils.typing import ModelGradients, ModelWeights, TensorType, \
    TrainerConfigDict

torch, nn = try_import_torch()

logger = logging.getLogger(__name__)


@DeveloperAPI
class TorchPolicy(Policy):
    """Template for a PyTorch policy and loss to use with RLlib.

    Attributes:
        observation_space (gym.Space): observation space of the policy.
        action_space (gym.Space): action space of the policy.
        config (dict): config of the policy.
        model (TorchModel): Torch model instance.
        dist_class (type): Torch action distribution class.
    """

    @DeveloperAPI
    def __init__(
            self,
            observation_space: gym.spaces.Space,
            action_space: gym.spaces.Space,
            config: TrainerConfigDict,
            *,
            model: ModelV2,
            loss: Callable[[
                Policy, ModelV2, Type[TorchDistributionWrapper], SampleBatch
            ], Union[TensorType, List[TensorType]]],
            action_distribution_class: Type[TorchDistributionWrapper],
            action_sampler_fn: Optional[Callable[[
                TensorType, List[TensorType]
            ], Tuple[TensorType, TensorType]]] = None,
            action_distribution_fn: Optional[Callable[[
                Policy, ModelV2, TensorType, TensorType, TensorType
            ], Tuple[TensorType, Type[TorchDistributionWrapper], List[
                TensorType]]]] = None,
            max_seq_len: int = 20,
            get_batch_divisibility_req: Optional[Callable[[Policy],
                                                          int]] = None,
    ):
        """Build a policy from policy and loss torch modules.

        Note that model will be placed on GPU device if CUDA_VISIBLE_DEVICES
        is set. Only single GPU is supported for now.

        Args:
            observation_space (gym.spaces.Space): observation space of the
                policy.
            action_space (gym.spaces.Space): action space of the policy.
            config (TrainerConfigDict): The Policy config dict.
            model (ModelV2): PyTorch policy module. Given observations as
                input, this module must return a list of outputs where the
                first item is action logits, and the rest can be any value.
            loss (Callable[[Policy, ModelV2, Type[TorchDistributionWrapper],
                SampleBatch], Union[TensorType, List[TensorType]]]): Callable
                that returns a single scalar loss or a list of loss terms.
            action_distribution_class (Type[TorchDistributionWrapper]): Class
                for a torch action distribution.
            action_sampler_fn (Callable[[TensorType, List[TensorType]],
                Tuple[TensorType, TensorType]]): A callable returning a
                sampled action and its log-likelihood given Policy, ModelV2,
                input_dict, explore, timestep, and is_training.
            action_distribution_fn (Optional[Callable[[Policy, ModelV2,
                ModelInputDict, TensorType, TensorType],
                Tuple[TensorType, type, List[TensorType]]]]): A callable
                returning distribution inputs (parameters), a dist-class to
                generate an action distribution object from, and
                internal-state outputs (or an empty list if not applicable).
                Note: No Exploration hooks have to be called from within
                `action_distribution_fn`. It's should only perform a simple
                forward pass through some model.
                If None, pass inputs through `self.model()` to get distribution
                inputs.
                The callable takes as inputs: Policy, ModelV2, ModelInputDict,
                explore, timestep, is_training.
            max_seq_len (int): Max sequence length for LSTM training.
            get_batch_divisibility_req (Optional[Callable[[Policy], int]]]):
                Optional callable that returns the divisibility requirement
                for sample batches given the Policy.
        """
        self.framework = "torch"
        super().__init__(observation_space, action_space, config)

        # Create multi-GPU model towers, if necessary.
        # - The central main model will be stored under self.model, residing on
        #   self.device.
        # - Each GPU will have a copy of that model under
        #   self.model_gpu_towers, matching the devices in self.devices.
        # - Parallelization is done by splitting the train batch and passing
        #   it through the model copies in parallel, then averaging over the
        #   resulting gradients, applying these averages on the main model and
        #   updating all towers' weights from the main model.
        # - In case of just one device (1 (fake) GPU or 1 CPU), no
        #   parallelization will be done.
        if config["_fake_gpus"] or config["num_gpus"] == 0:
            logger.info(
                "TorchPolicy running on {}.".format("{} fake-GPUs".format(
                    config["num_gpus"]) if config["_fake_gpus"] else "CPU"))
            self.device = torch.device("cpu")
            self.devices = [
                self.device for _ in range(config["num_gpus"] or 1)
            ]
            self.model_gpu_towers = [
                model if config["num_gpus"] == 0 else copy.deepcopy(model)
                for i in range(config["num_gpus"] or 1)
            ]
        else:
            assert torch.cuda.is_available()
            logger.info("TorchPolicy running on {} GPU(s).".format(
                config["num_gpus"]))
            self.device = torch.device("cuda")
            self.devices = [
                torch.device("cuda:{}".format(id_))
                for i, id_ in enumerate(ray.get_gpu_ids())
                if i < config["num_gpus"]
            ]
            self.model_gpu_towers = nn.parallel.replicate.replicate(
                model, [
                    id_ for i, id_ in enumerate(ray.get_gpu_ids())
                    if i < config["num_gpus"]
                ])
        self.model = model.to(self.device)

        # Lock used for locking some methods on the object-level.
        # This prevents possible race conditions when calling the model
        # first, then its value function (e.g. in a loss function), in
        # between of which another model call is made (e.g. to compute an
        # action).
        self._lock = threading.RLock()

        self._state_inputs = self.model.get_initial_state()
        self._is_recurrent = len(self._state_inputs) > 0
        # Auto-update model's inference view requirements, if recurrent.
        self._update_model_view_requirements_from_init_state()
        # Combine view_requirements for Model and Policy.
        self.view_requirements.update(self.model.view_requirements)

        self.exploration = self._create_exploration()
        self.unwrapped_model = model  # used to support DistributedDataParallel
        self._loss = loss
        self._optimizers = force_list(self.optimizer())
        # Store, which params (by index within the model's list of
        # parameters) should be updated per optimizer.
        # Maps optimizer idx to set or param indices.
        self.multi_gpu_param_groups: List[Set[int]] = []
        main_params = {p: i for i, p in enumerate(self.model.parameters())}
        for o in self._optimizers:
            param_indices = []
            for pg_idx, pg in enumerate(o.param_groups):
                for p in pg["params"]:
                    param_indices.append(main_params[p])
            self.multi_gpu_param_groups.append(set(param_indices))

        self.dist_class = action_distribution_class
        self.action_sampler_fn = action_sampler_fn
        self.action_distribution_fn = action_distribution_fn

        # If set, means we are using distributed allreduce during learning.
        self.distributed_world_size = None

        self.max_seq_len = max_seq_len
        self.batch_divisibility_req = get_batch_divisibility_req(self) if \
            callable(get_batch_divisibility_req) else \
            (get_batch_divisibility_req or 1)

    @override(Policy)
    @DeveloperAPI
    def compute_actions(
            self,
            obs_batch: Union[List[TensorType], TensorType],
            state_batches: Optional[List[TensorType]] = None,
            prev_action_batch: Union[List[TensorType], TensorType] = None,
            prev_reward_batch: Union[List[TensorType], TensorType] = None,
            info_batch: Optional[Dict[str, list]] = None,
            episodes: Optional[List["MultiAgentEpisode"]] = None,
            explore: Optional[bool] = None,
            timestep: Optional[int] = None,
            **kwargs) -> \
            Tuple[TensorType, List[TensorType], Dict[str, TensorType]]:

        with torch.no_grad():
            seq_lens = torch.ones(len(obs_batch), dtype=torch.int32)
            input_dict = self._lazy_tensor_dict(
                SampleBatch({
                    SampleBatch.CUR_OBS: np.asarray(obs_batch),
                }))
            if prev_action_batch is not None:
                input_dict[SampleBatch.PREV_ACTIONS] = \
                    np.asarray(prev_action_batch)
            if prev_reward_batch is not None:
                input_dict[SampleBatch.PREV_REWARDS] = \
                    np.asarray(prev_reward_batch)
            state_batches = [
                convert_to_torch_tensor(s, self.device)
                for s in (state_batches or [])
            ]
            return self._compute_action_helper(input_dict, state_batches,
                                               seq_lens, explore, timestep)

    @override(Policy)
    def compute_actions_from_input_dict(
            self,
            input_dict: Dict[str, TensorType],
            explore: bool = None,
            timestep: Optional[int] = None,
            **kwargs) -> \
            Tuple[TensorType, List[TensorType], Dict[str, TensorType]]:

        with torch.no_grad():
            # Pass lazy (torch) tensor dict to Model as `input_dict`.
            input_dict = self._lazy_tensor_dict(input_dict)
            # Pack internal state inputs into (separate) list.
            state_batches = [
                input_dict[k] for k in input_dict.keys() if "state_in" in k[:8]
            ]
            # Calculate RNN sequence lengths.
            seq_lens = np.array([1] * len(input_dict["obs"])) \
                if state_batches else None

            return self._compute_action_helper(input_dict, state_batches,
                                               seq_lens, explore, timestep)

    @with_lock
    def _compute_action_helper(self, input_dict, state_batches, seq_lens,
                               explore, timestep):
        """Shared forward pass logic (w/ and w/o trajectory view API).

        Returns:
            Tuple:
                - actions, state_out, extra_fetches, logp.
        """
        explore = explore if explore is not None else self.config["explore"]
        timestep = timestep if timestep is not None else self.global_timestep
        self._is_recurrent = state_batches is not None and state_batches != []

        # Switch to eval mode.
        if self.model:
            self.model.eval()

        if self.action_sampler_fn:
            action_dist = dist_inputs = None
            actions, logp, state_out = self.action_sampler_fn(
                self,
                self.model,
                input_dict,
                state_batches,
                explore=explore,
                timestep=timestep)
        else:
            # Call the exploration before_compute_actions hook.
            self.exploration.before_compute_actions(
                explore=explore, timestep=timestep)
            if self.action_distribution_fn:
                # Try new action_distribution_fn signature, supporting
                # state_batches and seq_lens.
                try:
                    dist_inputs, dist_class, state_out = \
                        self.action_distribution_fn(
                            self,
                            self.model,
                            input_dict=input_dict,
                            state_batches=state_batches,
                            seq_lens=seq_lens,
                            explore=explore,
                            timestep=timestep,
                            is_training=False)
                # Trying the old way (to stay backward compatible).
                # TODO: Remove in future.
                except TypeError as e:
                    if "positional argument" in e.args[0] or \
                            "unexpected keyword argument" in e.args[0]:
                        dist_inputs, dist_class, state_out = \
                            self.action_distribution_fn(
                                self,
                                self.model,
                                input_dict[SampleBatch.CUR_OBS],
                                explore=explore,
                                timestep=timestep,
                                is_training=False)
                    else:
                        raise e
            else:
                dist_class = self.dist_class
                dist_inputs, state_out = self.model(input_dict, state_batches,
                                                    seq_lens)

            if not (isinstance(dist_class, functools.partial)
                    or issubclass(dist_class, TorchDistributionWrapper)):
                raise ValueError(
                    "`dist_class` ({}) not a TorchDistributionWrapper "
                    "subclass! Make sure your `action_distribution_fn` or "
                    "`make_model_and_action_dist` return a correct "
                    "distribution class.".format(dist_class.__name__))
            action_dist = dist_class(dist_inputs, self.model)

            # Get the exploration action from the forward results.
            actions, logp = \
                self.exploration.get_exploration_action(
                    action_distribution=action_dist,
                    timestep=timestep,
                    explore=explore)

        input_dict[SampleBatch.ACTIONS] = actions

        # Add default and custom fetches.
        extra_fetches = self.extra_action_out(input_dict, state_batches,
                                              self.model, action_dist)

        # Action-dist inputs.
        if dist_inputs is not None:
            extra_fetches[SampleBatch.ACTION_DIST_INPUTS] = dist_inputs

        # Action-logp and action-prob.
        if logp is not None:
            extra_fetches[SampleBatch.ACTION_PROB] = \
                torch.exp(logp.float())
            extra_fetches[SampleBatch.ACTION_LOGP] = logp

        # Update our global timestep by the batch size.
        self.global_timestep += len(input_dict[SampleBatch.CUR_OBS])

        return convert_to_non_torch_type((actions, state_out, extra_fetches))

    @with_lock
    @override(Policy)
    @DeveloperAPI
    def compute_log_likelihoods(
            self,
            actions: Union[List[TensorType], TensorType],
            obs_batch: Union[List[TensorType], TensorType],
            state_batches: Optional[List[TensorType]] = None,
            prev_action_batch: Optional[Union[List[TensorType],
                                              TensorType]] = None,
            prev_reward_batch: Optional[Union[List[
                TensorType], TensorType]] = None) -> TensorType:

        if self.action_sampler_fn and self.action_distribution_fn is None:
            raise ValueError("Cannot compute log-prob/likelihood w/o an "
                             "`action_distribution_fn` and a provided "
                             "`action_sampler_fn`!")

        with torch.no_grad():
            input_dict = self._lazy_tensor_dict({
                SampleBatch.CUR_OBS: obs_batch,
                SampleBatch.ACTIONS: actions
            })
            if prev_action_batch is not None:
                input_dict[SampleBatch.PREV_ACTIONS] = prev_action_batch
            if prev_reward_batch is not None:
                input_dict[SampleBatch.PREV_REWARDS] = prev_reward_batch
            seq_lens = torch.ones(len(obs_batch), dtype=torch.int32)
            state_batches = [
                convert_to_torch_tensor(s, self.device)
                for s in (state_batches or [])
            ]

            # Exploration hook before each forward pass.
            self.exploration.before_compute_actions(explore=False)

            # Action dist class and inputs are generated via custom function.
            if self.action_distribution_fn:

                # Try new action_distribution_fn signature, supporting
                # state_batches and seq_lens.
                try:
                    dist_inputs, dist_class, state_out = \
                        self.action_distribution_fn(
                            self,
                            self.model,
                            input_dict=input_dict,
                            state_batches=state_batches,
                            seq_lens=seq_lens,
                            explore=False,
                            is_training=False)
                # Trying the old way (to stay backward compatible).
                # TODO: Remove in future.
                except TypeError as e:
                    if "positional argument" in e.args[0] or \
                            "unexpected keyword argument" in e.args[0]:
                        dist_inputs, dist_class, _ = \
                            self.action_distribution_fn(
                                policy=self,
                                model=self.model,
                                obs_batch=input_dict[SampleBatch.CUR_OBS],
                                explore=False,
                                is_training=False)
                    else:
                        raise e

            # Default action-dist inputs calculation.
            else:
                dist_class = self.dist_class
                dist_inputs, _ = self.model(input_dict, state_batches,
                                            seq_lens)

            action_dist = dist_class(dist_inputs, self.model)
            log_likelihoods = action_dist.logp(input_dict[SampleBatch.ACTIONS])

            return log_likelihoods

    @with_lock
    @override(Policy)
    @DeveloperAPI
    def learn_on_batch(
            self, postprocessed_batch: SampleBatch) -> Dict[str, TensorType]:

        # Set Model to train mode.
        if self.model:
            self.model.train()
        # Callback handling.
        learn_stats = {}
        self.callbacks.on_learn_on_batch(
            policy=self, train_batch=postprocessed_batch, result=learn_stats)

        # Compute gradients (will calculate all losses and `backward()`
        # them to get the grads).
        grads, fetches = self.compute_gradients(postprocessed_batch)

        # Step the optimizers.
        self.apply_gradients(_directStepOptimizerSingleton)

        if self.model:
            fetches["model"] = self.model.metrics()
        fetches.update({"custom_metrics": learn_stats})

        return fetches

    @with_lock
    @override(Policy)
    @DeveloperAPI
    def compute_gradients(self,
                          postprocessed_batch: SampleBatch) -> ModelGradients:

        if not isinstance(postprocessed_batch, SampleBatch) or \
                not postprocessed_batch.zero_padded:
            pad_batch_to_sequences_of_same_size(
                postprocessed_batch,
                max_seq_len=self.max_seq_len,
                shuffle=False,
                batch_divisibility_req=self.batch_divisibility_req,
                view_requirements=self.view_requirements,
            )
        else:
            postprocessed_batch["seq_lens"] = postprocessed_batch.seq_lens

        # Mark the batch as "is_training" so the Model can use this
        # information.
        postprocessed_batch.is_training = True

        # Single device case: Use batch as-is (no slicing).
        if len(self.devices) == 1:
            batches = [self._lazy_tensor_dict(postprocessed_batch)]
        # Multi-GPU case: Slice inputs into n (roughly) equal batches.
        else:
            len_ = len(postprocessed_batch)
            batches = []
            start = 0
            for i, device in enumerate(self.devices):
                shard_len = len_ // (len(self.devices) - i)
                batch = self._lazy_tensor_dict(
                    postprocessed_batch.slice(start, start + shard_len),
                    device=device)
                batches.append(batch)
                len_ -= shard_len
                start += shard_len

        # Copy weights of main model to all towers.
            state_dict = self.model.state_dict()
            for tower in self.model_gpu_towers:
                tower.load_state_dict(state_dict)

        # Do the (maybe parallelized) gradient calculation step.
        tower_outputs = self._multi_gpu_parallel_grad_calc(batches)

        # Multi device (GPU) case.
        if len(self.devices) > 1:
            # Mean-reduce over GPU-towers.
            all_grads = []
            for i in range(len(tower_outputs[0][0])):
                if tower_outputs[0][0][i] is not None:
                    all_grads.append(
                        torch.mean(
                            torch.stack([t[0][i] for t in tower_outputs]),
                            dim=0))
                else:
                    all_grads.append(None)
            # Set main model's grads to mean-reduced values.
            for i, p in enumerate(self.model.parameters()):
                p.grad = all_grads[i]
            # Reduce stats over towers as well.
            from ray.rllib.execution.train_ops import all_tower_reduce
            grad_info = tree.map_structure_with_path(
                lambda p, *t: all_tower_reduce(p, *t),
                *[t[1] for t in tower_outputs])
        # Single device case.
        else:
            all_grads, grad_info = tower_outputs[0]

        grad_info["allreduce_latency"] /= len(self._optimizers)
        grad_info.update(self.extra_grad_info(postprocessed_batch))

        fetches = self.extra_compute_grad_fetches()

        return all_grads, dict(fetches, **{LEARNER_STATS_KEY: grad_info})

    @override(Policy)
    @DeveloperAPI
    def apply_gradients(self, gradients: ModelGradients) -> None:
<<<<<<< HEAD
        # TODO(sven): Not supported for multiple optimizers yet.
        assert len(self._optimizers) == 1
        for g, p in zip(gradients, self.model.parameters()):
            if g is not None:
                if torch.is_tensor(g):
                    p.grad = g.to(self.device)
                else:
=======
        if gradients == _directStepOptimizerSingleton:
            for i, opt in enumerate(self._optimizers):
                opt.step()
        else:
            # TODO(sven): Not supported for multiple optimizers yet.
            assert len(self._optimizers) == 1
            for g, p in zip(gradients, self.model.parameters()):
                if g is not None:
>>>>>>> de7ee75d
                    p.grad = torch.from_numpy(g).to(self.device)

            self._optimizers[0].step()

    @override(Policy)
    @DeveloperAPI
    def get_weights(self) -> ModelWeights:
        return {
            k: v.cpu().detach().numpy()
            for k, v in self.model.state_dict().items()
        }

    @override(Policy)
    @DeveloperAPI
    def set_weights(self, weights: ModelWeights) -> None:
        weights = convert_to_torch_tensor(weights, device=self.device)
        self.model.load_state_dict(weights)

    @override(Policy)
    @DeveloperAPI
    def is_recurrent(self) -> bool:
        return self._is_recurrent

    @override(Policy)
    @DeveloperAPI
    def num_state_tensors(self) -> int:
        return len(self.model.get_initial_state())

    @override(Policy)
    @DeveloperAPI
    def get_initial_state(self) -> List[TensorType]:
        return [
            s.detach().cpu().numpy() for s in self.model.get_initial_state()
        ]

    @override(Policy)
    @DeveloperAPI
    def get_state(self) -> Union[Dict[str, TensorType], List[TensorType]]:
        state = super().get_state()
        state["_optimizer_variables"] = []
        for i, o in enumerate(self._optimizers):
            optim_state_dict = convert_to_non_torch_type(o.state_dict())
            state["_optimizer_variables"].append(optim_state_dict)
        return state

    @override(Policy)
    @DeveloperAPI
    def set_state(self, state: object) -> None:
        state = state.copy()  # shallow copy
        # Set optimizer vars first.
        optimizer_vars = state.pop("_optimizer_variables", None)
        if optimizer_vars:
            assert len(optimizer_vars) == len(self._optimizers)
            for o, s in zip(self._optimizers, optimizer_vars):
                optim_state_dict = convert_to_torch_tensor(
                    s, device=self.device)
                o.load_state_dict(optim_state_dict)
        # Then the Policy's (NN) weights.
        super().set_state(state)

    @DeveloperAPI
    def extra_grad_process(self, optimizer: "torch.optim.Optimizer",
                           loss: TensorType):
        """Called after each optimizer.zero_grad() + loss.backward() call.

        Called for each self._optimizers/loss-value pair.
        Allows for gradient processing before optimizer.step() is called.
        E.g. for gradient clipping.

        Args:
            optimizer (torch.optim.Optimizer): A torch optimizer object.
            loss (TensorType): The loss tensor associated with the optimizer.

        Returns:
            Dict[str, TensorType]: An dict with information on the gradient
                processing step.
        """
        return {}

    @DeveloperAPI
    def extra_compute_grad_fetches(self) -> Dict[str, any]:
        """Extra values to fetch and return from compute_gradients().

        Returns:
            Dict[str, any]: Extra fetch dict to be added to the fetch dict
                of the compute_gradients call.
        """
        return {LEARNER_STATS_KEY: {}}  # e.g, stats, td error, etc.

    @DeveloperAPI
    def extra_action_out(
            self, input_dict: Dict[str, TensorType],
            state_batches: List[TensorType], model: TorchModelV2,
            action_dist: TorchDistributionWrapper) -> Dict[str, TensorType]:
        """Returns dict of extra info to include in experience batch.

        Args:
            input_dict (Dict[str, TensorType]): Dict of model input tensors.
            state_batches (List[TensorType]): List of state tensors.
            model (TorchModelV2): Reference to the model object.
            action_dist (TorchDistributionWrapper): Torch action dist object
                to get log-probs (e.g. for already sampled actions).

        Returns:
            Dict[str, TensorType]: Extra outputs to return in a
                compute_actions() call (3rd return value).
        """
        return {}

    @DeveloperAPI
    def extra_grad_info(self,
                        train_batch: SampleBatch) -> Dict[str, TensorType]:
        """Return dict of extra grad info.

        Args:
            train_batch (SampleBatch): The training batch for which to produce
                extra grad info for.

        Returns:
            Dict[str, TensorType]: The info dict carrying grad info per str
                key.
        """
        return {}

    @DeveloperAPI
    def optimizer(
            self
    ) -> Union[List["torch.optim.Optimizer"], "torch.optim.Optimizer"]:
        """Custom the local PyTorch optimizer(s) to use.

        Returns:
            Union[List[torch.optim.Optimizer], torch.optim.Optimizer]:
                The local PyTorch optimizer(s) to use for this Policy.
        """
        if hasattr(self, "config"):
            return torch.optim.Adam(
                self.model.parameters(), lr=self.config["lr"])
        else:
            return torch.optim.Adam(self.model.parameters())

    @override(Policy)
    @DeveloperAPI
    def export_model(self, export_dir: str) -> None:
        """Exports the Policy's Model to local directory for serving.

        Creates a TorchScript model and saves it.

        Args:
            export_dir (str): Local writable directory or filename.
        """
        self._lazy_tensor_dict(self._dummy_batch)
        # Provide dummy state inputs if not an RNN (torch cannot jit with
        # returned empty internal states list).
        if "state_in_0" not in self._dummy_batch:
            self._dummy_batch["state_in_0"] = \
                self._dummy_batch["seq_lens"] = np.array([1.0])
        state_ins = []
        i = 0
        while "state_in_{}".format(i) in self._dummy_batch:
            state_ins.append(self._dummy_batch["state_in_{}".format(i)])
            i += 1
        seq_lens = self._dummy_batch["seq_lens"]
        dummy_inputs = {
            k: self._dummy_batch[k]
            for k in self._dummy_batch.keys() if k != "is_training"
        }
        traced = torch.jit.trace(self.model,
                                 (dummy_inputs, state_ins, seq_lens))
        if not os.path.exists(export_dir):
            os.makedirs(export_dir)
        file_name = os.path.join(export_dir, "model.pt")
        traced.save(file_name)

    @override(Policy)
    @DeveloperAPI
    def export_checkpoint(self, export_dir: str) -> None:
        """TODO(sven): implement for torch.
        """
        raise NotImplementedError

    @override(Policy)
    @DeveloperAPI
    def import_model_from_h5(self, import_file: str) -> None:
        """Imports weights into torch model."""
        return self.model.import_from_h5(import_file)

    def _lazy_tensor_dict(self, postprocessed_batch: SampleBatch, device=None):
        # TODO: (sven): Keep for a while to ensure backward compatibility.
        if not isinstance(postprocessed_batch, SampleBatch):
            postprocessed_batch = SampleBatch(postprocessed_batch)
        postprocessed_batch.set_get_interceptor(
            functools.partial(
                convert_to_torch_tensor, device=device or self.device))
        return postprocessed_batch

    def _multi_gpu_parallel_grad_calc(self, sample_batches):
        """Performs a parallelized loss and gradient calculation over the batch.

        Splits up the given train batch into n shards (n=number of this
        Policy's devices) and passes each data shard (in parallel) through
        the loss function using the individual devices' models
        (self.model_gpu_towers). Then returns each tower's outputs.

        Args:
            sample_batches (List[SampleBatch]): A list of SampleBatch shards to
                calculate loss and gradients for.

        Returns:
            List[Tuple[List[TensorType], StatsDict]]: A list (one item per
                device) of 2-tuples with 1) gradient list and 2) stats dict.
        """
        assert len(self.model_gpu_towers) == len(sample_batches)
        lock = threading.Lock()
        results = {}
        grad_enabled = torch.is_grad_enabled()

        def _worker(shard_idx, model, sample_batch, device):
            torch.set_grad_enabled(grad_enabled)
            try:
                with NullContextManager(
                ) if device.type == "cpu" else torch.cuda.device(device):
                    loss_out = force_list(
                        self._loss(self, model, self.dist_class, sample_batch))

                    # Call Model's custom-loss with Policy loss outputs and
                    # train_batch.
                    loss_out = model.custom_loss(loss_out, sample_batch)

                    assert len(loss_out) == len(self._optimizers)

                    # Loop through all optimizers.
                    grad_info = {"allreduce_latency": 0.0}

                    parameters = list(model.parameters())
                    all_grads = [None for _ in range(len(parameters))]
                    for opt_idx, opt in enumerate(self._optimizers):
                        # Erase gradients in all vars of the tower that this
                        # optimizer would affect.
                        param_indices = self.multi_gpu_param_groups[opt_idx]
                        for param_idx, param in enumerate(parameters):
                            if param_idx in param_indices and \
                                    param.grad is not None:
                                param.grad.data.zero_()
                        # Recompute gradients of loss over all variables.
                        loss_out[opt_idx].backward(
                            retain_graph=(opt_idx < len(self._optimizers) - 1))
                        grad_info.update(
                            self.extra_grad_process(opt, loss_out[opt_idx]))

                        grads = []
                        # Note that return values are just references;
                        # Calling zero_grad would modify the values.
                        for param_idx, param in enumerate(parameters):
                            if param_idx in param_indices:
                                if param.grad is not None:
                                    grads.append(param.grad)
                                all_grads[param_idx] = param.grad

                        if self.distributed_world_size:
                            start = time.time()
                            if torch.cuda.is_available():
                                # Sadly, allreduce_coalesced does not work with
                                # CUDA yet.
                                for g in grads:
                                    torch.distributed.all_reduce(
                                        g, op=torch.distributed.ReduceOp.SUM)
                            else:
                                torch.distributed.all_reduce_coalesced(
                                    grads, op=torch.distributed.ReduceOp.SUM)

                            for param_group in opt.param_groups:
                                for p in param_group["params"]:
                                    if p.grad is not None:
                                        p.grad /= self.distributed_world_size

                            grad_info[
                                "allreduce_latency"] += time.time() - start

                with lock:
                    results[shard_idx] = (all_grads, grad_info)
            except Exception as e:
                with lock:
                    results[shard_idx] = ValueError(
                        e.args[0] + "\n" +
                        "In tower {} on device {}".format(shard_idx, device))

        # Single device (GPU) case.
        if len(self.devices) == 1:
            _worker(0, self.model, sample_batches[0], self.device)
            if isinstance(results[0], ValueError):
                raise (results[0])
            return [results[0]]
        # Multi device (GPU) case: Parallelize via threads.
        else:
            threads = [
                threading.Thread(
                    target=_worker,
                    args=(shard_idx, model, sample_batch, device))
                for shard_idx, (model, sample_batch, device) in enumerate(
                    zip(self.model_gpu_towers, sample_batches, self.devices))
            ]

            for thread in threads:
                thread.start()
            for thread in threads:
                thread.join()

        # Gather all threads' outputs and return.
        outputs = []
        for shard_idx in range(len(sample_batches)):
            output = results[shard_idx]
            if isinstance(output, Exception):
                output.reraise()
            outputs.append(results[shard_idx])
        return outputs


# TODO: (sven) Unify hyperparam annealing procedures across RLlib (tf/torch)
#   and for all possible hyperparams, not just lr.
@DeveloperAPI
class LearningRateSchedule:
    """Mixin for TFPolicy that adds a learning rate schedule."""

    @DeveloperAPI
    def __init__(self, lr, lr_schedule):
        self.cur_lr = lr
        if lr_schedule is None:
            self.lr_schedule = ConstantSchedule(lr, framework=None)
        else:
            self.lr_schedule = PiecewiseSchedule(
                lr_schedule, outside_value=lr_schedule[-1][-1], framework=None)

    @override(Policy)
    def on_global_var_update(self, global_vars):
        super().on_global_var_update(global_vars)
        self.cur_lr = self.lr_schedule.value(global_vars["timestep"])
        for opt in self._optimizers:
            for p in opt.param_groups:
                p["lr"] = self.cur_lr


@DeveloperAPI
class EntropyCoeffSchedule:
    """Mixin for TorchPolicy that adds entropy coeff decay."""

    @DeveloperAPI
    def __init__(self, entropy_coeff, entropy_coeff_schedule):
        self.entropy_coeff = entropy_coeff

        if entropy_coeff_schedule is None:
            self.entropy_coeff_schedule = ConstantSchedule(
                entropy_coeff, framework=None)
        else:
            # Allows for custom schedule similar to lr_schedule format
            if isinstance(entropy_coeff_schedule, list):
                self.entropy_coeff_schedule = PiecewiseSchedule(
                    entropy_coeff_schedule,
                    outside_value=entropy_coeff_schedule[-1][-1],
                    framework=None)
            else:
                # Implements previous version but enforces outside_value
                self.entropy_coeff_schedule = PiecewiseSchedule(
                    [[0, entropy_coeff], [entropy_coeff_schedule, 0.0]],
                    outside_value=0.0,
                    framework=None)

    @override(Policy)
    def on_global_var_update(self, global_vars):
        super(EntropyCoeffSchedule, self).on_global_var_update(global_vars)
        self.entropy_coeff = self.entropy_coeff_schedule.value(
            global_vars["timestep"])


@DeveloperAPI
class DirectStepOptimizer:
    """Typesafe method for indicating apply gradients can directly step the
       optimizers with in-place gradients.
    """
    _instance = None

    def __new__(cls):
        if DirectStepOptimizer._instance is None:
            DirectStepOptimizer._instance = super().__new__(cls)
        return DirectStepOptimizer._instance

    def __eq__(self, other):
        return type(self) == type(other)

    def __repr__(self):
        return "DirectStepOptimizer"


_directStepOptimizerSingleton = DirectStepOptimizer()<|MERGE_RESOLUTION|>--- conflicted
+++ resolved
@@ -534,15 +534,6 @@
     @override(Policy)
     @DeveloperAPI
     def apply_gradients(self, gradients: ModelGradients) -> None:
-<<<<<<< HEAD
-        # TODO(sven): Not supported for multiple optimizers yet.
-        assert len(self._optimizers) == 1
-        for g, p in zip(gradients, self.model.parameters()):
-            if g is not None:
-                if torch.is_tensor(g):
-                    p.grad = g.to(self.device)
-                else:
-=======
         if gradients == _directStepOptimizerSingleton:
             for i, opt in enumerate(self._optimizers):
                 opt.step()
@@ -551,8 +542,10 @@
             assert len(self._optimizers) == 1
             for g, p in zip(gradients, self.model.parameters()):
                 if g is not None:
->>>>>>> de7ee75d
-                    p.grad = torch.from_numpy(g).to(self.device)
+                    if torch.is_tensor(g):
+                        p.grad = g.to(self.device)
+                    else:
+                        p.grad = torch.from_numpy(g).to(self.device)
 
             self._optimizers[0].step()
 
