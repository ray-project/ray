--- conflicted
+++ resolved
@@ -30,20 +30,14 @@
                  observation_space,
                  action_space,
                  config,
-<<<<<<< HEAD
                  *,
                  model,
                  loss,
                  action_distribution_class,
                  action_sampler_fn=None,
-                 action_distribution_fn=None):
-=======
-                 model,
-                 loss,
-                 action_distribution_class,
+                 action_distribution_fn=None,
                  max_seq_len=20,
                  get_batch_divisibility_req=None):
->>>>>>> 66df8b8c
         """Build a policy from policy and loss torch modules.
 
         Note that model will be placed on GPU device if CUDA_VISIBLE_DEVICES
@@ -60,7 +54,6 @@
                 train_batch) and returns a single scalar loss.
             action_distribution_class (ActionDistribution): Class for action
                 distribution.
-<<<<<<< HEAD
             action_sampler_fn (Optional[callable]): A callable returning a
                 sampled action and its log-likelihood given some (obs and
                 state) inputs.
@@ -73,11 +66,9 @@
                 forward pass through some model.
                 If None, pass inputs through `self.model()` to get the
                 distribution inputs.
-=======
             max_seq_len (int): Max sequence length for LSTM training.
             get_batch_divisibility_req (Optional[callable]): Optional callable
                 that returns the divisibility requirement for sample batches.
->>>>>>> 66df8b8c
         """
         self.framework = "torch"
         super().__init__(observation_space, action_space, config)
@@ -127,7 +118,6 @@
                 input_dict[SampleBatch.PREV_REWARDS] = prev_reward_batch
             state_batches = [self._convert_to_tensor(s) for s in state_batches]
 
-<<<<<<< HEAD
             if self.action_sampler_fn:
                 dist_class = dist_inputs = None
                 state_out = []
@@ -148,8 +138,7 @@
                 else:
                     dist_class = self.dist_class
                     dist_inputs, state_out = self.model(
-                        input_dict, state_batches,
-                        self._convert_to_tensor([1]))
+                        input_dict, state_batches, seq_lens)
                 action_dist = dist_class(dist_inputs, self.model)
 
                 # Get the exploration action from the forward results.
@@ -159,18 +148,6 @@
                         timestep=timestep,
                         explore=explore)
 
-=======
-            # Call the exploration before_compute_actions hook.
-            self.exploration.before_compute_actions(timestep=timestep)
-
-            model_out = self.model(input_dict, state_batches, seq_lens)
-            logits, state = model_out
-            action_dist = None
-            actions, logp = \
-                self.exploration.get_exploration_action(
-                    logits, self.dist_class, self.model,
-                    timestep, explore)
->>>>>>> 66df8b8c
             input_dict[SampleBatch.ACTIONS] = actions
 
             # Add default and custom fetches.
@@ -200,19 +177,20 @@
                              "`action_distribution_fn` and a provided "
                              "`action_sampler_fn`!")
 
-        input_dict = self._lazy_tensor_dict({
-            SampleBatch.CUR_OBS: obs_batch,
-            SampleBatch.ACTIONS: actions
-        })
-        if prev_action_batch:
-            input_dict[SampleBatch.PREV_ACTIONS] = prev_action_batch
-        if prev_reward_batch:
-            input_dict[SampleBatch.PREV_REWARDS] = prev_reward_batch
-
         with torch.no_grad():
-<<<<<<< HEAD
+            input_dict = self._lazy_tensor_dict({
+                SampleBatch.CUR_OBS: obs_batch,
+                SampleBatch.ACTIONS: actions
+            })
+            if prev_action_batch:
+                input_dict[SampleBatch.PREV_ACTIONS] = prev_action_batch
+            if prev_reward_batch:
+                input_dict[SampleBatch.PREV_REWARDS] = prev_reward_batch
+            seq_lens = torch.ones(len(obs_batch), dtype=torch.int32)
+
             # Exploration hook before each forward pass.
             self.exploration.before_compute_actions(explore=False)
+
 
             # Action dist class and inputs are generated via custom function.
             if self.action_distribution_fn:
@@ -221,28 +199,10 @@
             # Default action-dist inputs calculation.
             else:
                 dist_class = self.dist_class
-                dist_inputs, _ = self.model(input_dict, state_batches,
-                                            self._convert_to_tensor([1]))
+                dist_inputs, _ = self.model(input_dict, state_batches, seq_lens)
 
             action_dist = dist_class(dist_inputs, self.model)
-
-            action_tensor = self._lazy_tensor_dict({
-=======
-            seq_lens = torch.ones(len(obs_batch), dtype=torch.int32)
-            input_dict = self._lazy_tensor_dict({
-                SampleBatch.CUR_OBS: obs_batch,
->>>>>>> 66df8b8c
-                SampleBatch.ACTIONS: actions
-            })
-            log_likelihoods = action_dist.logp(
-                action_tensor[SampleBatch.ACTIONS])
-
-<<<<<<< HEAD
-=======
-            parameters, _ = self.model(input_dict, state_batches, seq_lens)
-            action_dist = self.dist_class(parameters, self.model)
             log_likelihoods = action_dist.logp(input_dict[SampleBatch.ACTIONS])
->>>>>>> 66df8b8c
             return log_likelihoods
 
     @override(Policy)
