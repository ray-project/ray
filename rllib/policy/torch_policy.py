import functools
import gym
import logging
import numpy as np
import time
from typing import Callable, Dict, List, Optional, Tuple, Type, Union

from ray.rllib.models.modelv2 import ModelV2
from ray.rllib.models.torch.torch_modelv2 import TorchModelV2
from ray.rllib.models.torch.torch_action_dist import TorchDistributionWrapper
from ray.rllib.policy.policy import Policy, LEARNER_STATS_KEY
from ray.rllib.policy.sample_batch import SampleBatch
from ray.rllib.policy.rnn_sequencing import pad_batch_to_sequences_of_same_size
from ray.rllib.utils import force_list
from ray.rllib.utils.annotations import override, DeveloperAPI
from ray.rllib.utils.framework import try_import_torch
from ray.rllib.utils.schedules import ConstantSchedule, PiecewiseSchedule
from ray.rllib.utils.torch_ops import convert_to_non_torch_type, \
    convert_to_torch_tensor
from ray.rllib.utils.tracking_dict import UsageTrackingDict
from ray.rllib.utils.typing import ModelGradients, ModelWeights, \
    TensorType, TrainerConfigDict

torch, _ = try_import_torch()

logger = logging.getLogger(__name__)


@DeveloperAPI
class TorchPolicy(Policy):
    """Template for a PyTorch policy and loss to use with RLlib.

    Attributes:
        observation_space (gym.Space): observation space of the policy.
        action_space (gym.Space): action space of the policy.
        config (dict): config of the policy.
        model (TorchModel): Torch model instance.
        dist_class (type): Torch action distribution class.
    """

    @DeveloperAPI
    def __init__(
            self,
            observation_space: gym.spaces.Space,
            action_space: gym.spaces.Space,
            config: TrainerConfigDict,
            *,
            model: ModelV2,
            loss: Callable[[
                Policy, ModelV2, Type[TorchDistributionWrapper], SampleBatch
            ], Union[TensorType, List[TensorType]]],
            action_distribution_class: Type[TorchDistributionWrapper],
            action_sampler_fn: Optional[Callable[[
                TensorType, List[TensorType]
            ], Tuple[TensorType, TensorType]]] = None,
            action_distribution_fn: Optional[Callable[[
                Policy, ModelV2, TensorType, TensorType, TensorType
            ], Tuple[TensorType, Type[TorchDistributionWrapper], List[
                TensorType]]]] = None,
            max_seq_len: int = 20,
            get_batch_divisibility_req: Optional[Callable[[Policy],
                                                          int]] = None,
    ):
        """Build a policy from policy and loss torch modules.

        Note that model will be placed on GPU device if CUDA_VISIBLE_DEVICES
        is set. Only single GPU is supported for now.

        Args:
            observation_space (gym.spaces.Space): observation space of the
                policy.
            action_space (gym.spaces.Space): action space of the policy.
            config (TrainerConfigDict): The Policy config dict.
            model (ModelV2): PyTorch policy module. Given observations as
                input, this module must return a list of outputs where the
                first item is action logits, and the rest can be any value.
            loss (Callable[[Policy, ModelV2, Type[TorchDistributionWrapper],
                SampleBatch], Union[TensorType, List[TensorType]]]): Callable
                that returns a single scalar loss or a list of loss terms.
            action_distribution_class (Type[TorchDistributionWrapper]): Class
                for a torch action distribution.
            action_sampler_fn (Callable[[TensorType, List[TensorType]],
                Tuple[TensorType, TensorType]]): A callable returning a
                sampled action and its log-likelihood given Policy, ModelV2,
                input_dict, explore, timestep, and is_training.
            action_distribution_fn (Optional[Callable[[Policy, ModelV2,
                Dict[str, TensorType], TensorType, TensorType],
                Tuple[TensorType, type, List[TensorType]]]]): A callable
                returning distribution inputs (parameters), a dist-class to
                generate an action distribution object from, and
                internal-state outputs (or an empty list if not applicable).
                Note: No Exploration hooks have to be called from within
                `action_distribution_fn`. It's should only perform a simple
                forward pass through some model.
                If None, pass inputs through `self.model()` to get distribution
                inputs.
                The callable takes as inputs: Policy, ModelV2, input_dict,
                explore, timestep, is_training.
            max_seq_len (int): Max sequence length for LSTM training.
            get_batch_divisibility_req (Optional[Callable[[Policy], int]]]):
                Optional callable that returns the divisibility requirement
                for sample batches given the Policy.
        """
        self.framework = "torch"
        super().__init__(observation_space, action_space, config)
        if torch.cuda.is_available():
            logger.info("TorchPolicy running on GPU.")
            self.device = torch.device("cuda")
        else:
            logger.info("TorchPolicy running on CPU.")
            self.device = torch.device("cpu")
        self.model = model.to(self.device)
        # Auto-update model's inference view requirements, if recurrent.
<<<<<<< HEAD
        self.model.update_view_requirements_from_init_state()
=======
        self._update_model_inference_view_requirements_from_init_state()
>>>>>>> 4744ed01
        # Combine view_requirements for Model and Policy.
        self.view_requirements.update(self.model.inference_view_requirements)

        self.exploration = self._create_exploration()
        self.unwrapped_model = model  # used to support DistributedDataParallel
        self._loss = loss
        self._optimizers = force_list(self.optimizer())

        self.dist_class = action_distribution_class
        self.action_sampler_fn = action_sampler_fn
        self.action_distribution_fn = action_distribution_fn

        # If set, means we are using distributed allreduce during learning.
        self.distributed_world_size = None

        self.max_seq_len = max_seq_len
        self.batch_divisibility_req = get_batch_divisibility_req(self) if \
            callable(get_batch_divisibility_req) else \
            (get_batch_divisibility_req or 1)

    @override(Policy)
    @DeveloperAPI
    def compute_actions(
            self,
            obs_batch: Union[List[TensorType], TensorType],
            state_batches: Optional[List[TensorType]] = None,
            prev_action_batch: Union[List[TensorType], TensorType] = None,
            prev_reward_batch: Union[List[TensorType], TensorType] = None,
            info_batch: Optional[Dict[str, list]] = None,
            episodes: Optional[List["MultiAgentEpisode"]] = None,
            explore: Optional[bool] = None,
            timestep: Optional[int] = None,
            **kwargs) -> \
            Tuple[TensorType, List[TensorType], Dict[str, TensorType]]:

        explore = explore if explore is not None else self.config["explore"]
        timestep = timestep if timestep is not None else self.global_timestep

        with torch.no_grad():
            seq_lens = torch.ones(len(obs_batch), dtype=torch.int32)
            input_dict = self._lazy_tensor_dict({
                SampleBatch.CUR_OBS: np.asarray(obs_batch),
                "is_training": False,
            })
            if prev_action_batch is not None:
                input_dict[SampleBatch.PREV_ACTIONS] = \
                    np.asarray(prev_action_batch)
            if prev_reward_batch is not None:
                input_dict[SampleBatch.PREV_REWARDS] = \
                    np.asarray(prev_reward_batch)
            state_batches = [
                convert_to_torch_tensor(s, self.device)
                for s in (state_batches or [])
            ]
            return self._compute_action_helper(input_dict, state_batches,
                                               seq_lens, explore, timestep)

    @override(Policy)
    def compute_actions_from_input_dict(
            self,
            input_dict: Dict[str, TensorType],
            explore: bool = None,
            timestep: Optional[int] = None,
            **kwargs) -> \
            Tuple[TensorType, List[TensorType], Dict[str, TensorType]]:

        explore = explore if explore is not None else self.config["explore"]
        timestep = timestep if timestep is not None else self.global_timestep

        with torch.no_grad():
            # Pass lazy (torch) tensor dict to Model as `input_dict`.
            input_dict = self._lazy_tensor_dict(input_dict)
            # Pack internal state inputs into (separate) list.
            state_batches = [
                input_dict[k] for k in input_dict.keys() if "state_in" in k[:8]
            ]
            # Calculate RNN sequence lengths.
            seq_lens = np.array([1] * len(input_dict["obs"])) \
                if state_batches else None

            return self._compute_action_helper(input_dict, state_batches,
                                               seq_lens, explore, timestep)

    def _compute_action_helper(self, input_dict, state_batches, seq_lens,
                               explore, timestep):
        """Shared forward pass logic (w/ and w/o trajectory view API).

        Returns:
            Tuple:
                - actions, state_out, extra_fetches, logp.
        """
        if self.action_sampler_fn:
            action_dist = dist_inputs = None
            state_out = state_batches
            actions, logp, state_out = self.action_sampler_fn(
                self,
                self.model,
                input_dict,
                state_out,
                explore=explore,
                timestep=timestep)
        else:
            # Call the exploration before_compute_actions hook.
            self.exploration.before_compute_actions(
                explore=explore, timestep=timestep)
            if self.action_distribution_fn:
                dist_inputs, dist_class, state_out = \
                    self.action_distribution_fn(
                        self,
                        self.model,
                        input_dict[SampleBatch.CUR_OBS],
                        explore=explore,
                        timestep=timestep,
                        is_training=False)
            else:
                dist_class = self.dist_class
                dist_inputs, state_out = self.model(input_dict, state_batches,
                                                    seq_lens)

            if not (isinstance(dist_class, functools.partial)
                    or issubclass(dist_class, TorchDistributionWrapper)):
                raise ValueError(
                    "`dist_class` ({}) not a TorchDistributionWrapper "
                    "subclass! Make sure your `action_distribution_fn` or "
                    "`make_model_and_action_dist` return a correct "
                    "distribution class.".format(dist_class.__name__))
            action_dist = dist_class(dist_inputs, self.model)

            # Get the exploration action from the forward results.
            actions, logp = \
                self.exploration.get_exploration_action(
                    action_distribution=action_dist,
                    timestep=timestep,
                    explore=explore)

        input_dict[SampleBatch.ACTIONS] = actions

        # Add default and custom fetches.
        extra_fetches = self.extra_action_out(input_dict, state_batches,
                                              self.model, action_dist)

        # Action-dist inputs.
        if dist_inputs is not None:
            extra_fetches[SampleBatch.ACTION_DIST_INPUTS] = dist_inputs

        # Action-logp and action-prob.
        if logp is not None:
            extra_fetches[SampleBatch.ACTION_PROB] = \
                torch.exp(logp.float())
            extra_fetches[SampleBatch.ACTION_LOGP] = logp

        # Update our global timestep by the batch size.
        self.global_timestep += len(input_dict[SampleBatch.CUR_OBS])

        return convert_to_non_torch_type((actions, state_out, extra_fetches))

    @override(Policy)
    @DeveloperAPI
    def compute_log_likelihoods(
            self,
            actions: Union[List[TensorType], TensorType],
            obs_batch: Union[List[TensorType], TensorType],
            state_batches: Optional[List[TensorType]] = None,
            prev_action_batch: Optional[Union[List[TensorType],
                                              TensorType]] = None,
            prev_reward_batch: Optional[Union[List[
                TensorType], TensorType]] = None) -> TensorType:

        if self.action_sampler_fn and self.action_distribution_fn is None:
            raise ValueError("Cannot compute log-prob/likelihood w/o an "
                             "`action_distribution_fn` and a provided "
                             "`action_sampler_fn`!")

        with torch.no_grad():
            input_dict = self._lazy_tensor_dict({
                SampleBatch.CUR_OBS: obs_batch,
                SampleBatch.ACTIONS: actions
            })
            if prev_action_batch is not None:
                input_dict[SampleBatch.PREV_ACTIONS] = prev_action_batch
            if prev_reward_batch is not None:
                input_dict[SampleBatch.PREV_REWARDS] = prev_reward_batch
            seq_lens = torch.ones(len(obs_batch), dtype=torch.int32)
            state_batches = [
                convert_to_torch_tensor(s, self.device)
                for s in (state_batches or [])
            ]

            # Exploration hook before each forward pass.
            self.exploration.before_compute_actions(explore=False)

            # Action dist class and inputs are generated via custom function.
            if self.action_distribution_fn:
                dist_inputs, dist_class, _ = self.action_distribution_fn(
                    policy=self,
                    model=self.model,
                    obs_batch=input_dict[SampleBatch.CUR_OBS],
                    explore=False,
                    is_training=False)
            # Default action-dist inputs calculation.
            else:
                dist_class = self.dist_class
                dist_inputs, _ = self.model(input_dict, state_batches,
                                            seq_lens)

            action_dist = dist_class(dist_inputs, self.model)
            log_likelihoods = action_dist.logp(input_dict[SampleBatch.ACTIONS])
            return log_likelihoods

    @override(Policy)
    @DeveloperAPI
    def learn_on_batch(
            self, postprocessed_batch: SampleBatch) -> Dict[str, TensorType]:
        # Compute gradients (will calculate all losses and `backward()`
        # them to get the grads).
        grads, fetches = self.compute_gradients(postprocessed_batch)

        # Step the optimizers.
        for i, opt in enumerate(self._optimizers):
            opt.step()

        if self.model:
            fetches["model"] = self.model.metrics()
        return fetches

    @override(Policy)
    @DeveloperAPI
    def compute_gradients(self,
                          postprocessed_batch: SampleBatch) -> ModelGradients:
        # Get batch ready for RNNs, if applicable.
        pad_batch_to_sequences_of_same_size(
            postprocessed_batch,
            max_seq_len=self.max_seq_len,
            shuffle=False,
            batch_divisibility_req=self.batch_divisibility_req,
        )

        train_batch = self._lazy_tensor_dict(postprocessed_batch)

        # Calculate the actual policy loss.
        loss_out = force_list(
            self._loss(self, self.model, self.dist_class, train_batch))

        # Call Model's custom-loss with Policy loss outputs and train_batch.
        if self.model:
            loss_out = self.model.custom_loss(loss_out, train_batch)

        # Give Exploration component that chance to modify the loss (or add
        # its own terms).
        if hasattr(self, "exploration"):
            loss_out = self.exploration.get_exploration_loss(
                loss_out, train_batch)

        assert len(loss_out) == len(self._optimizers)

        # assert not any(torch.isnan(l) for l in loss_out)
        fetches = self.extra_compute_grad_fetches()

        # Loop through all optimizers.
        grad_info = {"allreduce_latency": 0.0}

        all_grads = []
        for i, opt in enumerate(self._optimizers):
            # Erase gradients in all vars of this optimizer.
            opt.zero_grad()
            # Recompute gradients of loss over all variables.
            loss_out[i].backward(retain_graph=(i < len(self._optimizers) - 1))
            grad_info.update(self.extra_grad_process(opt, loss_out[i]))

            grads = []
            # Note that return values are just references;
            # Calling zero_grad would modify the values.
            for param_group in opt.param_groups:
                for p in param_group["params"]:
                    if p.grad is not None:
                        grads.append(p.grad)
                        all_grads.append(p.grad.data.cpu().numpy())
                    else:
                        all_grads.append(None)

            if self.distributed_world_size:
                start = time.time()
                if torch.cuda.is_available():
                    # Sadly, allreduce_coalesced does not work with CUDA yet.
                    for g in grads:
                        torch.distributed.all_reduce(
                            g, op=torch.distributed.ReduceOp.SUM)
                else:
                    torch.distributed.all_reduce_coalesced(
                        grads, op=torch.distributed.ReduceOp.SUM)

                for param_group in opt.param_groups:
                    for p in param_group["params"]:
                        if p.grad is not None:
                            p.grad /= self.distributed_world_size

                grad_info["allreduce_latency"] += time.time() - start

        grad_info["allreduce_latency"] /= len(self._optimizers)
        grad_info.update(self.extra_grad_info(train_batch))

        return all_grads, dict(fetches, **{LEARNER_STATS_KEY: grad_info})

    @override(Policy)
    @DeveloperAPI
    def apply_gradients(self, gradients: ModelGradients) -> None:
        # TODO(sven): Not supported for multiple optimizers yet.
        assert len(self._optimizers) == 1
        for g, p in zip(gradients, self.model.parameters()):
            if g is not None:
                p.grad = torch.from_numpy(g).to(self.device)

        self._optimizers[0].step()

    @override(Policy)
    @DeveloperAPI
    def get_weights(self) -> ModelWeights:
        return {
            k: v.cpu().detach().numpy()
            for k, v in self.model.state_dict().items()
        }

    @override(Policy)
    @DeveloperAPI
    def set_weights(self, weights: ModelWeights) -> None:
        weights = convert_to_torch_tensor(weights, device=self.device)
        self.model.load_state_dict(weights)

    @override(Policy)
    @DeveloperAPI
    def is_recurrent(self) -> bool:
        return len(self.model.get_initial_state()) > 0

    @override(Policy)
    @DeveloperAPI
    def num_state_tensors(self) -> int:
        return len(self.model.get_initial_state())

    @override(Policy)
    @DeveloperAPI
    def get_initial_state(self) -> List[TensorType]:
        return [
            s.detach().cpu().numpy() for s in self.model.get_initial_state()
        ]

    @override(Policy)
    @DeveloperAPI
    def get_state(self) -> Union[Dict[str, TensorType], List[TensorType]]:
        state = super().get_state()
        state["_optimizer_variables"] = []
        for i, o in enumerate(self._optimizers):
            optim_state_dict = convert_to_non_torch_type(o.state_dict())
            state["_optimizer_variables"].append(optim_state_dict)
        return state

    @override(Policy)
    @DeveloperAPI
    def set_state(self, state: object) -> None:
        state = state.copy()  # shallow copy
        # Set optimizer vars first.
        optimizer_vars = state.pop("_optimizer_variables", None)
        if optimizer_vars:
            assert len(optimizer_vars) == len(self._optimizers)
            for o, s in zip(self._optimizers, optimizer_vars):
                optim_state_dict = convert_to_torch_tensor(
                    s, device=self.device)
                o.load_state_dict(optim_state_dict)
        # Then the Policy's (NN) weights.
        super().set_state(state)

    @DeveloperAPI
    def extra_grad_process(self, optimizer: "torch.optim.Optimizer",
                           loss: TensorType):
        """Called after each optimizer.zero_grad() + loss.backward() call.

        Called for each self._optimizers/loss-value pair.
        Allows for gradient processing before optimizer.step() is called.
        E.g. for gradient clipping.

        Args:
            optimizer (torch.optim.Optimizer): A torch optimizer object.
            loss (TensorType): The loss tensor associated with the optimizer.

        Returns:
            Dict[str, TensorType]: An dict with information on the gradient
                processing step.
        """
        return {}

    @DeveloperAPI
    def extra_compute_grad_fetches(self) -> Dict[str, any]:
        """Extra values to fetch and return from compute_gradients().

        Returns:
            Dict[str, any]: Extra fetch dict to be added to the fetch dict
                of the compute_gradients call.
        """
        return {LEARNER_STATS_KEY: {}}  # e.g, stats, td error, etc.

    @DeveloperAPI
    def extra_action_out(
            self, input_dict: Dict[str, TensorType],
            state_batches: List[TensorType], model: TorchModelV2,
            action_dist: TorchDistributionWrapper) -> Dict[str, TensorType]:
        """Returns dict of extra info to include in experience batch.

        Args:
            input_dict (Dict[str, TensorType]): Dict of model input tensors.
            state_batches (List[TensorType]): List of state tensors.
            model (TorchModelV2): Reference to the model object.
            action_dist (TorchDistributionWrapper): Torch action dist object
                to get log-probs (e.g. for already sampled actions).

        Returns:
            Dict[str, TensorType]: Extra outputs to return in a
                compute_actions() call (3rd return value).
        """
        return {}

    @DeveloperAPI
    def extra_grad_info(self,
                        train_batch: SampleBatch) -> Dict[str, TensorType]:
        """Return dict of extra grad info.

        Args:
            train_batch (SampleBatch): The training batch for which to produce
                extra grad info for.

        Returns:
            Dict[str, TensorType]: The info dict carrying grad info per str
                key.
        """
        return {}

    @DeveloperAPI
    def optimizer(
            self
    ) -> Union[List["torch.optim.Optimizer"], "torch.optim.Optimizer"]:
        """Custom the local PyTorch optimizer(s) to use.

        Returns:
            Union[List[torch.optim.Optimizer], torch.optim.Optimizer]:
                The local PyTorch optimizer(s) to use for this Policy.
        """
        if hasattr(self, "config"):
            return torch.optim.Adam(
                self.model.parameters(), lr=self.config["lr"])
        else:
            return torch.optim.Adam(self.model.parameters())

    @override(Policy)
    @DeveloperAPI
    def export_model(self, export_dir: str) -> None:
        """TODO(sven): implement for torch.
        """
        raise NotImplementedError

    @override(Policy)
    @DeveloperAPI
    def export_checkpoint(self, export_dir: str) -> None:
        """TODO(sven): implement for torch.
        """
        raise NotImplementedError

    @override(Policy)
    @DeveloperAPI
    def import_model_from_h5(self, import_file: str) -> None:
        """Imports weights into torch model."""
        return self.model.import_from_h5(import_file)

    def _lazy_tensor_dict(self, postprocessed_batch):
        train_batch = UsageTrackingDict(postprocessed_batch)
        train_batch.set_get_interceptor(
            functools.partial(convert_to_torch_tensor, device=self.device))
        return train_batch

    def _lazy_numpy_dict(self, postprocessed_batch):
        train_batch = UsageTrackingDict(postprocessed_batch)
        train_batch.set_get_interceptor(
            functools.partial(convert_to_non_torch_type))
        return train_batch


# TODO: (sven) Unify hyperparam annealing procedures across RLlib (tf/torch)
#   and for all possible hyperparams, not just lr.
@DeveloperAPI
class LearningRateSchedule:
    """Mixin for TFPolicy that adds a learning rate schedule."""

    @DeveloperAPI
    def __init__(self, lr, lr_schedule):
        self.cur_lr = lr
        if lr_schedule is None:
            self.lr_schedule = ConstantSchedule(lr, framework=None)
        else:
            self.lr_schedule = PiecewiseSchedule(
                lr_schedule, outside_value=lr_schedule[-1][-1], framework=None)

    @override(Policy)
    def on_global_var_update(self, global_vars):
        super(LearningRateSchedule, self).on_global_var_update(global_vars)
        self.cur_lr = self.lr_schedule.value(global_vars["timestep"])

    @override(TorchPolicy)
    def optimizer(self):
        for opt in self._optimizers:
            for p in opt.param_groups:
                p["lr"] = self.cur_lr
        return self._optimizers


@DeveloperAPI
class EntropyCoeffSchedule:
    """Mixin for TorchPolicy that adds entropy coeff decay."""

    @DeveloperAPI
    def __init__(self, entropy_coeff, entropy_coeff_schedule):
        self.entropy_coeff = entropy_coeff

        if entropy_coeff_schedule is None:
            self.entropy_coeff_schedule = ConstantSchedule(
                entropy_coeff, framework=None)
        else:
            # Allows for custom schedule similar to lr_schedule format
            if isinstance(entropy_coeff_schedule, list):
                self.entropy_coeff_schedule = PiecewiseSchedule(
                    entropy_coeff_schedule,
                    outside_value=entropy_coeff_schedule[-1][-1],
                    framework=None)
            else:
                # Implements previous version but enforces outside_value
                self.entropy_coeff_schedule = PiecewiseSchedule(
                    [[0, entropy_coeff], [entropy_coeff_schedule, 0.0]],
                    outside_value=0.0,
                    framework=None)

    @override(Policy)
    def on_global_var_update(self, global_vars):
        super(EntropyCoeffSchedule, self).on_global_var_update(global_vars)
        self.entropy_coeff = self.entropy_coeff_schedule.value(
            global_vars["timestep"])<|MERGE_RESOLUTION|>--- conflicted
+++ resolved
@@ -111,11 +111,7 @@
             self.device = torch.device("cpu")
         self.model = model.to(self.device)
         # Auto-update model's inference view requirements, if recurrent.
-<<<<<<< HEAD
-        self.model.update_view_requirements_from_init_state()
-=======
         self._update_model_inference_view_requirements_from_init_state()
->>>>>>> 4744ed01
         # Combine view_requirements for Model and Policy.
         self.view_requirements.update(self.model.inference_view_requirements)
 
