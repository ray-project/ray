--- conflicted
+++ resolved
@@ -109,22 +109,11 @@
         self.framework = "torch"
         super().__init__(observation_space, action_space, config)
 
-<<<<<<< HEAD
         # Log device and worker index.
         from ray.rllib.evaluation.rollout_worker import get_global_worker
         worker = get_global_worker()
         worker_idx = worker.worker_index if worker else 0
-        if torch.cuda.is_available():
-            logger.info("TorchPolicy (worker={}) running on GPU.".format(
-                worker_idx if worker_idx > 0 else "local"))
-            self.device = torch.device("cuda")
-        else:
-            logger.info("TorchPolicy (worker={}) running on CPU.".format(
-                worker_idx if worker_idx > 0 else "local"))
-            self.device = torch.device("cpu")
-
-        # Move model to device.
-=======
+
         # Create multi-GPU model towers, if necessary.
         # - The central main model will be stored under self.model, residing on
         #   self.device.
@@ -138,9 +127,10 @@
         #   parallelization will be done.
         if config["_fake_gpus"] or config["num_gpus"] == 0 or \
                 not torch.cuda.is_available():
-            logger.info(
-                "TorchPolicy running on {}.".format("{} fake-GPUs".format(
-                    config["num_gpus"]) if config["_fake_gpus"] else "CPU"))
+            logger.info("TorchPolicy (worker={}) running on {}.".format(
+                worker_idx if worker_idx > 0 else "local",
+                "{} fake-GPUs".format(config["num_gpus"])
+                if config["_fake_gpus"] else "CPU"))
             self.device = torch.device("cpu")
             self.devices = [
                 self.device for _ in range(config["num_gpus"] or 1)
@@ -150,8 +140,8 @@
                 for i in range(config["num_gpus"] or 1)
             ]
         else:
-            logger.info("TorchPolicy running on {} GPU(s).".format(
-                config["num_gpus"]))
+            logger.info("TorchPolicy (worker={}) running on {} GPU(s).".format(
+                worker_idx if worker_idx > 0 else "local", config["num_gpus"]))
             self.device = torch.device("cuda")
             self.devices = [
                 torch.device("cuda:{}".format(id_))
@@ -163,7 +153,8 @@
                     id_ for i, id_ in enumerate(ray.get_gpu_ids())
                     if i < config["num_gpus"]
                 ])
->>>>>>> b0a813ba
+
+        # Move model to device.
         self.model = model.to(self.device)
 
         # Lock used for locking some methods on the object-level.
