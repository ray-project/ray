--- conflicted
+++ resolved
@@ -84,46 +84,39 @@
                 input_dict[SampleBatch.PREV_REWARDS] = prev_reward_batch
             state_batches = [self._convert_to_tensor(s) for s in state_batches]
 
-<<<<<<< HEAD
-            action_dist, state_out = \
-                self.compute_action_distribution(
-                    obs_batch=obs_batch,
-                    state_batches=state_batches,
-                    prev_action_batch=prev_action_batch,
-                    prev_reward_batch=prev_reward_batch,
-                    timestep=timestep,
-                    explore=explore,
-                    is_training=False
-                )
-
+            #action_dist, state_out = \
+            #    self.compute_action_distribution(
+            #        obs_batch=obs_batch,
+            #        state_batches=state_batches,
+            #        prev_action_batch=prev_action_batch,
+            #        prev_reward_batch=prev_reward_batch,
+            #        timestep=timestep,
+            #        explore=explore,
+            #        is_training=False
+            #    )
+
+            # Call the exploration before_compute_actions hook.
+            self.exploration.before_compute_actions(timestep=timestep)
+
+            model_out = self.model(input_dict, state_batches,
+                                   self._convert_to_tensor([1]))
+            logits, state_out = model_out
             actions, logp = \
                 self.exploration.get_exploration_action(
-                    action_distribution=action_dist,
-                    timestep=timestep, explore=explore)
-=======
-            # Call the exploration before_compute_actions hook.
-            self.exploration.before_compute_actions(timestep=timestep)
-
-            model_out = self.model(input_dict, state_batches,
-                                   self._convert_to_tensor([1]))
-            logits, state = model_out
-            action_dist = None
-            actions, logp = \
-                self.exploration.get_exploration_action(
-                    logits, self.dist_class, self.model,
-                    timestep, explore)
->>>>>>> 6ce8b63b
+                    logits,
+                    action_dist_class=self.dist_class,
+                    timestep=timestep,
+                    explore=explore)
             input_dict[SampleBatch.ACTIONS] = actions
-
-            extra_action_out = self.extra_action_out(input_dict, state_batches,
-                                                     self.model, action_dist)
+            action_dist = self.dist_class(logits, self.model)
+            extra_action_out = self.extra_action_out(
+                input_dict, state_batches, self.model, action_dist)
             if logp is not None:
                 logp = convert_to_non_torch_type(logp)
                 extra_action_out.update({
                     ACTION_PROB: np.exp(logp),
                     ACTION_LOGP: logp
                 })
-<<<<<<< HEAD
             return convert_to_non_torch_type((actions, state_out,
                                               extra_action_out))
 
@@ -152,10 +145,6 @@
             action_dist = self.dist_class(dist_inputs, self.model)
 
             return action_dist, state_out
-=======
-            return convert_to_non_torch_type((actions, state,
-                                              extra_action_out))
->>>>>>> 6ce8b63b
 
     @override(Policy)
     def compute_log_likelihoods(self,
