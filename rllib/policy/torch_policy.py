import functools
import gym
import numpy as np
import time
from typing import Callable, Dict, List, Optional, Tuple, Union

import ray
from ray.rllib.models.modelv2 import ModelV2
from ray.rllib.models.torch.torch_modelv2 import TorchModelV2
from ray.rllib.models.torch.torch_action_dist import TorchDistributionWrapper
from ray.rllib.policy.policy import Policy, LEARNER_STATS_KEY
from ray.rllib.policy.sample_batch import SampleBatch
from ray.rllib.policy.rnn_sequencing import pad_batch_to_sequences_of_same_size
from ray.rllib.utils import force_list
from ray.rllib.utils.annotations import override, DeveloperAPI
from ray.rllib.utils.framework import try_import_torch
from ray.rllib.utils.schedules import ConstantSchedule, PiecewiseSchedule
from ray.rllib.utils.torch_ops import convert_to_non_torch_type, \
    convert_to_torch_tensor
from ray.rllib.utils.tracking_dict import UsageTrackingDict
from ray.rllib.utils.types import AgentID, ModelGradients, ModelWeights, \
    TensorType, TrainerConfigDict

torch, _ = try_import_torch()


@DeveloperAPI
class TorchPolicy(Policy):
    """Template for a PyTorch policy and loss to use with RLlib.

    This is similar to TFPolicy, but for PyTorch.

    Attributes:
        observation_space (gym.Space): observation space of the policy.
        action_space (gym.Space): action space of the policy.
        config (dict): config of the policy.
        model (TorchModel): Torch model instance.
        dist_class (type): Torch action distribution class.
    """

    @DeveloperAPI
    def __init__(
            self,
            observation_space: gym.spaces.Space,
            action_space: gym.spaces.Space,
            config: TrainerConfigDict,
            *,
            model: ModelV2,
            loss: Callable[[Policy, ModelV2, type, SampleBatch], TensorType],
            action_distribution_class: TorchDistributionWrapper,
            action_sampler_fn: Callable[[TensorType, List[TensorType]], Tuple[
                TensorType, TensorType]] = None,
            action_distribution_fn: Optional[Callable[[
                Policy, ModelV2, TensorType, TensorType, TensorType
            ], Tuple[TensorType, type, List[TensorType]]]] = None,
            max_seq_len: int = 20,
            get_batch_divisibility_req: Optional[int] = None):
        """Build a policy from policy and loss torch modules.

        Note that model will be placed on GPU device if CUDA_VISIBLE_DEVICES
        is set. Only single GPU is supported for now.

        Args:
            observation_space (gym.spaces.Space): observation space of the
                policy.
            action_space (gym.spaces.Space): action space of the policy.
            config (TrainerConfigDict): The Policy config dict.
            model (ModelV2): PyTorch policy module. Given observations as
                input, this module must return a list of outputs where the
                first item is action logits, and the rest can be any value.
            loss (Callable[[Policy, ModelV2, type, SampleBatch], TensorType]):
                Function that takes (policy, model, dist_class, train_batch)
                and returns a single scalar loss.
            action_distribution_class (TorchDistributionWrapper): Class for
                a torch action distribution.
            action_sampler_fn (Callable[[TensorType, List[TensorType]],
                Tuple[TensorType, TensorType]]): A callable returning a
                sampled action and its log-likelihood given Policy, ModelV2,
                input_dict, explore, timestep, and is_training.
            action_distribution_fn (Optional[Callable[[Policy, ModelV2,
                Dict[str, TensorType], TensorType, TensorType],
                Tuple[TensorType, type, List[TensorType]]]]): A callable
                returning distribution inputs (parameters), a dist-class to
                generate an action distribution object from, and
                internal-state outputs (or an empty list if not applicable).
                Note: No Exploration hooks have to be called from within
                `action_distribution_fn`. It's should only perform a simple
                forward pass through some model.
                If None, pass inputs through `self.model()` to get distribution
                inputs.
                The callable takes as inputs: Policy, ModelV2, input_dict,
                explore, timestep, is_training.
            max_seq_len (int): Max sequence length for LSTM training.
            get_batch_divisibility_req (Optional[Callable[[Policy], int]]]):
                Optional callable that returns the divisibility requirement
                for sample batches given the Policy.
        """
        self.framework = "torch"
        super().__init__(observation_space, action_space, config)
        if torch.cuda.is_available() and ray.get_gpu_ids():
            self.device = torch.device("cuda")
        else:
            self.device = torch.device("cpu")
        self.model = model.to(self.device)
        self.exploration = self._create_exploration()
        self.unwrapped_model = model  # used to support DistributedDataParallel
        self._loss = loss
        self._optimizers = force_list(self.optimizer())

        self.dist_class = action_distribution_class
        self.action_sampler_fn = action_sampler_fn
        self.action_distribution_fn = action_distribution_fn

        # If set, means we are using distributed allreduce during learning.
        self.distributed_world_size = None

        self.max_seq_len = max_seq_len
        self.batch_divisibility_req = \
            get_batch_divisibility_req(self) if get_batch_divisibility_req \
            else 1

    @override(Policy)
    @DeveloperAPI
    def compute_actions(
            self,
            obs_batch: Union[List[TensorType], TensorType],
            state_batches: Optional[List[TensorType]] = None,
            prev_action_batch: Union[List[TensorType], TensorType] = None,
            prev_reward_batch: Union[List[TensorType], TensorType] = None,
            info_batch: Optional[Dict[str, list]] = None,
            episodes: Optional[List["MultiAgentEpisode"]] = None,
            explore: Optional[bool] = None,
            timestep: Optional[int] = None,
            **kwargs) -> \
            Tuple[TensorType, List[TensorType], Dict[str, TensorType]]:

        explore = explore if explore is not None else self.config["explore"]
        timestep = timestep if timestep is not None else self.global_timestep

        with torch.no_grad():
            seq_lens = torch.ones(len(obs_batch), dtype=torch.int32)
            input_dict = self._lazy_tensor_dict({
                SampleBatch.CUR_OBS: np.asarray(obs_batch),
                "is_training": False,
            })
            if prev_action_batch is not None:
                input_dict[SampleBatch.PREV_ACTIONS] = \
                    np.asarray(prev_action_batch)
            if prev_reward_batch is not None:
                input_dict[SampleBatch.PREV_REWARDS] = \
                    np.asarray(prev_reward_batch)
            state_batches = [
                convert_to_torch_tensor(s, self.device)
                for s in (state_batches or [])
            ]
            actions, state_out, extra_fetches, logp = \
                self._compute_action_helper(
                    input_dict, state_batches, seq_lens, explore, timestep)

            # Action-logp and action-prob.
            if logp is not None:
                logp = convert_to_non_torch_type(logp)
                extra_fetches[SampleBatch.ACTION_PROB] = np.exp(logp)
                extra_fetches[SampleBatch.ACTION_LOGP] = logp

            return convert_to_non_torch_type((actions, state_out,
                                              extra_fetches))

    @override(Policy)
    def compute_actions_from_trajectories(
            self,
            rollout_collector: "RolloutSampleCollector",
            other_trajectories: Optional[Dict[AgentID, "Trajectory"]] = None,
            explore: bool = None,
            timestep: Optional[int] = None,
            **kwargs) -> \
            Tuple[TensorType, List[TensorType], Dict[str, TensorType]]:

        explore = explore if explore is not None else self.config["explore"]
        timestep = timestep if timestep is not None else self.global_timestep

        with torch.no_grad():
            # Create a view and pass that to Model as `input_dict`.
            input_dict = self._lazy_tensor_dict(
<<<<<<< HEAD
                rollout_collector.get_trajectory_view(
                    self.model, is_training=False))
=======
                get_trajectory_view(
                    self.model, trajectories, is_training=False))
>>>>>>> d4324a4a
            # TODO: (sven) support RNNs w/ fast sampling.
            state_batches = [
                input_dict[k] for k in input_dict.keys() if "state_" in k[:6]
            ]
            seq_lens = np.array(
                [1] * len(rollout_collector.forward_pass_indices[0]))

            actions, state_out, extra_fetches, logp = \
                self._compute_action_helper(
                    input_dict, state_batches, seq_lens, explore, timestep)

            # Leave outputs as is (torch.Tensors): Action-logp and action-prob.
            if logp is not None:
                extra_fetches[SampleBatch.ACTION_PROB] = torch.exp(logp)
                extra_fetches[SampleBatch.ACTION_LOGP] = logp

            return actions, state_out, extra_fetches

    def _compute_action_helper(self, input_dict, state_batches, seq_lens,
                               explore, timestep):
        """Shared forward pass logic (w/ and w/o trajectory view API).

        Returns:
            Tuple:
                - actions, state_out, extra_fetches, logp.
        """
        if self.action_sampler_fn:
            action_dist = dist_inputs = None
            state_out = []
            actions, logp = self.action_sampler_fn(
                self,
                self.model,
                input_dict[SampleBatch.CUR_OBS],
                explore=explore,
                timestep=timestep)
        else:
            # Call the exploration before_compute_actions hook.
            self.exploration.before_compute_actions(
                explore=explore, timestep=timestep)
            if self.action_distribution_fn:
                dist_inputs, dist_class, state_out = \
                    self.action_distribution_fn(
                        self,
                        self.model,
                        input_dict[SampleBatch.CUR_OBS],
                        explore=explore,
                        timestep=timestep,
                        is_training=False)
            else:
                dist_class = self.dist_class
                dist_inputs, state_out = self.model(input_dict, state_batches,
                                                    seq_lens)

            if not (isinstance(dist_class, functools.partial)
                    or issubclass(dist_class, TorchDistributionWrapper)):
                raise ValueError(
                    "`dist_class` ({}) not a TorchDistributionWrapper "
                    "subclass! Make sure your `action_distribution_fn` or "
                    "`make_model_and_action_dist` return a correct "
                    "distribution class.".format(dist_class.__name__))
            action_dist = dist_class(dist_inputs, self.model)

            # Get the exploration action from the forward results.
            actions, logp = \
                self.exploration.get_exploration_action(
                    action_distribution=action_dist,
                    timestep=timestep,
                    explore=explore)

        input_dict[SampleBatch.ACTIONS] = actions

        # Add default and custom fetches.
        extra_fetches = self.extra_action_out(input_dict, state_batches,
                                              self.model, action_dist)

        # Action-dist inputs.
        if dist_inputs is not None:
            extra_fetches[SampleBatch.ACTION_DIST_INPUTS] = dist_inputs

        return actions, state_out, extra_fetches, logp

    @override(Policy)
    @DeveloperAPI
    def compute_log_likelihoods(
            self,
            actions: Union[List[TensorType], TensorType],
            obs_batch: Union[List[TensorType], TensorType],
            state_batches: Optional[List[TensorType]] = None,
            prev_action_batch: Optional[Union[List[TensorType],
                                              TensorType]] = None,
            prev_reward_batch: Optional[Union[List[
                TensorType], TensorType]] = None) -> TensorType:

        if self.action_sampler_fn and self.action_distribution_fn is None:
            raise ValueError("Cannot compute log-prob/likelihood w/o an "
                             "`action_distribution_fn` and a provided "
                             "`action_sampler_fn`!")

        with torch.no_grad():
            input_dict = self._lazy_tensor_dict({
                SampleBatch.CUR_OBS: obs_batch,
                SampleBatch.ACTIONS: actions
            })
            if prev_action_batch is not None:
                input_dict[SampleBatch.PREV_ACTIONS] = prev_action_batch
            if prev_reward_batch is not None:
                input_dict[SampleBatch.PREV_REWARDS] = prev_reward_batch
            seq_lens = torch.ones(len(obs_batch), dtype=torch.int32)

            # Exploration hook before each forward pass.
            self.exploration.before_compute_actions(explore=False)

            # Action dist class and inputs are generated via custom function.
            if self.action_distribution_fn:
                dist_inputs, dist_class, _ = self.action_distribution_fn(
                    policy=self,
                    model=self.model,
                    obs_batch=input_dict[SampleBatch.CUR_OBS],
                    explore=False,
                    is_training=False)
            # Default action-dist inputs calculation.
            else:
                dist_class = self.dist_class
                dist_inputs, _ = self.model(input_dict, state_batches,
                                            seq_lens)

            action_dist = dist_class(dist_inputs, self.model)
            log_likelihoods = action_dist.logp(input_dict[SampleBatch.ACTIONS])
            return log_likelihoods

    @override(Policy)
    @DeveloperAPI
    def learn_on_batch(
            self, postprocessed_batch: SampleBatch) -> Dict[str, TensorType]:
<<<<<<< HEAD
        if self.config["_use_trajectory_view_api"]:
            if postprocessed_batch.time_major is not None:
                postprocessed_batch["seq_lens"] = torch.tensor(
                    postprocessed_batch.seq_lens)
                t = 0 if postprocessed_batch.time_major else 1
                for col in postprocessed_batch.data.keys():
                    # Cut time-dim from states.
                    if "state_" in col[:6]:
                        postprocessed_batch[col] = postprocessed_batch[col][t]
                    # Flatten all other data.
                    else:
                        postprocessed_batch[col] = postprocessed_batch[
                            col].reshape((-1, ) +
                                         postprocessed_batch[col].shape[2:])
        else:
            # Get batch ready for RNNs, if applicable.
            pad_batch_to_sequences_of_same_size(
                postprocessed_batch,
                max_seq_len=self.max_seq_len,
                shuffle=False,
                batch_divisibility_req=self.batch_divisibility_req)
=======
        # Get batch ready for RNNs, if applicable.
        pad_batch_to_sequences_of_same_size(
            postprocessed_batch,
            max_seq_len=self.max_seq_len,
            shuffle=False,
            batch_divisibility_req=self.batch_divisibility_req)
>>>>>>> d4324a4a

        train_batch = self._lazy_tensor_dict(postprocessed_batch)
        loss_out = force_list(
            self._loss(self, self.model, self.dist_class, train_batch))
        # Call Model's custom-loss with Policy loss outputs and train_batch.
        if self.model:
            loss_out = self.model.custom_loss(loss_out, train_batch)
        loss_out = self.exploration.get_exploration_loss(loss_out, train_batch)

        assert len(loss_out) == len(self._optimizers)
        # assert not any(torch.isnan(l) for l in loss_out)
        fetches = self.extra_compute_grad_fetches()

        # Loop through all optimizers.
        grad_info = {"allreduce_latency": 0.0}
        for i, opt in enumerate(self._optimizers):
            # Erase gradients in all vars of this optimizer.
            opt.zero_grad()
            # Recompute gradients of loss over all variables.
            loss_out[i].backward(retain_graph=(i < len(self._optimizers) - 1))
            grad_info.update(self.extra_grad_process(opt, loss_out[i]))

            if self.distributed_world_size:
                grads = []
                for param_group in opt.param_groups:
                    for p in param_group["params"]:
                        if p.grad is not None:
                            grads.append(p.grad)

                start = time.time()
                if torch.cuda.is_available():
                    # Sadly, allreduce_coalesced does not work with CUDA yet.
                    for g in grads:
                        torch.distributed.all_reduce(
                            g, op=torch.distributed.ReduceOp.SUM)
                else:
                    torch.distributed.all_reduce_coalesced(
                        grads, op=torch.distributed.ReduceOp.SUM)

                for param_group in opt.param_groups:
                    for p in param_group["params"]:
                        if p.grad is not None:
                            p.grad /= self.distributed_world_size

                grad_info["allreduce_latency"] += time.time() - start

            # Step the optimizer.
            opt.step()

        grad_info["allreduce_latency"] /= len(self._optimizers)
        grad_info.update(self.extra_grad_info(train_batch))
        return dict(fetches, **{LEARNER_STATS_KEY: grad_info})

    @override(Policy)
    @DeveloperAPI
    def compute_gradients(self,
                          postprocessed_batch: SampleBatch) -> ModelGradients:
        train_batch = self._lazy_tensor_dict(postprocessed_batch)
        loss_out = force_list(
            self._loss(self, self.model, self.dist_class, train_batch))
        assert len(loss_out) == len(self._optimizers)
        fetches = self.extra_compute_grad_fetches()

        grad_process_info = {}
        grads = []
        for i, opt in enumerate(self._optimizers):
            opt.zero_grad()
            loss_out[i].backward()
            grad_process_info = self.extra_grad_process(opt, loss_out[i])

            # Note that return values are just references;
            # calling zero_grad will modify the values
            for param_group in opt.param_groups:
                for p in param_group["params"]:
                    if p.grad is not None:
                        grads.append(p.grad.data.cpu().numpy())
                    else:
                        grads.append(None)

        grad_info = self.extra_grad_info(train_batch)
        grad_info.update(grad_process_info)
        return grads, dict(fetches, **{LEARNER_STATS_KEY: grad_info})

    @override(Policy)
    @DeveloperAPI
    def apply_gradients(self, gradients: ModelGradients) -> None:
        # TODO(sven): Not supported for multiple optimizers yet.
        assert len(self._optimizers) == 1
        for g, p in zip(gradients, self.model.parameters()):
            if g is not None:
                p.grad = torch.from_numpy(g).to(self.device)

        self._optimizers[0].step()

    @override(Policy)
    @DeveloperAPI
    def get_weights(self) -> ModelWeights:
        return {
            k: v.cpu().detach().numpy()
            for k, v in self.model.state_dict().items()
        }

    @override(Policy)
    @DeveloperAPI
    def set_weights(self, weights: ModelWeights) -> None:
        weights = convert_to_torch_tensor(weights, device=self.device)
        self.model.load_state_dict(weights)

    @override(Policy)
    @DeveloperAPI
    def is_recurrent(self) -> bool:
        return len(self.model.get_initial_state()) > 0

    @override(Policy)
    @DeveloperAPI
    def num_state_tensors(self) -> int:
        return len(self.model.get_initial_state())

    @override(Policy)
    @DeveloperAPI
    def get_initial_state(self) -> List[TensorType]:
        return [
            s.cpu().detach().numpy() for s in self.model.get_initial_state()
        ]

    @override(Policy)
    @DeveloperAPI
    def get_state(self) -> Union[Dict[str, TensorType], List[TensorType]]:
        state = super().get_state()
        state["_optimizer_variables"] = []
        for i, o in enumerate(self._optimizers):
            state["_optimizer_variables"].append(o.state_dict())
        return state

    @override(Policy)
    @DeveloperAPI
    def set_state(self, state: object) -> None:
        state = state.copy()  # shallow copy
        # Set optimizer vars first.
        optimizer_vars = state.pop("_optimizer_variables", None)
        if optimizer_vars:
            assert len(optimizer_vars) == len(self._optimizers)
            for o, s in zip(self._optimizers, optimizer_vars):
                o.load_state_dict(s)
        # Then the Policy's (NN) weights.
        super().set_state(state)

    @DeveloperAPI
    def extra_grad_process(self, optimizer: "torch.optim.Optimizer",
                           loss: TensorType):
        """Called after each optimizer.zero_grad() + loss.backward() call.

        Called for each self._optimizers/loss-value pair.
        Allows for gradient processing before optimizer.step() is called.
        E.g. for gradient clipping.

        Args:
            optimizer (torch.optim.Optimizer): A torch optimizer object.
            loss (TensorType): The loss tensor associated with the optimizer.

        Returns:
            Dict[str, TensorType]: An dict with information on the gradient
                processing step.
        """
        return {}

    @DeveloperAPI
    def extra_compute_grad_fetches(self) -> Dict[str, any]:
        """Extra values to fetch and return from compute_gradients().

        Returns:
            Dict[str, any]: Extra fetch dict to be added to the fetch dict
                of the compute_gradients call.
        """
        return {LEARNER_STATS_KEY: {}}  # e.g, stats, td error, etc.

    @DeveloperAPI
    def extra_action_out(
            self, input_dict: Dict[str, TensorType],
            state_batches: List[TensorType], model: TorchModelV2,
            action_dist: TorchDistributionWrapper) -> Dict[str, TensorType]:
        """Returns dict of extra info to include in experience batch.

        Args:
            input_dict (Dict[str, TensorType]): Dict of model input tensors.
            state_batches (List[TensorType]): List of state tensors.
            model (TorchModelV2): Reference to the model object.
            action_dist (TorchDistributionWrapper): Torch action dist object
                to get log-probs (e.g. for already sampled actions).

        Returns:
            Dict[str, TensorType]: Extra outputs to return in a
                compute_actions() call (3rd return value).
        """
        return {}

    @DeveloperAPI
    def extra_grad_info(self,
                        train_batch: SampleBatch) -> Dict[str, TensorType]:
        """Return dict of extra grad info.

        Args:
            train_batch (SampleBatch): The training batch for which to produce
                extra grad info for.

        Returns:
            Dict[str, TensorType]: The info dict carrying grad info per str
                key.
        """
        return {}

    @DeveloperAPI
    def optimizer(
            self
    ) -> Union[List["torch.optim.Optimizer"], "torch.optim.Optimizer"]:
        """Custom the local PyTorch optimizer(s) to use.

        Returns:
            Union[List[torch.optim.Optimizer], torch.optim.Optimizer]:
                The local PyTorch optimizer(s) to use for this Policy.
        """
        if hasattr(self, "config"):
            return torch.optim.Adam(
                self.model.parameters(), lr=self.config["lr"])
        else:
            return torch.optim.Adam(self.model.parameters())

    @override(Policy)
    @DeveloperAPI
    def export_model(self, export_dir: str) -> None:
        """TODO(sven): implement for torch.
        """
        raise NotImplementedError

    @override(Policy)
    @DeveloperAPI
    def export_checkpoint(self, export_dir: str) -> None:
        """TODO(sven): implement for torch.
        """
        raise NotImplementedError

    @override(Policy)
    @DeveloperAPI
    def import_model_from_h5(self, import_file: str) -> None:
        """Imports weights into torch model."""
        return self.model.import_from_h5(import_file)

    def _lazy_tensor_dict(self, postprocessed_batch):
        train_batch = UsageTrackingDict(postprocessed_batch)
        train_batch.set_get_interceptor(
            functools.partial(convert_to_torch_tensor, device=self.device))
        return train_batch


# TODO: (sven) Unify hyperparam annealing procedures across RLlib (tf/torch)
#   and for all possible hyperparams, not just lr.
@DeveloperAPI
class LearningRateSchedule:
    """Mixin for TFPolicy that adds a learning rate schedule."""

    @DeveloperAPI
    def __init__(self, lr, lr_schedule):
        self.cur_lr = lr
        if lr_schedule is None:
            self.lr_schedule = ConstantSchedule(lr, framework=None)
        else:
            self.lr_schedule = PiecewiseSchedule(
                lr_schedule, outside_value=lr_schedule[-1][-1], framework=None)

    @override(Policy)
    def on_global_var_update(self, global_vars):
        super(LearningRateSchedule, self).on_global_var_update(global_vars)
        self.cur_lr = self.lr_schedule.value(global_vars["timestep"])

    @override(TorchPolicy)
    def optimizer(self):
        for opt in self._optimizers:
            for p in opt.param_groups:
                p["lr"] = self.cur_lr
        return self._optimizers


@DeveloperAPI
class EntropyCoeffSchedule:
    """Mixin for TorchPolicy that adds entropy coeff decay."""

    @DeveloperAPI
    def __init__(self, entropy_coeff, entropy_coeff_schedule):
        self.entropy_coeff = entropy_coeff

        if entropy_coeff_schedule is None:
            self.entropy_coeff_schedule = ConstantSchedule(
                entropy_coeff, framework=None)
        else:
            # Allows for custom schedule similar to lr_schedule format
            if isinstance(entropy_coeff_schedule, list):
                self.entropy_coeff_schedule = PiecewiseSchedule(
                    entropy_coeff_schedule,
                    outside_value=entropy_coeff_schedule[-1][-1],
                    framework=None)
            else:
                # Implements previous version but enforces outside_value
                self.entropy_coeff_schedule = PiecewiseSchedule(
                    [[0, entropy_coeff], [entropy_coeff_schedule, 0.0]],
                    outside_value=0.0,
                    framework=None)

    @override(Policy)
    def on_global_var_update(self, global_vars):
        super(EntropyCoeffSchedule, self).on_global_var_update(global_vars)
        self.entropy_coeff = self.entropy_coeff_schedule.value(
            global_vars["timestep"])<|MERGE_RESOLUTION|>--- conflicted
+++ resolved
@@ -182,13 +182,8 @@
         with torch.no_grad():
             # Create a view and pass that to Model as `input_dict`.
             input_dict = self._lazy_tensor_dict(
-<<<<<<< HEAD
                 rollout_collector.get_trajectory_view(
                     self.model, is_training=False))
-=======
-                get_trajectory_view(
-                    self.model, trajectories, is_training=False))
->>>>>>> d4324a4a
             # TODO: (sven) support RNNs w/ fast sampling.
             state_batches = [
                 input_dict[k] for k in input_dict.keys() if "state_" in k[:6]
@@ -323,7 +318,6 @@
     @DeveloperAPI
     def learn_on_batch(
             self, postprocessed_batch: SampleBatch) -> Dict[str, TensorType]:
-<<<<<<< HEAD
         if self.config["_use_trajectory_view_api"]:
             if postprocessed_batch.time_major is not None:
                 postprocessed_batch["seq_lens"] = torch.tensor(
@@ -345,14 +339,6 @@
                 max_seq_len=self.max_seq_len,
                 shuffle=False,
                 batch_divisibility_req=self.batch_divisibility_req)
-=======
-        # Get batch ready for RNNs, if applicable.
-        pad_batch_to_sequences_of_same_size(
-            postprocessed_batch,
-            max_seq_len=self.max_seq_len,
-            shuffle=False,
-            batch_divisibility_req=self.batch_divisibility_req)
->>>>>>> d4324a4a
 
         train_batch = self._lazy_tensor_dict(postprocessed_batch)
         loss_out = force_list(
