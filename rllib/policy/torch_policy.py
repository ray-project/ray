import numpy as np
import time

from ray.rllib.policy.policy import Policy, LEARNER_STATS_KEY
from ray.rllib.policy.sample_batch import SampleBatch
from ray.rllib.utils import try_import_torch
from ray.rllib.utils.annotations import override, DeveloperAPI
from ray.rllib.utils.tracking_dict import UsageTrackingDict
from ray.rllib.utils.schedules import ConstantSchedule, PiecewiseSchedule

torch, _ = try_import_torch()


class TorchPolicy(Policy):
    """Template for a PyTorch policy and loss to use with RLlib.

    This is similar to TFPolicy, but for PyTorch.

    Attributes:
        observation_space (gym.Space): observation space of the policy.
        action_space (gym.Space): action space of the policy.
        config (dict): config of the policy
        model (TorchModel): Torch model instance
        dist_class (type): Torch action distribution class
    """

    def __init__(self, observation_space, action_space, config, model, loss,
                 action_distribution_class):
        """Build a policy from policy and loss torch modules.

        Note that model will be placed on GPU device if CUDA_VISIBLE_DEVICES
        is set. Only single GPU is supported for now.

        Arguments:
            observation_space (gym.Space): observation space of the policy.
            action_space (gym.Space): action space of the policy.
            config (dict): The Policy config dict.
            model (nn.Module): PyTorch policy module. Given observations as
                input, this module must return a list of outputs where the
                first item is action logits, and the rest can be any value.
            loss (func): Function that takes (policy, model, dist_class,
                train_batch) and returns a single scalar loss.
            action_distribution_class (ActionDistribution): Class for action
                distribution.
        """
        super().__init__(observation_space, action_space, config)
        self.device = (torch.device("cuda")
                       if torch.cuda.is_available() else torch.device("cpu"))
        self.model = model.to(self.device)
        self.unwrapped_model = model  # used to support DistributedDataParallel
        self._loss = loss
        self._optimizer = self.optimizer()
        self.dist_class = action_distribution_class

        # If set, means we are using distributed allreduce during learning.
        self.distributed_world_size = None

    @override(Policy)
    def compute_actions(self,
                        obs_batch,
                        state_batches=None,
                        prev_action_batch=None,
                        prev_reward_batch=None,
                        info_batch=None,
                        episodes=None,
<<<<<<< HEAD
                        deterministic=None,
=======
>>>>>>> 58c94f63
                        explore=True,
                        timestep=None,
                        **kwargs):

        deterministic = deterministic if deterministic is not None else \
                self.config["model"]["deterministic_action_sampling"]

        with torch.no_grad():
            input_dict = self._lazy_tensor_dict({
                SampleBatch.CUR_OBS: obs_batch,
            })
            if prev_action_batch:
                input_dict[SampleBatch.PREV_ACTIONS] = prev_action_batch
            if prev_reward_batch:
                input_dict[SampleBatch.PREV_REWARDS] = prev_reward_batch
            model_out = self.model(input_dict, state_batches, [1])
            logits, state = model_out
            action_dist = self.dist_class(logits, self.model)
            # Try our Exploration, if any.
            if self.exploration:
<<<<<<< HEAD
                actions = self.exploration.get_exploration_action(
                    model_out, self.model, action_dist, explore, timestep
                    if timestep is not None else self.global_timestep)
            else:
                if deterministic:
                    actions = action_dist.deterministic_sample()
                else:
                    actions = action_dist.sample()
=======
                actions = self.exploration.get_action(
                    model_out, self.model, action_dist, explore, timestep
                    if timestep is not None else self.global_timestep)
            else:
                actions = action_dist.sample()
>>>>>>> 58c94f63

            input_dict[SampleBatch.ACTIONS] = actions

            return (actions.cpu().numpy(), [h.cpu().numpy() for h in state],
                    self.extra_action_out(input_dict, state_batches,
                                          self.model, action_dist))

    @override(Policy)
    def learn_on_batch(self, postprocessed_batch):
        train_batch = self._lazy_tensor_dict(postprocessed_batch)

        loss_out = self._loss(self, self.model, self.dist_class, train_batch)
        self._optimizer.zero_grad()
        loss_out.backward()

        info = {}
        info.update(self.extra_grad_process())

        if self.distributed_world_size:
            grads = []
            for p in self.model.parameters():
                if p.grad is not None:
                    grads.append(p.grad)
            start = time.time()
            if torch.cuda.is_available():
                # Sadly, allreduce_coalesced does not work with CUDA yet.
                for g in grads:
                    torch.distributed.all_reduce(
                        g, op=torch.distributed.ReduceOp.SUM)
            else:
                torch.distributed.all_reduce_coalesced(
                    grads, op=torch.distributed.ReduceOp.SUM)
            for p in self.model.parameters():
                if p.grad is not None:
                    p.grad /= self.distributed_world_size
            info["allreduce_latency"] = time.time() - start

        self._optimizer.step()
        info.update(self.extra_grad_info(train_batch))

        return {LEARNER_STATS_KEY: info}

    @override(Policy)
    def compute_gradients(self, postprocessed_batch):
        train_batch = self._lazy_tensor_dict(postprocessed_batch)

        loss_out = self._loss(self, self.model, self.dist_class, train_batch)
        self._optimizer.zero_grad()
        loss_out.backward()

        grad_process_info = self.extra_grad_process()

        # Note that return values are just references;
        # calling zero_grad will modify the values
        grads = []
        for p in self.model.parameters():
            if p.grad is not None:
                grads.append(p.grad.data.cpu().numpy())
            else:
                grads.append(None)

        grad_info = self.extra_grad_info(train_batch)
        grad_info.update(grad_process_info)
        return grads, {LEARNER_STATS_KEY: grad_info}

    @override(Policy)
    def apply_gradients(self, gradients):
        for g, p in zip(gradients, self.model.parameters()):
            if g is not None:
                p.grad = torch.from_numpy(g).to(self.device)
        self._optimizer.step()

    @override(Policy)
    def get_weights(self):
        return {k: v.cpu() for k, v in self.model.state_dict().items()}

    @override(Policy)
    def set_weights(self, weights):
        self.model.load_state_dict(weights)

    @override(Policy)
    def is_recurrent(self):
        return len(self.model.get_initial_state()) > 0

    @override(Policy)
    def num_state_tensors(self):
        return len(self.model.get_initial_state())

    @override(Policy)
    def get_initial_state(self):
        return [s.numpy() for s in self.model.get_initial_state()]

    def extra_grad_process(self):
        """Allow subclass to do extra processing on gradients and
           return processing info."""
        return {}

    def extra_action_out(self,
                         input_dict,
                         state_batches,
                         model,
                         action_dist=None):
        """Returns dict of extra info to include in experience batch.

        Arguments:
            input_dict (dict): Dict of model input tensors.
            state_batches (list): List of state tensors.
            model (TorchModelV2): Reference to the model.
            action_dist (Distribution): Torch Distribution object to get
                log-probs (e.g. for already sampled actions).
        """
        return {}

    def extra_grad_info(self, train_batch):
        """Return dict of extra grad info."""

        return {}

    def optimizer(self):
        """Custom PyTorch optimizer to use."""
        if hasattr(self, "config"):
            return torch.optim.Adam(
                self.model.parameters(), lr=self.config["lr"])
        else:
            return torch.optim.Adam(self.model.parameters())

    def _lazy_tensor_dict(self, postprocessed_batch):
        train_batch = UsageTrackingDict(postprocessed_batch)

        def convert(arr):
            if torch.is_tensor(arr):
                return arr.to(self.device)
            tensor = torch.from_numpy(np.asarray(arr))
            if tensor.dtype == torch.double:
                tensor = tensor.float()
            return tensor.to(self.device)

        train_batch.set_get_interceptor(convert)
        return train_batch

    @override(Policy)
    def export_model(self, export_dir):
        """TODO: implement for torch.
        """
        raise NotImplementedError

    @override(Policy)
    def export_checkpoint(self, export_dir):
        """TODO: implement for torch.
        """
        raise NotImplementedError


@DeveloperAPI
class LearningRateSchedule:
    """Mixin for TFPolicy that adds a learning rate schedule."""

    @DeveloperAPI
    def __init__(self, lr, lr_schedule):
        self.cur_lr = lr
        if lr_schedule is None:
            self.lr_schedule = ConstantSchedule(lr)
        else:
            self.lr_schedule = PiecewiseSchedule(
                lr_schedule, outside_value=lr_schedule[-1][-1])

    @override(Policy)
    def on_global_var_update(self, global_vars):
        super(LearningRateSchedule, self).on_global_var_update(global_vars)
        self.cur_lr = self.lr_schedule.value(global_vars["timestep"])

    @override(TorchPolicy)
    def optimizer(self):
        for p in self._optimizer.param_groups:
            p["lr"] = self.cur_lr
        return self._optimizer


@DeveloperAPI
class EntropyCoeffSchedule:
    """Mixin for TorchPolicy that adds entropy coeff decay."""

    @DeveloperAPI
    def __init__(self, entropy_coeff, entropy_coeff_schedule):
        self.entropy_coeff = entropy_coeff

        if entropy_coeff_schedule is None:
            self.entropy_coeff_schedule = ConstantSchedule(entropy_coeff)
        else:
            # Allows for custom schedule similar to lr_schedule format
            if isinstance(entropy_coeff_schedule, list):
                self.entropy_coeff_schedule = PiecewiseSchedule(
                    entropy_coeff_schedule,
                    outside_value=entropy_coeff_schedule[-1][-1])
            else:
                # Implements previous version but enforces outside_value
                self.entropy_coeff_schedule = PiecewiseSchedule(
                    [[0, entropy_coeff], [entropy_coeff_schedule, 0.0]],
                    outside_value=0.0)

    @override(Policy)
    def on_global_var_update(self, global_vars):
        super(EntropyCoeffSchedule, self).on_global_var_update(global_vars)
        self.entropy_coeff = self.entropy_coeff_schedule.value(
            global_vars["timestep"])<|MERGE_RESOLUTION|>--- conflicted
+++ resolved
@@ -63,10 +63,7 @@
                         prev_reward_batch=None,
                         info_batch=None,
                         episodes=None,
-<<<<<<< HEAD
                         deterministic=None,
-=======
->>>>>>> 58c94f63
                         explore=True,
                         timestep=None,
                         **kwargs):
@@ -87,7 +84,6 @@
             action_dist = self.dist_class(logits, self.model)
             # Try our Exploration, if any.
             if self.exploration:
-<<<<<<< HEAD
                 actions = self.exploration.get_exploration_action(
                     model_out, self.model, action_dist, explore, timestep
                     if timestep is not None else self.global_timestep)
@@ -96,13 +92,6 @@
                     actions = action_dist.deterministic_sample()
                 else:
                     actions = action_dist.sample()
-=======
-                actions = self.exploration.get_action(
-                    model_out, self.model, action_dist, explore, timestep
-                    if timestep is not None else self.global_timestep)
-            else:
-                actions = action_dist.sample()
->>>>>>> 58c94f63
 
             input_dict[SampleBatch.ACTIONS] = actions
 
