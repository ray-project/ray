import numpy as np
import time

from ray.rllib.policy.policy import Policy, LEARNER_STATS_KEY, ACTION_PROB, \
    ACTION_LOGP
from ray.rllib.policy.sample_batch import SampleBatch
from ray.rllib.utils import try_import_torch
from ray.rllib.utils.annotations import override, DeveloperAPI
from ray.rllib.utils.tracking_dict import UsageTrackingDict
from ray.rllib.utils.schedules import ConstantSchedule, PiecewiseSchedule

torch, _ = try_import_torch()


class TorchPolicy(Policy):
    """Template for a PyTorch policy and loss to use with RLlib.

    This is similar to TFPolicy, but for PyTorch.

    Attributes:
        observation_space (gym.Space): observation space of the policy.
        action_space (gym.Space): action space of the policy.
        config (dict): config of the policy
        model (TorchModel): Torch model instance
        dist_class (type): Torch action distribution class
    """

    def __init__(self, observation_space, action_space, config, model, loss,
                 action_distribution_class):
        """Build a policy from policy and loss torch modules.

        Note that model will be placed on GPU device if CUDA_VISIBLE_DEVICES
        is set. Only single GPU is supported for now.

        Arguments:
            observation_space (gym.Space): observation space of the policy.
            action_space (gym.Space): action space of the policy.
            config (dict): The Policy config dict.
            model (nn.Module): PyTorch policy module. Given observations as
                input, this module must return a list of outputs where the
                first item is action logits, and the rest can be any value.
            loss (func): Function that takes (policy, model, dist_class,
                train_batch) and returns a single scalar loss.
            action_distribution_class (ActionDistribution): Class for action
                distribution.
        """
        super().__init__(observation_space, action_space, config)
        self.device = (torch.device("cuda")
                       if torch.cuda.is_available() else torch.device("cpu"))
        self.model = model.to(self.device)
        self.unwrapped_model = model  # used to support DistributedDataParallel
        self._loss = loss
        self._optimizer = self.optimizer()
        self.dist_class = action_distribution_class

        # If set, means we are using distributed allreduce during learning.
        self.distributed_world_size = None

    @override(Policy)
    def compute_actions(self,
                        obs_batch,
                        state_batches=None,
                        prev_action_batch=None,
                        prev_reward_batch=None,
                        info_batch=None,
                        episodes=None,
<<<<<<< HEAD
                        exploit=False,
                        timestep=None,
                        **kwargs):

=======
                        deterministic=None,
                        explore=True,
                        timestep=None,
                        **kwargs):

        deterministic = deterministic if deterministic is not None else \
                self.config["model"]["deterministic_action_sampling"]

>>>>>>> 0e430555
        with torch.no_grad():
            input_dict = self._lazy_tensor_dict({
                SampleBatch.CUR_OBS: obs_batch,
            })
            if prev_action_batch:
                input_dict[SampleBatch.PREV_ACTIONS] = prev_action_batch
            if prev_reward_batch:
                input_dict[SampleBatch.PREV_REWARDS] = prev_reward_batch
            model_out = self.model(input_dict, state_batches, [1])
            logits, state = model_out
            action_dist = None
            # Try our Exploration, if any.
            if self.exploration:
<<<<<<< HEAD
                actions, logp = \
                    self.exploration.get_exploration_action(
                        logits, self.model, self.dist_class, exploit,
                        timestep if timestep is not None else
                        self.global_timestep)
            # If no exploration setup: Act deterministically.
            else:
                action_dist = self.dist_class(logits)  # , self.model)
                actions = action_dist.deterministic_sample()
                logp = None
=======
                actions = self.exploration.get_exploration_action(
                    model_out, self.model, action_dist, explore, timestep
                    if timestep is not None else self.global_timestep)
            else:
                if deterministic:
                    actions = action_dist.deterministic_sample()
                else:
                    actions = action_dist.sample()

>>>>>>> 0e430555
            input_dict[SampleBatch.ACTIONS] = actions

            extra_action_out = self.extra_action_out(input_dict, state_batches,
                                                     self.model, action_dist)
            if logp is not None:
                extra_action_out.update({
                    ACTION_PROB: torch.exp(logp),
                    ACTION_LOGP: logp
                })
            return (actions.cpu().numpy(), [h.cpu().numpy() for h in state],
                    extra_action_out)

    @override(Policy)
    def learn_on_batch(self, postprocessed_batch):
        train_batch = self._lazy_tensor_dict(postprocessed_batch)

        loss_out = self._loss(self, self.model, self.dist_class, train_batch)
        self._optimizer.zero_grad()
        loss_out.backward()

        info = {}
        info.update(self.extra_grad_process())

        if self.distributed_world_size:
            grads = []
            for p in self.model.parameters():
                if p.grad is not None:
                    grads.append(p.grad)
            start = time.time()
            if torch.cuda.is_available():
                # Sadly, allreduce_coalesced does not work with CUDA yet.
                for g in grads:
                    torch.distributed.all_reduce(
                        g, op=torch.distributed.ReduceOp.SUM)
            else:
                torch.distributed.all_reduce_coalesced(
                    grads, op=torch.distributed.ReduceOp.SUM)
            for p in self.model.parameters():
                if p.grad is not None:
                    p.grad /= self.distributed_world_size
            info["allreduce_latency"] = time.time() - start

        self._optimizer.step()
        info.update(self.extra_grad_info(train_batch))

        return {LEARNER_STATS_KEY: info}

    @override(Policy)
    def compute_gradients(self, postprocessed_batch):
        train_batch = self._lazy_tensor_dict(postprocessed_batch)

        loss_out = self._loss(self, self.model, self.dist_class, train_batch)
        self._optimizer.zero_grad()
        loss_out.backward()

        grad_process_info = self.extra_grad_process()

        # Note that return values are just references;
        # calling zero_grad will modify the values
        grads = []
        for p in self.model.parameters():
            if p.grad is not None:
                grads.append(p.grad.data.cpu().numpy())
            else:
                grads.append(None)

        grad_info = self.extra_grad_info(train_batch)
        grad_info.update(grad_process_info)
        return grads, {LEARNER_STATS_KEY: grad_info}

    @override(Policy)
    def apply_gradients(self, gradients):
        for g, p in zip(gradients, self.model.parameters()):
            if g is not None:
                p.grad = torch.from_numpy(g).to(self.device)
        self._optimizer.step()

    @override(Policy)
    def get_weights(self):
        return {k: v.cpu() for k, v in self.model.state_dict().items()}

    @override(Policy)
    def set_weights(self, weights):
        self.model.load_state_dict(weights)

    @override(Policy)
    def is_recurrent(self):
        return len(self.model.get_initial_state()) > 0

    @override(Policy)
    def num_state_tensors(self):
        return len(self.model.get_initial_state())

    @override(Policy)
    def get_initial_state(self):
        return [s.numpy() for s in self.model.get_initial_state()]

    def extra_grad_process(self):
        """Allow subclass to do extra processing on gradients and
           return processing info."""
        return {}

    def extra_action_out(self,
                         input_dict,
                         state_batches,
                         model,
                         action_dist=None):
        """Returns dict of extra info to include in experience batch.

        Arguments:
            input_dict (dict): Dict of model input tensors.
            state_batches (list): List of state tensors.
            model (TorchModelV2): Reference to the model.
            action_dist (Distribution): Torch Distribution object to get
                log-probs (e.g. for already sampled actions).
        """
        return {}

    def extra_grad_info(self, train_batch):
        """Return dict of extra grad info."""

        return {}

    def optimizer(self):
        """Custom PyTorch optimizer to use."""
        if hasattr(self, "config"):
            return torch.optim.Adam(
                self.model.parameters(), lr=self.config["lr"])
        else:
            return torch.optim.Adam(self.model.parameters())

    def _lazy_tensor_dict(self, postprocessed_batch):
        train_batch = UsageTrackingDict(postprocessed_batch)

        def convert(arr):
            if torch.is_tensor(arr):
                return arr.to(self.device)
            tensor = torch.from_numpy(np.asarray(arr))
            if tensor.dtype == torch.double:
                tensor = tensor.float()
            return tensor.to(self.device)

        train_batch.set_get_interceptor(convert)
        return train_batch

    @override(Policy)
    def export_model(self, export_dir):
        """TODO: implement for torch.
        """
        raise NotImplementedError

    @override(Policy)
    def export_checkpoint(self, export_dir):
        """TODO: implement for torch.
        """
        raise NotImplementedError


@DeveloperAPI
class LearningRateSchedule:
    """Mixin for TFPolicy that adds a learning rate schedule."""

    @DeveloperAPI
    def __init__(self, lr, lr_schedule):
        self.cur_lr = lr
        if lr_schedule is None:
            self.lr_schedule = ConstantSchedule(lr)
        else:
            self.lr_schedule = PiecewiseSchedule(
                lr_schedule, outside_value=lr_schedule[-1][-1])

    @override(Policy)
    def on_global_var_update(self, global_vars):
        super(LearningRateSchedule, self).on_global_var_update(global_vars)
        self.cur_lr = self.lr_schedule.value(global_vars["timestep"])

    @override(TorchPolicy)
    def optimizer(self):
        for p in self._optimizer.param_groups:
            p["lr"] = self.cur_lr
        return self._optimizer


@DeveloperAPI
class EntropyCoeffSchedule:
    """Mixin for TorchPolicy that adds entropy coeff decay."""

    @DeveloperAPI
    def __init__(self, entropy_coeff, entropy_coeff_schedule):
        self.entropy_coeff = entropy_coeff

        if entropy_coeff_schedule is None:
            self.entropy_coeff_schedule = ConstantSchedule(entropy_coeff)
        else:
            # Allows for custom schedule similar to lr_schedule format
            if isinstance(entropy_coeff_schedule, list):
                self.entropy_coeff_schedule = PiecewiseSchedule(
                    entropy_coeff_schedule,
                    outside_value=entropy_coeff_schedule[-1][-1])
            else:
                # Implements previous version but enforces outside_value
                self.entropy_coeff_schedule = PiecewiseSchedule(
                    [[0, entropy_coeff], [entropy_coeff_schedule, 0.0]],
                    outside_value=0.0)

    @override(Policy)
    def on_global_var_update(self, global_vars):
        super(EntropyCoeffSchedule, self).on_global_var_update(global_vars)
        self.entropy_coeff = self.entropy_coeff_schedule.value(
            global_vars["timestep"])<|MERGE_RESOLUTION|>--- conflicted
+++ resolved
@@ -64,21 +64,10 @@
                         prev_reward_batch=None,
                         info_batch=None,
                         episodes=None,
-<<<<<<< HEAD
-                        exploit=False,
+                        explore=None,
                         timestep=None,
                         **kwargs):
 
-=======
-                        deterministic=None,
-                        explore=True,
-                        timestep=None,
-                        **kwargs):
-
-        deterministic = deterministic if deterministic is not None else \
-                self.config["model"]["deterministic_action_sampling"]
-
->>>>>>> 0e430555
         with torch.no_grad():
             input_dict = self._lazy_tensor_dict({
                 SampleBatch.CUR_OBS: obs_batch,
@@ -90,30 +79,11 @@
             model_out = self.model(input_dict, state_batches, [1])
             logits, state = model_out
             action_dist = None
-            # Try our Exploration, if any.
-            if self.exploration:
-<<<<<<< HEAD
-                actions, logp = \
-                    self.exploration.get_exploration_action(
-                        logits, self.model, self.dist_class, exploit,
-                        timestep if timestep is not None else
-                        self.global_timestep)
-            # If no exploration setup: Act deterministically.
-            else:
-                action_dist = self.dist_class(logits)  # , self.model)
-                actions = action_dist.deterministic_sample()
-                logp = None
-=======
-                actions = self.exploration.get_exploration_action(
-                    model_out, self.model, action_dist, explore, timestep
-                    if timestep is not None else self.global_timestep)
-            else:
-                if deterministic:
-                    actions = action_dist.deterministic_sample()
-                else:
-                    actions = action_dist.sample()
-
->>>>>>> 0e430555
+            actions, logp = \
+                self.exploration.get_exploration_action(
+                    logits, self.model, self.dist_class, explore,
+                    timestep if timestep is not None else
+                    self.global_timestep)
             input_dict[SampleBatch.ACTIONS] = actions
 
             extra_action_out = self.extra_action_out(input_dict, state_batches,
