--- conflicted
+++ resolved
@@ -210,16 +210,11 @@
 
             ret = self._compute_action_helper(input_dict, state_batches,
                                                seq_lens, explore, timestep)
-
-<<<<<<< HEAD
             #TODO
             print("action pass={}".format(time.time() - start))
-
             return ret
 
-=======
     @with_lock
->>>>>>> 7f6d326a
     def _compute_action_helper(self, input_dict, state_batches, seq_lens,
                                explore, timestep):
         """Shared forward pass logic (w/ and w/o trajectory view API).
