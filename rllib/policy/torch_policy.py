--- conflicted
+++ resolved
@@ -35,13 +35,9 @@
                  loss,
                  action_distribution_class,
                  action_sampler_fn=None,
-<<<<<<< HEAD
-                 action_distribution_fn=None):
-=======
                  action_distribution_fn=None,
                  max_seq_len=20,
                  get_batch_divisibility_req=None):
->>>>>>> e153e317
         """Build a policy from policy and loss torch modules.
 
         Note that model will be placed on GPU device if CUDA_VISIBLE_DEVICES
@@ -70,12 +66,9 @@
                 forward pass through some model.
                 If None, pass inputs through `self.model()` to get the
                 distribution inputs.
-<<<<<<< HEAD
-=======
             max_seq_len (int): Max sequence length for LSTM training.
             get_batch_divisibility_req (Optional[callable]): Optional callable
                 that returns the divisibility requirement for sample batches.
->>>>>>> e153e317
         """
         self.framework = "torch"
         super().__init__(observation_space, action_space, config)
@@ -113,9 +106,9 @@
 
         explore = explore if explore is not None else self.config["explore"]
         timestep = timestep if timestep is not None else self.global_timestep
-        seq_lens = torch.ones(len(obs_batch), dtype=torch.int32)
 
         with torch.no_grad():
+            seq_lens = torch.ones(len(obs_batch), dtype=torch.int32)
             input_dict = self._lazy_tensor_dict({
                 SampleBatch.CUR_OBS: obs_batch,
             })
@@ -145,12 +138,7 @@
                 else:
                     dist_class = self.dist_class
                     dist_inputs, state_out = self.model(
-<<<<<<< HEAD
-                        input_dict, state_batches,
-                        self._convert_to_tensor([1]))
-=======
                         input_dict, state_batches, seq_lens)
->>>>>>> e153e317
                 action_dist = dist_class(dist_inputs, self.model)
 
                 # Get the exploration action from the forward results.
@@ -164,11 +152,7 @@
 
             # Add default and custom fetches.
             extra_fetches = self.extra_action_out(input_dict, state_batches,
-<<<<<<< HEAD
                                                   self.model)
-=======
-                                                  self.model, action_dist)
->>>>>>> e153e317
             # Action-logp and action-prob.
             if logp is not None:
                 logp = convert_to_non_torch_type(logp)
@@ -193,19 +177,17 @@
                              "`action_distribution_fn` and a provided "
                              "`action_sampler_fn`!")
 
-<<<<<<< HEAD
-        input_dict = self._lazy_tensor_dict({
-            SampleBatch.CUR_OBS: obs_batch,
-            SampleBatch.ACTIONS: actions
-        })
-        if prev_action_batch:
-            input_dict[SampleBatch.PREV_ACTIONS] = prev_action_batch
-        if prev_reward_batch:
-            input_dict[SampleBatch.PREV_REWARDS] = prev_reward_batch
-
-=======
->>>>>>> e153e317
         with torch.no_grad():
+            input_dict = self._lazy_tensor_dict({
+                SampleBatch.CUR_OBS: obs_batch,
+                SampleBatch.ACTIONS: actions
+            })
+            if prev_action_batch:
+                input_dict[SampleBatch.PREV_ACTIONS] = prev_action_batch
+            if prev_reward_batch:
+                input_dict[SampleBatch.PREV_REWARDS] = prev_reward_batch
+            seq_lens = torch.ones(len(obs_batch), dtype=torch.int32)
+
             # Exploration hook before each forward pass.
             self.exploration.before_compute_actions(explore=False)
 
@@ -216,41 +198,11 @@
             # Default action-dist inputs calculation.
             else:
                 dist_class = self.dist_class
-                dist_inputs, _ = self.model(input_dict, state_batches,
-                                            self._convert_to_tensor([1]))
-
-            action_dist = dist_class(dist_inputs, self.model)
-
-            action_tensor = self._lazy_tensor_dict({
-                SampleBatch.ACTIONS: actions
-            })
-<<<<<<< HEAD
-            log_likelihoods = action_dist.logp(
-                action_tensor[SampleBatch.ACTIONS])
-
-=======
-            if prev_action_batch:
-                input_dict[SampleBatch.PREV_ACTIONS] = prev_action_batch
-            if prev_reward_batch:
-                input_dict[SampleBatch.PREV_REWARDS] = prev_reward_batch
-            seq_lens = torch.ones(len(obs_batch), dtype=torch.int32)
-
-            # Exploration hook before each forward pass.
-            self.exploration.before_compute_actions(explore=False)
-
-            # Action dist class and inputs are generated via custom function.
-            if self.action_distribution_fn:
-                dist_inputs, dist_class, _ = self.action_distribution_fn(
-                    self, self.model, input_dict[SampleBatch.CUR_OBS])
-            # Default action-dist inputs calculation.
-            else:
-                dist_class = self.dist_class
-                dist_inputs, _ = self.model(input_dict, state_batches,
-                                            seq_lens)
+                dist_inputs, _ = self.model(
+                    input_dict, state_batches, seq_lens)
 
             action_dist = dist_class(dist_inputs, self.model)
             log_likelihoods = action_dist.logp(input_dict[SampleBatch.ACTIONS])
->>>>>>> e153e317
             return log_likelihoods
 
     @override(Policy)
