import functools
import gym
import numpy as np
import time
from typing import Callable, Dict, List, Optional, Tuple, Union

import ray
from ray.rllib.models.modelv2 import ModelV2
from ray.rllib.models.torch.torch_modelv2 import TorchModelV2
from ray.rllib.models.torch.torch_action_dist import TorchDistributionWrapper
from ray.rllib.policy.policy import Policy, LEARNER_STATS_KEY
from ray.rllib.policy.sample_batch import SampleBatch
from ray.rllib.policy.rnn_sequencing import pad_batch_to_sequences_of_same_size
from ray.rllib.policy.view_requirement import ViewRequirement
from ray.rllib.utils import force_list
from ray.rllib.utils.annotations import override, DeveloperAPI
from ray.rllib.utils.framework import try_import_torch
from ray.rllib.utils.schedules import ConstantSchedule, PiecewiseSchedule
from ray.rllib.utils.torch_ops import convert_to_non_torch_type, \
    convert_to_torch_tensor
from ray.rllib.utils.tracking_dict import UsageTrackingDict
from ray.rllib.utils.types import ModelGradients, ModelWeights, \
    TensorType, TrainerConfigDict

torch, _ = try_import_torch()


@DeveloperAPI
class TorchPolicy(Policy):
    """Template for a PyTorch policy and loss to use with RLlib.

    This is similar to TFPolicy, but for PyTorch.

    Attributes:
        observation_space (gym.Space): observation space of the policy.
        action_space (gym.Space): action space of the policy.
        config (dict): config of the policy.
        model (TorchModel): Torch model instance.
        dist_class (type): Torch action distribution class.
    """

    @DeveloperAPI
    def __init__(
            self,
            observation_space: gym.spaces.Space,
            action_space: gym.spaces.Space,
            config: TrainerConfigDict,
            *,
            model: ModelV2,
            loss: Callable[[Policy, ModelV2, type, SampleBatch], TensorType],
            action_distribution_class: TorchDistributionWrapper,
            action_sampler_fn: Callable[[TensorType, List[TensorType]], Tuple[
                TensorType, TensorType]] = None,
            action_distribution_fn: Optional[Callable[[
                Policy, ModelV2, TensorType, TensorType, TensorType
            ], Tuple[TensorType, type, List[TensorType]]]] = None,
            max_seq_len: int = 20,
            get_batch_divisibility_req: Optional[int] = None):
        """Build a policy from policy and loss torch modules.

        Note that model will be placed on GPU device if CUDA_VISIBLE_DEVICES
        is set. Only single GPU is supported for now.

        Args:
            observation_space (gym.spaces.Space): observation space of the
                policy.
            action_space (gym.spaces.Space): action space of the policy.
            config (TrainerConfigDict): The Policy config dict.
            model (ModelV2): PyTorch policy module. Given observations as
                input, this module must return a list of outputs where the
                first item is action logits, and the rest can be any value.
            loss (Callable[[Policy, ModelV2, type, SampleBatch], TensorType]):
                Function that takes (policy, model, dist_class, train_batch)
                and returns a single scalar loss.
            action_distribution_class (TorchDistributionWrapper): Class for
                a torch action distribution.
            action_sampler_fn (Callable[[TensorType, List[TensorType]],
                Tuple[TensorType, TensorType]]): A callable returning a
                sampled action and its log-likelihood given Policy, ModelV2,
                input_dict, explore, timestep, and is_training.
            action_distribution_fn (Optional[Callable[[Policy, ModelV2,
                Dict[str, TensorType], TensorType, TensorType],
                Tuple[TensorType, type, List[TensorType]]]]): A callable
                returning distribution inputs (parameters), a dist-class to
                generate an action distribution object from, and
                internal-state outputs (or an empty list if not applicable).
                Note: No Exploration hooks have to be called from within
                `action_distribution_fn`. It's should only perform a simple
                forward pass through some model.
                If None, pass inputs through `self.model()` to get distribution
                inputs.
                The callable takes as inputs: Policy, ModelV2, input_dict,
                explore, timestep, is_training.
            max_seq_len (int): Max sequence length for LSTM training.
            get_batch_divisibility_req (Optional[Callable[[Policy], int]]]):
                Optional callable that returns the divisibility requirement
                for sample batches given the Policy.
        """
        self.framework = "torch"
        super().__init__(observation_space, action_space, config)
        if torch.cuda.is_available() and ray.get_gpu_ids():
            self.device = torch.device("cuda")
        else:
            self.device = torch.device("cpu")
        self.model = model.to(self.device)
        # Combine view_requirements for Model and Policy.
        self.view_requirements = {
<<<<<<< HEAD
            **self.model.get_view_requirements(),
            **self.get_view_requirements(),
=======
            **self.model.inference_view_requirements(),
            **self.training_view_requirements(),
>>>>>>> 57690a3a
        }
        self.exploration = self._create_exploration()
        self.unwrapped_model = model  # used to support DistributedDataParallel
        self._loss = loss
        self._optimizers = force_list(self.optimizer())

        self.dist_class = action_distribution_class
        self.action_sampler_fn = action_sampler_fn
        self.action_distribution_fn = action_distribution_fn

        # If set, means we are using distributed allreduce during learning.
        self.distributed_world_size = None

        self.max_seq_len = max_seq_len
        self.batch_divisibility_req = get_batch_divisibility_req(self) if \
            callable(get_batch_divisibility_req) else \
            (get_batch_divisibility_req or 1)

    @override(Policy)
    def training_view_requirements(self):
        if hasattr(self, "view_requirements"):
            return self.view_requirements
        return {
            SampleBatch.ACTIONS: ViewRequirement(
                space=self.action_space, shift=0),
            SampleBatch.REWARDS: ViewRequirement(shift=0),
            SampleBatch.DONES: ViewRequirement(shift=0),
        }

    @override(Policy)
    def get_view_requirements(self):
        if hasattr(self, "view_requirements"):
            return self.view_requirements
        return {
            SampleBatch.ACTIONS: ViewRequirement(
                space=self.action_space, sampling=False),
            SampleBatch.REWARDS: ViewRequirement(sampling=False),
            SampleBatch.DONES: ViewRequirement(sampling=False),
        }

    @override(Policy)
    @DeveloperAPI
    def compute_actions(
            self,
            obs_batch: Union[List[TensorType], TensorType],
            state_batches: Optional[List[TensorType]] = None,
            prev_action_batch: Union[List[TensorType], TensorType] = None,
            prev_reward_batch: Union[List[TensorType], TensorType] = None,
            info_batch: Optional[Dict[str, list]] = None,
            episodes: Optional[List["MultiAgentEpisode"]] = None,
            explore: Optional[bool] = None,
            timestep: Optional[int] = None,
            **kwargs) -> \
            Tuple[TensorType, List[TensorType], Dict[str, TensorType]]:

        explore = explore if explore is not None else self.config["explore"]
        timestep = timestep if timestep is not None else self.global_timestep

        with torch.no_grad():
            seq_lens = torch.ones(len(obs_batch), dtype=torch.int32)
            input_dict = self._lazy_tensor_dict({
                SampleBatch.CUR_OBS: np.asarray(obs_batch),
                "is_training": False,
            })
            if prev_action_batch is not None:
                input_dict[SampleBatch.PREV_ACTIONS] = \
                    np.asarray(prev_action_batch)
            if prev_reward_batch is not None:
                input_dict[SampleBatch.PREV_REWARDS] = \
                    np.asarray(prev_reward_batch)
            state_batches = [
                convert_to_torch_tensor(s, self.device)
                for s in (state_batches or [])
            ]
            actions, state_out, extra_fetches, logp = \
                self._compute_action_helper(
                    input_dict, state_batches, seq_lens, explore, timestep)

            # Action-logp and action-prob.
            if logp is not None:
                logp = convert_to_non_torch_type(logp)
                extra_fetches[SampleBatch.ACTION_PROB] = np.exp(logp)
                extra_fetches[SampleBatch.ACTION_LOGP] = logp

            return convert_to_non_torch_type((actions, state_out,
                                              extra_fetches))

    @override(Policy)
    def compute_actions_from_input_dict(
            self,
            input_dict: Dict[str, TensorType],
            explore: bool = None,
            timestep: Optional[int] = None,
            **kwargs) -> \
            Tuple[TensorType, List[TensorType], Dict[str, TensorType]]:

        explore = explore if explore is not None else self.config["explore"]
        timestep = timestep if timestep is not None else self.global_timestep

        with torch.no_grad():
            # Pass lazy (torch) tensor dict to Model as `input_dict`.
            input_dict = self._lazy_tensor_dict(input_dict)
            # TODO: (sven) support RNNs w/ fast sampling.
            state_batches = [
                input_dict[k] for k in input_dict.keys() if "state_" in k[:6]
            ]
            seq_lens = np.array(
                [1] * len(rollout_collector.forward_pass_indices[0]))

            actions, state_out, extra_fetches, logp = \
                self._compute_action_helper(
                    input_dict, state_batches, seq_lens, explore, timestep)

            # Leave outputs as is (torch.Tensors): Action-logp and action-prob.
            if logp is not None:
                extra_fetches[SampleBatch.ACTION_PROB] = torch.exp(logp)
                extra_fetches[SampleBatch.ACTION_LOGP] = logp

            return actions, state_out, extra_fetches

    def _compute_action_helper(self, input_dict, state_batches, seq_lens,
                               explore, timestep):
        """Shared forward pass logic (w/ and w/o trajectory view API).

        Returns:
            Tuple:
                - actions, state_out, extra_fetches, logp.
        """
        if self.action_sampler_fn:
            action_dist = dist_inputs = None
            state_out = []
            actions, logp = self.action_sampler_fn(
                self,
                self.model,
                input_dict[SampleBatch.CUR_OBS],
                explore=explore,
                timestep=timestep)
        else:
            # Call the exploration before_compute_actions hook.
            self.exploration.before_compute_actions(
                explore=explore, timestep=timestep)
            if self.action_distribution_fn:
                dist_inputs, dist_class, state_out = \
                    self.action_distribution_fn(
                        self,
                        self.model,
                        input_dict[SampleBatch.CUR_OBS],
                        explore=explore,
                        timestep=timestep,
                        is_training=False)
            else:
                dist_class = self.dist_class
                dist_inputs, state_out = self.model(input_dict, state_batches,
                                                    seq_lens)

            if not (isinstance(dist_class, functools.partial)
                    or issubclass(dist_class, TorchDistributionWrapper)):
                raise ValueError(
                    "`dist_class` ({}) not a TorchDistributionWrapper "
                    "subclass! Make sure your `action_distribution_fn` or "
                    "`make_model_and_action_dist` return a correct "
                    "distribution class.".format(dist_class.__name__))
            action_dist = dist_class(dist_inputs, self.model)

            # Get the exploration action from the forward results.
            actions, logp = \
                self.exploration.get_exploration_action(
                    action_distribution=action_dist,
                    timestep=timestep,
                    explore=explore)

        input_dict[SampleBatch.ACTIONS] = actions

        # Add default and custom fetches.
        extra_fetches = self.extra_action_out(input_dict, state_batches,
                                              self.model, action_dist)

        # Action-dist inputs.
        if dist_inputs is not None:
            extra_fetches[SampleBatch.ACTION_DIST_INPUTS] = dist_inputs

        return actions, state_out, extra_fetches, logp

    @override(Policy)
    @DeveloperAPI
    def compute_log_likelihoods(
            self,
            actions: Union[List[TensorType], TensorType],
            obs_batch: Union[List[TensorType], TensorType],
            state_batches: Optional[List[TensorType]] = None,
            prev_action_batch: Optional[Union[List[TensorType],
                                              TensorType]] = None,
            prev_reward_batch: Optional[Union[List[
                TensorType], TensorType]] = None) -> TensorType:

        if self.action_sampler_fn and self.action_distribution_fn is None:
            raise ValueError("Cannot compute log-prob/likelihood w/o an "
                             "`action_distribution_fn` and a provided "
                             "`action_sampler_fn`!")

        with torch.no_grad():
            input_dict = self._lazy_tensor_dict({
                SampleBatch.CUR_OBS: obs_batch,
                SampleBatch.ACTIONS: actions
            })
            if prev_action_batch is not None:
                input_dict[SampleBatch.PREV_ACTIONS] = prev_action_batch
            if prev_reward_batch is not None:
                input_dict[SampleBatch.PREV_REWARDS] = prev_reward_batch
            seq_lens = torch.ones(len(obs_batch), dtype=torch.int32)

            # Exploration hook before each forward pass.
            self.exploration.before_compute_actions(explore=False)

            # Action dist class and inputs are generated via custom function.
            if self.action_distribution_fn:
                dist_inputs, dist_class, _ = self.action_distribution_fn(
                    policy=self,
                    model=self.model,
                    obs_batch=input_dict[SampleBatch.CUR_OBS],
                    explore=False,
                    is_training=False)
            # Default action-dist inputs calculation.
            else:
                dist_class = self.dist_class
                dist_inputs, _ = self.model(input_dict, state_batches,
                                            seq_lens)

            action_dist = dist_class(dist_inputs, self.model)
            log_likelihoods = action_dist.logp(input_dict[SampleBatch.ACTIONS])
            return log_likelihoods

    @override(Policy)
    @DeveloperAPI
    def learn_on_batch(
            self, postprocessed_batch: SampleBatch) -> Dict[str, TensorType]:
        if self.config["_use_trajectory_view_api"]:
            if postprocessed_batch.time_major is not None:
                postprocessed_batch["seq_lens"] = torch.tensor(
                    postprocessed_batch.seq_lens)
                t = 0 if postprocessed_batch.time_major else 1
                for col in postprocessed_batch.data.keys():
                    # Cut time-dim from states.
                    if "state_" in col[:6]:
                        postprocessed_batch[col] = postprocessed_batch[col][t]
                    # Flatten all other data.
                    else:
                        postprocessed_batch[col] = postprocessed_batch[
                            col].reshape((-1, ) +
                                         postprocessed_batch[col].shape[2:])
        else:
            # Get batch ready for RNNs, if applicable.
            pad_batch_to_sequences_of_same_size(
                postprocessed_batch,
                max_seq_len=self.max_seq_len,
                shuffle=False,
                batch_divisibility_req=self.batch_divisibility_req)

        train_batch = self._lazy_tensor_dict(postprocessed_batch)
        loss_out = force_list(
            self._loss(self, self.model, self.dist_class, train_batch))
        # Call Model's custom-loss with Policy loss outputs and train_batch.
        if self.model:
            loss_out = self.model.custom_loss(loss_out, train_batch)
        loss_out = self.exploration.get_exploration_loss(loss_out, train_batch)

        assert len(loss_out) == len(self._optimizers)
        # assert not any(torch.isnan(l) for l in loss_out)
        fetches = self.extra_compute_grad_fetches()

        # Loop through all optimizers.
        grad_info = {"allreduce_latency": 0.0}
        for i, opt in enumerate(self._optimizers):
            # Erase gradients in all vars of this optimizer.
            opt.zero_grad()
            # Recompute gradients of loss over all variables.
            loss_out[i].backward(retain_graph=(i < len(self._optimizers) - 1))
            grad_info.update(self.extra_grad_process(opt, loss_out[i]))

            if self.distributed_world_size:
                grads = []
                for param_group in opt.param_groups:
                    for p in param_group["params"]:
                        if p.grad is not None:
                            grads.append(p.grad)

                start = time.time()
                if torch.cuda.is_available():
                    # Sadly, allreduce_coalesced does not work with CUDA yet.
                    for g in grads:
                        torch.distributed.all_reduce(
                            g, op=torch.distributed.ReduceOp.SUM)
                else:
                    torch.distributed.all_reduce_coalesced(
                        grads, op=torch.distributed.ReduceOp.SUM)

                for param_group in opt.param_groups:
                    for p in param_group["params"]:
                        if p.grad is not None:
                            p.grad /= self.distributed_world_size

                grad_info["allreduce_latency"] += time.time() - start

            # Step the optimizer.
            opt.step()

        grad_info["allreduce_latency"] /= len(self._optimizers)
        grad_info.update(self.extra_grad_info(train_batch))
        return dict(fetches, **{LEARNER_STATS_KEY: grad_info})

    @override(Policy)
    @DeveloperAPI
    def compute_gradients(self,
                          postprocessed_batch: SampleBatch) -> ModelGradients:
        train_batch = self._lazy_tensor_dict(postprocessed_batch)
        loss_out = force_list(
            self._loss(self, self.model, self.dist_class, train_batch))
        assert len(loss_out) == len(self._optimizers)
        fetches = self.extra_compute_grad_fetches()

        grad_process_info = {}
        grads = []
        for i, opt in enumerate(self._optimizers):
            opt.zero_grad()
            loss_out[i].backward()
            grad_process_info = self.extra_grad_process(opt, loss_out[i])

            # Note that return values are just references;
            # calling zero_grad will modify the values
            for param_group in opt.param_groups:
                for p in param_group["params"]:
                    if p.grad is not None:
                        grads.append(p.grad.data.cpu().numpy())
                    else:
                        grads.append(None)

        grad_info = self.extra_grad_info(train_batch)
        grad_info.update(grad_process_info)
        return grads, dict(fetches, **{LEARNER_STATS_KEY: grad_info})

    @override(Policy)
    @DeveloperAPI
    def apply_gradients(self, gradients: ModelGradients) -> None:
        # TODO(sven): Not supported for multiple optimizers yet.
        assert len(self._optimizers) == 1
        for g, p in zip(gradients, self.model.parameters()):
            if g is not None:
                p.grad = torch.from_numpy(g).to(self.device)

        self._optimizers[0].step()

    @override(Policy)
    @DeveloperAPI
    def get_weights(self) -> ModelWeights:
        return {
            k: v.cpu().detach().numpy()
            for k, v in self.model.state_dict().items()
        }

    @override(Policy)
    @DeveloperAPI
    def set_weights(self, weights: ModelWeights) -> None:
        weights = convert_to_torch_tensor(weights, device=self.device)
        self.model.load_state_dict(weights)

    @override(Policy)
    @DeveloperAPI
    def is_recurrent(self) -> bool:
        return len(self.model.get_initial_state()) > 0

    @override(Policy)
    @DeveloperAPI
    def num_state_tensors(self) -> int:
        return len(self.model.get_initial_state())

    @override(Policy)
    @DeveloperAPI
    def get_initial_state(self) -> List[TensorType]:
        return [
            s.cpu().detach().numpy() for s in self.model.get_initial_state()
        ]

    @override(Policy)
    @DeveloperAPI
    def get_state(self) -> Union[Dict[str, TensorType], List[TensorType]]:
        state = super().get_state()
        state["_optimizer_variables"] = []
        for i, o in enumerate(self._optimizers):
            state["_optimizer_variables"].append(o.state_dict())
        return state

    @override(Policy)
    @DeveloperAPI
    def set_state(self, state: object) -> None:
        state = state.copy()  # shallow copy
        # Set optimizer vars first.
        optimizer_vars = state.pop("_optimizer_variables", None)
        if optimizer_vars:
            assert len(optimizer_vars) == len(self._optimizers)
            for o, s in zip(self._optimizers, optimizer_vars):
                o.load_state_dict(s)
        # Then the Policy's (NN) weights.
        super().set_state(state)

    @DeveloperAPI
    def extra_grad_process(self, optimizer: "torch.optim.Optimizer",
                           loss: TensorType):
        """Called after each optimizer.zero_grad() + loss.backward() call.

        Called for each self._optimizers/loss-value pair.
        Allows for gradient processing before optimizer.step() is called.
        E.g. for gradient clipping.

        Args:
            optimizer (torch.optim.Optimizer): A torch optimizer object.
            loss (TensorType): The loss tensor associated with the optimizer.

        Returns:
            Dict[str, TensorType]: An dict with information on the gradient
                processing step.
        """
        return {}

    @DeveloperAPI
    def extra_compute_grad_fetches(self) -> Dict[str, any]:
        """Extra values to fetch and return from compute_gradients().

        Returns:
            Dict[str, any]: Extra fetch dict to be added to the fetch dict
                of the compute_gradients call.
        """
        return {LEARNER_STATS_KEY: {}}  # e.g, stats, td error, etc.

    @DeveloperAPI
    def extra_action_out(
            self, input_dict: Dict[str, TensorType],
            state_batches: List[TensorType], model: TorchModelV2,
            action_dist: TorchDistributionWrapper) -> Dict[str, TensorType]:
        """Returns dict of extra info to include in experience batch.

        Args:
            input_dict (Dict[str, TensorType]): Dict of model input tensors.
            state_batches (List[TensorType]): List of state tensors.
            model (TorchModelV2): Reference to the model object.
            action_dist (TorchDistributionWrapper): Torch action dist object
                to get log-probs (e.g. for already sampled actions).

        Returns:
            Dict[str, TensorType]: Extra outputs to return in a
                compute_actions() call (3rd return value).
        """
        return {}

    @DeveloperAPI
    def extra_grad_info(self,
                        train_batch: SampleBatch) -> Dict[str, TensorType]:
        """Return dict of extra grad info.

        Args:
            train_batch (SampleBatch): The training batch for which to produce
                extra grad info for.

        Returns:
            Dict[str, TensorType]: The info dict carrying grad info per str
                key.
        """
        return {}

    @DeveloperAPI
    def optimizer(
            self
    ) -> Union[List["torch.optim.Optimizer"], "torch.optim.Optimizer"]:
        """Custom the local PyTorch optimizer(s) to use.

        Returns:
            Union[List[torch.optim.Optimizer], torch.optim.Optimizer]:
                The local PyTorch optimizer(s) to use for this Policy.
        """
        if hasattr(self, "config"):
            return torch.optim.Adam(
                self.model.parameters(), lr=self.config["lr"])
        else:
            return torch.optim.Adam(self.model.parameters())

    @override(Policy)
    @DeveloperAPI
    def export_model(self, export_dir: str) -> None:
        """TODO(sven): implement for torch.
        """
        raise NotImplementedError

    @override(Policy)
    @DeveloperAPI
    def export_checkpoint(self, export_dir: str) -> None:
        """TODO(sven): implement for torch.
        """
        raise NotImplementedError

    @override(Policy)
    @DeveloperAPI
    def import_model_from_h5(self, import_file: str) -> None:
        """Imports weights into torch model."""
        return self.model.import_from_h5(import_file)

    def _lazy_tensor_dict(self, postprocessed_batch):
        train_batch = UsageTrackingDict(postprocessed_batch)
        train_batch.set_get_interceptor(
            functools.partial(convert_to_torch_tensor, device=self.device))
        return train_batch


# TODO: (sven) Unify hyperparam annealing procedures across RLlib (tf/torch)
#   and for all possible hyperparams, not just lr.
@DeveloperAPI
class LearningRateSchedule:
    """Mixin for TFPolicy that adds a learning rate schedule."""

    @DeveloperAPI
    def __init__(self, lr, lr_schedule):
        self.cur_lr = lr
        if lr_schedule is None:
            self.lr_schedule = ConstantSchedule(lr, framework=None)
        else:
            self.lr_schedule = PiecewiseSchedule(
                lr_schedule, outside_value=lr_schedule[-1][-1], framework=None)

    @override(Policy)
    def on_global_var_update(self, global_vars):
        super(LearningRateSchedule, self).on_global_var_update(global_vars)
        self.cur_lr = self.lr_schedule.value(global_vars["timestep"])

    @override(TorchPolicy)
    def optimizer(self):
        for opt in self._optimizers:
            for p in opt.param_groups:
                p["lr"] = self.cur_lr
        return self._optimizers


@DeveloperAPI
class EntropyCoeffSchedule:
    """Mixin for TorchPolicy that adds entropy coeff decay."""

    @DeveloperAPI
    def __init__(self, entropy_coeff, entropy_coeff_schedule):
        self.entropy_coeff = entropy_coeff

        if entropy_coeff_schedule is None:
            self.entropy_coeff_schedule = ConstantSchedule(
                entropy_coeff, framework=None)
        else:
            # Allows for custom schedule similar to lr_schedule format
            if isinstance(entropy_coeff_schedule, list):
                self.entropy_coeff_schedule = PiecewiseSchedule(
                    entropy_coeff_schedule,
                    outside_value=entropy_coeff_schedule[-1][-1],
                    framework=None)
            else:
                # Implements previous version but enforces outside_value
                self.entropy_coeff_schedule = PiecewiseSchedule(
                    [[0, entropy_coeff], [entropy_coeff_schedule, 0.0]],
                    outside_value=0.0,
                    framework=None)

    @override(Policy)
    def on_global_var_update(self, global_vars):
        super(EntropyCoeffSchedule, self).on_global_var_update(global_vars)
        self.entropy_coeff = self.entropy_coeff_schedule.value(
            global_vars["timestep"])<|MERGE_RESOLUTION|>--- conflicted
+++ resolved
@@ -105,13 +105,8 @@
         self.model = model.to(self.device)
         # Combine view_requirements for Model and Policy.
         self.view_requirements = {
-<<<<<<< HEAD
-            **self.model.get_view_requirements(),
-            **self.get_view_requirements(),
-=======
             **self.model.inference_view_requirements(),
             **self.training_view_requirements(),
->>>>>>> 57690a3a
         }
         self.exploration = self._create_exploration()
         self.unwrapped_model = model  # used to support DistributedDataParallel
@@ -139,17 +134,6 @@
                 space=self.action_space, shift=0),
             SampleBatch.REWARDS: ViewRequirement(shift=0),
             SampleBatch.DONES: ViewRequirement(shift=0),
-        }
-
-    @override(Policy)
-    def get_view_requirements(self):
-        if hasattr(self, "view_requirements"):
-            return self.view_requirements
-        return {
-            SampleBatch.ACTIONS: ViewRequirement(
-                space=self.action_space, sampling=False),
-            SampleBatch.REWARDS: ViewRequirement(sampling=False),
-            SampleBatch.DONES: ViewRequirement(sampling=False),
         }
 
     @override(Policy)
@@ -376,7 +360,6 @@
         # Call Model's custom-loss with Policy loss outputs and train_batch.
         if self.model:
             loss_out = self.model.custom_loss(loss_out, train_batch)
-        loss_out = self.exploration.get_exploration_loss(loss_out, train_batch)
 
         assert len(loss_out) == len(self._optimizers)
         # assert not any(torch.isnan(l) for l in loss_out)
