import functools
import gym
import numpy as np
import time
from typing import Callable, Dict, List, Optional, Tuple, Union

import ray
from ray.rllib.models.modelv2 import ModelV2
from ray.rllib.models.torch.torch_modelv2 import TorchModelV2
from ray.rllib.models.torch.torch_action_dist import TorchDistributionWrapper
from ray.rllib.policy.policy import Policy, LEARNER_STATS_KEY
from ray.rllib.policy.sample_batch import SampleBatch
from ray.rllib.policy.rnn_sequencing import pad_batch_to_sequences_of_same_size
from ray.rllib.policy.view_requirement import ViewRequirement
from ray.rllib.utils import force_list
from ray.rllib.utils.annotations import override, DeveloperAPI
from ray.rllib.utils.framework import try_import_torch
from ray.rllib.utils.schedules import ConstantSchedule, PiecewiseSchedule
from ray.rllib.utils.torch_ops import convert_to_non_torch_type, \
    convert_to_torch_tensor
from ray.rllib.utils.tracking_dict import UsageTrackingDict
from ray.rllib.utils.types import ModelGradients, ModelWeights, \
    TensorType, TrainerConfigDict

torch, _ = try_import_torch()


@DeveloperAPI
class TorchPolicy(Policy):
    """Template for a PyTorch policy and loss to use with RLlib.

    This is similar to TFPolicy, but for PyTorch.

    Attributes:
        observation_space (gym.Space): observation space of the policy.
        action_space (gym.Space): action space of the policy.
        config (dict): config of the policy.
        model (TorchModel): Torch model instance.
        dist_class (type): Torch action distribution class.
    """

    @DeveloperAPI
    def __init__(
            self,
            observation_space: gym.spaces.Space,
            action_space: gym.spaces.Space,
            config: TrainerConfigDict,
            *,
            model: ModelV2,
            loss: Callable[[Policy, ModelV2, type, SampleBatch], TensorType],
            action_distribution_class: TorchDistributionWrapper,
            action_sampler_fn: Callable[[TensorType, List[TensorType]], Tuple[
                TensorType, TensorType]] = None,
            action_distribution_fn: Optional[Callable[[
                Policy, ModelV2, TensorType, TensorType, TensorType
            ], Tuple[TensorType, type, List[TensorType]]]] = None,
            max_seq_len: int = 20,
            get_batch_divisibility_req: Optional[int] = None):
        """Build a policy from policy and loss torch modules.

        Note that model will be placed on GPU device if CUDA_VISIBLE_DEVICES
        is set. Only single GPU is supported for now.

        Args:
            observation_space (gym.spaces.Space): observation space of the
                policy.
            action_space (gym.spaces.Space): action space of the policy.
            config (TrainerConfigDict): The Policy config dict.
            model (ModelV2): PyTorch policy module. Given observations as
                input, this module must return a list of outputs where the
                first item is action logits, and the rest can be any value.
            loss (Callable[[Policy, ModelV2, type, SampleBatch], TensorType]):
                Function that takes (policy, model, dist_class, train_batch)
                and returns a single scalar loss.
            action_distribution_class (TorchDistributionWrapper): Class for
                a torch action distribution.
            action_sampler_fn (Callable[[TensorType, List[TensorType]],
                Tuple[TensorType, TensorType]]): A callable returning a
                sampled action and its log-likelihood given Policy, ModelV2,
                input_dict, explore, timestep, and is_training.
            action_distribution_fn (Optional[Callable[[Policy, ModelV2,
                Dict[str, TensorType], TensorType, TensorType],
                Tuple[TensorType, type, List[TensorType]]]]): A callable
                returning distribution inputs (parameters), a dist-class to
                generate an action distribution object from, and
                internal-state outputs (or an empty list if not applicable).
                Note: No Exploration hooks have to be called from within
                `action_distribution_fn`. It's should only perform a simple
                forward pass through some model.
                If None, pass inputs through `self.model()` to get distribution
                inputs.
                The callable takes as inputs: Policy, ModelV2, input_dict,
                explore, timestep, is_training.
            max_seq_len (int): Max sequence length for LSTM training.
            get_batch_divisibility_req (Optional[Callable[[Policy], int]]]):
                Optional callable that returns the divisibility requirement
                for sample batches given the Policy.
        """
        self.framework = "torch"
        super().__init__(observation_space, action_space, config)
        if torch.cuda.is_available() and ray.get_gpu_ids():
            self.device = torch.device("cuda")
        else:
            self.device = torch.device("cpu")
        self.model = model.to(self.device)
        # Combine view_requirements for Model and Policy.
        self.training_view_requirements = dict(**{
            SampleBatch.ACTIONS: ViewRequirement(
                space=self.action_space, shift=0),
            SampleBatch.REWARDS: ViewRequirement(shift=0),
            SampleBatch.DONES: ViewRequirement(shift=0),
        }, **self.model.inference_view_requirements)
        #{
        #    **self.model.inference_view_requirements(),
        #    **self.training_view_requirements(),
        #}
        self.exploration = self._create_exploration()
        self.unwrapped_model = model  # used to support DistributedDataParallel
        self._loss = loss
        self._optimizers = force_list(self.optimizer())

        self.dist_class = action_distribution_class
        self.action_sampler_fn = action_sampler_fn
        self.action_distribution_fn = action_distribution_fn

        # If set, means we are using distributed allreduce during learning.
        self.distributed_world_size = None

        self.max_seq_len = max_seq_len
        self.batch_divisibility_req = get_batch_divisibility_req(self) if \
            callable(get_batch_divisibility_req) else \
            (get_batch_divisibility_req or 1)

    #@override(Policy)
    #def training_view_requirements(self):
    #    if hasattr(self, "view_requirements"):
    #        return self.view_requirements
    #    return

    @override(Policy)
    @DeveloperAPI
    def compute_actions(
            self,
            obs_batch: Union[List[TensorType], TensorType],
            state_batches: Optional[List[TensorType]] = None,
            prev_action_batch: Union[List[TensorType], TensorType] = None,
            prev_reward_batch: Union[List[TensorType], TensorType] = None,
            info_batch: Optional[Dict[str, list]] = None,
            episodes: Optional[List["MultiAgentEpisode"]] = None,
            explore: Optional[bool] = None,
            timestep: Optional[int] = None,
            **kwargs) -> \
            Tuple[TensorType, List[TensorType], Dict[str, TensorType]]:

        explore = explore if explore is not None else self.config["explore"]
        timestep = timestep if timestep is not None else self.global_timestep

        with torch.no_grad():
            seq_lens = torch.ones(len(obs_batch), dtype=torch.int32)
            input_dict = self._lazy_tensor_dict({
                SampleBatch.CUR_OBS: np.asarray(obs_batch),
                "is_training": False,
            })
            if prev_action_batch is not None:
                input_dict[SampleBatch.PREV_ACTIONS] = \
                    np.asarray(prev_action_batch)
            if prev_reward_batch is not None:
                input_dict[SampleBatch.PREV_REWARDS] = \
                    np.asarray(prev_reward_batch)
            state_batches = [
                convert_to_torch_tensor(s, self.device)
                for s in (state_batches or [])
            ]
            actions, state_out, extra_fetches, logp = \
                self._compute_action_helper(
                    input_dict, state_batches, seq_lens, explore, timestep)

            # Action-logp and action-prob.
            if logp is not None:
                logp = convert_to_non_torch_type(logp)
                extra_fetches[SampleBatch.ACTION_PROB] = np.exp(logp)
                extra_fetches[SampleBatch.ACTION_LOGP] = logp

            return convert_to_non_torch_type((actions, state_out,
                                              extra_fetches))

    @override(Policy)
    def compute_actions_from_input_dict(
            self,
            input_dict: Dict[str, TensorType],
            explore: bool = None,
            timestep: Optional[int] = None,
            **kwargs) -> \
            Tuple[TensorType, List[TensorType], Dict[str, TensorType]]:

        explore = explore if explore is not None else self.config["explore"]
        timestep = timestep if timestep is not None else self.global_timestep

        with torch.no_grad():
            # Pass lazy (torch) tensor dict to Model as `input_dict`.
            input_dict = self._lazy_tensor_dict(input_dict)
            state_batches = [
                input_dict[k] for k in input_dict.keys() if "state_" in k[:6]
            ]
            seq_lens = np.array([1] * len(input_dict["obs"])) \
                if state_batches else None

            actions, state_out, extra_fetches, logp = \
                self._compute_action_helper(
                    input_dict, state_batches, seq_lens, explore, timestep)

            # Leave outputs as is (torch.Tensors): Action-logp and action-prob.
            if logp is not None:
                extra_fetches[SampleBatch.ACTION_PROB] = torch.exp(logp)
                extra_fetches[SampleBatch.ACTION_LOGP] = logp

            return actions, state_out, extra_fetches

    def _compute_action_helper(self, input_dict, state_batches, seq_lens,
                               explore, timestep):
        """Shared forward pass logic (w/ and w/o trajectory view API).

        Returns:
            Tuple:
                - actions, state_out, extra_fetches, logp.
        """
        if self.action_sampler_fn:
            action_dist = dist_inputs = None
            state_out = []
            actions, logp = self.action_sampler_fn(
                self,
                self.model,
                input_dict[SampleBatch.CUR_OBS],
                explore=explore,
                timestep=timestep)
        else:
            # Call the exploration before_compute_actions hook.
            self.exploration.before_compute_actions(
                explore=explore, timestep=timestep)
            if self.action_distribution_fn:
                dist_inputs, dist_class, state_out = \
                    self.action_distribution_fn(
                        self,
                        self.model,
                        input_dict[SampleBatch.CUR_OBS],
                        explore=explore,
                        timestep=timestep,
                        is_training=False)
            else:
                dist_class = self.dist_class
                dist_inputs, state_out = self.model(input_dict, state_batches,
                                                    seq_lens)

            if not (isinstance(dist_class, functools.partial)
                    or issubclass(dist_class, TorchDistributionWrapper)):
                raise ValueError(
                    "`dist_class` ({}) not a TorchDistributionWrapper "
                    "subclass! Make sure your `action_distribution_fn` or "
                    "`make_model_and_action_dist` return a correct "
                    "distribution class.".format(dist_class.__name__))
            action_dist = dist_class(dist_inputs, self.model)

            # Get the exploration action from the forward results.
            actions, logp = \
                self.exploration.get_exploration_action(
                    action_distribution=action_dist,
                    timestep=timestep,
                    explore=explore)

        input_dict[SampleBatch.ACTIONS] = actions

        # Add default and custom fetches.
        extra_fetches = self.extra_action_out(input_dict, state_batches,
                                              self.model, action_dist)

        # Action-dist inputs.
        if dist_inputs is not None:
            extra_fetches[SampleBatch.ACTION_DIST_INPUTS] = dist_inputs

        return actions, state_out, extra_fetches, logp

    @override(Policy)
    @DeveloperAPI
    def compute_log_likelihoods(
            self,
            actions: Union[List[TensorType], TensorType],
            obs_batch: Union[List[TensorType], TensorType],
            state_batches: Optional[List[TensorType]] = None,
            prev_action_batch: Optional[Union[List[TensorType],
                                              TensorType]] = None,
            prev_reward_batch: Optional[Union[List[
                TensorType], TensorType]] = None) -> TensorType:

        if self.action_sampler_fn and self.action_distribution_fn is None:
            raise ValueError("Cannot compute log-prob/likelihood w/o an "
                             "`action_distribution_fn` and a provided "
                             "`action_sampler_fn`!")

        with torch.no_grad():
            input_dict = self._lazy_tensor_dict({
                SampleBatch.CUR_OBS: obs_batch,
                SampleBatch.ACTIONS: actions
            })
            if prev_action_batch is not None:
                input_dict[SampleBatch.PREV_ACTIONS] = prev_action_batch
            if prev_reward_batch is not None:
                input_dict[SampleBatch.PREV_REWARDS] = prev_reward_batch
            seq_lens = torch.ones(len(obs_batch), dtype=torch.int32)

            # Exploration hook before each forward pass.
            self.exploration.before_compute_actions(explore=False)

            # Action dist class and inputs are generated via custom function.
            if self.action_distribution_fn:
                dist_inputs, dist_class, _ = self.action_distribution_fn(
                    policy=self,
                    model=self.model,
                    obs_batch=input_dict[SampleBatch.CUR_OBS],
                    explore=False,
                    is_training=False)
            # Default action-dist inputs calculation.
            else:
                dist_class = self.dist_class
                dist_inputs, _ = self.model(input_dict, state_batches,
                                            seq_lens)

            action_dist = dist_class(dist_inputs, self.model)
            log_likelihoods = action_dist.logp(input_dict[SampleBatch.ACTIONS])
            return log_likelihoods

    @override(Policy)
    @DeveloperAPI
    def learn_on_batch(
            self, postprocessed_batch: SampleBatch) -> Dict[str, TensorType]:
        if self.config["_use_trajectory_view_api"]:
            if postprocessed_batch.time_major is not None:
                postprocessed_batch["seq_lens"] = torch.tensor(
                    postprocessed_batch.seq_lens)
                t = 0 if postprocessed_batch.time_major else 1
                for col in postprocessed_batch.data.keys():
                    # Cut time-dim from states.
                    if "state_" in col[:6]:
                        postprocessed_batch[col] = postprocessed_batch[col][t]
                    # Flatten all other data.
                    else:
                        # Cut time-dim at `max_seq_len`.
                        if postprocessed_batch.time_major:
                            postprocessed_batch[col] = \
                                postprocessed_batch[col][
                                :postprocessed_batch.max_seq_len]
                        postprocessed_batch[col] = postprocessed_batch[
                            col].reshape((-1,) +
                                         postprocessed_batch[col].shape[2:])
        else:
            # Get batch ready for RNNs, if applicable.
            pad_batch_to_sequences_of_same_size(
                postprocessed_batch,
                max_seq_len=self.max_seq_len,
                shuffle=False,
                batch_divisibility_req=self.batch_divisibility_req)

        train_batch = self._lazy_tensor_dict(postprocessed_batch)
        loss_out = force_list(
            self._loss(self, self.model, self.dist_class, train_batch))
        # Call Model's custom-loss with Policy loss outputs and train_batch.
        if self.model:
            loss_out = self.model.custom_loss(loss_out, train_batch)
<<<<<<< HEAD

=======
        # Modifies the loss as specified by the Exploration strategy.
        if hasattr(self, "exploration"):
            loss_out = self.exploration.get_exploration_loss(
                loss_out, train_batch)
>>>>>>> 58982486
        assert len(loss_out) == len(self._optimizers)
        # assert not any(torch.isnan(l) for l in loss_out)
        fetches = self.extra_compute_grad_fetches()

        # Loop through all optimizers.
        grad_info = {"allreduce_latency": 0.0}
        for i, opt in enumerate(self._optimizers):
            # Erase gradients in all vars of this optimizer.
            opt.zero_grad()
            # Recompute gradients of loss over all variables.
            loss_out[i].backward(retain_graph=(i < len(self._optimizers) - 1))
            grad_info.update(self.extra_grad_process(opt, loss_out[i]))

            if self.distributed_world_size:
                grads = []
                for param_group in opt.param_groups:
                    for p in param_group["params"]:
                        if p.grad is not None:
                            grads.append(p.grad)

                start = time.time()
                if torch.cuda.is_available():
                    # Sadly, allreduce_coalesced does not work with CUDA yet.
                    for g in grads:
                        torch.distributed.all_reduce(
                            g, op=torch.distributed.ReduceOp.SUM)
                else:
                    torch.distributed.all_reduce_coalesced(
                        grads, op=torch.distributed.ReduceOp.SUM)

                for param_group in opt.param_groups:
                    for p in param_group["params"]:
                        if p.grad is not None:
                            p.grad /= self.distributed_world_size

                grad_info["allreduce_latency"] += time.time() - start

            # Step the optimizer.
            opt.step()

        grad_info["allreduce_latency"] /= len(self._optimizers)
        grad_info.update(self.extra_grad_info(train_batch))
        return dict(fetches, **{LEARNER_STATS_KEY: grad_info})

    @override(Policy)
    @DeveloperAPI
    def compute_gradients(self,
                          postprocessed_batch: SampleBatch) -> ModelGradients:
        train_batch = self._lazy_tensor_dict(postprocessed_batch)
        loss_out = force_list(
            self._loss(self, self.model, self.dist_class, train_batch))
        assert len(loss_out) == len(self._optimizers)
        fetches = self.extra_compute_grad_fetches()

        grad_process_info = {}
        grads = []
        for i, opt in enumerate(self._optimizers):
            opt.zero_grad()
            loss_out[i].backward()
            grad_process_info = self.extra_grad_process(opt, loss_out[i])

            # Note that return values are just references;
            # calling zero_grad will modify the values
            for param_group in opt.param_groups:
                for p in param_group["params"]:
                    if p.grad is not None:
                        grads.append(p.grad.data.cpu().numpy())
                    else:
                        grads.append(None)

        grad_info = self.extra_grad_info(train_batch)
        grad_info.update(grad_process_info)
        return grads, dict(fetches, **{LEARNER_STATS_KEY: grad_info})

    @override(Policy)
    @DeveloperAPI
    def apply_gradients(self, gradients: ModelGradients) -> None:
        # TODO(sven): Not supported for multiple optimizers yet.
        assert len(self._optimizers) == 1
        for g, p in zip(gradients, self.model.parameters()):
            if g is not None:
                p.grad = torch.from_numpy(g).to(self.device)

        self._optimizers[0].step()

    @override(Policy)
    @DeveloperAPI
    def get_weights(self) -> ModelWeights:
        return {
            k: v.cpu().detach().numpy()
            for k, v in self.model.state_dict().items()
        }

    @override(Policy)
    @DeveloperAPI
    def set_weights(self, weights: ModelWeights) -> None:
        weights = convert_to_torch_tensor(weights, device=self.device)
        self.model.load_state_dict(weights)

    @override(Policy)
    @DeveloperAPI
    def is_recurrent(self) -> bool:
        return len(self.model.get_initial_state()) > 0

    @override(Policy)
    @DeveloperAPI
    def num_state_tensors(self) -> int:
        return len(self.model.get_initial_state())

    @override(Policy)
    @DeveloperAPI
    def get_initial_state(self) -> List[TensorType]:
        return [
            s.cpu().detach().numpy() for s in self.model.get_initial_state()
        ]

    @override(Policy)
    @DeveloperAPI
    def get_state(self) -> Union[Dict[str, TensorType], List[TensorType]]:
        state = super().get_state()
        state["_optimizer_variables"] = []
        for i, o in enumerate(self._optimizers):
            state["_optimizer_variables"].append(o.state_dict())
        return state

    @override(Policy)
    @DeveloperAPI
    def set_state(self, state: object) -> None:
        state = state.copy()  # shallow copy
        # Set optimizer vars first.
        optimizer_vars = state.pop("_optimizer_variables", None)
        if optimizer_vars:
            assert len(optimizer_vars) == len(self._optimizers)
            for o, s in zip(self._optimizers, optimizer_vars):
                o.load_state_dict(s)
        # Then the Policy's (NN) weights.
        super().set_state(state)

    @DeveloperAPI
    def extra_grad_process(self, optimizer: "torch.optim.Optimizer",
                           loss: TensorType):
        """Called after each optimizer.zero_grad() + loss.backward() call.

        Called for each self._optimizers/loss-value pair.
        Allows for gradient processing before optimizer.step() is called.
        E.g. for gradient clipping.

        Args:
            optimizer (torch.optim.Optimizer): A torch optimizer object.
            loss (TensorType): The loss tensor associated with the optimizer.

        Returns:
            Dict[str, TensorType]: An dict with information on the gradient
                processing step.
        """
        return {}

    @DeveloperAPI
    def extra_compute_grad_fetches(self) -> Dict[str, any]:
        """Extra values to fetch and return from compute_gradients().

        Returns:
            Dict[str, any]: Extra fetch dict to be added to the fetch dict
                of the compute_gradients call.
        """
        return {LEARNER_STATS_KEY: {}}  # e.g, stats, td error, etc.

    @DeveloperAPI
    def extra_action_out(
            self, input_dict: Dict[str, TensorType],
            state_batches: List[TensorType], model: TorchModelV2,
            action_dist: TorchDistributionWrapper) -> Dict[str, TensorType]:
        """Returns dict of extra info to include in experience batch.

        Args:
            input_dict (Dict[str, TensorType]): Dict of model input tensors.
            state_batches (List[TensorType]): List of state tensors.
            model (TorchModelV2): Reference to the model object.
            action_dist (TorchDistributionWrapper): Torch action dist object
                to get log-probs (e.g. for already sampled actions).

        Returns:
            Dict[str, TensorType]: Extra outputs to return in a
                compute_actions() call (3rd return value).
        """
        return {}

    @DeveloperAPI
    def extra_grad_info(self,
                        train_batch: SampleBatch) -> Dict[str, TensorType]:
        """Return dict of extra grad info.

        Args:
            train_batch (SampleBatch): The training batch for which to produce
                extra grad info for.

        Returns:
            Dict[str, TensorType]: The info dict carrying grad info per str
                key.
        """
        return {}

    @DeveloperAPI
    def optimizer(
            self
    ) -> Union[List["torch.optim.Optimizer"], "torch.optim.Optimizer"]:
        """Custom the local PyTorch optimizer(s) to use.

        Returns:
            Union[List[torch.optim.Optimizer], torch.optim.Optimizer]:
                The local PyTorch optimizer(s) to use for this Policy.
        """
        if hasattr(self, "config"):
            return torch.optim.Adam(
                self.model.parameters(), lr=self.config["lr"])
        else:
            return torch.optim.Adam(self.model.parameters())

    @override(Policy)
    @DeveloperAPI
    def export_model(self, export_dir: str) -> None:
        """TODO(sven): implement for torch.
        """
        raise NotImplementedError

    @override(Policy)
    @DeveloperAPI
    def export_checkpoint(self, export_dir: str) -> None:
        """TODO(sven): implement for torch.
        """
        raise NotImplementedError

    @override(Policy)
    @DeveloperAPI
    def import_model_from_h5(self, import_file: str) -> None:
        """Imports weights into torch model."""
        return self.model.import_from_h5(import_file)

    def _lazy_tensor_dict(self, postprocessed_batch):
        train_batch = UsageTrackingDict(postprocessed_batch)
        train_batch.set_get_interceptor(
            functools.partial(convert_to_torch_tensor, device=self.device))
        return train_batch


# TODO: (sven) Unify hyperparam annealing procedures across RLlib (tf/torch)
#   and for all possible hyperparams, not just lr.
@DeveloperAPI
class LearningRateSchedule:
    """Mixin for TFPolicy that adds a learning rate schedule."""

    @DeveloperAPI
    def __init__(self, lr, lr_schedule):
        self.cur_lr = lr
        if lr_schedule is None:
            self.lr_schedule = ConstantSchedule(lr, framework=None)
        else:
            self.lr_schedule = PiecewiseSchedule(
                lr_schedule, outside_value=lr_schedule[-1][-1], framework=None)

    @override(Policy)
    def on_global_var_update(self, global_vars):
        super(LearningRateSchedule, self).on_global_var_update(global_vars)
        self.cur_lr = self.lr_schedule.value(global_vars["timestep"])

    @override(TorchPolicy)
    def optimizer(self):
        for opt in self._optimizers:
            for p in opt.param_groups:
                p["lr"] = self.cur_lr
        return self._optimizers


@DeveloperAPI
class EntropyCoeffSchedule:
    """Mixin for TorchPolicy that adds entropy coeff decay."""

    @DeveloperAPI
    def __init__(self, entropy_coeff, entropy_coeff_schedule):
        self.entropy_coeff = entropy_coeff

        if entropy_coeff_schedule is None:
            self.entropy_coeff_schedule = ConstantSchedule(
                entropy_coeff, framework=None)
        else:
            # Allows for custom schedule similar to lr_schedule format
            if isinstance(entropy_coeff_schedule, list):
                self.entropy_coeff_schedule = PiecewiseSchedule(
                    entropy_coeff_schedule,
                    outside_value=entropy_coeff_schedule[-1][-1],
                    framework=None)
            else:
                # Implements previous version but enforces outside_value
                self.entropy_coeff_schedule = PiecewiseSchedule(
                    [[0, entropy_coeff], [entropy_coeff_schedule, 0.0]],
                    outside_value=0.0,
                    framework=None)

    @override(Policy)
    def on_global_var_update(self, global_vars):
        super(EntropyCoeffSchedule, self).on_global_var_update(global_vars)
        self.entropy_coeff = self.entropy_coeff_schedule.value(
            global_vars["timestep"])<|MERGE_RESOLUTION|>--- conflicted
+++ resolved
@@ -365,15 +365,12 @@
         # Call Model's custom-loss with Policy loss outputs and train_batch.
         if self.model:
             loss_out = self.model.custom_loss(loss_out, train_batch)
-<<<<<<< HEAD
-
-=======
         # Modifies the loss as specified by the Exploration strategy.
         if hasattr(self, "exploration"):
             loss_out = self.exploration.get_exploration_loss(
                 loss_out, train_batch)
->>>>>>> 58982486
         assert len(loss_out) == len(self._optimizers)
+
         # assert not any(torch.isnan(l) for l in loss_out)
         fetches = self.extra_compute_grad_fetches()
 
