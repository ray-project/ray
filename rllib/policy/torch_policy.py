--- conflicted
+++ resolved
@@ -473,16 +473,8 @@
         batches = list(
             minibatches(
                 postprocessed_batch,
-<<<<<<< HEAD
                 int(len(postprocessed_batch) / len(self.devices)),
                 shuffle=False))
-=======
-                max_seq_len=self.max_seq_len,
-                shuffle=False,
-                batch_divisibility_req=self.batch_divisibility_req,
-                view_requirements=self.view_requirements,
-            )
->>>>>>> 38b64e4f
 
         if not isinstance(postprocessed_batch, SampleBatch) or \
                 not postprocessed_batch.zero_padded:
