import functools
import gym
import numpy as np
import time
from typing import Callable, Dict, List, Optional, Tuple, Type, Union

import ray
from ray.rllib.models.modelv2 import ModelV2
from ray.rllib.models.torch.torch_modelv2 import TorchModelV2
from ray.rllib.models.torch.torch_action_dist import TorchDistributionWrapper
from ray.rllib.policy.policy import Policy, LEARNER_STATS_KEY
from ray.rllib.policy.sample_batch import SampleBatch
from ray.rllib.policy.rnn_sequencing import pad_batch_to_sequences_of_same_size
from ray.rllib.policy.view_requirement import ViewRequirement
from ray.rllib.utils import force_list
from ray.rllib.utils.annotations import override, DeveloperAPI
from ray.rllib.utils.framework import try_import_torch
from ray.rllib.utils.schedules import ConstantSchedule, PiecewiseSchedule
from ray.rllib.utils.torch_ops import convert_to_non_torch_type, \
    convert_to_torch_tensor
from ray.rllib.utils.tracking_dict import UsageTrackingDict
from ray.rllib.utils.typing import ModelGradients, ModelWeights, \
    TensorType, TrainerConfigDict

torch, _ = try_import_torch()


@DeveloperAPI
class TorchPolicy(Policy):
    """Template for a PyTorch policy and loss to use with RLlib.

    This is similar to TFPolicy, but for PyTorch.

    Attributes:
        observation_space (gym.Space): observation space of the policy.
        action_space (gym.Space): action space of the policy.
        config (dict): config of the policy.
        model (TorchModel): Torch model instance.
        dist_class (type): Torch action distribution class.
    """

    @DeveloperAPI
    def __init__(
            self,
            observation_space: gym.spaces.Space,
            action_space: gym.spaces.Space,
            config: TrainerConfigDict,
            *,
            model: ModelV2,
            loss: Callable[[
                Policy, ModelV2, Type[TorchDistributionWrapper], SampleBatch
            ], Union[TensorType, List[TensorType]]],
            action_distribution_class: Type[TorchDistributionWrapper],
            action_sampler_fn: Optional[Callable[[
                TensorType, List[TensorType]
            ], Tuple[TensorType, TensorType]]] = None,
            action_distribution_fn: Optional[Callable[[
                Policy, ModelV2, TensorType, TensorType, TensorType
            ], Tuple[TensorType, Type[TorchDistributionWrapper], List[
                TensorType]]]] = None,
            max_seq_len: int = 20,
            get_batch_divisibility_req: Optional[Callable[[Policy],
                                                          int]] = None,
    ):
        """Build a policy from policy and loss torch modules.

        Note that model will be placed on GPU device if CUDA_VISIBLE_DEVICES
        is set. Only single GPU is supported for now.

        Args:
            observation_space (gym.spaces.Space): observation space of the
                policy.
            action_space (gym.spaces.Space): action space of the policy.
            config (TrainerConfigDict): The Policy config dict.
            model (ModelV2): PyTorch policy module. Given observations as
                input, this module must return a list of outputs where the
                first item is action logits, and the rest can be any value.
            loss (Callable[[Policy, ModelV2, Type[TorchDistributionWrapper],
                SampleBatch], Union[TensorType, List[TensorType]]]): Callable
                that returns a single scalar loss or a list of loss terms.
            action_distribution_class (Type[TorchDistributionWrapper]): Class
                for a torch action distribution.
            action_sampler_fn (Callable[[TensorType, List[TensorType]],
                Tuple[TensorType, TensorType]]): A callable returning a
                sampled action and its log-likelihood given Policy, ModelV2,
                input_dict, explore, timestep, and is_training.
            action_distribution_fn (Optional[Callable[[Policy, ModelV2,
                Dict[str, TensorType], TensorType, TensorType],
                Tuple[TensorType, type, List[TensorType]]]]): A callable
                returning distribution inputs (parameters), a dist-class to
                generate an action distribution object from, and
                internal-state outputs (or an empty list if not applicable).
                Note: No Exploration hooks have to be called from within
                `action_distribution_fn`. It's should only perform a simple
                forward pass through some model.
                If None, pass inputs through `self.model()` to get distribution
                inputs.
                The callable takes as inputs: Policy, ModelV2, input_dict,
                explore, timestep, is_training.
            max_seq_len (int): Max sequence length for LSTM training.
            get_batch_divisibility_req (Optional[Callable[[Policy], int]]]):
                Optional callable that returns the divisibility requirement
                for sample batches given the Policy.
        """
        self.framework = "torch"
        super().__init__(observation_space, action_space, config)
        if torch.cuda.is_available() and ray.get_gpu_ids():
            self.device = torch.device("cuda")
        else:
            self.device = torch.device("cpu")
        self.model = model.to(self.device)
        # Combine view_requirements for Model and Policy.
<<<<<<< HEAD
        self.training_view_requirements = dict(**{
            SampleBatch.ACTIONS: ViewRequirement(
                space=self.action_space, shift=0),
            SampleBatch.REWARDS: ViewRequirement(shift=0),
            SampleBatch.DONES: ViewRequirement(shift=0),
        }, **self.model.inference_view_requirements)
=======
        self.training_view_requirements = dict(
            **{
                SampleBatch.ACTIONS: ViewRequirement(
                    space=self.action_space, shift=0),
                SampleBatch.REWARDS: ViewRequirement(shift=0),
                SampleBatch.DONES: ViewRequirement(shift=0),
            },
            **self.model.inference_view_requirements)
>>>>>>> e968b52c

        self.exploration = self._create_exploration()
        self.unwrapped_model = model  # used to support DistributedDataParallel
        self._loss = loss
        self._optimizers = force_list(self.optimizer())

        self.dist_class = action_distribution_class
        self.action_sampler_fn = action_sampler_fn
        self.action_distribution_fn = action_distribution_fn

        # If set, means we are using distributed allreduce during learning.
        self.distributed_world_size = None

        self.max_seq_len = max_seq_len
        self.batch_divisibility_req = get_batch_divisibility_req(self) if \
            callable(get_batch_divisibility_req) else \
            (get_batch_divisibility_req or 1)

    @override(Policy)
    @DeveloperAPI
    def compute_actions(
            self,
            obs_batch: Union[List[TensorType], TensorType],
            state_batches: Optional[List[TensorType]] = None,
            prev_action_batch: Union[List[TensorType], TensorType] = None,
            prev_reward_batch: Union[List[TensorType], TensorType] = None,
            info_batch: Optional[Dict[str, list]] = None,
            episodes: Optional[List["MultiAgentEpisode"]] = None,
            explore: Optional[bool] = None,
            timestep: Optional[int] = None,
            **kwargs) -> \
            Tuple[TensorType, List[TensorType], Dict[str, TensorType]]:

        explore = explore if explore is not None else self.config["explore"]
        timestep = timestep if timestep is not None else self.global_timestep

        with torch.no_grad():
            seq_lens = torch.ones(len(obs_batch), dtype=torch.int32)
            input_dict = self._lazy_tensor_dict({
                SampleBatch.CUR_OBS: np.asarray(obs_batch),
                "is_training": False,
            })
            if prev_action_batch is not None:
                input_dict[SampleBatch.PREV_ACTIONS] = \
                    np.asarray(prev_action_batch)
            if prev_reward_batch is not None:
                input_dict[SampleBatch.PREV_REWARDS] = \
                    np.asarray(prev_reward_batch)
            state_batches = [
                convert_to_torch_tensor(s, self.device)
                for s in (state_batches or [])
            ]
            actions, state_out, extra_fetches, logp = \
                self._compute_action_helper(
                    input_dict, state_batches, seq_lens, explore, timestep)

            # Action-logp and action-prob.
            if logp is not None:
                logp = convert_to_non_torch_type(logp)
                extra_fetches[SampleBatch.ACTION_PROB] = np.exp(logp)
                extra_fetches[SampleBatch.ACTION_LOGP] = logp

            return convert_to_non_torch_type((actions, state_out,
                                              extra_fetches))

    @override(Policy)
    def compute_actions_from_input_dict(
            self,
            input_dict: Dict[str, TensorType],
            explore: bool = None,
            timestep: Optional[int] = None,
            **kwargs) -> \
            Tuple[TensorType, List[TensorType], Dict[str, TensorType]]:

        explore = explore if explore is not None else self.config["explore"]
        timestep = timestep if timestep is not None else self.global_timestep

        with torch.no_grad():
            # Pass lazy (torch) tensor dict to Model as `input_dict`.
            input_dict = self._lazy_tensor_dict(input_dict)
            state_batches = [
                input_dict[k] for k in input_dict.keys() if "state_" in k[:6]
            ]
            seq_lens = np.array([1] * len(input_dict["obs"])) \
                if state_batches else None

            actions, state_out, extra_fetches, logp = \
                self._compute_action_helper(
                    input_dict, state_batches, seq_lens, explore, timestep)

            # Leave outputs as is (torch.Tensors): Action-logp and action-prob.
            if logp is not None:
                extra_fetches[SampleBatch.ACTION_PROB] = torch.exp(logp)
                extra_fetches[SampleBatch.ACTION_LOGP] = logp

            return actions, state_out, extra_fetches

    def _compute_action_helper(self, input_dict, state_batches, seq_lens,
                               explore, timestep):
        """Shared forward pass logic (w/ and w/o trajectory view API).

        Returns:
            Tuple:
                - actions, state_out, extra_fetches, logp.
        """
        if self.action_sampler_fn:
            action_dist = dist_inputs = None
            state_out = []
            actions, logp = self.action_sampler_fn(
                self,
                self.model,
                input_dict[SampleBatch.CUR_OBS],
                explore=explore,
                timestep=timestep)
        else:
            # Call the exploration before_compute_actions hook.
            self.exploration.before_compute_actions(
                explore=explore, timestep=timestep)
            if self.action_distribution_fn:
                dist_inputs, dist_class, state_out = \
                    self.action_distribution_fn(
                        self,
                        self.model,
                        input_dict[SampleBatch.CUR_OBS],
                        explore=explore,
                        timestep=timestep,
                        is_training=False)
            else:
                dist_class = self.dist_class
                dist_inputs, state_out = self.model(input_dict, state_batches,
                                                    seq_lens)

            if not (isinstance(dist_class, functools.partial)
                    or issubclass(dist_class, TorchDistributionWrapper)):
                raise ValueError(
                    "`dist_class` ({}) not a TorchDistributionWrapper "
                    "subclass! Make sure your `action_distribution_fn` or "
                    "`make_model_and_action_dist` return a correct "
                    "distribution class.".format(dist_class.__name__))
            action_dist = dist_class(dist_inputs, self.model)

            # Get the exploration action from the forward results.
            actions, logp = \
                self.exploration.get_exploration_action(
                    action_distribution=action_dist,
                    timestep=timestep,
                    explore=explore)

        input_dict[SampleBatch.ACTIONS] = actions

        # Add default and custom fetches.
        extra_fetches = self.extra_action_out(input_dict, state_batches,
                                              self.model, action_dist)

        # Action-dist inputs.
        if dist_inputs is not None:
            extra_fetches[SampleBatch.ACTION_DIST_INPUTS] = dist_inputs

        return actions, state_out, extra_fetches, logp

    @override(Policy)
    @DeveloperAPI
    def compute_log_likelihoods(
            self,
            actions: Union[List[TensorType], TensorType],
            obs_batch: Union[List[TensorType], TensorType],
            state_batches: Optional[List[TensorType]] = None,
            prev_action_batch: Optional[Union[List[TensorType],
                                              TensorType]] = None,
            prev_reward_batch: Optional[Union[List[
                TensorType], TensorType]] = None) -> TensorType:

        if self.action_sampler_fn and self.action_distribution_fn is None:
            raise ValueError("Cannot compute log-prob/likelihood w/o an "
                             "`action_distribution_fn` and a provided "
                             "`action_sampler_fn`!")

        with torch.no_grad():
            input_dict = self._lazy_tensor_dict({
                SampleBatch.CUR_OBS: obs_batch,
                SampleBatch.ACTIONS: actions
            })
            if prev_action_batch is not None:
                input_dict[SampleBatch.PREV_ACTIONS] = prev_action_batch
            if prev_reward_batch is not None:
                input_dict[SampleBatch.PREV_REWARDS] = prev_reward_batch
            seq_lens = torch.ones(len(obs_batch), dtype=torch.int32)

            # Exploration hook before each forward pass.
            self.exploration.before_compute_actions(explore=False)

            # Action dist class and inputs are generated via custom function.
            if self.action_distribution_fn:
                dist_inputs, dist_class, _ = self.action_distribution_fn(
                    policy=self,
                    model=self.model,
                    obs_batch=input_dict[SampleBatch.CUR_OBS],
                    explore=False,
                    is_training=False)
            # Default action-dist inputs calculation.
            else:
                dist_class = self.dist_class
                dist_inputs, _ = self.model(input_dict, state_batches,
                                            seq_lens)

            action_dist = dist_class(dist_inputs, self.model)
            log_likelihoods = action_dist.logp(input_dict[SampleBatch.ACTIONS])
            return log_likelihoods

    @override(Policy)
    @DeveloperAPI
    def learn_on_batch(
            self, postprocessed_batch: SampleBatch) -> Dict[str, TensorType]:
        # Get batch ready for RNNs, if applicable.
        pad_batch_to_sequences_of_same_size(
            postprocessed_batch,
            max_seq_len=self.max_seq_len,
            shuffle=False,
            batch_divisibility_req=self.batch_divisibility_req,
            _use_trajectory_view_api=self.config["_use_trajectory_view_api"],
        )

        train_batch = self._lazy_tensor_dict(postprocessed_batch)

        # Calculate the actual policy loss.
        loss_out = force_list(
            self._loss(self, self.model, self.dist_class, train_batch))

        # Call Model's custom-loss with Policy loss outputs and train_batch.
        if self.model:
            loss_out = self.model.custom_loss(loss_out, train_batch)

        # Give Exploration component that chance to modify the loss (or add
        # its own terms).
        if hasattr(self, "exploration"):
            loss_out = self.exploration.get_exploration_loss(
                loss_out, train_batch)

        assert len(loss_out) == len(self._optimizers)

        # assert not any(torch.isnan(l) for l in loss_out)
        fetches = self.extra_compute_grad_fetches()

        # Loop through all optimizers.
        grad_info = {"allreduce_latency": 0.0}
        for i, opt in enumerate(self._optimizers):
            # Erase gradients in all vars of this optimizer.
            opt.zero_grad()
            # Recompute gradients of loss over all variables.
            loss_out[i].backward(retain_graph=(i < len(self._optimizers) - 1))
            grad_info.update(self.extra_grad_process(opt, loss_out[i]))

            if self.distributed_world_size:
                grads = []
                for param_group in opt.param_groups:
                    for p in param_group["params"]:
                        if p.grad is not None:
                            grads.append(p.grad)

                start = time.time()
                if torch.cuda.is_available():
                    # Sadly, allreduce_coalesced does not work with CUDA yet.
                    for g in grads:
                        torch.distributed.all_reduce(
                            g, op=torch.distributed.ReduceOp.SUM)
                else:
                    torch.distributed.all_reduce_coalesced(
                        grads, op=torch.distributed.ReduceOp.SUM)

                for param_group in opt.param_groups:
                    for p in param_group["params"]:
                        if p.grad is not None:
                            p.grad /= self.distributed_world_size

                grad_info["allreduce_latency"] += time.time() - start

            # Step the optimizer.
            opt.step()

        grad_info["allreduce_latency"] /= len(self._optimizers)
        grad_info.update(self.extra_grad_info(train_batch))
        if self.model:
            grad_info["model"] = self.model.metrics()
        return dict(fetches, **{LEARNER_STATS_KEY: grad_info})

    @override(Policy)
    @DeveloperAPI
    def compute_gradients(self,
                          postprocessed_batch: SampleBatch) -> ModelGradients:
        train_batch = self._lazy_tensor_dict(postprocessed_batch)
        loss_out = force_list(
            self._loss(self, self.model, self.dist_class, train_batch))
        assert len(loss_out) == len(self._optimizers)
        fetches = self.extra_compute_grad_fetches()

        grad_process_info = {}
        grads = []
        for i, opt in enumerate(self._optimizers):
            opt.zero_grad()
            loss_out[i].backward()
            grad_process_info = self.extra_grad_process(opt, loss_out[i])

            # Note that return values are just references;
            # calling zero_grad will modify the values
            for param_group in opt.param_groups:
                for p in param_group["params"]:
                    if p.grad is not None:
                        grads.append(p.grad.data.cpu().numpy())
                    else:
                        grads.append(None)

        grad_info = self.extra_grad_info(train_batch)
        grad_info.update(grad_process_info)
        return grads, dict(fetches, **{LEARNER_STATS_KEY: grad_info})

    @override(Policy)
    @DeveloperAPI
    def apply_gradients(self, gradients: ModelGradients) -> None:
        # TODO(sven): Not supported for multiple optimizers yet.
        assert len(self._optimizers) == 1
        for g, p in zip(gradients, self.model.parameters()):
            if g is not None:
                p.grad = torch.from_numpy(g).to(self.device)

        self._optimizers[0].step()

    @override(Policy)
    @DeveloperAPI
    def get_weights(self) -> ModelWeights:
        return {
            k: v.cpu().detach().numpy()
            for k, v in self.model.state_dict().items()
        }

    @override(Policy)
    @DeveloperAPI
    def set_weights(self, weights: ModelWeights) -> None:
        weights = convert_to_torch_tensor(weights, device=self.device)
        self.model.load_state_dict(weights)

    @override(Policy)
    @DeveloperAPI
    def is_recurrent(self) -> bool:
        return len(self.model.get_initial_state()) > 0

    @override(Policy)
    @DeveloperAPI
    def num_state_tensors(self) -> int:
        return len(self.model.get_initial_state())

    @override(Policy)
    @DeveloperAPI
    def get_initial_state(self) -> List[TensorType]:
        return [
            s.cpu().detach().numpy() for s in self.model.get_initial_state()
        ]

    @override(Policy)
    @DeveloperAPI
    def get_state(self) -> Union[Dict[str, TensorType], List[TensorType]]:
        state = super().get_state()
        state["_optimizer_variables"] = []
        for i, o in enumerate(self._optimizers):
            state["_optimizer_variables"].append(o.state_dict())
        return state

    @override(Policy)
    @DeveloperAPI
    def set_state(self, state: object) -> None:
        state = state.copy()  # shallow copy
        # Set optimizer vars first.
        optimizer_vars = state.pop("_optimizer_variables", None)
        if optimizer_vars:
            assert len(optimizer_vars) == len(self._optimizers)
            for o, s in zip(self._optimizers, optimizer_vars):
                o.load_state_dict(s)
        # Then the Policy's (NN) weights.
        super().set_state(state)

    @DeveloperAPI
    def extra_grad_process(self, optimizer: "torch.optim.Optimizer",
                           loss: TensorType):
        """Called after each optimizer.zero_grad() + loss.backward() call.

        Called for each self._optimizers/loss-value pair.
        Allows for gradient processing before optimizer.step() is called.
        E.g. for gradient clipping.

        Args:
            optimizer (torch.optim.Optimizer): A torch optimizer object.
            loss (TensorType): The loss tensor associated with the optimizer.

        Returns:
            Dict[str, TensorType]: An dict with information on the gradient
                processing step.
        """
        return {}

    @DeveloperAPI
    def extra_compute_grad_fetches(self) -> Dict[str, any]:
        """Extra values to fetch and return from compute_gradients().

        Returns:
            Dict[str, any]: Extra fetch dict to be added to the fetch dict
                of the compute_gradients call.
        """
        return {LEARNER_STATS_KEY: {}}  # e.g, stats, td error, etc.

    @DeveloperAPI
    def extra_action_out(
            self, input_dict: Dict[str, TensorType],
            state_batches: List[TensorType], model: TorchModelV2,
            action_dist: TorchDistributionWrapper) -> Dict[str, TensorType]:
        """Returns dict of extra info to include in experience batch.

        Args:
            input_dict (Dict[str, TensorType]): Dict of model input tensors.
            state_batches (List[TensorType]): List of state tensors.
            model (TorchModelV2): Reference to the model object.
            action_dist (TorchDistributionWrapper): Torch action dist object
                to get log-probs (e.g. for already sampled actions).

        Returns:
            Dict[str, TensorType]: Extra outputs to return in a
                compute_actions() call (3rd return value).
        """
        return {}

    @DeveloperAPI
    def extra_grad_info(self,
                        train_batch: SampleBatch) -> Dict[str, TensorType]:
        """Return dict of extra grad info.

        Args:
            train_batch (SampleBatch): The training batch for which to produce
                extra grad info for.

        Returns:
            Dict[str, TensorType]: The info dict carrying grad info per str
                key.
        """
        return {}

    @DeveloperAPI
    def optimizer(
            self
    ) -> Union[List["torch.optim.Optimizer"], "torch.optim.Optimizer"]:
        """Custom the local PyTorch optimizer(s) to use.

        Returns:
            Union[List[torch.optim.Optimizer], torch.optim.Optimizer]:
                The local PyTorch optimizer(s) to use for this Policy.
        """
        if hasattr(self, "config"):
            return torch.optim.Adam(
                self.model.parameters(), lr=self.config["lr"])
        else:
            return torch.optim.Adam(self.model.parameters())

    @override(Policy)
    @DeveloperAPI
    def export_model(self, export_dir: str) -> None:
        """TODO(sven): implement for torch.
        """
        raise NotImplementedError

    @override(Policy)
    @DeveloperAPI
    def export_checkpoint(self, export_dir: str) -> None:
        """TODO(sven): implement for torch.
        """
        raise NotImplementedError

    @override(Policy)
    @DeveloperAPI
    def import_model_from_h5(self, import_file: str) -> None:
        """Imports weights into torch model."""
        return self.model.import_from_h5(import_file)

    def _lazy_tensor_dict(self, postprocessed_batch):
        train_batch = UsageTrackingDict(postprocessed_batch)
        train_batch.set_get_interceptor(
            functools.partial(convert_to_torch_tensor, device=self.device))
        return train_batch


# TODO: (sven) Unify hyperparam annealing procedures across RLlib (tf/torch)
#   and for all possible hyperparams, not just lr.
@DeveloperAPI
class LearningRateSchedule:
    """Mixin for TFPolicy that adds a learning rate schedule."""

    @DeveloperAPI
    def __init__(self, lr, lr_schedule):
        self.cur_lr = lr
        if lr_schedule is None:
            self.lr_schedule = ConstantSchedule(lr, framework=None)
        else:
            self.lr_schedule = PiecewiseSchedule(
                lr_schedule, outside_value=lr_schedule[-1][-1], framework=None)

    @override(Policy)
    def on_global_var_update(self, global_vars):
        super(LearningRateSchedule, self).on_global_var_update(global_vars)
        self.cur_lr = self.lr_schedule.value(global_vars["timestep"])

    @override(TorchPolicy)
    def optimizer(self):
        for opt in self._optimizers:
            for p in opt.param_groups:
                p["lr"] = self.cur_lr
        return self._optimizers


@DeveloperAPI
class EntropyCoeffSchedule:
    """Mixin for TorchPolicy that adds entropy coeff decay."""

    @DeveloperAPI
    def __init__(self, entropy_coeff, entropy_coeff_schedule):
        self.entropy_coeff = entropy_coeff

        if entropy_coeff_schedule is None:
            self.entropy_coeff_schedule = ConstantSchedule(
                entropy_coeff, framework=None)
        else:
            # Allows for custom schedule similar to lr_schedule format
            if isinstance(entropy_coeff_schedule, list):
                self.entropy_coeff_schedule = PiecewiseSchedule(
                    entropy_coeff_schedule,
                    outside_value=entropy_coeff_schedule[-1][-1],
                    framework=None)
            else:
                # Implements previous version but enforces outside_value
                self.entropy_coeff_schedule = PiecewiseSchedule(
                    [[0, entropy_coeff], [entropy_coeff_schedule, 0.0]],
                    outside_value=0.0,
                    framework=None)

    @override(Policy)
    def on_global_var_update(self, global_vars):
        super(EntropyCoeffSchedule, self).on_global_var_update(global_vars)
        self.entropy_coeff = self.entropy_coeff_schedule.value(
            global_vars["timestep"])<|MERGE_RESOLUTION|>--- conflicted
+++ resolved
@@ -110,14 +110,6 @@
             self.device = torch.device("cpu")
         self.model = model.to(self.device)
         # Combine view_requirements for Model and Policy.
-<<<<<<< HEAD
-        self.training_view_requirements = dict(**{
-            SampleBatch.ACTIONS: ViewRequirement(
-                space=self.action_space, shift=0),
-            SampleBatch.REWARDS: ViewRequirement(shift=0),
-            SampleBatch.DONES: ViewRequirement(shift=0),
-        }, **self.model.inference_view_requirements)
-=======
         self.training_view_requirements = dict(
             **{
                 SampleBatch.ACTIONS: ViewRequirement(
@@ -126,7 +118,6 @@
                 SampleBatch.DONES: ViewRequirement(shift=0),
             },
             **self.model.inference_view_requirements)
->>>>>>> e968b52c
 
         self.exploration = self._create_exploration()
         self.unwrapped_model = model  # used to support DistributedDataParallel
