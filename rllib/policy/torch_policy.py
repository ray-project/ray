--- conflicted
+++ resolved
@@ -125,11 +125,6 @@
         #   updating all towers' weights from the main model.
         # - In case of just one device (1 (fake) GPU or 1 CPU), no
         #   parallelization will be done.
-<<<<<<< HEAD
-        # TODO: (sven) implement data pre-loading and n loader buffers for
-        #  torch.
-=======
->>>>>>> 8aa30159
 
         # Get devices to build the graph on.
         worker_idx = self.config.get("worker_index", 0)
