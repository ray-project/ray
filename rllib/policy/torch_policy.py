--- conflicted
+++ resolved
@@ -499,52 +499,6 @@
         # information.
         postprocessed_batch.is_training = True
 
-<<<<<<< HEAD
-        # Call Model's custom-loss with Policy loss outputs and train_batch.
-        if self.model and isinstance(self.model, ModelV2):
-            loss_out = self.model.custom_loss(loss_out, train_batch)
-
-        # Give Exploration component that chance to modify the loss (or add
-        # its own terms).
-        if hasattr(self, "exploration"):
-            loss_out = self.exploration.get_exploration_loss(
-                loss_out, train_batch)
-
-        assert len(loss_out) == len(self._optimizers)
-
-        # assert not any(torch.isnan(l) for l in loss_out)
-        fetches = self.extra_compute_grad_fetches()
-
-        # Loop through all optimizers.
-        grad_info = {"allreduce_latency": 0.0}
-
-        all_grads = []
-        for i, opt in enumerate(self._optimizers):
-            # Erase gradients in all vars of this optimizer.
-            opt.zero_grad()
-            # Recompute gradients of loss over all variables.
-            loss_out[i].backward(retain_graph=(i < len(self._optimizers) - 1))
-            grad_info.update(self.extra_grad_process(opt, loss_out[i]))
-
-            grads = []
-            # Note that return values are just references;
-            # Calling zero_grad would modify the values.
-            for param_group in opt.param_groups:
-                for p in param_group["params"]:
-                    if p.grad is not None:
-                        grads.append(p.grad)
-                        all_grads.append(p.grad.data.cpu().numpy())
-                    else:
-                        all_grads.append(None)
-
-            if self.distributed_world_size:
-                start = time.time()
-                if torch.cuda.is_available():
-                    # Sadly, allreduce_coalesced does not work with CUDA yet.
-                    for g in grads:
-                        torch.distributed.all_reduce(
-                            g, op=torch.distributed.ReduceOp.SUM)
-=======
         # Single device case: Use batch as-is (no slicing).
         if len(self.devices) == 1:
             batches = [self._lazy_tensor_dict(postprocessed_batch)]
@@ -582,7 +536,6 @@
                                 t[0][i].to(self.device) for t in tower_outputs
                             ]),
                             dim=0))
->>>>>>> e973b726
                 else:
                     all_grads.append(None)
             # Set main model's grads to mean-reduced values.
@@ -771,31 +724,20 @@
         self._lazy_tensor_dict(self._dummy_batch)
         # Provide dummy state inputs if not an RNN (torch cannot jit with
         # returned empty internal states list).
-<<<<<<< HEAD
-        if "state_in_0" not in dummy_inputs:
-            dummy_inputs["state_in_0"] = dummy_inputs["seq_lens"] = np.array(
-                [1.0])
-        seq_lens = dummy_inputs["seq_lens"]
-=======
         if "state_in_0" not in self._dummy_batch:
             self._dummy_batch["state_in_0"] = \
                 self._dummy_batch["seq_lens"] = np.array([1.0])
         seq_lens = self._dummy_batch["seq_lens"]
->>>>>>> e973b726
 
         state_ins = []
         i = 0
         while "state_in_{}".format(i) in self._dummy_batch:
             state_ins.append(self._dummy_batch["state_in_{}".format(i)])
             i += 1
-<<<<<<< HEAD
-        dummy_inputs = {k: dummy_inputs[k] for k in dummy_inputs.keys()}
-=======
         dummy_inputs = {
             k: self._dummy_batch[k]
             for k in self._dummy_batch.keys() if k != "is_training"
         }
->>>>>>> e973b726
         traced = torch.jit.trace(self.model,
                                  (dummy_inputs, state_ins, seq_lens))
         if not os.path.exists(export_dir):
@@ -856,7 +798,8 @@
 
                     # Call Model's custom-loss with Policy loss outputs and
                     # train_batch.
-                    loss_out = model.custom_loss(loss_out, sample_batch)
+                    if model and isinstance(model, ModelV2):
+                        loss_out = model.custom_loss(loss_out, sample_batch)
 
                     assert len(loss_out) == len(self._optimizers)
 
