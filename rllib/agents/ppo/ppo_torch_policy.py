"""
PyTorch policy class used for PPO.
"""
import gym
import logging
import numpy as np
from typing import Dict, List, Type, Union

import ray
from ray.rllib.agents.a3c.a3c_torch_policy import apply_grad_clipping
from ray.rllib.agents.ppo.ppo_tf_policy import postprocess_ppo_gae, \
    setup_config#, view_requirements_fn
from ray.rllib.evaluation.postprocessing import Postprocessing
from ray.rllib.models.modelv2 import ModelV2
from ray.rllib.models.torch.torch_action_dist import TorchDistributionWrapper
from ray.rllib.policy.policy import Policy
from ray.rllib.policy.sample_batch import SampleBatch
from ray.rllib.policy.torch_policy import EntropyCoeffSchedule, \
    LearningRateSchedule
from ray.rllib.policy.torch_policy_template import build_torch_policy
from ray.rllib.utils.framework import try_import_torch
from ray.rllib.utils.torch_ops import convert_to_torch_tensor, \
    explained_variance, sequence_mask
from ray.rllib.utils.typing import TensorType, TrainerConfigDict

torch, nn = try_import_torch()

logger = logging.getLogger(__name__)


def ppo_surrogate_loss(
        policy: Policy, model: ModelV2,
        dist_class: Type[TorchDistributionWrapper],
        train_batch: SampleBatch) -> Union[TensorType, List[TensorType]]:
    """Constructs the loss for Proximal Policy Objective.

    Args:
        policy (Policy): The Policy to calculate the loss for.
        model (ModelV2): The Model to calculate the loss for.
        dist_class (Type[ActionDistribution]: The action distr. class.
        train_batch (SampleBatch): The training data.

    Returns:
        Union[TensorType, List[TensorType]]: A single loss tensor or a list
            of loss tensors.
    """
    logits, state = model.from_batch(train_batch, is_training=True)
    curr_action_dist = dist_class(logits, model)

    # RNN case: Mask away 0-padded chunks at end of time axis.
    if state:
        max_seq_len = torch.max(train_batch["seq_lens"])
        mask = sequence_mask(
            train_batch["seq_lens"],
            max_seq_len,
            time_major=model.is_time_major())
        mask = torch.reshape(mask, [-1])
        num_valid = torch.sum(mask)

        def reduce_mean_valid(t):
            return torch.sum(t[mask]) / num_valid

    # non-RNN case: No masking.
    else:
        mask = None
        reduce_mean_valid = torch.mean

    prev_action_dist = dist_class(train_batch[SampleBatch.ACTION_DIST_INPUTS],
                                  model)

    logp_ratio = torch.exp(
        curr_action_dist.logp(train_batch[SampleBatch.ACTIONS]) -
        train_batch[SampleBatch.ACTION_LOGP])
    action_kl = prev_action_dist.kl(curr_action_dist)
    mean_kl = reduce_mean_valid(action_kl)

    curr_entropy = curr_action_dist.entropy()
    mean_entropy = reduce_mean_valid(curr_entropy)

    surrogate_loss = torch.min(
        train_batch[Postprocessing.ADVANTAGES] * logp_ratio,
        train_batch[Postprocessing.ADVANTAGES] * torch.clamp(
            logp_ratio, 1 - policy.config["clip_param"],
            1 + policy.config["clip_param"]))
    mean_policy_loss = reduce_mean_valid(-surrogate_loss)

    if policy.config["use_gae"]:
        prev_value_fn_out = train_batch[SampleBatch.VF_PREDS]
        value_fn_out = model.value_function()
        vf_loss1 = torch.pow(
            value_fn_out - train_batch[Postprocessing.VALUE_TARGETS], 2.0)
        vf_clipped = prev_value_fn_out + torch.clamp(
            value_fn_out - prev_value_fn_out, -policy.config["vf_clip_param"],
            policy.config["vf_clip_param"])
        vf_loss2 = torch.pow(
            vf_clipped - train_batch[Postprocessing.VALUE_TARGETS], 2.0)
        vf_loss = torch.max(vf_loss1, vf_loss2)
        mean_vf_loss = reduce_mean_valid(vf_loss)
        total_loss = reduce_mean_valid(
            -surrogate_loss + policy.kl_coeff * action_kl +
            policy.config["vf_loss_coeff"] * vf_loss -
            policy.entropy_coeff * curr_entropy)
    else:
        mean_vf_loss = 0.0
        total_loss = reduce_mean_valid(-surrogate_loss +
                                       policy.kl_coeff * action_kl -
                                       policy.entropy_coeff * curr_entropy)

    # Store stats in policy for stats_fn.
    policy._total_loss = total_loss
    policy._mean_policy_loss = mean_policy_loss
    policy._mean_vf_loss = mean_vf_loss
    policy._mean_entropy = mean_entropy
    policy._mean_kl = mean_kl

    return total_loss


def kl_and_loss_stats(policy: Policy,
                      train_batch: SampleBatch) -> Dict[str, TensorType]:
    """Stats function for PPO. Returns a dict with important KL and loss stats.

    Args:
        policy (Policy): The Policy to generate stats for.
        train_batch (SampleBatch): The SampleBatch (already) used for training.

    Returns:
        Dict[str, TensorType]: The stats dict.
    """
    return {
        "cur_kl_coeff": policy.kl_coeff,
        "cur_lr": policy.cur_lr,
        "total_loss": policy._total_loss,
        "policy_loss": policy._mean_policy_loss,
        "vf_loss": policy._mean_vf_loss,
        "vf_explained_var": explained_variance(
            train_batch[Postprocessing.VALUE_TARGETS],
            policy.model.value_function()),
        "kl": policy._mean_kl,
        "entropy": policy._mean_entropy,
        "entropy_coeff": policy.entropy_coeff,
    }


def vf_preds_fetches(
        policy: Policy, input_dict: Dict[str, TensorType],
        state_batches: List[TensorType], model: ModelV2,
        action_dist: TorchDistributionWrapper) -> Dict[str, TensorType]:
    """Defines extra fetches per action computation.

    Args:
        policy (Policy): The Policy to perform the extra action fetch on.
        input_dict (Dict[str, TensorType]): The input dict used for the action
            computing forward pass.
        state_batches (List[TensorType]): List of state tensors (empty for
            non-RNNs).
        model (ModelV2): The Model object of the Policy.
        action_dist (TorchDistributionWrapper): The instantiated distribution
            object, resulting from the model's outputs and the given
            distribution class.

    Returns:
        Dict[str, TensorType]: Dict with extra tf fetches to perform per
            action computation.
    """
    # Return value function outputs. VF estimates will hence be added to the
    # SampleBatches produced by the sampler(s) to generate the train batches
    # going into the loss function.
    return {
        SampleBatch.VF_PREDS: policy.model.value_function(),
    }


class KLCoeffMixin:
    """Assigns the `update_kl()` method to the PPOPolicy.

    This is used in PPO's execution plan (see ppo.py) for updating the KL
    coefficient after each learning step based on `config.kl_target` and
    the measured KL value (from the train_batch).
    """

    def __init__(self, config):
        # The current KL value (as python float).
        self.kl_coeff = config["kl_coeff"]
        # Constant target value.
        self.kl_target = config["kl_target"]

    def update_kl(self, sampled_kl):
        # Update the current KL value based on the recently measured value.
        if sampled_kl > 2.0 * self.kl_target:
            self.kl_coeff *= 1.5
        elif sampled_kl < 0.5 * self.kl_target:
            self.kl_coeff *= 0.5
        # Return the current KL value.
        return self.kl_coeff


class ValueNetworkMixin:
    """Assigns the `_value()` method to the PPOPolicy.

    This way, Policy can call `_value()` to get the current VF estimate on a
    single(!) observation (as done in `postprocess_trajectory_fn`).
    Note: When doing this, an actual forward pass is being performed.
    This is different from only calling `model.value_function()`, where
    the result of the most recent forward pass is being used to return an
    already calculated tensor.
    """

    def __init__(self, obs_space, action_space, config):
        # When doing GAE, we need the value function estimate on the
        # observation.
        if config["use_gae"]:
<<<<<<< HEAD
            # Input dict is provided to us automatically via the policy-defined
            # "view". It's a single-timestep (last one in trajectory)
=======
            # Input dict is provided to us automatically via the Model's
            # requirements. It's a single-timestep (last one in trajectory)
>>>>>>> 99c81c67
            # input_dict.
            if config["_use_trajectory_view_api"]:

                def value(**input_dict):
                    model_out, _ = self.model.from_batch(
                        convert_to_torch_tensor(input_dict, self.device),
                        is_training=False)
                    # [0] = remove the batch dim.
                    return self.model.value_function()[0]

            # TODO: (sven) Remove once trajectory view API is all-algo default.
            else:

                def value(ob, prev_action, prev_reward, *state):
                    model_out, _ = self.model({
                        SampleBatch.CUR_OBS: convert_to_torch_tensor(
                            np.asarray([ob]), self.device),
                        SampleBatch.PREV_ACTIONS: convert_to_torch_tensor(
                            np.asarray([prev_action]), self.device),
                        SampleBatch.PREV_REWARDS: convert_to_torch_tensor(
                            np.asarray([prev_reward]), self.device),
                        "is_training": False,
                    }, [
                        convert_to_torch_tensor(np.asarray([s]), self.device)
                        for s in state
                    ], convert_to_torch_tensor(np.asarray([1]), self.device))
                    # [0] = remove the batch dim.
                    return self.model.value_function()[0]

        # When not doing GAE, we do not require the value function's output.
        else:

            def value(ob, prev_action, prev_reward, *state):
                return 0.0

        self._value = value


def setup_mixins(policy: Policy, obs_space: gym.spaces.Space,
                 action_space: gym.spaces.Space,
                 config: TrainerConfigDict) -> None:
    """Call all mixin classes' constructors before PPOPolicy initialization.

    Args:
        policy (Policy): The Policy object.
        obs_space (gym.spaces.Space): The Policy's observation space.
        action_space (gym.spaces.Space): The Policy's action space.
        config (TrainerConfigDict): The Policy's config.
    """
    ValueNetworkMixin.__init__(policy, obs_space, action_space, config)
    KLCoeffMixin.__init__(policy, config)
    EntropyCoeffSchedule.__init__(policy, config["entropy_coeff"],
                                  config["entropy_coeff_schedule"])
    LearningRateSchedule.__init__(policy, config["lr"], config["lr_schedule"])


# Build a child class of `TorchPolicy`, given the custom functions defined
# above.
PPOTorchPolicy = build_torch_policy(
    name="PPOTorchPolicy",
    get_default_config=lambda: ray.rllib.agents.ppo.ppo.DEFAULT_CONFIG,
    loss_fn=ppo_surrogate_loss,
    stats_fn=kl_and_loss_stats,
    extra_action_out_fn=vf_preds_fetches,
    postprocess_fn=postprocess_ppo_gae,
    extra_grad_process_fn=apply_grad_clipping,
    before_init=setup_config,
    before_loss_init=setup_mixins,
    mixins=[
        LearningRateSchedule, EntropyCoeffSchedule, KLCoeffMixin,
        ValueNetworkMixin
    ],
    #view_requirements_fn=view_requirements_fn,
)<|MERGE_RESOLUTION|>--- conflicted
+++ resolved
@@ -9,7 +9,7 @@
 import ray
 from ray.rllib.agents.a3c.a3c_torch_policy import apply_grad_clipping
 from ray.rllib.agents.ppo.ppo_tf_policy import postprocess_ppo_gae, \
-    setup_config#, view_requirements_fn
+    setup_config
 from ray.rllib.evaluation.postprocessing import Postprocessing
 from ray.rllib.models.modelv2 import ModelV2
 from ray.rllib.models.torch.torch_action_dist import TorchDistributionWrapper
@@ -210,13 +210,8 @@
         # When doing GAE, we need the value function estimate on the
         # observation.
         if config["use_gae"]:
-<<<<<<< HEAD
-            # Input dict is provided to us automatically via the policy-defined
-            # "view". It's a single-timestep (last one in trajectory)
-=======
             # Input dict is provided to us automatically via the Model's
             # requirements. It's a single-timestep (last one in trajectory)
->>>>>>> 99c81c67
             # input_dict.
             if config["_use_trajectory_view_api"]:
 
@@ -289,5 +284,4 @@
         LearningRateSchedule, EntropyCoeffSchedule, KLCoeffMixin,
         ValueNetworkMixin
     ],
-    #view_requirements_fn=view_requirements_fn,
 )