--- conflicted
+++ resolved
@@ -223,22 +223,12 @@
     LearningRateSchedule.__init__(policy, config["lr"], config["lr_schedule"])
 
 
-<<<<<<< HEAD
-def get_view_requirements_fn(policy):
-    return {
-        # Next obs are needed for PPO postprocessing.
-        SampleBatch.NEXT_OBS: ViewRequirement(
-            SampleBatch.OBS, shift=1, sampling=False, training=False),
-        # VF preds are needed for the loss.
-        SampleBatch.VF_PREDS: ViewRequirement(sampling=False),
-=======
 def training_view_requirements_fn(policy):
     return {
         # Next obs are needed for PPO postprocessing.
         SampleBatch.NEXT_OBS: ViewRequirement(SampleBatch.OBS, shift=1),
         # VF preds are needed for the loss.
         SampleBatch.VF_PREDS: ViewRequirement(shift=0),
->>>>>>> 57690a3a
     }
 
 
@@ -256,9 +246,5 @@
         LearningRateSchedule, EntropyCoeffSchedule, KLCoeffMixin,
         ValueNetworkMixin
     ],
-<<<<<<< HEAD
-    get_view_requirements=get_view_requirements_fn,
-=======
     training_view_requirements_fn=training_view_requirements_fn,
->>>>>>> 57690a3a
 )