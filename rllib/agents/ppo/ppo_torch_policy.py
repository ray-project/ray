import logging
import numpy as np
import ray
from ray.rllib.agents.impala.vtrace_policy import BEHAVIOUR_LOGITS
from ray.rllib.agents.a3c.a3c_torch_policy import apply_grad_clipping
from ray.rllib.agents.ppo.ppo_tf_policy import postprocess_ppo_gae, \
   setup_config
from ray.rllib.evaluation.postprocessing import Postprocessing
from ray.rllib.policy.sample_batch import SampleBatch
from ray.rllib.policy.policy import ACTION_LOGP
from ray.rllib.policy.torch_policy import EntropyCoeffSchedule, \
   LearningRateSchedule
from ray.rllib.policy.torch_policy_template import build_torch_policy
from ray.rllib.utils.explained_variance import explained_variance
from ray.rllib.utils.torch_ops import sequence_mask
from ray.rllib.utils import try_import_torch

torch, nn = try_import_torch()

logger = logging.getLogger(__name__)


class PPOLoss:
    def __init__(self,
                 dist_class,
                 model,
                 value_targets,
                 advantages,
                 actions,
                 prev_logits,
                 prev_actions_logp,
                 vf_preds,
                 curr_action_dist,
                 value_fn,
                 cur_kl_coeff,
                 valid_mask,
                 entropy_coeff=0,
                 clip_param=0.1,
                 vf_clip_param=0.1,
                 vf_loss_coeff=1.0,
                 use_gae=True):
        """Constructs the loss for Proximal Policy Objective.

        Arguments:
            dist_class: action distribution class for logits.
            value_targets (Placeholder): Placeholder for target values; used
                for GAE.
            actions (Placeholder): Placeholder for actions taken
                from previous model evaluation.
            advantages (Placeholder): Placeholder for calculated advantages
                from previous model evaluation.
            prev_logits (Placeholder): Placeholder for logits output from
                previous model evaluation.
            prev_actions_logp (Placeholder): Placeholder for prob output from
                previous model evaluation.
            vf_preds (Placeholder): Placeholder for value function output
                from previous model evaluation.
            curr_action_dist (ActionDistribution): ActionDistribution
                of the current model.
            value_fn (Tensor): Current value function output Tensor.
            cur_kl_coeff (Variable): Variable holding the current PPO KL
                coefficient.
            valid_mask (Tensor): A bool mask of valid input elements (#2992).
            entropy_coeff (float): Coefficient of the entropy regularizer.
            clip_param (float): Clip parameter
            vf_clip_param (float): Clip parameter for the value function
            vf_loss_coeff (float): Coefficient of the value function loss
            use_gae (bool): If true, use the Generalized Advantage Estimator.
        """

        def reduce_mean_valid(t):
            return torch.mean(t * valid_mask)

        prev_dist = dist_class(prev_logits, model)
        # Make loss functions.
        logp_ratio = torch.exp(
            curr_action_dist.logp(actions) - prev_actions_logp)
        action_kl = prev_dist.kl(curr_action_dist)
        self.mean_kl = reduce_mean_valid(action_kl)

        curr_entropy = curr_action_dist.entropy()
        self.mean_entropy = reduce_mean_valid(curr_entropy)

        surrogate_loss = torch.min(
            advantages * logp_ratio,
            advantages * torch.clamp(logp_ratio, 1 - clip_param,
                                     1 + clip_param))
        self.mean_policy_loss = reduce_mean_valid(-surrogate_loss)

        if use_gae:
            vf_loss1 = torch.pow(value_fn - value_targets, 2.0)
            vf_clipped = vf_preds + torch.clamp(value_fn - vf_preds,
                                                -vf_clip_param, vf_clip_param)
            vf_loss2 = torch.pow(vf_clipped - value_targets, 2.0)
            vf_loss = torch.max(vf_loss1, vf_loss2)
            self.mean_vf_loss = reduce_mean_valid(vf_loss)
            loss = reduce_mean_valid(
                -surrogate_loss + cur_kl_coeff * action_kl +
                vf_loss_coeff * vf_loss - entropy_coeff * curr_entropy)
        else:
            self.mean_vf_loss = 0.0
            loss = reduce_mean_valid(-surrogate_loss +
                                     cur_kl_coeff * action_kl -
                                     entropy_coeff * curr_entropy)
        self.loss = loss


def ppo_surrogate_loss(policy, model, dist_class, train_batch):
    logits, state = model.from_batch(train_batch)
    action_dist = dist_class(logits, model)

    if state:
        max_seq_len = torch.max(train_batch["seq_lens"])
        mask = sequence_mask(train_batch["seq_lens"], max_seq_len)
        mask = torch.reshape(mask, [-1])
    else:
        mask = torch.ones_like(
            train_batch[Postprocessing.ADVANTAGES], dtype=torch.bool)

    policy.loss_obj = PPOLoss(
        dist_class,
        model,
        train_batch[Postprocessing.VALUE_TARGETS],
        train_batch[Postprocessing.ADVANTAGES],
        train_batch[SampleBatch.ACTIONS],
        train_batch[BEHAVIOUR_LOGITS],
        train_batch[ACTION_LOGP],
        train_batch[SampleBatch.VF_PREDS],
        action_dist,
        model.value_function(),
        policy.kl_coeff,
        mask,
        entropy_coeff=policy.entropy_coeff,
        clip_param=policy.config["clip_param"],
        vf_clip_param=policy.config["vf_clip_param"],
        vf_loss_coeff=policy.config["vf_loss_coeff"],
        use_gae=policy.config["use_gae"],
    )

    return policy.loss_obj.loss


def kl_and_loss_stats(policy, train_batch):
    import torch
    import gc
    count = 0
    for obj in gc.get_objects():
        try:
            if torch.is_tensor(obj) or (
                    hasattr(obj, 'data') and torch.is_tensor(obj.data)):
                # print(type(obj), obj.size())
                count += 1
        except:
            pass
    print("Tensor count = {}".format(count))
    return {}
    #return {
    #    "cur_kl_coeff": policy.kl_coeff,
    #    "cur_lr": policy.cur_lr,
    #    "total_loss": policy.loss_obj.loss.item(),
    #    "policy_loss": policy.loss_obj.mean_policy_loss.item(),
    #    "vf_loss": policy.loss_obj.mean_vf_loss.item(),
    #    "vf_explained_var": explained_variance(
    #        train_batch[Postprocessing.VALUE_TARGETS],
    #        policy.model.value_function(),
    #        framework="torch").item(),
    #    "kl": policy.loss_obj.mean_kl.item(),
    #    "entropy": policy.loss_obj.mean_entropy.item(),
    #    "entropy_coeff": policy.entropy_coeff,
    #}


def vf_preds_and_logits_fetches(policy, input_dict, state_batches, model,
                                action_dist):
    """Adds value function and logits outputs to experience train_batches."""
    #print(policy.model.last_output().numpy())
    return {
<<<<<<< HEAD
        SampleBatch.VF_PREDS: np.array([-1.0]),  #policy.model.value_function().numpy(),
        BEHAVIOUR_LOGITS: np.array([[1.0 / policy.action_space.n] * policy.action_space.n]), #policy.model.last_output().numpy(),
        ACTION_LOGP: np.array([-0.1]),  # action_dist.logp(input_dict[SampleBatch.ACTIONS]).numpy()
=======
        SampleBatch.VF_PREDS: policy.model.value_function().cpu().numpy(),
        BEHAVIOUR_LOGITS: policy.model.last_output().cpu().numpy(),
>>>>>>> 0d210a99
    }


class KLCoeffMixin:
    def __init__(self, config):
        # KL Coefficient.
        self.kl_coeff = config["kl_coeff"]
        self.kl_target = config["kl_target"]

    def update_kl(self, sampled_kl):
        if sampled_kl > 2.0 * self.kl_target:
            self.kl_coeff *= 1.5
        elif sampled_kl < 0.5 * self.kl_target:
            self.kl_coeff *= 0.5
        return self.kl_coeff


class ValueNetworkMixin:
    def __init__(self, obs_space, action_space, config):
        if config["use_gae"]:

            def value(ob, prev_action, prev_reward, *state):
                return 0.0
                #model_out, _ = self.model({
                #    SampleBatch.CUR_OBS: torch.Tensor([ob]).to(self.device),
                #    SampleBatch.PREV_ACTIONS: torch.Tensor([prev_action]).to(
                #        self.device),
                #    SampleBatch.PREV_REWARDS: torch.Tensor([prev_reward]).to(
                #        self.device),
                #    "is_training": False,
                #}, [torch.Tensor([s]).to(self.device) for s in state],
                #                          torch.Tensor([1]).to(self.device))
                #return self.model.value_function()[0]

        else:

            def value(ob, prev_action, prev_reward, *state):
                return 0.0

        self._value = value


def setup_mixins(policy, obs_space, action_space, config):
    ValueNetworkMixin.__init__(policy, obs_space, action_space, config)
    KLCoeffMixin.__init__(policy, config)
    EntropyCoeffSchedule.__init__(policy, config["entropy_coeff"],
                                  config["entropy_coeff_schedule"])
    LearningRateSchedule.__init__(policy, config["lr"], config["lr_schedule"])


PPOTorchPolicy = build_torch_policy(
    name="PPOTorchPolicy",
    get_default_config=lambda: ray.rllib.agents.ppo.ppo.DEFAULT_CONFIG,
    loss_fn=ppo_surrogate_loss,
    stats_fn=kl_and_loss_stats,
    extra_action_out_fn=vf_preds_and_logits_fetches,
    postprocess_fn=postprocess_ppo_gae,
    extra_grad_process_fn=apply_grad_clipping,
    before_init=setup_config,
    after_init=setup_mixins,
    mixins=[KLCoeffMixin, ValueNetworkMixin])<|MERGE_RESOLUTION|>--- conflicted
+++ resolved
@@ -4,12 +4,12 @@
 from ray.rllib.agents.impala.vtrace_policy import BEHAVIOUR_LOGITS
 from ray.rllib.agents.a3c.a3c_torch_policy import apply_grad_clipping
 from ray.rllib.agents.ppo.ppo_tf_policy import postprocess_ppo_gae, \
-   setup_config
+    setup_config
 from ray.rllib.evaluation.postprocessing import Postprocessing
 from ray.rllib.policy.sample_batch import SampleBatch
 from ray.rllib.policy.policy import ACTION_LOGP
 from ray.rllib.policy.torch_policy import EntropyCoeffSchedule, \
-   LearningRateSchedule
+    LearningRateSchedule
 from ray.rllib.policy.torch_policy_template import build_torch_policy
 from ray.rllib.utils.explained_variance import explained_variance
 from ray.rllib.utils.torch_ops import sequence_mask
@@ -175,14 +175,8 @@
     """Adds value function and logits outputs to experience train_batches."""
     #print(policy.model.last_output().numpy())
     return {
-<<<<<<< HEAD
         SampleBatch.VF_PREDS: np.array([-1.0]),  #policy.model.value_function().numpy(),
         BEHAVIOUR_LOGITS: np.array([[1.0 / policy.action_space.n] * policy.action_space.n]), #policy.model.last_output().numpy(),
-        ACTION_LOGP: np.array([-0.1]),  # action_dist.logp(input_dict[SampleBatch.ACTIONS]).numpy()
-=======
-        SampleBatch.VF_PREDS: policy.model.value_function().cpu().numpy(),
-        BEHAVIOUR_LOGITS: policy.model.last_output().cpu().numpy(),
->>>>>>> 0d210a99
     }
 
 
