"""
PyTorch policy class used for PPO.
"""
import gym
import logging
import numpy as np
from typing import Dict, List, Type, Union

import ray
from ray.rllib.agents.a3c.a3c_torch_policy import apply_grad_clipping
from ray.rllib.agents.ppo.ppo_tf_policy import postprocess_ppo_gae, \
    setup_config
from ray.rllib.evaluation.postprocessing import Postprocessing
from ray.rllib.models.modelv2 import ModelV2
from ray.rllib.models.torch.torch_action_dist import TorchDistributionWrapper
from ray.rllib.policy.policy import Policy
from ray.rllib.policy.policy_template import build_policy_class
from ray.rllib.policy.sample_batch import SampleBatch
from ray.rllib.policy.torch_policy import EntropyCoeffSchedule, \
    LearningRateSchedule
from ray.rllib.utils.framework import try_import_torch
from ray.rllib.utils.torch_ops import convert_to_torch_tensor, \
    explained_variance, sequence_mask
from ray.rllib.utils.typing import TensorType, TrainerConfigDict

torch, nn = try_import_torch()

logger = logging.getLogger(__name__)


def ppo_surrogate_loss(
        policy: Policy, model: ModelV2,
        dist_class: Type[TorchDistributionWrapper],
        train_batch: SampleBatch) -> Union[TensorType, List[TensorType]]:
    """Constructs the loss for Proximal Policy Objective.

    Args:
        policy (Policy): The Policy to calculate the loss for.
        model (ModelV2): The Model to calculate the loss for.
        dist_class (Type[ActionDistribution]: The action distr. class.
        train_batch (SampleBatch): The training data.

    Returns:
        Union[TensorType, List[TensorType]]: A single loss tensor or a list
            of loss tensors.
    """
    logits, state = model.from_batch(train_batch, is_training=True)
    curr_action_dist = dist_class(logits, model)

    # RNN case: Mask away 0-padded chunks at end of time axis.
    if state:
        B = len(train_batch["seq_lens"])
        max_seq_len = logits.shape[0] // B
        mask = sequence_mask(
            train_batch["seq_lens"],
            max_seq_len,
            time_major=model.is_time_major())
        mask = torch.reshape(mask, [-1])
        num_valid = torch.sum(mask)

        def reduce_mean_valid(t):
            return torch.sum(t[mask]) / num_valid

    # non-RNN case: No masking.
    else:
        mask = None
        reduce_mean_valid = torch.mean

    prev_action_dist = dist_class(train_batch[SampleBatch.ACTION_DIST_INPUTS],
                                  model)

    logp_ratio = torch.exp(
        curr_action_dist.logp(train_batch[SampleBatch.ACTIONS]) -
        train_batch[SampleBatch.ACTION_LOGP])
    action_kl = prev_action_dist.kl(curr_action_dist)
    mean_kl = reduce_mean_valid(action_kl)

    curr_entropy = curr_action_dist.entropy()
    mean_entropy = reduce_mean_valid(curr_entropy)

    surrogate_loss = torch.min(
        train_batch[Postprocessing.ADVANTAGES] * logp_ratio,
        train_batch[Postprocessing.ADVANTAGES] * torch.clamp(
            logp_ratio, 1 - policy.config["clip_param"],
            1 + policy.config["clip_param"]))
    mean_policy_loss = reduce_mean_valid(-surrogate_loss)

    if policy.config["use_gae"]:
        prev_value_fn_out = train_batch[SampleBatch.VF_PREDS]
        value_fn_out = model.value_function()
        vf_loss1 = torch.pow(
            value_fn_out - train_batch[Postprocessing.VALUE_TARGETS], 2.0)
        vf_clipped = prev_value_fn_out + torch.clamp(
            value_fn_out - prev_value_fn_out, -policy.config["vf_clip_param"],
            policy.config["vf_clip_param"])
        vf_loss2 = torch.pow(
            vf_clipped - train_batch[Postprocessing.VALUE_TARGETS], 2.0)
        vf_loss = torch.max(vf_loss1, vf_loss2)
        mean_vf_loss = reduce_mean_valid(vf_loss)
        total_loss = reduce_mean_valid(
            -surrogate_loss + policy.kl_coeff * action_kl +
            policy.config["vf_loss_coeff"] * vf_loss -
            policy.entropy_coeff * curr_entropy)
    else:
        mean_vf_loss = 0.0
        total_loss = reduce_mean_valid(-surrogate_loss +
                                       policy.kl_coeff * action_kl -
                                       policy.entropy_coeff * curr_entropy)

    # Store stats in policy for stats_fn.
    policy._total_loss = total_loss
    policy._mean_policy_loss = mean_policy_loss
    policy._mean_vf_loss = mean_vf_loss
    policy._vf_explained_var = explained_variance(
        train_batch[Postprocessing.VALUE_TARGETS],
        policy.model.value_function())
    policy._mean_entropy = mean_entropy
    policy._mean_kl = mean_kl

    return total_loss


def kl_and_loss_stats(policy: Policy,
                      train_batch: SampleBatch) -> Dict[str, TensorType]:
    """Stats function for PPO. Returns a dict with important KL and loss stats.

    Args:
        policy (Policy): The Policy to generate stats for.
        train_batch (SampleBatch): The SampleBatch (already) used for training.

    Returns:
        Dict[str, TensorType]: The stats dict.
    """
    return {
        "cur_kl_coeff": policy.kl_coeff,
        "cur_lr": policy.cur_lr,
        "total_loss": policy._total_loss,
        "policy_loss": policy._mean_policy_loss,
        "vf_loss": policy._mean_vf_loss,
        "vf_explained_var": policy._vf_explained_var,
        "kl": policy._mean_kl,
        "entropy": policy._mean_entropy,
        "entropy_coeff": policy.entropy_coeff,
    }


def vf_preds_fetches(
        policy: Policy, input_dict: Dict[str, TensorType],
        state_batches: List[TensorType], model: ModelV2,
        action_dist: TorchDistributionWrapper) -> Dict[str, TensorType]:
    """Defines extra fetches per action computation.

    Args:
        policy (Policy): The Policy to perform the extra action fetch on.
        input_dict (Dict[str, TensorType]): The input dict used for the action
            computing forward pass.
        state_batches (List[TensorType]): List of state tensors (empty for
            non-RNNs).
        model (ModelV2): The Model object of the Policy.
        action_dist (TorchDistributionWrapper): The instantiated distribution
            object, resulting from the model's outputs and the given
            distribution class.

    Returns:
        Dict[str, TensorType]: Dict with extra tf fetches to perform per
            action computation.
    """
    # Return value function outputs. VF estimates will hence be added to the
    # SampleBatches produced by the sampler(s) to generate the train batches
    # going into the loss function.
    return {
        SampleBatch.VF_PREDS: policy.model.value_function(),
    }


class KLCoeffMixin:
    """Assigns the `update_kl()` method to the PPOPolicy.

    This is used in PPO's execution plan (see ppo.py) for updating the KL
    coefficient after each learning step based on `config.kl_target` and
    the measured KL value (from the train_batch).
    """

    def __init__(self, config):
        # The current KL value (as python float).
        self.kl_coeff = config["kl_coeff"]
        # Constant target value.
        self.kl_target = config["kl_target"]

    def update_kl(self, sampled_kl):
        # Update the current KL value based on the recently measured value.
        if sampled_kl > 2.0 * self.kl_target:
            self.kl_coeff *= 1.5
        elif sampled_kl < 0.5 * self.kl_target:
            self.kl_coeff *= 0.5
        # Return the current KL value.
        return self.kl_coeff


class ValueNetworkMixin:
    """Assigns the `_value()` method to the PPOPolicy.

    This way, Policy can call `_value()` to get the current VF estimate on a
    single(!) observation (as done in `postprocess_trajectory_fn`).
    Note: When doing this, an actual forward pass is being performed.
    This is different from only calling `model.value_function()`, where
    the result of the most recent forward pass is being used to return an
    already calculated tensor.
    """

    def __init__(self, obs_space, action_space, config):
        # When doing GAE, we need the value function estimate on the
        # observation.
        if config["use_gae"]:
            # Input dict is provided to us automatically via the Model's
            # requirements. It's a single-timestep (last one in trajectory)
            # input_dict.
            if config["_use_trajectory_view_api"]:

                def value(**input_dict):
                    model_out, _ = self.model.from_batch(
                        convert_to_torch_tensor(input_dict, self.device),
                        is_training=False)
                    # [0] = remove the batch dim.
                    return self.model.value_function()[0]

            # TODO: (sven) Remove once trajectory view API is all-algo default.
            else:

                def value(ob, prev_action, prev_reward, *state):
                    model_out, _ = self.model({
                        SampleBatch.CUR_OBS: convert_to_torch_tensor(
                            np.asarray([ob]), self.device),
                        SampleBatch.PREV_ACTIONS: convert_to_torch_tensor(
                            np.asarray([prev_action]), self.device),
                        SampleBatch.PREV_REWARDS: convert_to_torch_tensor(
                            np.asarray([prev_reward]), self.device),
                        "is_training": False,
                    }, [
                        convert_to_torch_tensor(np.asarray([s]), self.device)
                        for s in state
                    ], convert_to_torch_tensor(np.asarray([1]), self.device))
                    # [0] = remove the batch dim.
                    return self.model.value_function()[0]

        # When not doing GAE, we do not require the value function's output.
        else:

            def value(*args, **kwargs):
                return 0.0

        self._value = value


def setup_mixins(policy: Policy, obs_space: gym.spaces.Space,
                 action_space: gym.spaces.Space,
                 config: TrainerConfigDict) -> None:
    """Call all mixin classes' constructors before PPOPolicy initialization.

    Args:
        policy (Policy): The Policy object.
        obs_space (gym.spaces.Space): The Policy's observation space.
        action_space (gym.spaces.Space): The Policy's action space.
        config (TrainerConfigDict): The Policy's config.
    """
    ValueNetworkMixin.__init__(policy, obs_space, action_space, config)
    KLCoeffMixin.__init__(policy, config)
    EntropyCoeffSchedule.__init__(policy, config["entropy_coeff"],
                                  config["entropy_coeff_schedule"])
    LearningRateSchedule.__init__(policy, config["lr"], config["lr_schedule"])


<<<<<<< HEAD
def training_view_requirements_fn(policy):
    if hasattr(policy, "view_requirements"):
        return policy.view_requirements
    framestack = policy.config["_use_trajectory_view_api"] and \
                 policy.config["model"]["framestack"]
    return {
        # Next obs are needed for PPO postprocessing.
        SampleBatch.NEXT_OBS: ViewRequirement(
            SampleBatch.OBS, shift=[-2, -1, -0, 1] if framestack else 1
        ),
        # VF preds are needed for the loss.
        SampleBatch.VF_PREDS: ViewRequirement(shift=0),
        # Needed for postprocessing.
        SampleBatch.ACTION_DIST_INPUTS: ViewRequirement(shift=0),
        SampleBatch.ACTION_LOGP: ViewRequirement(shift=0),
        # Created during postprocessing.
        Postprocessing.ADVANTAGES: ViewRequirement(shift=0),
        Postprocessing.VALUE_TARGETS: ViewRequirement(shift=0),
    }


PPOTorchPolicy = build_torch_policy(
=======
# Build a child class of `TorchPolicy`, given the custom functions defined
# above.
PPOTorchPolicy = build_policy_class(
>>>>>>> 82c54c67
    name="PPOTorchPolicy",
    framework="torch",
    get_default_config=lambda: ray.rllib.agents.ppo.ppo.DEFAULT_CONFIG,
    loss_fn=ppo_surrogate_loss,
    stats_fn=kl_and_loss_stats,
    extra_action_out_fn=vf_preds_fetches,
    postprocess_fn=postprocess_ppo_gae,
    extra_grad_process_fn=apply_grad_clipping,
    before_init=setup_config,
    before_loss_init=setup_mixins,
    mixins=[
        LearningRateSchedule, EntropyCoeffSchedule, KLCoeffMixin,
        ValueNetworkMixin
    ],
)<|MERGE_RESOLUTION|>--- conflicted
+++ resolved
@@ -270,34 +270,9 @@
     LearningRateSchedule.__init__(policy, config["lr"], config["lr_schedule"])
 
 
-<<<<<<< HEAD
-def training_view_requirements_fn(policy):
-    if hasattr(policy, "view_requirements"):
-        return policy.view_requirements
-    framestack = policy.config["_use_trajectory_view_api"] and \
-                 policy.config["model"]["framestack"]
-    return {
-        # Next obs are needed for PPO postprocessing.
-        SampleBatch.NEXT_OBS: ViewRequirement(
-            SampleBatch.OBS, shift=[-2, -1, -0, 1] if framestack else 1
-        ),
-        # VF preds are needed for the loss.
-        SampleBatch.VF_PREDS: ViewRequirement(shift=0),
-        # Needed for postprocessing.
-        SampleBatch.ACTION_DIST_INPUTS: ViewRequirement(shift=0),
-        SampleBatch.ACTION_LOGP: ViewRequirement(shift=0),
-        # Created during postprocessing.
-        Postprocessing.ADVANTAGES: ViewRequirement(shift=0),
-        Postprocessing.VALUE_TARGETS: ViewRequirement(shift=0),
-    }
-
-
-PPOTorchPolicy = build_torch_policy(
-=======
 # Build a child class of `TorchPolicy`, given the custom functions defined
 # above.
 PPOTorchPolicy = build_policy_class(
->>>>>>> 82c54c67
     name="PPOTorchPolicy",
     framework="torch",
     get_default_config=lambda: ray.rllib.agents.ppo.ppo.DEFAULT_CONFIG,
