--- conflicted
+++ resolved
@@ -7,11 +7,7 @@
 from typing import Dict, List, Optional, Type, Union
 
 import ray
-<<<<<<< HEAD
-from ray.rllib.evaluation.episode import MultiAgentEpisode
-=======
 from ray.rllib.evaluation.episode import Episode
->>>>>>> a258f9c6
 from ray.rllib.evaluation.postprocessing import (
     compute_gae_for_sample_batch,
     Postprocessing,
@@ -28,11 +24,7 @@
     deprecation_warning,
 )
 from ray.rllib.utils.framework import try_import_tf, get_variable
-<<<<<<< HEAD
-from ray.rllib.utils.tf_ops import explained_variance, make_tf_callable
-=======
 from ray.rllib.utils.tf_utils import explained_variance, make_tf_callable
->>>>>>> a258f9c6
 from ray.rllib.utils.typing import (
     AgentID,
     LocalOptimizer,
@@ -99,10 +91,6 @@
         curr_action_dist.logp(train_batch[SampleBatch.ACTIONS])
         - train_batch[SampleBatch.ACTION_LOGP]
     )
-<<<<<<< HEAD
-    action_kl = prev_action_dist.kl(curr_action_dist)
-    mean_kl = reduce_mean_valid(action_kl)
-=======
 
     # Only calculate kl loss if necessary (kl-coeff > 0.0).
     if policy.config["kl_coeff"] > 0.0:
@@ -110,7 +98,6 @@
         mean_kl_loss = reduce_mean_valid(action_kl)
     else:
         mean_kl_loss = 0.0
->>>>>>> a258f9c6
 
     curr_entropy = curr_action_dist.entropy()
     mean_entropy = reduce_mean_valid(curr_entropy)
@@ -146,12 +133,6 @@
 
     total_loss = reduce_mean_valid(
         -surrogate_loss
-<<<<<<< HEAD
-        + policy.kl_coeff * action_kl
-        + policy.config["vf_loss_coeff"] * vf_loss
-        - policy.entropy_coeff * curr_entropy
-    )
-=======
         + policy.config["vf_loss_coeff"] * vf_loss
         - policy.entropy_coeff * curr_entropy
     )
@@ -159,7 +140,6 @@
     # if necessary.
     if policy.config["kl_coeff"] > 0.0:
         total_loss += policy.kl_coeff * mean_kl_loss
->>>>>>> a258f9c6
 
     # Store stats in policy for stats_fn.
     policy._total_loss = total_loss
@@ -194,11 +174,7 @@
         "vf_explained_var": explained_variance(
             train_batch[Postprocessing.VALUE_TARGETS], policy._value_fn_out
         ),
-<<<<<<< HEAD
-        "kl": policy._mean_kl,
-=======
         "kl": policy._mean_kl_loss,
->>>>>>> a258f9c6
         "entropy": policy._mean_entropy,
         "entropy_coeff": tf.cast(policy.entropy_coeff, tf.float64),
     }
@@ -422,20 +398,8 @@
     policy: Policy,
     sample_batch: SampleBatch,
     other_agent_batches: Optional[Dict[AgentID, SampleBatch]] = None,
-<<<<<<< HEAD
-    episode: Optional[MultiAgentEpisode] = None,
-) -> SampleBatch:
-
-    # Stub serving backward compatibility.
-    deprecation_warning(
-        old="rllib.agents.ppo.ppo_tf_policy.postprocess_ppo_gae",
-        new="rllib.evaluation.postprocessing.compute_gae_for_sample_batch",
-        error=False,
-    )
-=======
     episode: Optional[Episode] = None,
 ) -> SampleBatch:
->>>>>>> a258f9c6
 
     return compute_gae_for_sample_batch(
         policy, sample_batch, other_agent_batches, episode
