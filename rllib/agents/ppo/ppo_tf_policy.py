"""
TensorFlow policy class used for PPO.
"""

import gym
import logging
from typing import Dict, List, Optional, Type, Union

import ray
from ray.rllib.evaluation.episode import MultiAgentEpisode
from ray.rllib.evaluation.postprocessing import compute_advantages, \
    Postprocessing
from ray.rllib.models.modelv2 import ModelV2
from ray.rllib.models.tf.tf_action_dist import TFActionDistribution
from ray.rllib.policy.policy import Policy
from ray.rllib.policy.sample_batch import SampleBatch
from ray.rllib.policy.tf_policy import LearningRateSchedule, \
    EntropyCoeffSchedule
from ray.rllib.policy.view_requirement import ViewRequirement
from ray.rllib.policy.tf_policy_template import build_tf_policy
from ray.rllib.utils.framework import try_import_tf, get_variable
from ray.rllib.utils.tf_ops import explained_variance, make_tf_callable
from ray.rllib.utils.typing import AgentID, LocalOptimizer, ModelGradients, \
    TensorType, TrainerConfigDict

tf1, tf, tfv = try_import_tf()

logger = logging.getLogger(__name__)


def ppo_surrogate_loss(
        policy: Policy, model: ModelV2, dist_class: Type[TFActionDistribution],
        train_batch: SampleBatch) -> Union[TensorType, List[TensorType]]:
    """Constructs the loss for Proximal Policy Objective.

    Args:
        policy (Policy): The Policy to calculate the loss for.
        model (ModelV2): The Model to calculate the loss for.
        dist_class (Type[ActionDistribution]: The action distr. class.
        train_batch (SampleBatch): The training data.

    Returns:
        Union[TensorType, List[TensorType]]: A single loss tensor or a list
            of loss tensors.
    """
    logits, state = model.from_batch(train_batch)
    curr_action_dist = dist_class(logits, model)

    # RNN case: Mask away 0-padded chunks at end of time axis.
    if state:
        # Derive max_seq_len from the data itself, not from the seq_lens
        # tensor. This is in case e.g. seq_lens=[2, 3], but the data is still
        # 0-padded up to T=5 (as it's the case for attention nets).
        B = tf.shape(train_batch["seq_lens"])[0]
        max_seq_len = tf.shape(logits)[0] // B

        mask = tf.sequence_mask(train_batch["seq_lens"], max_seq_len)
        mask = tf.reshape(mask, [-1])

        def reduce_mean_valid(t):
            return tf.reduce_mean(tf.boolean_mask(t, mask))

    # non-RNN case: No masking.
    else:
        mask = None
        reduce_mean_valid = tf.reduce_mean

    prev_action_dist = dist_class(train_batch[SampleBatch.ACTION_DIST_INPUTS],
                                  model)

    logp_ratio = tf.exp(
        curr_action_dist.logp(train_batch[SampleBatch.ACTIONS]) -
        train_batch[SampleBatch.ACTION_LOGP])
    action_kl = prev_action_dist.kl(curr_action_dist)
    mean_kl = reduce_mean_valid(action_kl)

    curr_entropy = curr_action_dist.entropy()
    mean_entropy = reduce_mean_valid(curr_entropy)

    surrogate_loss = tf.minimum(
        train_batch[Postprocessing.ADVANTAGES] * logp_ratio,
        train_batch[Postprocessing.ADVANTAGES] * tf.clip_by_value(
            logp_ratio, 1 - policy.config["clip_param"],
            1 + policy.config["clip_param"]))
    mean_policy_loss = reduce_mean_valid(-surrogate_loss)

    if policy.config["use_gae"]:
        prev_value_fn_out = train_batch[SampleBatch.VF_PREDS]
        value_fn_out = model.value_function()
        vf_loss1 = tf.math.square(value_fn_out -
                                  train_batch[Postprocessing.VALUE_TARGETS])
        vf_clipped = prev_value_fn_out + tf.clip_by_value(
            value_fn_out - prev_value_fn_out, -policy.config["vf_clip_param"],
            policy.config["vf_clip_param"])
        vf_loss2 = tf.math.square(vf_clipped -
                                  train_batch[Postprocessing.VALUE_TARGETS])
        vf_loss = tf.maximum(vf_loss1, vf_loss2)
        mean_vf_loss = reduce_mean_valid(vf_loss)
        total_loss = reduce_mean_valid(
            -surrogate_loss + policy.kl_coeff * action_kl +
            policy.config["vf_loss_coeff"] * vf_loss -
            policy.entropy_coeff * curr_entropy)
    else:
        mean_vf_loss = tf.constant(0.0)
        total_loss = reduce_mean_valid(-surrogate_loss +
                                       policy.kl_coeff * action_kl -
                                       policy.entropy_coeff * curr_entropy)

    # Store stats in policy for stats_fn.
    policy._total_loss = total_loss
    policy._mean_policy_loss = mean_policy_loss
    policy._mean_vf_loss = mean_vf_loss
    policy._mean_entropy = mean_entropy
    policy._mean_kl = mean_kl

    return total_loss


def kl_and_loss_stats(policy: Policy,
                      train_batch: SampleBatch) -> Dict[str, TensorType]:
    """Stats function for PPO. Returns a dict with important KL and loss stats.

    Args:
        policy (Policy): The Policy to generate stats for.
        train_batch (SampleBatch): The SampleBatch (already) used for training.

    Returns:
        Dict[str, TensorType]: The stats dict.
    """
    return {
        "cur_kl_coeff": tf.cast(policy.kl_coeff, tf.float64),
        "cur_lr": tf.cast(policy.cur_lr, tf.float64),
        "total_loss": policy._total_loss,
        "policy_loss": policy._mean_policy_loss,
        "vf_loss": policy._mean_vf_loss,
        "vf_explained_var": explained_variance(
            train_batch[Postprocessing.VALUE_TARGETS],
            policy.model.value_function()),
        "kl": policy._mean_kl,
        "entropy": policy._mean_entropy,
        "entropy_coeff": tf.cast(policy.entropy_coeff, tf.float64),
    }


def vf_preds_fetches(policy: Policy) -> Dict[str, TensorType]:
    """Defines extra fetches per action computation.

    Args:
        policy (Policy): The Policy to perform the extra action fetch on.

    Returns:
        Dict[str, TensorType]: Dict with extra tf fetches to perform per
            action computation.
    """
    # Return value function outputs. VF estimates will hence be added to the
    # SampleBatches produced by the sampler(s) to generate the train batches
    # going into the loss function.
    return {
        SampleBatch.VF_PREDS: policy.model.value_function(),
    }


def postprocess_ppo_gae(
        policy: Policy,
        sample_batch: SampleBatch,
        other_agent_batches: Optional[Dict[AgentID, SampleBatch]] = None,
        episode: Optional[MultiAgentEpisode] = None) -> SampleBatch:
    """Postprocesses a trajectory and returns the processed trajectory.

    The trajectory contains only data from one episode and from one agent.
    - If  `config.batch_mode=truncate_episodes` (default), sample_batch may
    contain a truncated (at-the-end) episode, in case the
    `config.rollout_fragment_length` was reached by the sampler.
    - If `config.batch_mode=complete_episodes`, sample_batch will contain
    exactly one episode (no matter how long).
    New columns can be added to sample_batch and existing ones may be altered.

    Args:
        policy (Policy): The Policy used to generate the trajectory
            (`sample_batch`)
        sample_batch (SampleBatch): The SampleBatch to postprocess.
        other_agent_batches (Optional[Dict[PolicyID, SampleBatch]]): Optional
            dict of AgentIDs mapping to other agents' trajectory data (from the
            same episode). NOTE: The other agents use the same policy.
        episode (Optional[MultiAgentEpisode]): Optional multi-agent episode
            object in which the agents operated.

    Returns:
        SampleBatch: The postprocessed, modified SampleBatch (or a new one).
    """

    # Trajectory is actually complete -> last r=0.0.
    if sample_batch[SampleBatch.DONES][-1]:
        last_r = 0.0
    # Trajectory has been truncated -> last r=VF estimate of last obs.
    else:
        # Input dict is provided to us automatically via the policy-defined
<<<<<<< HEAD
        # "view". It's a single-timestep (last one in trajectory) input_dict.
=======
        # "view". It's a single-timestep input_dict (at very end of
        # trajectory).
>>>>>>> 9178a8c5
        if policy.config["_use_trajectory_view_api"]:
            last_r = policy._value(**sample_batch["_value_input_dict"])
        # TODO: (sven) Remove once trajectory view API is all-algo default.
        else:
            next_state = []
            for i in range(policy.num_state_tensors()):
                next_state.append(sample_batch["state_out_{}".format(i)][-1])
            last_r = policy._value(sample_batch[SampleBatch.NEXT_OBS][-1],
                                   sample_batch[SampleBatch.ACTIONS][-1],
                                   sample_batch[SampleBatch.REWARDS][-1],
                                   *next_state)

    # Adds the policy logits, VF preds, and advantages to the batch,
    # using GAE ("generalized advantage estimation") or not.
    batch = compute_advantages(
        sample_batch,
        last_r,
        policy.config["gamma"],
        policy.config["lambda"],
        use_gae=policy.config["use_gae"],
        use_critic=policy.config["use_critic"])

    return batch


def compute_and_clip_gradients(policy: Policy, optimizer: LocalOptimizer,
                               loss: TensorType) -> ModelGradients:
    """Gradients computing function (from loss tensor, using local optimizer).

    Args:
        policy (Policy): The Policy object that generated the loss tensor and
            that holds the given local optimizer.
        optimizer (LocalOptimizer): The tf (local) optimizer object to
            calculate the gradients with.
        loss (TensorType): The loss tensor for which gradients should be
            calculated.

    Returns:
        ModelGradients: List of the possibly clipped gradients- and variable
            tuples.
    """
    # Compute the gradients.
    variables = policy.model.trainable_variables()
    grads_and_vars = optimizer.compute_gradients(loss, variables)

    # Clip by global norm, if necessary.
    if policy.config["grad_clip"] is not None:
        grads = [g for (g, v) in grads_and_vars]
        policy.grads, _ = tf.clip_by_global_norm(grads,
                                                 policy.config["grad_clip"])
        clipped_grads_and_vars = list(zip(policy.grads, variables))
        return clipped_grads_and_vars
    else:
        return grads_and_vars


class KLCoeffMixin:
    """Assigns the `update_kl()` method to the PPOPolicy.

    This is used in PPO's execution plan (see ppo.py) for updating the KL
    coefficient after each learning step based on `config.kl_target` and
    the measured KL value (from the train_batch).
    """

    def __init__(self, config):
        # The current KL value (as python float).
        self.kl_coeff_val = config["kl_coeff"]
        # The current KL value (as tf Variable for in-graph operations).
        self.kl_coeff = get_variable(
            float(self.kl_coeff_val),
            tf_name="kl_coeff",
            trainable=False,
            framework=config["framework"])
        # Constant target value.
        self.kl_target = config["kl_target"]

    def update_kl(self, sampled_kl):
        # Update the current KL value based on the recently measured value.
        if sampled_kl > 2.0 * self.kl_target:
            self.kl_coeff_val *= 1.5
        elif sampled_kl < 0.5 * self.kl_target:
            self.kl_coeff_val *= 0.5

        # Update the tf Variable (via session call).
        self.kl_coeff.load(self.kl_coeff_val, session=self.get_session())
        # Return the current KL value.
        return self.kl_coeff_val


class ValueNetworkMixin:
    """Assigns the `_value()` method to the PPOPolicy.

    This way, Policy can call `_value()` to get the current VF estimate on a
    single(!) observation (as done in `postprocess_trajectory_fn`).
    Note: When doing this, an actual forward pass is being performed.
    This is different from only calling `model.value_function()`, where
    the result of the most recent forward pass is being used to return an
    already calculated tensor.
    """

    def __init__(self, obs_space, action_space, config):
        # When doing GAE, we need the value function estimate on the
        # observation.
        if config["use_gae"]:

            # Input dict is provided to us automatically via the policy-defined
            # "view". It's a single-timestep (last one in trajectory)
            # input_dict.
            if config["_use_trajectory_view_api"]:

                @make_tf_callable(self.get_session())
                def value(**input_dict):
                    model_out, _ = self.model.from_batch(
                        input_dict, is_training=False)
                    # [0] = remove the batch dim.
                    return self.model.value_function()[0]

            # TODO: (sven) Remove once trajectory view API is all-algo default.
            else:

                @make_tf_callable(self.get_session())
                def value(ob, prev_action, prev_reward, *state):
                    model_out, _ = self.model({
                        SampleBatch.CUR_OBS: tf.convert_to_tensor([ob]),
                        SampleBatch.PREV_ACTIONS: tf.convert_to_tensor(
                            [prev_action]),
                        SampleBatch.PREV_REWARDS: tf.convert_to_tensor(
                            [prev_reward]),
                        "is_training": tf.convert_to_tensor([False]),
                    }, [tf.convert_to_tensor([s]) for s in state],
                                              tf.convert_to_tensor([1]))
                    # [0] = remove the batch dim.
                    return self.model.value_function()[0]

        # When not doing GAE, we do not require the value function's output.
        else:

            @make_tf_callable(self.get_session())
            def value(ob, prev_action, prev_reward, *state):
                return tf.constant(0.0)

        self._value = value


def setup_config(policy: Policy, obs_space: gym.spaces.Space,
                 action_space: gym.spaces.Space,
                 config: TrainerConfigDict) -> None:
    """Executed before Policy is "initialized" (at beginning of constructor).

    Args:
        policy (Policy): The Policy object.
        obs_space (gym.spaces.Space): The Policy's observation space.
        action_space (gym.spaces.Space): The Policy's action space.
        config (TrainerConfigDict): The Policy's config.
    """
    # Auto set the model option for VF layer sharing.
    config["model"]["vf_share_layers"] = config["vf_share_layers"]


def setup_mixins(policy: Policy, obs_space: gym.spaces.Space,
                 action_space: gym.spaces.Space,
                 config: TrainerConfigDict) -> None:
    """Call mixin classes' constructors before Policy's loss initialization.

    Args:
        policy (Policy): The Policy object.
        obs_space (gym.spaces.Space): The Policy's observation space.
        action_space (gym.spaces.Space): The Policy's action space.
        config (TrainerConfigDict): The Policy's config.
    """
    ValueNetworkMixin.__init__(policy, obs_space, action_space, config)
    KLCoeffMixin.__init__(policy, config)
    EntropyCoeffSchedule.__init__(policy, config["entropy_coeff"],
                                  config["entropy_coeff_schedule"])
    LearningRateSchedule.__init__(policy, config["lr"], config["lr_schedule"])


def view_requirements_fn(policy):
    # Adds the input-dict used in postprocessing to the dict of view-reqs.
    # This is for value calculation at the very end of a trajectory
    # (abs_pos=-1). It's only used if the trajectory is not finished yet and we
    # have to rely on the last value function output as a reward estimation.
    return {
        "_value_input_dict": ViewRequirement(is_input_dict=True, abs_pos=-1)
    }


# Build a child class of `DynamicTFPolicy`, given the custom functions defined
# above.
PPOTFPolicy = build_tf_policy(
    name="PPOTFPolicy",
    loss_fn=ppo_surrogate_loss,
    get_default_config=lambda: ray.rllib.agents.ppo.ppo.DEFAULT_CONFIG,
    postprocess_fn=postprocess_ppo_gae,
    stats_fn=kl_and_loss_stats,
    gradients_fn=compute_and_clip_gradients,
    extra_action_fetches_fn=vf_preds_fetches,
    before_init=setup_config,
    before_loss_init=setup_mixins,
    mixins=[
        LearningRateSchedule, EntropyCoeffSchedule, KLCoeffMixin,
        ValueNetworkMixin
    ],
    view_requirements_fn=view_requirements_fn,
)<|MERGE_RESOLUTION|>--- conflicted
+++ resolved
@@ -195,12 +195,8 @@
     # Trajectory has been truncated -> last r=VF estimate of last obs.
     else:
         # Input dict is provided to us automatically via the policy-defined
-<<<<<<< HEAD
-        # "view". It's a single-timestep (last one in trajectory) input_dict.
-=======
         # "view". It's a single-timestep input_dict (at very end of
         # trajectory).
->>>>>>> 9178a8c5
         if policy.config["_use_trajectory_view_api"]:
             last_r = policy._value(**sample_batch["_value_input_dict"])
         # TODO: (sven) Remove once trajectory view API is all-algo default.
