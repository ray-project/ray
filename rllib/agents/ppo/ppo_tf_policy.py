--- conflicted
+++ resolved
@@ -263,44 +263,16 @@
             # Input dict is provided to us automatically via the Model's
             # requirements. It's a single-timestep (last one in trajectory)
             # input_dict.
-<<<<<<< HEAD
-            if config["_use_trajectory_view_api"]:
-
-                @make_tf_callable(self.get_session())
-                def value(**input_dict):
-                    input_dict = SampleBatch(input_dict)
-                    if isinstance(self.model, tf.keras.Model):
-                        _, _, extra_outs = self.model(input_dict)
-                        return extra_outs[SampleBatch.VF_PREDS][0]
-                    else:
-                        model_out, _ = self.model(input_dict)
-                        # [0] = remove the batch dim.
-                        return self.model.value_function()[0]
-
-            # TODO: (sven) Remove once trajectory view API is all-algo default.
-            else:
-
-                @make_tf_callable(self.get_session())
-                def value(ob, prev_action, prev_reward, *state):
-                    model_out, _ = self.model({
-                        SampleBatch.CUR_OBS: tf.convert_to_tensor([ob]),
-                        SampleBatch.PREV_ACTIONS: tf.convert_to_tensor(
-                            [prev_action]),
-                        SampleBatch.PREV_REWARDS: tf.convert_to_tensor(
-                            [prev_reward]),
-                        "is_training": tf.convert_to_tensor([False]),
-                    }, [tf.convert_to_tensor([s]) for s in state],
-                                              tf.convert_to_tensor([1]))
-                    # [0] = remove the batch dim.
-                    return self.model.value_function()[0]
-=======
             @make_tf_callable(self.get_session())
             def value(**input_dict):
                 input_dict = SampleBatch(input_dict)
-                model_out, _ = self.model(input_dict)
-                # [0] = remove the batch dim.
-                return self.model.value_function()[0]
->>>>>>> de7ee75d
+                if isinstance(self.model, tf.keras.Model):
+                    _, _, extra_outs = self.model(input_dict)
+                    return extra_outs[SampleBatch.VF_PREDS][0]
+                else:
+                    model_out, _ = self.model(input_dict)
+                    # [0] = remove the batch dim.
+                    return self.model.value_function()[0]
 
         # When not doing GAE, we do not require the value function's output.
         else:
