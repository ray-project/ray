--- conflicted
+++ resolved
@@ -16,7 +16,6 @@
 from ray.rllib.policy.sample_batch import SampleBatch
 from ray.rllib.policy.tf_policy import LearningRateSchedule, \
     EntropyCoeffSchedule
-from ray.rllib.policy.view_requirement import ViewRequirement
 from ray.rllib.policy.tf_policy_template import build_tf_policy
 from ray.rllib.utils.framework import try_import_tf, get_variable
 from ray.rllib.utils.tf_ops import explained_variance, make_tf_callable
@@ -194,13 +193,6 @@
         last_r = 0.0
     # Trajectory has been truncated -> last r=VF estimate of last obs.
     else:
-<<<<<<< HEAD
-        # Input dict is provided to us automatically via the policy-defined
-        # "view". It's a single-timestep (last one in trajectory) input_dict.
-        if policy.config["_use_trajectory_view_api"]:
-            last_r = policy._value(**sample_batch["_value_input_dict"])
-        # TODO: (sven) Remove once trajectory view API is all-algo default.
-=======
         state_in_view_req = policy.model.inference_view_requirements.get(
             "state_in_0")
         # Attention net.
@@ -212,22 +204,14 @@
                 next_state.append(sample_batch["state_out_{}".format(i)][
                                   view_req.shift_from:view_req.shift_to + 1])
         # Everything else.
->>>>>>> 2ffc39f1
         else:
             next_state = []
             for i in range(policy.num_state_tensors()):
                 next_state.append(sample_batch["state_out_{}".format(i)][-1])
-<<<<<<< HEAD
-            last_r = policy._value(sample_batch[SampleBatch.NEXT_OBS][-1],
-                                   sample_batch[SampleBatch.ACTIONS][-1],
-                                   sample_batch[SampleBatch.REWARDS][-1],
-                                   *next_state)
-=======
         last_r = policy._value(sample_batch[SampleBatch.NEXT_OBS][-1],
                                sample_batch[SampleBatch.ACTIONS][-1],
                                sample_batch[SampleBatch.REWARDS][-1],
                                *next_state)
->>>>>>> 2ffc39f1
 
     # Adds the policy logits, VF preds, and advantages to the batch,
     # using GAE ("generalized advantage estimation") or not.
@@ -322,34 +306,19 @@
         # observation.
         if config["use_gae"]:
 
-            # Input dict is provided to us automatically via the policy-defined
-            # "view". It's a single-timestep (last one in trajectory)
-            # input_dict.
-            if config["_use_trajectory_view_api"]:
-
-                @make_tf_callable(self.get_session())
-                def value(**input_dict):
-                    model_out, _ = self.model.from_batch(
-                        input_dict, is_training=False)
-                    # [0] = remove the batch dim.
-                    return self.model.value_function()[0]
-
-            # TODO: (sven) Remove once trajectory view API is all-algo default.
-            else:
-
-                @make_tf_callable(self.get_session())
-                def value(ob, prev_action, prev_reward, *state):
-                    model_out, _ = self.model({
-                        SampleBatch.CUR_OBS: tf.convert_to_tensor([ob]),
-                        SampleBatch.PREV_ACTIONS: tf.convert_to_tensor(
-                            [prev_action]),
-                        SampleBatch.PREV_REWARDS: tf.convert_to_tensor(
-                            [prev_reward]),
-                        "is_training": tf.convert_to_tensor([False]),
-                    }, [tf.convert_to_tensor([s]) for s in state],
-                                              tf.convert_to_tensor([1]))
-                    # [0] = remove the batch dim.
-                    return self.model.value_function()[0]
+            @make_tf_callable(self.get_session())
+            def value(ob, prev_action, prev_reward, *state):
+                model_out, _ = self.model({
+                    SampleBatch.CUR_OBS: tf.convert_to_tensor([ob]),
+                    SampleBatch.PREV_ACTIONS: tf.convert_to_tensor(
+                        [prev_action]),
+                    SampleBatch.PREV_REWARDS: tf.convert_to_tensor(
+                        [prev_reward]),
+                    "is_training": tf.convert_to_tensor([False]),
+                }, [tf.convert_to_tensor([s]) for s in state],
+                                          tf.convert_to_tensor([1]))
+                # [0] = remove the batch dim.
+                return self.model.value_function()[0]
 
         # When not doing GAE, we do not require the value function's output.
         else:
@@ -392,16 +361,6 @@
     EntropyCoeffSchedule.__init__(policy, config["entropy_coeff"],
                                   config["entropy_coeff_schedule"])
     LearningRateSchedule.__init__(policy, config["lr"], config["lr_schedule"])
-
-
-def view_requirements_fn(policy):
-    # Adds the input-dict used in postprocessing to the dict of view-reqs.
-    # This is for value calculation at the very end of a trajectory
-    # (abs_pos=-1). It's only used if the trajectory is not finished yet and we
-    # have to rely on the last value function output as a reward estimation.
-    return {
-        "_value_input_dict": ViewRequirement(is_input_dict=True, abs_pos=-1)
-    }
 
 
 # Build a child class of `DynamicTFPolicy`, given the custom functions defined
@@ -419,6 +378,4 @@
     mixins=[
         LearningRateSchedule, EntropyCoeffSchedule, KLCoeffMixin,
         ValueNetworkMixin
-    ],
-    view_requirements_fn=view_requirements_fn,
-)+    ])