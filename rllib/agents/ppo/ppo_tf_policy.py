--- conflicted
+++ resolved
@@ -193,11 +193,7 @@
         # Input dict is provided to us automatically via the policy-defined
         # "view". It's a single-timestep (last one in trajectory) input_dict.
         if policy.config["_use_trajectory_view_api"]:
-<<<<<<< HEAD
-            last_r = policy._value(sample_batch["_value_input_dict"])
-=======
             last_r = policy._value(**sample_batch["_value_input_dict"])
->>>>>>> 859ac16c
         # TODO: (sven) Remove once trajectory view API is all-algo default.
         else:
             next_state = []
@@ -300,20 +296,12 @@
         if config["use_gae"]:
 
             # Input dict is provided to us automatically via the policy-defined
-<<<<<<< HEAD
-            # "view". It's a single-timestep (last one in trajectory) input_dict.
-            if config["_use_trajectory_view_api"]:
-
-                @make_tf_callable(self.get_session())
-                def value(input_dict):
-=======
             # "view". It's a single-timestep (last one in trajectory)
             # input_dict.
             if config["_use_trajectory_view_api"]:
 
                 @make_tf_callable(self.get_session())
                 def value(**input_dict):
->>>>>>> 859ac16c
                     model_out, _ = self.model.from_batch(
                         input_dict, is_training=False)
                     # [0] = remove the batch dim.
