--- conflicted
+++ resolved
@@ -1,8 +1,4 @@
-<<<<<<< HEAD
 from ray.rllib.agents.ppo.appo_tf_policy import AsyncPPOTFPolicy
-=======
-from ray.rllib.agents.ppo.appo_policy import AsyncPPOTFPolicy
->>>>>>> 453a2145
 from ray.rllib.agents.trainer import with_base_config
 from ray.rllib.agents.ppo.ppo import update_kl
 from ray.rllib.agents import impala
@@ -79,11 +75,7 @@
     trainer.workers.local_worker().foreach_trainable_policy(
         lambda p, _: p.update_target())
     trainer.target_update_frequency = trainer.config["num_sgd_iter"] \
-<<<<<<< HEAD
-                                      * trainer.config["minibatch_buffer_size"]
-=======
         * trainer.config["minibatch_buffer_size"]
->>>>>>> 453a2145
 
 
 APPOTrainer = impala.ImpalaTrainer.with_updates(
