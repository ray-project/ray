import unittest

import ray
import ray.rllib.agents.ppo as ppo
from ray.rllib.utils.test_utils import check_compute_single_action, \
    framework_iterator

<<<<<<< HEAD
tf, tfv = try_import_tf()

=======
>>>>>>> b71c912d

class TestDDPPO(unittest.TestCase):
    @classmethod
    def setUpClass(cls):
        ray.init()

    @classmethod
    def tearDownClass(cls):
        ray.shutdown()

    def test_ddppo_compilation(self):
        """Test whether a DDPPOTrainer can be built with both frameworks."""
        config = ppo.ddppo.DEFAULT_CONFIG.copy()
        config["num_gpus_per_worker"] = 0
        num_iterations = 2

        for _ in framework_iterator(config, "torch"):
            trainer = ppo.ddppo.DDPPOTrainer(config=config, env="CartPole-v0")
            for i in range(num_iterations):
                trainer.train()
            check_compute_single_action(trainer)
            trainer.stop()


if __name__ == "__main__":
    import pytest
    import sys
    sys.exit(pytest.main(["-v", __file__]))<|MERGE_RESOLUTION|>--- conflicted
+++ resolved
@@ -5,11 +5,6 @@
 from ray.rllib.utils.test_utils import check_compute_single_action, \
     framework_iterator
 
-<<<<<<< HEAD
-tf, tfv = try_import_tf()
-
-=======
->>>>>>> b71c912d
 
 class TestDDPPO(unittest.TestCase):
     @classmethod
