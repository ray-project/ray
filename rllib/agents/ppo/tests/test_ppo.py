--- conflicted
+++ resolved
@@ -18,7 +18,7 @@
 from ray.rllib.utils.test_utils import check, framework_iterator, \
     check_compute_single_action
 
-tf, tfv = try_import_tf()
+tf1, tf, tfv = try_import_tf()
 
 # Fake CartPole episode of n time steps.
 FAKE_BATCH = {
@@ -40,7 +40,7 @@
 class TestPPO(unittest.TestCase):
     @classmethod
     def setUpClass(cls):
-        ray.init(local_mode=True)
+        ray.init()
 
     @classmethod
     def tearDownClass(cls):
@@ -58,15 +58,6 @@
         num_iterations = 2
 
         for _ in framework_iterator(config):
-<<<<<<< HEAD
-            for env in ["FrozenLake-v0", "CartPole-v0"]:
-                print("env={}".format(env))
-                trainer = ppo.PPOTrainer(config=config, env=env)
-                for i in range(num_iterations):
-                    print(trainer.train())
-                check_compute_single_action(
-                    trainer, include_prev_action_reward=True)
-=======
             for env in ["CartPole-v0", "MsPacmanNoFrameskip-v4"]:
                 print("Env={}".format(env))
                 for lstm in [True, False]:
@@ -81,7 +72,6 @@
                         include_prev_action_reward=True,
                         include_state=lstm)
                     trainer.stop()
->>>>>>> 0d37103f
 
     def test_ppo_fake_multi_gpu_learning(self):
         """Test whether PPOTrainer can learn CartPole w/ faked multi-GPU."""
