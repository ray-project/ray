import numpy as np
import unittest

import ray
import ray.rllib.agents.ppo as ppo
from ray.rllib.agents.ppo.ppo_tf_policy import postprocess_ppo_gae as \
    postprocess_ppo_gae_tf, ppo_surrogate_loss as ppo_surrogate_loss_tf
from ray.rllib.agents.ppo.ppo_torch_policy import postprocess_ppo_gae as \
    postprocess_ppo_gae_torch, ppo_surrogate_loss as ppo_surrogate_loss_torch
from ray.rllib.evaluation.postprocessing import Postprocessing
from ray.rllib.models.tf.tf_action_dist import Categorical
from ray.rllib.models.torch.torch_modelv2 import TorchModelV2
from ray.rllib.models.torch.torch_action_dist import TorchCategorical
from ray.rllib.policy.sample_batch import SampleBatch
from ray.rllib.utils.framework import try_import_tf
from ray.rllib.utils.numpy import fc
from ray.rllib.utils.test_utils import check, framework_iterator

tf = try_import_tf()


class TestPPO(unittest.TestCase):
    @classmethod
    def setUpClass(cls):
        ray.init()

    @classmethod
    def tearDownClass(cls):
        ray.shutdown()

    def test_ppo_compilation(self):
        """Test whether a PPOTrainer can be built with both frameworks."""
        config = ppo.DEFAULT_CONFIG.copy()
        config["num_workers"] = 0  # Run locally.
        num_iterations = 2

        for _ in framework_iterator(config):
            trainer = ppo.PPOTrainer(config=config, env="CartPole-v0")
            for i in range(num_iterations):
                trainer.train()

    def test_ppo_fake_multi_gpu_learning(self):
        """Test whether PPOTrainer can learn CartPole w/ faked multi-GPU."""
        config = ppo.DEFAULT_CONFIG.copy()
        # Fake GPU setup.
        config["num_gpus"] = 2
        config["_fake_gpus"] = True
        # Mimick tuned_example for PPO CartPole.
        config["num_workers"] = 1
        config["lr"] = 0.0003
        config["observation_filter"] = "MeanStdFilter"
        config["num_sgd_iter"] = 6
        config["vf_share_layers"] = True
        config["vf_loss_coeff"] = 0.01
        config["model"]["fcnet_hiddens"] = [32]
        config["model"]["fcnet_activation"] = "linear"

        trainer = ppo.PPOTrainer(config=config, env="CartPole-v0")
        num_iterations = 200
        learnt = False
        for i in range(num_iterations):
            results = trainer.train()
            if results["episode_reward_mean"] > 150:
                learnt = True
                break
            print(results)
        assert learnt, "PPO multi-GPU (with fake-GPUs) did not learn CartPole!"

    def test_ppo_exploration_setup(self):
        """Tests, whether PPO runs with different exploration setups."""
        config = ppo.DEFAULT_CONFIG.copy()
        config["num_workers"] = 0  # Run locally.
        config["env_config"] = {"is_slippery": False, "map_name": "4x4"}
        obs = np.array(0)

        # Test against all frameworks.
        for fw in framework_iterator(config):
            # Default Agent should be setup with StochasticSampling.
            trainer = ppo.PPOTrainer(config=config, env="FrozenLake-v0")
            # explore=False, always expect the same (deterministic) action.
            a_ = trainer.compute_action(
                obs,
                explore=False,
                prev_action=np.array(2),
                prev_reward=np.array(1.0))
            # Test whether this is really the argmax action over the logits.
            if fw != "tf":
                last_out = trainer.get_policy().model.last_output()
                check(a_, np.argmax(last_out.numpy(), 1)[0])
            for _ in range(50):
                a = trainer.compute_action(
                    obs,
                    explore=False,
                    prev_action=np.array(2),
                    prev_reward=np.array(1.0))
                check(a, a_)

            # With explore=True (default), expect stochastic actions.
            actions = []
            for _ in range(300):
                actions.append(
                    trainer.compute_action(
                        obs,
                        prev_action=np.array(2),
                        prev_reward=np.array(1.0)))
            check(np.mean(actions), 1.5, atol=0.2)

    def test_ppo_loss_function(self):
        """Tests the PPO loss function math."""
        config = ppo.DEFAULT_CONFIG.copy()
        config["num_workers"] = 0  # Run locally.
        config["gamma"] = 0.99
        config["model"]["fcnet_hiddens"] = [10]
        config["model"]["fcnet_activation"] = "linear"
        config["vf_share_layers"] = True

        # Fake CartPole episode of n time steps.
        train_batch = {
            SampleBatch.CUR_OBS: np.array(
                [[0.1, 0.2, 0.3, 0.4], [0.5, 0.6, 0.7, 0.8],
                 [0.9, 1.0, 1.1, 1.2]],
                dtype=np.float32),
            SampleBatch.ACTIONS: np.array([0, 1, 1]),
            SampleBatch.PREV_ACTIONS: np.array([0, 1, 1]),
            SampleBatch.REWARDS: np.array([1.0, -1.0, .5], dtype=np.float32),
            SampleBatch.PREV_REWARDS: np.array(
                [1.0, -1.0, .5], dtype=np.float32),
            SampleBatch.DONES: np.array([False, False, True]),
            SampleBatch.VF_PREDS: np.array([0.5, 0.6, 0.7], dtype=np.float32),
            SampleBatch.ACTION_DIST_INPUTS: np.array(
                [[-2., 0.5], [-3., -0.3], [-0.1, 2.5]], dtype=np.float32),
            SampleBatch.ACTION_LOGP: np.array(
                [-0.5, -0.1, -0.2], dtype=np.float32),
        }

        for fw, sess in framework_iterator(config, session=True):
            trainer = ppo.PPOTrainer(config=config, env="CartPole-v0")
            policy = trainer.get_policy()

            # Post-process (calculate simple (non-GAE) advantages) and attach
            # to train_batch dict.
            # A = [0.99^2 * 0.5 + 0.99 * -1.0 + 1.0, 0.99 * 0.5 - 1.0, 0.5] =
            # [0.50005, -0.505, 0.5]
            if fw == "tf" or fw == "eager":
                train_batch = postprocess_ppo_gae_tf(policy, train_batch)
            else:
                train_batch = postprocess_ppo_gae_torch(policy, train_batch)
                train_batch = policy._lazy_tensor_dict(train_batch)

            # Check Advantage values.
            check(train_batch[Postprocessing.VALUE_TARGETS],
                  [0.50005, -0.505, 0.5])

            # Calculate actual PPO loss.
            if fw == "eager":
                ppo_surrogate_loss_tf(policy, policy.model, Categorical,
                                      train_batch)
            elif fw == "torch":
                ppo_surrogate_loss_torch(policy, policy.model,
                                         TorchCategorical, train_batch)

            vars = policy.model.variables() if fw != "torch" else \
                list(policy.model.parameters())
            if fw == "tf":
                vars = policy.get_session().run(vars)
<<<<<<< HEAD
            expected_shared_out = fc(train_batch[SampleBatch.CUR_OBS], vars[0],
                                     vars[1], framework=fw)
=======
            expected_shared_out = fc(
                train_batch[SampleBatch.CUR_OBS],
                vars[0],
                vars[1],
                framework=fw)
>>>>>>> a67edc40
            expected_logits = fc(
                expected_shared_out, vars[2], vars[3], framework=fw)
            expected_value_outs = fc(
                expected_shared_out, vars[4], vars[5], framework=fw)

            kl, entropy, pg_loss, vf_loss, overall_loss = \
                self._ppo_loss_helper(
                    policy, policy.model,
                    Categorical if fw != "torch" else TorchCategorical,
                    train_batch,
                    expected_logits, expected_value_outs,
                    sess=sess
                )
            if sess:
                policy_sess = policy.get_session()
                k, e, pl, v, tl = policy_sess.run(
                    [
                        policy.loss_obj.mean_kl, policy.loss_obj.mean_entropy,
                        policy.loss_obj.mean_policy_loss,
                        policy.loss_obj.mean_vf_loss, policy.loss_obj.loss
                    ],
                    feed_dict=policy._get_loss_inputs_dict(
                        train_batch, shuffle=False))
                check(k, kl)
                check(e, entropy)
                check(pl, np.mean(-pg_loss))
                check(v, np.mean(vf_loss), decimals=4)
                check(tl, overall_loss, decimals=4)
            else:
                check(policy.loss_obj.mean_kl, kl)
                check(policy.loss_obj.mean_entropy, entropy)
                check(policy.loss_obj.mean_policy_loss, np.mean(-pg_loss))
                check(
                    policy.loss_obj.mean_vf_loss, np.mean(vf_loss), decimals=4)
                check(policy.loss_obj.loss, overall_loss, decimals=4)

    def _ppo_loss_helper(self,
                         policy,
                         model,
                         dist_class,
                         train_batch,
                         logits,
                         vf_outs,
                         sess=None):
        """
        Calculates the expected PPO loss (components) given Policy,
        Model, distribution, some batch, logits & vf outputs, using numpy.
        """
        # Calculate expected PPO loss results.
        dist = dist_class(logits, policy.model)
        dist_prev = dist_class(train_batch[SampleBatch.ACTION_DIST_INPUTS],
                               policy.model)
        expected_logp = dist.logp(train_batch[SampleBatch.ACTIONS])
        if isinstance(model, TorchModelV2):
            expected_rho = np.exp(expected_logp.detach().numpy() -
                                  train_batch.get(SampleBatch.ACTION_LOGP))
            # KL(prev vs current action dist)-loss component.
            kl = np.mean(dist_prev.kl(dist).detach().numpy())
            # Entropy-loss component.
            entropy = np.mean(dist.entropy().detach().numpy())
        else:
            if sess:
                expected_logp = sess.run(expected_logp)
            expected_rho = np.exp(expected_logp -
                                  train_batch[SampleBatch.ACTION_LOGP])
            # KL(prev vs current action dist)-loss component.
            kl = dist_prev.kl(dist)
            if sess:
                kl = sess.run(kl)
            kl = np.mean(kl)
            # Entropy-loss component.
            entropy = dist.entropy()
            if sess:
                entropy = sess.run(entropy)
            entropy = np.mean(entropy)

        # Policy loss component.
        pg_loss = np.minimum(
            train_batch.get(Postprocessing.ADVANTAGES) * expected_rho,
            train_batch.get(Postprocessing.ADVANTAGES) * np.clip(
                expected_rho, 1 - policy.config["clip_param"],
                1 + policy.config["clip_param"]))

        # Value function loss component.
        vf_loss1 = np.power(
            vf_outs - train_batch.get(Postprocessing.VALUE_TARGETS), 2.0)
        vf_clipped = train_batch.get(SampleBatch.VF_PREDS) + np.clip(
            vf_outs - train_batch.get(SampleBatch.VF_PREDS),
            -policy.config["vf_clip_param"], policy.config["vf_clip_param"])
        vf_loss2 = np.power(
            vf_clipped - train_batch.get(Postprocessing.VALUE_TARGETS), 2.0)
        vf_loss = np.maximum(vf_loss1, vf_loss2)

        # Overall loss.
        if sess:
            policy_sess = policy.get_session()
            kl_coeff, entropy_coeff = policy_sess.run(
                [policy.kl_coeff, policy.entropy_coeff])
        else:
            kl_coeff, entropy_coeff = policy.kl_coeff, policy.entropy_coeff
        overall_loss = np.mean(-pg_loss + kl_coeff * kl +
                               policy.config["vf_loss_coeff"] * vf_loss -
                               entropy_coeff * entropy)
        return kl, entropy, pg_loss, vf_loss, overall_loss


if __name__ == "__main__":
    import pytest
    import sys
    sys.exit(pytest.main(["-v", __file__]))<|MERGE_RESOLUTION|>--- conflicted
+++ resolved
@@ -163,16 +163,11 @@
                 list(policy.model.parameters())
             if fw == "tf":
                 vars = policy.get_session().run(vars)
-<<<<<<< HEAD
-            expected_shared_out = fc(train_batch[SampleBatch.CUR_OBS], vars[0],
-                                     vars[1], framework=fw)
-=======
             expected_shared_out = fc(
                 train_batch[SampleBatch.CUR_OBS],
                 vars[0],
                 vars[1],
                 framework=fw)
->>>>>>> a67edc40
             expected_logits = fc(
                 expected_shared_out, vars[2], vars[3], framework=fw)
             expected_value_outs = fc(
