import copy
import numpy as np
import unittest

import ray
from ray.rllib.agents.callbacks import DefaultCallbacks
import ray.rllib.agents.ppo as ppo
from ray.rllib.agents.ppo.ppo_tf_policy import ppo_surrogate_loss as \
    ppo_surrogate_loss_tf
from ray.rllib.agents.ppo.ppo_torch_policy import ppo_surrogate_loss as \
    ppo_surrogate_loss_torch
from ray.rllib.evaluation.postprocessing import compute_gae_for_sample_batch, \
    Postprocessing
from ray.rllib.models.tf.tf_action_dist import Categorical
from ray.rllib.models.torch.torch_modelv2 import TorchModelV2
from ray.rllib.models.torch.torch_action_dist import TorchCategorical
from ray.rllib.policy.sample_batch import DEFAULT_POLICY_ID, SampleBatch
from ray.rllib.utils.metrics.learner_info import LEARNER_INFO, \
    LEARNER_STATS_KEY
from ray.rllib.utils.numpy import fc
from ray.rllib.utils.test_utils import check, check_compute_single_action, \
    check_train_results, framework_iterator

# Fake CartPole episode of n time steps.
FAKE_BATCH = SampleBatch({
    SampleBatch.OBS: np.array(
        [[0.1, 0.2, 0.3, 0.4], [0.5, 0.6, 0.7, 0.8], [0.9, 1.0, 1.1, 1.2]],
        dtype=np.float32),
    SampleBatch.ACTIONS: np.array([0, 1, 1]),
    SampleBatch.PREV_ACTIONS: np.array([0, 1, 1]),
    SampleBatch.REWARDS: np.array([1.0, -1.0, .5], dtype=np.float32),
    SampleBatch.PREV_REWARDS: np.array([1.0, -1.0, .5], dtype=np.float32),
    SampleBatch.DONES: np.array([False, False, True]),
    SampleBatch.VF_PREDS: np.array([0.5, 0.6, 0.7], dtype=np.float32),
    SampleBatch.ACTION_DIST_INPUTS: np.array(
        [[-2., 0.5], [-3., -0.3], [-0.1, 2.5]], dtype=np.float32),
    SampleBatch.ACTION_LOGP: np.array([-0.5, -0.1, -0.2], dtype=np.float32),
    SampleBatch.EPS_ID: np.array([0, 0, 0]),
    SampleBatch.AGENT_INDEX: np.array([0, 0, 0]),
})


class MyCallbacks(DefaultCallbacks):
    @staticmethod
    def _check_lr_torch(policy, policy_id):
        for j, opt in enumerate(policy._optimizers):
            for p in opt.param_groups:
                assert p["lr"] == policy.cur_lr, "LR scheduling error!"

    @staticmethod
    def _check_lr_tf(policy, policy_id):
        lr = policy.cur_lr
        sess = policy.get_session()
        if sess:
            lr = sess.run(lr)
            optim_lr = sess.run(policy._optimizer._lr)
        else:
            lr = lr.numpy()
            optim_lr = policy._optimizer.lr.numpy()
        assert lr == optim_lr, "LR scheduling error!"

    def on_train_result(self, *, trainer, result: dict, **kwargs):
        stats = result["info"][LEARNER_INFO][DEFAULT_POLICY_ID][
            LEARNER_STATS_KEY]
        # Learning rate should go to 0 after 1 iter.
        check(stats["cur_lr"], 5e-5 if trainer.iteration == 1 else 0.0)
        # Entropy coeff goes to 0.05, then 0.0 (per iter).
        check(stats["entropy_coeff"], 0.1 if trainer.iteration == 1 else 0.05)

        trainer.workers.foreach_policy(self._check_lr_torch if trainer.config[
            "framework"] == "torch" else self._check_lr_tf)


class TestPPO(unittest.TestCase):
    @classmethod
    def setUpClass(cls):
        ray.init()

    @classmethod
    def tearDownClass(cls):
        ray.shutdown()

    def test_ppo_compilation_and_schedule_mixins(self):
        """Test whether a PPOTrainer can be built with all frameworks."""
        config = copy.deepcopy(ppo.DEFAULT_CONFIG)
        # For checking lr-schedule correctness.
        config["callbacks"] = MyCallbacks

        config["num_workers"] = 1
        config["num_sgd_iter"] = 2
        # Settings in case we use an LSTM.
        config["model"]["lstm_cell_size"] = 10
        config["model"]["max_seq_len"] = 20
        # Use default-native keras models whenever possible.
        # config["model"]["_use_default_native_models"] = True

        # Setup lr- and entropy schedules for testing.
        config["lr_schedule"] = [[0, config["lr"]], [128, 0.0]]
        # Set entropy_coeff to a faulty value to proof that it'll get
        # overridden by the schedule below (which is expected).
        config["entropy_coeff"] = 100.0
        config["entropy_coeff_schedule"] = [[0, 0.1], [256, 0.0]]

        config["train_batch_size"] = 128
        # Test with compression.
        config["compress_observations"] = True
        num_iterations = 2

<<<<<<< HEAD
        for fw in framework_iterator(config, with_eager_tracing=True):
            for env in ["FrozenLake-v0", "MsPacmanNoFrameskip-v4"]:
=======
        for fw in framework_iterator(config):
            for env in ["FrozenLake-v1", "MsPacmanNoFrameskip-v4"]:
>>>>>>> 555b87d5
                print("Env={}".format(env))
                for lstm in [True, False]:
                    print("LSTM={}".format(lstm))
                    config["model"]["use_lstm"] = lstm
                    config["model"]["lstm_use_prev_action"] = lstm
                    config["model"]["lstm_use_prev_reward"] = lstm

                    trainer = ppo.PPOTrainer(config=config, env=env)
                    policy = trainer.get_policy()
                    entropy_coeff = trainer.get_policy().entropy_coeff
                    lr = policy.cur_lr
                    if fw == "tf":
                        entropy_coeff, lr = policy.get_session().run(
                            [entropy_coeff, lr])
                    check(entropy_coeff, 0.1)
                    check(lr, config["lr"])

                    for i in range(num_iterations):
                        results = trainer.train()
                        check_train_results(results)
                        print(results)

                    check_compute_single_action(
                        trainer,
                        include_prev_action_reward=True,
                        include_state=lstm)
                    trainer.stop()

    def test_ppo_exploration_setup(self):
        """Tests, whether PPO runs with different exploration setups."""
        config = copy.deepcopy(ppo.DEFAULT_CONFIG)
        config["num_workers"] = 0  # Run locally.
        config["env_config"] = {"is_slippery": False, "map_name": "4x4"}
        obs = np.array(0)

        # Test against all frameworks.
        for fw in framework_iterator(config):
            # Default Agent should be setup with StochasticSampling.
            trainer = ppo.PPOTrainer(config=config, env="FrozenLake-v1")
            # explore=False, always expect the same (deterministic) action.
            a_ = trainer.compute_single_action(
                obs,
                explore=False,
                prev_action=np.array(2),
                prev_reward=np.array(1.0))
            # Test whether this is really the argmax action over the logits.
            if fw != "tf":
                last_out = trainer.get_policy().model.last_output()
                if fw == "torch":
                    check(a_, np.argmax(last_out.detach().cpu().numpy(), 1)[0])
                else:
                    check(a_, np.argmax(last_out.numpy(), 1)[0])
            for _ in range(50):
                a = trainer.compute_single_action(
                    obs,
                    explore=False,
                    prev_action=np.array(2),
                    prev_reward=np.array(1.0))
                check(a, a_)

            # With explore=True (default), expect stochastic actions.
            actions = []
            for _ in range(300):
                actions.append(
                    trainer.compute_single_action(
                        obs,
                        prev_action=np.array(2),
                        prev_reward=np.array(1.0)))
            check(np.mean(actions), 1.5, atol=0.2)
            trainer.stop()

    def test_ppo_free_log_std(self):
        """Tests the free log std option works."""
        config = copy.deepcopy(ppo.DEFAULT_CONFIG)
        config["num_workers"] = 0  # Run locally.
        config["gamma"] = 0.99
        config["model"]["fcnet_hiddens"] = [10]
        config["model"]["fcnet_activation"] = "linear"
        config["model"]["free_log_std"] = True
        config["model"]["vf_share_layers"] = True

        for fw, sess in framework_iterator(config, session=True):
            trainer = ppo.PPOTrainer(config=config, env="CartPole-v0")
            policy = trainer.get_policy()

            # Check the free log std var is created.
            if fw == "torch":
                matching = [
                    v for (n, v) in policy.model.named_parameters()
                    if "log_std" in n
                ]
            else:
                matching = [
                    v for v in policy.model.trainable_variables()
                    if "log_std" in str(v)
                ]
            assert len(matching) == 1, matching
            log_std_var = matching[0]

            def get_value():
                if fw == "tf":
                    return policy.get_session().run(log_std_var)[0]
                elif fw == "torch":
                    return log_std_var.detach().cpu().numpy()[0]
                else:
                    return log_std_var.numpy()[0]

            # Check the variable is initially zero.
            init_std = get_value()
            assert init_std == 0.0, init_std
            batch = compute_gae_for_sample_batch(policy, FAKE_BATCH.copy())
            if fw == "torch":
                batch = policy._lazy_tensor_dict(batch)
            policy.learn_on_batch(batch)

            # Check the variable is updated.
            post_std = get_value()
            assert post_std != 0.0, post_std
            trainer.stop()

    def test_ppo_loss_function(self):
        """Tests the PPO loss function math."""
        config = copy.deepcopy(ppo.DEFAULT_CONFIG)
        config["num_workers"] = 0  # Run locally.
        config["gamma"] = 0.99
        config["model"]["fcnet_hiddens"] = [10]
        config["model"]["fcnet_activation"] = "linear"
        config["model"]["vf_share_layers"] = True

        for fw, sess in framework_iterator(config, session=True):
            trainer = ppo.PPOTrainer(config=config, env="CartPole-v0")
            policy = trainer.get_policy()

            # Check no free log std var by default.
            if fw == "torch":
                matching = [
                    v for (n, v) in policy.model.named_parameters()
                    if "log_std" in n
                ]
            else:
                matching = [
                    v for v in policy.model.trainable_variables()
                    if "log_std" in str(v)
                ]
            assert len(matching) == 0, matching

            # Post-process (calculate simple (non-GAE) advantages) and attach
            # to train_batch dict.
            # A = [0.99^2 * 0.5 + 0.99 * -1.0 + 1.0, 0.99 * 0.5 - 1.0, 0.5] =
            # [0.50005, -0.505, 0.5]
            train_batch = compute_gae_for_sample_batch(policy,
                                                       FAKE_BATCH.copy())
            if fw == "torch":
                train_batch = policy._lazy_tensor_dict(train_batch)

            # Check Advantage values.
            check(train_batch[Postprocessing.VALUE_TARGETS],
                  [0.50005, -0.505, 0.5])

            # Calculate actual PPO loss.
            if fw in ["tf2", "tfe"]:
                ppo_surrogate_loss_tf(policy, policy.model, Categorical,
                                      train_batch)
            elif fw == "torch":
                ppo_surrogate_loss_torch(policy, policy.model,
                                         TorchCategorical, train_batch)

            vars = policy.model.variables() if fw != "torch" else \
                list(policy.model.parameters())
            if fw == "tf":
                vars = policy.get_session().run(vars)
            expected_shared_out = fc(
                train_batch[SampleBatch.CUR_OBS],
                vars[0 if fw != "torch" else 2],
                vars[1 if fw != "torch" else 3],
                framework=fw)
            expected_logits = fc(
                expected_shared_out,
                vars[2 if fw != "torch" else 0],
                vars[3 if fw != "torch" else 1],
                framework=fw)
            expected_value_outs = fc(
                expected_shared_out, vars[4], vars[5], framework=fw)

            kl, entropy, pg_loss, vf_loss, overall_loss = \
                self._ppo_loss_helper(
                    policy, policy.model,
                    Categorical if fw != "torch" else TorchCategorical,
                    train_batch,
                    expected_logits, expected_value_outs,
                    sess=sess
                )
            if sess:
                policy_sess = policy.get_session()
                k, e, pl, v, tl = policy_sess.run(
                    [
                        policy._mean_kl_loss,
                        policy._mean_entropy,
                        policy._mean_policy_loss,
                        policy._mean_vf_loss,
                        policy._total_loss,
                    ],
                    feed_dict=policy._get_loss_inputs_dict(
                        train_batch, shuffle=False))
                check(k, kl)
                check(e, entropy)
                check(pl, np.mean(-pg_loss))
                check(v, np.mean(vf_loss), decimals=4)
                check(tl, overall_loss, decimals=4)
            elif fw == "torch":
                check(policy.model.tower_stats["mean_kl_loss"], kl)
                check(policy.model.tower_stats["mean_entropy"], entropy)
                check(policy.model.tower_stats["mean_policy_loss"],
                      np.mean(-pg_loss))
                check(
                    policy.model.tower_stats["mean_vf_loss"],
                    np.mean(vf_loss),
                    decimals=4)
                check(
                    policy.model.tower_stats["total_loss"],
                    overall_loss,
                    decimals=4)
            else:
                check(policy._mean_kl_loss, kl)
                check(policy._mean_entropy, entropy)
                check(policy._mean_policy_loss, np.mean(-pg_loss))
                check(policy._mean_vf_loss, np.mean(vf_loss), decimals=4)
                check(policy._total_loss, overall_loss, decimals=4)
            trainer.stop()

    def _ppo_loss_helper(self,
                         policy,
                         model,
                         dist_class,
                         train_batch,
                         logits,
                         vf_outs,
                         sess=None):
        """
        Calculates the expected PPO loss (components) given Policy,
        Model, distribution, some batch, logits & vf outputs, using numpy.
        """
        # Calculate expected PPO loss results.
        dist = dist_class(logits, policy.model)
        dist_prev = dist_class(train_batch[SampleBatch.ACTION_DIST_INPUTS],
                               policy.model)
        expected_logp = dist.logp(train_batch[SampleBatch.ACTIONS])
        if isinstance(model, TorchModelV2):
            train_batch.set_get_interceptor(None)
            expected_rho = np.exp(expected_logp.detach().cpu().numpy() -
                                  train_batch[SampleBatch.ACTION_LOGP])
            # KL(prev vs current action dist)-loss component.
            kl = np.mean(dist_prev.kl(dist).detach().cpu().numpy())
            # Entropy-loss component.
            entropy = np.mean(dist.entropy().detach().cpu().numpy())
        else:
            if sess:
                expected_logp = sess.run(expected_logp)
            expected_rho = np.exp(expected_logp -
                                  train_batch[SampleBatch.ACTION_LOGP])
            # KL(prev vs current action dist)-loss component.
            kl = dist_prev.kl(dist)
            if sess:
                kl = sess.run(kl)
            kl = np.mean(kl)
            # Entropy-loss component.
            entropy = dist.entropy()
            if sess:
                entropy = sess.run(entropy)
            entropy = np.mean(entropy)

        # Policy loss component.
        pg_loss = np.minimum(
            train_batch[Postprocessing.ADVANTAGES] * expected_rho,
            train_batch[Postprocessing.ADVANTAGES] * np.clip(
                expected_rho, 1 - policy.config["clip_param"],
                1 + policy.config["clip_param"]))

        # Value function loss component.
        vf_loss1 = np.power(
            vf_outs - train_batch[Postprocessing.VALUE_TARGETS], 2.0)
        vf_clipped = train_batch[SampleBatch.VF_PREDS] + np.clip(
            vf_outs - train_batch[SampleBatch.VF_PREDS],
            -policy.config["vf_clip_param"], policy.config["vf_clip_param"])
        vf_loss2 = np.power(
            vf_clipped - train_batch[Postprocessing.VALUE_TARGETS], 2.0)
        vf_loss = np.maximum(vf_loss1, vf_loss2)

        # Overall loss.
        if sess:
            policy_sess = policy.get_session()
            kl_coeff, entropy_coeff = policy_sess.run(
                [policy.kl_coeff, policy.entropy_coeff])
        else:
            kl_coeff, entropy_coeff = policy.kl_coeff, policy.entropy_coeff
        overall_loss = np.mean(-pg_loss + kl_coeff * kl +
                               policy.config["vf_loss_coeff"] * vf_loss -
                               entropy_coeff * entropy)
        return kl, entropy, pg_loss, vf_loss, overall_loss


if __name__ == "__main__":
    import pytest
    import sys
    sys.exit(pytest.main(["-v", __file__]))<|MERGE_RESOLUTION|>--- conflicted
+++ resolved
@@ -106,13 +106,8 @@
         config["compress_observations"] = True
         num_iterations = 2
 
-<<<<<<< HEAD
         for fw in framework_iterator(config, with_eager_tracing=True):
-            for env in ["FrozenLake-v0", "MsPacmanNoFrameskip-v4"]:
-=======
-        for fw in framework_iterator(config):
             for env in ["FrozenLake-v1", "MsPacmanNoFrameskip-v4"]:
->>>>>>> 555b87d5
                 print("Env={}".format(env))
                 for lstm in [True, False]:
                     print("LSTM={}".format(lstm))
