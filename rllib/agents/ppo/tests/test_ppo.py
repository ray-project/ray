--- conflicted
+++ resolved
@@ -40,7 +40,7 @@
 class TestPPO(unittest.TestCase):
     @classmethod
     def setUpClass(cls):
-        ray.init(local_mode=True)
+        ray.init()
 
     @classmethod
     def tearDownClass(cls):
@@ -49,7 +49,6 @@
     def test_ppo_compilation(self):
         """Test whether a PPOTrainer can be built with both frameworks."""
         config = copy.deepcopy(ppo.DEFAULT_CONFIG)
-<<<<<<< HEAD
         config["num_workers"] = 0
         config["num_sgd_iter"] = 2
         # Settings in case we use an LSTM.
@@ -66,21 +65,10 @@
                     trainer = ppo.PPOTrainer(config=config, env=env)
                     for i in range(num_iterations):
                         trainer.train()
-                    check_compute_action(
+                    check_compute_single_action(
                         trainer,
                         include_prev_action_reward=True,
                         include_state=lstm)
-=======
-        config["num_workers"] = 1
-        num_iterations = 2
-
-        for _ in framework_iterator(config):
-            trainer = ppo.PPOTrainer(config=config, env="CartPole-v0")
-            for i in range(num_iterations):
-                trainer.train()
-            check_compute_single_action(
-                trainer, include_prev_action_reward=True)
->>>>>>> 19cc1ae7
 
     def test_ppo_fake_multi_gpu_learning(self):
         """Test whether PPOTrainer can learn CartPole w/ faked multi-GPU."""
