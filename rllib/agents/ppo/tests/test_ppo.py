import copy
import numpy as np
import unittest

import ray
import ray.rllib.agents.ppo as ppo
from ray.rllib.agents.ppo.ppo_tf_policy import postprocess_ppo_gae as \
    postprocess_ppo_gae_tf, ppo_surrogate_loss as ppo_surrogate_loss_tf
from ray.rllib.agents.ppo.ppo_torch_policy import postprocess_ppo_gae as \
    postprocess_ppo_gae_torch, ppo_surrogate_loss as ppo_surrogate_loss_torch
from ray.rllib.evaluation.postprocessing import Postprocessing
from ray.rllib.models.tf.tf_action_dist import Categorical
from ray.rllib.models.torch.torch_modelv2 import TorchModelV2
from ray.rllib.models.torch.torch_action_dist import TorchCategorical
from ray.rllib.policy.sample_batch import SampleBatch
from ray.rllib.utils.numpy import fc
from ray.rllib.utils.test_utils import check, framework_iterator, \
    check_compute_single_action

<<<<<<< HEAD
tf1, tf, tfv = try_import_tf()
=======
>>>>>>> b71c912d

# Fake CartPole episode of n time steps.
FAKE_BATCH = {
    SampleBatch.CUR_OBS: np.array(
        [[0.1, 0.2, 0.3, 0.4], [0.5, 0.6, 0.7, 0.8], [0.9, 1.0, 1.1, 1.2]],
        dtype=np.float32),
    SampleBatch.ACTIONS: np.array([0, 1, 1]),
    SampleBatch.PREV_ACTIONS: np.array([0, 1, 1]),
    SampleBatch.REWARDS: np.array([1.0, -1.0, .5], dtype=np.float32),
    SampleBatch.PREV_REWARDS: np.array([1.0, -1.0, .5], dtype=np.float32),
    SampleBatch.DONES: np.array([False, False, True]),
    SampleBatch.VF_PREDS: np.array([0.5, 0.6, 0.7], dtype=np.float32),
    SampleBatch.ACTION_DIST_INPUTS: np.array(
        [[-2., 0.5], [-3., -0.3], [-0.1, 2.5]], dtype=np.float32),
    SampleBatch.ACTION_LOGP: np.array([-0.5, -0.1, -0.2], dtype=np.float32),
}


class TestPPO(unittest.TestCase):
    @classmethod
    def setUpClass(cls):
        ray.init(local_mode=True)

    @classmethod
    def tearDownClass(cls):
        ray.shutdown()

    def test_ppo_compilation(self):
        """Test whether a PPOTrainer can be built with all frameworks."""
        config = copy.deepcopy(ppo.DEFAULT_CONFIG)
        config["num_workers"] = 1
        config["num_sgd_iter"] = 2
        # Settings in case we use an LSTM.
        config["model"]["lstm_cell_size"] = 10
        config["model"]["max_seq_len"] = 20
        config["train_batch_size"] = 128
        num_iterations = 2

        for _ in framework_iterator(config):
            for env in ["CartPole-v0", "MsPacmanNoFrameskip-v4"]:
                print("Env={}".format(env))
                for lstm in [True, False]:
                    print("LSTM={}".format(lstm))
                    config["model"]["use_lstm"] = lstm
                    config["model"]["lstm_use_prev_action_reward"] = lstm
                    trainer = ppo.PPOTrainer(config=config, env=env)
                    for i in range(num_iterations):
                        trainer.train()
                    check_compute_single_action(
                        trainer,
                        include_prev_action_reward=True,
                        include_state=lstm)
                    trainer.stop()

    def test_ppo_fake_multi_gpu_learning(self):
        """Test whether PPOTrainer can learn CartPole w/ faked multi-GPU."""
        config = copy.deepcopy(ppo.DEFAULT_CONFIG)
        # Fake GPU setup.
        config["num_gpus"] = 2
        config["_fake_gpus"] = True
        config["framework"] = "tf"
        # Mimick tuned_example for PPO CartPole.
        config["num_workers"] = 1
        config["lr"] = 0.0003
        config["observation_filter"] = "MeanStdFilter"
        config["num_sgd_iter"] = 6
        config["vf_share_layers"] = True
        config["vf_loss_coeff"] = 0.01
        config["model"]["fcnet_hiddens"] = [32]
        config["model"]["fcnet_activation"] = "linear"

        trainer = ppo.PPOTrainer(config=config, env="CartPole-v0")
        num_iterations = 200
        learnt = False
        for i in range(num_iterations):
            results = trainer.train()
            print(results)
            if results["episode_reward_mean"] > 150:
                learnt = True
                break
        assert learnt, "PPO multi-GPU (with fake-GPUs) did not learn CartPole!"
        trainer.stop()

    def test_ppo_exploration_setup(self):
        """Tests, whether PPO runs with different exploration setups."""
        config = copy.deepcopy(ppo.DEFAULT_CONFIG)
        config["num_workers"] = 0  # Run locally.
        config["env_config"] = {"is_slippery": False, "map_name": "4x4"}
        obs = np.array(0)

        # Test against all frameworks.
        for fw in framework_iterator(config):
            # Default Agent should be setup with StochasticSampling.
            trainer = ppo.PPOTrainer(config=config, env="FrozenLake-v0")
            # explore=False, always expect the same (deterministic) action.
            a_ = trainer.compute_action(
                obs,
                explore=False,
                prev_action=np.array(2),
                prev_reward=np.array(1.0))
            # Test whether this is really the argmax action over the logits.
            if fw != "tf":
                last_out = trainer.get_policy().model.last_output()
                check(a_, np.argmax(last_out.numpy(), 1)[0])
            for _ in range(50):
                a = trainer.compute_action(
                    obs,
                    explore=False,
                    prev_action=np.array(2),
                    prev_reward=np.array(1.0))
                check(a, a_)

            # With explore=True (default), expect stochastic actions.
            actions = []
            for _ in range(300):
                actions.append(
                    trainer.compute_action(
                        obs,
                        prev_action=np.array(2),
                        prev_reward=np.array(1.0)))
            check(np.mean(actions), 1.5, atol=0.2)
            trainer.stop()

    def test_ppo_free_log_std(self):
        """Tests the free log std option works."""
        config = copy.deepcopy(ppo.DEFAULT_CONFIG)
        config["num_workers"] = 0  # Run locally.
        config["gamma"] = 0.99
        config["model"]["fcnet_hiddens"] = [10]
        config["model"]["fcnet_activation"] = "linear"
        config["model"]["free_log_std"] = True
        config["vf_share_layers"] = True

        for fw, sess in framework_iterator(config, session=True):
            trainer = ppo.PPOTrainer(config=config, env="CartPole-v0")
            policy = trainer.get_policy()

            # Check the free log std var is created.
            if fw == "torch":
                matching = [
                    v for (n, v) in policy.model.named_parameters()
                    if "log_std" in n
                ]
            else:
                matching = [
                    v for v in policy.model.trainable_variables()
                    if "log_std" in str(v)
                ]
            assert len(matching) == 1, matching
            log_std_var = matching[0]

            def get_value():
                if fw == "tf":
                    return policy.get_session().run(log_std_var)[0]
                elif fw == "torch":
                    return log_std_var.detach().numpy()[0]
                else:
                    return log_std_var.numpy()[0]

            # Check the variable is initially zero.
            init_std = get_value()
            assert init_std == 0.0, init_std

            if fw in ["tf", "tfe"]:
                batch = postprocess_ppo_gae_tf(policy, FAKE_BATCH)
            else:
                batch = postprocess_ppo_gae_torch(policy, FAKE_BATCH)
                batch = policy._lazy_tensor_dict(batch)
            policy.learn_on_batch(batch)

            # Check the variable is updated.
            post_std = get_value()
            assert post_std != 0.0, post_std
            trainer.stop()

    def test_ppo_loss_function(self):
        """Tests the PPO loss function math."""
        config = copy.deepcopy(ppo.DEFAULT_CONFIG)
        config["num_workers"] = 0  # Run locally.
        config["gamma"] = 0.99
        config["model"]["fcnet_hiddens"] = [10]
        config["model"]["fcnet_activation"] = "linear"
        config["vf_share_layers"] = True

        for fw, sess in framework_iterator(config, session=True):
            trainer = ppo.PPOTrainer(config=config, env="CartPole-v0")
            policy = trainer.get_policy()

            # Check no free log std var by default.
            if fw == "torch":
                matching = [
                    v for (n, v) in policy.model.named_parameters()
                    if "log_std" in n
                ]
            else:
                matching = [
                    v for v in policy.model.trainable_variables()
                    if "log_std" in str(v)
                ]
            assert len(matching) == 0, matching

            # Post-process (calculate simple (non-GAE) advantages) and attach
            # to train_batch dict.
            # A = [0.99^2 * 0.5 + 0.99 * -1.0 + 1.0, 0.99 * 0.5 - 1.0, 0.5] =
            # [0.50005, -0.505, 0.5]
            if fw == "tf" or fw == "tfe":
                train_batch = postprocess_ppo_gae_tf(policy, FAKE_BATCH)
            else:
                train_batch = postprocess_ppo_gae_torch(policy, FAKE_BATCH)
                train_batch = policy._lazy_tensor_dict(train_batch)

            # Check Advantage values.
            check(train_batch[Postprocessing.VALUE_TARGETS],
                  [0.50005, -0.505, 0.5])

            # Calculate actual PPO loss.
            if fw == "tfe":
                ppo_surrogate_loss_tf(policy, policy.model, Categorical,
                                      train_batch)
            elif fw == "torch":
                ppo_surrogate_loss_torch(policy, policy.model,
                                         TorchCategorical, train_batch)

            vars = policy.model.variables() if fw != "torch" else \
                list(policy.model.parameters())
            if fw == "tf":
                vars = policy.get_session().run(vars)
            expected_shared_out = fc(
                train_batch[SampleBatch.CUR_OBS],
                vars[0 if fw != "torch" else 2],
                vars[1 if fw != "torch" else 3],
                framework=fw)
            expected_logits = fc(
                expected_shared_out,
                vars[2 if fw != "torch" else 0],
                vars[3 if fw != "torch" else 1],
                framework=fw)
            expected_value_outs = fc(
                expected_shared_out, vars[4], vars[5], framework=fw)

            kl, entropy, pg_loss, vf_loss, overall_loss = \
                self._ppo_loss_helper(
                    policy, policy.model,
                    Categorical if fw != "torch" else TorchCategorical,
                    train_batch,
                    expected_logits, expected_value_outs,
                    sess=sess
                )
            if sess:
                policy_sess = policy.get_session()
                k, e, pl, v, tl = policy_sess.run(
                    [
                        policy.loss_obj.mean_kl, policy.loss_obj.mean_entropy,
                        policy.loss_obj.mean_policy_loss,
                        policy.loss_obj.mean_vf_loss, policy.loss_obj.loss
                    ],
                    feed_dict=policy._get_loss_inputs_dict(
                        train_batch, shuffle=False))
                check(k, kl)
                check(e, entropy)
                check(pl, np.mean(-pg_loss))
                check(v, np.mean(vf_loss), decimals=4)
                check(tl, overall_loss, decimals=4)
            else:
                check(policy.loss_obj.mean_kl, kl)
                check(policy.loss_obj.mean_entropy, entropy)
                check(policy.loss_obj.mean_policy_loss, np.mean(-pg_loss))
                check(
                    policy.loss_obj.mean_vf_loss, np.mean(vf_loss), decimals=4)
                check(policy.loss_obj.loss, overall_loss, decimals=4)
            trainer.stop()

    def _ppo_loss_helper(self,
                         policy,
                         model,
                         dist_class,
                         train_batch,
                         logits,
                         vf_outs,
                         sess=None):
        """
        Calculates the expected PPO loss (components) given Policy,
        Model, distribution, some batch, logits & vf outputs, using numpy.
        """
        # Calculate expected PPO loss results.
        dist = dist_class(logits, policy.model)
        dist_prev = dist_class(train_batch[SampleBatch.ACTION_DIST_INPUTS],
                               policy.model)
        expected_logp = dist.logp(train_batch[SampleBatch.ACTIONS])
        if isinstance(model, TorchModelV2):
            expected_rho = np.exp(expected_logp.detach().numpy() -
                                  train_batch.get(SampleBatch.ACTION_LOGP))
            # KL(prev vs current action dist)-loss component.
            kl = np.mean(dist_prev.kl(dist).detach().numpy())
            # Entropy-loss component.
            entropy = np.mean(dist.entropy().detach().numpy())
        else:
            if sess:
                expected_logp = sess.run(expected_logp)
            expected_rho = np.exp(expected_logp -
                                  train_batch[SampleBatch.ACTION_LOGP])
            # KL(prev vs current action dist)-loss component.
            kl = dist_prev.kl(dist)
            if sess:
                kl = sess.run(kl)
            kl = np.mean(kl)
            # Entropy-loss component.
            entropy = dist.entropy()
            if sess:
                entropy = sess.run(entropy)
            entropy = np.mean(entropy)

        # Policy loss component.
        pg_loss = np.minimum(
            train_batch.get(Postprocessing.ADVANTAGES) * expected_rho,
            train_batch.get(Postprocessing.ADVANTAGES) * np.clip(
                expected_rho, 1 - policy.config["clip_param"],
                1 + policy.config["clip_param"]))

        # Value function loss component.
        vf_loss1 = np.power(
            vf_outs - train_batch.get(Postprocessing.VALUE_TARGETS), 2.0)
        vf_clipped = train_batch.get(SampleBatch.VF_PREDS) + np.clip(
            vf_outs - train_batch.get(SampleBatch.VF_PREDS),
            -policy.config["vf_clip_param"], policy.config["vf_clip_param"])
        vf_loss2 = np.power(
            vf_clipped - train_batch.get(Postprocessing.VALUE_TARGETS), 2.0)
        vf_loss = np.maximum(vf_loss1, vf_loss2)

        # Overall loss.
        if sess:
            policy_sess = policy.get_session()
            kl_coeff, entropy_coeff = policy_sess.run(
                [policy.kl_coeff, policy.entropy_coeff])
        else:
            kl_coeff, entropy_coeff = policy.kl_coeff, policy.entropy_coeff
        overall_loss = np.mean(-pg_loss + kl_coeff * kl +
                               policy.config["vf_loss_coeff"] * vf_loss -
                               entropy_coeff * entropy)
        return kl, entropy, pg_loss, vf_loss, overall_loss


if __name__ == "__main__":
    import pytest
    import sys
    sys.exit(pytest.main(["-v", __file__]))<|MERGE_RESOLUTION|>--- conflicted
+++ resolved
@@ -17,10 +17,6 @@
 from ray.rllib.utils.test_utils import check, framework_iterator, \
     check_compute_single_action
 
-<<<<<<< HEAD
-tf1, tf, tfv = try_import_tf()
-=======
->>>>>>> b71c912d
 
 # Fake CartPole episode of n time steps.
 FAKE_BATCH = {
