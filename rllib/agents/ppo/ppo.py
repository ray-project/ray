import logging

from ray.rllib.agents import with_common_config
from ray.rllib.agents.ppo.ppo_tf_policy import PPOTFPolicy
from ray.rllib.agents.trainer_template import build_trainer
from ray.rllib.execution.rollout_ops import ParallelRollouts, ConcatBatches, \
    StandardizeFields, SelectExperiences
from ray.rllib.execution.train_ops import TrainOneStep, TrainTFMultiGPU
from ray.rllib.execution.metric_ops import StandardMetricsReporting
from ray.rllib.utils import try_import_tf

tf = try_import_tf()

logger = logging.getLogger(__name__)

# yapf: disable
# __sphinx_doc_begin__
DEFAULT_CONFIG = with_common_config({
    # Should use a critic as a baseline (otherwise don't use value baseline;
    # required for using GAE).
    "use_critic": True,
    # If true, use the Generalized Advantage Estimator (GAE)
    # with a value function, see https://arxiv.org/pdf/1506.02438.pdf.
    "use_gae": True,
    # The GAE(lambda) parameter.
    "lambda": 1.0,
    # Initial coefficient for KL divergence.
    "kl_coeff": 0.2,
    # Size of batches collected from each worker.
    "rollout_fragment_length": 200,
    # Number of timesteps collected for each SGD round. This defines the size
    # of each SGD epoch.
    "train_batch_size": 4000,
    # Total SGD batch size across all devices for SGD. This defines the
    # minibatch size within each epoch.
    "sgd_minibatch_size": 128,
    # Whether to shuffle sequences in the batch when training (recommended).
    "shuffle_sequences": True,
    # Number of SGD iterations in each outer loop (i.e., number of epochs to
    # execute per train batch).
    "num_sgd_iter": 30,
    # Stepsize of SGD.
    "lr": 5e-5,
    # Learning rate schedule.
    "lr_schedule": None,
    # Share layers for value function. If you set this to True, it's important
    # to tune vf_loss_coeff.
    "vf_share_layers": False,
    # Coefficient of the value function loss. IMPORTANT: you must tune this if
    # you set vf_share_layers: True.
    "vf_loss_coeff": 1.0,
    # Coefficient of the entropy regularizer.
    "entropy_coeff": 0.0,
    # Decay schedule for the entropy regularizer.
    "entropy_coeff_schedule": None,
    # PPO clip parameter.
    "clip_param": 0.3,
    # Clip param for the value function. Note that this is sensitive to the
    # scale of the rewards. If your expected V is large, increase this.
    "vf_clip_param": 10.0,
    # If specified, clip the global norm of gradients by this amount.
    "grad_clip": None,
    # Target value for KL divergence.
    "kl_target": 0.01,
    # Whether to rollout "complete_episodes" or "truncate_episodes".
    "batch_mode": "truncate_episodes",
    # Which observation filter to apply to the observation.
    "observation_filter": "NoFilter",
    # Uses the sync samples optimizer instead of the multi-gpu one. This is
    # usually slower, but you might want to try it if you run into issues with
    # the default optimizer.
    "simple_optimizer": False,
    # Whether to fake GPUs (using CPUs).
    # Set this to True for debugging on non-GPU machines (set `num_gpus` > 0).
    "_fake_gpus": False,
<<<<<<< HEAD
    # Use the execution plan API instead of policy optimizers.
    "use_exec_api": True,
=======
    # Use PyTorch as framework?
    "use_pytorch": False,
>>>>>>> 9823e153
})
# __sphinx_doc_end__
# yapf: enable


def warn_about_bad_reward_scales(config, result):
    if result["policy_reward_mean"]:
        return result  # Punt on handling multiagent case.

    # Warn about excessively high VF loss.
    learner_stats = result["info"]["learner"]
    if "default_policy" in learner_stats:
        scaled_vf_loss = (config["vf_loss_coeff"] *
                          learner_stats["default_policy"]["vf_loss"])
        policy_loss = learner_stats["default_policy"]["policy_loss"]
        if config["vf_share_layers"] and scaled_vf_loss > 100:
            logger.warning(
                "The magnitude of your value function loss is extremely large "
                "({}) compared to the policy loss ({}). This can prevent the "
                "policy from learning. Consider scaling down the VF loss by "
                "reducing vf_loss_coeff, or disabling vf_share_layers.".format(
                    scaled_vf_loss, policy_loss))

    # Warn about bad clipping configs
    if config["vf_clip_param"] <= 0:
        rew_scale = float("inf")
    else:
        rew_scale = round(
            abs(result["episode_reward_mean"]) / config["vf_clip_param"], 0)
    if rew_scale > 200:
        logger.warning(
            "The magnitude of your environment rewards are more than "
            "{}x the scale of `vf_clip_param`. ".format(rew_scale) +
            "This means that it will take more than "
            "{} iterations for your value ".format(rew_scale) +
            "function to converge. If this is not intended, consider "
            "increasing `vf_clip_param`.")

    return result


def validate_config(config):
    if config["entropy_coeff"] < 0:
        raise DeprecationWarning("entropy_coeff must be >= 0")
    if isinstance(config["entropy_coeff"], int):
        config["entropy_coeff"] = float(config["entropy_coeff"])
    if config["sgd_minibatch_size"] > config["train_batch_size"]:
        raise ValueError(
            "Minibatch size {} must be <= train batch size {}.".format(
                config["sgd_minibatch_size"], config["train_batch_size"]))
    if config["batch_mode"] == "truncate_episodes" and not config["use_gae"]:
        raise ValueError(
            "Episode truncation is not supported without a value "
            "function. Consider setting batch_mode=complete_episodes.")
    if config["multiagent"]["policies"] and not config["simple_optimizer"]:
        logger.info(
            "In multi-agent mode, policies will be optimized sequentially "
            "by the multi-GPU optimizer. Consider setting "
            "simple_optimizer=True if this doesn't work for you.")
    if config["simple_optimizer"]:
        logger.warning(
            "Using the simple minibatch optimizer. This will significantly "
            "reduce performance, consider simple_optimizer=False.")
    # Multi-gpu not supported for PyTorch and tf-eager.
    elif config["framework"] in ["tfe", "torch"]:
        config["simple_optimizer"] = True


def get_policy_class(config):
    if config["framework"] == "torch":
        from ray.rllib.agents.ppo.ppo_torch_policy import PPOTorchPolicy
        return PPOTorchPolicy
    else:
        return PPOTFPolicy


class UpdateKL:
    """Callback to update the KL based on optimization info."""

    def __init__(self, workers):
        self.workers = workers

    def __call__(self, fetches):
        def update(pi, pi_id):
            assert "kl" not in fetches, (
                "kl should be nested under policy id key", fetches)
            if pi_id in fetches:
                assert "kl" in fetches[pi_id], (fetches, pi_id)
                pi.update_kl(fetches[pi_id]["kl"])
            else:
                logger.warning("No data for {}, not updating kl".format(pi_id))

        self.workers.local_worker().foreach_trainable_policy(update)


def execution_plan(workers, config):
    rollouts = ParallelRollouts(workers, mode="bulk_sync")

    # Collect large batches of relevant experiences & standardize.
    rollouts = rollouts.for_each(
        SelectExperiences(workers.trainable_policies()))
    rollouts = rollouts.combine(
        ConcatBatches(min_batch_size=config["train_batch_size"]))
    rollouts = rollouts.for_each(StandardizeFields(["advantages"]))

    if config["simple_optimizer"]:
        train_op = rollouts.for_each(
            TrainOneStep(
                workers,
                num_sgd_iter=config["num_sgd_iter"],
                sgd_minibatch_size=config["sgd_minibatch_size"]))
    else:
        train_op = rollouts.for_each(
            TrainTFMultiGPU(
                workers,
                sgd_minibatch_size=config["sgd_minibatch_size"],
                num_sgd_iter=config["num_sgd_iter"],
                num_gpus=config["num_gpus"],
                rollout_fragment_length=config["rollout_fragment_length"],
                num_envs_per_worker=config["num_envs_per_worker"],
                train_batch_size=config["train_batch_size"],
                shuffle_sequences=config["shuffle_sequences"],
                _fake_gpus=config["_fake_gpus"]))

    # Update KL after each round of training.
    train_op = train_op.for_each(lambda t: t[1]).for_each(UpdateKL(workers))

    return StandardMetricsReporting(train_op, workers, config) \
        .for_each(lambda result: warn_about_bad_reward_scales(config, result))


PPOTrainer = build_trainer(
    name="PPO",
    default_config=DEFAULT_CONFIG,
    default_policy=PPOTFPolicy,
    get_policy_class=get_policy_class,
    execution_plan=execution_plan,
    validate_config=validate_config)<|MERGE_RESOLUTION|>--- conflicted
+++ resolved
@@ -73,13 +73,6 @@
     # Whether to fake GPUs (using CPUs).
     # Set this to True for debugging on non-GPU machines (set `num_gpus` > 0).
     "_fake_gpus": False,
-<<<<<<< HEAD
-    # Use the execution plan API instead of policy optimizers.
-    "use_exec_api": True,
-=======
-    # Use PyTorch as framework?
-    "use_pytorch": False,
->>>>>>> 9823e153
 })
 # __sphinx_doc_end__
 # yapf: enable
