from __future__ import absolute_import
from __future__ import division
from __future__ import print_function

import logging

import ray
from ray.rllib.evaluation.postprocessing import compute_advantages, \
    Postprocessing
from ray.rllib.policy.sample_batch import SampleBatch
from ray.rllib.policy.tf_policy import LearningRateSchedule, \
    EntropyCoeffSchedule, ACTION_PROB
from ray.rllib.policy.tf_policy_template import build_tf_policy
from ray.rllib.utils.explained_variance import explained_variance
from ray.rllib.utils import try_import_tf

tf = try_import_tf()

logger = logging.getLogger(__name__)

# Frozen logits of the policy that computed the action
BEHAVIOUR_LOGITS = "behaviour_logits"


class PPOLoss(object):
    def __init__(self,
                 action_space,
                 dist_class,
                 model,
                 value_targets,
                 advantages,
                 actions,
                 prev_logits,
                 prev_actions_prob,
                 vf_preds,
                 curr_action_dist,
                 value_fn,
                 cur_kl_coeff,
                 valid_mask,
                 entropy_coeff=0,
                 clip_param=0.1,
                 vf_clip_param=0.1,
                 vf_loss_coeff=1.0,
                 use_gae=True,
                 model_config=None):
        """Constructs the loss for Proximal Policy Objective.

        Arguments:
            action_space: Environment observation space specification.
            dist_class: action distribution class for logits.
            value_targets (Placeholder): Placeholder for target values; used
                for GAE.
            actions (Placeholder): Placeholder for actions taken
                from previous model evaluation.
            advantages (Placeholder): Placeholder for calculated advantages
                from previous model evaluation.
            prev_logits (Placeholder): Placeholder for logits output from
                previous model evaluation.
            prev_actions_prob (Placeholder): Placeholder for prob output from
                previous model evaluation.
            vf_preds (Placeholder): Placeholder for value function output
                from previous model evaluation.
            curr_action_dist (ActionDistribution): ActionDistribution
                of the current model.
            value_fn (Tensor): Current value function output Tensor.
            cur_kl_coeff (Variable): Variable holding the current PPO KL
                coefficient.
            valid_mask (Tensor): A bool mask of valid input elements (#2992).
            entropy_coeff (float): Coefficient of the entropy regularizer.
            clip_param (float): Clip parameter
            vf_clip_param (float): Clip parameter for the value function
            vf_loss_coeff (float): Coefficient of the value function loss
            use_gae (bool): If true, use the Generalized Advantage Estimator.
            model_config (dict): (Optional) model config for use in specifying
                action distributions.
        """

        def reduce_mean_valid(t):
            return tf.reduce_mean(tf.boolean_mask(t, valid_mask))

<<<<<<< HEAD
        prev_dist = dist_class(prev_logits, model)
=======
        dist_cls, _ = ModelCatalog.get_action_dist(action_space, model_config)
        prev_dist = dist_cls(logits, model_config=model_config)
>>>>>>> e3c9f7e8
        # Make loss functions.
        logp_ratio = tf.exp(
            curr_action_dist.logp(actions) - tf.log(prev_actions_prob))
        action_kl = prev_dist.kl(curr_action_dist)
        self.mean_kl = reduce_mean_valid(action_kl)

        curr_entropy = curr_action_dist.entropy()
        self.mean_entropy = reduce_mean_valid(curr_entropy)

        surrogate_loss = tf.minimum(
            advantages * logp_ratio,
            advantages * tf.clip_by_value(logp_ratio, 1 - clip_param,
                                          1 + clip_param))
        self.mean_policy_loss = reduce_mean_valid(-surrogate_loss)

        if use_gae:
            vf_loss1 = tf.square(value_fn - value_targets)
            vf_clipped = vf_preds + tf.clip_by_value(
                value_fn - vf_preds, -vf_clip_param, vf_clip_param)
            vf_loss2 = tf.square(vf_clipped - value_targets)
            vf_loss = tf.maximum(vf_loss1, vf_loss2)
            self.mean_vf_loss = reduce_mean_valid(vf_loss)
            loss = reduce_mean_valid(
                -surrogate_loss + cur_kl_coeff * action_kl +
                vf_loss_coeff * vf_loss - entropy_coeff * curr_entropy)
        else:
            self.mean_vf_loss = tf.constant(0.0)
            loss = reduce_mean_valid(-surrogate_loss +
                                     cur_kl_coeff * action_kl -
                                     entropy_coeff * curr_entropy)
        self.loss = loss


def ppo_surrogate_loss(policy, batch_tensors):
    if policy.state_in:
        max_seq_len = tf.reduce_max(policy.seq_lens)
        mask = tf.sequence_mask(policy.seq_lens, max_seq_len)
        mask = tf.reshape(mask, [-1])
    else:
        mask = tf.ones_like(
            batch_tensors[Postprocessing.ADVANTAGES], dtype=tf.bool)

    policy.loss_obj = PPOLoss(
        policy.action_space,
        policy.dist_class,
        policy.model,
        batch_tensors[Postprocessing.VALUE_TARGETS],
        batch_tensors[Postprocessing.ADVANTAGES],
        batch_tensors[SampleBatch.ACTIONS],
        batch_tensors[BEHAVIOUR_LOGITS],
        batch_tensors[ACTION_PROB],
        batch_tensors[SampleBatch.VF_PREDS],
        policy.action_dist,
        policy.value_function,
        policy.kl_coeff,
        mask,
        entropy_coeff=policy.entropy_coeff,
        clip_param=policy.config["clip_param"],
        vf_clip_param=policy.config["vf_clip_param"],
        vf_loss_coeff=policy.config["vf_loss_coeff"],
        use_gae=policy.config["use_gae"],
        model_config=policy.config["model"])

    return policy.loss_obj.loss


def kl_and_loss_stats(policy, batch_tensors):
    return {
        "cur_kl_coeff": tf.cast(policy.kl_coeff, tf.float64),
        "cur_lr": tf.cast(policy.cur_lr, tf.float64),
        "total_loss": policy.loss_obj.loss,
        "policy_loss": policy.loss_obj.mean_policy_loss,
        "vf_loss": policy.loss_obj.mean_vf_loss,
        "vf_explained_var": explained_variance(
            batch_tensors[Postprocessing.VALUE_TARGETS],
            policy.value_function),
        "kl": policy.loss_obj.mean_kl,
        "entropy": policy.loss_obj.mean_entropy,
        "entropy_coeff": tf.cast(policy.entropy_coeff, tf.float64),
    }


def vf_preds_and_logits_fetches(policy):
    """Adds value function and logits outputs to experience batches."""
    return {
        SampleBatch.VF_PREDS: policy.value_function,
        BEHAVIOUR_LOGITS: policy.model_out,
    }


def postprocess_ppo_gae(policy,
                        sample_batch,
                        other_agent_batches=None,
                        episode=None):
    """Adds the policy logits, VF preds, and advantages to the trajectory."""

    completed = sample_batch["dones"][-1]
    if completed:
        last_r = 0.0
    else:
        next_state = []
        for i in range(len(policy.state_in)):
            next_state.append([sample_batch["state_out_{}".format(i)][-1]])
        last_r = policy._value(sample_batch[SampleBatch.NEXT_OBS][-1],
                               sample_batch[SampleBatch.ACTIONS][-1],
                               sample_batch[SampleBatch.REWARDS][-1],
                               *next_state)
    batch = compute_advantages(
        sample_batch,
        last_r,
        policy.config["gamma"],
        policy.config["lambda"],
        use_gae=policy.config["use_gae"])
    return batch


def clip_gradients(policy, optimizer, loss):
    if policy.config["grad_clip"] is not None:
        policy.var_list = tf.get_collection(tf.GraphKeys.TRAINABLE_VARIABLES,
                                            tf.get_variable_scope().name)
        grads = tf.gradients(loss, policy.var_list)
        policy.grads, _ = tf.clip_by_global_norm(grads,
                                                 policy.config["grad_clip"])
        clipped_grads = list(zip(policy.grads, policy.var_list))
        return clipped_grads
    else:
        return optimizer.compute_gradients(
            loss, colocate_gradients_with_ops=True)


class KLCoeffMixin(object):
    def __init__(self, config):
        # KL Coefficient
        self.kl_coeff_val = config["kl_coeff"]
        self.kl_target = config["kl_target"]
        self.kl_coeff = tf.get_variable(
            initializer=tf.constant_initializer(self.kl_coeff_val),
            name="kl_coeff",
            shape=(),
            trainable=False,
            dtype=tf.float32)

    def update_kl(self, sampled_kl):
        if sampled_kl > 2.0 * self.kl_target:
            self.kl_coeff_val *= 1.5
        elif sampled_kl < 0.5 * self.kl_target:
            self.kl_coeff_val *= 0.5
        self.kl_coeff.load(self.kl_coeff_val, session=self.get_session())
        return self.kl_coeff_val


class ValueNetworkMixin(object):
    def __init__(self, obs_space, action_space, config):
        if config["use_gae"]:
            self.value_function = self.model.value_function()
        else:
            self.value_function = tf.zeros(
                shape=tf.shape(self.get_placeholder(SampleBatch.CUR_OBS))[:1])

    def _value(self, ob, prev_action, prev_reward, *args):
        feed_dict = {
            self.get_placeholder(SampleBatch.CUR_OBS): [ob],
            self.get_placeholder(SampleBatch.PREV_ACTIONS): [prev_action],
            self.get_placeholder(SampleBatch.PREV_REWARDS): [prev_reward],
            self.seq_lens: [1]
        }
        assert len(args) == len(self.state_in), (args, self.state_in)
        for k, v in zip(self.state_in, args):
            feed_dict[k] = v
        vf = self.get_session().run(self.value_function, feed_dict)
        return vf[0]


def setup_config(policy, obs_space, action_space, config):
    # auto set the model option for layer sharing
    config["model"]["vf_share_layers"] = config["vf_share_layers"]


def setup_mixins(policy, obs_space, action_space, config):
    ValueNetworkMixin.__init__(policy, obs_space, action_space, config)
    KLCoeffMixin.__init__(policy, config)
    EntropyCoeffSchedule.__init__(policy, config["entropy_coeff"],
                                  config["entropy_coeff_schedule"])
    LearningRateSchedule.__init__(policy, config["lr"], config["lr_schedule"])


PPOTFPolicy = build_tf_policy(
    name="PPOTFPolicy",
    get_default_config=lambda: ray.rllib.agents.ppo.ppo.DEFAULT_CONFIG,
    loss_fn=ppo_surrogate_loss,
    stats_fn=kl_and_loss_stats,
    extra_action_fetches_fn=vf_preds_and_logits_fetches,
    postprocess_fn=postprocess_ppo_gae,
    gradients_fn=clip_gradients,
    before_init=setup_config,
    before_loss_init=setup_mixins,
    mixins=[
        LearningRateSchedule, EntropyCoeffSchedule, KLCoeffMixin,
        ValueNetworkMixin
    ])<|MERGE_RESOLUTION|>--- conflicted
+++ resolved
@@ -78,12 +78,7 @@
         def reduce_mean_valid(t):
             return tf.reduce_mean(tf.boolean_mask(t, valid_mask))
 
-<<<<<<< HEAD
         prev_dist = dist_class(prev_logits, model)
-=======
-        dist_cls, _ = ModelCatalog.get_action_dist(action_space, model_config)
-        prev_dist = dist_cls(logits, model_config=model_config)
->>>>>>> e3c9f7e8
         # Make loss functions.
         logp_ratio = tf.exp(
             curr_action_dist.logp(actions) - tf.log(prev_actions_prob))
