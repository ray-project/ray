--- conflicted
+++ resolved
@@ -21,11 +21,7 @@
 from ray.rllib.utils.framework import try_import_tf
 from ray.rllib.utils.tf_ops import explained_variance, make_tf_callable
 
-<<<<<<< HEAD
-tf, tfv = try_import_tf()
-=======
 tf1, tf, tfv = try_import_tf()
->>>>>>> b71c912d
 
 POLICY_SCOPE = "func"
 TARGET_POLICY_SCOPE = "target_func"
