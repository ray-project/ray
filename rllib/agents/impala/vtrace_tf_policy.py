--- conflicted
+++ resolved
@@ -12,10 +12,7 @@
 from ray.rllib.policy.sample_batch import SampleBatch
 from ray.rllib.policy.tf_policy_template import build_tf_policy
 from ray.rllib.policy.tf_policy import LearningRateSchedule, EntropyCoeffSchedule
-<<<<<<< HEAD
-=======
 from ray.rllib.utils import force_list
->>>>>>> a258f9c6
 from ray.rllib.utils.framework import try_import_tf
 from ray.rllib.utils.tf_utils import explained_variance
 
@@ -115,11 +112,6 @@
         self.mean_entropy = tf.reduce_mean(masked_entropy)
 
         # The summed weighted loss.
-<<<<<<< HEAD
-        self.total_loss = (
-            self.pi_loss + self.vf_loss * vf_loss_coeff - self.entropy * entropy_coeff
-        )
-=======
         self.total_loss = self.pi_loss - self.entropy * entropy_coeff
 
         # Optional vf loss (or in a separate term due to separate
@@ -127,7 +119,6 @@
         self.loss_wo_vf = self.total_loss
         if not config["_separate_vf_optimizer"]:
             self.total_loss += self.vf_loss * vf_loss_coeff
->>>>>>> a258f9c6
 
 
 def _make_time_major(policy, seq_lens, tensor, drop_last=False):
@@ -182,13 +173,9 @@
         output_hidden_shape = 1
 
     def make_time_major(*args, **kw):
-<<<<<<< HEAD
-        return _make_time_major(policy, train_batch.get("seq_lens"), *args, **kw)
-=======
         return _make_time_major(
             policy, train_batch.get(SampleBatch.SEQ_LENS), *args, **kw
         )
->>>>>>> a258f9c6
 
     actions = train_batch[SampleBatch.ACTIONS]
     dones = train_batch[SampleBatch.DONES]
@@ -212,15 +199,6 @@
     # Inputs are reshaped from [B * T] => [(T|T-1), B] for V-trace calc.
     drop_last = policy.config["vtrace_drop_last_ts"]
     policy.loss = VTraceLoss(
-<<<<<<< HEAD
-        actions=make_time_major(loss_actions, drop_last=True),
-        actions_logp=make_time_major(action_dist.logp(actions), drop_last=True),
-        actions_entropy=make_time_major(action_dist.multi_entropy(), drop_last=True),
-        dones=make_time_major(dones, drop_last=True),
-        behaviour_action_logp=make_time_major(behaviour_action_logp, drop_last=True),
-        behaviour_logits=make_time_major(unpacked_behaviour_logits, drop_last=True),
-        target_logits=make_time_major(unpacked_outputs, drop_last=True),
-=======
         actions=make_time_major(loss_actions, drop_last=drop_last),
         actions_logp=make_time_major(action_dist.logp(actions), drop_last=drop_last),
         actions_entropy=make_time_major(
@@ -234,7 +212,6 @@
             unpacked_behaviour_logits, drop_last=drop_last
         ),
         target_logits=make_time_major(unpacked_outputs, drop_last=drop_last),
->>>>>>> a258f9c6
         discount=policy.config["gamma"],
         rewards=make_time_major(rewards, drop_last=drop_last),
         values=make_time_major(values, drop_last=drop_last),
@@ -261,11 +238,7 @@
         policy,
         train_batch.get(SampleBatch.SEQ_LENS),
         policy.model.value_function(),
-<<<<<<< HEAD
-        drop_last=policy.config["vtrace"],
-=======
         drop_last=drop_last,
->>>>>>> a258f9c6
     )
 
     return {
@@ -314,25 +287,6 @@
             )
 
         if tfv == 2:
-<<<<<<< HEAD
-            return tf.keras.optimizers.RMSprop(
-                policy.cur_lr, config["decay"], config["momentum"], config["epsilon"]
-            )
-        else:
-            return tf1.train.RMSPropOptimizer(
-                policy.cur_lr, config["decay"], config["momentum"], config["epsilon"]
-            )
-
-
-def clip_gradients(policy, optimizer, loss):
-    grads_and_vars = optimizer.compute_gradients(
-        loss, policy.model.trainable_variables()
-    )
-    grads = [g for (g, v) in grads_and_vars if g is not None]
-    policy.grads, _ = tf.clip_by_global_norm(grads, policy.config["grad_clip"])
-    clipped_grads = list(zip(policy.grads, policy.model.trainable_variables()))
-    return clipped_grads
-=======
             optim = tf.keras.optimizers.RMSprop(
                 policy.cur_lr, config["decay"], config["momentum"], config["epsilon"]
             )
@@ -377,7 +331,6 @@
         )
 
     return clipped_grads_and_vars
->>>>>>> a258f9c6
 
 
 def setup_mixins(policy, obs_space, action_space, config):
