--- conflicted
+++ resolved
@@ -16,11 +16,7 @@
 from ray.rllib.utils.framework import try_import_tf
 from ray.rllib.utils.tf_ops import explained_variance
 
-<<<<<<< HEAD
-tf, tfv = try_import_tf()
-=======
 tf1, tf, tfv = try_import_tf()
->>>>>>> b71c912d
 
 logger = logging.getLogger(__name__)
 
@@ -257,27 +253,19 @@
 
 def choose_optimizer(policy, config):
     if policy.config["opt_type"] == "adam":
-<<<<<<< HEAD
         if tfv == 2:
             return tf.keras.optimizers.Adam(policy.cur_lr)
         else:
-            return tf.train.AdamOptimizer(policy.cur_lr)
+            return tf1.train.AdamOptimizer(policy.cur_lr)
     else:
         if tfv == 2:
             return tf.keras.optimizers.RMSprop(
                 policy.cur_lr, config["decay"], config["momentum"],
                 config["epsilon"])
         else:
-            return tf.train.RMSPropOptimizer(
+            return tf1.train.RMSPropOptimizer(
                 policy.cur_lr, config["decay"], config["momentum"],
                 config["epsilon"])
-=======
-        return tf1.train.AdamOptimizer(policy.cur_lr)
-    else:
-        return tf1.train.RMSPropOptimizer(
-            policy.cur_lr,
-            config["decay"], config["momentum"], config["epsilon"])
->>>>>>> b71c912d
 
 
 def clip_gradients(policy, optimizer, loss):
