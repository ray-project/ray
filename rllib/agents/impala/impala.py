import logging

import ray
from ray.rllib.agents.impala.vtrace_tf_policy import VTraceTFPolicy
from ray.rllib.agents.trainer import with_common_config
from ray.rllib.agents.trainer_template import build_trainer
from ray.rllib.execution.learner_thread import LearnerThread
from ray.rllib.execution.multi_gpu_learner_thread import MultiGPULearnerThread
from ray.rllib.execution.tree_agg import gather_experiences_tree_aggregation
from ray.rllib.execution.common import (STEPS_TRAINED_COUNTER,
                                        STEPS_TRAINED_THIS_ITER_COUNTER,
                                        _get_global_vars, _get_shared_metrics)
from ray.rllib.execution.replay_ops import MixInReplay
from ray.rllib.execution.rollout_ops import ParallelRollouts, ConcatBatches
from ray.rllib.execution.concurrency_ops import Concurrently, Enqueue, Dequeue
from ray.rllib.execution.metric_ops import StandardMetricsReporting
from ray.rllib.utils.annotations import override
from ray.rllib.utils.deprecation import DEPRECATED_VALUE, deprecation_warning
from ray.tune.trainable import Trainable
from ray.tune.utils.placement_groups import PlacementGroupFactory

logger = logging.getLogger(__name__)

# yapf: disable
# __sphinx_doc_begin__
DEFAULT_CONFIG = with_common_config({
    # V-trace params (see vtrace_tf/torch.py).
    "vtrace": True,
    "vtrace_clip_rho_threshold": 1.0,
    "vtrace_clip_pg_rho_threshold": 1.0,
<<<<<<< HEAD
=======
    # If True, drop the last timestep for the vtrace calculations, such that
    # all data goes into the calculations as [B x T-1] (+ the bootstrap value).
    # This is the default and legacy RLlib behavior, however, could potentially
    # have a destabilizing effect on learning, especially in sparse reward
    # or reward-at-goal environments.
    # False for not dropping the last timestep.
>>>>>>> 4cb23d1c
    "vtrace_drop_last_ts": True,
    # System params.
    #
    # == Overview of data flow in IMPALA ==
    # 1. Policy evaluation in parallel across `num_workers` actors produces
    #    batches of size `rollout_fragment_length * num_envs_per_worker`.
    # 2. If enabled, the replay buffer stores and produces batches of size
    #    `rollout_fragment_length * num_envs_per_worker`.
    # 3. If enabled, the minibatch ring buffer stores and replays batches of
    #    size `train_batch_size` up to `num_sgd_iter` times per batch.
    # 4. The learner thread executes data parallel SGD across `num_gpus` GPUs
    #    on batches of size `train_batch_size`.
    #
    "rollout_fragment_length": 50,
    "train_batch_size": 500,
    "min_iter_time_s": 10,
    "num_workers": 2,
    # Number of GPUs the learner should use.
    "num_gpus": 1,
    # For each stack of multi-GPU towers, how many slots should we reserve for
    # parallel data loading? Set this to >1 to load data into GPUs in
    # parallel. This will increase GPU memory usage proportionally with the
    # number of stacks.
    # Example:
    # 2 GPUs and `num_multi_gpu_tower_stacks=3`:
    # - One tower stack consists of 2 GPUs, each with a copy of the
    #   model/graph.
    # - Each of the stacks will create 3 slots for batch data on each of its
    #   GPUs, increasing memory requirements on each GPU by 3x.
    # - This enables us to preload data into these stacks while another stack
    #   is performing gradient calculations.
    "num_multi_gpu_tower_stacks": 1,
    # How many train batches should be retained for minibatching. This conf
    # only has an effect if `num_sgd_iter > 1`.
    "minibatch_buffer_size": 1,
    # Number of passes to make over each train batch.
    "num_sgd_iter": 1,
    # Set >0 to enable experience replay. Saved samples will be replayed with
    # a p:1 proportion to new data samples.
    "replay_proportion": 0.0,
    # Number of sample batches to store for replay. The number of transitions
    # saved total will be (replay_buffer_num_slots * rollout_fragment_length).
    "replay_buffer_num_slots": 0,
    # Max queue size for train batches feeding into the learner.
    "learner_queue_size": 16,
    # Wait for train batches to be available in minibatch buffer queue
    # this many seconds. This may need to be increased e.g. when training
    # with a slow environment.
    "learner_queue_timeout": 300,
    # Level of queuing for sampling.
    "max_sample_requests_in_flight_per_worker": 2,
    # Max number of workers to broadcast one set of weights to.
    "broadcast_interval": 1,
    # Use n (`num_aggregation_workers`) extra Actors for multi-level
    # aggregation of the data produced by the m RolloutWorkers
    # (`num_workers`). Note that n should be much smaller than m.
    # This can make sense if ingesting >2GB/s of samples, or if
    # the data requires decompression.
    "num_aggregation_workers": 0,

    # Learning params.
    "grad_clip": 40.0,
    # Either "adam" or "rmsprop".
    "opt_type": "adam",
    "lr": 0.0005,
    "lr_schedule": None,
    # `opt_type=rmsprop` settings.
    "decay": 0.99,
    "momentum": 0.0,
    "epsilon": 0.1,
    # Balancing the three losses.
    "vf_loss_coeff": 0.5,
    "entropy_coeff": 0.01,
    "entropy_coeff_schedule": None,
    # Set this to true to have two separate optimizers optimize the policy-
    # and value networks.
    "_separate_vf_optimizer": False,
    # If _separate_vf_optimizer is True, define separate learning rate
    # for the value network.
    "_lr_vf": 0.0005,

    # Callback for APPO to use to update KL, target network periodically.
    # The input to the callback is the learner fetches dict.
    "after_train_step": None,

    # DEPRECATED:
    "num_data_loader_buffers": DEPRECATED_VALUE,
})
# __sphinx_doc_end__
# yapf: enable


class OverrideDefaultResourceRequest:
    @classmethod
    @override(Trainable)
    def default_resource_request(cls, config):
        cf = dict(cls._default_config, **config)

        eval_config = cf["evaluation_config"]

        # Return PlacementGroupFactory containing all needed resources
        # (already properly defined as device bundles).
        return PlacementGroupFactory(
            bundles=[{
                # Driver + Aggregation Workers:
                # Force to be on same node to maximize data bandwidth
                # between aggregation workers and the learner (driver).
                # Aggregation workers tree-aggregate experiences collected
                # from RolloutWorkers (n rollout workers map to m
                # aggregation workers, where m < n) and always use 1 CPU
                # each.
                "CPU": cf["num_cpus_for_driver"] +
                cf["num_aggregation_workers"],
                "GPU": 0 if cf["_fake_gpus"] else cf["num_gpus"],
            }] + [
                {
                    # RolloutWorkers.
                    "CPU": cf["num_cpus_per_worker"],
                    "GPU": cf["num_gpus_per_worker"],
                } for _ in range(cf["num_workers"])
            ] + ([
                {
                    # Evaluation (remote) workers.
                    # Note: The local eval worker is located on the driver CPU.
                    "CPU": eval_config.get("num_cpus_per_worker",
                                           cf["num_cpus_per_worker"]),
                    "GPU": eval_config.get("num_gpus_per_worker",
                                           cf["num_gpus_per_worker"]),
                } for _ in range(cf["evaluation_num_workers"])
            ] if cf["evaluation_interval"] else []),
            strategy=config.get("placement_strategy", "PACK"))


def make_learner_thread(local_worker, config):
    if not config["simple_optimizer"]:
        logger.info(
            "Enabling multi-GPU mode, {} GPUs, {} parallel tower-stacks".
            format(config["num_gpus"], config["num_multi_gpu_tower_stacks"]))
        num_stacks = config["num_multi_gpu_tower_stacks"]
        buffer_size = config["minibatch_buffer_size"]
        if num_stacks < buffer_size:
            logger.warning(
                "In multi-GPU mode you should have at least as many "
                "multi-GPU tower stacks (to load data into on one device) as "
                "you have stack-index slots in the buffer! You have "
                f"configured {num_stacks} stacks and a buffer of size "
                f"{buffer_size}. Setting "
                f"`minibatch_buffer_size={num_stacks}`.")
            config["minibatch_buffer_size"] = num_stacks

        learner_thread = MultiGPULearnerThread(
            local_worker,
            num_gpus=config["num_gpus"],
            lr=config["lr"],
            train_batch_size=config["train_batch_size"],
            num_multi_gpu_tower_stacks=config["num_multi_gpu_tower_stacks"],
            num_sgd_iter=config["num_sgd_iter"],
            learner_queue_size=config["learner_queue_size"],
            learner_queue_timeout=config["learner_queue_timeout"])
    else:
        learner_thread = LearnerThread(
            local_worker,
            minibatch_buffer_size=config["minibatch_buffer_size"],
            num_sgd_iter=config["num_sgd_iter"],
            learner_queue_size=config["learner_queue_size"],
            learner_queue_timeout=config["learner_queue_timeout"])
    return learner_thread


def get_policy_class(config):
    if config["framework"] == "torch":
        if config["vtrace"]:
            from ray.rllib.agents.impala.vtrace_torch_policy import \
                VTraceTorchPolicy
            return VTraceTorchPolicy
        else:
            from ray.rllib.agents.a3c.a3c_torch_policy import \
                A3CTorchPolicy
            return A3CTorchPolicy
    else:
        if config["vtrace"]:
            return VTraceTFPolicy
        else:
            from ray.rllib.agents.a3c.a3c_tf_policy import A3CTFPolicy
            return A3CTFPolicy


def validate_config(config):
    if config["num_data_loader_buffers"] != DEPRECATED_VALUE:
        deprecation_warning(
            "num_data_loader_buffers",
            "num_multi_gpu_tower_stacks",
            error=False)
        config["num_multi_gpu_tower_stacks"] = \
            config["num_data_loader_buffers"]

    if config["entropy_coeff"] < 0.0:
        raise ValueError("`entropy_coeff` must be >= 0.0!")

    # Check whether worker to aggregation-worker ratio makes sense.
    if config["num_aggregation_workers"] > config["num_workers"]:
        raise ValueError(
            "`num_aggregation_workers` must be smaller than or equal "
            "`num_workers`! Aggregation makes no sense otherwise.")
    elif config["num_aggregation_workers"] > \
            config["num_workers"] / 2:
        logger.warning(
            "`num_aggregation_workers` should be significantly smaller than"
            "`num_workers`! Try setting it to 0.5*`num_workers` or less.")

    # If two separate optimizers/loss terms used for tf, must also set
    # `_tf_policy_handles_more_than_one_loss` to True.
    if config["_separate_vf_optimizer"] is True:
        # Only supported to tf so far.
        # TODO(sven): Need to change APPO|IMPALATorchPolicies (and the models
        #  to return separate sets of weights in order to create the different
        #  torch optimizers).
        if config["framework"] not in ["tf", "tf2", "tfe"]:
            raise ValueError(
                "`_separate_vf_optimizer` only supported to tf so far!")
        if config["_tf_policy_handles_more_than_one_loss"] is False:
            logger.warning(
                "`_tf_policy_handles_more_than_one_loss` must be set to True, "
                "for TFPolicy to support more than one loss term/optimizer! "
                "Auto-setting it to True.")
            config["_tf_policy_handles_more_than_one_loss"] = True


# Update worker weights as they finish generating experiences.
class BroadcastUpdateLearnerWeights:
    def __init__(self, learner_thread, workers, broadcast_interval):
        self.learner_thread = learner_thread
        self.steps_since_broadcast = 0
        self.broadcast_interval = broadcast_interval
        self.workers = workers
        self.weights = workers.local_worker().get_weights()

    def __call__(self, item):
        actor, batch = item
        self.steps_since_broadcast += 1
        if (self.steps_since_broadcast >= self.broadcast_interval
                and self.learner_thread.weights_updated):
            self.weights = ray.put(self.workers.local_worker().get_weights())
            self.steps_since_broadcast = 0
            self.learner_thread.weights_updated = False
            # Update metrics.
            metrics = _get_shared_metrics()
            metrics.counters["num_weight_broadcasts"] += 1
        actor.set_weights.remote(self.weights, _get_global_vars())
        # Also update global vars of the local worker.
        self.workers.local_worker().set_global_vars(_get_global_vars())


def record_steps_trained(item):
    count, fetches = item
    metrics = _get_shared_metrics()
    # Manually update the steps trained counter since the learner thread
    # is executing outside the pipeline.
    metrics.counters[STEPS_TRAINED_THIS_ITER_COUNTER] = count
    metrics.counters[STEPS_TRAINED_COUNTER] += count
    return item


def gather_experiences_directly(workers, config):
    rollouts = ParallelRollouts(
        workers,
        mode="async",
        num_async=config["max_sample_requests_in_flight_per_worker"])

    # Augment with replay and concat to desired train batch size.
    train_batches = rollouts \
        .for_each(lambda batch: batch.decompress_if_needed()) \
        .for_each(MixInReplay(
            num_slots=config["replay_buffer_num_slots"],
            replay_proportion=config["replay_proportion"])) \
        .flatten() \
        .combine(
            ConcatBatches(
                min_batch_size=config["train_batch_size"],
                count_steps_by=config["multiagent"]["count_steps_by"],
            ))

    return train_batches


def execution_plan(workers, config, **kwargs):
    assert len(kwargs) == 0, (
        "IMPALA execution_plan does NOT take any additional parameters")

    if config["num_aggregation_workers"] > 0:
        train_batches = gather_experiences_tree_aggregation(workers, config)
    else:
        train_batches = gather_experiences_directly(workers, config)

    # Start the learner thread.
    learner_thread = make_learner_thread(workers.local_worker(), config)
    learner_thread.start()

    # This sub-flow sends experiences to the learner.
    enqueue_op = train_batches \
        .for_each(Enqueue(learner_thread.inqueue))
    # Only need to update workers if there are remote workers.
    if workers.remote_workers():
        enqueue_op = enqueue_op.zip_with_source_actor() \
            .for_each(BroadcastUpdateLearnerWeights(
                learner_thread, workers,
                broadcast_interval=config["broadcast_interval"]))

    # This sub-flow updates the steps trained counter based on learner output.
    dequeue_op = Dequeue(
            learner_thread.outqueue, check=learner_thread.is_alive) \
        .for_each(record_steps_trained)

    merged_op = Concurrently(
        [enqueue_op, dequeue_op], mode="async", output_indexes=[1])

    # Callback for APPO to use to update KL, target network periodically.
    # The input to the callback is the learner fetches dict.
    if config["after_train_step"]:
        merged_op = merged_op.for_each(lambda t: t[1]).for_each(
            config["after_train_step"](workers, config))

    return StandardMetricsReporting(merged_op, workers, config) \
        .for_each(learner_thread.add_learner_metrics)


ImpalaTrainer = build_trainer(
    name="IMPALA",
    default_config=DEFAULT_CONFIG,
    default_policy=VTraceTFPolicy,
    validate_config=validate_config,
    get_policy_class=get_policy_class,
    execution_plan=execution_plan,
    mixins=[OverrideDefaultResourceRequest])<|MERGE_RESOLUTION|>--- conflicted
+++ resolved
@@ -28,15 +28,12 @@
     "vtrace": True,
     "vtrace_clip_rho_threshold": 1.0,
     "vtrace_clip_pg_rho_threshold": 1.0,
-<<<<<<< HEAD
-=======
     # If True, drop the last timestep for the vtrace calculations, such that
     # all data goes into the calculations as [B x T-1] (+ the bootstrap value).
     # This is the default and legacy RLlib behavior, however, could potentially
     # have a destabilizing effect on learning, especially in sparse reward
     # or reward-at-goal environments.
     # False for not dropping the last timestep.
->>>>>>> 4cb23d1c
     "vtrace_drop_last_ts": True,
     # System params.
     #
