import logging
from typing import Optional, Type

import ray
from ray.rllib.agents.impala.default_config import DEFAULT_CONFIG
from ray.rllib.agents.impala.vtrace_tf_policy import VTraceTFPolicy
from ray.rllib.agents.trainer import Trainer
from ray.rllib.execution.learner_thread import LearnerThread
from ray.rllib.execution.multi_gpu_learner_thread import MultiGPULearnerThread
from ray.rllib.execution.tree_agg import gather_experiences_tree_aggregation
from ray.rllib.execution.common import (STEPS_TRAINED_COUNTER,
                                        STEPS_TRAINED_THIS_ITER_COUNTER,
                                        _get_global_vars, _get_shared_metrics)
from ray.rllib.execution.replay_ops import MixInReplay
from ray.rllib.execution.rollout_ops import ParallelRollouts, ConcatBatches
from ray.rllib.execution.concurrency_ops import Concurrently, Enqueue, Dequeue
from ray.rllib.execution.metric_ops import StandardMetricsReporting
from ray.rllib.policy.policy import Policy
from ray.rllib.utils.annotations import override
from ray.rllib.utils.deprecation import DEPRECATED_VALUE, deprecation_warning
from ray.rllib.utils.typing import PartialTrainerConfigDict, TrainerConfigDict
from ray.tune.utils.placement_groups import PlacementGroupFactory

logger = logging.getLogger(__name__)

<<<<<<< HEAD
=======
# yapf: disable
# __sphinx_doc_begin__
DEFAULT_CONFIG = with_common_config({
    # V-trace params (see vtrace_tf/torch.py).
    "vtrace": True,
    "vtrace_clip_rho_threshold": 1.0,
    "vtrace_clip_pg_rho_threshold": 1.0,
    # If True, drop the last timestep for the vtrace calculations, such that
    # all data goes into the calculations as [B x T-1] (+ the bootstrap value).
    # This is the default and legacy RLlib behavior, however, could potentially
    # have a destabilizing effect on learning, especially in sparse reward
    # or reward-at-goal environments.
    # False for not dropping the last timestep.
    "vtrace_drop_last_ts": True,
    # System params.
    #
    # == Overview of data flow in IMPALA ==
    # 1. Policy evaluation in parallel across `num_workers` actors produces
    #    batches of size `rollout_fragment_length * num_envs_per_worker`.
    # 2. If enabled, the replay buffer stores and produces batches of size
    #    `rollout_fragment_length * num_envs_per_worker`.
    # 3. If enabled, the minibatch ring buffer stores and replays batches of
    #    size `train_batch_size` up to `num_sgd_iter` times per batch.
    # 4. The learner thread executes data parallel SGD across `num_gpus` GPUs
    #    on batches of size `train_batch_size`.
    #
    "rollout_fragment_length": 50,
    "train_batch_size": 500,
    "min_iter_time_s": 10,
    "num_workers": 2,
    # Number of GPUs the learner should use.
    "num_gpus": 1,
    # For each stack of multi-GPU towers, how many slots should we reserve for
    # parallel data loading? Set this to >1 to load data into GPUs in
    # parallel. This will increase GPU memory usage proportionally with the
    # number of stacks.
    # Example:
    # 2 GPUs and `num_multi_gpu_tower_stacks=3`:
    # - One tower stack consists of 2 GPUs, each with a copy of the
    #   model/graph.
    # - Each of the stacks will create 3 slots for batch data on each of its
    #   GPUs, increasing memory requirements on each GPU by 3x.
    # - This enables us to preload data into these stacks while another stack
    #   is performing gradient calculations.
    "num_multi_gpu_tower_stacks": 1,
    # How many train batches should be retained for minibatching. This conf
    # only has an effect if `num_sgd_iter > 1`.
    "minibatch_buffer_size": 1,
    # Number of passes to make over each train batch.
    "num_sgd_iter": 1,
    # Set >0 to enable experience replay. Saved samples will be replayed with
    # a p:1 proportion to new data samples.
    "replay_proportion": 0.0,
    # Number of sample batches to store for replay. The number of transitions
    # saved total will be (replay_buffer_num_slots * rollout_fragment_length).
    "replay_buffer_num_slots": 0,
    # Max queue size for train batches feeding into the learner.
    "learner_queue_size": 16,
    # Wait for train batches to be available in minibatch buffer queue
    # this many seconds. This may need to be increased e.g. when training
    # with a slow environment.
    "learner_queue_timeout": 300,
    # Level of queuing for sampling.
    "max_sample_requests_in_flight_per_worker": 2,
    # Max number of workers to broadcast one set of weights to.
    "broadcast_interval": 1,
    # Use n (`num_aggregation_workers`) extra Actors for multi-level
    # aggregation of the data produced by the m RolloutWorkers
    # (`num_workers`). Note that n should be much smaller than m.
    # This can make sense if ingesting >2GB/s of samples, or if
    # the data requires decompression.
    "num_aggregation_workers": 0,

    # Learning params.
    "grad_clip": 40.0,
    # Either "adam" or "rmsprop".
    "opt_type": "adam",
    "lr": 0.0005,
    "lr_schedule": None,
    # `opt_type=rmsprop` settings.
    "decay": 0.99,
    "momentum": 0.0,
    "epsilon": 0.1,
    # Balancing the three losses.
    "vf_loss_coeff": 0.5,
    "entropy_coeff": 0.01,
    "entropy_coeff_schedule": None,
    # Set this to true to have two separate optimizers optimize the policy-
    # and value networks.
    "_separate_vf_optimizer": False,
    # If _separate_vf_optimizer is True, define separate learning rate
    # for the value network.
    "_lr_vf": 0.0005,

    # Callback for APPO to use to update KL, target network periodically.
    # The input to the callback is the learner fetches dict.
    "after_train_step": None,

    # DEPRECATED:
    "num_data_loader_buffers": DEPRECATED_VALUE,
})
# __sphinx_doc_end__
# yapf: enable


class OverrideDefaultResourceRequest:
    @classmethod
    @override(Trainable)
    def default_resource_request(cls, config):
        cf = dict(cls.get_default_config(), **config)

        eval_config = cf["evaluation_config"]

        # Return PlacementGroupFactory containing all needed resources
        # (already properly defined as device bundles).
        return PlacementGroupFactory(
            bundles=[{
                # Driver + Aggregation Workers:
                # Force to be on same node to maximize data bandwidth
                # between aggregation workers and the learner (driver).
                # Aggregation workers tree-aggregate experiences collected
                # from RolloutWorkers (n rollout workers map to m
                # aggregation workers, where m < n) and always use 1 CPU
                # each.
                "CPU": cf["num_cpus_for_driver"] +
                cf["num_aggregation_workers"],
                "GPU": 0 if cf["_fake_gpus"] else cf["num_gpus"],
            }] + [
                {
                    # RolloutWorkers.
                    "CPU": cf["num_cpus_per_worker"],
                    "GPU": cf["num_gpus_per_worker"],
                } for _ in range(cf["num_workers"])
            ] + ([
                {
                    # Evaluation (remote) workers.
                    # Note: The local eval worker is located on the driver CPU.
                    "CPU": eval_config.get("num_cpus_per_worker",
                                           cf["num_cpus_per_worker"]),
                    "GPU": eval_config.get("num_gpus_per_worker",
                                           cf["num_gpus_per_worker"]),
                } for _ in range(cf["evaluation_num_workers"])
            ] if cf["evaluation_interval"] else []),
            strategy=config.get("placement_strategy", "PACK"))

>>>>>>> 414737b7

def make_learner_thread(local_worker, config):
    if not config["simple_optimizer"]:
        logger.info(
            "Enabling multi-GPU mode, {} GPUs, {} parallel tower-stacks".
            format(config["num_gpus"], config["num_multi_gpu_tower_stacks"]))
        num_stacks = config["num_multi_gpu_tower_stacks"]
        buffer_size = config["minibatch_buffer_size"]
        if num_stacks < buffer_size:
            logger.warning(
                "In multi-GPU mode you should have at least as many "
                "multi-GPU tower stacks (to load data into on one device) as "
                "you have stack-index slots in the buffer! You have "
                f"configured {num_stacks} stacks and a buffer of size "
                f"{buffer_size}. Setting "
                f"`minibatch_buffer_size={num_stacks}`.")
            config["minibatch_buffer_size"] = num_stacks

        learner_thread = MultiGPULearnerThread(
            local_worker,
            num_gpus=config["num_gpus"],
            lr=config["lr"],
            train_batch_size=config["train_batch_size"],
            num_multi_gpu_tower_stacks=config["num_multi_gpu_tower_stacks"],
            num_sgd_iter=config["num_sgd_iter"],
            learner_queue_size=config["learner_queue_size"],
            learner_queue_timeout=config["learner_queue_timeout"])
    else:
        learner_thread = LearnerThread(
            local_worker,
            minibatch_buffer_size=config["minibatch_buffer_size"],
            num_sgd_iter=config["num_sgd_iter"],
            learner_queue_size=config["learner_queue_size"],
            learner_queue_timeout=config["learner_queue_timeout"])
    return learner_thread


def gather_experiences_directly(workers, config):
    rollouts = ParallelRollouts(
        workers,
        mode="async",
        num_async=config["max_sample_requests_in_flight_per_worker"])

    # Augment with replay and concat to desired train batch size.
    train_batches = rollouts \
        .for_each(lambda batch: batch.decompress_if_needed()) \
        .for_each(MixInReplay(
            num_slots=config["replay_buffer_num_slots"],
            replay_proportion=config["replay_proportion"])) \
        .flatten() \
        .combine(
            ConcatBatches(
                min_batch_size=config["train_batch_size"],
                count_steps_by=config["multiagent"]["count_steps_by"],
            ))

    return train_batches


# Update worker weights as they finish generating experiences.
class BroadcastUpdateLearnerWeights:
    def __init__(self, learner_thread, workers, broadcast_interval):
        self.learner_thread = learner_thread
        self.steps_since_broadcast = 0
        self.broadcast_interval = broadcast_interval
        self.workers = workers
        self.weights = workers.local_worker().get_weights()

    def __call__(self, item):
        actor, batch = item
        self.steps_since_broadcast += 1
        if (self.steps_since_broadcast >= self.broadcast_interval
                and self.learner_thread.weights_updated):
            self.weights = ray.put(self.workers.local_worker().get_weights())
            self.steps_since_broadcast = 0
            self.learner_thread.weights_updated = False
            # Update metrics.
            metrics = _get_shared_metrics()
            metrics.counters["num_weight_broadcasts"] += 1
        actor.set_weights.remote(self.weights, _get_global_vars())
        # Also update global vars of the local worker.
        self.workers.local_worker().set_global_vars(_get_global_vars())


class ImpalaTrainer(Trainer):
    @override(Trainer)
    def get_default_policy_class(self, config: PartialTrainerConfigDict) -> \
            Optional[Type[Policy]]:
        if config["framework"] == "torch":
            if config["vtrace"]:
                from ray.rllib.agents.impala.vtrace_torch_policy import \
                    VTraceTorchPolicy
                return VTraceTorchPolicy
            else:
                from ray.rllib.agents.a3c.a3c_torch_policy import \
                    A3CTorchPolicy
                return A3CTorchPolicy
        else:
            if config["vtrace"]:
                return VTraceTFPolicy
            else:
                from ray.rllib.agents.a3c.a3c_tf_policy import A3CTFPolicy
                return A3CTFPolicy

    @override(Trainer)
    def get_default_config(cls) -> TrainerConfigDict:
        return DEFAULT_CONFIG

    @override(Trainer)
    def validate_config(self, config):
        # Call the super class' validation method first.
        super().validate_config(config)

        # Check the IMPALA specific config.

        if config["num_data_loader_buffers"] != DEPRECATED_VALUE:
            deprecation_warning(
                "num_data_loader_buffers",
                "num_multi_gpu_tower_stacks",
                error=False)
            config["num_multi_gpu_tower_stacks"] = \
                config["num_data_loader_buffers"]

        if config["entropy_coeff"] < 0.0:
            raise ValueError("`entropy_coeff` must be >= 0.0!")

        # Check whether worker to aggregation-worker ratio makes sense.
        if config["num_aggregation_workers"] > config["num_workers"]:
            raise ValueError(
                "`num_aggregation_workers` must be smaller than or equal "
                "`num_workers`! Aggregation makes no sense otherwise.")
        elif config["num_aggregation_workers"] > \
                config["num_workers"] / 2:
            logger.warning(
                "`num_aggregation_workers` should be significantly smaller "
                "than `num_workers`! Try setting it to 0.5*`num_workers` or "
                "less.")

        # If two separate optimizers/loss terms used for tf, must also set
        # `_tf_policy_handles_more_than_one_loss` to True.
        if config["_separate_vf_optimizer"] is True:
            # Only supported to tf so far.
            # TODO(sven): Need to change APPO|IMPALATorchPolicies (and the
            #  models to return separate sets of weights in order to create
            #  the different torch optimizers).
            if config["framework"] not in ["tf", "tf2", "tfe"]:
                raise ValueError(
                    "`_separate_vf_optimizer` only supported to tf so far!")
            if config["_tf_policy_handles_more_than_one_loss"] is False:
                logger.warning(
                    "`_tf_policy_handles_more_than_one_loss` must be set to "
                    "True, for TFPolicy to support more than one loss "
                    "term/optimizer! Auto-setting it to True.")
                config["_tf_policy_handles_more_than_one_loss"] = True

    @staticmethod
    @override(Trainer)
    def execution_plan(workers, config, **kwargs):
        assert len(kwargs) == 0, (
            "IMPALA execution_plan does NOT take any additional parameters")

        if config["num_aggregation_workers"] > 0:
            train_batches = gather_experiences_tree_aggregation(
                workers, config)
        else:
            train_batches = gather_experiences_directly(workers, config)

        # Start the learner thread.
        learner_thread = make_learner_thread(workers.local_worker(), config)
        learner_thread.start()

        # This sub-flow sends experiences to the learner.
        enqueue_op = train_batches \
            .for_each(Enqueue(learner_thread.inqueue))
        # Only need to update workers if there are remote workers.
        if workers.remote_workers():
            enqueue_op = enqueue_op.zip_with_source_actor() \
                .for_each(BroadcastUpdateLearnerWeights(
                    learner_thread, workers,
                    broadcast_interval=config["broadcast_interval"]))

        def record_steps_trained(item):
            count, fetches = item
            metrics = _get_shared_metrics()
            # Manually update the steps trained counter since the learner
            # thread is executing outside the pipeline.
            metrics.counters[STEPS_TRAINED_THIS_ITER_COUNTER] = count
            metrics.counters[STEPS_TRAINED_COUNTER] += count
            return item

        # This sub-flow updates the steps trained counter based on learner
        # output.
        dequeue_op = Dequeue(
            learner_thread.outqueue, check=learner_thread.is_alive) \
            .for_each(record_steps_trained)

        merged_op = Concurrently(
            [enqueue_op, dequeue_op], mode="async", output_indexes=[1])

        # Callback for APPO to use to update KL, target network periodically.
        # The input to the callback is the learner fetches dict.
        if config["after_train_step"]:
            merged_op = merged_op.for_each(lambda t: t[1]).for_each(
                config["after_train_step"](workers, config))

        return StandardMetricsReporting(merged_op, workers, config) \
            .for_each(learner_thread.add_learner_metrics)

    @classmethod
    @override(Trainer)
    def default_resource_request(cls, config):
        cf = dict(cls._default_config, **config)

        eval_config = cf["evaluation_config"]

        # Return PlacementGroupFactory containing all needed resources
        # (already properly defined as device bundles).
        return PlacementGroupFactory(
            bundles=[{
                # Driver + Aggregation Workers:
                # Force to be on same node to maximize data bandwidth
                # between aggregation workers and the learner (driver).
                # Aggregation workers tree-aggregate experiences collected
                # from RolloutWorkers (n rollout workers map to m
                # aggregation workers, where m < n) and always use 1 CPU
                # each.
                "CPU": cf["num_cpus_for_driver"] +
                cf["num_aggregation_workers"],
                "GPU": 0 if cf["_fake_gpus"] else cf["num_gpus"],
            }] + [
                {
                    # RolloutWorkers.
                    "CPU": cf["num_cpus_per_worker"],
                    "GPU": cf["num_gpus_per_worker"],
                } for _ in range(cf["num_workers"])
            ] + ([
                {
                    # Evaluation (remote) workers.
                    # Note: The local eval worker is located on the driver
                    # CPU.
                    "CPU": eval_config.get("num_cpus_per_worker",
                                           cf["num_cpus_per_worker"]),
                    "GPU": eval_config.get("num_gpus_per_worker",
                                           cf["num_gpus_per_worker"]),
                } for _ in range(cf["evaluation_num_workers"])
            ] if cf["evaluation_interval"] else []),
            strategy=config.get("placement_strategy", "PACK"))<|MERGE_RESOLUTION|>--- conflicted
+++ resolved
@@ -2,9 +2,8 @@
 from typing import Optional, Type
 
 import ray
-from ray.rllib.agents.impala.default_config import DEFAULT_CONFIG
 from ray.rllib.agents.impala.vtrace_tf_policy import VTraceTFPolicy
-from ray.rllib.agents.trainer import Trainer
+from ray.rllib.agents.trainer import Trainer, with_common_config
 from ray.rllib.execution.learner_thread import LearnerThread
 from ray.rllib.execution.multi_gpu_learner_thread import MultiGPULearnerThread
 from ray.rllib.execution.tree_agg import gather_experiences_tree_aggregation
@@ -23,8 +22,6 @@
 
 logger = logging.getLogger(__name__)
 
-<<<<<<< HEAD
-=======
 # yapf: disable
 # __sphinx_doc_begin__
 DEFAULT_CONFIG = with_common_config({
@@ -130,48 +127,6 @@
 # yapf: enable
 
 
-class OverrideDefaultResourceRequest:
-    @classmethod
-    @override(Trainable)
-    def default_resource_request(cls, config):
-        cf = dict(cls.get_default_config(), **config)
-
-        eval_config = cf["evaluation_config"]
-
-        # Return PlacementGroupFactory containing all needed resources
-        # (already properly defined as device bundles).
-        return PlacementGroupFactory(
-            bundles=[{
-                # Driver + Aggregation Workers:
-                # Force to be on same node to maximize data bandwidth
-                # between aggregation workers and the learner (driver).
-                # Aggregation workers tree-aggregate experiences collected
-                # from RolloutWorkers (n rollout workers map to m
-                # aggregation workers, where m < n) and always use 1 CPU
-                # each.
-                "CPU": cf["num_cpus_for_driver"] +
-                cf["num_aggregation_workers"],
-                "GPU": 0 if cf["_fake_gpus"] else cf["num_gpus"],
-            }] + [
-                {
-                    # RolloutWorkers.
-                    "CPU": cf["num_cpus_per_worker"],
-                    "GPU": cf["num_gpus_per_worker"],
-                } for _ in range(cf["num_workers"])
-            ] + ([
-                {
-                    # Evaluation (remote) workers.
-                    # Note: The local eval worker is located on the driver CPU.
-                    "CPU": eval_config.get("num_cpus_per_worker",
-                                           cf["num_cpus_per_worker"]),
-                    "GPU": eval_config.get("num_gpus_per_worker",
-                                           cf["num_gpus_per_worker"]),
-                } for _ in range(cf["evaluation_num_workers"])
-            ] if cf["evaluation_interval"] else []),
-            strategy=config.get("placement_strategy", "PACK"))
-
->>>>>>> 414737b7
-
 def make_learner_thread(local_worker, config):
     if not config["simple_optimizer"]:
         logger.info(
