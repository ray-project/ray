import copy
import logging
import os
import random
from typing import List

import ray
from ray.rllib.agents.a3c.a3c_tf_policy import A3CTFPolicy
from ray.rllib.agents.impala.vtrace_tf_policy import VTraceTFPolicy
from ray.rllib.agents.trainer import Trainer, with_common_config
from ray.rllib.agents.trainer_template import build_trainer
from ray.rllib.execution.common import STEPS_TRAINED_COUNTER, \
    STEPS_SAMPLED_COUNTER, SampleBatchType
from ray.rllib.execution.rollout_ops import ParallelRollouts, ConcatBatches
from ray.rllib.execution.concurrency_ops import Concurrently, Enqueue, Dequeue
from ray.rllib.execution.metric_ops import StandardMetricsReporting
from ray.rllib.optimizers import AsyncSamplesOptimizer
from ray.rllib.optimizers.aso_tree_aggregator import TreeAggregator
from ray.rllib.optimizers.aso_learner import LearnerThread
from ray.rllib.optimizers.aso_multi_gpu_learner import TFMultiGPULearner
from ray.rllib.utils.actors import create_colocated
from ray.rllib.utils.annotations import override
from ray.tune.trainable import Trainable
from ray.tune.resources import Resources
from ray.util.iter import LocalIterator, ParallelIterator, \
    ParallelIteratorWorker, from_actors

logger = logging.getLogger(__name__)

# yapf: disable
# __sphinx_doc_begin__
DEFAULT_CONFIG = with_common_config({
    # V-trace params (see vtrace_tf/torch.py).
    "vtrace": True,
    "vtrace_clip_rho_threshold": 1.0,
    "vtrace_clip_pg_rho_threshold": 1.0,
    # System params.
    #
    # == Overview of data flow in IMPALA ==
    # 1. Policy evaluation in parallel across `num_workers` actors produces
    #    batches of size `rollout_fragment_length * num_envs_per_worker`.
    # 2. If enabled, the replay buffer stores and produces batches of size
    #    `rollout_fragment_length * num_envs_per_worker`.
    # 3. If enabled, the minibatch ring buffer stores and replays batches of
    #    size `train_batch_size` up to `num_sgd_iter` times per batch.
    # 4. The learner thread executes data parallel SGD across `num_gpus` GPUs
    #    on batches of size `train_batch_size`.
    #
    "rollout_fragment_length": 50,
    "train_batch_size": 500,
    "min_iter_time_s": 10,
    "num_workers": 2,
    # number of GPUs the learner should use.
    "num_gpus": 1,
    # set >1 to load data into GPUs in parallel. Increases GPU memory usage
    # proportionally with the number of buffers.
    "num_data_loader_buffers": 1,
    # how many train batches should be retained for minibatching. This conf
    # only has an effect if `num_sgd_iter > 1`.
    "minibatch_buffer_size": 1,
    # number of passes to make over each train batch
    "num_sgd_iter": 1,
    # set >0 to enable experience replay. Saved samples will be replayed with
    # a p:1 proportion to new data samples.
    "replay_proportion": 0.0,
    # number of sample batches to store for replay. The number of transitions
    # saved total will be (replay_buffer_num_slots * rollout_fragment_length).
    "replay_buffer_num_slots": 0,
    # max queue size for train batches feeding into the learner
    "learner_queue_size": 16,
    # wait for train batches to be available in minibatch buffer queue
    # this many seconds. This may need to be increased e.g. when training
    # with a slow environment
    "learner_queue_timeout": 300,
    # level of queuing for sampling.
    "max_sample_requests_in_flight_per_worker": 2,
    # max number of workers to broadcast one set of weights to
    "broadcast_interval": 1,
    # use intermediate actors for multi-level aggregation. This can make sense
    # if ingesting >2GB/s of samples, or if the data requires decompression.
    "num_aggregation_workers": 0,

    # Learning params.
    "grad_clip": 40.0,
    # either "adam" or "rmsprop"
    "opt_type": "adam",
    "lr": 0.0005,
    "lr_schedule": None,
    # rmsprop considered
    "decay": 0.99,
    "momentum": 0.0,
    "epsilon": 0.1,
    # balancing the three losses
    "vf_loss_coeff": 0.5,
    "entropy_coeff": 0.01,
    "entropy_coeff_schedule": None,
})
# __sphinx_doc_end__
# yapf: enable


def defer_make_workers(trainer, env_creator, policy, config):
    # Defer worker creation to after the optimizer has been created.
    return trainer._make_workers(env_creator, policy, config, 0)


def make_aggregators_and_optimizer(workers, config):
    if config["num_aggregation_workers"] > 0:
        # Create co-located aggregator actors first for placement pref
        aggregators = TreeAggregator.precreate_aggregators(
            config["num_aggregation_workers"])
    else:
        aggregators = None
    workers.add_workers(config["num_workers"])

    optimizer = AsyncSamplesOptimizer(
        workers,
        lr=config["lr"],
        num_gpus=config["num_gpus"],
        rollout_fragment_length=config["rollout_fragment_length"],
        train_batch_size=config["train_batch_size"],
        replay_buffer_num_slots=config["replay_buffer_num_slots"],
        replay_proportion=config["replay_proportion"],
        num_data_loader_buffers=config["num_data_loader_buffers"],
        max_sample_requests_in_flight_per_worker=config[
            "max_sample_requests_in_flight_per_worker"],
        broadcast_interval=config["broadcast_interval"],
        num_sgd_iter=config["num_sgd_iter"],
        minibatch_buffer_size=config["minibatch_buffer_size"],
        num_aggregation_workers=config["num_aggregation_workers"],
        learner_queue_size=config["learner_queue_size"],
        learner_queue_timeout=config["learner_queue_timeout"],
        **config["optimizer"])

    if aggregators:
        # Assign the pre-created aggregators to the optimizer
        optimizer.aggregator.init(aggregators)
    return optimizer


class OverrideDefaultResourceRequest:
    @classmethod
    @override(Trainable)
    def default_resource_request(cls, config):
        cf = dict(cls._default_config, **config)
        Trainer._validate_config(cf)
        return Resources(
            cpu=cf["num_cpus_for_driver"],
            gpu=cf["num_gpus"],
            memory=cf["memory"],
            object_store_memory=cf["object_store_memory"],
            extra_cpu=cf["num_cpus_per_worker"] * cf["num_workers"] +
            cf["num_aggregation_workers"],
            extra_gpu=cf["num_gpus_per_worker"] * cf["num_workers"],
            extra_memory=cf["memory_per_worker"] * cf["num_workers"],
            extra_object_store_memory=cf["object_store_memory_per_worker"] *
            cf["num_workers"])


<<<<<<< HEAD
def make_learner_thread(local_worker, config):
    if config["num_gpus"] > 1 or config["num_data_loader_buffers"] > 1:
        logger.info(
            "Enabling multi-GPU mode, {} GPUs, {} parallel loaders".format(
                config["num_gpus"], config["num_data_loader_buffers"]))
        if config["num_data_loader_buffers"] < config["minibatch_buffer_size"]:
            raise ValueError(
                "In multi-gpu mode you must have at least as many "
                "parallel data loader buffers as minibatch buffers: "
                "{} vs {}".format(config["num_data_loader_buffers"],
                                  config["minibatch_buffer_size"]))
        learner_thread = TFMultiGPULearner(
            local_worker,
            num_gpus=config["num_gpus"],
            lr=config["lr"],
            train_batch_size=config["train_batch_size"],
            num_data_loader_buffers=config["num_data_loader_buffers"],
            minibatch_buffer_size=config["minibatch_buffer_size"],
            num_sgd_iter=config["num_sgd_iter"],
            learner_queue_size=config["learner_queue_size"],
            learner_queue_timeout=config["learner_queue_timeout"])
    else:
        learner_thread = LearnerThread(
            local_worker,
            minibatch_buffer_size=config["minibatch_buffer_size"],
            num_sgd_iter=config["num_sgd_iter"],
            learner_queue_size=config["learner_queue_size"],
            learner_queue_timeout=config["learner_queue_timeout"])
    return learner_thread


# Mix in replay to a stream of experiences.
class MixInReplay:
    def __init__(self, num_slots, replay_proportion):
        if replay_proportion > 0 and num_slots == 0:
            raise ValueError(
                "You must set num_slots > 0 if replay_proportion > 0.")
        self.num_slots = num_slots
        self.replay_proportion = replay_proportion
        self.replay_batches = []
        self.replay_index = 0

    def __call__(self, sample_batch):
        output_batches = [sample_batch]
        if self.num_slots <= 0:
            return output_batches  # Replay is disabled.

        # Put in replay buffer if enabled.
        if len(self.replay_batches) < self.num_slots:
            self.replay_batches.append(sample_batch)
        else:
            self.replay_batches[self.replay_index] = sample_batch
            self.replay_index += 1
            self.replay_index %= self.num_slots

        # Replay with some probability.
        f = self.replay_proportion
        while random.random() < f:
            f -= 1
            replay_batch = random.choice(self.replay_batches)
            output_batches.append(replay_batch)

        return output_batches


# Update worker weights as they finish generating experiences.
class UpdateWorkerWeights:
    def __init__(self, learner_thread, workers, broadcast_interval):
        self.learner_thread = learner_thread
        self.steps_since_broadcast = 0
        self.broadcast_interval = broadcast_interval
        self.workers = workers
        self.weights = workers.local_worker().get_weights()

    def __call__(self, item):
        actor, batch = item
        self.steps_since_broadcast += 1
        if (self.steps_since_broadcast >= self.broadcast_interval
                and self.learner_thread.weights_updated):
            self.weights = ray.put(self.workers.local_worker().get_weights())
            self.steps_since_broadcast = 0
            self.learner_thread.weights_updated = False
            # Update metrics.
            metrics = LocalIterator.get_metrics()
            metrics.counters["num_weight_broadcasts"] += 1
        actor.set_weights.remote(self.weights)


def record_steps_trained(count):
    metrics = LocalIterator.get_metrics()
    # Manually update the steps trained counter since the learner thread
    # is executing outside the pipeline.
    metrics.counters[STEPS_TRAINED_COUNTER] += count


def gather_experiences_directly(workers, config):
    rollouts = ParallelRollouts(
        workers,
        mode="async",
        async_queue_depth=config["max_sample_requests_in_flight_per_worker"])

    # Augment with replay and concat to desired train batch size.
    train_batches = rollouts \
        .for_each(lambda batch: batch.decompress_if_needed()) \
        .for_each(MixInReplay(
            num_slots=config["replay_buffer_num_slots"],
            replay_proportion=config["replay_proportion"])) \
        .flatten() \
        .combine(
            ConcatBatches(min_batch_size=config["train_batch_size"]))

    return train_batches


@ray.remote(num_cpus=0)
class Aggregator(ParallelIteratorWorker):
    def __init__(self, config: dict,
                 rollout_group: "ParallelIterator[SampleBatchType]"):
        self.weights = None

        def generator():
            it = rollout_group.gather_async(async_queue_depth=config[
                "max_sample_requests_in_flight_per_worker"])

            # Update the rollout worker with our latest policy weights.
            def update_worker(item):
                worker, batch = item
                if self.weights:
                    worker.set_weights.remote(self.weights)
                return batch

            # Augment with replay and concat to desired train batch size.
            it = it.zip_with_source_actor() \
                .for_each(update_worker) \
                .for_each(lambda batch: batch.decompress_if_needed()) \
                .for_each(MixInReplay(
                    num_slots=config["replay_buffer_num_slots"],
                    replay_proportion=config["replay_proportion"])) \
                .flatten() \
                .combine(
                    ConcatBatches(
                        min_batch_size=config["train_batch_size"]))

            for train_batch in it:
                yield train_batch

        super().__init__(generator, repeat=False)

    def get_host(self):
        return os.uname()[1]

    def set_weights(self, weights):
        self.weights = weights


def gather_experiences_tree_aggregation(workers, config):
    rollouts = ParallelRollouts(workers, mode="raw")

    # Divide up the workers between aggregators.
    worker_assignments = [[] for _ in range(config["num_aggregation_workers"])]
    i = 0
    for w in range(len(workers.remote_workers())):
        worker_assignments[i].append(w)
        i += 1
        i %= len(worker_assignments)
    logger.info("Worker assignments: {}".format(worker_assignments))

    # Create parallel iterators that represent each aggregation group.
    rollout_groups: List["ParallelIterator[SampleBatchType]"] = [
        rollouts.select_shards(assigned) for assigned in worker_assignments
    ]

    # This spawns |num_aggregation_workers| intermediate actors that aggregate
    # experiences in parallel. We force colocation on the same node to maximize
    # data bandwidth between them and the driver.
    train_batches = from_actors([
        create_colocated(Aggregator, [config, g], 1)[0] for g in rollout_groups
    ])

    # TODO(ekl) properly account for replay.
    def record_steps_sampled(batch):
        metrics = LocalIterator.get_metrics()
        metrics.counters[STEPS_SAMPLED_COUNTER] += batch.count
        return batch

    return train_batches.gather_async().for_each(record_steps_sampled)


# Experimental distributed execution impl; enable with "use_exec_api": True.
def execution_plan(workers, config):
    if config["num_aggregation_workers"] > 0:
        train_batches = gather_experiences_tree_aggregation(workers, config)
    else:
        train_batches = gather_experiences_directly(workers, config)

    # Start the learner thread.
    learner_thread = make_learner_thread(workers.local_worker(), config)
    learner_thread.start()

    # This sub-flow sends experiences to the learner.
    enqueue_op = train_batches \
        .for_each(Enqueue(learner_thread.inqueue)) \
        .zip_with_source_actor() \
        .for_each(UpdateWorkerWeights(
            learner_thread, workers,
            broadcast_interval=config["broadcast_interval"]))

    # This sub-flow updates the steps trained counter based on learner output.
    dequeue_op = Dequeue(
            learner_thread.outqueue, check=learner_thread.is_alive) \
        .for_each(record_steps_trained)

    merged_op = Concurrently(
        [enqueue_op, dequeue_op], mode="async", output_indexes=[1])

    def add_learner_metrics(result):
        def timer_to_ms(timer):
            return round(1000 * timer.mean, 3)

        result["info"].update({
            "learner_queue": learner_thread.learner_queue_size.stats(),
            "learner": copy.deepcopy(learner_thread.stats),
            "timing_breakdown": {
                "learner_grad_time_ms": timer_to_ms(learner_thread.grad_timer),
                "learner_load_time_ms": timer_to_ms(learner_thread.load_timer),
                "learner_load_wait_time_ms": timer_to_ms(
                    learner_thread.load_wait_timer),
                "learner_dequeue_time_ms": timer_to_ms(
                    learner_thread.queue_timer),
            }
        })
        return result

    return StandardMetricsReporting(merged_op, workers, config) \
        .for_each(add_learner_metrics)
=======
def get_policy_class(config):
    if config["use_pytorch"]:
        if config["vtrace"]:
            from ray.rllib.agents.impala.vtrace_torch_policy import \
                VTraceTorchPolicy
            return VTraceTorchPolicy
        else:
            from ray.rllib.agents.a3c.a3c_torch_policy import \
                A3CTorchPolicy
            return A3CTorchPolicy
    else:
        if config["vtrace"]:
            return VTraceTFPolicy
        else:
            return A3CTFPolicy


def validate_config(config):
    if config["entropy_coeff"] < 0.0:
        raise DeprecationWarning("`entropy_coeff` must be >= 0.0!")

    if config["vtrace"] and not config["in_evaluation"]:
        if config["batch_mode"] != "truncate_episodes":
            raise ValueError(
                "Must use `batch_mode`=truncate_episodes if `vtrace` is True.")
>>>>>>> cc7bd665


ImpalaTrainer = build_trainer(
    name="IMPALA",
    default_config=DEFAULT_CONFIG,
    default_policy=VTraceTFPolicy,
    validate_config=validate_config,
    get_policy_class=get_policy_class,
    make_workers=defer_make_workers,
    make_policy_optimizer=make_aggregators_and_optimizer,
    execution_plan=execution_plan,
    mixins=[OverrideDefaultResourceRequest])<|MERGE_RESOLUTION|>--- conflicted
+++ resolved
@@ -157,7 +157,6 @@
             cf["num_workers"])
 
 
-<<<<<<< HEAD
 def make_learner_thread(local_worker, config):
     if config["num_gpus"] > 1 or config["num_data_loader_buffers"] > 1:
         logger.info(
@@ -189,211 +188,6 @@
     return learner_thread
 
 
-# Mix in replay to a stream of experiences.
-class MixInReplay:
-    def __init__(self, num_slots, replay_proportion):
-        if replay_proportion > 0 and num_slots == 0:
-            raise ValueError(
-                "You must set num_slots > 0 if replay_proportion > 0.")
-        self.num_slots = num_slots
-        self.replay_proportion = replay_proportion
-        self.replay_batches = []
-        self.replay_index = 0
-
-    def __call__(self, sample_batch):
-        output_batches = [sample_batch]
-        if self.num_slots <= 0:
-            return output_batches  # Replay is disabled.
-
-        # Put in replay buffer if enabled.
-        if len(self.replay_batches) < self.num_slots:
-            self.replay_batches.append(sample_batch)
-        else:
-            self.replay_batches[self.replay_index] = sample_batch
-            self.replay_index += 1
-            self.replay_index %= self.num_slots
-
-        # Replay with some probability.
-        f = self.replay_proportion
-        while random.random() < f:
-            f -= 1
-            replay_batch = random.choice(self.replay_batches)
-            output_batches.append(replay_batch)
-
-        return output_batches
-
-
-# Update worker weights as they finish generating experiences.
-class UpdateWorkerWeights:
-    def __init__(self, learner_thread, workers, broadcast_interval):
-        self.learner_thread = learner_thread
-        self.steps_since_broadcast = 0
-        self.broadcast_interval = broadcast_interval
-        self.workers = workers
-        self.weights = workers.local_worker().get_weights()
-
-    def __call__(self, item):
-        actor, batch = item
-        self.steps_since_broadcast += 1
-        if (self.steps_since_broadcast >= self.broadcast_interval
-                and self.learner_thread.weights_updated):
-            self.weights = ray.put(self.workers.local_worker().get_weights())
-            self.steps_since_broadcast = 0
-            self.learner_thread.weights_updated = False
-            # Update metrics.
-            metrics = LocalIterator.get_metrics()
-            metrics.counters["num_weight_broadcasts"] += 1
-        actor.set_weights.remote(self.weights)
-
-
-def record_steps_trained(count):
-    metrics = LocalIterator.get_metrics()
-    # Manually update the steps trained counter since the learner thread
-    # is executing outside the pipeline.
-    metrics.counters[STEPS_TRAINED_COUNTER] += count
-
-
-def gather_experiences_directly(workers, config):
-    rollouts = ParallelRollouts(
-        workers,
-        mode="async",
-        async_queue_depth=config["max_sample_requests_in_flight_per_worker"])
-
-    # Augment with replay and concat to desired train batch size.
-    train_batches = rollouts \
-        .for_each(lambda batch: batch.decompress_if_needed()) \
-        .for_each(MixInReplay(
-            num_slots=config["replay_buffer_num_slots"],
-            replay_proportion=config["replay_proportion"])) \
-        .flatten() \
-        .combine(
-            ConcatBatches(min_batch_size=config["train_batch_size"]))
-
-    return train_batches
-
-
-@ray.remote(num_cpus=0)
-class Aggregator(ParallelIteratorWorker):
-    def __init__(self, config: dict,
-                 rollout_group: "ParallelIterator[SampleBatchType]"):
-        self.weights = None
-
-        def generator():
-            it = rollout_group.gather_async(async_queue_depth=config[
-                "max_sample_requests_in_flight_per_worker"])
-
-            # Update the rollout worker with our latest policy weights.
-            def update_worker(item):
-                worker, batch = item
-                if self.weights:
-                    worker.set_weights.remote(self.weights)
-                return batch
-
-            # Augment with replay and concat to desired train batch size.
-            it = it.zip_with_source_actor() \
-                .for_each(update_worker) \
-                .for_each(lambda batch: batch.decompress_if_needed()) \
-                .for_each(MixInReplay(
-                    num_slots=config["replay_buffer_num_slots"],
-                    replay_proportion=config["replay_proportion"])) \
-                .flatten() \
-                .combine(
-                    ConcatBatches(
-                        min_batch_size=config["train_batch_size"]))
-
-            for train_batch in it:
-                yield train_batch
-
-        super().__init__(generator, repeat=False)
-
-    def get_host(self):
-        return os.uname()[1]
-
-    def set_weights(self, weights):
-        self.weights = weights
-
-
-def gather_experiences_tree_aggregation(workers, config):
-    rollouts = ParallelRollouts(workers, mode="raw")
-
-    # Divide up the workers between aggregators.
-    worker_assignments = [[] for _ in range(config["num_aggregation_workers"])]
-    i = 0
-    for w in range(len(workers.remote_workers())):
-        worker_assignments[i].append(w)
-        i += 1
-        i %= len(worker_assignments)
-    logger.info("Worker assignments: {}".format(worker_assignments))
-
-    # Create parallel iterators that represent each aggregation group.
-    rollout_groups: List["ParallelIterator[SampleBatchType]"] = [
-        rollouts.select_shards(assigned) for assigned in worker_assignments
-    ]
-
-    # This spawns |num_aggregation_workers| intermediate actors that aggregate
-    # experiences in parallel. We force colocation on the same node to maximize
-    # data bandwidth between them and the driver.
-    train_batches = from_actors([
-        create_colocated(Aggregator, [config, g], 1)[0] for g in rollout_groups
-    ])
-
-    # TODO(ekl) properly account for replay.
-    def record_steps_sampled(batch):
-        metrics = LocalIterator.get_metrics()
-        metrics.counters[STEPS_SAMPLED_COUNTER] += batch.count
-        return batch
-
-    return train_batches.gather_async().for_each(record_steps_sampled)
-
-
-# Experimental distributed execution impl; enable with "use_exec_api": True.
-def execution_plan(workers, config):
-    if config["num_aggregation_workers"] > 0:
-        train_batches = gather_experiences_tree_aggregation(workers, config)
-    else:
-        train_batches = gather_experiences_directly(workers, config)
-
-    # Start the learner thread.
-    learner_thread = make_learner_thread(workers.local_worker(), config)
-    learner_thread.start()
-
-    # This sub-flow sends experiences to the learner.
-    enqueue_op = train_batches \
-        .for_each(Enqueue(learner_thread.inqueue)) \
-        .zip_with_source_actor() \
-        .for_each(UpdateWorkerWeights(
-            learner_thread, workers,
-            broadcast_interval=config["broadcast_interval"]))
-
-    # This sub-flow updates the steps trained counter based on learner output.
-    dequeue_op = Dequeue(
-            learner_thread.outqueue, check=learner_thread.is_alive) \
-        .for_each(record_steps_trained)
-
-    merged_op = Concurrently(
-        [enqueue_op, dequeue_op], mode="async", output_indexes=[1])
-
-    def add_learner_metrics(result):
-        def timer_to_ms(timer):
-            return round(1000 * timer.mean, 3)
-
-        result["info"].update({
-            "learner_queue": learner_thread.learner_queue_size.stats(),
-            "learner": copy.deepcopy(learner_thread.stats),
-            "timing_breakdown": {
-                "learner_grad_time_ms": timer_to_ms(learner_thread.grad_timer),
-                "learner_load_time_ms": timer_to_ms(learner_thread.load_timer),
-                "learner_load_wait_time_ms": timer_to_ms(
-                    learner_thread.load_wait_timer),
-                "learner_dequeue_time_ms": timer_to_ms(
-                    learner_thread.queue_timer),
-            }
-        })
-        return result
-
-    return StandardMetricsReporting(merged_op, workers, config) \
-        .for_each(add_learner_metrics)
-=======
 def get_policy_class(config):
     if config["use_pytorch"]:
         if config["vtrace"]:
@@ -419,7 +213,212 @@
         if config["batch_mode"] != "truncate_episodes":
             raise ValueError(
                 "Must use `batch_mode`=truncate_episodes if `vtrace` is True.")
->>>>>>> cc7bd665
+
+
+# Mix in replay to a stream of experiences.
+class MixInReplay:
+    def __init__(self, num_slots, replay_proportion):
+        if replay_proportion > 0 and num_slots == 0:
+            raise ValueError(
+                "You must set num_slots > 0 if replay_proportion > 0.")
+        self.num_slots = num_slots
+        self.replay_proportion = replay_proportion
+        self.replay_batches = []
+        self.replay_index = 0
+
+    def __call__(self, sample_batch):
+        output_batches = [sample_batch]
+        if self.num_slots <= 0:
+            return output_batches  # Replay is disabled.
+
+        # Put in replay buffer if enabled.
+        if len(self.replay_batches) < self.num_slots:
+            self.replay_batches.append(sample_batch)
+        else:
+            self.replay_batches[self.replay_index] = sample_batch
+            self.replay_index += 1
+            self.replay_index %= self.num_slots
+
+        # Replay with some probability.
+        f = self.replay_proportion
+        while random.random() < f:
+            f -= 1
+            replay_batch = random.choice(self.replay_batches)
+            output_batches.append(replay_batch)
+
+        return output_batches
+
+
+# Update worker weights as they finish generating experiences.
+class UpdateWorkerWeights:
+    def __init__(self, learner_thread, workers, broadcast_interval):
+        self.learner_thread = learner_thread
+        self.steps_since_broadcast = 0
+        self.broadcast_interval = broadcast_interval
+        self.workers = workers
+        self.weights = workers.local_worker().get_weights()
+
+    def __call__(self, item):
+        actor, batch = item
+        self.steps_since_broadcast += 1
+        if (self.steps_since_broadcast >= self.broadcast_interval
+                and self.learner_thread.weights_updated):
+            self.weights = ray.put(self.workers.local_worker().get_weights())
+            self.steps_since_broadcast = 0
+            self.learner_thread.weights_updated = False
+            # Update metrics.
+            metrics = LocalIterator.get_metrics()
+            metrics.counters["num_weight_broadcasts"] += 1
+        actor.set_weights.remote(self.weights)
+
+
+def record_steps_trained(count):
+    metrics = LocalIterator.get_metrics()
+    # Manually update the steps trained counter since the learner thread
+    # is executing outside the pipeline.
+    metrics.counters[STEPS_TRAINED_COUNTER] += count
+
+
+def gather_experiences_directly(workers, config):
+    rollouts = ParallelRollouts(
+        workers,
+        mode="async",
+        async_queue_depth=config["max_sample_requests_in_flight_per_worker"])
+
+    # Augment with replay and concat to desired train batch size.
+    train_batches = rollouts \
+        .for_each(lambda batch: batch.decompress_if_needed()) \
+        .for_each(MixInReplay(
+            num_slots=config["replay_buffer_num_slots"],
+            replay_proportion=config["replay_proportion"])) \
+        .flatten() \
+        .combine(
+            ConcatBatches(min_batch_size=config["train_batch_size"]))
+
+    return train_batches
+
+
+@ray.remote(num_cpus=0)
+class Aggregator(ParallelIteratorWorker):
+    def __init__(self, config: dict,
+                 rollout_group: "ParallelIterator[SampleBatchType]"):
+        self.weights = None
+
+        def generator():
+            it = rollout_group.gather_async(async_queue_depth=config[
+                "max_sample_requests_in_flight_per_worker"])
+
+            # Update the rollout worker with our latest policy weights.
+            def update_worker(item):
+                worker, batch = item
+                if self.weights:
+                    worker.set_weights.remote(self.weights)
+                return batch
+
+            # Augment with replay and concat to desired train batch size.
+            it = it.zip_with_source_actor() \
+                .for_each(update_worker) \
+                .for_each(lambda batch: batch.decompress_if_needed()) \
+                .for_each(MixInReplay(
+                    num_slots=config["replay_buffer_num_slots"],
+                    replay_proportion=config["replay_proportion"])) \
+                .flatten() \
+                .combine(
+                    ConcatBatches(
+                        min_batch_size=config["train_batch_size"]))
+
+            for train_batch in it:
+                yield train_batch
+
+        super().__init__(generator, repeat=False)
+
+    def get_host(self):
+        return os.uname()[1]
+
+    def set_weights(self, weights):
+        self.weights = weights
+
+
+def gather_experiences_tree_aggregation(workers, config):
+    rollouts = ParallelRollouts(workers, mode="raw")
+
+    # Divide up the workers between aggregators.
+    worker_assignments = [[] for _ in range(config["num_aggregation_workers"])]
+    i = 0
+    for w in range(len(workers.remote_workers())):
+        worker_assignments[i].append(w)
+        i += 1
+        i %= len(worker_assignments)
+    logger.info("Worker assignments: {}".format(worker_assignments))
+
+    # Create parallel iterators that represent each aggregation group.
+    rollout_groups: List["ParallelIterator[SampleBatchType]"] = [
+        rollouts.select_shards(assigned) for assigned in worker_assignments
+    ]
+
+    # This spawns |num_aggregation_workers| intermediate actors that aggregate
+    # experiences in parallel. We force colocation on the same node to maximize
+    # data bandwidth between them and the driver.
+    train_batches = from_actors([
+        create_colocated(Aggregator, [config, g], 1)[0] for g in rollout_groups
+    ])
+
+    # TODO(ekl) properly account for replay.
+    def record_steps_sampled(batch):
+        metrics = LocalIterator.get_metrics()
+        metrics.counters[STEPS_SAMPLED_COUNTER] += batch.count
+        return batch
+
+    return train_batches.gather_async().for_each(record_steps_sampled)
+
+
+# Experimental distributed execution impl; enable with "use_exec_api": True.
+def execution_plan(workers, config):
+    if config["num_aggregation_workers"] > 0:
+        train_batches = gather_experiences_tree_aggregation(workers, config)
+    else:
+        train_batches = gather_experiences_directly(workers, config)
+
+    # Start the learner thread.
+    learner_thread = make_learner_thread(workers.local_worker(), config)
+    learner_thread.start()
+
+    # This sub-flow sends experiences to the learner.
+    enqueue_op = train_batches \
+        .for_each(Enqueue(learner_thread.inqueue)) \
+        .zip_with_source_actor() \
+        .for_each(UpdateWorkerWeights(
+            learner_thread, workers,
+            broadcast_interval=config["broadcast_interval"]))
+
+    # This sub-flow updates the steps trained counter based on learner output.
+    dequeue_op = Dequeue(
+            learner_thread.outqueue, check=learner_thread.is_alive) \
+        .for_each(record_steps_trained)
+
+    merged_op = Concurrently(
+        [enqueue_op, dequeue_op], mode="async", output_indexes=[1])
+
+    def add_learner_metrics(result):
+        def timer_to_ms(timer):
+            return round(1000 * timer.mean, 3)
+
+        result["info"].update({
+            "learner_queue": learner_thread.learner_queue_size.stats(),
+            "learner": copy.deepcopy(learner_thread.stats),
+            "timing_breakdown": {
+                "learner_grad_time_ms": timer_to_ms(learner_thread.grad_timer),
+                "learner_load_time_ms": timer_to_ms(learner_thread.load_timer),
+                "learner_load_wait_time_ms": timer_to_ms(
+                    learner_thread.load_wait_timer),
+                "learner_dequeue_time_ms": timer_to_ms(
+                    learner_thread.queue_timer),
+            }
+        })
+        return result
+
+    return StandardMetricsReporting(merged_op, workers, config) \
+        .for_each(add_learner_metrics)
 
 
 ImpalaTrainer = build_trainer(
