--- conflicted
+++ resolved
@@ -1,532 +1,282 @@
-<<<<<<< HEAD
-import copy
-import gym
-import numpy as np
-from random import choice
-import time
-import unittest
-
-import ray
-import ray.rllib.agents.a3c as a3c
-import ray.rllib.agents.dqn as dqn
-import ray.rllib.agents.pg as pg
-from ray.rllib.agents.trainer import COMMON_CONFIG
-from ray.rllib.examples.env.multi_agent import MultiAgentCartPole
-from ray.rllib.examples.parallel_evaluation_and_training import AssertEvalCallback
-from ray.rllib.utils.metrics.learner_info import LEARNER_INFO
-from ray.rllib.utils.test_utils import framework_iterator
-
-
-class TestTrainer(unittest.TestCase):
-    @classmethod
-    def setUpClass(cls):
-        ray.init()
-
-    @classmethod
-    def tearDownClass(cls):
-        ray.shutdown()
-
-    def test_validate_config_idempotent(self):
-        """
-        Asserts that validate_config run multiple
-        times on COMMON_CONFIG will be idempotent
-        """
-        # Given:
-        standard_config = copy.deepcopy(COMMON_CONFIG)
-        trainer = pg.PGTrainer(env="CartPole-v0", config=standard_config)
-
-        # When (we validate config 2 times).
-        # Try deprecated `Trainer._validate_config()` method (static).
-        trainer._validate_config(standard_config, trainer)
-        config_v1 = copy.deepcopy(standard_config)
-        # Try new method: `Trainer.validate_config()` (non-static).
-        trainer.validate_config(standard_config)
-        config_v2 = copy.deepcopy(standard_config)
-
-        # Make sure nothing changed.
-        self.assertEqual(config_v1, config_v2)
-
-        trainer.stop()
-
-    def test_add_delete_policy(self):
-        config = pg.DEFAULT_CONFIG.copy()
-        config.update(
-            {
-                "env": MultiAgentCartPole,
-                "env_config": {
-                    "config": {
-                        "num_agents": 4,
-                    },
-                },
-                "num_workers": 2,  # Test on remote workers as well.
-                "model": {
-                    "fcnet_hiddens": [5],
-                    "fcnet_activation": "linear",
-                },
-                "train_batch_size": 100,
-                "rollout_fragment_length": 50,
-                "multiagent": {
-                    # Start with a single policy.
-                    "policies": {"p0"},
-                    "policy_mapping_fn": lambda aid, eps, worker, **kwargs: "p0",
-                    # And only two policies that can be stored in memory at a
-                    # time.
-                    "policy_map_capacity": 2,
-                },
-            }
-        )
-
-        for _ in framework_iterator(config):
-            trainer = pg.PGTrainer(config=config)
-            pol0 = trainer.get_policy("p0")
-            r = trainer.train()
-            self.assertTrue("p0" in r["info"][LEARNER_INFO])
-            for i in range(1, 3):
-
-                def new_mapping_fn(agent_id, episode, worker, **kwargs):
-                    return f"p{choice([i, i - 1])}"
-
-                # Add a new policy.
-                pid = f"p{i}"
-                new_pol = trainer.add_policy(
-                    pid,
-                    trainer.get_default_policy_class(config),
-                    # Test changing the mapping fn.
-                    policy_mapping_fn=new_mapping_fn,
-                    # Change the list of policies to train.
-                    policies_to_train=[f"p{i}", f"p{i-1}"],
-                )
-                pol_map = trainer.workers.local_worker().policy_map
-                self.assertTrue(new_pol is not pol0)
-                for j in range(i + 1):
-                    self.assertTrue(f"p{j}" in pol_map)
-                self.assertTrue(len(pol_map) == i + 1)
-                trainer.train()
-                checkpoint = trainer.save()
-
-                # Test restoring from the checkpoint (which has more policies
-                # than what's defined in the config dict).
-                test = pg.PGTrainer(config=config)
-                test.restore(checkpoint)
-                pol0 = test.get_policy("p0")
-                test.train()
-                # Test creating an action with the added (and restored) policy.
-                a = test.compute_single_action(
-                    np.zeros_like(pol0.observation_space.sample()), policy_id=pid
-                )
-                self.assertTrue(pol0.action_space.contains(a))
-                test.stop()
-
-            # Delete all added policies again from trainer.
-            for i in range(2, 0, -1):
-                trainer.remove_policy(
-                    f"p{i}",
-                    # Note that the complete signature of a policy_mapping_fn
-                    # is: `agent_id, episode, worker, **kwargs`.
-                    policy_mapping_fn=lambda aid, eps, **kwargs: f"p{i - 1}",
-                    policies_to_train=[f"p{i - 1}"],
-                )
-
-            trainer.stop()
-
-    def test_evaluation_option(self):
-        config = dqn.DEFAULT_CONFIG.copy()
-        config.update(
-            {
-                "env": "CartPole-v0",
-                "evaluation_interval": 2,
-                "evaluation_duration": 2,
-                "evaluation_config": {
-                    "gamma": 0.98,
-                },
-                # Use a custom callback that asserts that we are running the
-                # configured exact number of episodes per evaluation.
-                "callbacks": AssertEvalCallback,
-            }
-        )
-
-        for _ in framework_iterator(config, frameworks=("tf", "torch")):
-            trainer = dqn.DQNTrainer(config=config)
-            # Given evaluation_interval=2, r0, r2, r4 should not contain
-            # evaluation metrics, while r1, r3 should.
-            r0 = trainer.train()
-            print(r0)
-            r1 = trainer.train()
-            print(r1)
-            r2 = trainer.train()
-            print(r2)
-            r3 = trainer.train()
-            print(r3)
-            trainer.stop()
-
-            self.assertFalse("evaluation" in r0)
-            self.assertTrue("evaluation" in r1)
-            self.assertFalse("evaluation" in r2)
-            self.assertTrue("evaluation" in r3)
-            self.assertTrue("episode_reward_mean" in r1["evaluation"])
-            self.assertNotEqual(r1["evaluation"], r3["evaluation"])
-
-    def test_evaluation_wo_evaluation_worker_set(self):
-        config = a3c.DEFAULT_CONFIG.copy()
-        config.update(
-            {
-                "env": "CartPole-v0",
-                # Switch off evaluation (this should already be the default).
-                "evaluation_interval": None,
-                # Use a custom callback that asserts that we are running the
-                # configured exact number of episodes per evaluation.
-                "callbacks": AssertEvalCallback,
-            }
-        )
-        for _ in framework_iterator(frameworks=("tf", "torch")):
-            # Setup trainer w/o evaluation worker set and still call
-            # evaluate() -> Expect error.
-            trainer_wo_env_on_driver = a3c.A3CTrainer(config=config)
-            self.assertRaisesRegexp(
-                ValueError,
-                "Cannot evaluate w/o an evaluation worker set",
-                trainer_wo_env_on_driver.evaluate,
-            )
-            trainer_wo_env_on_driver.stop()
-
-            # Try again using `create_env_on_driver=True`.
-            # This force-adds the env on the local-worker, so this Trainer
-            # can `evaluate` even though it doesn't have an evaluation-worker
-            # set.
-            config["create_env_on_driver"] = True
-            trainer_w_env_on_driver = a3c.A3CTrainer(config=config)
-            results = trainer_w_env_on_driver.evaluate()
-            assert "evaluation" in results
-            assert "episode_reward_mean" in results["evaluation"]
-            trainer_w_env_on_driver.stop()
-            config["create_env_on_driver"] = False
-
-    def test_space_inference_from_remote_workers(self):
-        # Expect to not do space inference if the learner has an env.
-
-        env = gym.make("CartPole-v0")
-
-        config = pg.DEFAULT_CONFIG.copy()
-        config["env"] = "CartPole-v0"
-        config["num_workers"] = 1
-
-        # No env on driver -> expect longer build time due to space
-        # "lookup" from remote worker.
-        t0 = time.time()
-        trainer = pg.PGTrainer(config=config)
-        w_lookup = time.time() - t0
-        print(f"No env on learner: {w_lookup}sec")
-        trainer.stop()
-
-        # Env on driver -> expect longer build time due to space
-        # "lookup" from remote worker.
-        config["create_env_on_driver"] = True
-        t0 = time.time()
-        trainer = pg.PGTrainer(config=config)
-        wo_lookup = time.time() - t0
-        print(f"Env on learner: {wo_lookup}sec")
-        self.assertLess(wo_lookup, w_lookup)
-        trainer.stop()
-
-        # Spaces given -> expect shorter build time due to no space
-        # "lookup" from remote worker.
-        config["create_env_on_driver"] = False
-        config["observation_space"] = env.observation_space
-        config["action_space"] = env.action_space
-        t0 = time.time()
-        trainer = pg.PGTrainer(config=config)
-        wo_lookup = time.time() - t0
-        print(f"Spaces given manually in config: {wo_lookup}sec")
-        self.assertLess(wo_lookup, w_lookup)
-        trainer.stop()
-
-
-if __name__ == "__main__":
-    import pytest
-    import sys
-
-    sys.exit(pytest.main(["-v", __file__]))
-=======
-import copy
-import gym
-import numpy as np
-from random import choice
-import time
-import unittest
-
-import ray
-import ray.rllib.agents.a3c as a3c
-import ray.rllib.agents.dqn as dqn
-import ray.rllib.agents.pg as pg
-from ray.rllib.agents.trainer import COMMON_CONFIG
-from ray.rllib.examples.env.multi_agent import MultiAgentCartPole
-from ray.rllib.examples.parallel_evaluation_and_training import AssertEvalCallback
-from ray.rllib.utils.metrics.learner_info import LEARNER_INFO
-from ray.rllib.utils.test_utils import framework_iterator
-
-
-class TestTrainer(unittest.TestCase):
-    @classmethod
-    def setUpClass(cls):
-        ray.init()
-
-    @classmethod
-    def tearDownClass(cls):
-        ray.shutdown()
-
-    def test_validate_config_idempotent(self):
-        """
-        Asserts that validate_config run multiple
-        times on COMMON_CONFIG will be idempotent
-        """
-        # Given:
-        standard_config = copy.deepcopy(COMMON_CONFIG)
-        trainer = pg.PGTrainer(env="CartPole-v0", config=standard_config)
-
-        # When (we validate config 2 times).
-        # Try deprecated `Trainer._validate_config()` method (static).
-        trainer._validate_config(standard_config, trainer)
-        config_v1 = copy.deepcopy(standard_config)
-        # Try new method: `Trainer.validate_config()` (non-static).
-        trainer.validate_config(standard_config)
-        config_v2 = copy.deepcopy(standard_config)
-
-        # Make sure nothing changed.
-        self.assertEqual(config_v1, config_v2)
-
-        trainer.stop()
-
-    def test_add_delete_policy(self):
-        config = pg.DEFAULT_CONFIG.copy()
-        config.update(
-            {
-                "env": MultiAgentCartPole,
-                "env_config": {
-                    "config": {
-                        "num_agents": 4,
-                    },
-                },
-                "num_workers": 2,  # Test on remote workers as well.
-                "model": {
-                    "fcnet_hiddens": [5],
-                    "fcnet_activation": "linear",
-                },
-                "train_batch_size": 100,
-                "rollout_fragment_length": 50,
-                "multiagent": {
-                    # Start with a single policy.
-                    "policies": {"p0"},
-                    "policy_mapping_fn": lambda aid, eps, worker, **kwargs: "p0",
-                    # And only two policies that can be stored in memory at a
-                    # time.
-                    "policy_map_capacity": 2,
-                },
-            }
-        )
-
-        for _ in framework_iterator(config):
-            trainer = pg.PGTrainer(config=config)
-            pol0 = trainer.get_policy("p0")
-            r = trainer.train()
-            self.assertTrue("p0" in r["info"][LEARNER_INFO])
-            for i in range(1, 3):
-
-                def new_mapping_fn(agent_id, episode, worker, **kwargs):
-                    return f"p{choice([i, i - 1])}"
-
-                # Add a new policy.
-                pid = f"p{i}"
-                new_pol = trainer.add_policy(
-                    pid,
-                    trainer.get_default_policy_class(config),
-                    # Test changing the mapping fn.
-                    policy_mapping_fn=new_mapping_fn,
-                    # Change the list of policies to train.
-                    policies_to_train=[f"p{i}", f"p{i-1}"],
-                )
-                pol_map = trainer.workers.local_worker().policy_map
-                self.assertTrue(new_pol is not pol0)
-                for j in range(i + 1):
-                    self.assertTrue(f"p{j}" in pol_map)
-                self.assertTrue(len(pol_map) == i + 1)
-                trainer.train()
-                checkpoint = trainer.save()
-
-                # Test restoring from the checkpoint (which has more policies
-                # than what's defined in the config dict).
-                test = pg.PGTrainer(config=config)
-                test.restore(checkpoint)
-                pol0 = test.get_policy("p0")
-                test.train()
-                # Test creating an action with the added (and restored) policy.
-                a = test.compute_single_action(
-                    np.zeros_like(pol0.observation_space.sample()), policy_id=pid
-                )
-                self.assertTrue(pol0.action_space.contains(a))
-                test.stop()
-
-            # Delete all added policies again from trainer.
-            for i in range(2, 0, -1):
-                trainer.remove_policy(
-                    f"p{i}",
-                    # Note that the complete signature of a policy_mapping_fn
-                    # is: `agent_id, episode, worker, **kwargs`.
-                    policy_mapping_fn=lambda aid, eps, **kwargs: f"p{i - 1}",
-                    policies_to_train=[f"p{i - 1}"],
-                )
-
-            trainer.stop()
-
-    def test_evaluation_option(self):
-        config = dqn.DEFAULT_CONFIG.copy()
-        config.update(
-            {
-                "env": "CartPole-v0",
-                "evaluation_interval": 2,
-                "evaluation_duration": 2,
-                "evaluation_config": {
-                    "gamma": 0.98,
-                },
-                # Use a custom callback that asserts that we are running the
-                # configured exact number of episodes per evaluation.
-                "callbacks": AssertEvalCallback,
-            }
-        )
-
-        for _ in framework_iterator(config, frameworks=("tf", "torch")):
-            trainer = dqn.DQNTrainer(config=config)
-            # Given evaluation_interval=2, r0, r2, r4 should not contain
-            # evaluation metrics, while r1, r3 should.
-            r0 = trainer.train()
-            print(r0)
-            r1 = trainer.train()
-            print(r1)
-            r2 = trainer.train()
-            print(r2)
-            r3 = trainer.train()
-            print(r3)
-            trainer.stop()
-
-            self.assertFalse("evaluation" in r0)
-            self.assertTrue("evaluation" in r1)
-            self.assertFalse("evaluation" in r2)
-            self.assertTrue("evaluation" in r3)
-            self.assertTrue("episode_reward_mean" in r1["evaluation"])
-            self.assertNotEqual(r1["evaluation"], r3["evaluation"])
-
-    def test_evaluation_option_always_attach_eval_metrics(self):
-        config = dqn.DEFAULT_CONFIG.copy()
-        config.update(
-            {
-                "env": "CartPole-v0",
-                "evaluation_interval": 2,
-                "evaluation_duration": 2,
-                "evaluation_duration_unit": "episodes",
-                "evaluation_config": {
-                    "gamma": 0.98,
-                },
-                "always_attach_evaluation_results": True,
-                # Use a custom callback that asserts that we are running the
-                # configured exact number of episodes per evaluation.
-                "callbacks": AssertEvalCallback,
-            }
-        )
-
-        for _ in framework_iterator(config, frameworks=("tf", "torch")):
-            trainer = dqn.DQNTrainer(config=config)
-            # Should always see latest available eval results.
-            r0 = trainer.train()
-            r1 = trainer.train()
-            r2 = trainer.train()
-            r3 = trainer.train()
-            trainer.stop()
-
-            # Eval results are not available at step 0.
-            # But step 3 should still have it, even though no eval was
-            # run during that step.
-            self.assertTrue("evaluation" in r0)
-            self.assertTrue("evaluation" in r1)
-            self.assertTrue("evaluation" in r2)
-            self.assertTrue("evaluation" in r3)
-
-    def test_evaluation_wo_evaluation_worker_set(self):
-        config = a3c.DEFAULT_CONFIG.copy()
-        config.update(
-            {
-                "env": "CartPole-v0",
-                # Switch off evaluation (this should already be the default).
-                "evaluation_interval": None,
-                # Use a custom callback that asserts that we are running the
-                # configured exact number of episodes per evaluation.
-                "callbacks": AssertEvalCallback,
-            }
-        )
-        for _ in framework_iterator(frameworks=("tf", "torch")):
-            # Setup trainer w/o evaluation worker set and still call
-            # evaluate() -> Expect error.
-            trainer_wo_env_on_driver = a3c.A3CTrainer(config=config)
-            self.assertRaisesRegex(
-                ValueError,
-                "Cannot evaluate w/o an evaluation worker set",
-                trainer_wo_env_on_driver.evaluate,
-            )
-            trainer_wo_env_on_driver.stop()
-
-            # Try again using `create_env_on_driver=True`.
-            # This force-adds the env on the local-worker, so this Trainer
-            # can `evaluate` even though it doesn't have an evaluation-worker
-            # set.
-            config["create_env_on_driver"] = True
-            trainer_w_env_on_driver = a3c.A3CTrainer(config=config)
-            results = trainer_w_env_on_driver.evaluate()
-            assert "evaluation" in results
-            assert "episode_reward_mean" in results["evaluation"]
-            trainer_w_env_on_driver.stop()
-            config["create_env_on_driver"] = False
-
-    def test_space_inference_from_remote_workers(self):
-        # Expect to not do space inference if the learner has an env.
-
-        env = gym.make("CartPole-v0")
-
-        config = pg.DEFAULT_CONFIG.copy()
-        config["env"] = "CartPole-v0"
-        config["num_workers"] = 1
-
-        # No env on driver -> expect longer build time due to space
-        # "lookup" from remote worker.
-        t0 = time.time()
-        trainer = pg.PGTrainer(config=config)
-        w_lookup = time.time() - t0
-        print(f"No env on learner: {w_lookup}sec")
-        trainer.stop()
-
-        # Env on driver -> expect longer build time due to space
-        # "lookup" from remote worker.
-        config["create_env_on_driver"] = True
-        t0 = time.time()
-        trainer = pg.PGTrainer(config=config)
-        wo_lookup = time.time() - t0
-        print(f"Env on learner: {wo_lookup}sec")
-        self.assertLess(wo_lookup, w_lookup)
-        trainer.stop()
-
-        # Spaces given -> expect shorter build time due to no space
-        # "lookup" from remote worker.
-        config["create_env_on_driver"] = False
-        config["observation_space"] = env.observation_space
-        config["action_space"] = env.action_space
-        t0 = time.time()
-        trainer = pg.PGTrainer(config=config)
-        wo_lookup = time.time() - t0
-        print(f"Spaces given manually in config: {wo_lookup}sec")
-        self.assertLess(wo_lookup, w_lookup)
-        trainer.stop()
-
-
-if __name__ == "__main__":
-    import pytest
-    import sys
-
-    sys.exit(pytest.main(["-v", __file__]))
->>>>>>> 19672688
+import copy
+import gym
+import numpy as np
+from random import choice
+import time
+import unittest
+
+import ray
+import ray.rllib.agents.a3c as a3c
+import ray.rllib.agents.dqn as dqn
+import ray.rllib.agents.pg as pg
+from ray.rllib.agents.trainer import COMMON_CONFIG
+from ray.rllib.examples.env.multi_agent import MultiAgentCartPole
+from ray.rllib.examples.parallel_evaluation_and_training import AssertEvalCallback
+from ray.rllib.utils.metrics.learner_info import LEARNER_INFO
+from ray.rllib.utils.test_utils import framework_iterator
+
+
+class TestTrainer(unittest.TestCase):
+    @classmethod
+    def setUpClass(cls):
+        ray.init()
+
+    @classmethod
+    def tearDownClass(cls):
+        ray.shutdown()
+
+    def test_validate_config_idempotent(self):
+        """
+        Asserts that validate_config run multiple
+        times on COMMON_CONFIG will be idempotent
+        """
+        # Given:
+        standard_config = copy.deepcopy(COMMON_CONFIG)
+        trainer = pg.PGTrainer(env="CartPole-v0", config=standard_config)
+
+        # When (we validate config 2 times).
+        # Try deprecated `Trainer._validate_config()` method (static).
+        trainer._validate_config(standard_config, trainer)
+        config_v1 = copy.deepcopy(standard_config)
+        # Try new method: `Trainer.validate_config()` (non-static).
+        trainer.validate_config(standard_config)
+        config_v2 = copy.deepcopy(standard_config)
+
+        # Make sure nothing changed.
+        self.assertEqual(config_v1, config_v2)
+
+        trainer.stop()
+
+    def test_add_delete_policy(self):
+        config = pg.DEFAULT_CONFIG.copy()
+        config.update(
+            {
+                "env": MultiAgentCartPole,
+                "env_config": {
+                    "config": {
+                        "num_agents": 4,
+                    },
+                },
+                "num_workers": 2,  # Test on remote workers as well.
+                "model": {
+                    "fcnet_hiddens": [5],
+                    "fcnet_activation": "linear",
+                },
+                "train_batch_size": 100,
+                "rollout_fragment_length": 50,
+                "multiagent": {
+                    # Start with a single policy.
+                    "policies": {"p0"},
+                    "policy_mapping_fn": lambda aid, eps, worker, **kwargs: "p0",
+                    # And only two policies that can be stored in memory at a
+                    # time.
+                    "policy_map_capacity": 2,
+                },
+            }
+        )
+
+        for _ in framework_iterator(config):
+            trainer = pg.PGTrainer(config=config)
+            pol0 = trainer.get_policy("p0")
+            r = trainer.train()
+            self.assertTrue("p0" in r["info"][LEARNER_INFO])
+            for i in range(1, 3):
+
+                def new_mapping_fn(agent_id, episode, worker, **kwargs):
+                    return f"p{choice([i, i - 1])}"
+
+                # Add a new policy.
+                pid = f"p{i}"
+                new_pol = trainer.add_policy(
+                    pid,
+                    trainer.get_default_policy_class(config),
+                    # Test changing the mapping fn.
+                    policy_mapping_fn=new_mapping_fn,
+                    # Change the list of policies to train.
+                    policies_to_train=[f"p{i}", f"p{i-1}"],
+                )
+                pol_map = trainer.workers.local_worker().policy_map
+                self.assertTrue(new_pol is not pol0)
+                for j in range(i + 1):
+                    self.assertTrue(f"p{j}" in pol_map)
+                self.assertTrue(len(pol_map) == i + 1)
+                trainer.train()
+                checkpoint = trainer.save()
+
+                # Test restoring from the checkpoint (which has more policies
+                # than what's defined in the config dict).
+                test = pg.PGTrainer(config=config)
+                test.restore(checkpoint)
+                pol0 = test.get_policy("p0")
+                test.train()
+                # Test creating an action with the added (and restored) policy.
+                a = test.compute_single_action(
+                    np.zeros_like(pol0.observation_space.sample()), policy_id=pid
+                )
+                self.assertTrue(pol0.action_space.contains(a))
+                test.stop()
+
+            # Delete all added policies again from trainer.
+            for i in range(2, 0, -1):
+                trainer.remove_policy(
+                    f"p{i}",
+                    # Note that the complete signature of a policy_mapping_fn
+                    # is: `agent_id, episode, worker, **kwargs`.
+                    policy_mapping_fn=lambda aid, eps, **kwargs: f"p{i - 1}",
+                    policies_to_train=[f"p{i - 1}"],
+                )
+
+            trainer.stop()
+
+    def test_evaluation_option(self):
+        config = dqn.DEFAULT_CONFIG.copy()
+        config.update(
+            {
+                "env": "CartPole-v0",
+                "evaluation_interval": 2,
+                "evaluation_duration": 2,
+                "evaluation_config": {
+                    "gamma": 0.98,
+                },
+                # Use a custom callback that asserts that we are running the
+                # configured exact number of episodes per evaluation.
+                "callbacks": AssertEvalCallback,
+            }
+        )
+
+        for _ in framework_iterator(config, frameworks=("tf", "torch")):
+            trainer = dqn.DQNTrainer(config=config)
+            # Given evaluation_interval=2, r0, r2, r4 should not contain
+            # evaluation metrics, while r1, r3 should.
+            r0 = trainer.train()
+            print(r0)
+            r1 = trainer.train()
+            print(r1)
+            r2 = trainer.train()
+            print(r2)
+            r3 = trainer.train()
+            print(r3)
+            trainer.stop()
+
+            self.assertFalse("evaluation" in r0)
+            self.assertTrue("evaluation" in r1)
+            self.assertFalse("evaluation" in r2)
+            self.assertTrue("evaluation" in r3)
+            self.assertTrue("episode_reward_mean" in r1["evaluation"])
+            self.assertNotEqual(r1["evaluation"], r3["evaluation"])
+
+    def test_evaluation_option_always_attach_eval_metrics(self):
+        config = dqn.DEFAULT_CONFIG.copy()
+        config.update(
+            {
+                "env": "CartPole-v0",
+                "evaluation_interval": 2,
+                "evaluation_duration": 2,
+                "evaluation_duration_unit": "episodes",
+                "evaluation_config": {
+                    "gamma": 0.98,
+                },
+                "always_attach_evaluation_results": True,
+                # Use a custom callback that asserts that we are running the
+                # configured exact number of episodes per evaluation.
+                "callbacks": AssertEvalCallback,
+            }
+        )
+
+        for _ in framework_iterator(config, frameworks=("tf", "torch")):
+            trainer = dqn.DQNTrainer(config=config)
+            # Should always see latest available eval results.
+            r0 = trainer.train()
+            r1 = trainer.train()
+            r2 = trainer.train()
+            r3 = trainer.train()
+            trainer.stop()
+
+            # Eval results are not available at step 0.
+            # But step 3 should still have it, even though no eval was
+            # run during that step.
+            self.assertTrue("evaluation" in r0)
+            self.assertTrue("evaluation" in r1)
+            self.assertTrue("evaluation" in r2)
+            self.assertTrue("evaluation" in r3)
+
+    def test_evaluation_wo_evaluation_worker_set(self):
+        config = a3c.DEFAULT_CONFIG.copy()
+        config.update(
+            {
+                "env": "CartPole-v0",
+                # Switch off evaluation (this should already be the default).
+                "evaluation_interval": None,
+                # Use a custom callback that asserts that we are running the
+                # configured exact number of episodes per evaluation.
+                "callbacks": AssertEvalCallback,
+            }
+        )
+        for _ in framework_iterator(frameworks=("tf", "torch")):
+            # Setup trainer w/o evaluation worker set and still call
+            # evaluate() -> Expect error.
+            trainer_wo_env_on_driver = a3c.A3CTrainer(config=config)
+            self.assertRaisesRegex(
+                ValueError,
+                "Cannot evaluate w/o an evaluation worker set",
+                trainer_wo_env_on_driver.evaluate,
+            )
+            trainer_wo_env_on_driver.stop()
+
+            # Try again using `create_env_on_driver=True`.
+            # This force-adds the env on the local-worker, so this Trainer
+            # can `evaluate` even though it doesn't have an evaluation-worker
+            # set.
+            config["create_env_on_driver"] = True
+            trainer_w_env_on_driver = a3c.A3CTrainer(config=config)
+            results = trainer_w_env_on_driver.evaluate()
+            assert "evaluation" in results
+            assert "episode_reward_mean" in results["evaluation"]
+            trainer_w_env_on_driver.stop()
+            config["create_env_on_driver"] = False
+
+    def test_space_inference_from_remote_workers(self):
+        # Expect to not do space inference if the learner has an env.
+
+        env = gym.make("CartPole-v0")
+
+        config = pg.DEFAULT_CONFIG.copy()
+        config["env"] = "CartPole-v0"
+        config["num_workers"] = 1
+
+        # No env on driver -> expect longer build time due to space
+        # "lookup" from remote worker.
+        t0 = time.time()
+        trainer = pg.PGTrainer(config=config)
+        w_lookup = time.time() - t0
+        print(f"No env on learner: {w_lookup}sec")
+        trainer.stop()
+
+        # Env on driver -> expect longer build time due to space
+        # "lookup" from remote worker.
+        config["create_env_on_driver"] = True
+        t0 = time.time()
+        trainer = pg.PGTrainer(config=config)
+        wo_lookup = time.time() - t0
+        print(f"Env on learner: {wo_lookup}sec")
+        self.assertLess(wo_lookup, w_lookup)
+        trainer.stop()
+
+        # Spaces given -> expect shorter build time due to no space
+        # "lookup" from remote worker.
+        config["create_env_on_driver"] = False
+        config["observation_space"] = env.observation_space
+        config["action_space"] = env.action_space
+        t0 = time.time()
+        trainer = pg.PGTrainer(config=config)
+        wo_lookup = time.time() - t0
+        print(f"Spaces given manually in config: {wo_lookup}sec")
+        self.assertLess(wo_lookup, w_lookup)
+        trainer.stop()
+
+
+if __name__ == "__main__":
+    import pytest
+    import sys
+
+    sys.exit(pytest.main(["-v", __file__]))