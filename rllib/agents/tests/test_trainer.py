--- conflicted
+++ resolved
@@ -36,17 +36,10 @@
         trainer = pg.PGTrainer(env="CartPole-v0", config=standard_config)
 
         # When (we validate config 2 times).
-<<<<<<< HEAD
-        # Try deprecated `_validate_config` method (static) ..
-        trainer._validate_config(standard_config, trainer)
-        config_v1 = copy.deepcopy(standard_config)
-        # .. and new method: `self.validate_config()`.
-=======
         # Try deprecated `Trainer._validate_config()` method (static).
         trainer._validate_config(standard_config, trainer)
         config_v1 = copy.deepcopy(standard_config)
         # Try new method: `Trainer.validate_config()` (non-static).
->>>>>>> dec0836e
         trainer.validate_config(standard_config)
         config_v2 = copy.deepcopy(standard_config)
 
