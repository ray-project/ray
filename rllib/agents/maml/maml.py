--- conflicted
+++ resolved
@@ -1,550 +1,274 @@
-<<<<<<< HEAD
-import logging
-import numpy as np
-from typing import Type
-
-from ray.rllib.utils.sgd import standardized
-from ray.rllib.agents import with_common_config
-from ray.rllib.agents.maml.maml_tf_policy import MAMLTFPolicy
-from ray.rllib.agents.maml.maml_torch_policy import MAMLTorchPolicy
-from ray.rllib.agents.trainer import Trainer
-from ray.rllib.evaluation.metrics import get_learner_stats
-from ray.rllib.evaluation.worker_set import WorkerSet
-from ray.rllib.execution.common import (
-    STEPS_SAMPLED_COUNTER,
-    STEPS_TRAINED_COUNTER,
-    STEPS_TRAINED_THIS_ITER_COUNTER,
-    _get_shared_metrics,
-)
-from ray.rllib.policy.policy import Policy
-from ray.rllib.policy.sample_batch import SampleBatch
-from ray.rllib.execution.metric_ops import CollectMetrics
-from ray.rllib.evaluation.metrics import collect_metrics
-from ray.rllib.utils.annotations import override
-from ray.rllib.utils.deprecation import DEPRECATED_VALUE
-from ray.rllib.utils.metrics.learner_info import LEARNER_INFO
-from ray.rllib.utils.typing import TrainerConfigDict
-from ray.util.iter import from_actors, LocalIterator
-
-logger = logging.getLogger(__name__)
-
-# yapf: disable
-# __sphinx_doc_begin__
-DEFAULT_CONFIG = with_common_config({
-    # If true, use the Generalized Advantage Estimator (GAE)
-    # with a value function, see https://arxiv.org/pdf/1506.02438.pdf.
-    "use_gae": True,
-    # GAE(lambda) parameter
-    "lambda": 1.0,
-    # Initial coefficient for KL divergence
-    "kl_coeff": 0.0005,
-    # Size of batches collected from each worker
-    "rollout_fragment_length": 200,
-    # Do create an actual env on the local worker (worker-idx=0).
-    "create_env_on_driver": True,
-    # Stepsize of SGD
-    "lr": 1e-3,
-    "model": {
-        # Share layers for value function.
-        "vf_share_layers": False,
-    },
-    # Coefficient of the value function loss
-    "vf_loss_coeff": 0.5,
-    # Coefficient of the entropy regularizer
-    "entropy_coeff": 0.0,
-    # PPO clip parameter
-    "clip_param": 0.3,
-    # Clip param for the value function. Note that this is sensitive to the
-    # scale of the rewards. If your expected V is large, increase this.
-    "vf_clip_param": 10.0,
-    # If specified, clip the global norm of gradients by this amount
-    "grad_clip": None,
-    # Target value for KL divergence
-    "kl_target": 0.01,
-    # Whether to rollout "complete_episodes" or "truncate_episodes"
-    "batch_mode": "complete_episodes",
-    # Which observation filter to apply to the observation
-    "observation_filter": "NoFilter",
-    # Number of Inner adaptation steps for the MAML algorithm
-    "inner_adaptation_steps": 1,
-    # Number of MAML steps per meta-update iteration (PPO steps)
-    "maml_optimizer_steps": 5,
-    # Inner Adaptation Step size
-    "inner_lr": 0.1,
-    # Use Meta Env Template
-    "use_meta_env": True,
-
-    # Deprecated keys:
-    # Share layers for value function. If you set this to True, it's important
-    # to tune vf_loss_coeff.
-    # Use config.model.vf_share_layers instead.
-    "vf_share_layers": DEPRECATED_VALUE,
-})
-# __sphinx_doc_end__
-# yapf: enable
-
-
-# @mluo: TODO
-def set_worker_tasks(workers, use_meta_env):
-    if use_meta_env:
-        n_tasks = len(workers.remote_workers())
-        tasks = workers.local_worker().foreach_env(lambda x: x)[0].sample_tasks(n_tasks)
-        for i, worker in enumerate(workers.remote_workers()):
-            worker.foreach_env.remote(lambda env: env.set_task(tasks[i]))
-
-
-class MetaUpdate:
-    def __init__(self, workers, maml_steps, metric_gen, use_meta_env):
-        self.workers = workers
-        self.maml_optimizer_steps = maml_steps
-        self.metric_gen = metric_gen
-        self.use_meta_env = use_meta_env
-
-    def __call__(self, data_tuple):
-        # Metaupdate Step
-        samples = data_tuple[0]
-        adapt_metrics_dict = data_tuple[1]
-
-        # Metric Updating
-        metrics = _get_shared_metrics()
-        metrics.counters[STEPS_SAMPLED_COUNTER] += samples.count
-        fetches = None
-        for i in range(self.maml_optimizer_steps):
-            fetches = self.workers.local_worker().learn_on_batch(samples)
-        learner_stats = get_learner_stats(fetches)
-
-        # Sync workers with meta policy
-        self.workers.sync_weights()
-
-        # Set worker tasks
-        set_worker_tasks(self.workers, self.use_meta_env)
-
-        # Update KLS
-        def update(pi, pi_id):
-            assert "inner_kl" not in learner_stats, (
-                "inner_kl should be nested under policy id key",
-                learner_stats,
-            )
-            if pi_id in learner_stats:
-                assert "inner_kl" in learner_stats[pi_id], (learner_stats, pi_id)
-                pi.update_kls(learner_stats[pi_id]["inner_kl"])
-            else:
-                logger.warning("No data for {}, not updating kl".format(pi_id))
-
-        self.workers.local_worker().foreach_trainable_policy(update)
-
-        # Modify Reporting Metrics
-        metrics = _get_shared_metrics()
-        metrics.info[LEARNER_INFO] = fetches
-        metrics.counters[STEPS_TRAINED_THIS_ITER_COUNTER] = samples.count
-        metrics.counters[STEPS_TRAINED_COUNTER] += samples.count
-
-        res = self.metric_gen.__call__(None)
-        res.update(adapt_metrics_dict)
-
-        return res
-
-
-def post_process_metrics(adapt_iter, workers, metrics):
-    # Obtain Current Dataset Metrics and filter out
-    name = "_adapt_" + str(adapt_iter) if adapt_iter > 0 else ""
-
-    # Only workers are collecting data
-    res = collect_metrics(remote_workers=workers.remote_workers())
-
-    metrics["episode_reward_max" + str(name)] = res["episode_reward_max"]
-    metrics["episode_reward_mean" + str(name)] = res["episode_reward_mean"]
-    metrics["episode_reward_min" + str(name)] = res["episode_reward_min"]
-
-    return metrics
-
-
-def inner_adaptation(workers, samples):
-    # Each worker performs one gradient descent
-    for i, e in enumerate(workers.remote_workers()):
-        e.learn_on_batch.remote(samples[i])
-
-
-class MAMLTrainer(Trainer):
-    @classmethod
-    @override(Trainer)
-    def get_default_config(cls) -> TrainerConfigDict:
-        return DEFAULT_CONFIG
-
-    @override(Trainer)
-    def validate_config(self, config: TrainerConfigDict) -> None:
-        super().validate_config(config)
-
-        if config["num_gpus"] > 1:
-            raise ValueError("`num_gpus` > 1 not yet supported for MAML!")
-        if config["inner_adaptation_steps"] <= 0:
-            raise ValueError("Inner Adaptation Steps must be >=1!")
-        if config["maml_optimizer_steps"] <= 0:
-            raise ValueError("PPO steps for meta-update needs to be >=0!")
-        if config["entropy_coeff"] < 0:
-            raise ValueError("`entropy_coeff` must be >=0.0!")
-        if config["batch_mode"] != "complete_episodes":
-            raise ValueError("`batch_mode`=truncate_episodes not supported!")
-        if config["num_workers"] <= 0:
-            raise ValueError("Must have at least 1 worker/task!")
-        if config["create_env_on_driver"] is False:
-            raise ValueError(
-                "Must have an actual Env created on the driver "
-                "(local) worker! Set `create_env_on_driver` to True."
-            )
-
-    @override(Trainer)
-    def get_default_policy_class(self, config: TrainerConfigDict) -> Type[Policy]:
-        if config["framework"] == "torch":
-            return MAMLTorchPolicy
-        else:
-            return MAMLTFPolicy
-
-    @staticmethod
-    @override(Trainer)
-    def execution_plan(
-        workers: WorkerSet, config: TrainerConfigDict, **kwargs
-    ) -> LocalIterator[dict]:
-        assert (
-            len(kwargs) == 0
-        ), "MAML execution_plan does NOT take any additional parameters"
-
-        # Sync workers with meta policy
-        workers.sync_weights()
-
-        # Samples and sets worker tasks
-        use_meta_env = config["use_meta_env"]
-        set_worker_tasks(workers, use_meta_env)
-
-        # Metric Collector
-        metric_collect = CollectMetrics(
-            workers,
-            min_history=config["metrics_smoothing_episodes"],
-            timeout_seconds=config["collect_metrics_timeout"],
-        )
-
-        # Iterator for Inner Adaptation Data gathering (from pre->post
-        # adaptation)
-        inner_steps = config["inner_adaptation_steps"]
-
-        def inner_adaptation_steps(itr):
-            buf = []
-            split = []
-            metrics = {}
-            for samples in itr:
-
-                # Processing Samples (Standardize Advantages)
-                split_lst = []
-                for sample in samples:
-                    sample["advantages"] = standardized(sample["advantages"])
-                    split_lst.append(sample.count)
-
-                buf.extend(samples)
-                split.append(split_lst)
-
-                adapt_iter = len(split) - 1
-                metrics = post_process_metrics(adapt_iter, workers, metrics)
-                if len(split) > inner_steps:
-                    out = SampleBatch.concat_samples(buf)
-                    out["split"] = np.array(split)
-                    buf = []
-                    split = []
-
-                    # Reporting Adaptation Rew Diff
-                    ep_rew_pre = metrics["episode_reward_mean"]
-                    ep_rew_post = metrics[
-                        "episode_reward_mean_adapt_" + str(inner_steps)
-                    ]
-                    metrics["adaptation_delta"] = ep_rew_post - ep_rew_pre
-                    yield out, metrics
-                    metrics = {}
-                else:
-                    inner_adaptation(workers, samples)
-
-        rollouts = from_actors(workers.remote_workers())
-        rollouts = rollouts.batch_across_shards()
-        rollouts = rollouts.transform(inner_adaptation_steps)
-
-        # Metaupdate Step
-        train_op = rollouts.for_each(
-            MetaUpdate(
-                workers, config["maml_optimizer_steps"], metric_collect, use_meta_env
-            )
-        )
-        return train_op
-=======
-import logging
-import numpy as np
-from typing import Type
-
-from ray.rllib.utils.sgd import standardized
-from ray.rllib.agents import with_common_config
-from ray.rllib.agents.maml.maml_tf_policy import MAMLTFPolicy
-from ray.rllib.agents.maml.maml_torch_policy import MAMLTorchPolicy
-from ray.rllib.agents.trainer import Trainer
-from ray.rllib.evaluation.metrics import get_learner_stats
-from ray.rllib.evaluation.worker_set import WorkerSet
-from ray.rllib.execution.common import (
-    STEPS_SAMPLED_COUNTER,
-    STEPS_TRAINED_COUNTER,
-    STEPS_TRAINED_THIS_ITER_COUNTER,
-    _get_shared_metrics,
-)
-from ray.rllib.policy.policy import Policy
-from ray.rllib.policy.sample_batch import SampleBatch
-from ray.rllib.execution.metric_ops import CollectMetrics
-from ray.rllib.evaluation.metrics import collect_metrics
-from ray.rllib.utils.annotations import override
-from ray.rllib.utils.deprecation import DEPRECATED_VALUE
-from ray.rllib.utils.metrics.learner_info import LEARNER_INFO
-from ray.rllib.utils.typing import TrainerConfigDict
-from ray.util.iter import from_actors, LocalIterator
-
-logger = logging.getLogger(__name__)
-
-# yapf: disable
-# __sphinx_doc_begin__
-DEFAULT_CONFIG = with_common_config({
-    # If true, use the Generalized Advantage Estimator (GAE)
-    # with a value function, see https://arxiv.org/pdf/1506.02438.pdf.
-    "use_gae": True,
-    # GAE(lambda) parameter
-    "lambda": 1.0,
-    # Initial coefficient for KL divergence
-    "kl_coeff": 0.0005,
-    # Size of batches collected from each worker
-    "rollout_fragment_length": 200,
-    # Do create an actual env on the local worker (worker-idx=0).
-    "create_env_on_driver": True,
-    # Stepsize of SGD
-    "lr": 1e-3,
-    "model": {
-        # Share layers for value function.
-        "vf_share_layers": False,
-    },
-    # Coefficient of the value function loss
-    "vf_loss_coeff": 0.5,
-    # Coefficient of the entropy regularizer
-    "entropy_coeff": 0.0,
-    # PPO clip parameter
-    "clip_param": 0.3,
-    # Clip param for the value function. Note that this is sensitive to the
-    # scale of the rewards. If your expected V is large, increase this.
-    "vf_clip_param": 10.0,
-    # If specified, clip the global norm of gradients by this amount
-    "grad_clip": None,
-    # Target value for KL divergence
-    "kl_target": 0.01,
-    # Whether to rollout "complete_episodes" or "truncate_episodes"
-    "batch_mode": "complete_episodes",
-    # Which observation filter to apply to the observation
-    "observation_filter": "NoFilter",
-    # Number of Inner adaptation steps for the MAML algorithm
-    "inner_adaptation_steps": 1,
-    # Number of MAML steps per meta-update iteration (PPO steps)
-    "maml_optimizer_steps": 5,
-    # Inner Adaptation Step size
-    "inner_lr": 0.1,
-    # Use Meta Env Template
-    "use_meta_env": True,
-
-    # Deprecated keys:
-    # Share layers for value function. If you set this to True, it's important
-    # to tune vf_loss_coeff.
-    # Use config.model.vf_share_layers instead.
-    "vf_share_layers": DEPRECATED_VALUE,
-})
-# __sphinx_doc_end__
-# yapf: enable
-
-
-# @mluo: TODO
-def set_worker_tasks(workers, use_meta_env):
-    if use_meta_env:
-        n_tasks = len(workers.remote_workers())
-        tasks = workers.local_worker().foreach_env(lambda x: x)[0].sample_tasks(n_tasks)
-        for i, worker in enumerate(workers.remote_workers()):
-            worker.foreach_env.remote(lambda env: env.set_task(tasks[i]))
-
-
-class MetaUpdate:
-    def __init__(self, workers, maml_steps, metric_gen, use_meta_env):
-        self.workers = workers
-        self.maml_optimizer_steps = maml_steps
-        self.metric_gen = metric_gen
-        self.use_meta_env = use_meta_env
-
-    def __call__(self, data_tuple):
-        # Metaupdate Step
-        samples = data_tuple[0]
-        adapt_metrics_dict = data_tuple[1]
-
-        # Metric Updating
-        metrics = _get_shared_metrics()
-        metrics.counters[STEPS_SAMPLED_COUNTER] += samples.count
-        fetches = None
-        for i in range(self.maml_optimizer_steps):
-            fetches = self.workers.local_worker().learn_on_batch(samples)
-        learner_stats = get_learner_stats(fetches)
-
-        # Sync workers with meta policy
-        self.workers.sync_weights()
-
-        # Set worker tasks
-        set_worker_tasks(self.workers, self.use_meta_env)
-
-        # Update KLS
-        def update(pi, pi_id):
-            assert "inner_kl" not in learner_stats, (
-                "inner_kl should be nested under policy id key",
-                learner_stats,
-            )
-            if pi_id in learner_stats:
-                assert "inner_kl" in learner_stats[pi_id], (learner_stats, pi_id)
-                pi.update_kls(learner_stats[pi_id]["inner_kl"])
-            else:
-                logger.warning("No data for {}, not updating kl".format(pi_id))
-
-        self.workers.local_worker().foreach_policy_to_train(update)
-
-        # Modify Reporting Metrics
-        metrics = _get_shared_metrics()
-        metrics.info[LEARNER_INFO] = fetches
-        metrics.counters[STEPS_TRAINED_THIS_ITER_COUNTER] = samples.count
-        metrics.counters[STEPS_TRAINED_COUNTER] += samples.count
-
-        res = self.metric_gen.__call__(None)
-        res.update(adapt_metrics_dict)
-
-        return res
-
-
-def post_process_metrics(adapt_iter, workers, metrics):
-    # Obtain Current Dataset Metrics and filter out
-    name = "_adapt_" + str(adapt_iter) if adapt_iter > 0 else ""
-
-    # Only workers are collecting data
-    res = collect_metrics(remote_workers=workers.remote_workers())
-
-    metrics["episode_reward_max" + str(name)] = res["episode_reward_max"]
-    metrics["episode_reward_mean" + str(name)] = res["episode_reward_mean"]
-    metrics["episode_reward_min" + str(name)] = res["episode_reward_min"]
-
-    return metrics
-
-
-def inner_adaptation(workers, samples):
-    # Each worker performs one gradient descent
-    for i, e in enumerate(workers.remote_workers()):
-        e.learn_on_batch.remote(samples[i])
-
-
-class MAMLTrainer(Trainer):
-    @classmethod
-    @override(Trainer)
-    def get_default_config(cls) -> TrainerConfigDict:
-        return DEFAULT_CONFIG
-
-    @override(Trainer)
-    def validate_config(self, config: TrainerConfigDict) -> None:
-        # Call super's validation method.
-        super().validate_config(config)
-
-        if config["num_gpus"] > 1:
-            raise ValueError("`num_gpus` > 1 not yet supported for MAML!")
-        if config["inner_adaptation_steps"] <= 0:
-            raise ValueError("Inner Adaptation Steps must be >=1!")
-        if config["maml_optimizer_steps"] <= 0:
-            raise ValueError("PPO steps for meta-update needs to be >=0!")
-        if config["entropy_coeff"] < 0:
-            raise ValueError("`entropy_coeff` must be >=0.0!")
-        if config["batch_mode"] != "complete_episodes":
-            raise ValueError("`batch_mode`=truncate_episodes not supported!")
-        if config["num_workers"] <= 0:
-            raise ValueError("Must have at least 1 worker/task!")
-        if config["create_env_on_driver"] is False:
-            raise ValueError(
-                "Must have an actual Env created on the driver "
-                "(local) worker! Set `create_env_on_driver` to True."
-            )
-
-    @override(Trainer)
-    def get_default_policy_class(self, config: TrainerConfigDict) -> Type[Policy]:
-        if config["framework"] == "torch":
-            return MAMLTorchPolicy
-        else:
-            return MAMLTFPolicy
-
-    @staticmethod
-    @override(Trainer)
-    def execution_plan(
-        workers: WorkerSet, config: TrainerConfigDict, **kwargs
-    ) -> LocalIterator[dict]:
-        assert (
-            len(kwargs) == 0
-        ), "MAML execution_plan does NOT take any additional parameters"
-
-        # Sync workers with meta policy
-        workers.sync_weights()
-
-        # Samples and sets worker tasks
-        use_meta_env = config["use_meta_env"]
-        set_worker_tasks(workers, use_meta_env)
-
-        # Metric Collector
-        metric_collect = CollectMetrics(
-            workers,
-            min_history=config["metrics_num_episodes_for_smoothing"],
-            timeout_seconds=config["metrics_episode_collection_timeout_s"],
-        )
-
-        # Iterator for Inner Adaptation Data gathering (from pre->post
-        # adaptation)
-        inner_steps = config["inner_adaptation_steps"]
-
-        def inner_adaptation_steps(itr):
-            buf = []
-            split = []
-            metrics = {}
-            for samples in itr:
-
-                # Processing Samples (Standardize Advantages)
-                split_lst = []
-                for sample in samples:
-                    sample["advantages"] = standardized(sample["advantages"])
-                    split_lst.append(sample.count)
-
-                buf.extend(samples)
-                split.append(split_lst)
-
-                adapt_iter = len(split) - 1
-                metrics = post_process_metrics(adapt_iter, workers, metrics)
-                if len(split) > inner_steps:
-                    out = SampleBatch.concat_samples(buf)
-                    out["split"] = np.array(split)
-                    buf = []
-                    split = []
-
-                    # Reporting Adaptation Rew Diff
-                    ep_rew_pre = metrics["episode_reward_mean"]
-                    ep_rew_post = metrics[
-                        "episode_reward_mean_adapt_" + str(inner_steps)
-                    ]
-                    metrics["adaptation_delta"] = ep_rew_post - ep_rew_pre
-                    yield out, metrics
-                    metrics = {}
-                else:
-                    inner_adaptation(workers, samples)
-
-        rollouts = from_actors(workers.remote_workers())
-        rollouts = rollouts.batch_across_shards()
-        rollouts = rollouts.transform(inner_adaptation_steps)
-
-        # Metaupdate Step
-        train_op = rollouts.for_each(
-            MetaUpdate(
-                workers, config["maml_optimizer_steps"], metric_collect, use_meta_env
-            )
-        )
-        return train_op
->>>>>>> 19672688
+import logging
+import numpy as np
+from typing import Type
+
+from ray.rllib.utils.sgd import standardized
+from ray.rllib.agents import with_common_config
+from ray.rllib.agents.maml.maml_tf_policy import MAMLTFPolicy
+from ray.rllib.agents.maml.maml_torch_policy import MAMLTorchPolicy
+from ray.rllib.agents.trainer import Trainer
+from ray.rllib.evaluation.metrics import get_learner_stats
+from ray.rllib.evaluation.worker_set import WorkerSet
+from ray.rllib.execution.common import (
+    STEPS_SAMPLED_COUNTER,
+    STEPS_TRAINED_COUNTER,
+    STEPS_TRAINED_THIS_ITER_COUNTER,
+    _get_shared_metrics,
+)
+from ray.rllib.policy.policy import Policy
+from ray.rllib.policy.sample_batch import SampleBatch
+from ray.rllib.execution.metric_ops import CollectMetrics
+from ray.rllib.evaluation.metrics import collect_metrics
+from ray.rllib.utils.annotations import override
+from ray.rllib.utils.deprecation import DEPRECATED_VALUE
+from ray.rllib.utils.metrics.learner_info import LEARNER_INFO
+from ray.rllib.utils.typing import TrainerConfigDict
+from ray.util.iter import from_actors, LocalIterator
+
+logger = logging.getLogger(__name__)
+
+# yapf: disable
+# __sphinx_doc_begin__
+DEFAULT_CONFIG = with_common_config({
+    # If true, use the Generalized Advantage Estimator (GAE)
+    # with a value function, see https://arxiv.org/pdf/1506.02438.pdf.
+    "use_gae": True,
+    # GAE(lambda) parameter
+    "lambda": 1.0,
+    # Initial coefficient for KL divergence
+    "kl_coeff": 0.0005,
+    # Size of batches collected from each worker
+    "rollout_fragment_length": 200,
+    # Do create an actual env on the local worker (worker-idx=0).
+    "create_env_on_driver": True,
+    # Stepsize of SGD
+    "lr": 1e-3,
+    "model": {
+        # Share layers for value function.
+        "vf_share_layers": False,
+    },
+    # Coefficient of the value function loss
+    "vf_loss_coeff": 0.5,
+    # Coefficient of the entropy regularizer
+    "entropy_coeff": 0.0,
+    # PPO clip parameter
+    "clip_param": 0.3,
+    # Clip param for the value function. Note that this is sensitive to the
+    # scale of the rewards. If your expected V is large, increase this.
+    "vf_clip_param": 10.0,
+    # If specified, clip the global norm of gradients by this amount
+    "grad_clip": None,
+    # Target value for KL divergence
+    "kl_target": 0.01,
+    # Whether to rollout "complete_episodes" or "truncate_episodes"
+    "batch_mode": "complete_episodes",
+    # Which observation filter to apply to the observation
+    "observation_filter": "NoFilter",
+    # Number of Inner adaptation steps for the MAML algorithm
+    "inner_adaptation_steps": 1,
+    # Number of MAML steps per meta-update iteration (PPO steps)
+    "maml_optimizer_steps": 5,
+    # Inner Adaptation Step size
+    "inner_lr": 0.1,
+    # Use Meta Env Template
+    "use_meta_env": True,
+
+    # Deprecated keys:
+    # Share layers for value function. If you set this to True, it's important
+    # to tune vf_loss_coeff.
+    # Use config.model.vf_share_layers instead.
+    "vf_share_layers": DEPRECATED_VALUE,
+})
+# __sphinx_doc_end__
+# yapf: enable
+
+
+# @mluo: TODO
+def set_worker_tasks(workers, use_meta_env):
+    if use_meta_env:
+        n_tasks = len(workers.remote_workers())
+        tasks = workers.local_worker().foreach_env(lambda x: x)[0].sample_tasks(n_tasks)
+        for i, worker in enumerate(workers.remote_workers()):
+            worker.foreach_env.remote(lambda env: env.set_task(tasks[i]))
+
+
+class MetaUpdate:
+    def __init__(self, workers, maml_steps, metric_gen, use_meta_env):
+        self.workers = workers
+        self.maml_optimizer_steps = maml_steps
+        self.metric_gen = metric_gen
+        self.use_meta_env = use_meta_env
+
+    def __call__(self, data_tuple):
+        # Metaupdate Step
+        samples = data_tuple[0]
+        adapt_metrics_dict = data_tuple[1]
+
+        # Metric Updating
+        metrics = _get_shared_metrics()
+        metrics.counters[STEPS_SAMPLED_COUNTER] += samples.count
+        fetches = None
+        for i in range(self.maml_optimizer_steps):
+            fetches = self.workers.local_worker().learn_on_batch(samples)
+        learner_stats = get_learner_stats(fetches)
+
+        # Sync workers with meta policy
+        self.workers.sync_weights()
+
+        # Set worker tasks
+        set_worker_tasks(self.workers, self.use_meta_env)
+
+        # Update KLS
+        def update(pi, pi_id):
+            assert "inner_kl" not in learner_stats, (
+                "inner_kl should be nested under policy id key",
+                learner_stats,
+            )
+            if pi_id in learner_stats:
+                assert "inner_kl" in learner_stats[pi_id], (learner_stats, pi_id)
+                pi.update_kls(learner_stats[pi_id]["inner_kl"])
+            else:
+                logger.warning("No data for {}, not updating kl".format(pi_id))
+
+        self.workers.local_worker().foreach_policy_to_train(update)
+
+        # Modify Reporting Metrics
+        metrics = _get_shared_metrics()
+        metrics.info[LEARNER_INFO] = fetches
+        metrics.counters[STEPS_TRAINED_THIS_ITER_COUNTER] = samples.count
+        metrics.counters[STEPS_TRAINED_COUNTER] += samples.count
+
+        res = self.metric_gen.__call__(None)
+        res.update(adapt_metrics_dict)
+
+        return res
+
+
+def post_process_metrics(adapt_iter, workers, metrics):
+    # Obtain Current Dataset Metrics and filter out
+    name = "_adapt_" + str(adapt_iter) if adapt_iter > 0 else ""
+
+    # Only workers are collecting data
+    res = collect_metrics(remote_workers=workers.remote_workers())
+
+    metrics["episode_reward_max" + str(name)] = res["episode_reward_max"]
+    metrics["episode_reward_mean" + str(name)] = res["episode_reward_mean"]
+    metrics["episode_reward_min" + str(name)] = res["episode_reward_min"]
+
+    return metrics
+
+
+def inner_adaptation(workers, samples):
+    # Each worker performs one gradient descent
+    for i, e in enumerate(workers.remote_workers()):
+        e.learn_on_batch.remote(samples[i])
+
+
+class MAMLTrainer(Trainer):
+    @classmethod
+    @override(Trainer)
+    def get_default_config(cls) -> TrainerConfigDict:
+        return DEFAULT_CONFIG
+
+    @override(Trainer)
+    def validate_config(self, config: TrainerConfigDict) -> None:
+        # Call super's validation method.
+        super().validate_config(config)
+
+        if config["num_gpus"] > 1:
+            raise ValueError("`num_gpus` > 1 not yet supported for MAML!")
+        if config["inner_adaptation_steps"] <= 0:
+            raise ValueError("Inner Adaptation Steps must be >=1!")
+        if config["maml_optimizer_steps"] <= 0:
+            raise ValueError("PPO steps for meta-update needs to be >=0!")
+        if config["entropy_coeff"] < 0:
+            raise ValueError("`entropy_coeff` must be >=0.0!")
+        if config["batch_mode"] != "complete_episodes":
+            raise ValueError("`batch_mode`=truncate_episodes not supported!")
+        if config["num_workers"] <= 0:
+            raise ValueError("Must have at least 1 worker/task!")
+        if config["create_env_on_driver"] is False:
+            raise ValueError(
+                "Must have an actual Env created on the driver "
+                "(local) worker! Set `create_env_on_driver` to True."
+            )
+
+    @override(Trainer)
+    def get_default_policy_class(self, config: TrainerConfigDict) -> Type[Policy]:
+        if config["framework"] == "torch":
+            return MAMLTorchPolicy
+        else:
+            return MAMLTFPolicy
+
+    @staticmethod
+    @override(Trainer)
+    def execution_plan(
+        workers: WorkerSet, config: TrainerConfigDict, **kwargs
+    ) -> LocalIterator[dict]:
+        assert (
+            len(kwargs) == 0
+        ), "MAML execution_plan does NOT take any additional parameters"
+
+        # Sync workers with meta policy
+        workers.sync_weights()
+
+        # Samples and sets worker tasks
+        use_meta_env = config["use_meta_env"]
+        set_worker_tasks(workers, use_meta_env)
+
+        # Metric Collector
+        metric_collect = CollectMetrics(
+            workers,
+            min_history=config["metrics_num_episodes_for_smoothing"],
+            timeout_seconds=config["metrics_episode_collection_timeout_s"],
+        )
+
+        # Iterator for Inner Adaptation Data gathering (from pre->post
+        # adaptation)
+        inner_steps = config["inner_adaptation_steps"]
+
+        def inner_adaptation_steps(itr):
+            buf = []
+            split = []
+            metrics = {}
+            for samples in itr:
+
+                # Processing Samples (Standardize Advantages)
+                split_lst = []
+                for sample in samples:
+                    sample["advantages"] = standardized(sample["advantages"])
+                    split_lst.append(sample.count)
+
+                buf.extend(samples)
+                split.append(split_lst)
+
+                adapt_iter = len(split) - 1
+                metrics = post_process_metrics(adapt_iter, workers, metrics)
+                if len(split) > inner_steps:
+                    out = SampleBatch.concat_samples(buf)
+                    out["split"] = np.array(split)
+                    buf = []
+                    split = []
+
+                    # Reporting Adaptation Rew Diff
+                    ep_rew_pre = metrics["episode_reward_mean"]
+                    ep_rew_post = metrics[
+                        "episode_reward_mean_adapt_" + str(inner_steps)
+                    ]
+                    metrics["adaptation_delta"] = ep_rew_post - ep_rew_pre
+                    yield out, metrics
+                    metrics = {}
+                else:
+                    inner_adaptation(workers, samples)
+
+        rollouts = from_actors(workers.remote_workers())
+        rollouts = rollouts.batch_across_shards()
+        rollouts = rollouts.transform(inner_adaptation_steps)
+
+        # Metaupdate Step
+        train_op = rollouts.for_each(
+            MetaUpdate(
+                workers, config["maml_optimizer_steps"], metric_collect, use_meta_env
+            )
+        )
+        return train_op