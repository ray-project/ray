import concurrent
import copy
from datetime import datetime
import functools
import gym
import logging
import numpy as np
import os
import pickle
import tempfile
import time
from typing import Callable, Dict, List, Optional, Tuple, Type, Union

import ray
from ray.actor import ActorHandle
from ray.exceptions import RayError
from ray.rllib.agents.callbacks import DefaultCallbacks
from ray.rllib.env.env_context import EnvContext
from ray.rllib.env.multi_agent_env import MultiAgentEnv
from ray.rllib.env.utils import gym_env_creator
from ray.rllib.evaluation.collectors.simple_list_collector import \
    SimpleListCollector
from ray.rllib.evaluation.episode import Episode
from ray.rllib.evaluation.metrics import collect_metrics
from ray.rllib.evaluation.rollout_worker import RolloutWorker
from ray.rllib.evaluation.worker_set import WorkerSet
from ray.rllib.execution.metric_ops import StandardMetricsReporting
from ray.rllib.execution.replay_buffer import LocalReplayBuffer
from ray.rllib.execution.rollout_ops import ParallelRollouts, ConcatBatches
from ray.rllib.execution.train_ops import TrainOneStep, MultiGPUTrainOneStep
from ray.rllib.models import MODEL_DEFAULTS
from ray.rllib.policy.policy import Policy, PolicySpec
from ray.rllib.policy.sample_batch import DEFAULT_POLICY_ID, SampleBatch
from ray.rllib.utils import deep_update, FilterManager, merge_dicts
from ray.rllib.utils.annotations import DeveloperAPI, ExperimentalAPI, \
    override, PublicAPI
from ray.rllib.utils.debug import update_global_seed_if_necessary
from ray.rllib.utils.deprecation import Deprecated, deprecation_warning, \
    DEPRECATED_VALUE
from ray.rllib.utils.error import EnvError, ERR_MSG_INVALID_ENV_DESCRIPTOR
from ray.rllib.utils.framework import try_import_tf, try_import_torch
from ray.rllib.utils.from_config import from_config
from ray.rllib.utils.multi_agent import check_multi_agent
from ray.rllib.utils.spaces import space_utils
from ray.rllib.utils.typing import AgentID, EnvInfoDict, EnvType, EpisodeID, \
    PartialTrainerConfigDict, PolicyID, ResultDict, TensorStructType, \
    TensorType, TrainerConfigDict
from ray.tune.logger import Logger, UnifiedLogger
from ray.tune.registry import ENV_CREATOR, register_env, _global_registry
from ray.tune.resources import Resources
from ray.tune.result import DEFAULT_RESULTS_DIR
from ray.tune.trainable import Trainable
from ray.tune.trial import ExportFormat
from ray.tune.utils.placement_groups import PlacementGroupFactory
from ray.util import log_once

tf1, tf, tfv = try_import_tf()

logger = logging.getLogger(__name__)

# Max number of times to retry a worker failure. We shouldn't try too many
# times in a row since that would indicate a persistent cluster issue.
MAX_WORKER_FAILURE_RETRIES = 3

# yapf: disable
# __sphinx_doc_begin__
COMMON_CONFIG: TrainerConfigDict = {
    # === Settings for Rollout Worker processes ===
    # Number of rollout worker actors to create for parallel sampling. Setting
    # this to 0 will force rollouts to be done in the trainer actor.
    "num_workers": 2,
    # Number of environments to evaluate vector-wise per worker. This enables
    # model inference batching, which can improve performance for inference
    # bottlenecked workloads.
    "num_envs_per_worker": 1,
    # When `num_workers` > 0, the driver (local_worker; worker-idx=0) does not
    # need an environment. This is because it doesn't have to sample (done by
    # remote_workers; worker_indices > 0) nor evaluate (done by evaluation
    # workers; see below).
    "create_env_on_driver": False,
    # Divide episodes into fragments of this many steps each during rollouts.
    # Sample batches of this size are collected from rollout workers and
    # combined into a larger batch of `train_batch_size` for learning.
    #
    # For example, given rollout_fragment_length=100 and train_batch_size=1000:
    #   1. RLlib collects 10 fragments of 100 steps each from rollout workers.
    #   2. These fragments are concatenated and we perform an epoch of SGD.
    #
    # When using multiple envs per worker, the fragment size is multiplied by
    # `num_envs_per_worker`. This is since we are collecting steps from
    # multiple envs in parallel. For example, if num_envs_per_worker=5, then
    # rollout workers will return experiences in chunks of 5*100 = 500 steps.
    #
    # The dataflow here can vary per algorithm. For example, PPO further
    # divides the train batch into minibatches for multi-epoch SGD.
    "rollout_fragment_length": 200,
    # How to build per-Sampler (RolloutWorker) batches, which are then
    # usually concat'd to form the train batch. Note that "steps" below can
    # mean different things (either env- or agent-steps) and depends on the
    # `count_steps_by` (multiagent) setting below.
    # truncate_episodes: Each produced batch (when calling
    #   RolloutWorker.sample()) will contain exactly `rollout_fragment_length`
    #   steps. This mode guarantees evenly sized batches, but increases
    #   variance as the future return must now be estimated at truncation
    #   boundaries.
    # complete_episodes: Each unroll happens exactly over one episode, from
    #   beginning to end. Data collection will not stop unless the episode
    #   terminates or a configured horizon (hard or soft) is hit.
    "batch_mode": "truncate_episodes",

    # === Settings for the Trainer process ===
    # Discount factor of the MDP.
    "gamma": 0.99,
    # The default learning rate.
    "lr": 0.0001,
    # Training batch size, if applicable. Should be >= rollout_fragment_length.
    # Samples batches will be concatenated together to a batch of this size,
    # which is then passed to SGD.
    "train_batch_size": 200,
    # Arguments to pass to the policy model. See models/catalog.py for a full
    # list of the available model options.
    "model": MODEL_DEFAULTS,
    # Arguments to pass to the policy optimizer. These vary by optimizer.
    "optimizer": {},

    # === Environment Settings ===
    # Number of steps after which the episode is forced to terminate. Defaults
    # to `env.spec.max_episode_steps` (if present) for Gym envs.
    "horizon": None,
    # Calculate rewards but don't reset the environment when the horizon is
    # hit. This allows value estimation and RNN state to span across logical
    # episodes denoted by horizon. This only has an effect if horizon != inf.
    "soft_horizon": False,
    # Don't set 'done' at the end of the episode.
    # In combination with `soft_horizon`, this works as follows:
    # - no_done_at_end=False soft_horizon=False:
    #   Reset env and add `done=True` at end of each episode.
    # - no_done_at_end=True soft_horizon=False:
    #   Reset env, but do NOT add `done=True` at end of the episode.
    # - no_done_at_end=False soft_horizon=True:
    #   Do NOT reset env at horizon, but add `done=True` at the horizon
    #   (pretending the episode has terminated).
    # - no_done_at_end=True soft_horizon=True:
    #   Do NOT reset env at horizon and do NOT add `done=True` at the horizon.
    "no_done_at_end": False,
    # The environment specifier:
    # This can either be a tune-registered env, via
    # `tune.register_env([name], lambda env_ctx: [env object])`,
    # or a string specifier of an RLlib supported type. In the latter case,
    # RLlib will try to interpret the specifier as either an openAI gym env,
    # a PyBullet env, a ViZDoomGym env, or a fully qualified classpath to an
    # Env class, e.g. "ray.rllib.examples.env.random_env.RandomEnv".
    "env": None,
    # The observation- and action spaces for the Policies of this Trainer.
    # Use None for automatically inferring these from the given env.
    "observation_space": None,
    "action_space": None,
    # Arguments dict passed to the env creator as an EnvContext object (which
    # is a dict plus the properties: num_workers, worker_index, vector_index,
    # and remote).
    "env_config": {},
    # If using num_envs_per_worker > 1, whether to create those new envs in
    # remote processes instead of in the same worker. This adds overheads, but
    # can make sense if your envs can take much time to step / reset
    # (e.g., for StarCraft). Use this cautiously; overheads are significant.
    "remote_worker_envs": False,
    # Timeout that remote workers are waiting when polling environments.
    # 0 (continue when at least one env is ready) is a reasonable default,
    # but optimal value could be obtained by measuring your environment
    # step / reset and model inference perf.
    "remote_env_batch_wait_ms": 0,
    # A callable taking the last train results, the base env and the env
    # context as args and returning a new task to set the env to.
    # The env must be a `TaskSettableEnv` sub-class for this to work.
    # See `examples/curriculum_learning.py` for an example.
    "env_task_fn": None,
    # If True, try to render the environment on the local worker or on worker
    # 1 (if num_workers > 0). For vectorized envs, this usually means that only
    # the first sub-environment will be rendered.
    # In order for this to work, your env will have to implement the
    # `render()` method which either:
    # a) handles window generation and rendering itself (returning True) or
    # b) returns a numpy uint8 image of shape [height x width x 3 (RGB)].
    "render_env": False,
    # If True, stores videos in this relative directory inside the default
    # output dir (~/ray_results/...). Alternatively, you can specify an
    # absolute path (str), in which the env recordings should be
    # stored instead.
    # Set to False for not recording anything.
    # Note: This setting replaces the deprecated `monitor` key.
    "record_env": False,
    # Whether to clip rewards during Policy's postprocessing.
    # None (default): Clip for Atari only (r=sign(r)).
    # True: r=sign(r): Fixed rewards -1.0, 1.0, or 0.0.
    # False: Never clip.
    # [float value]: Clip at -value and + value.
    # Tuple[value1, value2]: Clip at value1 and value2.
    "clip_rewards": None,
    # If True, RLlib will learn entirely inside a normalized action space
    # (0.0 centered with small stddev; only affecting Box components).
    # We will unsquash actions (and clip, just in case) to the bounds of
    # the env's action space before sending actions back to the env.
    "normalize_actions": True,
    # If True, RLlib will clip actions according to the env's bounds
    # before sending them back to the env.
    # TODO: (sven) This option should be obsoleted and always be False.
    "clip_actions": False,
    # Whether to use "rllib" or "deepmind" preprocessors by default
    # Set to None for using no preprocessor. In this case, the model will have
    # to handle possibly complex observations from the environment.
    "preprocessor_pref": "deepmind",

    # === Debug Settings ===
    # Set the ray.rllib.* log level for the agent process and its workers.
    # Should be one of DEBUG, INFO, WARN, or ERROR. The DEBUG level will also
    # periodically print out summaries of relevant internal dataflow (this is
    # also printed out once at startup at the INFO level). When using the
    # `rllib train` command, you can also use the `-v` and `-vv` flags as
    # shorthand for INFO and DEBUG.
    "log_level": "WARN",
    # Callbacks that will be run during various phases of training. See the
    # `DefaultCallbacks` class and `examples/custom_metrics_and_callbacks.py`
    # for more usage information.
    "callbacks": DefaultCallbacks,
    # Whether to attempt to continue training if a worker crashes. The number
    # of currently healthy workers is reported as the "num_healthy_workers"
    # metric.
    "ignore_worker_failures": False,
    # Log system resource metrics to results. This requires `psutil` to be
    # installed for sys stats, and `gputil` for GPU metrics.
    "log_sys_usage": True,
    # Use fake (infinite speed) sampler. For testing only.
    "fake_sampler": False,

    # === Deep Learning Framework Settings ===
    # tf: TensorFlow (static-graph)
    # tf2: TensorFlow 2.x (eager or traced, if eager_tracing=True)
    # tfe: TensorFlow eager (or traced, if eager_tracing=True)
    # torch: PyTorch
    "framework": "tf",
    # Enable tracing in eager mode. This greatly improves performance
    # (speedup ~2x), but makes it slightly harder to debug since Python
    # code won't be evaluated after the initial eager pass.
    # Only possible if framework=[tf2|tfe].
    "eager_tracing": False,
    # Maximum number of tf.function re-traces before a runtime error is raised.
    # This is to prevent unnoticed retraces of methods inside the
    # `..._eager_traced` Policy, which could slow down execution by a
    # factor of 4, without the user noticing what the root cause for this
    # slowdown could be.
    # Only necessary for framework=[tf2|tfe].
    # Set to None to ignore the re-trace count and never throw an error.
    "eager_max_retraces": 20,

    # === Exploration Settings ===
    # Default exploration behavior, iff `explore`=None is passed into
    # compute_action(s).
    # Set to False for no exploration behavior (e.g., for evaluation).
    "explore": True,
    # Provide a dict specifying the Exploration object's config.
    "exploration_config": {
        # The Exploration class to use. In the simplest case, this is the name
        # (str) of any class present in the `rllib.utils.exploration` package.
        # You can also provide the python class directly or the full location
        # of your class (e.g. "ray.rllib.utils.exploration.epsilon_greedy.
        # EpsilonGreedy").
        "type": "StochasticSampling",
        # Add constructor kwargs here (if any).
    },
    # === Evaluation Settings ===
    # Evaluate with every `evaluation_interval` training iterations.
    # The evaluation stats will be reported under the "evaluation" metric key.
    # Note that evaluation is currently not parallelized, and that for Ape-X
    # metrics are already only reported for the lowest epsilon workers.
    "evaluation_interval": None,
    # Number of episodes to run in total per evaluation period.
    # If using multiple evaluation workers (evaluation_num_workers > 1),
    # episodes will be split amongst these.
    # If "auto":
    # - evaluation_parallel_to_training=True: Will run as many episodes as the
    #   training step takes.
    # - evaluation_parallel_to_training=False: Error.
    "evaluation_num_episodes": 10,
    # Whether to run evaluation in parallel to a Trainer.train() call
    # using threading. Default=False.
    # E.g. evaluation_interval=2 -> For every other training iteration,
    # the Trainer.train() and Trainer.evaluate() calls run in parallel.
    # Note: This is experimental. Possible pitfalls could be race conditions
    # for weight synching at the beginning of the evaluation loop.
    "evaluation_parallel_to_training": False,
    # Internal flag that is set to True for evaluation workers.
    "in_evaluation": False,
    # Typical usage is to pass extra args to evaluation env creator
    # and to disable exploration by computing deterministic actions.
    # IMPORTANT NOTE: Policy gradient algorithms are able to find the optimal
    # policy, even if this is a stochastic one. Setting "explore=False" here
    # will result in the evaluation workers not using this optimal policy!
    "evaluation_config": {
        # Example: overriding env_config, exploration, etc:
        # "env_config": {...},
        # "explore": False
    },
    # Number of parallel workers to use for evaluation. Note that this is set
    # to zero by default, which means evaluation will be run in the trainer
    # process (only if evaluation_interval is not None). If you increase this,
    # it will increase the Ray resource usage of the trainer since evaluation
    # workers are created separately from rollout workers (used to sample data
    # for training).
    "evaluation_num_workers": 0,
    # Customize the evaluation method. This must be a function of signature
    # (trainer: Trainer, eval_workers: WorkerSet) -> metrics: dict. See the
    # Trainer.evaluate() method to see the default implementation. The
    # trainer guarantees all eval workers have the latest policy state before
    # this function is called.
    "custom_eval_function": None,

    # === Advanced Rollout Settings ===
    # Use a background thread for sampling (slightly off-policy, usually not
    # advisable to turn on unless your env specifically requires it).
    "sample_async": False,

    # The SampleCollector class to be used to collect and retrieve
    # environment-, model-, and sampler data. Override the SampleCollector base
    # class to implement your own collection/buffering/retrieval logic.
    "sample_collector": SimpleListCollector,

    # Element-wise observation filter, either "NoFilter" or "MeanStdFilter".
    "observation_filter": "NoFilter",
    # Whether to synchronize the statistics of remote filters.
    "synchronize_filters": True,
    # Configures TF for single-process operation by default.
    "tf_session_args": {
        # note: overridden by `local_tf_session_args`
        "intra_op_parallelism_threads": 2,
        "inter_op_parallelism_threads": 2,
        "gpu_options": {
            "allow_growth": True,
        },
        "log_device_placement": False,
        "device_count": {
            "CPU": 1
        },
        # Required by multi-GPU (num_gpus > 1).
        "allow_soft_placement": True,
    },
    # Override the following tf session args on the local worker
    "local_tf_session_args": {
        # Allow a higher level of parallelism by default, but not unlimited
        # since that can cause crashes with many concurrent drivers.
        "intra_op_parallelism_threads": 8,
        "inter_op_parallelism_threads": 8,
    },
    # Whether to LZ4 compress individual observations.
    "compress_observations": False,
    # Wait for metric batches for at most this many seconds. Those that
    # have not returned in time will be collected in the next train iteration.
    "collect_metrics_timeout": 180,
    # Smooth metrics over this many episodes.
    "metrics_smoothing_episodes": 100,
    # Minimum time per train iteration (frequency of metrics reporting).
    "min_iter_time_s": 0,
    # Minimum env steps to optimize for per train call. This value does
    # not affect learning, only the length of train iterations.
    "timesteps_per_iteration": 0,
    # This argument, in conjunction with worker_index, sets the random seed of
    # each worker, so that identically configured trials will have identical
    # results. This makes experiments reproducible.
    "seed": None,
    # Any extra python env vars to set in the trainer process, e.g.,
    # {"OMP_NUM_THREADS": "16"}
    "extra_python_environs_for_driver": {},
    # The extra python environments need to set for worker processes.
    "extra_python_environs_for_worker": {},

    # === Resource Settings ===
    # Number of GPUs to allocate to the trainer process. Note that not all
    # algorithms can take advantage of trainer GPUs. Support for multi-GPU
    # is currently only available for tf-[PPO/IMPALA/DQN/PG].
    # This can be fractional (e.g., 0.3 GPUs).
    "num_gpus": 0,
    # Set to True for debugging (multi-)?GPU funcitonality on a CPU machine.
    # GPU towers will be simulated by graphs located on CPUs in this case.
    # Use `num_gpus` to test for different numbers of fake GPUs.
    "_fake_gpus": False,
    # Number of CPUs to allocate per worker.
    "num_cpus_per_worker": 1,
    # Number of GPUs to allocate per worker. This can be fractional. This is
    # usually needed only if your env itself requires a GPU (i.e., it is a
    # GPU-intensive video game), or model inference is unusually expensive.
    "num_gpus_per_worker": 0,
    # Any custom Ray resources to allocate per worker.
    "custom_resources_per_worker": {},
    # Number of CPUs to allocate for the trainer. Note: this only takes effect
    # when running in Tune. Otherwise, the trainer runs in the main program.
    "num_cpus_for_driver": 1,
    # The strategy for the placement group factory returned by
    # `Trainer.default_resource_request()`. A PlacementGroup defines, which
    # devices (resources) should always be co-located on the same node.
    # For example, a Trainer with 2 rollout workers, running with
    # num_gpus=1 will request a placement group with the bundles:
    # [{"gpu": 1, "cpu": 1}, {"cpu": 1}, {"cpu": 1}], where the first bundle is
    # for the driver and the other 2 bundles are for the two workers.
    # These bundles can now be "placed" on the same or different
    # nodes depending on the value of `placement_strategy`:
    # "PACK": Packs bundles into as few nodes as possible.
    # "SPREAD": Places bundles across distinct nodes as even as possible.
    # "STRICT_PACK": Packs bundles into one node. The group is not allowed
    #   to span multiple nodes.
    # "STRICT_SPREAD": Packs bundles across distinct nodes.
    "placement_strategy": "PACK",

    # === Offline Datasets ===
    # Specify how to generate experiences:
    #  - "sampler": Generate experiences via online (env) simulation (default).
    #  - A local directory or file glob expression (e.g., "/tmp/*.json").
    #  - A list of individual file paths/URIs (e.g., ["/tmp/1.json",
    #    "s3://bucket/2.json"]).
    #  - A dict with string keys and sampling probabilities as values (e.g.,
    #    {"sampler": 0.4, "/tmp/*.json": 0.4, "s3://bucket/expert.json": 0.2}).
    #  - A callable that returns a ray.rllib.offline.InputReader.
    #  - A string key that indexes a callable with tune.registry.register_input
    "input": "sampler",
    # Arguments accessible from the IOContext for configuring custom input
    "input_config": {},
    # True, if the actions in a given offline "input" are already normalized
    # (between -1.0 and 1.0). This is usually the case when the offline
    # file has been generated by another RLlib algorithm (e.g. PPO or SAC),
    # while "normalize_actions" was set to True.
    "actions_in_input_normalized": False,
    # Specify how to evaluate the current policy. This only has an effect when
    # reading offline experiences ("input" is not "sampler").
    # Available options:
    #  - "wis": the weighted step-wise importance sampling estimator.
    #  - "is": the step-wise importance sampling estimator.
    #  - "simulation": run the environment in the background, but use
    #    this data for evaluation only and not for learning.
    "input_evaluation": ["is", "wis"],
    # Whether to run postprocess_trajectory() on the trajectory fragments from
    # offline inputs. Note that postprocessing will be done using the *current*
    # policy, not the *behavior* policy, which is typically undesirable for
    # on-policy algorithms.
    "postprocess_inputs": False,
    # If positive, input batches will be shuffled via a sliding window buffer
    # of this number of batches. Use this if the input data is not in random
    # enough order. Input is delayed until the shuffle buffer is filled.
    "shuffle_buffer_size": 0,
    # Specify where experiences should be saved:
    #  - None: don't save any experiences
    #  - "logdir" to save to the agent log dir
    #  - a path/URI to save to a custom output directory (e.g., "s3://bucket/")
    #  - a function that returns a rllib.offline.OutputWriter
    "output": None,
    # What sample batch columns to LZ4 compress in the output data.
    "output_compress_columns": ["obs", "new_obs"],
    # Max output file size before rolling over to a new file.
    "output_max_file_size": 64 * 1024 * 1024,

    # === Settings for Multi-Agent Environments ===
    "multiagent": {
        # Map of type MultiAgentPolicyConfigDict from policy ids to tuples
        # of (policy_cls, obs_space, act_space, config). This defines the
        # observation and action spaces of the policies and any extra config.
        "policies": {},
        # Keep this many policies in the "policy_map" (before writing
        # least-recently used ones to disk/S3).
        "policy_map_capacity": 100,
        # Where to store overflowing (least-recently used) policies?
        # Could be a directory (str) or an S3 location. None for using
        # the default output dir.
        "policy_map_cache": None,
        # Function mapping agent ids to policy ids.
        "policy_mapping_fn": None,
        # Optional list of policies to train, or None for all policies.
        "policies_to_train": None,
        # Optional function that can be used to enhance the local agent
        # observations to include more state.
        # See rllib/evaluation/observation_function.py for more info.
        "observation_fn": None,
        # When replay_mode=lockstep, RLlib will replay all the agent
        # transitions at a particular timestep together in a batch. This allows
        # the policy to implement differentiable shared computations between
        # agents it controls at that timestep. When replay_mode=independent,
        # transitions are replayed independently per policy.
        "replay_mode": "independent",
        # Which metric to use as the "batch size" when building a
        # MultiAgentBatch. The two supported values are:
        # env_steps: Count each time the env is "stepped" (no matter how many
        #   multi-agent actions are passed/how many multi-agent observations
        #   have been returned in the previous step).
        # agent_steps: Count each individual agent step as one step.
        "count_steps_by": "env_steps",
    },

    # === Logger ===
    # Define logger-specific configuration to be used inside Logger
    # Default value None allows overwriting with nested dicts
    "logger_config": None,

    # === API deprecations/simplifications/changes ===
    # Experimental flag.
    # If True, TFPolicy will handle more than one loss/optimizer.
    # Set this to True, if you would like to return more than
    # one loss term from your `loss_fn` and an equal number of optimizers
    # from your `optimizer_fn`.
    # In the future, the default for this will be True.
    "_tf_policy_handles_more_than_one_loss": False,
    # Experimental flag.
    # If True, no (observation) preprocessor will be created and
    # observations will arrive in model as they are returned by the env.
    # In the future, the default for this will be True.
    "_disable_preprocessor_api": False,

    # === Deprecated keys ===
    # Uses the sync samples optimizer instead of the multi-gpu one. This is
    # usually slower, but you might want to try it if you run into issues with
    # the default optimizer.
    # This will be set automatically from now on.
    "simple_optimizer": DEPRECATED_VALUE,
    # Whether to write episode stats and videos to the agent log dir. This is
    # typically located in ~/ray_results.
    "monitor": DEPRECATED_VALUE,
}
# __sphinx_doc_end__
# yapf: enable


@DeveloperAPI
def with_common_config(
        extra_config: PartialTrainerConfigDict) -> TrainerConfigDict:
    """Returns the given config dict merged with common agent confs.

    Args:
        extra_config (PartialTrainerConfigDict): A user defined partial config
            which will get merged with COMMON_CONFIG and returned.

    Returns:
        TrainerConfigDict: The merged config dict resulting of COMMON_CONFIG
            plus `extra_config`.
    """
    return Trainer.merge_trainer_configs(
        COMMON_CONFIG, extra_config, _allow_unknown_configs=True)


@PublicAPI
class Trainer(Trainable):
    """An RLlib algorithm responsible for optimizing one or more Policies.

    Trainers contain a WorkerSet under `self.workers`. A WorkerSet is
    normally composed of a single local worker
    (self.workers.local_worker()), used to compute and apply learning updates,
    and optionally one or more remote workers (self.workers.remote_workers()),
    used to generate environment samples in parallel.

    Each worker (remotes or local) contains a PolicyMap, which itself
    may contain either one policy for single-agent training or one or more
    policies for multi-agent training. Policies are synchronized
    automatically from time to time using ray.remote calls. The exact
    synchronization logic depends on the specific algorithm (Trainer) used,
    but this usually happens from local worker to all remote workers and
    after each training update.

    You can write your own Trainer sub-classes by using the
    rllib.agents.trainer_template.py::build_trainer() utility function.
    This allows you to provide a custom `execution_plan`. You can find the
    different built-in algorithms' execution plans in their respective main
    py files, e.g. rllib.agents.dqn.dqn.py or rllib.agents.impala.impala.py.

    The most important API methods a Trainer exposes are `train()`,
    `evaluate()`, `save()` and `restore()`. Trainer objects retain internal
    model state between calls to train(), so you should create a new
    Trainer instance for each training session.
    """

    # Whether to allow unknown top-level config keys.
    _allow_unknown_configs = False

    # List of top-level keys with value=dict, for which new sub-keys are
    # allowed to be added to the value dict.
    _allow_unknown_subkeys = [
        "tf_session_args", "local_tf_session_args", "env_config", "model",
        "optimizer", "multiagent", "custom_resources_per_worker",
        "evaluation_config", "exploration_config",
        "extra_python_environs_for_driver", "extra_python_environs_for_worker",
        "input_config"
    ]

    # List of top level keys with value=dict, for which we always override the
    # entire value (dict), iff the "type" key in that value dict changes.
    _override_all_subkeys_if_type_changes = ["exploration_config"]

    @PublicAPI
    def __init__(self,
                 config: Optional[PartialTrainerConfigDict] = None,
                 env: Optional[Union[str, EnvType]] = None,
                 logger_creator: Optional[Callable[[], Logger]] = None,
                 remote_checkpoint_dir: Optional[str] = None,
                 sync_function_tpl: Optional[str] = None):
        """Initializes a Trainer instance.

        Args:
            config: Algorithm-specific configuration dict.
            env: Name of the environment to use (e.g. a gym-registered str),
                a full class path (e.g.
                "ray.rllib.examples.env.random_env.RandomEnv"), or an Env
                class directly. Note that this arg can also be specified via
                the "env" key in `config`.
            logger_creator: Callable that creates a ray.tune.Logger
                object. If unspecified, a default logger is created.
        """

        # User provided (partial) config (this may be w/o the default
        # Trainer's `COMMON_CONFIG` (see above)). Will get merged with
        # COMMON_CONFIG in self.setup().
        config = config or {}

        # Trainers allow env ids to be passed directly to the constructor.
        self._env_id = self._register_if_needed(
            env or config.get("env"), config)
        # The env creator callable, taking an EnvContext (config dict)
        # as arg and returning an RLlib supported Env type (e.g. a gym.Env).
        self.env_creator: Callable[[EnvContext], EnvType] = None

        # Placeholder for a local replay buffer instance.
        self.local_replay_buffer = None

        # Create a default logger creator if no logger_creator is specified
        if logger_creator is None:
            # Default logdir prefix containing the agent's name and the
            # env id.
            timestr = datetime.today().strftime("%Y-%m-%d_%H-%M-%S")
            logdir_prefix = "{}_{}_{}".format(self._name, self._env_id,
                                              timestr)
            if not os.path.exists(DEFAULT_RESULTS_DIR):
                os.makedirs(DEFAULT_RESULTS_DIR)
            logdir = tempfile.mkdtemp(
                prefix=logdir_prefix, dir=DEFAULT_RESULTS_DIR)

            # Allow users to more precisely configure the created logger
            # via "logger_config.type".
            if config.get(
                    "logger_config") and "type" in config["logger_config"]:

                def default_logger_creator(config):
                    """Creates a custom logger with the default prefix."""
                    cfg = config["logger_config"].copy()
                    cls = cfg.pop("type")
                    # Provide default for logdir, in case the user does
                    # not specify this in the "logger_config" dict.
                    logdir_ = cfg.pop("logdir", logdir)
                    return from_config(cls=cls, _args=[cfg], logdir=logdir_)

            # If no `type` given, use tune's UnifiedLogger as last resort.
            else:

                def default_logger_creator(config):
                    """Creates a Unified logger with the default prefix."""
                    return UnifiedLogger(config, logdir, loggers=None)

            logger_creator = default_logger_creator

        super().__init__(config, logger_creator, remote_checkpoint_dir,
                         sync_function_tpl)

    @override(Trainable)
    def setup(self, config: PartialTrainerConfigDict):

        # Setup our config: Merge the user-supplied config (which could
        # be a partial config dict with the class' default).
        self.config = self.merge_trainer_configs(
            self.get_default_config(), config, self._allow_unknown_configs)

        # Validate the framework settings in config.
        self.validate_framework(self.config)

        # Setup the "env creator" callable.
        env = self._env_id
        if env:
            self.config["env"] = env

            # An already registered env.
            if _global_registry.contains(ENV_CREATOR, env):
                self.env_creator = _global_registry.get(ENV_CREATOR, env)

            # A class path specifier.
            elif "." in env:

                def env_creator_from_classpath(env_context):
                    try:
                        env_obj = from_config(env, env_context)
                    except ValueError:
                        raise EnvError(
                            ERR_MSG_INVALID_ENV_DESCRIPTOR.format(env))
                    return env_obj

                self.env_creator = env_creator_from_classpath
            # Try gym/PyBullet/Vizdoom.
            else:
                self.env_creator = functools.partial(
                    gym_env_creator, env_descriptor=env)
        # No env -> Env creator always returns None.
        else:
            self.env_creator = lambda env_config: None

        # Set Trainer's seed after we have - if necessary - enabled
        # tf eager-execution.
        update_global_seed_if_necessary(
            config.get("framework"), config.get("seed"))

        self.validate_config(self.config)
        if not callable(self.config["callbacks"]):
            raise ValueError(
                "`callbacks` must be a callable method that "
                "returns a subclass of DefaultCallbacks, got {}".format(
                    self.config["callbacks"]))
        self.callbacks = self.config["callbacks"]()
        log_level = self.config.get("log_level")
        if log_level in ["WARN", "ERROR"]:
            logger.info("Current log_level is {}. For more information, "
                        "set 'log_level': 'INFO' / 'DEBUG' or use the -v and "
                        "-vv flags.".format(log_level))
        if self.config.get("log_level"):
            logging.getLogger("ray.rllib").setLevel(self.config["log_level"])

        # Create local replay buffer if necessary.
        self.local_replay_buffer = (
            self._create_local_replay_buffer_if_necessary(self.config))

        # Deprecated way of implementing Trainer sub-classes (or "templates"
        # via the soon-to-be deprecated `build_trainer` utility function).
        # Instead, sub-classes should override the Trainable's `setup()`
        # method and call super().setup() from within that override at some
        # point.
        self.workers = None
        self.train_exec_impl = None

        # Old design: Override `Trainer._init` (or use `build_trainer()`, which
        # will do this for you).
        try:
            self._init(self.config, self.env_creator)
        # New design: Override `Trainable.setup()` (as indented by Trainable)
        # and do or don't call super().setup() from within your override.
        # By default, `super().setup()` will create both worker sets:
        # "rollout workers" for collecting samples for training and - if
        # applicable - "evaluation workers" for evaluation runs in between or
        # parallel to training.
        # TODO: Deprecate `_init()` and remove this try/except block.
        except NotImplementedError:
            # Only if user did not override `_init()`:
            # - Create rollout workers here automatically.
            # - Run the execution plan to create the local iterator to `next()`
            #   in each training iteration.
            # This matches the behavior of using `build_trainer()`, which
            # should no longer be used.
            self.workers = self._make_workers(
                env_creator=self.env_creator,
                validate_env=self.validate_env,
                policy_class=self.get_default_policy_class(self.config),
                config=self.config,
                num_workers=self.config["num_workers"])
            self.train_exec_impl = self.execution_plan(
                self.workers, self.config, **self._kwargs_for_execution_plan())

        # Evaluation WorkerSet setup.
        self.evaluation_workers = None
        self.evaluation_metrics = {}
        # User would like to setup a separate evaluation worker set.
        if self.config.get("evaluation_num_workers", 0) > 0 or \
                self.config.get("evaluation_interval"):
            # Update env_config with evaluation settings:
            extra_config = copy.deepcopy(self.config["evaluation_config"])
            # Assert that user has not unset "in_evaluation".
            assert "in_evaluation" not in extra_config or \
                extra_config["in_evaluation"] is True
            evaluation_config = merge_dicts(self.config, extra_config)
            # Validate evaluation config.
            self.validate_config(evaluation_config)
            # Switch on complete_episode rollouts (evaluations are
            # always done on n complete episodes) and set the
            # `in_evaluation` flag. Also, make sure our rollout fragments
            # are short so we don't have more than one episode in one rollout.
            evaluation_config.update({
                "batch_mode": "complete_episodes",
                "rollout_fragment_length": 1,
                "in_evaluation": True,
            })
            logger.debug("using evaluation_config: {}".format(extra_config))
            # Create a separate evaluation worker set for evaluation.
            # If evaluation_num_workers=0, use the evaluation set's local
            # worker for evaluation, otherwise, use its remote workers
            # (parallelized evaluation).
            self.evaluation_workers = self._make_workers(
                env_creator=self.env_creator,
                validate_env=None,
                policy_class=self.get_default_policy_class(self.config),
                config=evaluation_config,
                num_workers=self.config["evaluation_num_workers"])

    # TODO: Deprecated: In your sub-classes of Trainer, override `setup()`
    #  directly and call super().setup() from within it if you would like the
    #  default setup behavior plus some own setup logic.
    #  If you don't need the env/workers/config/etc.. setup for you by super,
    #  simply do not call super().setup() from your overridden setup.
    def _init(self, config: TrainerConfigDict,
              env_creator: Callable[[EnvContext], EnvType]) -> None:
        raise NotImplementedError

    @ExperimentalAPI
    def get_default_policy_class(self, config: PartialTrainerConfigDict):
        """Returns a default Policy class to use, given a config.

        This class will be used inside RolloutWorkers' PolicyMaps in case
        the policy class is not provided by the user in any single- or
        multi-agent PolicySpec.

        This method is experimental and currently only used, iff the Trainer
        class was not created using the `build_trainer` utility and if
        the Trainer sub-class does not override `_init()` and create it's
        own WorkerSet in `_init()`.
        """
        return getattr(self, "_policy_class", None)

    @override(Trainable)
    def step(self) -> ResultDict:
        """Implements the main `Trainer.train()` logic.

        Takes n attempts to perform a single training step. Thereby
        catches RayErrors resulting from worker failures. After n attempts,
        fails gracefully.

        Override this method in your Trainer sub-classes if you would like to
        handle worker failures yourself. Otherwise, override
        `self.step_attempt()` to keep the n attempts (catch worker failures).

        Returns:
            The results dict with stats/infos on sampling, training,
            and - if required - evaluation.
        """
        result = None
        for _ in range(1 + MAX_WORKER_FAILURE_RETRIES):
            # Try to train one step.
            try:
                result = self.step_attempt()
            # @ray.remote RolloutWorker failure -> Try to recover,
            # if necessary.
            except RayError as e:
                if self.config["ignore_worker_failures"]:
                    logger.exception(
                        "Error in train call, attempting to recover")
                    self.try_recover_from_step_attempt()
                else:
                    logger.info(
                        "Worker crashed during call to train(). To attempt to "
                        "continue training without the failed worker, set "
                        "`'ignore_worker_failures': True`.")
                    raise e
            # Any other exception.
            except Exception as e:
                # Allow logs messages to propagate.
                time.sleep(0.5)
                raise e
            else:
                break

        # Still no result (even after n retries).
        if result is None:
            raise RuntimeError("Failed to recover from worker crash.")

        if hasattr(self, "workers") and isinstance(self.workers, WorkerSet):
            self._sync_filters_if_needed(self.workers)

        return result

    @ExperimentalAPI
    def step_attempt(self) -> ResultDict:
        """Attempts a single training step, including evaluation, if required.

        Override this method in your Trainer sub-classes if you would like to
        keep the n attempts (catch worker failures) or override `step()`
        directly if you would like to handle worker failures yourself.

        Returns:
            The results dict with stats/infos on sampling, training,
            and - if required - evaluation.
        """

        # self._iteration gets incremented after this function returns,
        # meaning that e. g. the first time this function is called,
        # self._iteration will be 0.
        evaluate_this_iter = \
            self.config["evaluation_interval"] and \
            (self._iteration + 1) % self.config["evaluation_interval"] == 0

        # No evaluation necessary, just run the next training iteration.
        if not evaluate_this_iter:
            step_results = next(self.train_exec_impl)
        # We have to evaluate in this training iteration.
        else:
            # No parallelism.
            if not self.config["evaluation_parallel_to_training"]:
                step_results = next(self.train_exec_impl)

            # Kick off evaluation-loop (and parallel train() call,
            # if requested).
            # Parallel eval + training.
            if self.config["evaluation_parallel_to_training"]:
                with concurrent.futures.ThreadPoolExecutor() as executor:
                    train_future = executor.submit(
                        lambda: next(self.train_exec_impl))
                    if self.config["evaluation_num_episodes"] == "auto":

                        # Run at least one `evaluate()` (num_episodes_done
                        # must be > 0), even if the training is very fast.
                        def episodes_left_fn(num_episodes_done):
                            if num_episodes_done > 0 and \
                                    train_future.done():
                                return 0
                            else:
                                return self.config["evaluation_num_workers"]

                        evaluation_metrics = self.evaluate(
                            episodes_left_fn=episodes_left_fn)
                    else:
                        evaluation_metrics = self.evaluate()
                    # Collect the training results from the future.
                    step_results = train_future.result()
            # Sequential: train (already done above), then eval.
            else:
                evaluation_metrics = self.evaluate()

            # Add evaluation results to train results.
            assert isinstance(evaluation_metrics, dict), \
                "Trainer.evaluate() needs to return a dict."
            step_results.update(evaluation_metrics)

        # Check `env_task_fn` for possible update of the env's task.
        if self.config["env_task_fn"] is not None:
            if not callable(self.config["env_task_fn"]):
                raise ValueError(
                    "`env_task_fn` must be None or a callable taking "
                    "[train_results, env, env_ctx] as args!")

            def fn(env, env_context, task_fn):
                new_task = task_fn(step_results, env, env_context)
                cur_task = env.get_task()
                if cur_task != new_task:
                    env.set_task(new_task)

            fn = functools.partial(fn, task_fn=self.config["env_task_fn"])
            self.workers.foreach_env_with_context(fn)

        return step_results

    @PublicAPI
    def evaluate(self, episodes_left_fn: Optional[Callable[[int], int]] = None
                 ) -> dict:
        """Evaluates current policy under `evaluation_config` settings.

        Note that this default implementation does not do anything beyond
        merging evaluation_config with the normal trainer config.

        Args:
            episodes_left_fn: An optional callable taking the already run
                num episodes as only arg and returning the number of
                episodes left to run. It's used to find out whether
                evaluation should continue.
        """
        # In case we are evaluating (in a thread) parallel to training,
        # we may have to re-enable eager mode here (gets disabled in the
        # thread).
        if self.config.get("framework") in ["tf2", "tfe"] and \
                not tf.executing_eagerly():
            tf1.enable_eager_execution()

        # Call the `_before_evaluate` hook.
        self._before_evaluate()

        # Sync weights to the evaluation WorkerSet.
        if self.evaluation_workers is not None:
            self._sync_weights_to_workers(worker_set=self.evaluation_workers)
            self._sync_filters_if_needed(self.evaluation_workers)

        if self.config["custom_eval_function"]:
            logger.info("Running custom eval function {}".format(
                self.config["custom_eval_function"]))
            metrics = self.config["custom_eval_function"](
                self, self.evaluation_workers)
            if not metrics or not isinstance(metrics, dict):
                raise ValueError("Custom eval function must return "
                                 "dict of metrics, got {}.".format(metrics))
        else:
            # How many episodes do we need to run?
            # In "auto" mode (only for parallel eval + training): Run one
            # episode per eval worker.
            num_episodes = self.config["evaluation_num_episodes"] if \
                self.config["evaluation_num_episodes"] != "auto" else \
                (self.config["evaluation_num_workers"] or 1)

            # Default done-function returns True, whenever num episodes
            # have been completed.
            if episodes_left_fn is None:

                def episodes_left_fn(num_episodes_done):
                    return num_episodes - num_episodes_done

            logger.info(
                f"Evaluating current policy for {num_episodes} episodes.")

            metrics = None
            # No evaluation worker set ->
            # Do evaluation using the local worker. Expect error due to the
            # local worker not having an env.
            if self.evaluation_workers is None:
                try:
                    for _ in range(num_episodes):
                        self.workers.local_worker().sample()
                    metrics = collect_metrics(self.workers.local_worker())
                except ValueError as e:
                    if "RolloutWorker has no `input_reader` object" in \
                            e.args[0]:
                        raise ValueError(
                            "Cannot evaluate w/o an evaluation worker set in "
                            "the Trainer or w/o an env on the local worker!\n"
                            "Try one of the following:\n1) Set "
                            "`evaluation_interval` >= 0 to force creating a "
                            "separate evaluation worker set.\n2) Set "
                            "`create_env_on_driver=True` to force the local "
                            "(non-eval) worker to have an environment to "
                            "evaluate on.")
                    else:
                        raise e

            # Evaluation worker set only has local worker.
            elif self.config["evaluation_num_workers"] == 0:
                for _ in range(num_episodes):
                    self.evaluation_workers.local_worker().sample()

            # Evaluation worker set has n remote workers.
            else:
                # How many episodes have we run (across all eval workers)?
                num_episodes_done = 0
                round_ = 0
                while True:
                    episodes_left_to_do = episodes_left_fn(num_episodes_done)
                    if episodes_left_to_do <= 0:
                        break

                    round_ += 1
                    batches = ray.get([
                        w.sample.remote() for i, w in enumerate(
                            self.evaluation_workers.remote_workers())
                        if i < episodes_left_to_do
                    ])
                    # Per our config for the evaluation workers
                    # (`rollout_fragment_length=1` and
                    # `batch_mode=complete_episode`), we know that we'll have
                    # exactly one episode per returned batch.
                    num_episodes_done += len(batches)
                    logger.info(
                        f"Ran round {round_} of parallel evaluation "
                        f"({num_episodes_done}/{num_episodes} episodes done)")
            if metrics is None:
                metrics = collect_metrics(
                    self.evaluation_workers.local_worker(),
                    self.evaluation_workers.remote_workers())
        return {"evaluation": metrics}

    @DeveloperAPI
    @staticmethod
    def execution_plan(workers, config, **kwargs):

        # Collects experiences in parallel from multiple RolloutWorker actors.
        rollouts = ParallelRollouts(workers, mode="bulk_sync")

        # Combine experiences batches until we hit `train_batch_size` in size.
        # Then, train the policy on those experiences and update the workers.
        train_op = rollouts.combine(
            ConcatBatches(
                min_batch_size=config["train_batch_size"],
                count_steps_by=config["multiagent"]["count_steps_by"],
            ))

        if config.get("simple_optimizer") is True:
            train_op = train_op.for_each(TrainOneStep(workers))
        else:
            train_op = train_op.for_each(
                MultiGPUTrainOneStep(
                    workers=workers,
                    sgd_minibatch_size=config.get("sgd_minibatch_size",
                                                  config["train_batch_size"]),
                    num_sgd_iter=config.get("num_sgd_iter", 1),
                    num_gpus=config["num_gpus"],
                    shuffle_sequences=config.get("shuffle_sequences", False),
                    _fake_gpus=config["_fake_gpus"],
                    framework=config["framework"]))

        # Add on the standard episode reward, etc. metrics reporting. This
        # returns a LocalIterator[metrics_dict] representing metrics for each
        # train step.
        return StandardMetricsReporting(train_op, workers, config)

    @PublicAPI
    def compute_single_action(
            self,
            observation: Optional[TensorStructType] = None,
            state: Optional[List[TensorStructType]] = None,
            *,
            prev_action: Optional[TensorStructType] = None,
            prev_reward: Optional[float] = None,
            info: Optional[EnvInfoDict] = None,
            input_dict: Optional[SampleBatch] = None,
            policy_id: PolicyID = DEFAULT_POLICY_ID,
            full_fetch: bool = False,
            explore: Optional[bool] = None,
            timestep: Optional[int] = None,
            episode: Optional[Episode] = None,
            unsquash_action: Optional[bool] = None,
            clip_action: Optional[bool] = None,

            # Deprecated args.
            unsquash_actions=DEPRECATED_VALUE,
            clip_actions=DEPRECATED_VALUE,

            # Kwargs placeholder for future compatibility.
            **kwargs,
    ) -> Union[TensorStructType, Tuple[TensorStructType, List[TensorType],
                                       Dict[str, TensorType]]]:
        """Computes an action for the specified policy on the local worker.

        Note that you can also access the policy object through
        self.get_policy(policy_id) and call compute_single_action() on it
        directly.

        Args:
            observation: Single (unbatched) observation from the
                environment.
            state: List of all RNN hidden (single, unbatched) state tensors.
            prev_action: Single (unbatched) previous action value.
            prev_reward: Single (unbatched) previous reward value.
            info: Env info dict, if any.
            input_dict: An optional SampleBatch that holds all the values
                for: obs, state, prev_action, and prev_reward, plus maybe
                custom defined views of the current env trajectory. Note
                that only one of `obs` or `input_dict` must be non-None.
            policy_id: Policy to query (only applies to multi-agent).
                Default: "default_policy".
            full_fetch: Whether to return extra action fetch results.
                This is always set to True if `state` is specified.
            explore: Whether to apply exploration to the action.
                Default: None -> use self.config["explore"].
            timestep: The current (sampling) time step.
            episode: This provides access to all of the internal episodes'
                state, which may be useful for model-based or multi-agent
                algorithms.
            unsquash_action: Should actions be unsquashed according to the
                env's/Policy's action space? If None, use the value of
                self.config["normalize_actions"].
            clip_action: Should actions be clipped according to the
                env's/Policy's action space? If None, use the value of
                self.config["clip_actions"].

        Keyword Args:
            kwargs: forward compatibility placeholder

        Returns:
            The computed action if full_fetch=False, or a tuple of a) the
                full output of policy.compute_actions() if full_fetch=True
                or we have an RNN-based Policy.

        Raises:
            KeyError: If the `policy_id` cannot be found in this Trainer's
                local worker.
        """
        if clip_actions != DEPRECATED_VALUE:
            deprecation_warning(
                old="Trainer.compute_single_action(`clip_actions`=...)",
                new="Trainer.compute_single_action(`clip_action`=...)",
                error=False)
            clip_action = clip_actions
        if unsquash_actions != DEPRECATED_VALUE:
            deprecation_warning(
                old="Trainer.compute_single_action(`unsquash_actions`=...)",
                new="Trainer.compute_single_action(`unsquash_action`=...)",
                error=False)
            unsquash_action = unsquash_actions

        # User provided an input-dict: Assert that `obs`, `prev_a|r`, `state`
        # are all None.
        err_msg = "Provide either `input_dict` OR [`observation`, ...] as " \
                  "args to Trainer.compute_single_action!"
        if input_dict is not None:
            assert observation is None and prev_action is None and \
                   prev_reward is None and state is None, err_msg
            observation = input_dict[SampleBatch.OBS]
        else:
            assert observation is not None, err_msg

        # Get the policy to compute the action for (in the multi-agent case,
        # Trainer may hold >1 policies).
        policy = self.get_policy(policy_id)
        if policy is None:
            raise KeyError(
                f"PolicyID '{policy_id}' not found in PolicyMap of the "
                f"Trainer's local worker!")
        local_worker = self.workers.local_worker()

        # Check the preprocessor and preprocess, if necessary.
        pp = local_worker.preprocessors[policy_id]
        if pp and type(pp).__name__ != "NoPreprocessor":
            observation = pp.transform(observation)
        observation = local_worker.filters[policy_id](
            observation, update=False)

        # Input-dict.
        if input_dict is not None:
            input_dict[SampleBatch.OBS] = observation
            action, state, extra = policy.compute_single_action(
                input_dict=input_dict,
                explore=explore,
                timestep=timestep,
                episode=episode,
            )
        # Individual args.
        else:
            action, state, extra = policy.compute_single_action(
                obs=observation,
                state=state,
                prev_action=prev_action,
                prev_reward=prev_reward,
                info=info,
                explore=explore,
                timestep=timestep,
                episode=episode,
            )

        # If we work in normalized action space (normalize_actions=True),
        # we re-translate here into the env's action space.
        if unsquash_action:
            action = space_utils.unsquash_action(action,
                                                 policy.action_space_struct)
        # Clip, according to env's action space.
        elif clip_action:
            action = space_utils.clip_action(action,
                                             policy.action_space_struct)

        # Return 3-Tuple: Action, states, and extra-action fetches.
        if state or full_fetch:
            return action, state, extra
        # Ensure backward compatibility.
        else:
            return action

    @PublicAPI
    def compute_actions(
            self,
            observations: TensorStructType,
            state: Optional[List[TensorStructType]] = None,
            *,
            prev_action: Optional[TensorStructType] = None,
            prev_reward: Optional[TensorStructType] = None,
            info: Optional[EnvInfoDict] = None,
            policy_id: PolicyID = DEFAULT_POLICY_ID,
            full_fetch: bool = False,
            explore: Optional[bool] = None,
            timestep: Optional[int] = None,
            episodes: Optional[List[Episode]] = None,
            unsquash_actions: Optional[bool] = None,
            clip_actions: Optional[bool] = None,
            # Deprecated.
            normalize_actions=None,
            **kwargs,
    ):
        """Computes an action for the specified policy on the local Worker.

        Note that you can also access the policy object through
        self.get_policy(policy_id) and call compute_actions() on it directly.

        Args:
            observation: Observation from the environment.
            state: RNN hidden state, if any. If state is not None,
                then all of compute_single_action(...) is returned
                (computed action, rnn state(s), logits dictionary).
                Otherwise compute_single_action(...)[0] is returned
                (computed action).
            prev_action: Previous action value, if any.
            prev_reward: Previous reward, if any.
            info: Env info dict, if any.
            policy_id: Policy to query (only applies to multi-agent).
            full_fetch: Whether to return extra action fetch results.
                This is always set to True if RNN state is specified.
            explore: Whether to pick an exploitation or exploration
                action (default: None -> use self.config["explore"]).
            timestep: The current (sampling) time step.
            episodes: This provides access to all of the internal episodes'
                state, which may be useful for model-based or multi-agent
                algorithms.
            unsquash_actions: Should actions be unsquashed according
                to the env's/Policy's action space? If None, use
                self.config["normalize_actions"].
            clip_actions: Should actions be clipped according to the
                env's/Policy's action space? If None, use
                self.config["clip_actions"].

        Keyword Args:
            kwargs: forward compatibility placeholder

        Returns:
            any: The computed action if full_fetch=False, or
            tuple: The full output of policy.compute_actions() if
            full_fetch=True or we have an RNN-based Policy.
        """
        if normalize_actions is not None:
            deprecation_warning(
                old="Trainer.compute_actions(`normalize_actions`=...)",
                new="Trainer.compute_actions(`unsquash_actions`=...)",
                error=False)
            unsquash_actions = normalize_actions

        # Preprocess obs and states.
        state_defined = state is not None
        policy = self.get_policy(policy_id)
        filtered_obs, filtered_state = [], []
        for agent_id, ob in observations.items():
            worker = self.workers.local_worker()
            preprocessed = worker.preprocessors[policy_id].transform(ob)
            filtered = worker.filters[policy_id](preprocessed, update=False)
            filtered_obs.append(filtered)
            if state is None:
                continue
            elif agent_id in state:
                filtered_state.append(state[agent_id])
            else:
                filtered_state.append(policy.get_initial_state())

        # Batch obs and states
        obs_batch = np.stack(filtered_obs)
        if state is None:
            state = []
        else:
            state = list(zip(*filtered_state))
            state = [np.stack(s) for s in state]

        input_dict = {SampleBatch.OBS: obs_batch}
        if prev_action:
            input_dict[SampleBatch.PREV_ACTIONS] = prev_action
        if prev_reward:
            input_dict[SampleBatch.PREV_REWARDS] = prev_reward
        if info:
            input_dict[SampleBatch.INFOS] = info
        for i, s in enumerate(state):
            input_dict[f"state_in_{i}"] = s

        # Batch compute actions
        actions, states, infos = policy.compute_actions_from_input_dict(
            input_dict=input_dict,
            explore=explore,
            timestep=timestep,
            episodes=episodes,
        )

        # Unbatch actions for the environment into a multi-agent dict.
        single_actions = space_utils.unbatch(actions)
        actions = {}
        for key, a in zip(observations, single_actions):
            # If we work in normalized action space (normalize_actions=True),
            # we re-translate here into the env's action space.
            if unsquash_actions:
                a = space_utils.unsquash_action(a, policy.action_space_struct)
            # Clip, according to env's action space.
            elif clip_actions:
                a = space_utils.clip_action(a, policy.action_space_struct)
            actions[key] = a

        # Unbatch states into a multi-agent dict.
        unbatched_states = {}
        for idx, agent_id in enumerate(observations):
            unbatched_states[agent_id] = [s[idx] for s in states]

        # Return only actions or full tuple
        if state_defined or full_fetch:
            return actions, unbatched_states, infos
        else:
            return actions

    @PublicAPI
    def get_policy(self, policy_id: PolicyID = DEFAULT_POLICY_ID) -> Policy:
        """Return policy for the specified id, or None.

        Args:
            policy_id: ID of the policy to return.
        """
        return self.workers.local_worker().get_policy(policy_id)

    @PublicAPI
    def get_weights(self, policies: Optional[List[PolicyID]] = None) -> dict:
        """Return a dictionary of policy ids to weights.

        Args:
            policies: Optional list of policies to return weights for,
                or None for all policies.
        """
        return self.workers.local_worker().get_weights(policies)

    @PublicAPI
    def set_weights(self, weights: Dict[PolicyID, dict]):
        """Set policy weights by policy id.

        Args:
            weights: Map of policy ids to weights to set.
        """
        self.workers.local_worker().set_weights(weights)

    @PublicAPI
    def add_policy(
            self,
            policy_id: PolicyID,
            policy_cls: Type[Policy],
            *,
            observation_space: Optional[gym.spaces.Space] = None,
            action_space: Optional[gym.spaces.Space] = None,
            config: Optional[PartialTrainerConfigDict] = None,
            policy_mapping_fn: Optional[Callable[[AgentID, EpisodeID],
                                                 PolicyID]] = None,
            policies_to_train: Optional[List[PolicyID]] = None,
            evaluation_workers: bool = True,
    ) -> Policy:
        """Adds a new policy to this Trainer.

        Args:
            policy_id (PolicyID): ID of the policy to add.
            policy_cls (Type[Policy]): The Policy class to use for
                constructing the new Policy.
            observation_space (Optional[gym.spaces.Space]): The observation
                space of the policy to add.
            action_space (Optional[gym.spaces.Space]): The action space
                of the policy to add.
            config (Optional[PartialTrainerConfigDict]): The config overrides
                for the policy to add.
            policy_mapping_fn (Optional[Callable[[AgentID], PolicyID]]): An
                optional (updated) policy mapping function to use from here on.
                Note that already ongoing episodes will not change their
                mapping but will use the old mapping till the end of the
                episode.
            policies_to_train (Optional[List[PolicyID]]): An optional list of
                policy IDs to be trained. If None, will keep the existing list
                in place. Policies, whose IDs are not in the list will not be
                updated.
            evaluation_workers (bool): Whether to add the new policy also
                to the evaluation WorkerSet.

        Returns:
            Policy: The newly added policy (the copy that got added to the
                local worker).
        """

        def fn(worker: RolloutWorker):
            # `foreach_worker` function: Adds the policy the the worker (and
            # maybe changes its policy_mapping_fn - if provided here).
            worker.add_policy(
                policy_id=policy_id,
                policy_cls=policy_cls,
                observation_space=observation_space,
                action_space=action_space,
                config=config,
                policy_mapping_fn=policy_mapping_fn,
                policies_to_train=policies_to_train,
            )

        # Run foreach_worker fn on all workers (incl. evaluation workers).
        self.workers.foreach_worker(fn)
        if evaluation_workers and self.evaluation_workers is not None:
            self.evaluation_workers.foreach_worker(fn)

        # Return newly added policy (from the local rollout worker).
        return self.get_policy(policy_id)

    @PublicAPI
    def remove_policy(
            self,
            policy_id: PolicyID = DEFAULT_POLICY_ID,
            *,
            policy_mapping_fn: Optional[Callable[[AgentID], PolicyID]] = None,
            policies_to_train: Optional[List[PolicyID]] = None,
            evaluation_workers: bool = True,
    ) -> None:
        """Removes a new policy from this Trainer.

        Args:
            policy_id (Optional[PolicyID]): ID of the policy to be removed.
            policy_mapping_fn (Optional[Callable[[AgentID], PolicyID]]): An
                optional (updated) policy mapping function to use from here on.
                Note that already ongoing episodes will not change their
                mapping but will use the old mapping till the end of the
                episode.
            policies_to_train (Optional[List[PolicyID]]): An optional list of
                policy IDs to be trained. If None, will keep the existing list
                in place. Policies, whose IDs are not in the list will not be
                updated.
            evaluation_workers (bool): Whether to also remove the policy from
                the evaluation WorkerSet.
        """

        def fn(worker):
            worker.remove_policy(
                policy_id=policy_id,
                policy_mapping_fn=policy_mapping_fn,
                policies_to_train=policies_to_train,
            )

        self.workers.foreach_worker(fn)
        if evaluation_workers and self.evaluation_workers is not None:
            self.evaluation_workers.foreach_worker(fn)

    @DeveloperAPI
    def export_policy_model(self,
                            export_dir: str,
                            policy_id: PolicyID = DEFAULT_POLICY_ID,
                            onnx: Optional[int] = None) -> None:
        """Exports policy model with given policy_id to a local directory.

        Args:
            export_dir: Writable local directory.
            policy_id: Optional policy id to export.
            onnx: If given, will export model in ONNX format. The
                value of this parameter set the ONNX OpSet version to use.
                If None, the output format will be DL framework specific.

        Example:
            >>> trainer = MyTrainer()
            >>> for _ in range(10):
            >>>     trainer.train()
            >>> trainer.export_policy_model("/tmp/dir")
            >>> trainer.export_policy_model("/tmp/dir/onnx", onnx=1)
        """
        self.get_policy(policy_id).export_model(export_dir, onnx)

    @DeveloperAPI
    def export_policy_checkpoint(
            self,
            export_dir: str,
            filename_prefix: str = "model",
            policy_id: PolicyID = DEFAULT_POLICY_ID,
    ) -> None:
        """Exports policy model checkpoint to a local directory.

        Args:
            export_dir: Writable local directory.
            filename_prefix: file name prefix of checkpoint files.
            policy_id: Optional policy id to export.

        Example:
            >>> trainer = MyTrainer()
            >>> for _ in range(10):
            >>>     trainer.train()
            >>> trainer.export_policy_checkpoint("/tmp/export_dir")
        """
        self.get_policy(policy_id).export_checkpoint(export_dir,
                                                     filename_prefix)

    @DeveloperAPI
    def import_policy_model_from_h5(
            self,
            import_file: str,
            policy_id: PolicyID = DEFAULT_POLICY_ID,
    ) -> None:
        """Imports a policy's model with given policy_id from a local h5 file.

        Args:
            import_file: The h5 file to import from.
            policy_id: Optional policy id to import into.

        Example:
            >>> trainer = MyTrainer()
            >>> trainer.import_policy_model_from_h5("/tmp/weights.h5")
            >>> for _ in range(10):
            >>>     trainer.train()
        """
        self.get_policy(policy_id).import_model_from_h5(import_file)
        # Sync new weights to remote workers.
        self._sync_weights_to_workers(worker_set=self.workers)

    @DeveloperAPI
    def collect_metrics(self,
                        selected_workers: List[ActorHandle] = None) -> dict:
        """Collects metrics from the remote workers of this agent.

        This is the same data as returned by a call to train().
        """
        return self.optimizer.collect_metrics(
            self.config["collect_metrics_timeout"],
            min_history=self.config["metrics_smoothing_episodes"],
            selected_workers=selected_workers)

    @override(Trainable)
    def save_checkpoint(self, checkpoint_dir: str) -> str:
        checkpoint_path = os.path.join(checkpoint_dir,
                                       "checkpoint-{}".format(self.iteration))
        pickle.dump(self.__getstate__(), open(checkpoint_path, "wb"))

        return checkpoint_path

    @override(Trainable)
    def load_checkpoint(self, checkpoint_path: str) -> None:
        extra_data = pickle.load(open(checkpoint_path, "rb"))
        self.__setstate__(extra_data)

    @override(Trainable)
    def log_result(self, result: ResultDict) -> None:
        # Log after the callback is invoked, so that the user has a chance
        # to mutate the result.
        self.callbacks.on_train_result(trainer=self, result=result)
        # Then log according to Trainable's logging logic.
        Trainable.log_result(self, result)

    @override(Trainable)
    def cleanup(self) -> None:
        # Stop all workers.
        if hasattr(self, "workers"):
            self.workers.stop()
        # Stop all optimizers.
        if hasattr(self, "optimizer") and self.optimizer:
            self.optimizer.stop()

    @classmethod
    @override(Trainable)
    def default_resource_request(
            cls, config: PartialTrainerConfigDict) -> \
            Union[Resources, PlacementGroupFactory]:

        # Default logic for RLlib algorithms (Trainers):
        # Create one bundle per individual worker (local or remote).
        # Use `num_cpus_for_driver` and `num_gpus` for the local worker and
        # `num_cpus_per_worker` and `num_gpus_per_worker` for the remote
        # workers to determine their CPU/GPU resource needs.

        # Convenience config handles.
        cf = dict(cls.get_default_config(), **config)
        eval_cf = cf["evaluation_config"]

        # TODO(ekl): add custom resources here once tune supports them
        # Return PlacementGroupFactory containing all needed resources
        # (already properly defined as device bundles).
        return PlacementGroupFactory(
            bundles=[{
                # Local worker.
                "CPU": cf["num_cpus_for_driver"],
                "GPU": 0 if cf["_fake_gpus"] else cf["num_gpus"],
            }] + [
                {
                    # RolloutWorkers.
                    "CPU": cf["num_cpus_per_worker"],
                    "GPU": cf["num_gpus_per_worker"],
                } for _ in range(cf["num_workers"])
            ] + ([
                {
                    # Evaluation workers.
                    # Note: The local eval worker is located on the driver CPU.
                    "CPU": eval_cf.get("num_cpus_per_worker",
                                       cf["num_cpus_per_worker"]),
                    "GPU": eval_cf.get("num_gpus_per_worker",
                                       cf["num_gpus_per_worker"]),
                } for _ in range(cf["evaluation_num_workers"])
            ] if cf["evaluation_interval"] else []),
            strategy=config.get("placement_strategy", "PACK"))

    @DeveloperAPI
    def _before_evaluate(self):
        """Pre-evaluation callback."""
        pass

    @DeveloperAPI
    def _make_workers(
            self,
            *,
            env_creator: Callable[[EnvContext], EnvType],
            validate_env: Optional[Callable[[EnvType, EnvContext], None]],
            policy_class: Type[Policy],
            config: TrainerConfigDict,
            num_workers: int,
    ) -> WorkerSet:
        """Default factory method for a WorkerSet running under this Trainer.

        Override this method by passing a custom `make_workers` into
        `build_trainer`.

        Args:
            env_creator: A function that return and Env given an env
                config.
            validate_env: Optional callable to validate the generated
                environment. The env to be checked is the one returned from
                the env creator, which may be a (single, not-yet-vectorized)
                gym.Env or your custom RLlib env type (e.g. MultiAgentEnv,
                VectorEnv, BaseEnv, etc..).
            policy_class: The Policy class to use for creating the policies
                of the workers.
            config: The Trainer's config.
            num_workers: Number of remote rollout workers to create.
                0 for local only.

        Returns:
            The created WorkerSet.
        """
        return WorkerSet(
            env_creator=env_creator,
            validate_env=validate_env,
            policy_class=policy_class,
            trainer_config=config,
            num_workers=num_workers,
            logdir=self.logdir)

    def _sync_filters_if_needed(self, workers: WorkerSet):
        if self.config.get("observation_filter", "NoFilter") != "NoFilter":
            FilterManager.synchronize(
                workers.local_worker().filters,
                workers.remote_workers(),
                update_remote=self.config["synchronize_filters"])
            logger.debug("synchronized filters: {}".format(
                workers.local_worker().filters))

    @DeveloperAPI
    def _sync_weights_to_workers(
            self,
            *,
            worker_set: Optional[WorkerSet] = None,
            workers: Optional[List[RolloutWorker]] = None,
    ) -> None:
        """Sync "main" weights to given WorkerSet or list of workers."""
        assert worker_set is not None
        # Broadcast the new policy weights to all evaluation workers.
        logger.info("Synchronizing weights to workers.")
        weights = ray.put(self.workers.local_worker().save())
        worker_set.foreach_worker(lambda w: w.restore(ray.get(weights)))

    @property
    def _name(self) -> str:
        """Subclasses may override this to declare their name."""
        # By default, return the class' name.
        return type(self).__name__

    # TODO: Deprecate. Instead, override `Trainer.get_default_config()`.
    @property
    def _default_config(self) -> TrainerConfigDict:
        """Subclasses should override this to declare their default config."""
        return {}

    @ExperimentalAPI
    @classmethod
    def get_default_config(cls) -> TrainerConfigDict:
        return cls._default_config or COMMON_CONFIG

    @classmethod
    @override(Trainable)
    def resource_help(cls, config: TrainerConfigDict) -> str:
        return ("\n\nYou can adjust the resource requests of RLlib agents by "
                "setting `num_workers`, `num_gpus`, and other configs. See "
                "the DEFAULT_CONFIG defined by each agent for more info.\n\n"
                "The config of this agent is: {}".format(config))

    @classmethod
    def merge_trainer_configs(cls,
                              config1: TrainerConfigDict,
                              config2: PartialTrainerConfigDict,
                              _allow_unknown_configs: Optional[bool] = None
                              ) -> TrainerConfigDict:
        config1 = copy.deepcopy(config1)
        if "callbacks" in config2 and type(config2["callbacks"]) is dict:
            legacy_callbacks_dict = config2["callbacks"]

            def make_callbacks():
                # Deprecation warning will be logged by DefaultCallbacks.
                return DefaultCallbacks(
                    legacy_callbacks_dict=legacy_callbacks_dict)

            config2["callbacks"] = make_callbacks
        if _allow_unknown_configs is None:
            _allow_unknown_configs = cls._allow_unknown_configs
        return deep_update(config1, config2, _allow_unknown_configs,
                           cls._allow_unknown_subkeys,
                           cls._override_all_subkeys_if_type_changes)

<<<<<<< HEAD
    @ExperimentalAPI
    def validate_config(self, config: PartialTrainerConfigDict) -> None:
        """Validates a given config dict for this Trainer.

        Users should override this method to implement custom validation
        behavior. It is recommended to call `super().validate_config()` in
        this override.

        Args:
            config: The given config dict to check.

        Raises:
            ValueError: If there is something wrong with the config.
        """
=======
    @staticmethod
    def validate_framework(config: PartialTrainerConfigDict) -> None:
        """Validates the config dictionary wrt the framework settings.

        Args:
            config: The config dictionary to be validated.

        """
        _tf1, _tf, _tfv = None, None, None
        _torch = None
        framework = config["framework"]
        tf_valid_frameworks = {"tf", "tf2", "tfe"}
        if framework not in tf_valid_frameworks and framework != "torch":
            return
        elif framework in tf_valid_frameworks:
            _tf1, _tf, _tfv = try_import_tf()
        else:
            _torch, _ = try_import_torch()

        def check_if_correct_nn_framework_installed():
            """Check if tf/torch experiment is running and tf/torch installed.
            """
            if framework in tf_valid_frameworks:
                if not (_tf1 or _tf):
                    raise ImportError((
                        "TensorFlow was specified as the 'framework' "
                        "inside of your config dictionary. However, there was "
                        "no installation found. You can install TensorFlow "
                        "via `pip install tensorflow`"))
            elif framework == "torch":
                if not _torch:
                    raise ImportError(
                        ("PyTorch was specified as the 'framework' inside "
                         "of your config dictionary. However, there was no "
                         "installation found. You can install PyTorch via "
                         "`pip install torch`"))

        def resolve_tf_settings():
            """Check and resolve tf settings."""

            if _tf1 and config["framework"] in ["tf2", "tfe"]:
                if config["framework"] == "tf2" and _tfv < 2:
                    raise ValueError(
                        "You configured `framework`=tf2, but your installed "
                        "pip tf-version is < 2.0! Make sure your TensorFlow "
                        "version is >= 2.x.")
                if not _tf1.executing_eagerly():
                    _tf1.enable_eager_execution()
                # Recommend setting tracing to True for speedups.
                logger.info(
                    f"Executing eagerly (framework='{config['framework']}'),"
                    f" with eager_tracing={config['eager_tracing']}. For "
                    "production workloads, make sure to set eager_tracing=True"
                    "  in order to match the speed of tf-static-graph "
                    "(framework='tf'). For debugging purposes, "
                    "`eager_tracing=False` is the best choice.")
            # Tf-static-graph (framework=tf): Recommend upgrading to tf2 and
            # enabling eager tracing for similar speed.
            elif _tf1 and config["framework"] == "tf":
                logger.info(
                    "Your framework setting is 'tf', meaning you are using "
                    "static-graph mode. Set framework='tf2' to enable eager "
                    "execution with tf2.x. You may also then want to set "
                    "eager_tracing=True in order to reach similar execution "
                    "speed as with static-graph mode.")

        check_if_correct_nn_framework_installed()
        resolve_tf_settings()

    @staticmethod
    def _validate_config(config: PartialTrainerConfigDict,
                         trainer_obj_or_none: Optional["Trainer"] = None):
>>>>>>> 18d605fa
        model_config = config.get("model")
        if model_config is None:
            config["model"] = model_config = {}

        # Monitor should be replaced by `record_env`.
        if config.get("monitor", DEPRECATED_VALUE) != DEPRECATED_VALUE:
            deprecation_warning("monitor", "record_env", error=False)
            config["record_env"] = config.get("monitor", False)
        # Empty string would fail some if-blocks checking for this setting.
        # Set to True instead, meaning: use default output dir to store
        # the videos.
        if config.get("record_env") == "":
            config["record_env"] = True

        # DefaultCallbacks if callbacks - for whatever reason - set to
        # None.
        if config["callbacks"] is None:
            config["callbacks"] = DefaultCallbacks

        # Multi-GPU settings.
        simple_optim_setting = config.get("simple_optimizer", DEPRECATED_VALUE)
        if simple_optim_setting != DEPRECATED_VALUE:
            deprecation_warning(old="simple_optimizer", error=False)

        # Loop through all policy definitions in multi-agent policies.
        policies, is_multi_agent = check_multi_agent(config)

        for pid, policy_spec in policies.copy().items():
            # Policy IDs must be strings.
            if not isinstance(pid, str):
                raise ValueError("Policy keys must be strs, got {}".format(
                    type(pid)))

            # Convert to PolicySpec if plain list/tuple.
            if not isinstance(policy_spec, PolicySpec):
                # Values must be lists/tuples of len 4.
                if not isinstance(policy_spec, (list, tuple)) or \
                        len(policy_spec) != 4:
                    raise ValueError(
                        "Policy specs must be tuples/lists of "
                        "(cls or None, obs_space, action_space, config), "
                        f"got {policy_spec}")
                policies[pid] = PolicySpec(*policy_spec)

            # Config is None -> Set to {}.
            if policies[pid].config is None:
                policies[pid] = policies[pid]._replace(config={})
            # Config not a dict.
            elif not isinstance(policies[pid].config, dict):
                raise ValueError(
                    f"Multiagent policy config for {pid} must be a dict, "
                    f"but got {type(policies[pid].config)}!")

        framework = config.get("framework")
        # Multi-GPU setting: Must use MultiGPUTrainOneStep.
        if config.get("num_gpus", 0) > 1:
            if framework in ["tfe", "tf2"]:
                raise ValueError("`num_gpus` > 1 not supported yet for "
                                 "framework={}!".format(framework))
            elif simple_optim_setting is True:
                raise ValueError(
                    "Cannot use `simple_optimizer` if `num_gpus` > 1! "
                    "Consider not setting `simple_optimizer` in your config.")
            config["simple_optimizer"] = False
        # Auto-setting: Use simple-optimizer for tf-eager or multiagent,
        # otherwise: MultiGPUTrainOneStep (if supported by the algo's execution
        # plan).
        elif simple_optim_setting == DEPRECATED_VALUE:
            # tf-eager: Must use simple optimizer.
            if framework not in ["tf", "torch"]:
                config["simple_optimizer"] = True
            # Multi-agent case: Try using MultiGPU optimizer (only
            # if all policies used are DynamicTFPolicies or TorchPolicies).
            elif is_multi_agent:
                from ray.rllib.policy.dynamic_tf_policy import DynamicTFPolicy
                from ray.rllib.policy.torch_policy import TorchPolicy
                default_policy_cls = self.get_default_policy_class(config)
                if any((p[0] or default_policy_cls) is None
                       or not issubclass(p[0] or default_policy_cls,
                                         (DynamicTFPolicy, TorchPolicy))
                       for p in config["multiagent"]["policies"].values()):
                    config["simple_optimizer"] = True
                else:
                    config["simple_optimizer"] = False
            else:
                config["simple_optimizer"] = False

        # User manually set simple-optimizer to False -> Error if tf-eager.
        elif simple_optim_setting is False:
            if framework in ["tfe", "tf2"]:
                raise ValueError("`simple_optimizer=False` not supported for "
                                 "framework={}!".format(framework))

        # Offline RL settings.
        if isinstance(config["input_evaluation"], tuple):
            config["input_evaluation"] = list(config["input_evaluation"])
        elif not isinstance(config["input_evaluation"], list):
            raise ValueError(
                "`input_evaluation` must be a list of strings, got {}!".format(
                    config["input_evaluation"]))

        # Check model config.
        # If no preprocessing, propagate into model's config as well
        # (so model will know, whether inputs are preprocessed or not).
        if config["_disable_preprocessor_api"] is True:
            model_config["_disable_preprocessor_api"] = True

        # Prev_a/r settings.
        prev_a_r = model_config.get("lstm_use_prev_action_reward",
                                    DEPRECATED_VALUE)
        if prev_a_r != DEPRECATED_VALUE:
            deprecation_warning(
                "model.lstm_use_prev_action_reward",
                "model.lstm_use_prev_action and model.lstm_use_prev_reward",
                error=False)
            model_config["lstm_use_prev_action"] = prev_a_r
            model_config["lstm_use_prev_reward"] = prev_a_r

        # Check batching/sample collection settings.
        if config["batch_mode"] not in [
                "truncate_episodes", "complete_episodes"
        ]:
            raise ValueError("`batch_mode` must be one of [truncate_episodes|"
                             "complete_episodes]! Got {}".format(
                                 config["batch_mode"]))

        # Check multi-agent batch count mode.
        if config["multiagent"].get("count_steps_by", "env_steps") not in \
                ["env_steps", "agent_steps"]:
            raise ValueError(
                "`count_steps_by` must be one of [env_steps|agent_steps]! "
                "Got {}".format(config["multiagent"]["count_steps_by"]))

        # Evaluation settings.
        # If `evaluation_num_workers` > 0, warn if `evaluation_interval` is
        # None (also set `evaluation_interval` to 1).
        if config["evaluation_num_workers"] > 0 and \
                not config["evaluation_interval"]:
            logger.warning(
                f"You have specified {config['evaluation_num_workers']} "
                "evaluation workers, but your `evaluation_interval` is None! "
                "Therefore, evaluation will not occur automatically with each"
                " call to `Trainer.train()`. Instead, you will have to call "
                "`Trainer.evaluate()` manually in order to trigger an "
                "evaluation run.")
        # If `evaluation_num_workers=0` and
        # `evaluation_parallel_to_training=True`, warn that you need
        # at least one remote eval worker for parallel training and
        # evaluation, and set `evaluation_parallel_to_training` to False.
        elif config["evaluation_num_workers"] == 0 and \
                config.get("evaluation_parallel_to_training", False):
            logger.warning(
                "`evaluation_parallel_to_training` can only be done if "
                "`evaluation_num_workers` > 0! Setting "
                "`evaluation_parallel_to_training` to False.")
            config["evaluation_parallel_to_training"] = False

        # If `evaluation_num_episodes=auto`, error if
        # `evaluation_parallel_to_training=False`.
        if config["evaluation_num_episodes"] == "auto":
            if not config["evaluation_parallel_to_training"]:
                raise ValueError(
                    "`evaluation_num_episodes=auto` not supported for "
                    "`evaluation_parallel_to_training=False`!")
        # Make sure, it's an int otherwise.
        elif not isinstance(config["evaluation_num_episodes"], int):
            raise ValueError(
                "`evaluation_num_episodes` ({}) must be an int and "
                ">0!".format(config["evaluation_num_episodes"]))

    @ExperimentalAPI
    @staticmethod
    def validate_env(env: EnvType, env_context: EnvContext) -> None:
        """Env validator function for this Trainer class.

        Override this in child classes to define custom validation
        behavior.

        Args:
            env: The (sub-)environment to validate. This is normally a
                single sub-environment (e.g. a gym.Env) within a vectorized
                setup.
            env_context: The EnvContext to configure the environment.

        Raises:
            Exception in case something is wrong with the given environment.
        """
        pass

    def try_recover_from_step_attempt(self) -> None:
        """Try to identify and remove any unhealthy workers.

        This method is called after an unexpected remote error is encountered
        from a worker during the call to `self.step_attempt()` (within
        `self.step()`). It issues check requests to all current workers and
        removes any that respond with error. If no healthy workers remain,
        an error is raised. Otherwise, tries to re-build the execution plan
        with the remaining (healthy) workers.
        """

        workers = getattr(self, "workers", None)
        if not isinstance(workers, WorkerSet):
            return

        logger.info("Health checking all workers...")
        checks = []
        for ev in workers.remote_workers():
            _, obj_ref = ev.sample_with_count.remote()
            checks.append(obj_ref)

        healthy_workers = []
        for i, obj_ref in enumerate(checks):
            w = workers.remote_workers()[i]
            try:
                ray.get(obj_ref)
                healthy_workers.append(w)
                logger.info("Worker {} looks healthy".format(i + 1))
            except RayError:
                logger.exception("Removing unhealthy worker {}".format(i + 1))
                try:
                    w.__ray_terminate__.remote()
                except Exception:
                    logger.exception("Error terminating unhealthy worker")

        if len(healthy_workers) < 1:
            raise RuntimeError(
                "Not enough healthy workers remain to continue.")

        logger.warning("Recreating execution plan after failure.")
        workers.reset(healthy_workers)
        if self.train_exec_impl is not None:
            if callable(self.execution_plan):
                self.train_exec_impl = self.execution_plan(
                    workers, self.config, **self._kwargs_for_execution_plan())

    @override(Trainable)
    def _export_model(self, export_formats: List[str],
                      export_dir: str) -> Dict[str, str]:
        ExportFormat.validate(export_formats)
        exported = {}
        if ExportFormat.CHECKPOINT in export_formats:
            path = os.path.join(export_dir, ExportFormat.CHECKPOINT)
            self.export_policy_checkpoint(path)
            exported[ExportFormat.CHECKPOINT] = path
        if ExportFormat.MODEL in export_formats:
            path = os.path.join(export_dir, ExportFormat.MODEL)
            self.export_policy_model(path)
            exported[ExportFormat.MODEL] = path
        if ExportFormat.ONNX in export_formats:
            path = os.path.join(export_dir, ExportFormat.ONNX)
            self.export_policy_model(
                path, onnx=int(os.getenv("ONNX_OPSET", "11")))
            exported[ExportFormat.ONNX] = path
        return exported

    def import_model(self, import_file: str):
        """Imports a model from import_file.

        Note: Currently, only h5 files are supported.

        Args:
            import_file (str): The file to import the model from.

        Returns:
            A dict that maps ExportFormats to successfully exported models.
        """
        # Check for existence.
        if not os.path.exists(import_file):
            raise FileNotFoundError(
                "`import_file` '{}' does not exist! Can't import Model.".
                format(import_file))
        # Get the format of the given file.
        import_format = "h5"  # TODO(sven): Support checkpoint loading.

        ExportFormat.validate([import_format])
        if import_format != ExportFormat.H5:
            raise NotImplementedError
        else:
            return self.import_policy_model_from_h5(import_file)

    def __getstate__(self) -> dict:
        state = {}
        if hasattr(self, "workers"):
            state["worker"] = self.workers.local_worker().save()
        if hasattr(self, "optimizer") and hasattr(self.optimizer, "save"):
            state["optimizer"] = self.optimizer.save()
        # TODO: Experimental functionality: Store contents of replay buffer
        #  to checkpoint, only if user has configured this.
        if self.local_replay_buffer is not None and \
                self.config.get("store_buffer_in_checkpoints"):
            state["local_replay_buffer"] = \
                self.local_replay_buffer.get_state()

        if self.train_exec_impl is not None:
            state["train_exec_impl"] = (
                self.train_exec_impl.shared_metrics.get().save())

        return state

    def __setstate__(self, state: dict):
        if "worker" in state and hasattr(self, "workers"):
            self.workers.local_worker().restore(state["worker"])
            remote_state = ray.put(state["worker"])
            for r in self.workers.remote_workers():
                r.restore.remote(remote_state)
        # Restore optimizer data, if necessary.
        if "optimizer" in state and hasattr(self, "optimizer"):
            self.optimizer.restore(state["optimizer"])
        # If necessary, restore replay data as well.
        if self.local_replay_buffer is not None:
            # TODO: Experimental functionality: Restore contents of replay
            #  buffer from checkpoint, only if user has configured this.
            if self.config.get("store_buffer_in_checkpoints"):
                if "local_replay_buffer" in state:
                    self.local_replay_buffer.set_state(
                        state["local_replay_buffer"])
                else:
                    logger.warning(
                        "`store_buffer_in_checkpoints` is True, but no replay "
                        "data found in state!")
            elif "local_replay_buffer" in state and \
                    log_once("no_store_buffer_in_checkpoints_but_data_found"):
                logger.warning(
                    "`store_buffer_in_checkpoints` is False, but some replay "
                    "data found in state!")

        if self.train_exec_impl is not None:
            self.train_exec_impl.shared_metrics.get().restore(
                state["train_exec_impl"])

    @staticmethod
    def with_updates(**overrides) -> Type["Trainer"]:
        raise NotImplementedError(
            "`with_updates` may only be called on Trainer sub-classes "
            "that were generated via the `ray.rllib.agents.trainer_template."
            "build_trainer()` function!")

    @DeveloperAPI
    def _create_local_replay_buffer_if_necessary(
            self,
            config: PartialTrainerConfigDict) -> Optional[LocalReplayBuffer]:
        """Create a LocalReplayBuffer instance if necessary.

        Args:
            config: Algorithm-specific configuration data.

        Returns:
            LocalReplayBuffer instance based on trainer config.
            None, if local replay buffer is not needed.
        """
        # These are the agents that utilizes a local replay buffer.
        if ("replay_buffer_config" not in config
                or not config["replay_buffer_config"]):
            # Does not need a replay buffer.
            return None

        replay_buffer_config = config["replay_buffer_config"]
        if ("type" not in replay_buffer_config
                or replay_buffer_config["type"] != "LocalReplayBuffer"):
            # DistributedReplayBuffer coming soon.
            return None

        capacity = config.get("buffer_size", DEPRECATED_VALUE)
        if capacity != DEPRECATED_VALUE:
            # Print a deprecation warning.
            deprecation_warning(
                old="config['buffer_size']",
                new="config['replay_buffer_config']['capacity']",
                error=False)
        else:
            # Get capacity out of replay_buffer_config.
            capacity = replay_buffer_config["capacity"]

        if config.get("prioritized_replay"):
            prio_args = {
                "prioritized_replay_alpha": config["prioritized_replay_alpha"],
                "prioritized_replay_beta": config["prioritized_replay_beta"],
                "prioritized_replay_eps": config["prioritized_replay_eps"],
            }
        else:
            prio_args = {}

        return LocalReplayBuffer(
            num_shards=1,
            learning_starts=config["learning_starts"],
            capacity=capacity,
            replay_batch_size=config["train_batch_size"],
            replay_mode=config["multiagent"]["replay_mode"],
            replay_sequence_length=config.get("replay_sequence_length", 1),
            replay_burn_in=config.get("burn_in", 0),
            replay_zero_init_states=config.get("zero_init_states", True),
            **prio_args)

    @DeveloperAPI
    def _kwargs_for_execution_plan(self):
        kwargs = {}
        if self.local_replay_buffer:
            kwargs["local_replay_buffer"] = self.local_replay_buffer
        return kwargs

    def _register_if_needed(self, env_object: Union[str, EnvType, None],
                            config) -> Optional[str]:
        if isinstance(env_object, str):
            return env_object
        elif isinstance(env_object, type):
            name = env_object.__name__

            if config.get("remote_worker_envs"):

                @ray.remote(num_cpus=0)
                class _wrapper(env_object):
                    # Add convenience `_get_spaces` and `_is_multi_agent`
                    # methods.
                    def _get_spaces(self):
                        return self.observation_space, self.action_space

                    def _is_multi_agent(self):
                        return isinstance(self, MultiAgentEnv)

                register_env(name, lambda cfg: _wrapper.remote(cfg))
            else:
                register_env(name, lambda cfg: env_object(cfg))
            return name
        elif env_object is None:
            return None
        raise ValueError(
            "{} is an invalid env specification. ".format(env_object) +
            "You can specify a custom env as either a class "
            "(e.g., YourEnvCls) or a registered env id (e.g., \"your_env\").")

    def __repr__(self):
        return self._name

    @Deprecated(new="Trainer.evaluate()", error=False)
    def _evaluate(self) -> dict:
        return self.evaluate()

    @Deprecated(new="Trainer.compute_single_action()", error=False)
    def compute_action(self, *args, **kwargs):
        return self.compute_single_action(*args, **kwargs)

    @Deprecated(new="Trainer.try_recover_from_step_attempt()", error=False)
    def _try_recover(self):
        return self.try_recover_from_step_attempt()

    @staticmethod
    @Deprecated(new="Trainer.validate_config()", error=False)
    def _validate_config(config, trainer_or_none):
        assert trainer_or_none is not None
        return trainer_or_none.validate_config(config)<|MERGE_RESOLUTION|>--- conflicted
+++ resolved
@@ -1777,22 +1777,6 @@
                            cls._allow_unknown_subkeys,
                            cls._override_all_subkeys_if_type_changes)
 
-<<<<<<< HEAD
-    @ExperimentalAPI
-    def validate_config(self, config: PartialTrainerConfigDict) -> None:
-        """Validates a given config dict for this Trainer.
-
-        Users should override this method to implement custom validation
-        behavior. It is recommended to call `super().validate_config()` in
-        this override.
-
-        Args:
-            config: The given config dict to check.
-
-        Raises:
-            ValueError: If there is something wrong with the config.
-        """
-=======
     @staticmethod
     def validate_framework(config: PartialTrainerConfigDict) -> None:
         """Validates the config dictionary wrt the framework settings.
@@ -1862,10 +1846,20 @@
         check_if_correct_nn_framework_installed()
         resolve_tf_settings()
 
-    @staticmethod
-    def _validate_config(config: PartialTrainerConfigDict,
-                         trainer_obj_or_none: Optional["Trainer"] = None):
->>>>>>> 18d605fa
+    @ExperimentalAPI
+    def validate_config(self, config: PartialTrainerConfigDict) -> None:
+        """Validates a given config dict for this Trainer.
+
+        Users should override this method to implement custom validation
+        behavior. It is recommended to call `super().validate_config()` in
+        this override.
+
+        Args:
+            config: The given config dict to check.
+
+        Raises:
+            ValueError: If there is something wrong with the config.
+        """
         model_config = config.get("model")
         if model_config is None:
             config["model"] = model_config = {}
