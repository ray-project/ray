from abc import ABCMeta, abstractmethod
import copy
from datetime import datetime
import functools
import gym
import logging
import numpy as np
import os
import pickle
import tempfile
import time
from typing import Callable, Dict, List, Optional, Tuple, Type, Union

import ray
from ray.actor import ActorHandle
from ray.exceptions import RayError
from ray.rllib.agents.callbacks import DefaultCallbacks
from ray.rllib.env.env_context import EnvContext
from ray.rllib.env.multi_agent_env import MultiAgentEnv
from ray.rllib.env.utils import gym_env_creator
from ray.rllib.evaluation.collectors.simple_list_collector import \
    SimpleListCollector
from ray.rllib.evaluation.episode import MultiAgentEpisode
from ray.rllib.evaluation.metrics import collect_metrics
from ray.rllib.evaluation.rollout_worker import RolloutWorker
from ray.rllib.evaluation.worker_set import WorkerSet
from ray.rllib.execution.replay_buffer import LocalReplayBuffer
from ray.rllib.models import MODEL_DEFAULTS
from ray.rllib.policy.policy import Policy, PolicySpec
<<<<<<< HEAD
from ray.rllib.policy.sample_batch import DEFAULT_POLICY_ID
from ray.rllib.utils import deep_update, FilterManager, merge_dicts, \
    NullContextManager
=======
from ray.rllib.policy.sample_batch import DEFAULT_POLICY_ID, SampleBatch
from ray.rllib.utils import deep_update, FilterManager, merge_dicts
>>>>>>> f60d3122
from ray.rllib.utils.annotations import Deprecated, DeveloperAPI, override, \
    PublicAPI
from ray.rllib.utils.debug import update_global_seed_if_necessary
from ray.rllib.utils.deprecation import deprecation_warning, DEPRECATED_VALUE
import ray.rllib.utils.events.events as events
from ray.rllib.utils.error import EnvError, ERR_MSG_INVALID_ENV_DESCRIPTOR
from ray.rllib.utils.events.events import TriggersEvent
from ray.rllib.utils.events.observable import Observable
from ray.rllib.utils.framework import try_import_tf, TensorStructType
from ray.rllib.utils.from_config import from_config
from ray.rllib.utils.multi_agent import check_multi_agent
from ray.rllib.utils.spaces import space_utils
from ray.rllib.utils.typing import AgentID, EnvInfoDict, EnvType, EpisodeID, \
    PartialTrainerConfigDict, PolicyID, ResultDict, TensorStructType, \
    TensorType, TrainerConfigDict
from ray.tune.logger import Logger, UnifiedLogger
from ray.tune.registry import ENV_CREATOR, register_env, _global_registry
from ray.tune.resources import Resources
from ray.tune.result import DEFAULT_RESULTS_DIR
from ray.tune.trainable import Trainable
from ray.tune.trial import ExportFormat
from ray.tune.utils.placement_groups import PlacementGroupFactory
from ray.util import log_once

tf1, tf, tfv = try_import_tf()

logger = logging.getLogger(__name__)

# Max number of times to retry a worker failure. We shouldn't try too many
# times in a row since that would indicate a persistent cluster issue.
MAX_WORKER_FAILURE_RETRIES = 3

# yapf: disable
# __sphinx_doc_begin__
COMMON_CONFIG: TrainerConfigDict = {
    # === Settings for Rollout Worker processes ===
    # Number of rollout worker actors to create for parallel sampling. Setting
    # this to 0 will force rollouts to be done in the trainer actor.
    "num_workers": 2,
    # Number of environments to evaluate vector-wise per worker. This enables
    # model inference batching, which can improve performance for inference
    # bottlenecked workloads.
    "num_envs_per_worker": 1,
    # When `num_workers` > 0, the driver (local_worker; worker-idx=0) does not
    # need an environment. This is because it doesn't have to sample (done by
    # remote_workers; worker_indices > 0) nor evaluate (done by evaluation
    # workers; see below).
    "create_env_on_driver": False,
    # Divide episodes into fragments of this many steps each during rollouts.
    # Sample batches of this size are collected from rollout workers and
    # combined into a larger batch of `train_batch_size` for learning.
    #
    # For example, given rollout_fragment_length=100 and train_batch_size=1000:
    #   1. RLlib collects 10 fragments of 100 steps each from rollout workers.
    #   2. These fragments are concatenated and we perform an epoch of SGD.
    #
    # When using multiple envs per worker, the fragment size is multiplied by
    # `num_envs_per_worker`. This is since we are collecting steps from
    # multiple envs in parallel. For example, if num_envs_per_worker=5, then
    # rollout workers will return experiences in chunks of 5*100 = 500 steps.
    #
    # The dataflow here can vary per algorithm. For example, PPO further
    # divides the train batch into minibatches for multi-epoch SGD.
    "rollout_fragment_length": 200,
    # How to build per-Sampler (RolloutWorker) batches, which are then
    # usually concat'd to form the train batch. Note that "steps" below can
    # mean different things (either env- or agent-steps) and depends on the
    # `count_steps_by` (multiagent) setting below.
    # truncate_episodes: Each produced batch (when calling
    #   RolloutWorker.sample()) will contain exactly `rollout_fragment_length`
    #   steps. This mode guarantees evenly sized batches, but increases
    #   variance as the future return must now be estimated at truncation
    #   boundaries.
    # complete_episodes: Each unroll happens exactly over one episode, from
    #   beginning to end. Data collection will not stop unless the episode
    #   terminates or a configured horizon (hard or soft) is hit.
    "batch_mode": "truncate_episodes",

    # === Settings for the Trainer process ===
    # Discount factor of the MDP.
    "gamma": 0.99,
    # The default learning rate.
    "lr": 0.0001,
    # Training batch size, if applicable. Should be >= rollout_fragment_length.
    # Samples batches will be concatenated together to a batch of this size,
    # which is then passed to SGD.
    "train_batch_size": 200,
    # Arguments to pass to the policy model. See models/catalog.py for a full
    # list of the available model options.
    "model": MODEL_DEFAULTS,
    # Arguments to pass to the policy optimizer. These vary by optimizer.
    "optimizer": {},

    # === Environment Settings ===
    # Number of steps after which the episode is forced to terminate. Defaults
    # to `env.spec.max_episode_steps` (if present) for Gym envs.
    "horizon": None,
    # Calculate rewards but don't reset the environment when the horizon is
    # hit. This allows value estimation and RNN state to span across logical
    # episodes denoted by horizon. This only has an effect if horizon != inf.
    "soft_horizon": False,
    # Don't set 'done' at the end of the episode.
    # In combination with `soft_horizon`, this works as follows:
    # - no_done_at_end=False soft_horizon=False:
    #   Reset env and add `done=True` at end of each episode.
    # - no_done_at_end=True soft_horizon=False:
    #   Reset env, but do NOT add `done=True` at end of the episode.
    # - no_done_at_end=False soft_horizon=True:
    #   Do NOT reset env at horizon, but add `done=True` at the horizon
    #   (pretending the episode has terminated).
    # - no_done_at_end=True soft_horizon=True:
    #   Do NOT reset env at horizon and do NOT add `done=True` at the horizon.
    "no_done_at_end": False,
    # The environment specifier:
    # This can either be a tune-registered env, via
    # `tune.register_env([name], lambda env_ctx: [env object])`,
    # or a string specifier of an RLlib supported type. In the latter case,
    # RLlib will try to interpret the specifier as either an openAI gym env,
    # a PyBullet env, a ViZDoomGym env, or a fully qualified classpath to an
    # Env class, e.g. "ray.rllib.examples.env.random_env.RandomEnv".
    "env": None,
    # The observation- and action spaces for the Policies of this Trainer.
    # Use None for automatically inferring these from the given env.
    "observation_space": None,
    "action_space": None,
    # Arguments dict passed to the env creator as an EnvContext object (which
    # is a dict plus the properties: num_workers, worker_index, vector_index,
    # and remote).
    "env_config": {},
    # If using num_envs_per_worker > 1, whether to create those new envs in
    # remote processes instead of in the same worker. This adds overheads, but
    # can make sense if your envs can take much time to step / reset
    # (e.g., for StarCraft). Use this cautiously; overheads are significant.
    "remote_worker_envs": False,
    # Timeout that remote workers are waiting when polling environments.
    # 0 (continue when at least one env is ready) is a reasonable default,
    # but optimal value could be obtained by measuring your environment
    # step / reset and model inference perf.
    "remote_env_batch_wait_ms": 0,
    # A callable taking the last train results, the base env and the env
    # context as args and returning a new task to set the env to.
    # The env must be a `TaskSettableEnv` sub-class for this to work.
    # See `examples/curriculum_learning.py` for an example.
    "env_task_fn": None,
    # If True, try to render the environment on the local worker or on worker
    # 1 (if num_workers > 0). For vectorized envs, this usually means that only
    # the first sub-environment will be rendered.
    # In order for this to work, your env will have to implement the
    # `render()` method which either:
    # a) handles window generation and rendering itself (returning True) or
    # b) returns a numpy uint8 image of shape [height x width x 3 (RGB)].
    "render_env": False,
    # If True, stores videos in this relative directory inside the default
    # output dir (~/ray_results/...). Alternatively, you can specify an
    # absolute path (str), in which the env recordings should be
    # stored instead.
    # Set to False for not recording anything.
    # Note: This setting replaces the deprecated `monitor` key.
    "record_env": False,
    # Whether to clip rewards during Policy's postprocessing.
    # None (default): Clip for Atari only (r=sign(r)).
    # True: r=sign(r): Fixed rewards -1.0, 1.0, or 0.0.
    # False: Never clip.
    # [float value]: Clip at -value and + value.
    # Tuple[value1, value2]: Clip at value1 and value2.
    "clip_rewards": None,
    # If True, RLlib will learn entirely inside a normalized action space
    # (0.0 centered with small stddev; only affecting Box components).
    # We will unsquash actions (and clip, just in case) to the bounds of
    # the env's action space before sending actions back to the env.
    "normalize_actions": True,
    # If True, RLlib will clip actions according to the env's bounds
    # before sending them back to the env.
    # TODO: (sven) This option should be obsoleted and always be False.
    "clip_actions": False,
    # Whether to use "rllib" or "deepmind" preprocessors by default
    # Set to None for using no preprocessor. In this case, the model will have
    # to handle possibly complex observations from the environment.
    "preprocessor_pref": "deepmind",

    # === Customizations ===
    # Callbacks that will be run during various phases of training. See the
    # `DefaultCallbacks` class and `examples/custom_metrics_and_callbacks.py`
    # for more usage information.
    "callbacks": DefaultCallbacks,
    # Experimental: Event subscriptions.
    "_event_subscriptions": None,

    # === Debug Settings ===
    # Set the ray.rllib.* log level for the agent process and its workers.
    # Should be one of DEBUG, INFO, WARN, or ERROR. The DEBUG level will also
    # periodically print out summaries of relevant internal dataflow (this is
    # also printed out once at startup at the INFO level). When using the
    # `rllib train` command, you can also use the `-v` and `-vv` flags as
    # shorthand for INFO and DEBUG.
    "log_level": "WARN",
    # Whether to attempt to continue training if a worker crashes. The number
    # of currently healthy workers is reported as the "num_healthy_workers"
    # metric.
    "ignore_worker_failures": False,
    # Log system resource metrics to results. This requires `psutil` to be
    # installed for sys stats, and `gputil` for GPU metrics.
    "log_sys_usage": True,
    # Use fake (infinite speed) sampler. For testing only.
    "fake_sampler": False,

    # === Deep Learning Framework Settings ===
    # tf: TensorFlow (static-graph)
    # tf2: TensorFlow 2.x (eager)
    # tfe: TensorFlow eager
    # torch: PyTorch
    "framework": "tf",
    # Enable tracing in eager mode. This greatly improves performance, but
    # makes it slightly harder to debug since Python code won't be evaluated
    # after the initial eager pass. Only possible if framework=tfe.
    "eager_tracing": False,

    # === Exploration Settings ===
    # Default exploration behavior, iff `explore`=None is passed into
    # compute_action(s).
    # Set to False for no exploration behavior (e.g., for evaluation).
    "explore": True,
    # Provide a dict specifying the Exploration object's config.
    "exploration_config": {
        # The Exploration class to use. In the simplest case, this is the name
        # (str) of any class present in the `rllib.utils.exploration` package.
        # You can also provide the python class directly or the full location
        # of your class (e.g. "ray.rllib.utils.exploration.epsilon_greedy.
        # EpsilonGreedy").
        "type": "StochasticSampling",
        # Add constructor kwargs here (if any).
    },
    # === Evaluation Settings ===
    # Evaluate with every `evaluation_interval` training iterations.
    # The evaluation stats will be reported under the "evaluation" metric key.
    # Note that evaluation is currently not parallelized, and that for Ape-X
    # metrics are already only reported for the lowest epsilon workers.
    "evaluation_interval": None,
    # Number of episodes to run in total per evaluation period.
    # If using multiple evaluation workers (evaluation_num_workers > 1),
    # episodes will be split amongst these.
    # If "auto":
    # - evaluation_parallel_to_training=True: Will run as many episodes as the
    #   training step takes.
    # - evaluation_parallel_to_training=False: Error.
    "evaluation_num_episodes": 10,
    # Whether to run evaluation in parallel to a Trainer.train() call
    # using threading. Default=False.
    # E.g. evaluation_interval=2 -> For every other training iteration,
    # the Trainer.train() and Trainer.evaluate() calls run in parallel.
    # Note: This is experimental. Possible pitfalls could be race conditions
    # for weight synching at the beginning of the evaluation loop.
    "evaluation_parallel_to_training": False,
    # Internal flag that is set to True for evaluation workers.
    "in_evaluation": False,
    # Typical usage is to pass extra args to evaluation env creator
    # and to disable exploration by computing deterministic actions.
    # IMPORTANT NOTE: Policy gradient algorithms are able to find the optimal
    # policy, even if this is a stochastic one. Setting "explore=False" here
    # will result in the evaluation workers not using this optimal policy!
    "evaluation_config": {
        # Example: overriding env_config, exploration, etc:
        # "env_config": {...},
        # "explore": False
    },
    # Number of parallel workers to use for evaluation. Note that this is set
    # to zero by default, which means evaluation will be run in the trainer
    # process (only if evaluation_interval is not None). If you increase this,
    # it will increase the Ray resource usage of the trainer since evaluation
    # workers are created separately from rollout workers (used to sample data
    # for training).
    "evaluation_num_workers": 0,
    # Customize the evaluation method. This must be a function of signature
    # (trainer: Trainer, eval_workers: WorkerSet) -> metrics: dict. See the
    # Trainer.evaluate() method to see the default implementation. The
    # trainer guarantees all eval workers have the latest policy state before
    # this function is called.
    "custom_eval_function": None,

    # === Advanced Rollout Settings ===
    # Use a background thread for sampling (slightly off-policy, usually not
    # advisable to turn on unless your env specifically requires it).
    "sample_async": False,

    # The SampleCollector class to be used to collect and retrieve
    # environment-, model-, and sampler data. Override the SampleCollector base
    # class to implement your own collection/buffering/retrieval logic.
    "sample_collector": SimpleListCollector,

    # Element-wise observation filter, either "NoFilter" or "MeanStdFilter".
    "observation_filter": "NoFilter",
    # Whether to synchronize the statistics of remote filters.
    "synchronize_filters": True,
    # Configures TF for single-process operation by default.
    "tf_session_args": {
        # note: overridden by `local_tf_session_args`
        "intra_op_parallelism_threads": 2,
        "inter_op_parallelism_threads": 2,
        "gpu_options": {
            "allow_growth": True,
        },
        "log_device_placement": False,
        "device_count": {
            "CPU": 1
        },
        # Required by multi-GPU (num_gpus > 1).
        "allow_soft_placement": True,
    },
    # Override the following tf session args on the local worker
    "local_tf_session_args": {
        # Allow a higher level of parallelism by default, but not unlimited
        # since that can cause crashes with many concurrent drivers.
        "intra_op_parallelism_threads": 8,
        "inter_op_parallelism_threads": 8,
    },
    # Whether to LZ4 compress individual observations.
    "compress_observations": False,
    # Wait for metric batches for at most this many seconds. Those that
    # have not returned in time will be collected in the next train iteration.
    "collect_metrics_timeout": 180,
    # Smooth metrics over this many episodes.
    "metrics_smoothing_episodes": 100,
    # Minimum time per train iteration (frequency of metrics reporting).
    "min_iter_time_s": 0,
    # Minimum env steps to optimize for per train call. This value does
    # not affect learning, only the length of train iterations.
    "timesteps_per_iteration": 0,
    # This argument, in conjunction with worker_index, sets the random seed of
    # each worker, so that identically configured trials will have identical
    # results. This makes experiments reproducible.
    "seed": None,
    # Any extra python env vars to set in the trainer process, e.g.,
    # {"OMP_NUM_THREADS": "16"}
    "extra_python_environs_for_driver": {},
    # The extra python environments need to set for worker processes.
    "extra_python_environs_for_worker": {},

    # === Resource Settings ===
    # Number of GPUs to allocate to the trainer process. Note that not all
    # algorithms can take advantage of trainer GPUs. Support for multi-GPU
    # is currently only available for tf-[PPO/IMPALA/DQN/PG].
    # This can be fractional (e.g., 0.3 GPUs).
    "num_gpus": 0,
    # Set to True for debugging (multi-)?GPU funcitonality on a CPU machine.
    # GPU towers will be simulated by graphs located on CPUs in this case.
    # Use `num_gpus` to test for different numbers of fake GPUs.
    "_fake_gpus": False,
    # Number of CPUs to allocate per worker.
    "num_cpus_per_worker": 1,
    # Number of GPUs to allocate per worker. This can be fractional. This is
    # usually needed only if your env itself requires a GPU (i.e., it is a
    # GPU-intensive video game), or model inference is unusually expensive.
    "num_gpus_per_worker": 0,
    # Any custom Ray resources to allocate per worker.
    "custom_resources_per_worker": {},
    # Number of CPUs to allocate for the trainer. Note: this only takes effect
    # when running in Tune. Otherwise, the trainer runs in the main program.
    "num_cpus_for_driver": 1,
    # The strategy for the placement group factory returned by
    # `Trainer.default_resource_request()`. A PlacementGroup defines, which
    # devices (resources) should always be co-located on the same node.
    # For example, a Trainer with 2 rollout workers, running with
    # num_gpus=1 will request a placement group with the bundles:
    # [{"gpu": 1, "cpu": 1}, {"cpu": 1}, {"cpu": 1}], where the first bundle is
    # for the driver and the other 2 bundles are for the two workers.
    # These bundles can now be "placed" on the same or different
    # nodes depending on the value of `placement_strategy`:
    # "PACK": Packs bundles into as few nodes as possible.
    # "SPREAD": Places bundles across distinct nodes as even as possible.
    # "STRICT_PACK": Packs bundles into one node. The group is not allowed
    #   to span multiple nodes.
    # "STRICT_SPREAD": Packs bundles across distinct nodes.
    "placement_strategy": "PACK",

    # === Offline Datasets ===
    # Specify how to generate experiences:
    #  - "sampler": Generate experiences via online (env) simulation (default).
    #  - A local directory or file glob expression (e.g., "/tmp/*.json").
    #  - A list of individual file paths/URIs (e.g., ["/tmp/1.json",
    #    "s3://bucket/2.json"]).
    #  - A dict with string keys and sampling probabilities as values (e.g.,
    #    {"sampler": 0.4, "/tmp/*.json": 0.4, "s3://bucket/expert.json": 0.2}).
    #  - A callable that returns a ray.rllib.offline.InputReader.
    #  - A string key that indexes a callable with tune.registry.register_input
    "input": "sampler",
    # Arguments accessible from the IOContext for configuring custom input
    "input_config": {},
    # True, if the actions in a given offline "input" are already normalized
    # (between -1.0 and 1.0). This is usually the case when the offline
    # file has been generated by another RLlib algorithm (e.g. PPO or SAC),
    # while "normalize_actions" was set to True.
    "actions_in_input_normalized": False,
    # Specify how to evaluate the current policy. This only has an effect when
    # reading offline experiences ("input" is not "sampler").
    # Available options:
    #  - "wis": the weighted step-wise importance sampling estimator.
    #  - "is": the step-wise importance sampling estimator.
    #  - "simulation": run the environment in the background, but use
    #    this data for evaluation only and not for learning.
    "input_evaluation": ["is", "wis"],
    # Whether to run postprocess_trajectory() on the trajectory fragments from
    # offline inputs. Note that postprocessing will be done using the *current*
    # policy, not the *behavior* policy, which is typically undesirable for
    # on-policy algorithms.
    "postprocess_inputs": False,
    # If positive, input batches will be shuffled via a sliding window buffer
    # of this number of batches. Use this if the input data is not in random
    # enough order. Input is delayed until the shuffle buffer is filled.
    "shuffle_buffer_size": 0,
    # Specify where experiences should be saved:
    #  - None: don't save any experiences
    #  - "logdir" to save to the agent log dir
    #  - a path/URI to save to a custom output directory (e.g., "s3://bucket/")
    #  - a function that returns a rllib.offline.OutputWriter
    "output": None,
    # What sample batch columns to LZ4 compress in the output data.
    "output_compress_columns": ["obs", "new_obs"],
    # Max output file size before rolling over to a new file.
    "output_max_file_size": 64 * 1024 * 1024,

    # === Settings for Multi-Agent Environments ===
    "multiagent": {
        # Map of type MultiAgentPolicyConfigDict from policy ids to tuples
        # of (policy_cls, obs_space, act_space, config). This defines the
        # observation and action spaces of the policies and any extra config.
        "policies": {},
        # Keep this many policies in the "policy_map" (before writing
        # least-recently used ones to disk/S3).
        "policy_map_capacity": 100,
        # Where to store overflowing (least-recently used) policies?
        # Could be a directory (str) or an S3 location. None for using
        # the default output dir.
        "policy_map_cache": None,
        # Function mapping agent ids to policy ids.
        "policy_mapping_fn": None,
        # Optional list of policies to train, or None for all policies.
        "policies_to_train": None,
        # Optional function that can be used to enhance the local agent
        # observations to include more state.
        # See rllib/evaluation/observation_function.py for more info.
        "observation_fn": None,
        # When replay_mode=lockstep, RLlib will replay all the agent
        # transitions at a particular timestep together in a batch. This allows
        # the policy to implement differentiable shared computations between
        # agents it controls at that timestep. When replay_mode=independent,
        # transitions are replayed independently per policy.
        "replay_mode": "independent",
        # Which metric to use as the "batch size" when building a
        # MultiAgentBatch. The two supported values are:
        # env_steps: Count each time the env is "stepped" (no matter how many
        #   multi-agent actions are passed/how many multi-agent observations
        #   have been returned in the previous step).
        # agent_steps: Count each individual agent step as one step.
        "count_steps_by": "env_steps",
    },

    # === Logger ===
    # Define logger-specific configuration to be used inside Logger
    # Default value None allows overwriting with nested dicts
    "logger_config": None,

    # === API deprecations/simplifications/changes ===
    # Experimental flag.
    # If True, TFPolicy will handle more than one loss/optimizer.
    # Set this to True, if you would like to return more than
    # one loss term from your `loss_fn` and an equal number of optimizers
    # from your `optimizer_fn`.
    # In the future, the default for this will be True.
    "_tf_policy_handles_more_than_one_loss": False,
    # Experimental flag.
    # If True, no (observation) preprocessor will be created and
    # observations will arrive in model as they are returned by the env.
    # In the future, the default for this will be True.
    "_disable_preprocessor_api": False,

    # === Deprecated keys ===
    # Uses the sync samples optimizer instead of the multi-gpu one. This is
    # usually slower, but you might want to try it if you run into issues with
    # the default optimizer.
    # This will be set automatically from now on.
    "simple_optimizer": DEPRECATED_VALUE,
    # Whether to write episode stats and videos to the agent log dir. This is
    # typically located in ~/ray_results.
    "monitor": DEPRECATED_VALUE,
}
# __sphinx_doc_end__
# yapf: enable


@DeveloperAPI
def with_common_config(
        extra_config: PartialTrainerConfigDict) -> TrainerConfigDict:
    """Returns the given config dict merged with common agent confs.

    Args:
        extra_config (PartialTrainerConfigDict): A user defined partial config
            which will get merged with COMMON_CONFIG and returned.

    Returns:
        TrainerConfigDict: The merged config dict resulting of COMMON_CONFIG
            plus `extra_config`.
    """
    return Trainer.merge_trainer_configs(
        COMMON_CONFIG, extra_config, _allow_unknown_configs=True)


@PublicAPI
class Trainer(Trainable, Observable, metaclass=ABCMeta):
    """A trainer coordinates the optimization of one or more RL policies.

    All RLlib trainers extend this base class, e.g., the A3CTrainer implements
    the A3C algorithm for single and multi-agent training.

    Trainer objects retain internal model state between calls to train(), so
    you should create a new trainer instance for each training session.

    Attributes:
        env_creator (func): Function that creates a new training env.
        config (obj): Algorithm-specific configuration data.
        logdir (str): Directory in which training outputs should be placed.
    """
    # Whether to allow unknown top-level config keys.
    _allow_unknown_configs = False

    # List of top-level config keys with value=dict, for which new sub-keys are
    # allowed to be added to the value dict.
    _allow_unknown_subkeys = [
        "tf_session_args", "local_tf_session_args", "env_config", "model",
        "optimizer", "multiagent", "custom_resources_per_worker",
        "evaluation_config", "exploration_config",
        "extra_python_environs_for_driver", "extra_python_environs_for_worker",
        "input_config", "_event_subscriptions"
    ]

    # List of top level keys with value=dict, for which we always override the
    # entire value (dict), iff the "type" key in that value dict changes.
    _override_all_subkeys_if_type_changes = ["exploration_config"]

    # A default Policy class to use. When building a new Trainer class with
    # `build_trainer_class(default_policy_class=...)`, this is first set to
    # the value of the `default_policy_class` arg. Then the event
    # "ON_SET_DEFAULT_POLICY_CLASS" is triggered allowing subscribers to set
    # this to another default class. In the multi-agent case, each defined
    # Policy can define its own class within the PolicySpecs defined in the
    # config.multiagent.policies dict.
    _policy_class = None

    name = "Trainer"
    default_config = COMMON_CONFIG

    @PublicAPI
    def __init__(self,
                 config: PartialTrainerConfigDict = None,
                 env: str = None,
                 logger_creator: Callable[[], Logger] = None):
        """Initialize an RLLib trainer.

        Args:
            config (PartialTrainerConfigDict): User provided config (this may
                be w/o the default Trainer's `COMMON_CONFIG` (see above)).
                Will get merged with COMMON_CONFIG in self.setup().
            env (str): Name of the environment to use. Note that this can also
                be specified via the `env` key in config.
            logger_creator (func): Function that creates a ray.tune.Logger
                object. If unspecified, a default logger is created.
        """
        # Call the Observable constructor.
        Observable.__init__(self)

        config = config or {}

        # Subscribe to custom events defined in user's config.
        for event, handlers in config.get("_event_subscriptions", {}).items():
            self.subscribe_to(event, handlers)

        # Trainers allow env ids to be passed directly to the constructor.
        self._env_id = self._register_if_needed(
            env or config.get("env"), config)

        # Placeholder for a local replay buffer instance.
        self.local_replay_buffer = None

        # Create a default logger creator if no logger_creator is specified
        if logger_creator is None:
            # Default logdir prefix containing the agent's name and the
            # env id.
            timestr = datetime.today().strftime("%Y-%m-%d_%H-%M-%S")
            logdir_prefix = "{}_{}_{}".format(self.name, self._env_id,
                                              timestr)
            if not os.path.exists(DEFAULT_RESULTS_DIR):
                os.makedirs(DEFAULT_RESULTS_DIR)
            logdir = tempfile.mkdtemp(
                prefix=logdir_prefix, dir=DEFAULT_RESULTS_DIR)

            # Allow users to more precisely configure the created logger
            # via "logger_config.type".
            if config.get(
                    "logger_config") and "type" in config["logger_config"]:

                def default_logger_creator(config):
                    """Creates a custom logger with the default prefix."""
                    cfg = config["logger_config"].copy()
                    cls = cfg.pop("type")
                    # Provide default for logdir, in case the user does
                    # not specify this in the "logger_config" dict.
                    logdir_ = cfg.pop("logdir", logdir)
                    return from_config(cls=cls, _args=[cfg], logdir=logdir_)

            # If no `type` given, use tune's UnifiedLogger as last resort.
            else:

                def default_logger_creator(config):
                    """Creates a Unified logger with the default prefix."""
                    return UnifiedLogger(config, logdir, loggers=None)

            logger_creator = default_logger_creator

        # Call the Trainable constructor.
        Trainable.__init__(self, config, logger_creator)

    @classmethod
    @override(Trainable)
    def default_resource_request(
            cls, config: PartialTrainerConfigDict) -> \
            Union[Resources, PlacementGroupFactory]:
        cf = dict(cls._default_config, **config)

        eval_config = cf["evaluation_config"]

        # TODO(ekl): add custom resources here once tune supports them
        # Return PlacementGroupFactory containing all needed resources
        # (already properly defined as device bundles).
        return PlacementGroupFactory(
            bundles=[{
                # Driver.
                "CPU": cf["num_cpus_for_driver"],
                "GPU": 0 if cf["_fake_gpus"] else cf["num_gpus"],
            }] + [
                {
                    # RolloutWorkers.
                    "CPU": cf["num_cpus_per_worker"],
                    "GPU": cf["num_gpus_per_worker"],
                } for _ in range(cf["num_workers"])
            ] + ([
                {
                    # Evaluation workers.
                    # Note: The local eval worker is located on the driver CPU.
                    "CPU": eval_config.get("num_cpus_per_worker",
                                           cf["num_cpus_per_worker"]),
                    "GPU": eval_config.get("num_gpus_per_worker",
                                           cf["num_gpus_per_worker"]),
                } for _ in range(cf["evaluation_num_workers"])
            ] if cf["evaluation_interval"] else []),
            strategy=config.get("placement_strategy", "PACK"))

    @override(Trainable)
    @PublicAPI
    def train(self) -> ResultDict:
        """Overrides super.train to synchronize global vars."""

        result = None
        for _ in range(1 + MAX_WORKER_FAILURE_RETRIES):
            try:
                result = Trainable.train(self)
            except RayError as e:
                if self.config["ignore_worker_failures"]:
                    logger.exception(
                        "Error in train call, attempting to recover")
                    self._try_recover()
                else:
                    logger.info(
                        "Worker crashed during call to train(). To attempt to "
                        "continue training without the failed worker, set "
                        "`'ignore_worker_failures': True`.")
                    raise e
            except Exception as e:
                time.sleep(0.5)  # allow logs messages to propagate
                raise e
            else:
                break
        if result is None:
            raise RuntimeError("Failed to recover from worker crash")

        if hasattr(self, "workers") and isinstance(self.workers, WorkerSet):
            self._sync_filters_if_needed(self.workers)

        return result

    @TriggersEvent(before=True, after=True)
    def step(self):
        # self._iteration gets incremented after this function returns,
        # meaning that e. g. the first time this function is called,
        # self._iteration will be 0.
        evaluate_this_iter = \
            self.config["evaluation_interval"] and \
            (self._iteration + 1) % self.config["evaluation_interval"] == 0

        # No evaluation necessary.
        if not evaluate_this_iter:
            res = next(self.execution_plan)
        # We have to evaluate in this training iteration.
        else:
            # No parallelism.
            if not self.config["evaluation_parallel_to_training"]:
                res = next(self.execution_plan)

            # Kick off evaluation-loop (and parallel train() call,
            # if requested).
            # Parallel eval + training.
            if self.config["evaluation_parallel_to_training"]:
                with concurrent.futures.ThreadPoolExecutor() as executor:
                    eval_future = executor.submit(self.evaluate)
                    res = next(self.execution_plan)
                    evaluation_metrics = eval_future.result()
            # Sequential: train (already done above), then eval.
            else:
                evaluation_metrics = self.evaluate()

            assert isinstance(evaluation_metrics, dict), \
                "Trainer.evaluate() needs to return a dict."
            res.update(evaluation_metrics)

        # TODO: Replace this with event handling API as well.
        # Check `env_task_fn` for possible update of the env's task.
        if self.config["env_task_fn"] is not None:
            if not callable(self.config["env_task_fn"]):
                raise ValueError(
                    "`env_task_fn` must be None or a callable taking "
                    "[train_results, env, env_ctx] as args!")

            def fn(env, env_context, task_fn):
                new_task = task_fn(res, env, env_context)
                cur_task = env.get_task()
                if cur_task != new_task:
                    env.set_task(new_task)

            fn = partial(fn, task_fn=self.config["env_task_fn"])
            self.workers.foreach_env_with_context(fn)

        return res

    def _sync_filters_if_needed(self, workers: WorkerSet):
        if self.config.get("observation_filter", "NoFilter") != "NoFilter":
            FilterManager.synchronize(
                workers.local_worker().filters,
                workers.remote_workers(),
                update_remote=self.config["synchronize_filters"])
            logger.debug("synchronized filters: {}".format(
                workers.local_worker().filters))

    @override(Trainable)
    def log_result(self, result: ResultDict):
        self.callbacks.on_train_result(trainer=self, result=result)
        # log after the callback is invoked, so that the user has a chance
        # to mutate the result
        Trainable.log_result(self, result)

    @DeveloperAPI
    def _create_local_replay_buffer_if_necessary(self, config):
        """Create a LocalReplayBuffer instance if necessary.

        Args:
            config (dict): Algorithm-specific configuration data.

        Returns:
            LocalReplayBuffer instance based on trainer config.
            None, if local replay buffer is not needed.
        """
        # These are the agents that utilizes a local replay buffer.
        if ("replay_buffer_config" not in config
                or not config["replay_buffer_config"]):
            # Does not need a replay buffer.
            return None

        replay_buffer_config = config["replay_buffer_config"]
        if ("type" not in replay_buffer_config
                or replay_buffer_config["type"] != "LocalReplayBuffer"):
            # DistributedReplayBuffer coming soon.
            return None

        capacity = config.get("buffer_size", DEPRECATED_VALUE)
        if capacity != DEPRECATED_VALUE:
            # Print a deprecation warning.
            deprecation_warning(
                old="config['buffer_size']",
                new="config['replay_buffer_config']['capacity']",
                error=False)
        else:
            # Get capacity out of replay_buffer_config.
            capacity = replay_buffer_config["capacity"]

        if config.get("prioritized_replay"):
            prio_args = {
                "prioritized_replay_alpha": config["prioritized_replay_alpha"],
                "prioritized_replay_beta": config["prioritized_replay_beta"],
                "prioritized_replay_eps": config["prioritized_replay_eps"],
            }
        else:
            prio_args = {}

        return LocalReplayBuffer(
            num_shards=1,
            learning_starts=config["learning_starts"],
            capacity=capacity,
            replay_batch_size=config["train_batch_size"],
            replay_mode=config["multiagent"]["replay_mode"],
            replay_sequence_length=config.get("replay_sequence_length", 1),
            replay_burn_in=config.get("burn_in", 0),
            replay_zero_init_states=config.get("zero_init_states", True),
            **prio_args)

    @DeveloperAPI
    def _kwargs_for_execution_plan(self):
        kwargs = {}
        if self.local_replay_buffer:
            kwargs["local_replay_buffer"] = self.local_replay_buffer
        return kwargs

    @override(Trainable)
    def setup(self, config: PartialTrainerConfigDict):
        env = self._env_id
        if env:
            config["env"] = env
            # An already registered env.
            if _global_registry.contains(ENV_CREATOR, env):
                self.env_creator = _global_registry.get(ENV_CREATOR, env)
            # A class specifier.
            elif "." in env:

                def env_creator_from_classpath(env_context):
                    try:
                        env_obj = from_config(env, env_context)
                    except ValueError:
                        raise EnvError(
                            ERR_MSG_INVALID_ENV_DESCRIPTOR.format(env))
                    return env_obj

                self.env_creator = env_creator_from_classpath
            # Try gym/PyBullet/Vizdoom.
            else:
                self.env_creator = functools.partial(
                    gym_env_creator, env_descriptor=env)
        else:
            self.env_creator = lambda env_config: None

        # Merge the supplied config with the class default, but store the
        # user-provided one.
        self.raw_user_config = config
        self.config = self.merge_trainer_configs(self._default_config, config,
                                                 self._allow_unknown_configs)
        self.trigger_event(
            events.AFTER_CONFIG_COMPLETE, trainer=self, config=self.config)

        # Validate the config.
        self.validate_config(self.config)

        # Set Trainer's seed after we have - if necessary - enabled
        # tf eager-execution.
        update_global_seed_if_necessary(
            config.get("framework"), config.get("seed"))

        # Create the Trainer's Callbacks object (Policies and
        # RolloutWorkers will have their own).
        # TOOO: Deprecate: Use event subscriptions instead.
        self.callbacks = self.config["callbacks"]()

        log_level = self.config.get("log_level")
        if log_level in ["WARN", "ERROR"]:
            logger.info("Current log_level is {}. For more information, "
                        "set 'log_level': 'INFO' / 'DEBUG' or use the -v and "
                        "-vv flags.".format(log_level))
        if self.config.get("log_level"):
            logging.getLogger("ray.rllib").setLevel(self.config["log_level"])

        # Create local replay buffer if necessary.
        self.local_replay_buffer = (
            self._create_local_replay_buffer_if_necessary(self.config))

        self._init(self.config, self.env_creator)

        # Evaluation setup.
        self.evaluation_workers = None
        self.evaluation_metrics = {}
        # Do automatic evaluation from time to time.
        if self.config.get("evaluation_interval"):
            # Update env_config with evaluation settings:
            extra_config = copy.deepcopy(self.config["evaluation_config"])
            # Assert that user has not unset "in_evaluation".
            assert "in_evaluation" not in extra_config or \
                extra_config["in_evaluation"] is True
            evaluation_config = merge_dicts(self.config, extra_config)
            # Validate evaluation config.
            self.validate_config(evaluation_config)
            # Switch on complete_episode rollouts (evaluations are
            # always done on n complete episodes) and set the
            # `in_evaluation` flag. Also, make sure our rollout fragments
            # are short so we don't have more than one episode in one rollout.
            evaluation_config.update({
                "batch_mode": "complete_episodes",
                "rollout_fragment_length": 1,
                "in_evaluation": True,
            })
            logger.debug("using evaluation_config: {}".format(extra_config))
            # Create a separate evaluation worker set for evaluation.
            # If evaluation_num_workers=0, use the evaluation set's local
            # worker for evaluation, otherwise, use its remote workers
            # (parallelized evaluation).
            call_kwargs = dict(
                env_creator=self.env_creator,
                validate_env=None,
                policy_class=self._policy_class,
                config=evaluation_config,
                num_workers=self.config["evaluation_num_workers"],
            )
            self.trigger_event(
                "before_create_evaluation_workers", **call_kwargs)
            self.evaluation_workers = self.make_workers(**call_kwargs)
            self.trigger_event(
                "after_create_evaluation_workers",
                return_values=self.evaluation_workers, **call_kwargs)

    @override(Trainable)
    def cleanup(self):
        if self.workers is not None:
            self.workers.stop()
        if self.optimizer is not None:
            self.optimizer.stop()

    @override(Trainable)
    def save_checkpoint(self, checkpoint_dir: str) -> str:
        checkpoint_path = os.path.join(checkpoint_dir,
                                       "checkpoint-{}".format(self.iteration))
        pickle.dump(self.__getstate__(), open(checkpoint_path, "wb"))

        return checkpoint_path

    @override(Trainable)
    def load_checkpoint(self, checkpoint_path: str):
        extra_data = pickle.load(open(checkpoint_path, "rb"))
        self.__setstate__(extra_data)

    @Deprecated(new="make_workers", error=False)
    def _make_workers(self, *args, **kwargs):
        return self.make_workers(*args, **kwargs)

    @DeveloperAPI
    def make_workers(
            self, *, env_creator: Callable[[EnvContext], EnvType],
            policy_class: Type[Policy], config: TrainerConfigDict,
            num_workers: int,
            # Deprecated.
            validate_env=None,
    ) -> WorkerSet:
        """Default factory method for a WorkerSet running under this Trainer.

        Override this method by passing a custom `make_workers` into
        `build_trainer_class`.

        Args:
            env_creator (callable): A function that return and Env given an env
                config.
            policy (Type[Policy]): The Policy class to use for creating the
                policies of the workers.
            config (TrainerConfigDict): The Trainer's config.
            num_workers (int): Number of remote rollout workers to create.
                0 for local only.

        Returns:
            WorkerSet: The created WorkerSet.
        """
        # Handle deprecated args.
        # if validate_env != DEPRECATED_VALUE:
        #    deprecation_warning(
        #        old="`validate_env`",
        #        new="config.event_subscriptions['after_validate_env'] = func",
        #        error=False)

        return WorkerSet(
            env_creator=env_creator,
            policy_class=policy_class,
            trainer_config=config,
            num_workers=num_workers,
            logdir=self.logdir,
            validate_env=validate_env,
        )

    @DeveloperAPI
    @TriggersEvent(name="init", before=True, after=True)
    def _init(self, config: TrainerConfigDict,
              env_creator: Callable[[EnvContext], EnvType]):
        """Subclasses may override this for custom initialization."""

        # Call subscribers to suggest a default policy class
        # (only one allowed).
        policy_class_suggestion = self.trigger_event(events.SUGGEST_DEFAULT_POLICY_CLASS, config)
        # Only override self._policy_class if we have a suggestion.
        if policy_class_suggestion is not None:
            self._policy_class = policy_class_suggestion

        # Creating "rollout" workers (used for collecting the train batches
        # and for evaluation, but only if no evaluation workers are specified).
        call_kwargs = dict(
            env_creator=env_creator,
            policy_class=self._policy_class,
            config=config,
            num_workers=self.config["num_workers"],
        )
        self.trigger_event(
            "before_create_rollout_workers", **call_kwargs)
        self.workers = self.make_workers(**call_kwargs)
        self.trigger_event(
            "after_create_rollout_workers", return_values=self.workers,
            **call_kwargs)

        # Call subscribers to suggest an execution plan (only one allowed or
        # None).
        self.execution_plan = self.trigger_event(
            events.SUGGEST_EXECUTION_PLAN, self.workers, config)

    @Deprecated(new="Trainer.evaluate", error=False)
    def _evaluate(self) -> dict:
        return self.evaluate()

    @PublicAPI
    @TriggersEvent(before=True, after=True)
    def evaluate(self, episodes_left_fn: Optional[Callable[[int], int]] = None
                 ) -> dict:
        """Evaluates current policy under `evaluation_config` settings.

        Note that this default implementation does not do anything beyond
        merging evaluation_config with the normal trainer config.

        Args:
            episodes_left_fn (Optional[Callable[[int], int]]): An optional
                callable taking the already run num episodes as only arg
                and returning the number of episodes left to run. It's used
                to find out whether evaluation should continue.
        """
        # In case we are evaluating (in a thread) parallel to training,
        # we may have to re-enable eager mode here (gets disabled in the
        # thread).
        if self.config.get("framework") in ["tf2", "tfe"] and \
                not tf.executing_eagerly():
            tf1.enable_eager_execution()

        if self.evaluation_workers is not None:
            # Sync weights to the evaluation WorkerSet.
            self._sync_weights_to_workers(worker_set=self.evaluation_workers)
            self._sync_filters_if_needed(self.evaluation_workers)

        if self.config["custom_eval_function"]:
            logger.info("Running custom eval function {}".format(
                self.config["custom_eval_function"]))
            metrics = self.config["custom_eval_function"](
                self, self.evaluation_workers)
            if not metrics or not isinstance(metrics, dict):
                raise ValueError("Custom eval function must return "
                                 "dict of metrics, got {}.".format(metrics))
        else:
            # How many episodes do we need to run?
            # In "auto" mode (only for parallel eval + training): Run one
            # episode per eval worker.
            num_episodes = self.config["evaluation_num_episodes"] if \
                self.config["evaluation_num_episodes"] != "auto" else \
                (self.config["evaluation_num_workers"] or 1)

            # Default done-function returns True, whenever num episodes
            # have been completed.
            if episodes_left_fn is None:

                def episodes_left_fn(num_episodes_done):
                    return num_episodes - num_episodes_done

            logger.info(
                f"Evaluating current policy for {num_episodes} episodes.")

            metrics = None
            # No evaluation worker set ->
            # Do evaluation using the local worker. Expect error due to the
            # local worker not having an env.
            if self.evaluation_workers is None:
                try:
                    for _ in range(num_episodes):
                        self.workers.local_worker().sample()
                    metrics = collect_metrics(self.workers.local_worker())
                except ValueError as e:
                    if "RolloutWorker has no `input_reader` object" in \
                            e.args[0]:
                        raise ValueError(
                            "Cannot evaluate w/o an evaluation worker set in "
                            "the Trainer or w/o an env on the local worker!\n"
                            "Try one of the following:\n1) Set "
                            "`evaluation_interval` >= 0 to force creating a "
                            "separate evaluation worker set.\n2) Set "
                            "`create_env_on_driver=True` to force the local "
                            "(non-eval) worker to have an environment to "
                            "evaluate on.")
                    else:
                        raise e

            # Evaluation worker set only has local worker.
            elif self.config["evaluation_num_workers"] == 0:
                for _ in range(num_episodes):
                    self.evaluation_workers.local_worker().sample()

            # Evaluation worker set has n remote workers.
            else:
                # How many episodes have we run (across all eval workers)?
                num_episodes_done = 0
                round_ = 0
                while True:
                    episodes_left_to_do = episodes_left_fn(num_episodes_done)
                    if episodes_left_to_do <= 0:
                        break

                    round_ += 1
                    batches = ray.get([
                        w.sample.remote() for i, w in enumerate(
                            self.evaluation_workers.remote_workers())
                        if i < episodes_left_to_do
                    ])
                    # Per our config for the evaluation workers
                    # (`rollout_fragment_length=1` and
                    # `batch_mode=complete_episode`), we know that we'll have
                    # exactly one episode per returned batch.
                    num_episodes_done += len(batches)
                    logger.info(
                        f"Ran round {round_} of parallel evaluation "
                        f"({num_episodes_done}/{num_episodes} episodes done)")
            if metrics is None:
                metrics = collect_metrics(
                    self.evaluation_workers.local_worker(),
                    self.evaluation_workers.remote_workers())
        return {"evaluation": metrics}

    @Deprecated(new=f"subscribe to `{events.BEFORE_EVALUATE}` on Trainer",
                error=False)
    def _before_evaluate(self):
        """Pre-evaluation callback."""
        pass

    @DeveloperAPI
    def _sync_weights_to_workers(
            self,
            *,
            worker_set: Optional[WorkerSet] = None,
            workers: Optional[List[RolloutWorker]] = None,
    ) -> None:
        """Sync "main" weights to given WorkerSet or list of workers."""
        assert worker_set is not None
        # Broadcast the new policy weights to all evaluation workers.
        logger.info("Synchronizing weights to workers.")
        weights = ray.put(self.workers.local_worker().save())
        worker_set.foreach_worker(lambda w: w.restore(ray.get(weights)))

    @PublicAPI
    def compute_single_action(
            self,
            observation: Optional[TensorStructType] = None,
            state: Optional[List[TensorStructType]] = None,
            *,
            prev_action: Optional[TensorStructType] = None,
            prev_reward: Optional[float] = None,
            info: Optional[EnvInfoDict] = None,
            input_dict: Optional[SampleBatch] = None,
            policy_id: PolicyID = DEFAULT_POLICY_ID,
            full_fetch: bool = False,
            explore: Optional[bool] = None,
            timestep: Optional[int] = None,
            episode: Optional[MultiAgentEpisode] = None,
            unsquash_action: Optional[bool] = None,
            clip_action: Optional[bool] = None,

            # Deprecated args.
            unsquash_actions=DEPRECATED_VALUE,
            clip_actions=DEPRECATED_VALUE,

            # Kwargs placeholder for future compatibility.
            **kwargs,
    ) -> Union[TensorStructType, Tuple[TensorStructType, List[TensorType],
                                       Dict[str, TensorType]]]:
        """Computes an action for the specified policy on the local worker.

        Note that you can also access the policy object through
        self.get_policy(policy_id) and call compute_single_action() on it
        directly.

        Args:
            observation: Single (unbatched) observation from the
                environment.
            state: List of all RNN hidden (single, unbatched) state tensors.
            prev_action: Single (unbatched) previous action value.
            prev_reward: Single (unbatched) previous reward value.
            info: Env info dict, if any.
            input_dict: An optional SampleBatch that holds all the values
                for: obs, state, prev_action, and prev_reward, plus maybe
                custom defined views of the current env trajectory. Note
                that only one of `obs` or `input_dict` must be non-None.
            policy_id: Policy to query (only applies to multi-agent).
                Default: "default_policy".
            full_fetch: Whether to return extra action fetch results.
                This is always set to True if `state` is specified.
            explore: Whether to apply exploration to the action.
                Default: None -> use self.config["explore"].
            timestep: The current (sampling) time step.
            episode: This provides access to all of the internal episodes'
                state, which may be useful for model-based or multi-agent
                algorithms.
            unsquash_action: Should actions be unsquashed according to the
                env's/Policy's action space? If None, use the value of
                self.config["normalize_actions"].
            clip_action: Should actions be clipped according to the
                env's/Policy's action space? If None, use the value of
                self.config["clip_actions"].

        Keyword Args:
            kwargs: forward compatibility placeholder

        Returns:
            The computed action if full_fetch=False, or a tuple of a) the
                full output of policy.compute_actions() if full_fetch=True
                or we have an RNN-based Policy.

        Raises:
            KeyError: If the `policy_id` cannot be found in this Trainer's
                local worker.
        """
        if clip_actions != DEPRECATED_VALUE:
            deprecation_warning(
                old="Trainer.compute_single_action(`clip_actions`=...)",
                new="Trainer.compute_single_action(`clip_action`=...)",
                error=False)
            clip_action = clip_actions
        if unsquash_actions != DEPRECATED_VALUE:
            deprecation_warning(
                old="Trainer.compute_single_action(`unsquash_actions`=...)",
                new="Trainer.compute_single_action(`unsquash_action`=...)",
                error=False)
            unsquash_action = unsquash_actions

        # User provided an input-dict: Assert that `obs`, `prev_a|r`, `state`
        # are all None.
        err_msg = "Provide either `input_dict` OR [`observation`, ...] as " \
                  "args to Trainer.compute_single_action!"
        if input_dict is not None:
            assert observation is None and prev_action is None and \
                   prev_reward is None and state is None, err_msg
            observation = input_dict[SampleBatch.OBS]
        else:
            assert observation is not None, err_msg

        # Get the policy to compute the action for (in the multi-agent case,
        # Trainer may hold >1 policies).
        policy = self.get_policy(policy_id)
        if policy is None:
            raise KeyError(
                f"PolicyID '{policy_id}' not found in PolicyMap of the "
                f"Trainer's local worker!")
        local_worker = self.workers.local_worker()

        # Check the preprocessor and preprocess, if necessary.
        pp = local_worker.preprocessors[policy_id]
        if pp and type(pp).__name__ != "NoPreprocessor":
            observation = pp.transform(observation)
        observation = local_worker.filters[policy_id](
            observation, update=False)

        # Input-dict.
        if input_dict is not None:
            input_dict[SampleBatch.OBS] = observation
            action, state, extra = policy.compute_single_action(
                input_dict=input_dict,
                explore=explore,
                timestep=timestep,
                episode=episode,
            )
        # Individual args.
        else:
            action, state, extra = policy.compute_single_action(
                obs=observation,
                state=state,
                prev_action=prev_action,
                prev_reward=prev_reward,
                info=info,
                explore=explore,
                timestep=timestep,
                episode=episode,
            )

        # If we work in normalized action space (normalize_actions=True),
        # we re-translate here into the env's action space.
        if unsquash_action:
            action = space_utils.unsquash_action(action,
                                                 policy.action_space_struct)
        # Clip, according to env's action space.
        elif clip_action:
            action = space_utils.clip_action(action,
                                             policy.action_space_struct)

        # Return 3-Tuple: Action, states, and extra-action fetches.
        if state or full_fetch:
            return action, state, extra
        # Ensure backward compatibility.
        else:
            return action

    @Deprecated(new="compute_single_action", error=False)
    def compute_action(self, *args, **kwargs):
        return self.compute_single_action(*args, **kwargs)

    @PublicAPI
    def compute_actions(
            self,
            observations: TensorStructType,
            state: Optional[List[TensorStructType]] = None,
            *,
            prev_action: Optional[TensorStructType] = None,
            prev_reward: Optional[TensorStructType] = None,
            info: Optional[EnvInfoDict] = None,
            policy_id: PolicyID = DEFAULT_POLICY_ID,
            full_fetch: bool = False,
            explore: Optional[bool] = None,
            timestep: Optional[int] = None,
            episodes: Optional[List[MultiAgentEpisode]] = None,
            unsquash_actions: Optional[bool] = None,
            clip_actions: Optional[bool] = None,
            # Deprecated.
            normalize_actions=None,
            **kwargs,
    ):
        """Computes an action for the specified policy on the local Worker.

        Note that you can also access the policy object through
        self.get_policy(policy_id) and call compute_actions() on it directly.

        Args:
            observation: observation from the environment.
            state: RNN hidden state, if any. If state is not None,
                then all of compute_single_action(...) is returned
                (computed action, rnn state(s), logits dictionary).
                Otherwise compute_single_action(...)[0] is returned
                (computed action).
            prev_action: Previous action value, if any.
            prev_reward: Previous reward, if any.
            info: Env info dict, if any.
            policy_id: Policy to query (only applies to multi-agent).
            full_fetch: Whether to return extra action fetch results.
                This is always set to True if RNN state is specified.
            explore: Whether to pick an exploitation or exploration
                action (default: None -> use self.config["explore"]).
            timestep: The current (sampling) time step.
            episodes: This provides access to all of the internal episodes'
                state, which may be useful for model-based or multi-agent
                algorithms.
            unsquash_actions: Should actions be unsquashed according
                to the env's/Policy's action space? If None, use
                self.config["normalize_actions"].
            clip_actions: Should actions be clipped according to the
                env's/Policy's action space? If None, use
                self.config["clip_actions"].

        Keyword Args:
            kwargs: forward compatibility placeholder

        Returns:
            any: The computed action if full_fetch=False, or
            tuple: The full output of policy.compute_actions() if
                full_fetch=True or we have an RNN-based Policy.
        """
        if normalize_actions is not None:
            deprecation_warning(
                old="Trainer.compute_actions(`normalize_actions`=...)",
                new="Trainer.compute_actions(`unsquash_actions`=...)",
                error=False)
            unsquash_actions = normalize_actions

        # Preprocess obs and states.
        state_defined = state is not None
        policy = self.get_policy(policy_id)
        filtered_obs, filtered_state = [], []
        for agent_id, ob in observations.items():
            worker = self.workers.local_worker()
            preprocessed = worker.preprocessors[policy_id].transform(ob)
            filtered = worker.filters[policy_id](preprocessed, update=False)
            filtered_obs.append(filtered)
            if state is None:
                continue
            elif agent_id in state:
                filtered_state.append(state[agent_id])
            else:
                filtered_state.append(policy.get_initial_state())

        # Batch obs and states
        obs_batch = np.stack(filtered_obs)
        if state is None:
            state = []
        else:
            state = list(zip(*filtered_state))
            state = [np.stack(s) for s in state]

        input_dict = {SampleBatch.OBS: obs_batch}
        if prev_action:
            input_dict[SampleBatch.PREV_ACTIONS] = prev_action
        if prev_reward:
            input_dict[SampleBatch.PREV_REWARDS] = prev_reward
        if info:
            input_dict[SampleBatch.INFOS] = info
        for i, s in enumerate(state):
            input_dict[f"state_in_{i}"] = s

        # Batch compute actions
        actions, states, infos = policy.compute_actions_from_input_dict(
            input_dict=input_dict,
            explore=explore,
            timestep=timestep,
            episodes=episodes,
        )

        # Unbatch actions for the environment into a multi-agent dict.
        single_actions = space_utils.unbatch(actions)
        actions = {}
        for key, a in zip(observations, single_actions):
            # If we work in normalized action space (normalize_actions=True),
            # we re-translate here into the env's action space.
            if unsquash_actions:
                a = space_utils.unsquash_action(a, policy.action_space_struct)
            # Clip, according to env's action space.
            elif clip_actions:
                a = space_utils.clip_action(a, policy.action_space_struct)
            actions[key] = a

        # Unbatch states into a multi-agent dict.
        unbatched_states = {}
        for idx, agent_id in enumerate(observations):
            unbatched_states[agent_id] = [s[idx] for s in states]

        # Return only actions or full tuple
        if state_defined or full_fetch:
            return actions, unbatched_states, infos
        else:
            return actions

    # TODO: Deprecate this. Sub-classes can just set the property directly.
    @property
    def _name(self) -> str:
        """Subclasses should override this to declare their name."""
        return self.name

    # TODO: Deprecate this. Sub-classes can just set the property directly.
    @property
    def _default_config(self) -> TrainerConfigDict:
        """Subclasses should override this to declare their default config."""
        return self.default_config

    @PublicAPI
    def get_policy(self, policy_id: PolicyID = DEFAULT_POLICY_ID) -> Policy:
        """Return policy for the specified id, or None.

        Args:
            policy_id (PolicyID): ID of the policy to return.
        """
        return self.workers.local_worker().get_policy(policy_id)

    @PublicAPI
    def get_weights(self, policies: List[PolicyID] = None) -> dict:
        """Return a dictionary of policy ids to weights.

        Args:
            policies (list): Optional list of policies to return weights for,
                or None for all policies.
        """
        return self.workers.local_worker().get_weights(policies)

    @PublicAPI
    def set_weights(self, weights: Dict[PolicyID, dict]):
        """Set policy weights by policy id.

        Args:
            weights (dict): Map of policy ids to weights to set.
        """
        self.workers.local_worker().set_weights(weights)

    @PublicAPI
    def add_policy(
            self,
            policy_id: PolicyID,
            policy_cls: Type[Policy],
            *,
            observation_space: Optional[gym.spaces.Space] = None,
            action_space: Optional[gym.spaces.Space] = None,
            config: Optional[PartialTrainerConfigDict] = None,
            policy_mapping_fn: Optional[Callable[[AgentID, EpisodeID],
                                                 PolicyID]] = None,
            policies_to_train: Optional[List[PolicyID]] = None,
            evaluation_workers: bool = True,
    ) -> Policy:
        """Adds a new policy to this Trainer.

        Args:
            policy_id (PolicyID): ID of the policy to add.
            policy_cls (Type[Policy]): The Policy class to use for
                constructing the new Policy.
            observation_space (Optional[gym.spaces.Space]): The observation
                space of the policy to add.
            action_space (Optional[gym.spaces.Space]): The action space
                of the policy to add.
            config (Optional[PartialTrainerConfigDict]): The config overrides
                for the policy to add.
            policy_mapping_fn (Optional[Callable[[AgentID], PolicyID]]): An
                optional (updated) policy mapping function to use from here on.
                Note that already ongoing episodes will not change their
                mapping but will use the old mapping till the end of the
                episode.
            policies_to_train (Optional[List[PolicyID]]): An optional list of
                policy IDs to be trained. If None, will keep the existing list
                in place. Policies, whose IDs are not in the list will not be
                updated.
            evaluation_workers (bool): Whether to add the new policy also
                to the evaluation WorkerSet.

        Returns:
            Policy: The newly added policy (the copy that got added to the
                local worker).
        """

        def fn(worker: RolloutWorker):
            # `foreach_worker` function: Adds the policy the the worker (and
            # maybe changes its policy_mapping_fn - if provided here).
            worker.add_policy(
                policy_id=policy_id,
                policy_cls=policy_cls,
                observation_space=observation_space,
                action_space=action_space,
                config=config,
                policy_mapping_fn=policy_mapping_fn,
                policies_to_train=policies_to_train,
            )

        # Run foreach_worker fn on all workers (incl. evaluation workers).
        self.workers.foreach_worker(fn)
        if evaluation_workers and self.evaluation_workers is not None:
            self.evaluation_workers.foreach_worker(fn)

        # Return newly added policy (from the local rollout worker).
        return self.get_policy(policy_id)

    @PublicAPI
    def remove_policy(
            self,
            policy_id: PolicyID = DEFAULT_POLICY_ID,
            *,
            policy_mapping_fn: Optional[Callable[[AgentID], PolicyID]] = None,
            policies_to_train: Optional[List[PolicyID]] = None,
            evaluation_workers: bool = True,
    ) -> None:
        """Removes a new policy from this Trainer.

        Args:
            policy_id (Optional[PolicyID]): ID of the policy to be removed.
            policy_mapping_fn (Optional[Callable[[AgentID], PolicyID]]): An
                optional (updated) policy mapping function to use from here on.
                Note that already ongoing episodes will not change their
                mapping but will use the old mapping till the end of the
                episode.
            policies_to_train (Optional[List[PolicyID]]): An optional list of
                policy IDs to be trained. If None, will keep the existing list
                in place. Policies, whose IDs are not in the list will not be
                updated.
            evaluation_workers (bool): Whether to also remove the policy from
                the evaluation WorkerSet.
        """

        def fn(worker):
            worker.remove_policy(
                policy_id=policy_id,
                policy_mapping_fn=policy_mapping_fn,
                policies_to_train=policies_to_train,
            )

        self.workers.foreach_worker(fn)
        if evaluation_workers and self.evaluation_workers is not None:
            self.evaluation_workers.foreach_worker(fn)

    @DeveloperAPI
    def export_policy_model(self,
                            export_dir: str,
                            policy_id: PolicyID = DEFAULT_POLICY_ID,
                            onnx: Optional[int] = None):
        """Export policy model with given policy_id to local directory.

        Args:
            export_dir (string): Writable local directory.
            policy_id (string): Optional policy id to export.
            onnx (int): If given, will export model in ONNX format. The
                value of this parameter set the ONNX OpSet version to use.

        Example:
            >>> trainer = MyTrainer()
            >>> for _ in range(10):
            >>>     trainer.train()
            >>> trainer.export_policy_model("/tmp/export_dir")
        """
        self.workers.local_worker().export_policy_model(
            export_dir, policy_id, onnx)

    @DeveloperAPI
    def export_policy_checkpoint(self,
                                 export_dir: str,
                                 filename_prefix: str = "model",
                                 policy_id: PolicyID = DEFAULT_POLICY_ID):
        """Export tensorflow policy model checkpoint to local directory.

        Args:
            export_dir (string): Writable local directory.
            filename_prefix (string): file name prefix of checkpoint files.
            policy_id (string): Optional policy id to export.

        Example:
            >>> trainer = MyTrainer()
            >>> for _ in range(10):
            >>>     trainer.train()
            >>> trainer.export_policy_checkpoint("/tmp/export_dir")
        """
        self.workers.local_worker().export_policy_checkpoint(
            export_dir, filename_prefix, policy_id)

    @DeveloperAPI
    def import_policy_model_from_h5(self,
                                    import_file: str,
                                    policy_id: PolicyID = DEFAULT_POLICY_ID):
        """Imports a policy's model with given policy_id from a local h5 file.

        Args:
            import_file (str): The h5 file to import from.
            policy_id (string): Optional policy id to import into.

        Example:
            >>> trainer = MyTrainer()
            >>> trainer.import_policy_model_from_h5("/tmp/weights.h5")
            >>> for _ in range(10):
            >>>     trainer.train()
        """
        self.workers.local_worker().import_policy_model_from_h5(
            import_file, policy_id)

    @DeveloperAPI
    def collect_metrics(self,
                        selected_workers: List[ActorHandle] = None) -> dict:
        """Collects metrics from the remote workers of this agent.

        This is the same data as returned by a call to train().
        """
        return self.optimizer.collect_metrics(
            self.config["collect_metrics_timeout"],
            min_history=self.config["metrics_smoothing_episodes"],
            selected_workers=selected_workers)

    @classmethod
    @override(Trainable)
    def resource_help(cls, config: TrainerConfigDict) -> str:
        return ("\n\nYou can adjust the resource requests of RLlib agents by "
                "setting `num_workers`, `num_gpus`, and other configs. See "
                "the DEFAULT_CONFIG defined by each agent for more info.\n\n"
                "The config of this agent is: {}".format(config))

    @classmethod
    def merge_trainer_configs(cls,
                              config1: TrainerConfigDict,
                              config2: PartialTrainerConfigDict,
                              _allow_unknown_configs: Optional[bool] = None
                              ) -> TrainerConfigDict:
        config1 = copy.deepcopy(config1)
        if "callbacks" in config2 and type(config2["callbacks"]) is dict:
            legacy_callbacks_dict = config2["callbacks"]

            def make_callbacks():
                # Deprecation warning will be logged by DefaultCallbacks.
                return DefaultCallbacks(
                    legacy_callbacks_dict=legacy_callbacks_dict)

            config2["callbacks"] = make_callbacks
        if _allow_unknown_configs is None:
            _allow_unknown_configs = cls._allow_unknown_configs
        return deep_update(config1, config2, _allow_unknown_configs,
                           cls._allow_unknown_subkeys,
                           cls._override_all_subkeys_if_type_changes)

    @staticmethod
    @Deprecated(new="validate_config", error=False)
    def _validate_config(config, trainer_obj_or_none):
        # Backward compatible.
        assert trainer_obj_or_none is not None
        return trainer_obj_or_none.validate_config(config)

    @TriggersEvent(before=True, after=True)
    def validate_config(self, config: PartialTrainerConfigDict) -> None:
        """TODO
        """
        # Check and resolve DL framework settings.
        # Enable eager/tracing support.
        if tf1 and config["framework"] in ["tf2", "tfe"]:
            if config["framework"] == "tf2" and tfv < 2:
                raise ValueError("`framework`=tf2, but tf-version is < 2.0!")
            if not tf1.executing_eagerly():
                tf1.enable_eager_execution()
            logger.info("Executing eagerly, with eager_tracing={}".format(
                config["eager_tracing"]))
        if tf1 and not tf1.executing_eagerly() and \
                config["framework"] != "torch":
            logger.info("Tip: set framework=tfe or the --eager flag to enable "
                        "TensorFlow eager execution")

        model_config = config.get("model")
        if model_config is None:
            config["model"] = model_config = {}

        # Monitor should be replaced by `record_env`.
        if config.get("monitor", DEPRECATED_VALUE) != DEPRECATED_VALUE:
            deprecation_warning("monitor", "record_env", error=False)
            config["record_env"] = config.get("monitor", False)
        # Empty string would fail some if-blocks checking for this setting.
        # Set to True instead, meaning: use default output dir to store
        # the videos.
        if config.get("record_env") == "":
            config["record_env"] = True

        # DefaultCallbacks if callbacks - for whatever reason - set to
        # None.
        if config["callbacks"] is None:
            config["callbacks"] = DefaultCallbacks

        # Multi-GPU settings.
        simple_optim_setting = config.get("simple_optimizer", DEPRECATED_VALUE)
        if simple_optim_setting != DEPRECATED_VALUE:
            deprecation_warning(old="simple_optimizer", error=False)

        # Loop through all policy definitions in multi-agent policies.
        policies, is_multi_agent = check_multi_agent(config)

        for pid, policy_spec in policies.copy().items():
            # Policy IDs must be strings.
            if not isinstance(pid, str):
                raise ValueError("Policy keys must be strs, got {}".format(
                    type(pid)))

            # Convert to PolicySpec if plain list/tuple.
            if not isinstance(policy_spec, PolicySpec):
                # Values must be lists/tuples of len 4.
                if not isinstance(policy_spec, (list, tuple)) or \
                        len(policy_spec) != 4:
                    raise ValueError(
                        "Policy specs must be tuples/lists of "
                        "(cls or None, obs_space, action_space, config), "
                        f"got {policy_spec}")
                policies[pid] = PolicySpec(*policy_spec)

            # Config is None -> Set to {}.
            if policies[pid].config is None:
                policies[pid] = policies[pid]._replace(config={})
            # Config not a dict.
            elif not isinstance(policies[pid].config, dict):
                raise ValueError(
                    f"Multiagent policy config for {pid} must be a dict, "
                    f"but got {type(policies[pid].config)}!")

        framework = config.get("framework")
        # Multi-GPU setting: Must use MultiGPUTrainOneStep.
        if config.get("num_gpus", 0) > 1:
            if framework in ["tfe", "tf2"]:
                raise ValueError("`num_gpus` > 1 not supported yet for "
                                 "framework={}!".format(framework))
            elif simple_optim_setting is True:
                raise ValueError(
                    "Cannot use `simple_optimizer` if `num_gpus` > 1! "
                    "Consider not setting `simple_optimizer` in your config.")
            config["simple_optimizer"] = False
        # Auto-setting: Use simple-optimizer for tf-eager or multiagent,
        # otherwise: MultiGPUTrainOneStep (if supported by the algo's execution
        # plan).
        elif simple_optim_setting == DEPRECATED_VALUE:
            # tf-eager: Must use simple optimizer.
            if framework not in ["tf", "torch"]:
                config["simple_optimizer"] = True
            # Multi-agent case: Try using MultiGPU optimizer (only
            # if all policies used are DynamicTFPolicies or TorchPolicies).
            elif is_multi_agent:
                from ray.rllib.policy.dynamic_tf_policy import DynamicTFPolicy
                from ray.rllib.policy.torch_policy import TorchPolicy
                default_policy_cls = self._policy_class
                if any((p[0] or default_policy_cls) is None
                       or not issubclass(p[0] or default_policy_cls,
                                         (DynamicTFPolicy, TorchPolicy))
                       for p in config["multiagent"]["policies"].values()):
                    config["simple_optimizer"] = True
                else:
                    config["simple_optimizer"] = False
            else:
                config["simple_optimizer"] = False

        # User manually set simple-optimizer to False -> Error if tf-eager.
        elif simple_optim_setting is False:
            if framework in ["tfe", "tf2"]:
                raise ValueError("`simple_optimizer=False` not supported for "
                                 "framework={}!".format(framework))

        # Offline RL settings.
        if isinstance(config["input_evaluation"], tuple):
            config["input_evaluation"] = list(config["input_evaluation"])
        elif not isinstance(config["input_evaluation"], list):
            raise ValueError(
                "`input_evaluation` must be a list of strings, got {}!".format(
                    config["input_evaluation"]))

        # Check model config.
        # If no preprocessing, propagate into model's config as well
        # (so model will know, whether inputs are preprocessed or not).
        if config["_disable_preprocessor_api"] is True:
            model_config["_disable_preprocessor_api"] = True

        # Prev_a/r settings.
        prev_a_r = model_config.get("lstm_use_prev_action_reward",
                                    DEPRECATED_VALUE)
        if prev_a_r != DEPRECATED_VALUE:
            deprecation_warning(
                "model.lstm_use_prev_action_reward",
                "model.lstm_use_prev_action and model.lstm_use_prev_reward",
                error=False)
            model_config["lstm_use_prev_action"] = prev_a_r
            model_config["lstm_use_prev_reward"] = prev_a_r

        # Check batching/sample collection settings.
        if config["batch_mode"] not in [
                "truncate_episodes", "complete_episodes"
        ]:
            raise ValueError("`batch_mode` must be one of [truncate_episodes|"
                             "complete_episodes]! Got {}".format(
                                 config["batch_mode"]))

        # Check multi-agent batch count mode.
        if config["multiagent"].get("count_steps_by", "env_steps") not in \
                ["env_steps", "agent_steps"]:
            raise ValueError(
                "`count_steps_by` must be one of [env_steps|agent_steps]! "
                "Got {}".format(config["multiagent"]["count_steps_by"]))

        # Evaluation settings.
        # If `evaluation_num_workers` > 0, warn if `evaluation_interval` is
        # None (also set `evaluation_interval` to 1).
        if config["evaluation_num_workers"] > 0 and \
                not config["evaluation_interval"]:
            logger.warning(
                "You have specified {} evaluation workers, but no evaluation "
                "interval! Will set the interval to 1 (each `train()` call). "
                "If this is too frequent, set `evaluation_interval` to some "
                "larger value.".format(config["evaluation_num_workers"]))
            config["evaluation_interval"] = 1
        # If `evaluation_num_workers=0` and
        # `evaluation_parallel_to_training=True`, warn that you need
        # at least one remote eval worker for parallel training and
        # evaluation, and set `evaluation_parallel_to_training` to False.
        elif config["evaluation_num_workers"] == 0 and \
                config.get("evaluation_parallel_to_training", False):
            logger.warning(
                "`evaluation_parallel_to_training` can only be done if "
                "`evaluation_num_workers` > 0! Setting "
                "`evaluation_parallel_to_training` to False.")
            config["evaluation_parallel_to_training"] = False

        # If `evaluation_num_episodes=auto`, error if
        # `evaluation_parallel_to_training=False`.
        if config["evaluation_num_episodes"] == "auto":
            if not config["evaluation_parallel_to_training"]:
                raise ValueError(
                    "`evaluation_num_episodes=auto` not supported for "
                    "`evaluation_parallel_to_training=False`!")
        # Make sure, it's an int otherwise.
        elif not isinstance(config["evaluation_num_episodes"], int):
            raise ValueError(
                "`evaluation_num_episodes` ({}) must be an int and "
                ">0!".format(config["evaluation_num_episodes"]))

        # Check callbacks config.
        if not callable(config["callbacks"]):
            raise ValueError(
                "`callbacks` must be a callable method that "
                "returns a subclass of DefaultCallbacks, got {}".format(
                    config["callbacks"]))

    def _try_recover(self):
        """Try to identify and remove any unhealthy workers.

        This method is called after an unexpected remote error is encountered
        from a worker. It issues check requests to all current workers and
        removes any that respond with error. If no healthy workers remain,
        an error is raised.
        """

        assert hasattr(self, "execution_plan")
        workers = self.workers

        logger.info("Health checking all workers...")
        checks = []
        for ev in workers.remote_workers():
            _, obj_ref = ev.sample_with_count.remote()
            checks.append(obj_ref)

        healthy_workers = []
        for i, obj_ref in enumerate(checks):
            w = workers.remote_workers()[i]
            try:
                ray.get(obj_ref)
                healthy_workers.append(w)
                logger.info("Worker {} looks healthy".format(i + 1))
            except RayError:
                logger.exception("Removing unhealthy worker {}".format(i + 1))
                try:
                    w.__ray_terminate__.remote()
                except Exception:
                    logger.exception("Error terminating unhealthy worker")

        if len(healthy_workers) < 1:
            raise RuntimeError(
                "Not enough healthy workers remain to continue.")

        logger.warning("Recreating execution plan after failure")
        workers.reset(healthy_workers)
<<<<<<< HEAD
        execution_plan_suggestion = self.trigger_event("suggest_execution_plan", workers, config)
        if execution_plan_suggestion:
            self.execution_plan = TriggersEvent(before=True, after=True)(
                execution_plan_suggestion)
            #self.execution_plan(workers, self.config)
=======
        self.train_exec_impl = self.execution_plan(
            workers, self.config, **self._kwargs_for_execution_plan())
>>>>>>> f60d3122

    @override(Trainable)
    def _export_model(self, export_formats: List[str],
                      export_dir: str) -> Dict[str, str]:
        ExportFormat.validate(export_formats)
        exported = {}
        if ExportFormat.CHECKPOINT in export_formats:
            path = os.path.join(export_dir, ExportFormat.CHECKPOINT)
            self.export_policy_checkpoint(path)
            exported[ExportFormat.CHECKPOINT] = path
        if ExportFormat.MODEL in export_formats:
            path = os.path.join(export_dir, ExportFormat.MODEL)
            self.export_policy_model(path)
            exported[ExportFormat.MODEL] = path
        if ExportFormat.ONNX in export_formats:
            path = os.path.join(export_dir, ExportFormat.ONNX)
            self.export_policy_model(
                path, onnx=int(os.getenv("ONNX_OPSET", "11")))
            exported[ExportFormat.ONNX] = path
        return exported

    def import_model(self, import_file: str):
        """Imports a model from import_file.

        Note: Currently, only h5 files are supported.

        Args:
            import_file (str): The file to import the model from.

        Returns:
            A dict that maps ExportFormats to successfully exported models.
        """
        # Check for existence.
        if not os.path.exists(import_file):
            raise FileNotFoundError(
                "`import_file` '{}' does not exist! Can't import Model.".
                format(import_file))
        # Get the format of the given file.
        import_format = "h5"  # TODO(sven): Support checkpoint loading.

        ExportFormat.validate([import_format])
        if import_format != ExportFormat.H5:
            raise NotImplementedError
        else:
            return self.import_policy_model_from_h5(import_file)

    def __getstate__(self) -> dict:
        state = {}
        if hasattr(self, "workers"):
            state["worker"] = self.workers.local_worker().save()
        if hasattr(self, "optimizer") and hasattr(self.optimizer, "save"):
            state["optimizer"] = self.optimizer.save()
        # TODO: Experimental functionality: Store contents of replay buffer
        #  to checkpoint, only if user has configured this.
        if self.local_replay_buffer is not None and \
                self.config.get("store_buffer_in_checkpoints"):
            state["local_replay_buffer"] = \
                self.local_replay_buffer.get_state()
        # Store metrics.
        if self.execution_plan is not None:
            state["train_exec_impl"] = \
                self.execution_plan.shared_metrics.get().save()
        return state

    def __setstate__(self, state: dict):
        if "worker" in state and hasattr(self, "workers"):
            self.workers.local_worker().restore(state["worker"])
            remote_state = ray.put(state["worker"])
            for r in self.workers.remote_workers():
                r.restore.remote(remote_state)
        # Restore optimizer data, if necessary.
        if "optimizer" in state and hasattr(self, "optimizer"):
            self.optimizer.restore(state["optimizer"])
        # If necessary, restore replay data as well.
        if self.local_replay_buffer is not None:
            # TODO: Experimental functionality: Restore contents of replay
            #  buffer from checkpoint, only if user has configured this.
            if self.config.get("store_buffer_in_checkpoints"):
                if "local_replay_buffer" in state:
                    self.local_replay_buffer.set_state(
                        state["local_replay_buffer"])
                else:
                    logger.warning(
                        "`store_buffer_in_checkpoints` is True, but no replay "
                        "data found in state!")
            elif "local_replay_buffer" in state and \
                    log_once("no_store_buffer_in_checkpoints_but_data_found"):
                logger.warning(
                    "`store_buffer_in_checkpoints` is False, but some replay "
                    "data found in state!")
        # Restore metrics.
        if self.execution_plan is not None:
            self.execution_plan.shared_metrics.get().restore(
                state["train_exec_impl"])

    @staticmethod
    def with_updates(**overrides) -> Type["Trainer"]:
        raise NotImplementedError(
            "`with_updates` may only be called on Trainer sub-classes "
            "that were generated via the `ray.rllib.agents.trainer_template."
            "build_trainer_class()` function!")

    def _register_if_needed(self, env_object: Union[str, EnvType, None],
                            config) -> Optional[str]:
        if isinstance(env_object, str):
            return env_object
        elif isinstance(env_object, type):
            name = env_object.__name__

            if config.get("remote_worker_envs"):

                @ray.remote(num_cpus=0)
                class _wrapper(env_object):
                    # Add convenience `_get_spaces` and `_is_multi_agent`
                    # methods.
                    def _get_spaces(self):
                        return self.observation_space, self.action_space

                    def _is_multi_agent(self):
                        return isinstance(self, MultiAgentEnv)

                register_env(name, lambda cfg: _wrapper.remote(cfg))
            else:
                register_env(name, lambda cfg: env_object(cfg))
            return name
        elif env_object is None:
            return None
        raise ValueError(
            "{} is an invalid env specification. ".format(env_object) +
            "You can specify a custom env as either a class "
            "(e.g., YourEnvCls) or a registered env id (e.g., \"your_env\").")

    def __repr__(self):
        return self.name<|MERGE_RESOLUTION|>--- conflicted
+++ resolved
@@ -27,14 +27,9 @@
 from ray.rllib.execution.replay_buffer import LocalReplayBuffer
 from ray.rllib.models import MODEL_DEFAULTS
 from ray.rllib.policy.policy import Policy, PolicySpec
-<<<<<<< HEAD
-from ray.rllib.policy.sample_batch import DEFAULT_POLICY_ID
+from ray.rllib.policy.sample_batch import DEFAULT_POLICY_ID, SampleBatch
 from ray.rllib.utils import deep_update, FilterManager, merge_dicts, \
     NullContextManager
-=======
-from ray.rllib.policy.sample_batch import DEFAULT_POLICY_ID, SampleBatch
-from ray.rllib.utils import deep_update, FilterManager, merge_dicts
->>>>>>> f60d3122
 from ray.rllib.utils.annotations import Deprecated, DeveloperAPI, override, \
     PublicAPI
 from ray.rllib.utils.debug import update_global_seed_if_necessary
@@ -1961,16 +1956,11 @@
 
         logger.warning("Recreating execution plan after failure")
         workers.reset(healthy_workers)
-<<<<<<< HEAD
-        execution_plan_suggestion = self.trigger_event("suggest_execution_plan", workers, config)
+        execution_plan_suggestion = self.trigger_event("suggest_execution_plan", workers, config, **self._kwargs_for_execution_plan)
         if execution_plan_suggestion:
             self.execution_plan = TriggersEvent(before=True, after=True)(
                 execution_plan_suggestion)
             #self.execution_plan(workers, self.config)
-=======
-        self.train_exec_impl = self.execution_plan(
-            workers, self.config, **self._kwargs_for_execution_plan())
->>>>>>> f60d3122
 
     @override(Trainable)
     def _export_model(self, export_formats: List[str],
