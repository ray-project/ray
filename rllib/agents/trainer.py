--- conflicted
+++ resolved
@@ -404,20 +404,12 @@
     # Define logger-specific configuration to be used inside Logger
     # Default value None allows overwriting with nested dicts
     "logger_config": None,
-<<<<<<< HEAD
-
-    # === Replay Settings ===
-    # The number of contiguous environment steps to replay at once. This may
-    # be set to greater than 1 to support recurrent models.
-    "replay_sequence_length": 1,
 
     # Deprecated keys.
     "memory": 0,
     "object_store_memory": 0,
     "memory_per_worker": 0,
     "object_store_memory_per_worker": 0,
-=======
->>>>>>> 80002583
 }
 # __sphinx_doc_end__
 # yapf: enable
