--- conflicted
+++ resolved
@@ -797,12 +797,8 @@
             prev_action (TensorStructType): Previous action value, if any.
             prev_reward (float): Previous reward, if any.
             info (EnvInfoDict): info object, if any
-<<<<<<< HEAD
-            policy_id (PolicyID): Policy to query (only applies to multi-agent).
-=======
             policy_id (PolicyID): Policy to query (only applies to
                 multi-agent).
->>>>>>> 4fd8977e
             full_fetch (bool): Whether to return extra action fetch results.
                 This is always set to True if RNN state is specified.
             explore (bool): Whether to pick an exploitation or exploration
