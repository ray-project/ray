from collections import defaultdict
import concurrent
import copy
from datetime import datetime
import functools
import gym
import logging
import math
import numpy as np
import os
import pickle
import tempfile
import time
from typing import Callable, Container, DefaultDict, Dict, List, Optional, \
    Set, Tuple, Type, Union

import ray
from ray.actor import ActorHandle
from ray.exceptions import RayError
from ray.rllib.agents.callbacks import DefaultCallbacks
from ray.rllib.env.env_context import EnvContext
from ray.rllib.env.multi_agent_env import MultiAgentEnv
from ray.rllib.env.utils import gym_env_creator
from ray.rllib.evaluation.collectors.simple_list_collector import \
    SimpleListCollector
from ray.rllib.evaluation.episode import Episode
from ray.rllib.evaluation.metrics import collect_episodes, collect_metrics, \
    summarize_episodes
from ray.rllib.evaluation.rollout_worker import RolloutWorker
from ray.rllib.evaluation.worker_set import WorkerSet
from ray.rllib.execution.metric_ops import StandardMetricsReporting
from ray.rllib.execution.buffers.multi_agent_replay_buffer import \
    MultiAgentReplayBuffer
from ray.rllib.execution.common import WORKER_UPDATE_TIMER
from ray.rllib.execution.rollout_ops import ConcatBatches, ParallelRollouts, \
    synchronous_parallel_sample
from ray.rllib.execution.train_ops import TrainOneStep, MultiGPUTrainOneStep, \
    train_one_step, multi_gpu_train_one_step
from ray.rllib.models import MODEL_DEFAULTS
from ray.rllib.policy.policy import Policy
from ray.rllib.policy.sample_batch import DEFAULT_POLICY_ID, SampleBatch
from ray.rllib.utils import deep_update, FilterManager, merge_dicts
from ray.rllib.utils.annotations import DeveloperAPI, ExperimentalAPI, \
    override, PublicAPI
from ray.rllib.utils.debug import update_global_seed_if_necessary
from ray.rllib.utils.deprecation import Deprecated, deprecation_warning, \
    DEPRECATED_VALUE
from ray.rllib.utils.error import EnvError, ERR_MSG_INVALID_ENV_DESCRIPTOR
from ray.rllib.utils.framework import try_import_tf, try_import_torch
from ray.rllib.utils.from_config import from_config
from ray.rllib.utils.metrics import NUM_ENV_STEPS_SAMPLED, \
    NUM_AGENT_STEPS_SAMPLED, NUM_ENV_STEPS_TRAINED, NUM_AGENT_STEPS_TRAINED
from ray.rllib.utils.metrics.learner_info import LEARNER_INFO
from ray.rllib.utils.pre_checks.multi_agent import check_multi_agent
from ray.rllib.utils.spaces import space_utils
<<<<<<< HEAD
from ray.rllib.utils.typing import AgentID, EnvInfoDict, EnvType, EpisodeID, \
    PartialTrainerConfigDict, PolicyID, ResultDict, SampleBatchType, \
=======
from ray.rllib.utils.typing import AgentID, EnvCreator, EnvInfoDict, EnvType, \
    EpisodeID, PartialTrainerConfigDict, PolicyID, PolicyState, ResultDict, \
>>>>>>> d5bfb7b7
    TensorStructType, TensorType, TrainerConfigDict
from ray.tune.logger import Logger, UnifiedLogger
from ray.tune.registry import ENV_CREATOR, register_env, _global_registry
from ray.tune.resources import Resources
from ray.tune.result import DEFAULT_RESULTS_DIR
from ray.tune.trainable import Trainable
from ray.tune.trial import ExportFormat
from ray.tune.utils.placement_groups import PlacementGroupFactory
from ray.util import log_once
from ray.util.timer import _Timer

tf1, tf, tfv = try_import_tf()

logger = logging.getLogger(__name__)

# Max number of times to retry a worker failure. We shouldn't try too many
# times in a row since that would indicate a persistent cluster issue.
MAX_WORKER_FAILURE_RETRIES = 3

# yapf: disable
# __sphinx_doc_begin__
COMMON_CONFIG: TrainerConfigDict = {
    # === Settings for Rollout Worker processes ===
    # Number of rollout worker actors to create for parallel sampling. Setting
    # this to 0 will force rollouts to be done in the trainer actor.
    "num_workers": 2,
    # Number of environments to evaluate vector-wise per worker. This enables
    # model inference batching, which can improve performance for inference
    # bottlenecked workloads.
    "num_envs_per_worker": 1,
    # When `num_workers` > 0, the driver (local_worker; worker-idx=0) does not
    # need an environment. This is because it doesn't have to sample (done by
    # remote_workers; worker_indices > 0) nor evaluate (done by evaluation
    # workers; see below).
    "create_env_on_driver": False,
    # Divide episodes into fragments of this many steps each during rollouts.
    # Sample batches of this size are collected from rollout workers and
    # combined into a larger batch of `train_batch_size` for learning.
    #
    # For example, given rollout_fragment_length=100 and train_batch_size=1000:
    #   1. RLlib collects 10 fragments of 100 steps each from rollout workers.
    #   2. These fragments are concatenated and we perform an epoch of SGD.
    #
    # When using multiple envs per worker, the fragment size is multiplied by
    # `num_envs_per_worker`. This is since we are collecting steps from
    # multiple envs in parallel. For example, if num_envs_per_worker=5, then
    # rollout workers will return experiences in chunks of 5*100 = 500 steps.
    #
    # The dataflow here can vary per algorithm. For example, PPO further
    # divides the train batch into minibatches for multi-epoch SGD.
    "rollout_fragment_length": 200,
    # How to build per-Sampler (RolloutWorker) batches, which are then
    # usually concat'd to form the train batch. Note that "steps" below can
    # mean different things (either env- or agent-steps) and depends on the
    # `count_steps_by` (multiagent) setting below.
    # truncate_episodes: Each produced batch (when calling
    #   RolloutWorker.sample()) will contain exactly `rollout_fragment_length`
    #   steps. This mode guarantees evenly sized batches, but increases
    #   variance as the future return must now be estimated at truncation
    #   boundaries.
    # complete_episodes: Each unroll happens exactly over one episode, from
    #   beginning to end. Data collection will not stop unless the episode
    #   terminates or a configured horizon (hard or soft) is hit.
    "batch_mode": "truncate_episodes",

    # === Settings for the Trainer process ===
    # Discount factor of the MDP.
    "gamma": 0.99,
    # The default learning rate.
    "lr": 0.0001,
    # Training batch size, if applicable. Should be >= rollout_fragment_length.
    # Samples batches will be concatenated together to a batch of this size,
    # which is then passed to SGD.
    "train_batch_size": 200,
    # Arguments to pass to the policy model. See models/catalog.py for a full
    # list of the available model options.
    "model": MODEL_DEFAULTS,
    # Arguments to pass to the policy optimizer. These vary by optimizer.
    "optimizer": {},

    # === Environment Settings ===
    # Number of steps after which the episode is forced to terminate. Defaults
    # to `env.spec.max_episode_steps` (if present) for Gym envs.
    "horizon": None,
    # Calculate rewards but don't reset the environment when the horizon is
    # hit. This allows value estimation and RNN state to span across logical
    # episodes denoted by horizon. This only has an effect if horizon != inf.
    "soft_horizon": False,
    # Don't set 'done' at the end of the episode.
    # In combination with `soft_horizon`, this works as follows:
    # - no_done_at_end=False soft_horizon=False:
    #   Reset env and add `done=True` at end of each episode.
    # - no_done_at_end=True soft_horizon=False:
    #   Reset env, but do NOT add `done=True` at end of the episode.
    # - no_done_at_end=False soft_horizon=True:
    #   Do NOT reset env at horizon, but add `done=True` at the horizon
    #   (pretending the episode has terminated).
    # - no_done_at_end=True soft_horizon=True:
    #   Do NOT reset env at horizon and do NOT add `done=True` at the horizon.
    "no_done_at_end": False,
    # The environment specifier:
    # This can either be a tune-registered env, via
    # `tune.register_env([name], lambda env_ctx: [env object])`,
    # or a string specifier of an RLlib supported type. In the latter case,
    # RLlib will try to interpret the specifier as either an openAI gym env,
    # a PyBullet env, a ViZDoomGym env, or a fully qualified classpath to an
    # Env class, e.g. "ray.rllib.examples.env.random_env.RandomEnv".
    "env": None,
    # The observation- and action spaces for the Policies of this Trainer.
    # Use None for automatically inferring these from the given env.
    "observation_space": None,
    "action_space": None,
    # Arguments dict passed to the env creator as an EnvContext object (which
    # is a dict plus the properties: num_workers, worker_index, vector_index,
    # and remote).
    "env_config": {},
    # If using num_envs_per_worker > 1, whether to create those new envs in
    # remote processes instead of in the same worker. This adds overheads, but
    # can make sense if your envs can take much time to step / reset
    # (e.g., for StarCraft). Use this cautiously; overheads are significant.
    "remote_worker_envs": False,
    # Timeout that remote workers are waiting when polling environments.
    # 0 (continue when at least one env is ready) is a reasonable default,
    # but optimal value could be obtained by measuring your environment
    # step / reset and model inference perf.
    "remote_env_batch_wait_ms": 0,
    # A callable taking the last train results, the base env and the env
    # context as args and returning a new task to set the env to.
    # The env must be a `TaskSettableEnv` sub-class for this to work.
    # See `examples/curriculum_learning.py` for an example.
    "env_task_fn": None,
    # If True, try to render the environment on the local worker or on worker
    # 1 (if num_workers > 0). For vectorized envs, this usually means that only
    # the first sub-environment will be rendered.
    # In order for this to work, your env will have to implement the
    # `render()` method which either:
    # a) handles window generation and rendering itself (returning True) or
    # b) returns a numpy uint8 image of shape [height x width x 3 (RGB)].
    "render_env": False,
    # If True, stores videos in this relative directory inside the default
    # output dir (~/ray_results/...). Alternatively, you can specify an
    # absolute path (str), in which the env recordings should be
    # stored instead.
    # Set to False for not recording anything.
    # Note: This setting replaces the deprecated `monitor` key.
    "record_env": False,
    # Whether to clip rewards during Policy's postprocessing.
    # None (default): Clip for Atari only (r=sign(r)).
    # True: r=sign(r): Fixed rewards -1.0, 1.0, or 0.0.
    # False: Never clip.
    # [float value]: Clip at -value and + value.
    # Tuple[value1, value2]: Clip at value1 and value2.
    "clip_rewards": None,
    # If True, RLlib will learn entirely inside a normalized action space
    # (0.0 centered with small stddev; only affecting Box components).
    # We will unsquash actions (and clip, just in case) to the bounds of
    # the env's action space before sending actions back to the env.
    "normalize_actions": True,
    # If True, RLlib will clip actions according to the env's bounds
    # before sending them back to the env.
    # TODO: (sven) This option should be obsoleted and always be False.
    "clip_actions": False,
    # Whether to use "rllib" or "deepmind" preprocessors by default
    # Set to None for using no preprocessor. In this case, the model will have
    # to handle possibly complex observations from the environment.
    "preprocessor_pref": "deepmind",

    # === Debug Settings ===
    # Set the ray.rllib.* log level for the agent process and its workers.
    # Should be one of DEBUG, INFO, WARN, or ERROR. The DEBUG level will also
    # periodically print out summaries of relevant internal dataflow (this is
    # also printed out once at startup at the INFO level). When using the
    # `rllib train` command, you can also use the `-v` and `-vv` flags as
    # shorthand for INFO and DEBUG.
    "log_level": "WARN",
    # Callbacks that will be run during various phases of training. See the
    # `DefaultCallbacks` class and `examples/custom_metrics_and_callbacks.py`
    # for more usage information.
    "callbacks": DefaultCallbacks,
    # Whether to attempt to continue training if a worker crashes. The number
    # of currently healthy workers is reported as the "num_healthy_workers"
    # metric.
    "ignore_worker_failures": False,
    # Log system resource metrics to results. This requires `psutil` to be
    # installed for sys stats, and `gputil` for GPU metrics.
    "log_sys_usage": True,
    # Use fake (infinite speed) sampler. For testing only.
    "fake_sampler": False,

    # === Deep Learning Framework Settings ===
    # tf: TensorFlow (static-graph)
    # tf2: TensorFlow 2.x (eager or traced, if eager_tracing=True)
    # tfe: TensorFlow eager (or traced, if eager_tracing=True)
    # torch: PyTorch
    "framework": "tf",
    # Enable tracing in eager mode. This greatly improves performance
    # (speedup ~2x), but makes it slightly harder to debug since Python
    # code won't be evaluated after the initial eager pass.
    # Only possible if framework=[tf2|tfe].
    "eager_tracing": False,
    # Maximum number of tf.function re-traces before a runtime error is raised.
    # This is to prevent unnoticed retraces of methods inside the
    # `..._eager_traced` Policy, which could slow down execution by a
    # factor of 4, without the user noticing what the root cause for this
    # slowdown could be.
    # Only necessary for framework=[tf2|tfe].
    # Set to None to ignore the re-trace count and never throw an error.
    "eager_max_retraces": 20,

    # === Exploration Settings ===
    # Default exploration behavior, iff `explore`=None is passed into
    # compute_action(s).
    # Set to False for no exploration behavior (e.g., for evaluation).
    "explore": True,
    # Provide a dict specifying the Exploration object's config.
    "exploration_config": {
        # The Exploration class to use. In the simplest case, this is the name
        # (str) of any class present in the `rllib.utils.exploration` package.
        # You can also provide the python class directly or the full location
        # of your class (e.g. "ray.rllib.utils.exploration.epsilon_greedy.
        # EpsilonGreedy").
        "type": "StochasticSampling",
        # Add constructor kwargs here (if any).
    },
    # === Evaluation Settings ===
    # Evaluate with every `evaluation_interval` training iterations.
    # The evaluation stats will be reported under the "evaluation" metric key.
    # Note that for Ape-X metrics are already only reported for the lowest
    # epsilon workers (least random workers).
    # Set to None (or 0) for no evaluation.
    "evaluation_interval": None,
    # Duration for which to run evaluation each `evaluation_interval`.
    # The unit for the duration can be set via `evaluation_duration_unit` to
    # either "episodes" (default) or "timesteps".
    # If using multiple evaluation workers (evaluation_num_workers > 1),
    # the load to run will be split amongst these.
    # If the value is "auto":
    # - For `evaluation_parallel_to_training=True`: Will run as many
    #   episodes/timesteps that fit into the (parallel) training step.
    # - For `evaluation_parallel_to_training=False`: Error.
    "evaluation_duration": 10,
    # The unit, with which to count the evaluation duration. Either "episodes"
    # (default) or "timesteps".
    "evaluation_duration_unit": "episodes",
    # Whether to run evaluation in parallel to a Trainer.train() call
    # using threading. Default=False.
    # E.g. evaluation_interval=2 -> For every other training iteration,
    # the Trainer.train() and Trainer.evaluate() calls run in parallel.
    # Note: This is experimental. Possible pitfalls could be race conditions
    # for weight synching at the beginning of the evaluation loop.
    "evaluation_parallel_to_training": False,
    # Internal flag that is set to True for evaluation workers.
    "in_evaluation": False,
    # Typical usage is to pass extra args to evaluation env creator
    # and to disable exploration by computing deterministic actions.
    # IMPORTANT NOTE: Policy gradient algorithms are able to find the optimal
    # policy, even if this is a stochastic one. Setting "explore=False" here
    # will result in the evaluation workers not using this optimal policy!
    "evaluation_config": {
        # Example: overriding env_config, exploration, etc:
        # "env_config": {...},
        # "explore": False
    },
    # Number of parallel workers to use for evaluation. Note that this is set
    # to zero by default, which means evaluation will be run in the trainer
    # process (only if evaluation_interval is not None). If you increase this,
    # it will increase the Ray resource usage of the trainer since evaluation
    # workers are created separately from rollout workers (used to sample data
    # for training).
    "evaluation_num_workers": 0,
    # Customize the evaluation method. This must be a function of signature
    # (trainer: Trainer, eval_workers: WorkerSet) -> metrics: dict. See the
    # Trainer.evaluate() method to see the default implementation.
    # The Trainer guarantees all eval workers have the latest policy state
    # before this function is called.
    "custom_eval_function": None,
    # Make sure the latest available evaluation results are always attached to
    # a step result dict.
    # This may be useful if Tune or some other meta controller needs access
    # to evaluation metrics all the time.
    "always_attach_evaluation_results": False,

    # === Advanced Rollout Settings ===
    # Use a background thread for sampling (slightly off-policy, usually not
    # advisable to turn on unless your env specifically requires it).
    "sample_async": False,

    # The SampleCollector class to be used to collect and retrieve
    # environment-, model-, and sampler data. Override the SampleCollector base
    # class to implement your own collection/buffering/retrieval logic.
    "sample_collector": SimpleListCollector,

    # Element-wise observation filter, either "NoFilter" or "MeanStdFilter".
    "observation_filter": "NoFilter",
    # Whether to synchronize the statistics of remote filters.
    "synchronize_filters": True,
    # Configures TF for single-process operation by default.
    "tf_session_args": {
        # note: overridden by `local_tf_session_args`
        "intra_op_parallelism_threads": 2,
        "inter_op_parallelism_threads": 2,
        "gpu_options": {
            "allow_growth": True,
        },
        "log_device_placement": False,
        "device_count": {
            "CPU": 1
        },
        # Required by multi-GPU (num_gpus > 1).
        "allow_soft_placement": True,
    },
    # Override the following tf session args on the local worker
    "local_tf_session_args": {
        # Allow a higher level of parallelism by default, but not unlimited
        # since that can cause crashes with many concurrent drivers.
        "intra_op_parallelism_threads": 8,
        "inter_op_parallelism_threads": 8,
    },
    # Whether to LZ4 compress individual observations.
    "compress_observations": False,
    # Wait for metric batches for at most this many seconds. Those that
    # have not returned in time will be collected in the next train iteration.
    "metrics_episode_collection_timeout_s": 180,
    # Smooth metrics over this many episodes.
    "metrics_num_episodes_for_smoothing": 100,
    # Minimum time interval to run one `train()` call for:
    # If - after one `step_attempt()`, this time limit has not been reached,
    # will perform n more `step_attempt()` calls until this minimum time has
    # been consumed. Set to None or 0 for no minimum time.
    "min_time_s_per_reporting": None,
    # Minimum train/sample timesteps to optimize for per `train()` call.
    # This value does not affect learning, only the length of train iterations.
    # If - after one `step_attempt()`, the timestep counts (sampling or
    # training) have not been reached, will perform n more `step_attempt()`
    # calls until the minimum timesteps have been executed.
    # Set to None or 0 for no minimum timesteps.
    "min_train_timesteps_per_reporting": None,
    "min_sample_timesteps_per_reporting": None,

    # This argument, in conjunction with worker_index, sets the random seed of
    # each worker, so that identically configured trials will have identical
    # results. This makes experiments reproducible.
    "seed": None,
    # Any extra python env vars to set in the trainer process, e.g.,
    # {"OMP_NUM_THREADS": "16"}
    "extra_python_environs_for_driver": {},
    # The extra python environments need to set for worker processes.
    "extra_python_environs_for_worker": {},

    # === Resource Settings ===
    # Number of GPUs to allocate to the trainer process. Note that not all
    # algorithms can take advantage of trainer GPUs. Support for multi-GPU
    # is currently only available for tf-[PPO/IMPALA/DQN/PG].
    # This can be fractional (e.g., 0.3 GPUs).
    "num_gpus": 0,
    # Set to True for debugging (multi-)?GPU funcitonality on a CPU machine.
    # GPU towers will be simulated by graphs located on CPUs in this case.
    # Use `num_gpus` to test for different numbers of fake GPUs.
    "_fake_gpus": False,
    # Number of CPUs to allocate per worker.
    "num_cpus_per_worker": 1,
    # Number of GPUs to allocate per worker. This can be fractional. This is
    # usually needed only if your env itself requires a GPU (i.e., it is a
    # GPU-intensive video game), or model inference is unusually expensive.
    "num_gpus_per_worker": 0,
    # Any custom Ray resources to allocate per worker.
    "custom_resources_per_worker": {},
    # Number of CPUs to allocate for the trainer. Note: this only takes effect
    # when running in Tune. Otherwise, the trainer runs in the main program.
    "num_cpus_for_driver": 1,
    # The strategy for the placement group factory returned by
    # `Trainer.default_resource_request()`. A PlacementGroup defines, which
    # devices (resources) should always be co-located on the same node.
    # For example, a Trainer with 2 rollout workers, running with
    # num_gpus=1 will request a placement group with the bundles:
    # [{"gpu": 1, "cpu": 1}, {"cpu": 1}, {"cpu": 1}], where the first bundle is
    # for the driver and the other 2 bundles are for the two workers.
    # These bundles can now be "placed" on the same or different
    # nodes depending on the value of `placement_strategy`:
    # "PACK": Packs bundles into as few nodes as possible.
    # "SPREAD": Places bundles across distinct nodes as even as possible.
    # "STRICT_PACK": Packs bundles into one node. The group is not allowed
    #   to span multiple nodes.
    # "STRICT_SPREAD": Packs bundles across distinct nodes.
    "placement_strategy": "PACK",

    # === Offline Datasets ===
    # Specify how to generate experiences:
    #  - "sampler": Generate experiences via online (env) simulation (default).
    #  - A local directory or file glob expression (e.g., "/tmp/*.json").
    #  - A list of individual file paths/URIs (e.g., ["/tmp/1.json",
    #    "s3://bucket/2.json"]).
    #  - A dict with string keys and sampling probabilities as values (e.g.,
    #    {"sampler": 0.4, "/tmp/*.json": 0.4, "s3://bucket/expert.json": 0.2}).
    #  - A callable that takes an `IOContext` object as only arg and returns a
    #    ray.rllib.offline.InputReader.
    #  - A string key that indexes a callable with tune.registry.register_input
    "input": "sampler",
    # Arguments accessible from the IOContext for configuring custom input
    "input_config": {},
    # True, if the actions in a given offline "input" are already normalized
    # (between -1.0 and 1.0). This is usually the case when the offline
    # file has been generated by another RLlib algorithm (e.g. PPO or SAC),
    # while "normalize_actions" was set to True.
    "actions_in_input_normalized": False,
    # Specify how to evaluate the current policy. This only has an effect when
    # reading offline experiences ("input" is not "sampler").
    # Available options:
    #  - "wis": the weighted step-wise importance sampling estimator.
    #  - "is": the step-wise importance sampling estimator.
    #  - "simulation": run the environment in the background, but use
    #    this data for evaluation only and not for learning.
    "input_evaluation": ["is", "wis"],
    # Whether to run postprocess_trajectory() on the trajectory fragments from
    # offline inputs. Note that postprocessing will be done using the *current*
    # policy, not the *behavior* policy, which is typically undesirable for
    # on-policy algorithms.
    "postprocess_inputs": False,
    # If positive, input batches will be shuffled via a sliding window buffer
    # of this number of batches. Use this if the input data is not in random
    # enough order. Input is delayed until the shuffle buffer is filled.
    "shuffle_buffer_size": 0,
    # Specify where experiences should be saved:
    #  - None: don't save any experiences
    #  - "logdir" to save to the agent log dir
    #  - a path/URI to save to a custom output directory (e.g., "s3://bucket/")
    #  - a function that returns a rllib.offline.OutputWriter
    "output": None,
    # What sample batch columns to LZ4 compress in the output data.
    "output_compress_columns": ["obs", "new_obs"],
    # Max output file size before rolling over to a new file.
    "output_max_file_size": 64 * 1024 * 1024,

    # === Settings for Multi-Agent Environments ===
    "multiagent": {
        # Map of type MultiAgentPolicyConfigDict from policy ids to tuples
        # of (policy_cls, obs_space, act_space, config). This defines the
        # observation and action spaces of the policies and any extra config.
        "policies": {},
        # Keep this many policies in the "policy_map" (before writing
        # least-recently used ones to disk/S3).
        "policy_map_capacity": 100,
        # Where to store overflowing (least-recently used) policies?
        # Could be a directory (str) or an S3 location. None for using
        # the default output dir.
        "policy_map_cache": None,
        # Function mapping agent ids to policy ids.
        "policy_mapping_fn": None,
        # Determines those policies that should be updated.
        # Options are:
        # - None, for all policies.
        # - An iterable of PolicyIDs that should be updated.
        # - A callable, taking a PolicyID and a SampleBatch or MultiAgentBatch
        #   and returning a bool (indicating whether the given policy is trainable
        #   or not, given the particular batch). This allows you to have a policy
        #   trained only on certain data (e.g. when playing against a certain
        #   opponent).
        "policies_to_train": None,
        # Optional function that can be used to enhance the local agent
        # observations to include more state.
        # See rllib/evaluation/observation_function.py for more info.
        "observation_fn": None,
        # When replay_mode=lockstep, RLlib will replay all the agent
        # transitions at a particular timestep together in a batch. This allows
        # the policy to implement differentiable shared computations between
        # agents it controls at that timestep. When replay_mode=independent,
        # transitions are replayed independently per policy.
        "replay_mode": "independent",
        # Which metric to use as the "batch size" when building a
        # MultiAgentBatch. The two supported values are:
        # env_steps: Count each time the env is "stepped" (no matter how many
        #   multi-agent actions are passed/how many multi-agent observations
        #   have been returned in the previous step).
        # agent_steps: Count each individual agent step as one step.
        "count_steps_by": "env_steps",
    },

    # === Logger ===
    # Define logger-specific configuration to be used inside Logger
    # Default value None allows overwriting with nested dicts
    "logger_config": None,

    # === API deprecations/simplifications/changes ===
    # Experimental flag.
    # If True, TFPolicy will handle more than one loss/optimizer.
    # Set this to True, if you would like to return more than
    # one loss term from your `loss_fn` and an equal number of optimizers
    # from your `optimizer_fn`.
    # In the future, the default for this will be True.
    "_tf_policy_handles_more_than_one_loss": False,
    # Experimental flag.
    # If True, no (observation) preprocessor will be created and
    # observations will arrive in model as they are returned by the env.
    # In the future, the default for this will be True.
    "_disable_preprocessor_api": False,
    # Experimental flag.
    # If True, RLlib will no longer flatten the policy-computed actions into
    # a single tensor (for storage in SampleCollectors/output files/etc..),
    # but leave (possibly nested) actions as-is. Disabling flattening affects:
    # - SampleCollectors: Have to store possibly nested action structs.
    # - Models that have the previous action(s) as part of their input.
    # - Algorithms reading from offline files (incl. action information).
    "_disable_action_flattening": False,
    # Experimental flag.
    # If True, the execution plan API will not be used. Instead,
    # a Trainer's `training_iteration` method will be called as-is each
    # training iteration.
    "_disable_execution_plan_api": False,

    # === Deprecated keys ===
    # Uses the sync samples optimizer instead of the multi-gpu one. This is
    # usually slower, but you might want to try it if you run into issues with
    # the default optimizer.
    # This will be set automatically from now on.
    "simple_optimizer": DEPRECATED_VALUE,
    # Whether to write episode stats and videos to the agent log dir. This is
    # typically located in ~/ray_results.
    "monitor": DEPRECATED_VALUE,
    # Replaced by `evaluation_duration=10` and
    # `evaluation_duration_unit=episodes`.
    "evaluation_num_episodes": DEPRECATED_VALUE,
    # Use `metrics_num_episodes_for_smoothing` instead.
    "metrics_smoothing_episodes": DEPRECATED_VALUE,
    # Use `min_[env|train]_timesteps_per_reporting` instead.
    "timesteps_per_iteration": 0,
    # Use `min_time_s_per_reporting` instead.
    "min_iter_time_s": DEPRECATED_VALUE,
    # Use `metrics_episode_collection_timeout_s` instead.
    "collect_metrics_timeout": DEPRECATED_VALUE,
}
# __sphinx_doc_end__
# yapf: enable


@DeveloperAPI
def with_common_config(
        extra_config: PartialTrainerConfigDict) -> TrainerConfigDict:
    """Returns the given config dict merged with common agent confs.

    Args:
        extra_config (PartialTrainerConfigDict): A user defined partial config
            which will get merged with COMMON_CONFIG and returned.

    Returns:
        TrainerConfigDict: The merged config dict resulting of COMMON_CONFIG
            plus `extra_config`.
    """
    return Trainer.merge_trainer_configs(
        COMMON_CONFIG, extra_config, _allow_unknown_configs=True)


@PublicAPI
class Trainer(Trainable):
    """An RLlib algorithm responsible for optimizing one or more Policies.

    Trainers contain a WorkerSet under `self.workers`. A WorkerSet is
    normally composed of a single local worker
    (self.workers.local_worker()), used to compute and apply learning updates,
    and optionally one or more remote workers (self.workers.remote_workers()),
    used to generate environment samples in parallel.

    Each worker (remotes or local) contains a PolicyMap, which itself
    may contain either one policy for single-agent training or one or more
    policies for multi-agent training. Policies are synchronized
    automatically from time to time using ray.remote calls. The exact
    synchronization logic depends on the specific algorithm (Trainer) used,
    but this usually happens from local worker to all remote workers and
    after each training update.

    You can write your own Trainer classes by sub-classing from `Trainer`
    or any of its built-in sub-classes.
    This allows you to override the `execution_plan` method to implement
    your own algorithm logic. You can find the different built-in
    algorithms' execution plans in their respective main py files,
    e.g. rllib.agents.dqn.dqn.py or rllib.agents.impala.impala.py.

    The most important API methods a Trainer exposes are `train()`,
    `evaluate()`, `save()` and `restore()`. Trainer objects retain internal
    model state between calls to train(), so you should create a new
    Trainer instance for each training session.
    """

    # Whether to allow unknown top-level config keys.
    _allow_unknown_configs = False

    # List of top-level keys with value=dict, for which new sub-keys are
    # allowed to be added to the value dict.
    _allow_unknown_subkeys = [
        "tf_session_args", "local_tf_session_args", "env_config", "model",
        "optimizer", "multiagent", "custom_resources_per_worker",
        "evaluation_config", "exploration_config",
        "extra_python_environs_for_driver", "extra_python_environs_for_worker",
        "input_config"
    ]

    # List of top level keys with value=dict, for which we always override the
    # entire value (dict), iff the "type" key in that value dict changes.
    _override_all_subkeys_if_type_changes = ["exploration_config"]

    # TODO: Deprecate. Instead, override `Trainer.get_default_config()`.
    _default_config = COMMON_CONFIG

    @PublicAPI
    def __init__(self,
                 config: Optional[PartialTrainerConfigDict] = None,
                 env: Optional[Union[str, EnvType]] = None,
                 logger_creator: Optional[Callable[[], Logger]] = None,
                 remote_checkpoint_dir: Optional[str] = None,
                 sync_function_tpl: Optional[str] = None):
        """Initializes a Trainer instance.

        Args:
            config: Algorithm-specific configuration dict.
            env: Name of the environment to use (e.g. a gym-registered str),
                a full class path (e.g.
                "ray.rllib.examples.env.random_env.RandomEnv"), or an Env
                class directly. Note that this arg can also be specified via
                the "env" key in `config`.
            logger_creator: Callable that creates a ray.tune.Logger
                object. If unspecified, a default logger is created.
        """

        # User provided (partial) config (this may be w/o the default
        # Trainer's `COMMON_CONFIG` (see above)). Will get merged with
        # COMMON_CONFIG in self.setup().
        config = config or {}

        # Convert `env` provided in config into a string:
        # - If `env` is a string: `self._env_id` = `env`.
        # - If `env` is a class: `self._env_id` = `env.__name__` -> Already
        #   register it with a auto-generated env creator.
        # - If `env` is None: `self._env_id` is None.
        self._env_id: Optional[str] = self._register_if_needed(
            env or config.get("env"), config)

        # The env creator callable, taking an EnvContext (config dict)
        # as arg and returning an RLlib supported Env type (e.g. a gym.Env).
        self.env_creator: EnvCreator = None

        # Placeholder for a local replay buffer instance.
        self.local_replay_buffer = None

        # Create a default logger creator if no logger_creator is specified
        if logger_creator is None:
            # Default logdir prefix containing the agent's name and the
            # env id.
            timestr = datetime.today().strftime("%Y-%m-%d_%H-%M-%S")
            logdir_prefix = "{}_{}_{}".format(str(self), self._env_id, timestr)
            if not os.path.exists(DEFAULT_RESULTS_DIR):
                os.makedirs(DEFAULT_RESULTS_DIR)
            logdir = tempfile.mkdtemp(
                prefix=logdir_prefix, dir=DEFAULT_RESULTS_DIR)

            # Allow users to more precisely configure the created logger
            # via "logger_config.type".
            if config.get(
                    "logger_config") and "type" in config["logger_config"]:

                def default_logger_creator(config):
                    """Creates a custom logger with the default prefix."""
                    cfg = config["logger_config"].copy()
                    cls = cfg.pop("type")
                    # Provide default for logdir, in case the user does
                    # not specify this in the "logger_config" dict.
                    logdir_ = cfg.pop("logdir", logdir)
                    return from_config(cls=cls, _args=[cfg], logdir=logdir_)

            # If no `type` given, use tune's UnifiedLogger as last resort.
            else:

                def default_logger_creator(config):
                    """Creates a Unified logger with the default prefix."""
                    return UnifiedLogger(config, logdir, loggers=None)

            logger_creator = default_logger_creator

        # Metrics-related properties.
        self._timers = defaultdict(_Timer)
        self._counters = defaultdict(int)
        self._episode_history = []
        self._episodes_to_be_collected = []

        # Evaluation WorkerSet and metrics last returned by `self.evaluate()`.
        self.evaluation_workers: Optional[WorkerSet] = None
        # Initialize common evaluation_metrics to nan, before they become
        # available. We want to make sure the metrics are always present
        # (although their values may be nan), so that Tune does not complain
        # when we use these as stopping criteria.
        self.evaluation_metrics = {
            "evaluation": {
                "episode_reward_max": np.nan,
                "episode_reward_min": np.nan,
                "episode_reward_mean": np.nan,
            }
        }

        super().__init__(config, logger_creator, remote_checkpoint_dir,
                         sync_function_tpl)

    @ExperimentalAPI
    @classmethod
    def get_default_config(cls) -> TrainerConfigDict:
        return cls._default_config or COMMON_CONFIG

    @override(Trainable)
    def setup(self, config: PartialTrainerConfigDict):

        # Setup our config: Merge the user-supplied config (which could
        # be a partial config dict with the class' default).
        self.config = self.merge_trainer_configs(
            self.get_default_config(), config, self._allow_unknown_configs)
        self.config["env"] = self._env_id

        # Validate the framework settings in config.
        self.validate_framework(self.config)

        # Setup the self.env_creator callable (to be passed
        # e.g. to RolloutWorkers' c'tors).
        self.env_creator = self._get_env_creator_from_env_id(self._env_id)

        # Set Trainer's seed after we have - if necessary - enabled
        # tf eager-execution.
        update_global_seed_if_necessary(self.config["framework"],
                                        self.config["seed"])

        self.validate_config(self.config)
        self.callbacks = self.config["callbacks"]()
        log_level = self.config.get("log_level")
        if log_level in ["WARN", "ERROR"]:
            logger.info("Current log_level is {}. For more information, "
                        "set 'log_level': 'INFO' / 'DEBUG' or use the -v and "
                        "-vv flags.".format(log_level))
        if self.config.get("log_level"):
            logging.getLogger("ray.rllib").setLevel(self.config["log_level"])

        # Create local replay buffer if necessary.
        self.local_replay_buffer = (
            self._create_local_replay_buffer_if_necessary(self.config))

        # Create a dict, mapping ActorHandles to sets of open remote
        # requests (object refs). This way, we keep track, of which actors
        # inside this Trainer (e.g. a remote RolloutWorker) have
        # already been sent how many (e.g. `sample()`) requests.
        self.remote_requests_in_flight: \
            DefaultDict[ActorHandle, Set[ray.ObjectRef]] = defaultdict(set)

        self.workers: Optional[WorkerSet] = None
        self.train_exec_impl = None

        # Deprecated way of implementing Trainer sub-classes (or "templates"
        # via the `build_trainer` utility function).
        # Instead, sub-classes should override the Trainable's `setup()`
        # method and call super().setup() from within that override at some
        # point.
        # Old design: Override `Trainer._init` (or use `build_trainer()`, which
        # will do this for you).
        try:
            self._init(self.config, self.env_creator)
        # New design: Override `Trainable.setup()` (as indented by Trainable)
        # and do or don't call super().setup() from within your override.
        # By default, `super().setup()` will create both worker sets:
        # "rollout workers" for collecting samples for training and - if
        # applicable - "evaluation workers" for evaluation runs in between or
        # parallel to training.
        # TODO: Deprecate `_init()` and remove this try/except block.
        except NotImplementedError:
            # Only if user did not override `_init()`:
            # - Create rollout workers here automatically.
            # - Run the execution plan to create the local iterator to `next()`
            #   in each training iteration.
            # This matches the behavior of using `build_trainer()`, which
            # should no longer be used.
            self.workers = self._make_workers(
                env_creator=self.env_creator,
                validate_env=self.validate_env,
                policy_class=self.get_default_policy_class(self.config),
                config=self.config,
                num_workers=self.config["num_workers"])

            # Function defining one single training iteration's behavior.
            if self.config["_disable_execution_plan_api"]:
                # Ensure remote workers are initially in sync with the
                # local worker.
                self.workers.sync_weights()
            # LocalIterator-creating "execution plan".
            # Only call this once here to create `self.train_exec_impl`,
            # which is a ray.util.iter.LocalIterator that will be `next`'d
            # on each training iteration.
            else:
                self.train_exec_impl = self.execution_plan(
                    self.workers, self.config,
                    **self._kwargs_for_execution_plan())

            # Now that workers have been created, update our policies
            # dict in config[multiagent] (with the correct original/
            # unpreprocessed spaces).
            self.config["multiagent"]["policies"] = \
                self.workers.local_worker().policy_dict

        # Evaluation WorkerSet setup.
        # User would like to setup a separate evaluation worker set.

        # Update with evaluation settings:
        user_eval_config = copy.deepcopy(self.config["evaluation_config"])

        # Assert that user has not unset "in_evaluation".
        assert "in_evaluation" not in user_eval_config or \
               user_eval_config["in_evaluation"] is True

        # Merge user-provided eval config with the base config. This makes sure
        # the eval config is always complete, no matter whether we have eval
        # workers or perform evaluation on the (non-eval) local worker.
        eval_config = merge_dicts(self.config, user_eval_config)
        self.config["evaluation_config"] = eval_config

        if self.config.get("evaluation_num_workers", 0) > 0 or \
                self.config.get("evaluation_interval"):
            logger.debug(f"Using evaluation_config: {user_eval_config}.")

            # Validate evaluation config.
            self.validate_config(eval_config)

            # Set the `in_evaluation` flag.
            eval_config["in_evaluation"] = True

            # Evaluation duration unit: episodes.
            # Switch on `complete_episode` rollouts. Also, make sure
            # rollout fragments are short so we never have more than one
            # episode in one rollout.
            if eval_config["evaluation_duration_unit"] == "episodes":
                eval_config.update({
                    "batch_mode": "complete_episodes",
                    "rollout_fragment_length": 1,
                })
            # Evaluation duration unit: timesteps.
            # - Set `batch_mode=truncate_episodes` so we don't perform rollouts
            #   strictly along episode borders.
            # Set `rollout_fragment_length` such that desired steps are divided
            # equally amongst workers or - in "auto" duration mode - set it
            # to a reasonably small number (10), such that a single `sample()`
            # call doesn't take too much time so we can stop evaluation as soon
            # as possible after the train step is completed.
            else:
                eval_config.update({
                    "batch_mode": "truncate_episodes",
                    "rollout_fragment_length": 10
                    if self.config["evaluation_duration"] == "auto" else int(
                        math.ceil(
                            self.config["evaluation_duration"] /
                            (self.config["evaluation_num_workers"] or 1))),
                })

            self.config["evaluation_config"] = eval_config

            # Create a separate evaluation worker set for evaluation.
            # If evaluation_num_workers=0, use the evaluation set's local
            # worker for evaluation, otherwise, use its remote workers
            # (parallelized evaluation).
            self.evaluation_workers: WorkerSet = self._make_workers(
                env_creator=self.env_creator,
                validate_env=None,
                policy_class=self.get_default_policy_class(self.config),
                config=eval_config,
                num_workers=self.config["evaluation_num_workers"],
                # Don't even create a local worker if num_workers > 0.
                local_worker=False,
            )

    # TODO: Deprecated: In your sub-classes of Trainer, override `setup()`
    #  directly and call super().setup() from within it if you would like the
    #  default setup behavior plus some own setup logic.
    #  If you don't need the env/workers/config/etc.. setup for you by super,
    #  simply do not call super().setup() from your overridden method.
    def _init(self, config: TrainerConfigDict,
              env_creator: EnvCreator) -> None:
        raise NotImplementedError

    @ExperimentalAPI
    def get_default_policy_class(self, config: TrainerConfigDict) -> \
            Type[Policy]:
        """Returns a default Policy class to use, given a config.

        This class will be used inside RolloutWorkers' PolicyMaps in case
        the policy class is not provided by the user in any single- or
        multi-agent PolicySpec.

        This method is experimental and currently only used, iff the Trainer
        class was not created using the `build_trainer` utility and if
        the Trainer sub-class does not override `_init()` and create it's
        own WorkerSet in `_init()`.
        """
        return getattr(self, "_policy_class", None)

    @override(Trainable)
    def step(self) -> ResultDict:
        """Implements the main `Trainer.train()` logic.

        Takes n attempts to perform a single training step. Thereby
        catches RayErrors resulting from worker failures. After n attempts,
        fails gracefully.

        Override this method in your Trainer sub-classes if you would like to
        handle worker failures yourself. Otherwise, override
        `self.step_attempt()` to keep the n attempts (catch worker failures).

        Returns:
            The results dict with stats/infos on sampling, training,
            and - if required - evaluation.
        """
        step_attempt_results = None

        with self._step_context() as step_ctx:
            while not step_ctx.should_stop(step_attempt_results):
                # Try to train one step.
                try:
                    step_attempt_results = self.step_attempt()
                # @ray.remote RolloutWorker failure.
                except RayError as e:
                    # Try to recover w/o the failed worker.
                    if self.config["ignore_worker_failures"]:
                        logger.exception(
                            "Error in train call, attempting to recover")
                        self.try_recover_from_step_attempt()
                    # Error out.
                    else:
                        logger.warning(
                            "Worker crashed during call to `step_attempt()`. "
                            "To try to continue training without the failed "
                            "worker, set `ignore_worker_failures=True`.")
                        raise e
                # Any other exception.
                except Exception as e:
                    # Allow logs messages to propagate.
                    time.sleep(0.5)
                    raise e

        result = step_attempt_results

        if hasattr(self, "workers") and isinstance(self.workers, WorkerSet):
            # Sync filters on workers.
            self._sync_filters_if_needed(self.workers)

            # Collect worker metrics.
            if self.config["_disable_execution_plan_api"]:
                result = self._compile_step_results(
                    step_ctx=step_ctx,
                    step_attempt_results=step_attempt_results,
                )

        return result

    @ExperimentalAPI
    def step_attempt(self) -> ResultDict:
        """Attempts a single training step, including evaluation, if required.

        Override this method in your Trainer sub-classes if you would like to
        keep the n step-attempts logic (catch worker failures) in place or
        override `step()` directly if you would like to handle worker
        failures yourself.

        Returns:
            The results dict with stats/infos on sampling, training,
            and - if required - evaluation.
        """

        def auto_duration_fn(unit, num_eval_workers, eval_cfg, num_units_done):
            # Training is done and we already ran at least one
            # evaluation -> Nothing left to run.
            if num_units_done > 0 and \
                    train_future.done():
                return 0
            # Count by episodes. -> Run n more
            # (n=num eval workers).
            elif unit == "episodes":
                return num_eval_workers
            # Count by timesteps. -> Run n*m*p more
            # (n=num eval workers; m=rollout fragment length;
            # p=num-envs-per-worker).
            else:
                return num_eval_workers * \
                       eval_cfg["rollout_fragment_length"] * \
                       eval_cfg["num_envs_per_worker"]

        # self._iteration gets incremented after this function returns,
        # meaning that e. g. the first time this function is called,
        # self._iteration will be 0.
        evaluate_this_iter = \
            self.config["evaluation_interval"] and \
            (self._iteration + 1) % self.config["evaluation_interval"] == 0

        step_results = {}

        # No evaluation necessary, just run the next training iteration.
        if not evaluate_this_iter:
            step_results = self._exec_plan_or_training_iteration_fn()
        # We have to evaluate in this training iteration.
        else:
            # No parallelism.
            if not self.config["evaluation_parallel_to_training"]:
                step_results = self._exec_plan_or_training_iteration_fn()

            # Kick off evaluation-loop (and parallel train() call,
            # if requested).
            # Parallel eval + training.
            if self.config["evaluation_parallel_to_training"]:
                with concurrent.futures.ThreadPoolExecutor() as executor:
                    train_future = executor.submit(
                        lambda: self._exec_plan_or_training_iteration_fn())
                    # Automatically determine duration of the evaluation.
                    if self.config["evaluation_duration"] == "auto":
                        unit = self.config["evaluation_duration_unit"]
                        step_results.update(
                            self.evaluate(
                                duration_fn=functools.partial(
                                    auto_duration_fn, unit, self.config[
                                        "evaluation_num_workers"], self.config[
                                            "evaluation_config"])))
                    else:
                        step_results.update(self.evaluate())
                    # Collect the training results from the future.
                    step_results.update(train_future.result())
            # Sequential: train (already done above), then eval.
            else:
                step_results.update(self.evaluate())

        # Attach latest available evaluation results to train results,
        # if necessary.
        if (not evaluate_this_iter
                and self.config["always_attach_evaluation_results"]):
            assert isinstance(self.evaluation_metrics, dict), \
                "Trainer.evaluate() needs to return a dict."
            step_results.update(self.evaluation_metrics)

        # Check `env_task_fn` for possible update of the env's task.
        if self.config["env_task_fn"] is not None:
            if not callable(self.config["env_task_fn"]):
                raise ValueError(
                    "`env_task_fn` must be None or a callable taking "
                    "[train_results, env, env_ctx] as args!")

            def fn(env, env_context, task_fn):
                new_task = task_fn(step_results, env, env_context)
                cur_task = env.get_task()
                if cur_task != new_task:
                    env.set_task(new_task)

            fn = functools.partial(fn, task_fn=self.config["env_task_fn"])
            self.workers.foreach_env_with_context(fn)

        return step_results

    @PublicAPI
    def evaluate(
            self,
            episodes_left_fn=None,  # deprecated
            duration_fn: Optional[Callable[[int], int]] = None,
    ) -> dict:
        """Evaluates current policy under `evaluation_config` settings.

        Note that this default implementation does not do anything beyond
        merging evaluation_config with the normal trainer config.

        Args:
            duration_fn: An optional callable taking the already run
                num episodes as only arg and returning the number of
                episodes left to run. It's used to find out whether
                evaluation should continue.
        """
        if episodes_left_fn is not None:
            deprecation_warning(
                old="Trainer.evaluate(episodes_left_fn)",
                new="Trainer.evaluate(duration_fn)",
                error=False)
            duration_fn = episodes_left_fn

        # In case we are evaluating (in a thread) parallel to training,
        # we may have to re-enable eager mode here (gets disabled in the
        # thread).
        if self.config.get("framework") in ["tf2", "tfe"] and \
                not tf.executing_eagerly():
            tf1.enable_eager_execution()

        # Call the `_before_evaluate` hook.
        self._before_evaluate()

        # Sync weights to the evaluation WorkerSet.
        if self.evaluation_workers is not None:
            self.evaluation_workers.sync_weights(
                from_worker=self.workers.local_worker())
            self._sync_filters_if_needed(self.evaluation_workers)

        if self.config["custom_eval_function"]:
            logger.info("Running custom eval function {}".format(
                self.config["custom_eval_function"]))
            metrics = self.config["custom_eval_function"](
                self, self.evaluation_workers)
            if not metrics or not isinstance(metrics, dict):
                raise ValueError("Custom eval function must return "
                                 "dict of metrics, got {}.".format(metrics))
        else:
            if self.evaluation_workers is None and \
                    self.workers.local_worker().input_reader is None:
                raise ValueError(
                    "Cannot evaluate w/o an evaluation worker set in "
                    "the Trainer or w/o an env on the local worker!\n"
                    "Try one of the following:\n1) Set "
                    "`evaluation_interval` >= 0 to force creating a "
                    "separate evaluation worker set.\n2) Set "
                    "`create_env_on_driver=True` to force the local "
                    "(non-eval) worker to have an environment to "
                    "evaluate on.")

            # How many episodes/timesteps do we need to run?
            # In "auto" mode (only for parallel eval + training): Run as long
            # as training lasts.
            unit = self.config["evaluation_duration_unit"]
            eval_cfg = self.config["evaluation_config"]
            rollout = eval_cfg["rollout_fragment_length"]
            num_envs = eval_cfg["num_envs_per_worker"]
            duration = self.config["evaluation_duration"] if \
                self.config["evaluation_duration"] != "auto" else \
                (self.config["evaluation_num_workers"] or 1) * \
                (1 if unit == "episodes" else rollout)
            num_ts_run = 0

            # Default done-function returns True, whenever num episodes
            # have been completed.
            if duration_fn is None:

                def duration_fn(num_units_done):
                    return duration - num_units_done

            logger.info(f"Evaluating current policy for {duration} {unit}.")

            metrics = None
            # No evaluation worker set ->
            # Do evaluation using the local worker. Expect error due to the
            # local worker not having an env.
            if self.evaluation_workers is None:
                # If unit=episodes -> Run n times `sample()` (each sample
                # produces exactly 1 episode).
                # If unit=ts -> Run 1 `sample()` b/c the
                # `rollout_fragment_length` is exactly the desired ts.
                iters = duration if unit == "episodes" else 1
                for _ in range(iters):
                    num_ts_run += len(self.workers.local_worker().sample())
                metrics = collect_metrics(self.workers.local_worker())

            # Evaluation worker set only has local worker.
            elif self.config["evaluation_num_workers"] == 0:
                # If unit=episodes -> Run n times `sample()` (each sample
                # produces exactly 1 episode).
                # If unit=ts -> Run 1 `sample()` b/c the
                # `rollout_fragment_length` is exactly the desired ts.
                iters = duration if unit == "episodes" else 1
                for _ in range(iters):
                    num_ts_run += len(
                        self.evaluation_workers.local_worker().sample())

            # Evaluation worker set has n remote workers.
            else:
                # How many episodes have we run (across all eval workers)?
                num_units_done = 0
                round_ = 0
                while True:
                    units_left_to_do = duration_fn(num_units_done)
                    if units_left_to_do <= 0:
                        break

                    round_ += 1
                    batches = ray.get([
                        w.sample.remote() for i, w in enumerate(
                            self.evaluation_workers.remote_workers())
                        if i * (1 if unit == "episodes" else rollout *
                                num_envs) < units_left_to_do
                    ])
                    # 1 episode per returned batch.
                    if unit == "episodes":
                        num_units_done += len(batches)
                    # n timesteps per returned batch.
                    else:
                        ts = sum(len(b) for b in batches)
                        num_ts_run += ts
                        num_units_done += ts

                    logger.info(f"Ran round {round_} of parallel evaluation "
                                f"({num_units_done}/{duration} {unit} done)")

            if metrics is None:
                metrics = collect_metrics(
                    self.evaluation_workers.local_worker(),
                    self.evaluation_workers.remote_workers())
            metrics["timesteps_this_iter"] = num_ts_run

        # Evaluation does not run for every step.
        # Save evaluation metrics on trainer, so it can be attached to
        # subsequent step results as latest evaluation result.
        self.evaluation_metrics = {"evaluation": metrics}

        # Also return the results here for convenience.
        return self.evaluation_metrics

    @ExperimentalAPI
    def training_iteration(self) -> ResultDict:
        """Default single iteration logic of an algorithm.

        - Collect on-policy samples (SampleBatches) in parallel using the
          Trainer's RolloutWorkers (@ray.remote).
        - Concatenate collected SampleBatches into one train batch.
        - Note that we may have more than one policy in the multi-agent case:
          Call the different policies' `learn_on_batch` (simple optimizer) OR
          `load_batch_into_buffer` + `learn_on_loaded_batch` (multi-GPU
          optimizer) methods to calculate loss and update the model(s).
        - Return all collected metrics for the iteration.

        Returns:
            The results dict from executing the training iteration.
        """
        # Some shortcuts.
        batch_size = self.config["train_batch_size"]

        # Collects SampleBatches in parallel and synchronously
        # from the Trainer's RolloutWorkers until we hit the
        # configured `train_batch_size`.
        sample_batches = []
        num_env_steps = 0
        num_agent_steps = 0
        while (not self._by_agent_steps and num_env_steps < batch_size) or \
                (self._by_agent_steps and num_agent_steps < batch_size):
            new_sample_batches = synchronous_parallel_sample(self.workers)
            sample_batches.extend(new_sample_batches)
            num_env_steps += sum(len(s) for s in new_sample_batches)
            num_agent_steps += sum(
                len(s) if isinstance(s, SampleBatch) else s.agent_steps()
                for s in new_sample_batches)
        self._counters[NUM_ENV_STEPS_SAMPLED] += num_env_steps
        self._counters[NUM_AGENT_STEPS_SAMPLED] += num_agent_steps

        # Combine all batches at once
        train_batch = SampleBatch.concat_samples(sample_batches)

        # Use simple optimizer (only for multi-agent or tf-eager; all other
        # cases should use the multi-GPU optimizer, even if only using 1 GPU).
        # TODO: (sven) rename MultiGPUOptimizer into something more
        #  meaningful.
        if self.config.get("simple_optimizer") is True:
            train_results = train_one_step(self, train_batch)
        else:
            train_results = multi_gpu_train_one_step(self, train_batch)

        # Update weights - after learning on the local worker - on all remote
        # workers.
        if self.workers.remote_workers():
            with self._timers[WORKER_UPDATE_TIMER]:
                self.workers.sync_weights()

        return train_results

    @DeveloperAPI
    @staticmethod
    def execution_plan(workers, config, **kwargs):

        # Collects experiences in parallel from multiple RolloutWorker actors.
        rollouts = ParallelRollouts(workers, mode="bulk_sync")

        # Combine experiences batches until we hit `train_batch_size` in size.
        # Then, train the policy on those experiences and update the workers.
        train_op = rollouts.combine(
            ConcatBatches(
                min_batch_size=config["train_batch_size"],
                count_steps_by=config["multiagent"]["count_steps_by"],
            ))

        if config.get("simple_optimizer") is True:
            train_op = train_op.for_each(TrainOneStep(workers))
        else:
            train_op = train_op.for_each(
                MultiGPUTrainOneStep(
                    workers=workers,
                    sgd_minibatch_size=config.get("sgd_minibatch_size",
                                                  config["train_batch_size"]),
                    num_sgd_iter=config.get("num_sgd_iter", 1),
                    num_gpus=config["num_gpus"],
                    _fake_gpus=config["_fake_gpus"]))

        # Add on the standard episode reward, etc. metrics reporting. This
        # returns a LocalIterator[metrics_dict] representing metrics for each
        # train step.
        return StandardMetricsReporting(train_op, workers, config)

    @PublicAPI
    def compute_single_action(
            self,
            observation: Optional[TensorStructType] = None,
            state: Optional[List[TensorStructType]] = None,
            *,
            prev_action: Optional[TensorStructType] = None,
            prev_reward: Optional[float] = None,
            info: Optional[EnvInfoDict] = None,
            input_dict: Optional[SampleBatch] = None,
            policy_id: PolicyID = DEFAULT_POLICY_ID,
            full_fetch: bool = False,
            explore: Optional[bool] = None,
            timestep: Optional[int] = None,
            episode: Optional[Episode] = None,
            unsquash_action: Optional[bool] = None,
            clip_action: Optional[bool] = None,

            # Deprecated args.
            unsquash_actions=DEPRECATED_VALUE,
            clip_actions=DEPRECATED_VALUE,

            # Kwargs placeholder for future compatibility.
            **kwargs,
    ) -> Union[TensorStructType, Tuple[TensorStructType, List[TensorType],
                                       Dict[str, TensorType]]]:
        """Computes an action for the specified policy on the local worker.

        Note that you can also access the policy object through
        self.get_policy(policy_id) and call compute_single_action() on it
        directly.

        Args:
            observation: Single (unbatched) observation from the
                environment.
            state: List of all RNN hidden (single, unbatched) state tensors.
            prev_action: Single (unbatched) previous action value.
            prev_reward: Single (unbatched) previous reward value.
            info: Env info dict, if any.
            input_dict: An optional SampleBatch that holds all the values
                for: obs, state, prev_action, and prev_reward, plus maybe
                custom defined views of the current env trajectory. Note
                that only one of `obs` or `input_dict` must be non-None.
            policy_id: Policy to query (only applies to multi-agent).
                Default: "default_policy".
            full_fetch: Whether to return extra action fetch results.
                This is always set to True if `state` is specified.
            explore: Whether to apply exploration to the action.
                Default: None -> use self.config["explore"].
            timestep: The current (sampling) time step.
            episode: This provides access to all of the internal episodes'
                state, which may be useful for model-based or multi-agent
                algorithms.
            unsquash_action: Should actions be unsquashed according to the
                env's/Policy's action space? If None, use the value of
                self.config["normalize_actions"].
            clip_action: Should actions be clipped according to the
                env's/Policy's action space? If None, use the value of
                self.config["clip_actions"].

        Keyword Args:
            kwargs: forward compatibility placeholder

        Returns:
            The computed action if full_fetch=False, or a tuple of a) the
            full output of policy.compute_actions() if full_fetch=True
            or we have an RNN-based Policy.

        Raises:
            KeyError: If the `policy_id` cannot be found in this Trainer's
                local worker.
        """
        if clip_actions != DEPRECATED_VALUE:
            deprecation_warning(
                old="Trainer.compute_single_action(`clip_actions`=...)",
                new="Trainer.compute_single_action(`clip_action`=...)",
                error=False)
            clip_action = clip_actions
        if unsquash_actions != DEPRECATED_VALUE:
            deprecation_warning(
                old="Trainer.compute_single_action(`unsquash_actions`=...)",
                new="Trainer.compute_single_action(`unsquash_action`=...)",
                error=False)
            unsquash_action = unsquash_actions

        # `unsquash_action` is None: Use value of config['normalize_actions'].
        if unsquash_action is None:
            unsquash_action = self.config["normalize_actions"]
        # `clip_action` is None: Use value of config['clip_actions'].
        elif clip_action is None:
            clip_action = self.config["clip_actions"]

        # User provided an input-dict: Assert that `obs`, `prev_a|r`, `state`
        # are all None.
        err_msg = "Provide either `input_dict` OR [`observation`, ...] as " \
                  "args to Trainer.compute_single_action!"
        if input_dict is not None:
            assert observation is None and prev_action is None and \
                   prev_reward is None and state is None, err_msg
            observation = input_dict[SampleBatch.OBS]
        else:
            assert observation is not None, err_msg

        # Get the policy to compute the action for (in the multi-agent case,
        # Trainer may hold >1 policies).
        policy = self.get_policy(policy_id)
        if policy is None:
            raise KeyError(
                f"PolicyID '{policy_id}' not found in PolicyMap of the "
                f"Trainer's local worker!")
        local_worker = self.workers.local_worker()

        # Check the preprocessor and preprocess, if necessary.
        pp = local_worker.preprocessors[policy_id]
        if pp and type(pp).__name__ != "NoPreprocessor":
            observation = pp.transform(observation)
        observation = local_worker.filters[policy_id](
            observation, update=False)

        # Input-dict.
        if input_dict is not None:
            input_dict[SampleBatch.OBS] = observation
            action, state, extra = policy.compute_single_action(
                input_dict=input_dict,
                explore=explore,
                timestep=timestep,
                episode=episode,
            )
        # Individual args.
        else:
            action, state, extra = policy.compute_single_action(
                obs=observation,
                state=state,
                prev_action=prev_action,
                prev_reward=prev_reward,
                info=info,
                explore=explore,
                timestep=timestep,
                episode=episode,
            )

        # If we work in normalized action space (normalize_actions=True),
        # we re-translate here into the env's action space.
        if unsquash_action:
            action = space_utils.unsquash_action(action,
                                                 policy.action_space_struct)
        # Clip, according to env's action space.
        elif clip_action:
            action = space_utils.clip_action(action,
                                             policy.action_space_struct)

        # Return 3-Tuple: Action, states, and extra-action fetches.
        if state or full_fetch:
            return action, state, extra
        # Ensure backward compatibility.
        else:
            return action

    @PublicAPI
    def compute_actions(
            self,
            observations: TensorStructType,
            state: Optional[List[TensorStructType]] = None,
            *,
            prev_action: Optional[TensorStructType] = None,
            prev_reward: Optional[TensorStructType] = None,
            info: Optional[EnvInfoDict] = None,
            policy_id: PolicyID = DEFAULT_POLICY_ID,
            full_fetch: bool = False,
            explore: Optional[bool] = None,
            timestep: Optional[int] = None,
            episodes: Optional[List[Episode]] = None,
            unsquash_actions: Optional[bool] = None,
            clip_actions: Optional[bool] = None,
            # Deprecated.
            normalize_actions=None,
            **kwargs,
    ):
        """Computes an action for the specified policy on the local Worker.

        Note that you can also access the policy object through
        self.get_policy(policy_id) and call compute_actions() on it directly.

        Args:
            observation: Observation from the environment.
            state: RNN hidden state, if any. If state is not None,
                then all of compute_single_action(...) is returned
                (computed action, rnn state(s), logits dictionary).
                Otherwise compute_single_action(...)[0] is returned
                (computed action).
            prev_action: Previous action value, if any.
            prev_reward: Previous reward, if any.
            info: Env info dict, if any.
            policy_id: Policy to query (only applies to multi-agent).
            full_fetch: Whether to return extra action fetch results.
                This is always set to True if RNN state is specified.
            explore: Whether to pick an exploitation or exploration
                action (default: None -> use self.config["explore"]).
            timestep: The current (sampling) time step.
            episodes: This provides access to all of the internal episodes'
                state, which may be useful for model-based or multi-agent
                algorithms.
            unsquash_actions: Should actions be unsquashed according
                to the env's/Policy's action space? If None, use
                self.config["normalize_actions"].
            clip_actions: Should actions be clipped according to the
                env's/Policy's action space? If None, use
                self.config["clip_actions"].

        Keyword Args:
            kwargs: forward compatibility placeholder

        Returns:
            The computed action if full_fetch=False, or a tuple consisting of
            the full output of policy.compute_actions_from_input_dict() if
            full_fetch=True or we have an RNN-based Policy.
        """
        if normalize_actions is not None:
            deprecation_warning(
                old="Trainer.compute_actions(`normalize_actions`=...)",
                new="Trainer.compute_actions(`unsquash_actions`=...)",
                error=False)
            unsquash_actions = normalize_actions

        # `unsquash_actions` is None: Use value of config['normalize_actions'].
        if unsquash_actions is None:
            unsquash_actions = self.config["normalize_actions"]
        # `clip_actions` is None: Use value of config['clip_actions'].
        elif clip_actions is None:
            clip_actions = self.config["clip_actions"]

        # Preprocess obs and states.
        state_defined = state is not None
        policy = self.get_policy(policy_id)
        filtered_obs, filtered_state = [], []
        for agent_id, ob in observations.items():
            worker = self.workers.local_worker()
            preprocessed = worker.preprocessors[policy_id].transform(ob)
            filtered = worker.filters[policy_id](preprocessed, update=False)
            filtered_obs.append(filtered)
            if state is None:
                continue
            elif agent_id in state:
                filtered_state.append(state[agent_id])
            else:
                filtered_state.append(policy.get_initial_state())

        # Batch obs and states
        obs_batch = np.stack(filtered_obs)
        if state is None:
            state = []
        else:
            state = list(zip(*filtered_state))
            state = [np.stack(s) for s in state]

        input_dict = {SampleBatch.OBS: obs_batch}
        if prev_action:
            input_dict[SampleBatch.PREV_ACTIONS] = prev_action
        if prev_reward:
            input_dict[SampleBatch.PREV_REWARDS] = prev_reward
        if info:
            input_dict[SampleBatch.INFOS] = info
        for i, s in enumerate(state):
            input_dict[f"state_in_{i}"] = s

        # Batch compute actions
        actions, states, infos = policy.compute_actions_from_input_dict(
            input_dict=input_dict,
            explore=explore,
            timestep=timestep,
            episodes=episodes,
        )

        # Unbatch actions for the environment into a multi-agent dict.
        single_actions = space_utils.unbatch(actions)
        actions = {}
        for key, a in zip(observations, single_actions):
            # If we work in normalized action space (normalize_actions=True),
            # we re-translate here into the env's action space.
            if unsquash_actions:
                a = space_utils.unsquash_action(a, policy.action_space_struct)
            # Clip, according to env's action space.
            elif clip_actions:
                a = space_utils.clip_action(a, policy.action_space_struct)
            actions[key] = a

        # Unbatch states into a multi-agent dict.
        unbatched_states = {}
        for idx, agent_id in enumerate(observations):
            unbatched_states[agent_id] = [s[idx] for s in states]

        # Return only actions or full tuple
        if state_defined or full_fetch:
            return actions, unbatched_states, infos
        else:
            return actions

    @PublicAPI
    def get_policy(self, policy_id: PolicyID = DEFAULT_POLICY_ID) -> Policy:
        """Return policy for the specified id, or None.

        Args:
            policy_id: ID of the policy to return.
        """
        return self.workers.local_worker().get_policy(policy_id)

    @PublicAPI
    def get_weights(self, policies: Optional[List[PolicyID]] = None) -> dict:
        """Return a dictionary of policy ids to weights.

        Args:
            policies: Optional list of policies to return weights for,
                or None for all policies.
        """
        return self.workers.local_worker().get_weights(policies)

    @PublicAPI
    def set_weights(self, weights: Dict[PolicyID, dict]):
        """Set policy weights by policy id.

        Args:
            weights: Map of policy ids to weights to set.
        """
        self.workers.local_worker().set_weights(weights)

    @PublicAPI
    def add_policy(
            self,
            policy_id: PolicyID,
            policy_cls: Type[Policy],
            *,
            observation_space: Optional[gym.spaces.Space] = None,
            action_space: Optional[gym.spaces.Space] = None,
            config: Optional[PartialTrainerConfigDict] = None,
            policy_state: Optional[PolicyState] = None,
            policy_mapping_fn: Optional[Callable[[AgentID, EpisodeID],
                                                 PolicyID]] = None,
<<<<<<< HEAD
            policies_to_train: Optional[Union[Set[PolicyID], Callable[
                [PolicyID, SampleBatchType], bool]]] = None,
=======
            policies_to_train: Optional[Container[PolicyID]] = None,
>>>>>>> d5bfb7b7
            evaluation_workers: bool = True,
            workers: Optional[List[Union[RolloutWorker, ActorHandle]]] = None,
    ) -> Policy:
        """Adds a new policy to this Trainer.

        Args:
            policy_id: ID of the policy to add.
            policy_cls: The Policy class to use for
                constructing the new Policy.
<<<<<<< HEAD
            observation_space (Optional[gym.spaces.Space]): The observation
                space of the policy to add.
            action_space (Optional[gym.spaces.Space]): The action space
                of the policy to add.
            config (Optional[PartialTrainerConfigDict]): The config overrides
                for the policy to add.
            policy_mapping_fn (Optional[Callable[[AgentID], PolicyID]]): An
                optional (updated) policy mapping function to use from here on.
                Note that already ongoing episodes will not change their
                mapping but will use the old mapping till the end of the
                episode.
            policies_to_train: An optional list of policy IDs to be trained
                or a callable taking PolicyID and SampleBatchType and
                returning a bool (trainable or not?).
                If None, will keep the existing setup in place. Policies,
                whose IDs are not in the list (or for which the callable
                returns False) will not be updated.
            evaluation_workers (bool): Whether to add the new policy also
=======
            observation_space: The observation space of the policy to add.
                If None, try to infer this space from the environment.
            action_space: The action space of the policy to add.
                If None, try to infer this space from the environment.
            config: The config overrides for the policy to add.
            policy_state: Optional state dict to apply to the new
                policy instance, right after its construction.
            policy_mapping_fn: An optional (updated) policy mapping function
                to use from here on. Note that already ongoing episodes will
                not change their mapping but will use the old mapping till
                the end of the episode.
            policies_to_train: An optional list/set of policy IDs to be
                trained. If None, will keep the existing list in place.
                Policies, whose IDs are not in the list will not be updated.
            evaluation_workers: Whether to add the new policy also
>>>>>>> d5bfb7b7
                to the evaluation WorkerSet.
            workers: A list of RolloutWorker/ActorHandles (remote
                RolloutWorkers) to add this policy to. If defined, will only
                add the given policy to these workers.

        Returns:
            The newly added policy (the copy that got added to the local
            worker).
        """

        kwargs = dict(
            policy_id=policy_id,
            policy_cls=policy_cls,
            observation_space=observation_space,
            action_space=action_space,
            config=config,
            policy_state=policy_state,
            policy_mapping_fn=policy_mapping_fn,
            policies_to_train=list(policies_to_train),
        )

        def fn(worker: RolloutWorker):
            # `foreach_worker` function: Adds the policy the the worker (and
            # maybe changes its policy_mapping_fn - if provided here).
            worker.add_policy(**kwargs)

        if workers is not None:
            ray_gets = []
            for worker in workers:
                if isinstance(worker, ActorHandle):
                    ray_gets.append(worker.add_policy.remote(**kwargs))
                else:
                    fn(worker)
            ray.get(ray_gets)
        else:
            # Run foreach_worker fn on all workers.
            self.workers.foreach_worker(fn)

        # Update evaluation workers, if necessary.
        if evaluation_workers and self.evaluation_workers is not None:
            self.evaluation_workers.foreach_worker(fn)

        # Return newly added policy (from the local rollout worker).
        return self.get_policy(policy_id)

    @PublicAPI
    def remove_policy(
            self,
            policy_id: PolicyID = DEFAULT_POLICY_ID,
            *,
            policy_mapping_fn: Optional[Callable[[AgentID], PolicyID]] = None,
            policies_to_train: Optional[Union[Set[PolicyID], Callable[
                [PolicyID, SampleBatchType], bool]]] = None,
            evaluation_workers: bool = True,
    ) -> None:
        """Removes a new policy from this Trainer.

        Args:
<<<<<<< HEAD
            policy_id (Optional[PolicyID]): ID of the policy to be removed.
            policy_mapping_fn (Optional[Callable[[AgentID], PolicyID]]): An
                optional (updated) policy mapping function to use from here on.
                Note that already ongoing episodes will not change their
                mapping but will use the old mapping till the end of the
                episode.
            policies_to_train: An optional list of policy IDs to be trained
                or a callable taking PolicyID and SampleBatchType and
                returning a bool (trainable or not?).
                If None, will keep the existing setup in place. Policies,
                whose IDs are not in the list (or for which the callable
                returns False) will not be updated.
            evaluation_workers (bool): Whether to also remove the policy from
                the evaluation WorkerSet.
=======
            policy_id: ID of the policy to be removed.
            policy_mapping_fn: An optional (updated) policy mapping function
                to use from here on. Note that already ongoing episodes will
                not change their mapping but will use the old mapping till
                the end of the episode.
            policies_to_train: An optional list of policy IDs to be trained.
                If None, will keep the existing list in place. Policies,
                whose IDs are not in the list will not be updated.
            evaluation_workers: Whether to also remove the policy from the
                evaluation WorkerSet.
>>>>>>> d5bfb7b7
        """

        def fn(worker):
            worker.remove_policy(
                policy_id=policy_id,
                policy_mapping_fn=policy_mapping_fn,
                policies_to_train=policies_to_train,
            )

        self.workers.foreach_worker(fn)
        if evaluation_workers and self.evaluation_workers is not None:
            self.evaluation_workers.foreach_worker(fn)

    @DeveloperAPI
    def export_policy_model(self,
                            export_dir: str,
                            policy_id: PolicyID = DEFAULT_POLICY_ID,
                            onnx: Optional[int] = None) -> None:
        """Exports policy model with given policy_id to a local directory.

        Args:
            export_dir: Writable local directory.
            policy_id: Optional policy id to export.
            onnx: If given, will export model in ONNX format. The
                value of this parameter set the ONNX OpSet version to use.
                If None, the output format will be DL framework specific.

        Example:
            >>> trainer = MyTrainer()
            >>> for _ in range(10):
            >>>     trainer.train()
            >>> trainer.export_policy_model("/tmp/dir")
            >>> trainer.export_policy_model("/tmp/dir/onnx", onnx=1)
        """
        self.get_policy(policy_id).export_model(export_dir, onnx)

    @DeveloperAPI
    def export_policy_checkpoint(
            self,
            export_dir: str,
            filename_prefix: str = "model",
            policy_id: PolicyID = DEFAULT_POLICY_ID,
    ) -> None:
        """Exports policy model checkpoint to a local directory.

        Args:
            export_dir: Writable local directory.
            filename_prefix: file name prefix of checkpoint files.
            policy_id: Optional policy id to export.

        Example:
            >>> trainer = MyTrainer()
            >>> for _ in range(10):
            >>>     trainer.train()
            >>> trainer.export_policy_checkpoint("/tmp/export_dir")
        """
        self.get_policy(policy_id).export_checkpoint(export_dir,
                                                     filename_prefix)

    @DeveloperAPI
    def import_policy_model_from_h5(
            self,
            import_file: str,
            policy_id: PolicyID = DEFAULT_POLICY_ID,
    ) -> None:
        """Imports a policy's model with given policy_id from a local h5 file.

        Args:
            import_file: The h5 file to import from.
            policy_id: Optional policy id to import into.

        Example:
            >>> trainer = MyTrainer()
            >>> trainer.import_policy_model_from_h5("/tmp/weights.h5")
            >>> for _ in range(10):
            >>>     trainer.train()
        """
        self.get_policy(policy_id).import_model_from_h5(import_file)
        # Sync new weights to remote workers.
        self._sync_weights_to_workers(worker_set=self.workers)

    @override(Trainable)
    def save_checkpoint(self, checkpoint_dir: str) -> str:
        checkpoint_path = os.path.join(checkpoint_dir,
                                       "checkpoint-{}".format(self.iteration))
        pickle.dump(self.__getstate__(), open(checkpoint_path, "wb"))

        return checkpoint_path

    @override(Trainable)
    def load_checkpoint(self, checkpoint_path: str) -> None:
        extra_data = pickle.load(open(checkpoint_path, "rb"))
        self.__setstate__(extra_data)

    @override(Trainable)
    def log_result(self, result: ResultDict) -> None:
        # Log after the callback is invoked, so that the user has a chance
        # to mutate the result.
        self.callbacks.on_train_result(trainer=self, result=result)
        # Then log according to Trainable's logging logic.
        Trainable.log_result(self, result)

    @override(Trainable)
    def cleanup(self) -> None:
        # Stop all workers.
        if hasattr(self, "workers"):
            self.workers.stop()

    @classmethod
    @override(Trainable)
    def default_resource_request(
            cls, config: PartialTrainerConfigDict) -> \
            Union[Resources, PlacementGroupFactory]:

        # Default logic for RLlib algorithms (Trainers):
        # Create one bundle per individual worker (local or remote).
        # Use `num_cpus_for_driver` and `num_gpus` for the local worker and
        # `num_cpus_per_worker` and `num_gpus_per_worker` for the remote
        # workers to determine their CPU/GPU resource needs.

        # Convenience config handles.
        cf = dict(cls.get_default_config(), **config)
        eval_cf = cf["evaluation_config"]

        # TODO(ekl): add custom resources here once tune supports them
        # Return PlacementGroupFactory containing all needed resources
        # (already properly defined as device bundles).
        return PlacementGroupFactory(
            bundles=[{
                # Local worker.
                "CPU": cf["num_cpus_for_driver"],
                "GPU": 0 if cf["_fake_gpus"] else cf["num_gpus"],
            }] + [
                {
                    # RolloutWorkers.
                    "CPU": cf["num_cpus_per_worker"],
                    "GPU": cf["num_gpus_per_worker"],
                } for _ in range(cf["num_workers"])
            ] + ([
                {
                    # Evaluation workers.
                    # Note: The local eval worker is located on the driver CPU.
                    "CPU": eval_cf.get("num_cpus_per_worker",
                                       cf["num_cpus_per_worker"]),
                    "GPU": eval_cf.get("num_gpus_per_worker",
                                       cf["num_gpus_per_worker"]),
                } for _ in range(cf["evaluation_num_workers"])
            ] if cf["evaluation_interval"] else []),
            strategy=config.get("placement_strategy", "PACK"))

    @DeveloperAPI
    def _before_evaluate(self):
        """Pre-evaluation callback."""
        pass

    def _get_env_creator_from_env_id(
            self, env_id: Optional[str] = None) -> EnvCreator:
        """Returns an env creator callable, given an `env_id` (e.g. "CartPole-v0").

        Args:
            env_id: An already tune registered env ID, a known gym env name,
                or None (if no env is used).

        Returns:
        """
        if env_id:
            # An already registered env.
            if _global_registry.contains(ENV_CREATOR, env_id):
                return _global_registry.get(ENV_CREATOR, env_id)

            # A class path specifier.
            elif "." in env_id:

                def env_creator_from_classpath(env_context):
                    try:
                        env_obj = from_config(env_id, env_context)
                    except ValueError:
                        raise EnvError(
                            ERR_MSG_INVALID_ENV_DESCRIPTOR.format(env_id))
                    return env_obj

                return env_creator_from_classpath
            # Try gym/PyBullet/Vizdoom.
            else:
                return functools.partial(
                    gym_env_creator, env_descriptor=env_id)
        # No env -> Env creator always returns None.
        else:
            return lambda env_config: None

    @DeveloperAPI
    def _make_workers(
            self,
            *,
            env_creator: EnvCreator,
            validate_env: Optional[Callable[[EnvType, EnvContext], None]],
            policy_class: Type[Policy],
            config: TrainerConfigDict,
            num_workers: int,
            local_worker: bool = True,
    ) -> WorkerSet:
        """Default factory method for a WorkerSet running under this Trainer.

        Override this method by passing a custom `make_workers` into
        `build_trainer`.

        Args:
            env_creator: A function that return and Env given an env
                config.
            validate_env: Optional callable to validate the generated
                environment. The env to be checked is the one returned from
                the env creator, which may be a (single, not-yet-vectorized)
                gym.Env or your custom RLlib env type (e.g. MultiAgentEnv,
                VectorEnv, BaseEnv, etc..).
            policy_class: The Policy class to use for creating the policies
                of the workers.
            config: The Trainer's config.
            num_workers: Number of remote rollout workers to create.
                0 for local only.
            local_worker: Whether to create a local (non @ray.remote) worker
                in the returned set as well (default: True). If `num_workers`
                is 0, always create a local worker.

        Returns:
            The created WorkerSet.
        """
        return WorkerSet(
            env_creator=env_creator,
            validate_env=validate_env,
            policy_class=policy_class,
            trainer_config=config,
            num_workers=num_workers,
            local_worker=local_worker,
            logdir=self.logdir,
        )

    def _sync_filters_if_needed(self, workers: WorkerSet):
        if self.config.get("observation_filter", "NoFilter") != "NoFilter":
            FilterManager.synchronize(
                workers.local_worker().filters,
                workers.remote_workers(),
                update_remote=self.config["synchronize_filters"])
            logger.debug("synchronized filters: {}".format(
                workers.local_worker().filters))

    @DeveloperAPI
    def _sync_weights_to_workers(
            self,
            *,
            worker_set: Optional[WorkerSet] = None,
            workers: Optional[List[RolloutWorker]] = None,
    ) -> None:
        """Sync "main" weights to given WorkerSet or list of workers."""
        assert worker_set is not None
        # Broadcast the new policy weights to all evaluation workers.
        logger.info("Synchronizing weights to workers.")
        weights = ray.put(self.workers.local_worker().save())
        worker_set.foreach_worker(lambda w: w.restore(ray.get(weights)))

    def _exec_plan_or_training_iteration_fn(self):
        if self.config["_disable_execution_plan_api"]:
            results = self.training_iteration()
        else:
            results = next(self.train_exec_impl)
        return results

    @classmethod
    @override(Trainable)
    def resource_help(cls, config: TrainerConfigDict) -> str:
        return ("\n\nYou can adjust the resource requests of RLlib agents by "
                "setting `num_workers`, `num_gpus`, and other configs. See "
                "the DEFAULT_CONFIG defined by each agent for more info.\n\n"
                "The config of this agent is: {}".format(config))

    @classmethod
    def merge_trainer_configs(cls,
                              config1: TrainerConfigDict,
                              config2: PartialTrainerConfigDict,
                              _allow_unknown_configs: Optional[bool] = None
                              ) -> TrainerConfigDict:
        """Merges a complete Trainer config with a partial override dict.

        Respects nested structures within the config dicts. The values in the
        partial override dict take priority.

        Args:
            config1: The complete Trainer's dict to be merged (overridden)
                with `config2`.
            config2: The partial override config dict to merge on top of
                `config1`.
            _allow_unknown_configs: If True, keys in `config2` that don't exist
                in `config1` are allowed and will be added to the final config.

        Returns:
            The merged full trainer config dict.
        """
        config1 = copy.deepcopy(config1)
        if "callbacks" in config2 and type(config2["callbacks"]) is dict:
            legacy_callbacks_dict = config2["callbacks"]

            def make_callbacks():
                # Deprecation warning will be logged by DefaultCallbacks.
                return DefaultCallbacks(
                    legacy_callbacks_dict=legacy_callbacks_dict)

            config2["callbacks"] = make_callbacks
        if _allow_unknown_configs is None:
            _allow_unknown_configs = cls._allow_unknown_configs
        return deep_update(config1, config2, _allow_unknown_configs,
                           cls._allow_unknown_subkeys,
                           cls._override_all_subkeys_if_type_changes)

    @staticmethod
    def validate_framework(config: PartialTrainerConfigDict) -> None:
        """Validates the config dictionary wrt the framework settings.

        Args:
            config: The config dictionary to be validated.

        """
        _tf1, _tf, _tfv = None, None, None
        _torch = None
        framework = config["framework"]
        tf_valid_frameworks = {"tf", "tf2", "tfe"}
        if framework not in tf_valid_frameworks and framework != "torch":
            return
        elif framework in tf_valid_frameworks:
            _tf1, _tf, _tfv = try_import_tf()
        else:
            _torch, _ = try_import_torch()

        def check_if_correct_nn_framework_installed():
            """Check if tf/torch experiment is running and tf/torch installed.
            """
            if framework in tf_valid_frameworks:
                if not (_tf1 or _tf):
                    raise ImportError((
                        "TensorFlow was specified as the 'framework' "
                        "inside of your config dictionary. However, there was "
                        "no installation found. You can install TensorFlow "
                        "via `pip install tensorflow`"))
            elif framework == "torch":
                if not _torch:
                    raise ImportError(
                        ("PyTorch was specified as the 'framework' inside "
                         "of your config dictionary. However, there was no "
                         "installation found. You can install PyTorch via "
                         "`pip install torch`"))

        def resolve_tf_settings():
            """Check and resolve tf settings."""

            if _tf1 and config["framework"] in ["tf2", "tfe"]:
                if config["framework"] == "tf2" and _tfv < 2:
                    raise ValueError(
                        "You configured `framework`=tf2, but your installed "
                        "pip tf-version is < 2.0! Make sure your TensorFlow "
                        "version is >= 2.x.")
                if not _tf1.executing_eagerly():
                    _tf1.enable_eager_execution()
                # Recommend setting tracing to True for speedups.
                logger.info(
                    f"Executing eagerly (framework='{config['framework']}'),"
                    f" with eager_tracing={config['eager_tracing']}. For "
                    "production workloads, make sure to set eager_tracing=True"
                    "  in order to match the speed of tf-static-graph "
                    "(framework='tf'). For debugging purposes, "
                    "`eager_tracing=False` is the best choice.")
            # Tf-static-graph (framework=tf): Recommend upgrading to tf2 and
            # enabling eager tracing for similar speed.
            elif _tf1 and config["framework"] == "tf":
                logger.info(
                    "Your framework setting is 'tf', meaning you are using "
                    "static-graph mode. Set framework='tf2' to enable eager "
                    "execution with tf2.x. You may also then want to set "
                    "eager_tracing=True in order to reach similar execution "
                    "speed as with static-graph mode.")

        check_if_correct_nn_framework_installed()
        resolve_tf_settings()

    @ExperimentalAPI
    def validate_config(self, config: TrainerConfigDict) -> None:
        """Validates a given config dict for this Trainer.

        Users should override this method to implement custom validation
        behavior. It is recommended to call `super().validate_config()` in
        this override.

        Args:
            config: The given config dict to check.

        Raises:
            ValueError: If there is something wrong with the config.
        """
        model_config = config.get("model")
        if model_config is None:
            config["model"] = model_config = {}

        # Monitor should be replaced by `record_env`.
        if config.get("monitor", DEPRECATED_VALUE) != DEPRECATED_VALUE:
            deprecation_warning("monitor", "record_env", error=False)
            config["record_env"] = config.get("monitor", False)
        # Empty string would fail some if-blocks checking for this setting.
        # Set to True instead, meaning: use default output dir to store
        # the videos.
        if config.get("record_env") == "":
            config["record_env"] = True

        # Use DefaultCallbacks class, if callbacks is None.
        if config["callbacks"] is None:
            config["callbacks"] = DefaultCallbacks
        # Check, whether given `callbacks` is a callable.
        if not callable(config["callbacks"]):
            raise ValueError("`callbacks` must be a callable method that "
                             "returns a subclass of DefaultCallbacks, got "
                             f"{config['callbacks']}!")

        # Multi-GPU settings.
        simple_optim_setting = config.get("simple_optimizer", DEPRECATED_VALUE)
        if simple_optim_setting != DEPRECATED_VALUE:
            deprecation_warning(old="simple_optimizer", error=False)

        # Validate "multiagent" sub-dict and convert policy 4-tuples to
        # PolicySpec objects.
        policies, is_multi_agent = check_multi_agent(config)

        framework = config.get("framework")
        # Multi-GPU setting: Must use MultiGPUTrainOneStep.
        if config.get("num_gpus", 0) > 1:
            if framework in ["tfe", "tf2"]:
                raise ValueError("`num_gpus` > 1 not supported yet for "
                                 "framework={}!".format(framework))
            elif simple_optim_setting is True:
                raise ValueError(
                    "Cannot use `simple_optimizer` if `num_gpus` > 1! "
                    "Consider not setting `simple_optimizer` in your config.")
            config["simple_optimizer"] = False
        # Auto-setting: Use simple-optimizer for tf-eager or multiagent,
        # otherwise: MultiGPUTrainOneStep (if supported by the algo's execution
        # plan).
        elif simple_optim_setting == DEPRECATED_VALUE:
            # tf-eager: Must use simple optimizer.
            if framework not in ["tf", "torch"]:
                config["simple_optimizer"] = True
            # Multi-agent case: Try using MultiGPU optimizer (only
            # if all policies used are DynamicTFPolicies or TorchPolicies).
            elif is_multi_agent:
                from ray.rllib.policy.dynamic_tf_policy import DynamicTFPolicy
                from ray.rllib.policy.torch_policy import TorchPolicy
                default_policy_cls = self.get_default_policy_class(config)
                if any((p[0] or default_policy_cls) is None
                       or not issubclass(p[0] or default_policy_cls,
                                         (DynamicTFPolicy, TorchPolicy))
                       for p in config["multiagent"]["policies"].values()):
                    config["simple_optimizer"] = True
                else:
                    config["simple_optimizer"] = False
            else:
                config["simple_optimizer"] = False

        # User manually set simple-optimizer to False -> Error if tf-eager.
        elif simple_optim_setting is False:
            if framework in ["tfe", "tf2"]:
                raise ValueError("`simple_optimizer=False` not supported for "
                                 "framework={}!".format(framework))

        # Offline RL settings.
        if isinstance(config["input_evaluation"], tuple):
            config["input_evaluation"] = list(config["input_evaluation"])
        elif not isinstance(config["input_evaluation"], list):
            raise ValueError(
                "`input_evaluation` must be a list of strings, got {}!".format(
                    config["input_evaluation"]))

        # Check model config.
        # If no preprocessing, propagate into model's config as well
        # (so model will know, whether inputs are preprocessed or not).
        if config["_disable_preprocessor_api"] is True:
            model_config["_disable_preprocessor_api"] = True
        # If no action flattening, propagate into model's config as well
        # (so model will know, whether action inputs are already flattened or
        # not).
        if config["_disable_action_flattening"] is True:
            model_config["_disable_action_flattening"] = True

        # Prev_a/r settings.
        prev_a_r = model_config.get("lstm_use_prev_action_reward",
                                    DEPRECATED_VALUE)
        if prev_a_r != DEPRECATED_VALUE:
            deprecation_warning(
                "model.lstm_use_prev_action_reward",
                "model.lstm_use_prev_action and model.lstm_use_prev_reward",
                error=False)
            model_config["lstm_use_prev_action"] = prev_a_r
            model_config["lstm_use_prev_reward"] = prev_a_r

        # Check batching/sample collection settings.
        if config["batch_mode"] not in [
                "truncate_episodes", "complete_episodes"
        ]:
            raise ValueError("`batch_mode` must be one of [truncate_episodes|"
                             "complete_episodes]! Got {}".format(
                                 config["batch_mode"]))

        # Check multi-agent batch count mode.
        if config["multiagent"].get("count_steps_by", "env_steps") not in \
                ["env_steps", "agent_steps"]:
            raise ValueError(
                "`count_steps_by` must be one of [env_steps|agent_steps]! "
                "Got {}".format(config["multiagent"]["count_steps_by"]))
        self._by_agent_steps = self.config["multiagent"].get(
            "count_steps_by") == "agent_steps"

        # Metrics settings.
        if config["metrics_smoothing_episodes"] != DEPRECATED_VALUE:
            deprecation_warning(
                old="metrics_smoothing_episodes",
                new="metrics_num_episodes_for_smoothing",
                error=False,
            )
            config["metrics_num_episodes_for_smoothing"] = \
                config["metrics_smoothing_episodes"]
        if config["min_iter_time_s"] != DEPRECATED_VALUE:
            deprecation_warning(
                old="min_iter_time_s",
                new="min_time_s_per_reporting",
                error=False,
            )
            config["min_time_s_per_reporting"] = config["min_iter_time_s"]

        if config["collect_metrics_timeout"] != DEPRECATED_VALUE:
            # TODO: Warn once all algos use the `training_iteration` method.
            # deprecation_warning(
            #     old="collect_metrics_timeout",
            #     new="metrics_episode_collection_timeout_s",
            #     error=False,
            # )
            config["metrics_episode_collection_timeout_s"] = \
                config["collect_metrics_timeout"]

        if config["timesteps_per_iteration"] != DEPRECATED_VALUE:
            # TODO: Warn once all algos use the `training_iteration` method.
            # deprecation_warning(
            #     old="timesteps_per_iteration",
            #     new="min_sample_timesteps_per_reporting",
            #     error=False,
            # )
            config["min_sample_timesteps_per_reporting"] = \
                config["timesteps_per_iteration"]

        # Metrics settings.
        if config["metrics_smoothing_episodes"] != DEPRECATED_VALUE:
            deprecation_warning(
                old="metrics_smoothing_episodes",
                new="metrics_num_episodes_for_smoothing",
                error=False,
            )
            config["metrics_num_episodes_for_smoothing"] = \
                config["metrics_smoothing_episodes"]

        # Evaluation settings.

        # Deprecated setting: `evaluation_num_episodes`.
        if config["evaluation_num_episodes"] != DEPRECATED_VALUE:
            deprecation_warning(
                old="evaluation_num_episodes",
                new="`evaluation_duration` and `evaluation_duration_unit="
                "episodes`",
                error=False)
            config["evaluation_duration"] = config["evaluation_num_episodes"]
            config["evaluation_duration_unit"] = "episodes"
            config["evaluation_num_episodes"] = DEPRECATED_VALUE

        # If `evaluation_num_workers` > 0, warn if `evaluation_interval` is
        # None (also set `evaluation_interval` to 1).
        if config["evaluation_num_workers"] > 0 and \
                not config["evaluation_interval"]:
            logger.warning(
                f"You have specified {config['evaluation_num_workers']} "
                "evaluation workers, but your `evaluation_interval` is None! "
                "Therefore, evaluation will not occur automatically with each"
                " call to `Trainer.train()`. Instead, you will have to call "
                "`Trainer.evaluate()` manually in order to trigger an "
                "evaluation run.")
        # If `evaluation_num_workers=0` and
        # `evaluation_parallel_to_training=True`, warn that you need
        # at least one remote eval worker for parallel training and
        # evaluation, and set `evaluation_parallel_to_training` to False.
        elif config["evaluation_num_workers"] == 0 and \
                config.get("evaluation_parallel_to_training", False):
            logger.warning(
                "`evaluation_parallel_to_training` can only be done if "
                "`evaluation_num_workers` > 0! Setting "
                "`evaluation_parallel_to_training` to False.")
            config["evaluation_parallel_to_training"] = False

        # If `evaluation_duration=auto`, error if
        # `evaluation_parallel_to_training=False`.
        if config["evaluation_duration"] == "auto":
            if not config["evaluation_parallel_to_training"]:
                raise ValueError(
                    "`evaluation_duration=auto` not supported for "
                    "`evaluation_parallel_to_training=False`!")
        # Make sure, it's an int otherwise.
        elif not isinstance(config["evaluation_duration"], int) or \
                config["evaluation_duration"] <= 0:
            raise ValueError("`evaluation_duration` ({}) must be an int and "
                             ">0!".format(config["evaluation_duration"]))

    @ExperimentalAPI
    @staticmethod
    def validate_env(env: EnvType, env_context: EnvContext) -> None:
        """Env validator function for this Trainer class.

        Override this in child classes to define custom validation
        behavior.

        Args:
            env: The (sub-)environment to validate. This is normally a
                single sub-environment (e.g. a gym.Env) within a vectorized
                setup.
            env_context: The EnvContext to configure the environment.

        Raises:
            Exception in case something is wrong with the given environment.
        """
        pass

    def try_recover_from_step_attempt(self) -> None:
        """Try to identify and remove any unhealthy workers.

        This method is called after an unexpected remote error is encountered
        from a worker during the call to `self.step_attempt()` (within
        `self.step()`). It issues check requests to all current workers and
        removes any that respond with error. If no healthy workers remain,
        an error is raised. Otherwise, tries to re-build the execution plan
        with the remaining (healthy) workers.
        """

        workers = getattr(self, "workers", None)
        if not isinstance(workers, WorkerSet):
            return

        logger.info("Health checking all workers...")
        checks = []
        for ev in workers.remote_workers():
            _, obj_ref = ev.sample_with_count.remote()
            checks.append(obj_ref)

        healthy_workers = []
        for i, obj_ref in enumerate(checks):
            w = workers.remote_workers()[i]
            try:
                ray.get(obj_ref)
                healthy_workers.append(w)
                logger.info("Worker {} looks healthy".format(i + 1))
            except RayError:
                logger.exception("Removing unhealthy worker {}".format(i + 1))
                try:
                    w.__ray_terminate__.remote()
                except Exception:
                    logger.exception("Error terminating unhealthy worker")

        if len(healthy_workers) < 1:
            raise RuntimeError(
                "Not enough healthy workers remain to continue.")

        logger.warning("Recreating execution plan after failure.")
        workers.reset(healthy_workers)
        if not self.config.get("_disable_execution_plan_api") and \
                callable(self.execution_plan):
            logger.warning("Recreating execution plan after failure")
            self.train_exec_impl = self.execution_plan(
                workers, self.config, **self._kwargs_for_execution_plan())

    @override(Trainable)
    def _export_model(self, export_formats: List[str],
                      export_dir: str) -> Dict[str, str]:
        ExportFormat.validate(export_formats)
        exported = {}
        if ExportFormat.CHECKPOINT in export_formats:
            path = os.path.join(export_dir, ExportFormat.CHECKPOINT)
            self.export_policy_checkpoint(path)
            exported[ExportFormat.CHECKPOINT] = path
        if ExportFormat.MODEL in export_formats:
            path = os.path.join(export_dir, ExportFormat.MODEL)
            self.export_policy_model(path)
            exported[ExportFormat.MODEL] = path
        if ExportFormat.ONNX in export_formats:
            path = os.path.join(export_dir, ExportFormat.ONNX)
            self.export_policy_model(
                path, onnx=int(os.getenv("ONNX_OPSET", "11")))
            exported[ExportFormat.ONNX] = path
        return exported

    def import_model(self, import_file: str):
        """Imports a model from import_file.

        Note: Currently, only h5 files are supported.

        Args:
            import_file (str): The file to import the model from.

        Returns:
            A dict that maps ExportFormats to successfully exported models.
        """
        # Check for existence.
        if not os.path.exists(import_file):
            raise FileNotFoundError(
                "`import_file` '{}' does not exist! Can't import Model.".
                format(import_file))
        # Get the format of the given file.
        import_format = "h5"  # TODO(sven): Support checkpoint loading.

        ExportFormat.validate([import_format])
        if import_format != ExportFormat.H5:
            raise NotImplementedError
        else:
            return self.import_policy_model_from_h5(import_file)

    def __getstate__(self) -> dict:
        state = {}
        if hasattr(self, "workers"):
            state["worker"] = self.workers.local_worker().save()
        # TODO: Experimental functionality: Store contents of replay buffer
        #  to checkpoint, only if user has configured this.
        if self.local_replay_buffer is not None and \
                self.config.get("store_buffer_in_checkpoints"):
            state["local_replay_buffer"] = \
                self.local_replay_buffer.get_state()

        if self.train_exec_impl is not None:
            state["train_exec_impl"] = (
                self.train_exec_impl.shared_metrics.get().save())

        return state

    def __setstate__(self, state: dict):
        if hasattr(self, "workers") and "worker" in state:
            self.workers.local_worker().restore(state["worker"])
            remote_state = ray.put(state["worker"])
            for r in self.workers.remote_workers():
                r.restore.remote(remote_state)
        # If necessary, restore replay data as well.
        if self.local_replay_buffer is not None:
            # TODO: Experimental functionality: Restore contents of replay
            #  buffer from checkpoint, only if user has configured this.
            if self.config.get("store_buffer_in_checkpoints"):
                if "local_replay_buffer" in state:
                    self.local_replay_buffer.set_state(
                        state["local_replay_buffer"])
                else:
                    logger.warning(
                        "`store_buffer_in_checkpoints` is True, but no replay "
                        "data found in state!")
            elif "local_replay_buffer" in state and \
                    log_once("no_store_buffer_in_checkpoints_but_data_found"):
                logger.warning(
                    "`store_buffer_in_checkpoints` is False, but some replay "
                    "data found in state!")

        if self.train_exec_impl is not None:
            self.train_exec_impl.shared_metrics.get().restore(
                state["train_exec_impl"])

    # TODO: Deprecate this method (`build_trainer` should no longer be used).
    @staticmethod
    def with_updates(**overrides) -> Type["Trainer"]:
        raise NotImplementedError(
            "`with_updates` may only be called on Trainer sub-classes "
            "that were generated via the `ray.rllib.agents.trainer_template."
            "build_trainer()` function (which has been deprecated)!")

    @DeveloperAPI
    def _create_local_replay_buffer_if_necessary(
            self, config: PartialTrainerConfigDict
    ) -> Optional[MultiAgentReplayBuffer]:
        """Create a MultiAgentReplayBuffer instance if necessary.

        Args:
            config: Algorithm-specific configuration data.

        Returns:
            MultiAgentReplayBuffer instance based on trainer config.
            None, if local replay buffer is not needed.
        """
        # These are the agents that utilizes a local replay buffer.
        if ("replay_buffer_config" not in config
                or not config["replay_buffer_config"]):
            # Does not need a replay buffer.
            return None

        replay_buffer_config = config["replay_buffer_config"]
        if ("type" not in replay_buffer_config
                or replay_buffer_config["type"] != "MultiAgentReplayBuffer"):
            # DistributedReplayBuffer coming soon.
            return None

        capacity = config.get("buffer_size", DEPRECATED_VALUE)
        if capacity != DEPRECATED_VALUE:
            # Print a deprecation warning.
            deprecation_warning(
                old="config['buffer_size']",
                new="config['replay_buffer_config']['capacity']",
                error=False)
        else:
            # Get capacity out of replay_buffer_config.
            capacity = replay_buffer_config["capacity"]

        # Configure prio. replay parameters.
        if config.get("prioritized_replay"):
            prio_args = {
                "prioritized_replay_alpha": config["prioritized_replay_alpha"],
                "prioritized_replay_beta": config["prioritized_replay_beta"],
                "prioritized_replay_eps": config["prioritized_replay_eps"],
            }
        # Switch off prioritization (alpha=0.0).
        else:
            prio_args = {"prioritized_replay_alpha": 0.0}

        return MultiAgentReplayBuffer(
            num_shards=1,
            learning_starts=config["learning_starts"],
            capacity=capacity,
            replay_batch_size=config["train_batch_size"],
            replay_mode=config["multiagent"]["replay_mode"],
            replay_sequence_length=config.get("replay_sequence_length", 1),
            replay_burn_in=config.get("burn_in", 0),
            replay_zero_init_states=config.get("zero_init_states", True),
            **prio_args)

    @DeveloperAPI
    def _kwargs_for_execution_plan(self):
        kwargs = {}
        if self.local_replay_buffer:
            kwargs["local_replay_buffer"] = self.local_replay_buffer
        return kwargs

    def _register_if_needed(self, env_object: Union[str, EnvType, None],
                            config) -> Optional[str]:
        if isinstance(env_object, str):
            return env_object
        elif isinstance(env_object, type):
            name = env_object.__name__

            if config.get("remote_worker_envs"):

                @ray.remote(num_cpus=0)
                class _wrapper(env_object):
                    # Add convenience `_get_spaces` and `_is_multi_agent`
                    # methods.
                    def _get_spaces(self):
                        return self.observation_space, self.action_space

                    def _is_multi_agent(self):
                        return isinstance(self, MultiAgentEnv)

                register_env(name, lambda cfg: _wrapper.remote(cfg))
            else:
                register_env(name, lambda cfg: env_object(cfg))
            return name
        elif env_object is None:
            return None
        raise ValueError(
            "{} is an invalid env specification. ".format(env_object) +
            "You can specify a custom env as either a class "
            "(e.g., YourEnvCls) or a registered env id (e.g., \"your_env\").")

    def _step_context(trainer):
        class StepCtx:
            def __enter__(self):
                # First call to stop, `result` is expected to be None ->
                # Start with self.failures=-1 -> set to 0 the very first call
                # to `self.stop()`.
                self.failures = -1

                self.time_start = time.time()
                self.sampled = 0
                self.trained = 0
                self.init_env_steps_sampled = trainer._counters[
                    NUM_ENV_STEPS_SAMPLED]
                self.init_env_steps_trained = trainer._counters[
                    NUM_ENV_STEPS_TRAINED]
                self.init_agent_steps_sampled = trainer._counters[
                    NUM_AGENT_STEPS_SAMPLED]
                self.init_agent_steps_trained = trainer._counters[
                    NUM_AGENT_STEPS_TRAINED]
                return self

            def __exit__(self, *args):
                pass

            def should_stop(self, result):

                # First call to stop, `result` is expected to be None ->
                # self.failures=0.
                if result is None:
                    # Fail after n retries.
                    self.failures += 1
                    if self.failures > MAX_WORKER_FAILURE_RETRIES:
                        raise RuntimeError(
                            "Failed to recover from worker crash.")

                # Stopping criteria: Only when using the `training_iteration`
                # API, b/c for the `exec_plan` API, the logic to stop is
                # already built into the execution plans via the
                # `StandardMetricsReporting` op.
                elif trainer.config["_disable_execution_plan_api"]:
                    if trainer._by_agent_steps:
                        self.sampled = \
                            trainer._counters[NUM_AGENT_STEPS_SAMPLED] - \
                            self.init_agent_steps_sampled
                        self.trained = \
                            trainer._counters[NUM_AGENT_STEPS_TRAINED] - \
                            self.init_agent_steps_trained
                    else:
                        self.sampled = \
                            trainer._counters[NUM_ENV_STEPS_SAMPLED] - \
                            self.init_env_steps_sampled
                        self.trained = \
                            trainer._counters[NUM_ENV_STEPS_TRAINED] - \
                            self.init_env_steps_trained

                    min_t = trainer.config["min_time_s_per_reporting"]
                    min_sample_ts = trainer.config[
                        "min_sample_timesteps_per_reporting"]
                    min_train_ts = trainer.config[
                        "min_train_timesteps_per_reporting"]
                    # Repeat if not enough time has passed or if not enough
                    # env|train timesteps have been processed (or these min
                    # values are not provided by the user).
                    if result is not None and \
                            (not min_t or
                             time.time() - self.time_start >= min_t) and \
                            (not min_sample_ts or
                             self.sampled >= min_sample_ts) and \
                            (not min_train_ts or
                             self.trained >= min_train_ts):
                        return True
                # No errors (we got results) -> Break.
                elif result is not None:
                    return True

                return False

        return StepCtx()

    def _compile_step_results(self, *, step_ctx, step_attempt_results=None):
        # Return dict.
        results: ResultDict = {}
        step_attempt_results = step_attempt_results or {}

        # Evaluation results.
        if "evaluation" in step_attempt_results:
            results["evaluation"] = step_attempt_results.pop("evaluation")

        # Custom metrics and episode media.
        results["custom_metrics"] = step_attempt_results.pop(
            "custom_metrics", {})
        results["episode_media"] = step_attempt_results.pop(
            "episode_media", {})

        # Learner info.
        results["info"] = {LEARNER_INFO: step_attempt_results}

        # Collect rollout worker metrics.
        episodes, self._episodes_to_be_collected = collect_episodes(
            self.workers.local_worker(),
            self.workers.remote_workers(),
            self._episodes_to_be_collected,
            timeout_seconds=self.config[
                "metrics_episode_collection_timeout_s"])
        orig_episodes = list(episodes)
        missing = self.config["metrics_num_episodes_for_smoothing"] - \
            len(episodes)
        if missing > 0:
            episodes = self._episode_history[-missing:] + episodes
            assert len(episodes) <= \
                   self.config["metrics_num_episodes_for_smoothing"]
        self._episode_history.extend(orig_episodes)
        self._episode_history = \
            self._episode_history[
                -self.config["metrics_num_episodes_for_smoothing"]:]
        results["sampler_results"] = summarize_episodes(
            episodes, orig_episodes)
        # TODO: Don't dump sampler results into top-level.
        results.update(results["sampler_results"])

        results["num_healthy_workers"] = len(self.workers.remote_workers())

        # Train-steps- and env/agent-steps this iteration.
        for c in [
                NUM_AGENT_STEPS_SAMPLED, NUM_AGENT_STEPS_TRAINED,
                NUM_ENV_STEPS_SAMPLED, NUM_ENV_STEPS_TRAINED
        ]:
            results[c] = self._counters[c]
        if self._by_agent_steps:
            results[NUM_AGENT_STEPS_SAMPLED + "_this_iter"] = step_ctx.sampled
            results[NUM_AGENT_STEPS_TRAINED + "_this_iter"] = step_ctx.trained
            # TODO: For CQL and other algos, count by trained steps.
            results["timesteps_total"] = self._counters[
                NUM_AGENT_STEPS_SAMPLED]
        else:
            results[NUM_ENV_STEPS_SAMPLED + "_this_iter"] = step_ctx.sampled
            results[NUM_ENV_STEPS_TRAINED + "_this_iter"] = step_ctx.trained
            # TODO: For CQL and other algos, count by trained steps.
            results["timesteps_total"] = self._counters[NUM_ENV_STEPS_SAMPLED]
        # TODO: Backward compatibility.
        results["agent_timesteps_total"] = self._counters[
            NUM_AGENT_STEPS_SAMPLED]

        # Process timer results.
        timers = {}
        for k, timer in self._timers.items():
            timers["{}_time_ms".format(k)] = round(timer.mean * 1000, 3)
            if timer.has_units_processed():
                timers["{}_throughput".format(k)] = round(
                    timer.mean_throughput, 3)
        results["timers"] = timers

        # Process counter results.
        counters = {}
        for k, counter in self._counters.items():
            counters[k] = counter
        results["counters"] = counters
        # TODO: Backward compatibility.
        results["info"].update(counters)

        return results

    def __repr__(self):
        return type(self).__name__

    @Deprecated(new="Trainer.evaluate()", error=True)
    def _evaluate(self) -> dict:
        return self.evaluate()

    @Deprecated(new="Trainer.compute_single_action()", error=False)
    def compute_action(self, *args, **kwargs):
        return self.compute_single_action(*args, **kwargs)

    @Deprecated(new="Trainer.try_recover_from_step_attempt()", error=False)
    def _try_recover(self):
        return self.try_recover_from_step_attempt()

    @staticmethod
    @Deprecated(new="Trainer.validate_config()", error=False)
    def _validate_config(config, trainer_or_none):
        assert trainer_or_none is not None
        return trainer_or_none.validate_config(config)<|MERGE_RESOLUTION|>--- conflicted
+++ resolved
@@ -53,14 +53,9 @@
 from ray.rllib.utils.metrics.learner_info import LEARNER_INFO
 from ray.rllib.utils.pre_checks.multi_agent import check_multi_agent
 from ray.rllib.utils.spaces import space_utils
-<<<<<<< HEAD
-from ray.rllib.utils.typing import AgentID, EnvInfoDict, EnvType, EpisodeID, \
-    PartialTrainerConfigDict, PolicyID, ResultDict, SampleBatchType, \
-=======
 from ray.rllib.utils.typing import AgentID, EnvCreator, EnvInfoDict, EnvType, \
     EpisodeID, PartialTrainerConfigDict, PolicyID, PolicyState, ResultDict, \
->>>>>>> d5bfb7b7
-    TensorStructType, TensorType, TrainerConfigDict
+    SampleBatchType, TensorStructType, TensorType, TrainerConfigDict
 from ray.tune.logger import Logger, UnifiedLogger
 from ray.tune.registry import ENV_CREATOR, register_env, _global_registry
 from ray.tune.resources import Resources
@@ -1687,12 +1682,8 @@
             policy_state: Optional[PolicyState] = None,
             policy_mapping_fn: Optional[Callable[[AgentID, EpisodeID],
                                                  PolicyID]] = None,
-<<<<<<< HEAD
-            policies_to_train: Optional[Union[Set[PolicyID], Callable[
+            policies_to_train: Optional[Union[Container[PolicyID], Callable[
                 [PolicyID, SampleBatchType], bool]]] = None,
-=======
-            policies_to_train: Optional[Container[PolicyID]] = None,
->>>>>>> d5bfb7b7
             evaluation_workers: bool = True,
             workers: Optional[List[Union[RolloutWorker, ActorHandle]]] = None,
     ) -> Policy:
@@ -1702,26 +1693,6 @@
             policy_id: ID of the policy to add.
             policy_cls: The Policy class to use for
                 constructing the new Policy.
-<<<<<<< HEAD
-            observation_space (Optional[gym.spaces.Space]): The observation
-                space of the policy to add.
-            action_space (Optional[gym.spaces.Space]): The action space
-                of the policy to add.
-            config (Optional[PartialTrainerConfigDict]): The config overrides
-                for the policy to add.
-            policy_mapping_fn (Optional[Callable[[AgentID], PolicyID]]): An
-                optional (updated) policy mapping function to use from here on.
-                Note that already ongoing episodes will not change their
-                mapping but will use the old mapping till the end of the
-                episode.
-            policies_to_train: An optional list of policy IDs to be trained
-                or a callable taking PolicyID and SampleBatchType and
-                returning a bool (trainable or not?).
-                If None, will keep the existing setup in place. Policies,
-                whose IDs are not in the list (or for which the callable
-                returns False) will not be updated.
-            evaluation_workers (bool): Whether to add the new policy also
-=======
             observation_space: The observation space of the policy to add.
                 If None, try to infer this space from the environment.
             action_space: The action space of the policy to add.
@@ -1733,11 +1704,13 @@
                 to use from here on. Note that already ongoing episodes will
                 not change their mapping but will use the old mapping till
                 the end of the episode.
-            policies_to_train: An optional list/set of policy IDs to be
-                trained. If None, will keep the existing list in place.
-                Policies, whose IDs are not in the list will not be updated.
+            policies_to_train: An optional list of policy IDs to be trained
+                or a callable taking PolicyID and SampleBatchType and
+                returning a bool (trainable or not?).
+                If None, will keep the existing setup in place. Policies,
+                whose IDs are not in the list (or for which the callable
+                returns False) will not be updated.
             evaluation_workers: Whether to add the new policy also
->>>>>>> d5bfb7b7
                 to the evaluation WorkerSet.
             workers: A list of RolloutWorker/ActorHandles (remote
                 RolloutWorkers) to add this policy to. If defined, will only
@@ -1796,33 +1769,19 @@
         """Removes a new policy from this Trainer.
 
         Args:
-<<<<<<< HEAD
-            policy_id (Optional[PolicyID]): ID of the policy to be removed.
-            policy_mapping_fn (Optional[Callable[[AgentID], PolicyID]]): An
-                optional (updated) policy mapping function to use from here on.
-                Note that already ongoing episodes will not change their
-                mapping but will use the old mapping till the end of the
-                episode.
+            policy_id: ID of the policy to be removed.
+            policy_mapping_fn: An optional (updated) policy mapping function
+                to use from here on. Note that already ongoing episodes will
+                not change their mapping but will use the old mapping till
+                the end of the episode.
             policies_to_train: An optional list of policy IDs to be trained
                 or a callable taking PolicyID and SampleBatchType and
                 returning a bool (trainable or not?).
                 If None, will keep the existing setup in place. Policies,
                 whose IDs are not in the list (or for which the callable
                 returns False) will not be updated.
-            evaluation_workers (bool): Whether to also remove the policy from
-                the evaluation WorkerSet.
-=======
-            policy_id: ID of the policy to be removed.
-            policy_mapping_fn: An optional (updated) policy mapping function
-                to use from here on. Note that already ongoing episodes will
-                not change their mapping but will use the old mapping till
-                the end of the episode.
-            policies_to_train: An optional list of policy IDs to be trained.
-                If None, will keep the existing list in place. Policies,
-                whose IDs are not in the list will not be updated.
             evaluation_workers: Whether to also remove the policy from the
                 evaluation WorkerSet.
->>>>>>> d5bfb7b7
         """
 
         def fn(worker):
