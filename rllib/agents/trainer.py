--- conflicted
+++ resolved
@@ -32,12 +32,8 @@
 from ray.rllib.agents.callbacks import DefaultCallbacks
 from ray.rllib.agents.trainer_config import TrainerConfig
 from ray.rllib.env.env_context import EnvContext
-<<<<<<< HEAD
 from ray.rllib.env.multi_agent_env import MultiAgentEnv
 from ray.rllib.env.utils import _gym_env_creator
-=======
-from ray.rllib.env.utils import gym_env_creator
->>>>>>> dea9b86a
 from ray.rllib.evaluation.episode import Episode
 from ray.rllib.evaluation.metrics import (
     collect_episodes,
@@ -1573,11 +1569,8 @@
                 return env_specifier, env_creator_from_classpath
             # Try gym/PyBullet/Vizdoom.
             else:
-<<<<<<< HEAD
-                return functools.partial(_gym_env_creator, env_descriptor=env_id)
-=======
                 return env_specifier, functools.partial(
-                    gym_env_creator, env_descriptor=env_specifier
+                    _gym_env_creator, env_descriptor=env_specifier
                 )
 
         elif isinstance(env_specifier, type):
@@ -1612,7 +1605,6 @@
             else:
                 return env_id, lambda cfg: env_specifier(cfg)
 
->>>>>>> dea9b86a
         # No env -> Env creator always returns None.
         elif env_specifier is None:
             return None, lambda env_config: None
