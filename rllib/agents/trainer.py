from collections import defaultdict
import concurrent
import copy
from datetime import datetime
import functools
import gym
import logging
import math
import numpy as np
import os
import pickle
import tempfile
import time
from typing import Callable, Dict, List, Optional, Tuple, Type, Union

import ray
from ray.exceptions import RayError
from ray.rllib.agents.callbacks import DefaultCallbacks
from ray.rllib.env.env_context import EnvContext
from ray.rllib.env.multi_agent_env import MultiAgentEnv
from ray.rllib.env.utils import gym_env_creator
from ray.rllib.evaluation.collectors.simple_list_collector import \
    SimpleListCollector
from ray.rllib.evaluation.episode import Episode
from ray.rllib.evaluation.metrics import collect_episodes, collect_metrics, \
    summarize_episodes
from ray.rllib.evaluation.rollout_worker import RolloutWorker
from ray.rllib.evaluation.worker_set import WorkerSet
from ray.rllib.execution.metric_ops import StandardMetricsReporting
from ray.rllib.execution.buffers.multi_agent_replay_buffer import \
    MultiAgentReplayBuffer
from ray.rllib.execution.rollout_ops import ConcatBatches, ParallelRollouts, \
    synchronous_parallel_sample
from ray.rllib.execution.train_ops import TrainOneStep, MultiGPUTrainOneStep, \
    train_one_step, multi_gpu_train_one_step
from ray.rllib.models import MODEL_DEFAULTS
from ray.rllib.policy.policy import Policy, PolicySpec
from ray.rllib.policy.sample_batch import DEFAULT_POLICY_ID, SampleBatch
from ray.rllib.utils import deep_update, FilterManager, merge_dicts
from ray.rllib.utils.annotations import DeveloperAPI, ExperimentalAPI, \
    override, PublicAPI
from ray.rllib.utils.debug import update_global_seed_if_necessary
from ray.rllib.utils.deprecation import Deprecated, deprecation_warning, \
    DEPRECATED_VALUE
from ray.rllib.utils.error import EnvError, ERR_MSG_INVALID_ENV_DESCRIPTOR
from ray.rllib.utils.framework import try_import_tf, try_import_torch
from ray.rllib.utils.from_config import from_config
from ray.rllib.utils.metrics import NUM_ENV_STEPS_SAMPLED, \
    NUM_AGENT_STEPS_SAMPLED, NUM_ENV_STEPS_TRAINED, NUM_AGENT_STEPS_TRAINED
from ray.rllib.utils.metrics.learner_info import LEARNER_INFO
from ray.rllib.utils.multi_agent import check_multi_agent
from ray.rllib.utils.spaces import space_utils
from ray.rllib.utils.typing import AgentID, EnvInfoDict, EnvType, EpisodeID, \
    PartialTrainerConfigDict, PolicyID, ResultDict, TensorStructType, \
    TensorType, TrainerConfigDict
from ray.tune.logger import Logger, UnifiedLogger
from ray.tune.registry import ENV_CREATOR, register_env, _global_registry
from ray.tune.resources import Resources
from ray.tune.result import DEFAULT_RESULTS_DIR
from ray.tune.trainable import Trainable
from ray.tune.trial import ExportFormat
from ray.tune.utils.placement_groups import PlacementGroupFactory
from ray.util import log_once
from ray.util.timer import _Timer

tf1, tf, tfv = try_import_tf()

logger = logging.getLogger(__name__)

# Max number of times to retry a worker failure. We shouldn't try too many
# times in a row since that would indicate a persistent cluster issue.
MAX_WORKER_FAILURE_RETRIES = 3

# yapf: disable
# __sphinx_doc_begin__
COMMON_CONFIG: TrainerConfigDict = {
    # === Settings for Rollout Worker processes ===
    # Number of rollout worker actors to create for parallel sampling. Setting
    # this to 0 will force rollouts to be done in the trainer actor.
    "num_workers": 2,
    # Number of environments to evaluate vector-wise per worker. This enables
    # model inference batching, which can improve performance for inference
    # bottlenecked workloads.
    "num_envs_per_worker": 1,
    # When `num_workers` > 0, the driver (local_worker; worker-idx=0) does not
    # need an environment. This is because it doesn't have to sample (done by
    # remote_workers; worker_indices > 0) nor evaluate (done by evaluation
    # workers; see below).
    "create_env_on_driver": False,
    # Divide episodes into fragments of this many steps each during rollouts.
    # Sample batches of this size are collected from rollout workers and
    # combined into a larger batch of `train_batch_size` for learning.
    #
    # For example, given rollout_fragment_length=100 and train_batch_size=1000:
    #   1. RLlib collects 10 fragments of 100 steps each from rollout workers.
    #   2. These fragments are concatenated and we perform an epoch of SGD.
    #
    # When using multiple envs per worker, the fragment size is multiplied by
    # `num_envs_per_worker`. This is since we are collecting steps from
    # multiple envs in parallel. For example, if num_envs_per_worker=5, then
    # rollout workers will return experiences in chunks of 5*100 = 500 steps.
    #
    # The dataflow here can vary per algorithm. For example, PPO further
    # divides the train batch into minibatches for multi-epoch SGD.
    "rollout_fragment_length": 200,
    # How to build per-Sampler (RolloutWorker) batches, which are then
    # usually concat'd to form the train batch. Note that "steps" below can
    # mean different things (either env- or agent-steps) and depends on the
    # `count_steps_by` (multiagent) setting below.
    # truncate_episodes: Each produced batch (when calling
    #   RolloutWorker.sample()) will contain exactly `rollout_fragment_length`
    #   steps. This mode guarantees evenly sized batches, but increases
    #   variance as the future return must now be estimated at truncation
    #   boundaries.
    # complete_episodes: Each unroll happens exactly over one episode, from
    #   beginning to end. Data collection will not stop unless the episode
    #   terminates or a configured horizon (hard or soft) is hit.
    "batch_mode": "truncate_episodes",

    # === Settings for the Trainer process ===
    # Discount factor of the MDP.
    "gamma": 0.99,
    # The default learning rate.
    "lr": 0.0001,
    # Training batch size, if applicable. Should be >= rollout_fragment_length.
    # Samples batches will be concatenated together to a batch of this size,
    # which is then passed to SGD.
    "train_batch_size": 200,
    # Arguments to pass to the policy model. See models/catalog.py for a full
    # list of the available model options.
    "model": MODEL_DEFAULTS,
    # Arguments to pass to the policy optimizer. These vary by optimizer.
    "optimizer": {},

    # === Environment Settings ===
    # Number of steps after which the episode is forced to terminate. Defaults
    # to `env.spec.max_episode_steps` (if present) for Gym envs.
    "horizon": None,
    # Calculate rewards but don't reset the environment when the horizon is
    # hit. This allows value estimation and RNN state to span across logical
    # episodes denoted by horizon. This only has an effect if horizon != inf.
    "soft_horizon": False,
    # Don't set 'done' at the end of the episode.
    # In combination with `soft_horizon`, this works as follows:
    # - no_done_at_end=False soft_horizon=False:
    #   Reset env and add `done=True` at end of each episode.
    # - no_done_at_end=True soft_horizon=False:
    #   Reset env, but do NOT add `done=True` at end of the episode.
    # - no_done_at_end=False soft_horizon=True:
    #   Do NOT reset env at horizon, but add `done=True` at the horizon
    #   (pretending the episode has terminated).
    # - no_done_at_end=True soft_horizon=True:
    #   Do NOT reset env at horizon and do NOT add `done=True` at the horizon.
    "no_done_at_end": False,
    # The environment specifier:
    # This can either be a tune-registered env, via
    # `tune.register_env([name], lambda env_ctx: [env object])`,
    # or a string specifier of an RLlib supported type. In the latter case,
    # RLlib will try to interpret the specifier as either an openAI gym env,
    # a PyBullet env, a ViZDoomGym env, or a fully qualified classpath to an
    # Env class, e.g. "ray.rllib.examples.env.random_env.RandomEnv".
    "env": None,
    # The observation- and action spaces for the Policies of this Trainer.
    # Use None for automatically inferring these from the given env.
    "observation_space": None,
    "action_space": None,
    # Arguments dict passed to the env creator as an EnvContext object (which
    # is a dict plus the properties: num_workers, worker_index, vector_index,
    # and remote).
    "env_config": {},
    # If using num_envs_per_worker > 1, whether to create those new envs in
    # remote processes instead of in the same worker. This adds overheads, but
    # can make sense if your envs can take much time to step / reset
    # (e.g., for StarCraft). Use this cautiously; overheads are significant.
    "remote_worker_envs": False,
    # Timeout that remote workers are waiting when polling environments.
    # 0 (continue when at least one env is ready) is a reasonable default,
    # but optimal value could be obtained by measuring your environment
    # step / reset and model inference perf.
    "remote_env_batch_wait_ms": 0,
    # A callable taking the last train results, the base env and the env
    # context as args and returning a new task to set the env to.
    # The env must be a `TaskSettableEnv` sub-class for this to work.
    # See `examples/curriculum_learning.py` for an example.
    "env_task_fn": None,
    # If True, try to render the environment on the local worker or on worker
    # 1 (if num_workers > 0). For vectorized envs, this usually means that only
    # the first sub-environment will be rendered.
    # In order for this to work, your env will have to implement the
    # `render()` method which either:
    # a) handles window generation and rendering itself (returning True) or
    # b) returns a numpy uint8 image of shape [height x width x 3 (RGB)].
    "render_env": False,
    # If True, stores videos in this relative directory inside the default
    # output dir (~/ray_results/...). Alternatively, you can specify an
    # absolute path (str), in which the env recordings should be
    # stored instead.
    # Set to False for not recording anything.
    # Note: This setting replaces the deprecated `monitor` key.
    "record_env": False,
    # Whether to clip rewards during Policy's postprocessing.
    # None (default): Clip for Atari only (r=sign(r)).
    # True: r=sign(r): Fixed rewards -1.0, 1.0, or 0.0.
    # False: Never clip.
    # [float value]: Clip at -value and + value.
    # Tuple[value1, value2]: Clip at value1 and value2.
    "clip_rewards": None,
    # If True, RLlib will learn entirely inside a normalized action space
    # (0.0 centered with small stddev; only affecting Box components).
    # We will unsquash actions (and clip, just in case) to the bounds of
    # the env's action space before sending actions back to the env.
    "normalize_actions": True,
    # If True, RLlib will clip actions according to the env's bounds
    # before sending them back to the env.
    # TODO: (sven) This option should be obsoleted and always be False.
    "clip_actions": False,
    # Whether to use "rllib" or "deepmind" preprocessors by default
    # Set to None for using no preprocessor. In this case, the model will have
    # to handle possibly complex observations from the environment.
    "preprocessor_pref": "deepmind",

    # === Debug Settings ===
    # Set the ray.rllib.* log level for the agent process and its workers.
    # Should be one of DEBUG, INFO, WARN, or ERROR. The DEBUG level will also
    # periodically print out summaries of relevant internal dataflow (this is
    # also printed out once at startup at the INFO level). When using the
    # `rllib train` command, you can also use the `-v` and `-vv` flags as
    # shorthand for INFO and DEBUG.
    "log_level": "WARN",
    # Callbacks that will be run during various phases of training. See the
    # `DefaultCallbacks` class and `examples/custom_metrics_and_callbacks.py`
    # for more usage information.
    "callbacks": DefaultCallbacks,
    # Whether to attempt to continue training if a worker crashes. The number
    # of currently healthy workers is reported as the "num_healthy_workers"
    # metric.
    "ignore_worker_failures": False,
    # Log system resource metrics to results. This requires `psutil` to be
    # installed for sys stats, and `gputil` for GPU metrics.
    "log_sys_usage": True,
    # Use fake (infinite speed) sampler. For testing only.
    "fake_sampler": False,

    # === Deep Learning Framework Settings ===
    # tf: TensorFlow (static-graph)
    # tf2: TensorFlow 2.x (eager or traced, if eager_tracing=True)
    # tfe: TensorFlow eager (or traced, if eager_tracing=True)
    # torch: PyTorch
    "framework": "tf",
    # Enable tracing in eager mode. This greatly improves performance
    # (speedup ~2x), but makes it slightly harder to debug since Python
    # code won't be evaluated after the initial eager pass.
    # Only possible if framework=[tf2|tfe].
    "eager_tracing": False,
    # Maximum number of tf.function re-traces before a runtime error is raised.
    # This is to prevent unnoticed retraces of methods inside the
    # `..._eager_traced` Policy, which could slow down execution by a
    # factor of 4, without the user noticing what the root cause for this
    # slowdown could be.
    # Only necessary for framework=[tf2|tfe].
    # Set to None to ignore the re-trace count and never throw an error.
    "eager_max_retraces": 20,

    # === Exploration Settings ===
    # Default exploration behavior, iff `explore`=None is passed into
    # compute_action(s).
    # Set to False for no exploration behavior (e.g., for evaluation).
    "explore": True,
    # Provide a dict specifying the Exploration object's config.
    "exploration_config": {
        # The Exploration class to use. In the simplest case, this is the name
        # (str) of any class present in the `rllib.utils.exploration` package.
        # You can also provide the python class directly or the full location
        # of your class (e.g. "ray.rllib.utils.exploration.epsilon_greedy.
        # EpsilonGreedy").
        "type": "StochasticSampling",
        # Add constructor kwargs here (if any).
    },
    # === Evaluation Settings ===
    # Evaluate with every `evaluation_interval` training iterations.
    # The evaluation stats will be reported under the "evaluation" metric key.
    # Note that for Ape-X metrics are already only reported for the lowest
    # epsilon workers (least random workers).
    # Set to None (or 0) for no evaluation.
    "evaluation_interval": None,
    # Duration for which to run evaluation each `evaluation_interval`.
    # The unit for the duration can be set via `evaluation_duration_unit` to
    # either "episodes" (default) or "timesteps".
    # If using multiple evaluation workers (evaluation_num_workers > 1),
    # the load to run will be split amongst these.
    # If the value is "auto":
    # - For `evaluation_parallel_to_training=True`: Will run as many
    #   episodes/timesteps that fit into the (parallel) training step.
    # - For `evaluation_parallel_to_training=False`: Error.
    "evaluation_duration": 10,
    # The unit, with which to count the evaluation duration. Either "episodes"
    # (default) or "timesteps".
    "evaluation_duration_unit": "episodes",
    # Whether to run evaluation in parallel to a Trainer.train() call
    # using threading. Default=False.
    # E.g. evaluation_interval=2 -> For every other training iteration,
    # the Trainer.train() and Trainer.evaluate() calls run in parallel.
    # Note: This is experimental. Possible pitfalls could be race conditions
    # for weight synching at the beginning of the evaluation loop.
    "evaluation_parallel_to_training": False,
    # Internal flag that is set to True for evaluation workers.
    "in_evaluation": False,
    # Typical usage is to pass extra args to evaluation env creator
    # and to disable exploration by computing deterministic actions.
    # IMPORTANT NOTE: Policy gradient algorithms are able to find the optimal
    # policy, even if this is a stochastic one. Setting "explore=False" here
    # will result in the evaluation workers not using this optimal policy!
    "evaluation_config": {
        # Example: overriding env_config, exploration, etc:
        # "env_config": {...},
        # "explore": False
    },
    # Number of parallel workers to use for evaluation. Note that this is set
    # to zero by default, which means evaluation will be run in the trainer
    # process (only if evaluation_interval is not None). If you increase this,
    # it will increase the Ray resource usage of the trainer since evaluation
    # workers are created separately from rollout workers (used to sample data
    # for training).
    "evaluation_num_workers": 0,
    # Customize the evaluation method. This must be a function of signature
    # (trainer: Trainer, eval_workers: WorkerSet) -> metrics: dict. See the
    # Trainer.evaluate() method to see the default implementation.
    # The Trainer guarantees all eval workers have the latest policy state
    # before this function is called.
    "custom_eval_function": None,
    # Make sure the latest available evaluation results are always attached to
    # a step result dict.
    # This may be useful if Tune or some other meta controller needs access
    # to evaluation metrics all the time.
    "always_attach_evaluation_results": False,

    # === Advanced Rollout Settings ===
    # Use a background thread for sampling (slightly off-policy, usually not
    # advisable to turn on unless your env specifically requires it).
    "sample_async": False,

    # The SampleCollector class to be used to collect and retrieve
    # environment-, model-, and sampler data. Override the SampleCollector base
    # class to implement your own collection/buffering/retrieval logic.
    "sample_collector": SimpleListCollector,

    # Element-wise observation filter, either "NoFilter" or "MeanStdFilter".
    "observation_filter": "NoFilter",
    # Whether to synchronize the statistics of remote filters.
    "synchronize_filters": True,
    # Configures TF for single-process operation by default.
    "tf_session_args": {
        # note: overridden by `local_tf_session_args`
        "intra_op_parallelism_threads": 2,
        "inter_op_parallelism_threads": 2,
        "gpu_options": {
            "allow_growth": True,
        },
        "log_device_placement": False,
        "device_count": {
            "CPU": 1
        },
        # Required by multi-GPU (num_gpus > 1).
        "allow_soft_placement": True,
    },
    # Override the following tf session args on the local worker
    "local_tf_session_args": {
        # Allow a higher level of parallelism by default, but not unlimited
        # since that can cause crashes with many concurrent drivers.
        "intra_op_parallelism_threads": 8,
        "inter_op_parallelism_threads": 8,
    },
    # Whether to LZ4 compress individual observations.
    "compress_observations": False,
    # Wait for metric batches for at most this many seconds. Those that
    # have not returned in time will be collected in the next train iteration.
    "metrics_episode_collection_timeout_s": 180,
    # Smooth metrics over this many episodes.
    "metrics_num_episodes_for_smoothing": 100,
    # Minimum time interval to run one `train()` call for:
    # If - after one `step_attempt()`, this time limit has not been reached,
    # will perform n more `step_attempt()` calls until this minimum time has
    # been consumed. Set to None or 0 for no minimum time.
    "min_time_s_per_reporting": None,
    # Minimum train/sample timesteps to optimize for per `train()` call.
    # This value does not affect learning, only the length of train iterations.
    # If - after one `step_attempt()`, the timestep counts (sampling or
    # training) have not been reached, will perform n more `step_attempt()`
    # calls until the minimum timesteps have been executed.
    # Set to None or 0 for no minimum timesteps.
    "min_train_timesteps_per_reporting": None,
    "min_sample_timesteps_per_reporting": None,

    # This argument, in conjunction with worker_index, sets the random seed of
    # each worker, so that identically configured trials will have identical
    # results. This makes experiments reproducible.
    "seed": None,
    # Any extra python env vars to set in the trainer process, e.g.,
    # {"OMP_NUM_THREADS": "16"}
    "extra_python_environs_for_driver": {},
    # The extra python environments need to set for worker processes.
    "extra_python_environs_for_worker": {},

    # === Resource Settings ===
    # Number of GPUs to allocate to the trainer process. Note that not all
    # algorithms can take advantage of trainer GPUs. Support for multi-GPU
    # is currently only available for tf-[PPO/IMPALA/DQN/PG].
    # This can be fractional (e.g., 0.3 GPUs).
    "num_gpus": 0,
    # Set to True for debugging (multi-)?GPU funcitonality on a CPU machine.
    # GPU towers will be simulated by graphs located on CPUs in this case.
    # Use `num_gpus` to test for different numbers of fake GPUs.
    "_fake_gpus": False,
    # Number of CPUs to allocate per worker.
    "num_cpus_per_worker": 1,
    # Number of GPUs to allocate per worker. This can be fractional. This is
    # usually needed only if your env itself requires a GPU (i.e., it is a
    # GPU-intensive video game), or model inference is unusually expensive.
    "num_gpus_per_worker": 0,
    # Any custom Ray resources to allocate per worker.
    "custom_resources_per_worker": {},
    # Number of CPUs to allocate for the trainer. Note: this only takes effect
    # when running in Tune. Otherwise, the trainer runs in the main program.
    "num_cpus_for_driver": 1,
    # The strategy for the placement group factory returned by
    # `Trainer.default_resource_request()`. A PlacementGroup defines, which
    # devices (resources) should always be co-located on the same node.
    # For example, a Trainer with 2 rollout workers, running with
    # num_gpus=1 will request a placement group with the bundles:
    # [{"gpu": 1, "cpu": 1}, {"cpu": 1}, {"cpu": 1}], where the first bundle is
    # for the driver and the other 2 bundles are for the two workers.
    # These bundles can now be "placed" on the same or different
    # nodes depending on the value of `placement_strategy`:
    # "PACK": Packs bundles into as few nodes as possible.
    # "SPREAD": Places bundles across distinct nodes as even as possible.
    # "STRICT_PACK": Packs bundles into one node. The group is not allowed
    #   to span multiple nodes.
    # "STRICT_SPREAD": Packs bundles across distinct nodes.
    "placement_strategy": "PACK",

    # === Offline Datasets ===
    # Specify how to generate experiences:
    #  - "sampler": Generate experiences via online (env) simulation (default).
    #  - A local directory or file glob expression (e.g., "/tmp/*.json").
    #  - A list of individual file paths/URIs (e.g., ["/tmp/1.json",
    #    "s3://bucket/2.json"]).
    #  - A dict with string keys and sampling probabilities as values (e.g.,
    #    {"sampler": 0.4, "/tmp/*.json": 0.4, "s3://bucket/expert.json": 0.2}).
    #  - A callable that takes an `IOContext` object as only arg and returns a
    #    ray.rllib.offline.InputReader.
    #  - A string key that indexes a callable with tune.registry.register_input
    "input": "sampler",
    # Arguments accessible from the IOContext for configuring custom input
    "input_config": {},
    # True, if the actions in a given offline "input" are already normalized
    # (between -1.0 and 1.0). This is usually the case when the offline
    # file has been generated by another RLlib algorithm (e.g. PPO or SAC),
    # while "normalize_actions" was set to True.
    "actions_in_input_normalized": False,
    # Specify how to evaluate the current policy. This only has an effect when
    # reading offline experiences ("input" is not "sampler").
    # Available options:
    #  - "wis": the weighted step-wise importance sampling estimator.
    #  - "is": the step-wise importance sampling estimator.
    #  - "simulation": run the environment in the background, but use
    #    this data for evaluation only and not for learning.
    "input_evaluation": ["is", "wis"],
    # Whether to run postprocess_trajectory() on the trajectory fragments from
    # offline inputs. Note that postprocessing will be done using the *current*
    # policy, not the *behavior* policy, which is typically undesirable for
    # on-policy algorithms.
    "postprocess_inputs": False,
    # If positive, input batches will be shuffled via a sliding window buffer
    # of this number of batches. Use this if the input data is not in random
    # enough order. Input is delayed until the shuffle buffer is filled.
    "shuffle_buffer_size": 0,
    # Specify where experiences should be saved:
    #  - None: don't save any experiences
    #  - "logdir" to save to the agent log dir
    #  - a path/URI to save to a custom output directory (e.g., "s3://bucket/")
    #  - a function that returns a rllib.offline.OutputWriter
    "output": None,
    # What sample batch columns to LZ4 compress in the output data.
    "output_compress_columns": ["obs", "new_obs"],
    # Max output file size before rolling over to a new file.
    "output_max_file_size": 64 * 1024 * 1024,

    # === Settings for Multi-Agent Environments ===
    "multiagent": {
        # Map of type MultiAgentPolicyConfigDict from policy ids to tuples
        # of (policy_cls, obs_space, act_space, config). This defines the
        # observation and action spaces of the policies and any extra config.
        "policies": {},
        # Keep this many policies in the "policy_map" (before writing
        # least-recently used ones to disk/S3).
        "policy_map_capacity": 100,
        # Where to store overflowing (least-recently used) policies?
        # Could be a directory (str) or an S3 location. None for using
        # the default output dir.
        "policy_map_cache": None,
        # Function mapping agent ids to policy ids.
        "policy_mapping_fn": None,
        # Optional list of policies to train, or None for all policies.
        "policies_to_train": None,
        # Optional function that can be used to enhance the local agent
        # observations to include more state.
        # See rllib/evaluation/observation_function.py for more info.
        "observation_fn": None,
        # When replay_mode=lockstep, RLlib will replay all the agent
        # transitions at a particular timestep together in a batch. This allows
        # the policy to implement differentiable shared computations between
        # agents it controls at that timestep. When replay_mode=independent,
        # transitions are replayed independently per policy.
        "replay_mode": "independent",
        # Which metric to use as the "batch size" when building a
        # MultiAgentBatch. The two supported values are:
        # env_steps: Count each time the env is "stepped" (no matter how many
        #   multi-agent actions are passed/how many multi-agent observations
        #   have been returned in the previous step).
        # agent_steps: Count each individual agent step as one step.
        "count_steps_by": "env_steps",
    },

    # === Logger ===
    # Define logger-specific configuration to be used inside Logger
    # Default value None allows overwriting with nested dicts
    "logger_config": None,

    # === API deprecations/simplifications/changes ===
    # Experimental flag.
    # If True, TFPolicy will handle more than one loss/optimizer.
    # Set this to True, if you would like to return more than
    # one loss term from your `loss_fn` and an equal number of optimizers
    # from your `optimizer_fn`.
    # In the future, the default for this will be True.
    "_tf_policy_handles_more_than_one_loss": False,
    # Experimental flag.
    # If True, no (observation) preprocessor will be created and
    # observations will arrive in model as they are returned by the env.
    # In the future, the default for this will be True.
    "_disable_preprocessor_api": False,
    # Experimental flag.
    # If True, RLlib will no longer flatten the policy-computed actions into
    # a single tensor (for storage in SampleCollectors/output files/etc..),
    # but leave (possibly nested) actions as-is. Disabling flattening affects:
    # - SampleCollectors: Have to store possibly nested action structs.
    # - Models that have the previous action(s) as part of their input.
    # - Algorithms reading from offline files (incl. action information).
    "_disable_action_flattening": False,
    # Experimental flag.
    # If True, the execution plan API will not be used. Instead,
    # a Trainer's `training_iteration` method will be called as-is each
    # training iteration.
    "_disable_execution_plan_api": False,

    # === Deprecated keys ===
    # Uses the sync samples optimizer instead of the multi-gpu one. This is
    # usually slower, but you might want to try it if you run into issues with
    # the default optimizer.
    # This will be set automatically from now on.
    "simple_optimizer": DEPRECATED_VALUE,
    # Whether to write episode stats and videos to the agent log dir. This is
    # typically located in ~/ray_results.
    "monitor": DEPRECATED_VALUE,
    # Replaced by `evaluation_duration=10` and
    # `evaluation_duration_unit=episodes`.
    "evaluation_num_episodes": DEPRECATED_VALUE,
    # Use `metrics_num_episodes_for_smoothing` instead.
    "metrics_smoothing_episodes": DEPRECATED_VALUE,
    # Use `min_[env|train]_timesteps_per_reporting` instead.
    "timesteps_per_iteration": 0,
    # Use `min_time_s_per_reporting` instead.
    "min_iter_time_s": DEPRECATED_VALUE,
    # Use `metrics_episode_collection_timeout_s` instead.
    "collect_metrics_timeout": DEPRECATED_VALUE,
}
# __sphinx_doc_end__
# yapf: enable


@DeveloperAPI
def with_common_config(
        extra_config: PartialTrainerConfigDict) -> TrainerConfigDict:
    """Returns the given config dict merged with common agent confs.

    Args:
        extra_config (PartialTrainerConfigDict): A user defined partial config
            which will get merged with COMMON_CONFIG and returned.

    Returns:
        TrainerConfigDict: The merged config dict resulting of COMMON_CONFIG
            plus `extra_config`.
    """
    return Trainer.merge_trainer_configs(
        COMMON_CONFIG, extra_config, _allow_unknown_configs=True)


@PublicAPI
class Trainer(Trainable):
    """An RLlib algorithm responsible for optimizing one or more Policies.

    Trainers contain a WorkerSet under `self.workers`. A WorkerSet is
    normally composed of a single local worker
    (self.workers.local_worker()), used to compute and apply learning updates,
    and optionally one or more remote workers (self.workers.remote_workers()),
    used to generate environment samples in parallel.

    Each worker (remotes or local) contains a PolicyMap, which itself
    may contain either one policy for single-agent training or one or more
    policies for multi-agent training. Policies are synchronized
    automatically from time to time using ray.remote calls. The exact
    synchronization logic depends on the specific algorithm (Trainer) used,
    but this usually happens from local worker to all remote workers and
    after each training update.

    You can write your own Trainer classes by sub-classing from `Trainer`
    or any of its built-in sub-classes.
    This allows you to override the `execution_plan` method to implement
    your own algorithm logic. You can find the different built-in
    algorithms' execution plans in their respective main py files,
    e.g. rllib.agents.dqn.dqn.py or rllib.agents.impala.impala.py.

    The most important API methods a Trainer exposes are `train()`,
    `evaluate()`, `save()` and `restore()`. Trainer objects retain internal
    model state between calls to train(), so you should create a new
    Trainer instance for each training session.
    """

    # Whether to allow unknown top-level config keys.
    _allow_unknown_configs = False

    # List of top-level keys with value=dict, for which new sub-keys are
    # allowed to be added to the value dict.
    _allow_unknown_subkeys = [
        "tf_session_args", "local_tf_session_args", "env_config", "model",
        "optimizer", "multiagent", "custom_resources_per_worker",
        "evaluation_config", "exploration_config",
        "extra_python_environs_for_driver", "extra_python_environs_for_worker",
        "input_config"
    ]

    # List of top level keys with value=dict, for which we always override the
    # entire value (dict), iff the "type" key in that value dict changes.
    _override_all_subkeys_if_type_changes = ["exploration_config"]

    # TODO: Deprecate. Instead, override `Trainer.get_default_config()`.
    _default_config = COMMON_CONFIG

    @PublicAPI
    def __init__(self,
                 config: Optional[PartialTrainerConfigDict] = None,
                 env: Optional[Union[str, EnvType]] = None,
                 logger_creator: Optional[Callable[[], Logger]] = None,
                 remote_checkpoint_dir: Optional[str] = None,
                 sync_function_tpl: Optional[str] = None):
        """Initializes a Trainer instance.

        Args:
            config: Algorithm-specific configuration dict.
            env: Name of the environment to use (e.g. a gym-registered str),
                a full class path (e.g.
                "ray.rllib.examples.env.random_env.RandomEnv"), or an Env
                class directly. Note that this arg can also be specified via
                the "env" key in `config`.
            logger_creator: Callable that creates a ray.tune.Logger
                object. If unspecified, a default logger is created.
        """

        # User provided (partial) config (this may be w/o the default
        # Trainer's `COMMON_CONFIG` (see above)). Will get merged with
        # COMMON_CONFIG in self.setup().
        config = config or {}

        # Trainers allow env ids to be passed directly to the constructor.
        self._env_id = self._register_if_needed(
            env or config.get("env"), config)
        # The env creator callable, taking an EnvContext (config dict)
        # as arg and returning an RLlib supported Env type (e.g. a gym.Env).
        self.env_creator: Callable[[EnvContext], EnvType] = None

        # Placeholder for a local replay buffer instance.
        self.local_replay_buffer = None

        # Create a default logger creator if no logger_creator is specified
        if logger_creator is None:
            # Default logdir prefix containing the agent's name and the
            # env id.
            timestr = datetime.today().strftime("%Y-%m-%d_%H-%M-%S")
            logdir_prefix = "{}_{}_{}".format(str(self), self._env_id, timestr)
            if not os.path.exists(DEFAULT_RESULTS_DIR):
                os.makedirs(DEFAULT_RESULTS_DIR)
            logdir = tempfile.mkdtemp(
                prefix=logdir_prefix, dir=DEFAULT_RESULTS_DIR)

            # Allow users to more precisely configure the created logger
            # via "logger_config.type".
            if config.get(
                    "logger_config") and "type" in config["logger_config"]:

                def default_logger_creator(config):
                    """Creates a custom logger with the default prefix."""
                    cfg = config["logger_config"].copy()
                    cls = cfg.pop("type")
                    # Provide default for logdir, in case the user does
                    # not specify this in the "logger_config" dict.
                    logdir_ = cfg.pop("logdir", logdir)
                    return from_config(cls=cls, _args=[cfg], logdir=logdir_)

            # If no `type` given, use tune's UnifiedLogger as last resort.
            else:

                def default_logger_creator(config):
                    """Creates a Unified logger with the default prefix."""
                    return UnifiedLogger(config, logdir, loggers=None)

            logger_creator = default_logger_creator

        # Metrics-related properties.
        self._timers = defaultdict(_Timer)
        self._counters = defaultdict(int)
        self._episode_history = []
        self._episodes_to_be_collected = []

        # Evaluation WorkerSet and metrics last returned by `self.evaluate()`.
        self.evaluation_workers = None
        self.evaluation_metrics = {}

        super().__init__(config, logger_creator, remote_checkpoint_dir,
                         sync_function_tpl)

    @ExperimentalAPI
    @classmethod
    def get_default_config(cls) -> TrainerConfigDict:
        return cls._default_config or COMMON_CONFIG

    @override(Trainable)
    def setup(self, config: PartialTrainerConfigDict):

        # Setup our config: Merge the user-supplied config (which could
        # be a partial config dict with the class' default).
        self.config = self.merge_trainer_configs(
            self.get_default_config(), config, self._allow_unknown_configs)

        # Validate the framework settings in config.
        self.validate_framework(self.config)

        # Setup the "env creator" callable.
        env = self._env_id
        if env:
            self.config["env"] = env

            # An already registered env.
            if _global_registry.contains(ENV_CREATOR, env):
                self.env_creator = _global_registry.get(ENV_CREATOR, env)

            # A class path specifier.
            elif "." in env:

                def env_creator_from_classpath(env_context):
                    try:
                        env_obj = from_config(env, env_context)
                    except ValueError:
                        raise EnvError(
                            ERR_MSG_INVALID_ENV_DESCRIPTOR.format(env))
                    return env_obj

                self.env_creator = env_creator_from_classpath
            # Try gym/PyBullet/Vizdoom.
            else:
                self.env_creator = functools.partial(
                    gym_env_creator, env_descriptor=env)
        # No env -> Env creator always returns None.
        else:
            self.env_creator = lambda env_config: None

        # Set Trainer's seed after we have - if necessary - enabled
        # tf eager-execution.
        update_global_seed_if_necessary(
            config.get("framework"), config.get("seed"))

        self.validate_config(self.config)
        if not callable(self.config["callbacks"]):
            raise ValueError(
                "`callbacks` must be a callable method that "
                "returns a subclass of DefaultCallbacks, got {}".format(
                    self.config["callbacks"]))
        self.callbacks = self.config["callbacks"]()
        log_level = self.config.get("log_level")
        if log_level in ["WARN", "ERROR"]:
            logger.info("Current log_level is {}. For more information, "
                        "set 'log_level': 'INFO' / 'DEBUG' or use the -v and "
                        "-vv flags.".format(log_level))
        if self.config.get("log_level"):
            logging.getLogger("ray.rllib").setLevel(self.config["log_level"])

        # Create local replay buffer if necessary.
        self.local_replay_buffer = (
            self._create_local_replay_buffer_if_necessary(self.config))

        # Deprecated way of implementing Trainer sub-classes (or "templates"
        # via the soon-to-be deprecated `build_trainer` utility function).
        # Instead, sub-classes should override the Trainable's `setup()`
        # method and call super().setup() from within that override at some
        # point.
        self.workers = None
        self.train_exec_impl = None

        # Old design: Override `Trainer._init` (or use `build_trainer()`, which
        # will do this for you).
        try:
            self._init(self.config, self.env_creator)
        # New design: Override `Trainable.setup()` (as indented by Trainable)
        # and do or don't call super().setup() from within your override.
        # By default, `super().setup()` will create both worker sets:
        # "rollout workers" for collecting samples for training and - if
        # applicable - "evaluation workers" for evaluation runs in between or
        # parallel to training.
        # TODO: Deprecate `_init()` and remove this try/except block.
        except NotImplementedError:
            # Only if user did not override `_init()`:
            # - Create rollout workers here automatically.
            # - Run the execution plan to create the local iterator to `next()`
            #   in each training iteration.
            # This matches the behavior of using `build_trainer()`, which
            # should no longer be used.
            self.workers = self._make_workers(
                env_creator=self.env_creator,
                validate_env=self.validate_env,
                policy_class=self.get_default_policy_class(self.config),
                config=self.config,
                num_workers=self.config["num_workers"])

            # Function defining one single training iteration's behavior.
            if self.config["_disable_execution_plan_api"]:
                # Ensure remote workers are initially in sync with the
                # local worker.
                self.workers.sync_weights()
            # LocalIterator-creating "execution plan".
            # Only call this once here to create `self.train_exec_impl`,
            # which is a ray.util.iter.LocalIterator that will be `next`'d
            # on each training iteration.
            else:
                self.train_exec_impl = self.execution_plan(
                    self.workers, self.config,
                    **self._kwargs_for_execution_plan())

        # Evaluation WorkerSet setup.
        # User would like to setup a separate evaluation worker set.

        # Update with evaluation settings:
        user_eval_config = copy.deepcopy(self.config["evaluation_config"])

        # Assert that user has not unset "in_evaluation".
        assert "in_evaluation" not in user_eval_config or \
               user_eval_config["in_evaluation"] is True

        # Merge user-provided eval config with the base config. This makes sure
        # the eval config is always complete, no matter whether we have eval
        # workers or perform evaluation on the (non-eval) local worker.
        eval_config = merge_dicts(self.config, user_eval_config)
        self.config["evaluation_config"] = eval_config

        if self.config.get("evaluation_num_workers", 0) > 0 or \
                self.config.get("evaluation_interval"):
            logger.debug(f"Using evaluation_config: {user_eval_config}.")

            # Validate evaluation config.
            self.validate_config(eval_config)

            # Set the `in_evaluation` flag.
            eval_config["in_evaluation"] = True

            # Evaluation duration unit: episodes.
            # Switch on `complete_episode` rollouts. Also, make sure
            # rollout fragments are short so we never have more than one
            # episode in one rollout.
            if eval_config["evaluation_duration_unit"] == "episodes":
                eval_config.update({
                    "batch_mode": "complete_episodes",
                    "rollout_fragment_length": 1,
                })
            # Evaluation duration unit: timesteps.
            # - Set `batch_mode=truncate_episodes` so we don't perform rollouts
            #   strictly along episode borders.
            # Set `rollout_fragment_length` such that desired steps are divided
            # equally amongst workers or - in "auto" duration mode - set it
            # to a reasonably small number (10), such that a single `sample()`
            # call doesn't take too much time so we can stop evaluation as soon
            # as possible after the train step is completed.
            else:
                eval_config.update({
                    "batch_mode": "truncate_episodes",
                    "rollout_fragment_length": 10
                    if self.config["evaluation_duration"] == "auto" else int(
                        math.ceil(
                            self.config["evaluation_duration"] /
                            (self.config["evaluation_num_workers"] or 1))),
                })

            self.config["evaluation_config"] = eval_config

            # Create a separate evaluation worker set for evaluation.
            # If evaluation_num_workers=0, use the evaluation set's local
            # worker for evaluation, otherwise, use its remote workers
            # (parallelized evaluation).
            self.evaluation_workers = self._make_workers(
                env_creator=self.env_creator,
                validate_env=None,
                policy_class=self.get_default_policy_class(self.config),
                config=eval_config,
                num_workers=self.config["evaluation_num_workers"],
                # Don't even create a local worker if num_workers > 0.
                local_worker=False,
            )

    # TODO: Deprecated: In your sub-classes of Trainer, override `setup()`
    #  directly and call super().setup() from within it if you would like the
    #  default setup behavior plus some own setup logic.
    #  If you don't need the env/workers/config/etc.. setup for you by super,
    #  simply do not call super().setup() from your overridden method.
    def _init(self, config: TrainerConfigDict,
              env_creator: Callable[[EnvContext], EnvType]) -> None:
        raise NotImplementedError

    @ExperimentalAPI
    def get_default_policy_class(self, config: TrainerConfigDict) -> \
            Type[Policy]:
        """Returns a default Policy class to use, given a config.

        This class will be used inside RolloutWorkers' PolicyMaps in case
        the policy class is not provided by the user in any single- or
        multi-agent PolicySpec.

        This method is experimental and currently only used, iff the Trainer
        class was not created using the `build_trainer` utility and if
        the Trainer sub-class does not override `_init()` and create it's
        own WorkerSet in `_init()`.
        """
        return getattr(self, "_policy_class", None)

    @override(Trainable)
    def step(self) -> ResultDict:
        """Implements the main `Trainer.train()` logic.

        Takes n attempts to perform a single training step. Thereby
        catches RayErrors resulting from worker failures. After n attempts,
        fails gracefully.

        Override this method in your Trainer sub-classes if you would like to
        handle worker failures yourself. Otherwise, override
        `self.step_attempt()` to keep the n attempts (catch worker failures).

        Returns:
            The results dict with stats/infos on sampling, training,
            and - if required - evaluation.
        """
        step_attempt_results = None

        with self._step_context() as step_ctx:
            while not step_ctx.should_stop(step_attempt_results):
                # Try to train one step.
                try:
                    step_attempt_results = self.step_attempt()
                # @ray.remote RolloutWorker failure.
                except RayError as e:
                    # Try to recover w/o the failed worker.
                    if self.config["ignore_worker_failures"]:
                        logger.exception(
                            "Error in train call, attempting to recover")
                        self.try_recover_from_step_attempt()
                    # Error out.
                    else:
                        logger.warning(
                            "Worker crashed during call to `step_attempt()`. "
                            "To try to continue training without the failed "
                            "worker, set `ignore_worker_failures=True`.")
                        raise e
                # Any other exception.
                except Exception as e:
                    # Allow logs messages to propagate.
                    time.sleep(0.5)
                    raise e

        result = step_attempt_results

        if hasattr(self, "workers") and isinstance(self.workers, WorkerSet):
            # Sync filters on workers.
            self._sync_filters_if_needed(self.workers)

            # Collect worker metrics.
            if self.config["_disable_execution_plan_api"]:
                result = self._compile_step_results(
                    step_ctx=step_ctx,
                    step_attempt_results=step_attempt_results,
                )

        return result

    @ExperimentalAPI
    def step_attempt(self) -> ResultDict:
        """Attempts a single training step, including evaluation, if required.

        Override this method in your Trainer sub-classes if you would like to
        keep the n step-attempts logic (catch worker failures) in place or
        override `step()` directly if you would like to handle worker
        failures yourself.

        Returns:
            The results dict with stats/infos on sampling, training,
            and - if required - evaluation.
        """

        def auto_duration_fn(unit, num_eval_workers, eval_cfg, num_units_done):
            # Training is done and we already ran at least one
            # evaluation -> Nothing left to run.
            if num_units_done > 0 and \
                    train_future.done():
                return 0
            # Count by episodes. -> Run n more
            # (n=num eval workers).
            elif unit == "episodes":
                return num_eval_workers
            # Count by timesteps. -> Run n*m*p more
            # (n=num eval workers; m=rollout fragment length;
            # p=num-envs-per-worker).
            else:
                return num_eval_workers * \
                       eval_cfg["rollout_fragment_length"] * \
                       eval_cfg["num_envs_per_worker"]

        # self._iteration gets incremented after this function returns,
        # meaning that e. g. the first time this function is called,
        # self._iteration will be 0.
        evaluate_this_iter = \
            self.config["evaluation_interval"] and \
            (self._iteration + 1) % self.config["evaluation_interval"] == 0

        step_results = {}

        # No evaluation necessary, just run the next training iteration.
        if not evaluate_this_iter:
            step_results = self._exec_plan_or_training_iteration_fn()
        # We have to evaluate in this training iteration.
        else:
            # No parallelism.
            if not self.config["evaluation_parallel_to_training"]:
                step_results = self._exec_plan_or_training_iteration_fn()

            # Kick off evaluation-loop (and parallel train() call,
            # if requested).
            # Parallel eval + training.
            if self.config["evaluation_parallel_to_training"]:
                with concurrent.futures.ThreadPoolExecutor() as executor:
                    train_future = executor.submit(
                        lambda: self._exec_plan_or_training_iteration_fn())
                    # Automatically determine duration of the evaluation.
                    if self.config["evaluation_duration"] == "auto":
                        unit = self.config["evaluation_duration_unit"]
                        step_results.update(
                            self.evaluate(
                                duration_fn=functools.partial(
                                    auto_duration_fn, unit, self.config[
                                        "evaluation_num_workers"], self.config[
                                            "evaluation_config"])))
                    else:
                        step_results.update(self.evaluate())
                    # Collect the training results from the future.
                    step_results.update(train_future.result())
            # Sequential: train (already done above), then eval.
            else:
                step_results.update(self.evaluate())

        # Attach latest available evaluation results to train results,
        # if necessary.
        if (not evaluate_this_iter
                and self.config["always_attach_evaluation_results"]):
            assert isinstance(self.evaluation_metrics, dict), \
                "Trainer.evaluate() needs to return a dict."
            step_results.update(self.evaluation_metrics)

        # Check `env_task_fn` for possible update of the env's task.
        if self.config["env_task_fn"] is not None:
            if not callable(self.config["env_task_fn"]):
                raise ValueError(
                    "`env_task_fn` must be None or a callable taking "
                    "[train_results, env, env_ctx] as args!")

            def fn(env, env_context, task_fn):
                new_task = task_fn(step_results, env, env_context)
                cur_task = env.get_task()
                if cur_task != new_task:
                    env.set_task(new_task)

            fn = functools.partial(fn, task_fn=self.config["env_task_fn"])
            self.workers.foreach_env_with_context(fn)

        return step_results

    @PublicAPI
    def evaluate(
            self,
            episodes_left_fn=None,  # deprecated
            duration_fn: Optional[Callable[[int], int]] = None,
    ) -> dict:
        """Evaluates current policy under `evaluation_config` settings.

        Note that this default implementation does not do anything beyond
        merging evaluation_config with the normal trainer config.

        Args:
            duration_fn: An optional callable taking the already run
                num episodes as only arg and returning the number of
                episodes left to run. It's used to find out whether
                evaluation should continue.
        """
        if episodes_left_fn is not None:
            deprecation_warning(
                old="Trainer.evaluate(episodes_left_fn)",
                new="Trainer.evaluate(duration_fn)",
                error=False)
            duration_fn = episodes_left_fn

        # In case we are evaluating (in a thread) parallel to training,
        # we may have to re-enable eager mode here (gets disabled in the
        # thread).
        if self.config.get("framework") in ["tf2", "tfe"] and \
                not tf.executing_eagerly():
            tf1.enable_eager_execution()

        # Call the `_before_evaluate` hook.
        self._before_evaluate()

        # Sync weights to the evaluation WorkerSet.
        if self.evaluation_workers is not None:
            self.evaluation_workers.sync_weights(
                from_worker=self.workers.local_worker())
            self._sync_filters_if_needed(self.evaluation_workers)

        if self.config["custom_eval_function"]:
            logger.info("Running custom eval function {}".format(
                self.config["custom_eval_function"]))
            metrics = self.config["custom_eval_function"](
                self, self.evaluation_workers)
            if not metrics or not isinstance(metrics, dict):
                raise ValueError("Custom eval function must return "
                                 "dict of metrics, got {}.".format(metrics))
        else:
            if self.evaluation_workers is None and \
                    self.workers.local_worker().input_reader is None:
                raise ValueError(
                    "Cannot evaluate w/o an evaluation worker set in "
                    "the Trainer or w/o an env on the local worker!\n"
                    "Try one of the following:\n1) Set "
                    "`evaluation_interval` >= 0 to force creating a "
                    "separate evaluation worker set.\n2) Set "
                    "`create_env_on_driver=True` to force the local "
                    "(non-eval) worker to have an environment to "
                    "evaluate on.")

            # How many episodes/timesteps do we need to run?
            # In "auto" mode (only for parallel eval + training): Run as long
            # as training lasts.
            unit = self.config["evaluation_duration_unit"]
            eval_cfg = self.config["evaluation_config"]
            rollout = eval_cfg["rollout_fragment_length"]
            num_envs = eval_cfg["num_envs_per_worker"]
            duration = self.config["evaluation_duration"] if \
                self.config["evaluation_duration"] != "auto" else \
                (self.config["evaluation_num_workers"] or 1) * \
                (1 if unit == "episodes" else rollout)
            num_ts_run = 0

            # Default done-function returns True, whenever num episodes
            # have been completed.
            if duration_fn is None:

                def duration_fn(num_units_done):
                    return duration - num_units_done

            logger.info(f"Evaluating current policy for {duration} {unit}.")

            metrics = None
            # No evaluation worker set ->
            # Do evaluation using the local worker. Expect error due to the
            # local worker not having an env.
            if self.evaluation_workers is None:
                # If unit=episodes -> Run n times `sample()` (each sample
                # produces exactly 1 episode).
                # If unit=ts -> Run 1 `sample()` b/c the
                # `rollout_fragment_length` is exactly the desired ts.
                iters = duration if unit == "episodes" else 1
                for _ in range(iters):
                    num_ts_run += len(self.workers.local_worker().sample())
                metrics = collect_metrics(self.workers.local_worker())

            # Evaluation worker set only has local worker.
            elif self.config["evaluation_num_workers"] == 0:
                # If unit=episodes -> Run n times `sample()` (each sample
                # produces exactly 1 episode).
                # If unit=ts -> Run 1 `sample()` b/c the
                # `rollout_fragment_length` is exactly the desired ts.
                iters = duration if unit == "episodes" else 1
                for _ in range(iters):
                    num_ts_run += len(
                        self.evaluation_workers.local_worker().sample())

            # Evaluation worker set has n remote workers.
            else:
                # How many episodes have we run (across all eval workers)?
                num_units_done = 0
                round_ = 0
                while True:
                    units_left_to_do = duration_fn(num_units_done)
                    if units_left_to_do <= 0:
                        break

                    round_ += 1
                    batches = ray.get([
                        w.sample.remote() for i, w in enumerate(
                            self.evaluation_workers.remote_workers())
                        if i * (1 if unit == "episodes" else rollout *
                                num_envs) < units_left_to_do
                    ])
                    # 1 episode per returned batch.
                    if unit == "episodes":
                        num_units_done += len(batches)
                    # n timesteps per returned batch.
                    else:
                        ts = sum(len(b) for b in batches)
                        num_ts_run += ts
                        num_units_done += ts

                    logger.info(f"Ran round {round_} of parallel evaluation "
                                f"({num_units_done}/{duration} {unit} done)")

            if metrics is None:
                metrics = collect_metrics(
                    self.evaluation_workers.local_worker(),
                    self.evaluation_workers.remote_workers())
            metrics["timesteps_this_iter"] = num_ts_run

        # Evaluation does not run for every step.
        # Save evaluation metrics on trainer, so it can be attached to
        # subsequent step results as latest evaluation result.
        self.evaluation_metrics = {"evaluation": metrics}

        # Also return the results here for convenience.
        return self.evaluation_metrics

    @ExperimentalAPI
    def training_iteration(self) -> ResultDict:
        """Default single iteration logic of an algorithm.

        - Collect on-policy samples (SampleBatches) in parallel using the
          Trainer's RolloutWorkers (@ray.remote).
        - Concatenate collected SampleBatches into one train batch.
        - Note that we may have more than one policy in the multi-agent case:
          Call the different policies' `learn_on_batch` (simple optimizer) OR
          `load_batch_into_buffer` + `learn_on_loaded_batch` (multi-GPU
          optimizer) methods to calculate loss and update the model(s).
        - Return all collected metrics for the iteration.

        Returns:
            The results dict from executing the training iteration.
        """
        # Some shortcuts.
        batch_size = self.config["train_batch_size"]

        # Collects SampleBatches in parallel and synchronously
        # from the Trainer's RolloutWorkers until we hit the
        # configured `train_batch_size`.
        sample_batches = []
        num_env_steps = 0
        num_agent_steps = 0
        while (not self._by_agent_steps and num_env_steps < batch_size) or \
                (self._by_agent_steps and num_agent_steps < batch_size):
            new_sample_batches = synchronous_parallel_sample(self.workers)
            sample_batches.extend(new_sample_batches)
            num_env_steps += sum(len(s) for s in new_sample_batches)
            num_agent_steps += sum(
                len(s) if isinstance(s, SampleBatch) else s.agent_steps()
                for s in new_sample_batches)
        self._counters[NUM_ENV_STEPS_SAMPLED] += num_env_steps
        self._counters[NUM_AGENT_STEPS_SAMPLED] += num_agent_steps

        # Combine all batches at once
        train_batch = SampleBatch.concat_samples(sample_batches)

        # Use simple optimizer (only for multi-agent or tf-eager; all other
        # cases should use the multi-GPU optimizer, even if only using 1 GPU).
        # TODO: (sven) rename MultiGPUOptimizer into something more
        #  meaningful.
        if self.config.get("simple_optimizer") is True:
            train_results = train_one_step(self, train_batch)
        else:
            train_results = multi_gpu_train_one_step(self, train_batch)

        return train_results

    @DeveloperAPI
    @staticmethod
    def execution_plan(workers, config, **kwargs):

        # Collects experiences in parallel from multiple RolloutWorker actors.
        rollouts = ParallelRollouts(workers, mode="bulk_sync")

        # Combine experiences batches until we hit `train_batch_size` in size.
        # Then, train the policy on those experiences and update the workers.
        train_op = rollouts.combine(
            ConcatBatches(
                min_batch_size=config["train_batch_size"],
                count_steps_by=config["multiagent"]["count_steps_by"],
            ))

        if config.get("simple_optimizer") is True:
            train_op = train_op.for_each(TrainOneStep(workers))
        else:
            train_op = train_op.for_each(
                MultiGPUTrainOneStep(
                    workers=workers,
                    sgd_minibatch_size=config.get("sgd_minibatch_size",
                                                  config["train_batch_size"]),
                    num_sgd_iter=config.get("num_sgd_iter", 1),
                    num_gpus=config["num_gpus"],
                    _fake_gpus=config["_fake_gpus"]))

        # Add on the standard episode reward, etc. metrics reporting. This
        # returns a LocalIterator[metrics_dict] representing metrics for each
        # train step.
        return StandardMetricsReporting(train_op, workers, config)

    @PublicAPI
    def compute_single_action(
            self,
            observation: Optional[TensorStructType] = None,
            state: Optional[List[TensorStructType]] = None,
            *,
            prev_action: Optional[TensorStructType] = None,
            prev_reward: Optional[float] = None,
            info: Optional[EnvInfoDict] = None,
            input_dict: Optional[SampleBatch] = None,
            policy_id: PolicyID = DEFAULT_POLICY_ID,
            full_fetch: bool = False,
            explore: Optional[bool] = None,
            timestep: Optional[int] = None,
            episode: Optional[Episode] = None,
            unsquash_action: Optional[bool] = None,
            clip_action: Optional[bool] = None,

            # Deprecated args.
            unsquash_actions=DEPRECATED_VALUE,
            clip_actions=DEPRECATED_VALUE,

            # Kwargs placeholder for future compatibility.
            **kwargs,
    ) -> Union[TensorStructType, Tuple[TensorStructType, List[TensorType],
                                       Dict[str, TensorType]]]:
        """Computes an action for the specified policy on the local worker.

        Note that you can also access the policy object through
        self.get_policy(policy_id) and call compute_single_action() on it
        directly.

        Args:
            observation: Single (unbatched) observation from the
                environment.
            state: List of all RNN hidden (single, unbatched) state tensors.
            prev_action: Single (unbatched) previous action value.
            prev_reward: Single (unbatched) previous reward value.
            info: Env info dict, if any.
            input_dict: An optional SampleBatch that holds all the values
                for: obs, state, prev_action, and prev_reward, plus maybe
                custom defined views of the current env trajectory. Note
                that only one of `obs` or `input_dict` must be non-None.
            policy_id: Policy to query (only applies to multi-agent).
                Default: "default_policy".
            full_fetch: Whether to return extra action fetch results.
                This is always set to True if `state` is specified.
            explore: Whether to apply exploration to the action.
                Default: None -> use self.config["explore"].
            timestep: The current (sampling) time step.
            episode: This provides access to all of the internal episodes'
                state, which may be useful for model-based or multi-agent
                algorithms.
            unsquash_action: Should actions be unsquashed according to the
                env's/Policy's action space? If None, use the value of
                self.config["normalize_actions"].
            clip_action: Should actions be clipped according to the
                env's/Policy's action space? If None, use the value of
                self.config["clip_actions"].

        Keyword Args:
            kwargs: forward compatibility placeholder

        Returns:
            The computed action if full_fetch=False, or a tuple of a) the
            full output of policy.compute_actions() if full_fetch=True
            or we have an RNN-based Policy.

        Raises:
            KeyError: If the `policy_id` cannot be found in this Trainer's
                local worker.
        """
        if clip_actions != DEPRECATED_VALUE:
            deprecation_warning(
                old="Trainer.compute_single_action(`clip_actions`=...)",
                new="Trainer.compute_single_action(`clip_action`=...)",
                error=False)
            clip_action = clip_actions
        if unsquash_actions != DEPRECATED_VALUE:
            deprecation_warning(
                old="Trainer.compute_single_action(`unsquash_actions`=...)",
                new="Trainer.compute_single_action(`unsquash_action`=...)",
                error=False)
            unsquash_action = unsquash_actions

        # User provided an input-dict: Assert that `obs`, `prev_a|r`, `state`
        # are all None.
        err_msg = "Provide either `input_dict` OR [`observation`, ...] as " \
                  "args to Trainer.compute_single_action!"
        if input_dict is not None:
            assert observation is None and prev_action is None and \
                   prev_reward is None and state is None, err_msg
            observation = input_dict[SampleBatch.OBS]
        else:
            assert observation is not None, err_msg

        # Get the policy to compute the action for (in the multi-agent case,
        # Trainer may hold >1 policies).
        policy = self.get_policy(policy_id)
        if policy is None:
            raise KeyError(
                f"PolicyID '{policy_id}' not found in PolicyMap of the "
                f"Trainer's local worker!")
        local_worker = self.workers.local_worker()

        # Check the preprocessor and preprocess, if necessary.
        pp = local_worker.preprocessors[policy_id]
        if pp and type(pp).__name__ != "NoPreprocessor":
            observation = pp.transform(observation)
        observation = local_worker.filters[policy_id](
            observation, update=False)

        # Input-dict.
        if input_dict is not None:
            input_dict[SampleBatch.OBS] = observation
            action, state, extra = policy.compute_single_action(
                input_dict=input_dict,
                explore=explore,
                timestep=timestep,
                episode=episode,
            )
        # Individual args.
        else:
            action, state, extra = policy.compute_single_action(
                obs=observation,
                state=state,
                prev_action=prev_action,
                prev_reward=prev_reward,
                info=info,
                explore=explore,
                timestep=timestep,
                episode=episode,
            )

        # If we work in normalized action space (normalize_actions=True),
        # we re-translate here into the env's action space.
        if unsquash_action:
            action = space_utils.unsquash_action(action,
                                                 policy.action_space_struct)
        # Clip, according to env's action space.
        elif clip_action:
            action = space_utils.clip_action(action,
                                             policy.action_space_struct)

        # Return 3-Tuple: Action, states, and extra-action fetches.
        if state or full_fetch:
            return action, state, extra
        # Ensure backward compatibility.
        else:
            return action

    @PublicAPI
    def compute_actions(
            self,
            observations: TensorStructType,
            state: Optional[List[TensorStructType]] = None,
            *,
            prev_action: Optional[TensorStructType] = None,
            prev_reward: Optional[TensorStructType] = None,
            info: Optional[EnvInfoDict] = None,
            policy_id: PolicyID = DEFAULT_POLICY_ID,
            full_fetch: bool = False,
            explore: Optional[bool] = None,
            timestep: Optional[int] = None,
            episodes: Optional[List[Episode]] = None,
            unsquash_actions: Optional[bool] = None,
            clip_actions: Optional[bool] = None,
            # Deprecated.
            normalize_actions=None,
            **kwargs,
    ):
        """Computes an action for the specified policy on the local Worker.

        Note that you can also access the policy object through
        self.get_policy(policy_id) and call compute_actions() on it directly.

        Args:
            observation: Observation from the environment.
            state: RNN hidden state, if any. If state is not None,
                then all of compute_single_action(...) is returned
                (computed action, rnn state(s), logits dictionary).
                Otherwise compute_single_action(...)[0] is returned
                (computed action).
            prev_action: Previous action value, if any.
            prev_reward: Previous reward, if any.
            info: Env info dict, if any.
            policy_id: Policy to query (only applies to multi-agent).
            full_fetch: Whether to return extra action fetch results.
                This is always set to True if RNN state is specified.
            explore: Whether to pick an exploitation or exploration
                action (default: None -> use self.config["explore"]).
            timestep: The current (sampling) time step.
            episodes: This provides access to all of the internal episodes'
                state, which may be useful for model-based or multi-agent
                algorithms.
            unsquash_actions: Should actions be unsquashed according
                to the env's/Policy's action space? If None, use
                self.config["normalize_actions"].
            clip_actions: Should actions be clipped according to the
                env's/Policy's action space? If None, use
                self.config["clip_actions"].

        Keyword Args:
            kwargs: forward compatibility placeholder

        Returns:
            The computed action if full_fetch=False, or a tuple consisting of
            the full output of policy.compute_actions_from_input_dict() if
            full_fetch=True or we have an RNN-based Policy.
        """
        if normalize_actions is not None:
            deprecation_warning(
                old="Trainer.compute_actions(`normalize_actions`=...)",
                new="Trainer.compute_actions(`unsquash_actions`=...)",
                error=False)
            unsquash_actions = normalize_actions

        # Preprocess obs and states.
        state_defined = state is not None
        policy = self.get_policy(policy_id)
        filtered_obs, filtered_state = [], []
        for agent_id, ob in observations.items():
            worker = self.workers.local_worker()
            preprocessed = worker.preprocessors[policy_id].transform(ob)
            filtered = worker.filters[policy_id](preprocessed, update=False)
            filtered_obs.append(filtered)
            if state is None:
                continue
            elif agent_id in state:
                filtered_state.append(state[agent_id])
            else:
                filtered_state.append(policy.get_initial_state())

        # Batch obs and states
        obs_batch = np.stack(filtered_obs)
        if state is None:
            state = []
        else:
            state = list(zip(*filtered_state))
            state = [np.stack(s) for s in state]

        input_dict = {SampleBatch.OBS: obs_batch}
        if prev_action:
            input_dict[SampleBatch.PREV_ACTIONS] = prev_action
        if prev_reward:
            input_dict[SampleBatch.PREV_REWARDS] = prev_reward
        if info:
            input_dict[SampleBatch.INFOS] = info
        for i, s in enumerate(state):
            input_dict[f"state_in_{i}"] = s

        # Batch compute actions
        actions, states, infos = policy.compute_actions_from_input_dict(
            input_dict=input_dict,
            explore=explore,
            timestep=timestep,
            episodes=episodes,
        )

        # Unbatch actions for the environment into a multi-agent dict.
        single_actions = space_utils.unbatch(actions)
        actions = {}
        for key, a in zip(observations, single_actions):
            # If we work in normalized action space (normalize_actions=True),
            # we re-translate here into the env's action space.
            if unsquash_actions:
                a = space_utils.unsquash_action(a, policy.action_space_struct)
            # Clip, according to env's action space.
            elif clip_actions:
                a = space_utils.clip_action(a, policy.action_space_struct)
            actions[key] = a

        # Unbatch states into a multi-agent dict.
        unbatched_states = {}
        for idx, agent_id in enumerate(observations):
            unbatched_states[agent_id] = [s[idx] for s in states]

        # Return only actions or full tuple
        if state_defined or full_fetch:
            return actions, unbatched_states, infos
        else:
            return actions

    @PublicAPI
    def get_policy(self, policy_id: PolicyID = DEFAULT_POLICY_ID) -> Policy:
        """Return policy for the specified id, or None.

        Args:
            policy_id: ID of the policy to return.
        """
        return self.workers.local_worker().get_policy(policy_id)

    @PublicAPI
    def get_weights(self, policies: Optional[List[PolicyID]] = None) -> dict:
        """Return a dictionary of policy ids to weights.

        Args:
            policies: Optional list of policies to return weights for,
                or None for all policies.
        """
        return self.workers.local_worker().get_weights(policies)

    @PublicAPI
    def set_weights(self, weights: Dict[PolicyID, dict]):
        """Set policy weights by policy id.

        Args:
            weights: Map of policy ids to weights to set.
        """
        self.workers.local_worker().set_weights(weights)

    @PublicAPI
    def add_policy(
            self,
            policy_id: PolicyID,
            policy_cls: Type[Policy],
            *,
            observation_space: Optional[gym.spaces.Space] = None,
            action_space: Optional[gym.spaces.Space] = None,
            config: Optional[PartialTrainerConfigDict] = None,
            policy_mapping_fn: Optional[Callable[[AgentID, EpisodeID],
                                                 PolicyID]] = None,
            policies_to_train: Optional[List[PolicyID]] = None,
            evaluation_workers: bool = True,
    ) -> Policy:
        """Adds a new policy to this Trainer.

        Args:
            policy_id (PolicyID): ID of the policy to add.
            policy_cls (Type[Policy]): The Policy class to use for
                constructing the new Policy.
            observation_space (Optional[gym.spaces.Space]): The observation
                space of the policy to add.
            action_space (Optional[gym.spaces.Space]): The action space
                of the policy to add.
            config (Optional[PartialTrainerConfigDict]): The config overrides
                for the policy to add.
            policy_mapping_fn (Optional[Callable[[AgentID], PolicyID]]): An
                optional (updated) policy mapping function to use from here on.
                Note that already ongoing episodes will not change their
                mapping but will use the old mapping till the end of the
                episode.
            policies_to_train (Optional[List[PolicyID]]): An optional list of
                policy IDs to be trained. If None, will keep the existing list
                in place. Policies, whose IDs are not in the list will not be
                updated.
            evaluation_workers (bool): Whether to add the new policy also
                to the evaluation WorkerSet.

        Returns:
            The newly added policy (the copy that got added to the local
            worker).
        """

        def fn(worker: RolloutWorker):
            # `foreach_worker` function: Adds the policy the the worker (and
            # maybe changes its policy_mapping_fn - if provided here).
            worker.add_policy(
                policy_id=policy_id,
                policy_cls=policy_cls,
                observation_space=observation_space,
                action_space=action_space,
                config=config,
                policy_mapping_fn=policy_mapping_fn,
                policies_to_train=policies_to_train,
            )

        # Run foreach_worker fn on all workers (incl. evaluation workers).
        self.workers.foreach_worker(fn)
        if evaluation_workers and self.evaluation_workers is not None:
            self.evaluation_workers.foreach_worker(fn)

        # Return newly added policy (from the local rollout worker).
        return self.get_policy(policy_id)

    @PublicAPI
    def remove_policy(
            self,
            policy_id: PolicyID = DEFAULT_POLICY_ID,
            *,
            policy_mapping_fn: Optional[Callable[[AgentID], PolicyID]] = None,
            policies_to_train: Optional[List[PolicyID]] = None,
            evaluation_workers: bool = True,
    ) -> None:
        """Removes a new policy from this Trainer.

        Args:
            policy_id (Optional[PolicyID]): ID of the policy to be removed.
            policy_mapping_fn (Optional[Callable[[AgentID], PolicyID]]): An
                optional (updated) policy mapping function to use from here on.
                Note that already ongoing episodes will not change their
                mapping but will use the old mapping till the end of the
                episode.
            policies_to_train (Optional[List[PolicyID]]): An optional list of
                policy IDs to be trained. If None, will keep the existing list
                in place. Policies, whose IDs are not in the list will not be
                updated.
            evaluation_workers (bool): Whether to also remove the policy from
                the evaluation WorkerSet.
        """

        def fn(worker):
            worker.remove_policy(
                policy_id=policy_id,
                policy_mapping_fn=policy_mapping_fn,
                policies_to_train=policies_to_train,
            )

        self.workers.foreach_worker(fn)
        if evaluation_workers and self.evaluation_workers is not None:
            self.evaluation_workers.foreach_worker(fn)

    @DeveloperAPI
    def export_policy_model(self,
                            export_dir: str,
                            policy_id: PolicyID = DEFAULT_POLICY_ID,
                            onnx: Optional[int] = None) -> None:
        """Exports policy model with given policy_id to a local directory.

        Args:
            export_dir: Writable local directory.
            policy_id: Optional policy id to export.
            onnx: If given, will export model in ONNX format. The
                value of this parameter set the ONNX OpSet version to use.
                If None, the output format will be DL framework specific.

        Example:
            >>> trainer = MyTrainer()
            >>> for _ in range(10):
            >>>     trainer.train()
            >>> trainer.export_policy_model("/tmp/dir")
            >>> trainer.export_policy_model("/tmp/dir/onnx", onnx=1)
        """
        self.get_policy(policy_id).export_model(export_dir, onnx)

    @DeveloperAPI
    def export_policy_checkpoint(
            self,
            export_dir: str,
            filename_prefix: str = "model",
            policy_id: PolicyID = DEFAULT_POLICY_ID,
    ) -> None:
        """Exports policy model checkpoint to a local directory.

        Args:
            export_dir: Writable local directory.
            filename_prefix: file name prefix of checkpoint files.
            policy_id: Optional policy id to export.

        Example:
            >>> trainer = MyTrainer()
            >>> for _ in range(10):
            >>>     trainer.train()
            >>> trainer.export_policy_checkpoint("/tmp/export_dir")
        """
        self.get_policy(policy_id).export_checkpoint(export_dir,
                                                     filename_prefix)

    @DeveloperAPI
    def import_policy_model_from_h5(
            self,
            import_file: str,
            policy_id: PolicyID = DEFAULT_POLICY_ID,
    ) -> None:
        """Imports a policy's model with given policy_id from a local h5 file.

        Args:
            import_file: The h5 file to import from.
            policy_id: Optional policy id to import into.

        Example:
            >>> trainer = MyTrainer()
            >>> trainer.import_policy_model_from_h5("/tmp/weights.h5")
            >>> for _ in range(10):
            >>>     trainer.train()
        """
        self.get_policy(policy_id).import_model_from_h5(import_file)
        # Sync new weights to remote workers.
        self._sync_weights_to_workers(worker_set=self.workers)

    @override(Trainable)
    def save_checkpoint(self, checkpoint_dir: str) -> str:
        checkpoint_path = os.path.join(checkpoint_dir,
                                       "checkpoint-{}".format(self.iteration))
        pickle.dump(self.__getstate__(), open(checkpoint_path, "wb"))

        return checkpoint_path

    @override(Trainable)
    def load_checkpoint(self, checkpoint_path: str) -> None:
        extra_data = pickle.load(open(checkpoint_path, "rb"))
        self.__setstate__(extra_data)

    @override(Trainable)
    def log_result(self, result: ResultDict) -> None:
        # Log after the callback is invoked, so that the user has a chance
        # to mutate the result.
        self.callbacks.on_train_result(trainer=self, result=result)
        # Then log according to Trainable's logging logic.
        Trainable.log_result(self, result)

    @override(Trainable)
    def cleanup(self) -> None:
        # Stop all workers.
        if hasattr(self, "workers"):
            self.workers.stop()
        # Stop all optimizers.
        if hasattr(self, "optimizer") and self.optimizer:
            self.optimizer.stop()

    @classmethod
    @override(Trainable)
    def default_resource_request(
            cls, config: PartialTrainerConfigDict) -> \
            Union[Resources, PlacementGroupFactory]:

        # Default logic for RLlib algorithms (Trainers):
        # Create one bundle per individual worker (local or remote).
        # Use `num_cpus_for_driver` and `num_gpus` for the local worker and
        # `num_cpus_per_worker` and `num_gpus_per_worker` for the remote
        # workers to determine their CPU/GPU resource needs.

        # Convenience config handles.
        cf = dict(cls.get_default_config(), **config)
        eval_cf = cf["evaluation_config"]

        # TODO(ekl): add custom resources here once tune supports them
        # Return PlacementGroupFactory containing all needed resources
        # (already properly defined as device bundles).
        return PlacementGroupFactory(
            bundles=[{
                # Local worker.
                "CPU": cf["num_cpus_for_driver"],
                "GPU": 0 if cf["_fake_gpus"] else cf["num_gpus"],
            }] + [
                {
                    # RolloutWorkers.
                    "CPU": cf["num_cpus_per_worker"],
                    "GPU": cf["num_gpus_per_worker"],
                } for _ in range(cf["num_workers"])
            ] + ([
                {
                    # Evaluation workers.
                    # Note: The local eval worker is located on the driver CPU.
                    "CPU": eval_cf.get("num_cpus_per_worker",
                                       cf["num_cpus_per_worker"]),
                    "GPU": eval_cf.get("num_gpus_per_worker",
                                       cf["num_gpus_per_worker"]),
                } for _ in range(cf["evaluation_num_workers"])
            ] if cf["evaluation_interval"] else []),
            strategy=config.get("placement_strategy", "PACK"))

    @DeveloperAPI
    def _before_evaluate(self):
        """Pre-evaluation callback."""
        pass

    @DeveloperAPI
    def _make_workers(
            self,
            *,
            env_creator: Callable[[EnvContext], EnvType],
            validate_env: Optional[Callable[[EnvType, EnvContext], None]],
            policy_class: Type[Policy],
            config: TrainerConfigDict,
            num_workers: int,
            local_worker: bool = True,
    ) -> WorkerSet:
        """Default factory method for a WorkerSet running under this Trainer.

        Override this method by passing a custom `make_workers` into
        `build_trainer`.

        Args:
            env_creator: A function that return and Env given an env
                config.
            validate_env: Optional callable to validate the generated
                environment. The env to be checked is the one returned from
                the env creator, which may be a (single, not-yet-vectorized)
                gym.Env or your custom RLlib env type (e.g. MultiAgentEnv,
                VectorEnv, BaseEnv, etc..).
            policy_class: The Policy class to use for creating the policies
                of the workers.
            config: The Trainer's config.
            num_workers: Number of remote rollout workers to create.
                0 for local only.
            local_worker: Whether to create a local (non @ray.remote) worker
                in the returned set as well (default: True). If `num_workers`
                is 0, always create a local worker.

        Returns:
            The created WorkerSet.
        """
        return WorkerSet(
            env_creator=env_creator,
            validate_env=validate_env,
            policy_class=policy_class,
            trainer_config=config,
            num_workers=num_workers,
            local_worker=local_worker,
            logdir=self.logdir,
        )

    def _sync_filters_if_needed(self, workers: WorkerSet):
        if self.config.get("observation_filter", "NoFilter") != "NoFilter":
            FilterManager.synchronize(
                workers.local_worker().filters,
                workers.remote_workers(),
                update_remote=self.config["synchronize_filters"])
            logger.debug("synchronized filters: {}".format(
                workers.local_worker().filters))

    @DeveloperAPI
    def _sync_weights_to_workers(
            self,
            *,
            worker_set: Optional[WorkerSet] = None,
            workers: Optional[List[RolloutWorker]] = None,
    ) -> None:
        """Sync "main" weights to given WorkerSet or list of workers."""
        assert worker_set is not None
        # Broadcast the new policy weights to all evaluation workers.
        logger.info("Synchronizing weights to workers.")
        weights = ray.put(self.workers.local_worker().save())
        worker_set.foreach_worker(lambda w: w.restore(ray.get(weights)))

    def _exec_plan_or_training_iteration_fn(self):
        if self.config["_disable_execution_plan_api"]:
            results = self.training_iteration()
        else:
            results = next(self.train_exec_impl)
        return results

    @classmethod
    @override(Trainable)
    def resource_help(cls, config: TrainerConfigDict) -> str:
        return ("\n\nYou can adjust the resource requests of RLlib agents by "
                "setting `num_workers`, `num_gpus`, and other configs. See "
                "the DEFAULT_CONFIG defined by each agent for more info.\n\n"
                "The config of this agent is: {}".format(config))

    @classmethod
    def merge_trainer_configs(cls,
                              config1: TrainerConfigDict,
                              config2: PartialTrainerConfigDict,
                              _allow_unknown_configs: Optional[bool] = None
                              ) -> TrainerConfigDict:
        config1 = copy.deepcopy(config1)
        if "callbacks" in config2 and type(config2["callbacks"]) is dict:
            legacy_callbacks_dict = config2["callbacks"]

            def make_callbacks():
                # Deprecation warning will be logged by DefaultCallbacks.
                return DefaultCallbacks(
                    legacy_callbacks_dict=legacy_callbacks_dict)

            config2["callbacks"] = make_callbacks
        if _allow_unknown_configs is None:
            _allow_unknown_configs = cls._allow_unknown_configs
        return deep_update(config1, config2, _allow_unknown_configs,
                           cls._allow_unknown_subkeys,
                           cls._override_all_subkeys_if_type_changes)

    @staticmethod
    def validate_framework(config: PartialTrainerConfigDict) -> None:
        """Validates the config dictionary wrt the framework settings.

        Args:
            config: The config dictionary to be validated.

        """
        _tf1, _tf, _tfv = None, None, None
        _torch = None
        framework = config["framework"]
        tf_valid_frameworks = {"tf", "tf2", "tfe"}
        if framework not in tf_valid_frameworks and framework != "torch":
            return
        elif framework in tf_valid_frameworks:
            _tf1, _tf, _tfv = try_import_tf()
        else:
            _torch, _ = try_import_torch()

        def check_if_correct_nn_framework_installed():
            """Check if tf/torch experiment is running and tf/torch installed.
            """
            if framework in tf_valid_frameworks:
                if not (_tf1 or _tf):
                    raise ImportError((
                        "TensorFlow was specified as the 'framework' "
                        "inside of your config dictionary. However, there was "
                        "no installation found. You can install TensorFlow "
                        "via `pip install tensorflow`"))
            elif framework == "torch":
                if not _torch:
                    raise ImportError(
                        ("PyTorch was specified as the 'framework' inside "
                         "of your config dictionary. However, there was no "
                         "installation found. You can install PyTorch via "
                         "`pip install torch`"))

        def resolve_tf_settings():
            """Check and resolve tf settings."""

            if _tf1 and config["framework"] in ["tf2", "tfe"]:
                if config["framework"] == "tf2" and _tfv < 2:
                    raise ValueError(
                        "You configured `framework`=tf2, but your installed "
                        "pip tf-version is < 2.0! Make sure your TensorFlow "
                        "version is >= 2.x.")
                if not _tf1.executing_eagerly():
                    _tf1.enable_eager_execution()
                # Recommend setting tracing to True for speedups.
                logger.info(
                    f"Executing eagerly (framework='{config['framework']}'),"
                    f" with eager_tracing={config['eager_tracing']}. For "
                    "production workloads, make sure to set eager_tracing=True"
                    "  in order to match the speed of tf-static-graph "
                    "(framework='tf'). For debugging purposes, "
                    "`eager_tracing=False` is the best choice.")
            # Tf-static-graph (framework=tf): Recommend upgrading to tf2 and
            # enabling eager tracing for similar speed.
            elif _tf1 and config["framework"] == "tf":
                logger.info(
                    "Your framework setting is 'tf', meaning you are using "
                    "static-graph mode. Set framework='tf2' to enable eager "
                    "execution with tf2.x. You may also then want to set "
                    "eager_tracing=True in order to reach similar execution "
                    "speed as with static-graph mode.")

        check_if_correct_nn_framework_installed()
        resolve_tf_settings()

    @ExperimentalAPI
    def validate_config(self, config: TrainerConfigDict) -> None:
        """Validates a given config dict for this Trainer.

        Users should override this method to implement custom validation
        behavior. It is recommended to call `super().validate_config()` in
        this override.

        Args:
            config: The given config dict to check.

        Raises:
            ValueError: If there is something wrong with the config.
        """
        model_config = config.get("model")
        if model_config is None:
            config["model"] = model_config = {}

        # Monitor should be replaced by `record_env`.
        if config.get("monitor", DEPRECATED_VALUE) != DEPRECATED_VALUE:
            deprecation_warning("monitor", "record_env", error=False)
            config["record_env"] = config.get("monitor", False)
        # Empty string would fail some if-blocks checking for this setting.
        # Set to True instead, meaning: use default output dir to store
        # the videos.
        if config.get("record_env") == "":
            config["record_env"] = True

        # DefaultCallbacks if callbacks - for whatever reason - set to
        # None.
        if config["callbacks"] is None:
            config["callbacks"] = DefaultCallbacks

        # Multi-GPU settings.
        simple_optim_setting = config.get("simple_optimizer", DEPRECATED_VALUE)
        if simple_optim_setting != DEPRECATED_VALUE:
            deprecation_warning(old="simple_optimizer", error=False)

        # Loop through all policy definitions in multi-agent policies.
        policies, is_multi_agent = check_multi_agent(config)

        for pid, policy_spec in policies.copy().items():
            # Policy IDs must be strings.
            if not isinstance(pid, str):
                raise ValueError("Policy keys must be strs, got {}".format(
                    type(pid)))

            # Convert to PolicySpec if plain list/tuple.
            if not isinstance(policy_spec, PolicySpec):
                # Values must be lists/tuples of len 4.
                if not isinstance(policy_spec, (list, tuple)) or \
                        len(policy_spec) != 4:
                    raise ValueError(
                        "Policy specs must be tuples/lists of "
                        "(cls or None, obs_space, action_space, config), "
                        f"got {policy_spec}")
                policies[pid] = PolicySpec(*policy_spec)

            # Config is None -> Set to {}.
            if policies[pid].config is None:
                policies[pid] = policies[pid]._replace(config={})
            # Config not a dict.
            elif not isinstance(policies[pid].config, dict):
                raise ValueError(
                    f"Multiagent policy config for {pid} must be a dict, "
                    f"but got {type(policies[pid].config)}!")

        framework = config.get("framework")
        # Multi-GPU setting: Must use MultiGPUTrainOneStep.
        if config.get("num_gpus", 0) > 1:
            if framework in ["tfe", "tf2"]:
                raise ValueError("`num_gpus` > 1 not supported yet for "
                                 "framework={}!".format(framework))
            elif simple_optim_setting is True:
                raise ValueError(
                    "Cannot use `simple_optimizer` if `num_gpus` > 1! "
                    "Consider not setting `simple_optimizer` in your config.")
            config["simple_optimizer"] = False
        # Auto-setting: Use simple-optimizer for tf-eager or multiagent,
        # otherwise: MultiGPUTrainOneStep (if supported by the algo's execution
        # plan).
        elif simple_optim_setting == DEPRECATED_VALUE:
            # tf-eager: Must use simple optimizer.
            if framework not in ["tf", "torch"]:
                config["simple_optimizer"] = True
            # Multi-agent case: Try using MultiGPU optimizer (only
            # if all policies used are DynamicTFPolicies or TorchPolicies).
            elif is_multi_agent:
                from ray.rllib.policy.dynamic_tf_policy import DynamicTFPolicy
                from ray.rllib.policy.torch_policy import TorchPolicy
                default_policy_cls = self.get_default_policy_class(config)
                if any((p[0] or default_policy_cls) is None
                       or not issubclass(p[0] or default_policy_cls,
                                         (DynamicTFPolicy, TorchPolicy))
                       for p in config["multiagent"]["policies"].values()):
                    config["simple_optimizer"] = True
                else:
                    config["simple_optimizer"] = False
            else:
                config["simple_optimizer"] = False

        # User manually set simple-optimizer to False -> Error if tf-eager.
        elif simple_optim_setting is False:
            if framework in ["tfe", "tf2"]:
                raise ValueError("`simple_optimizer=False` not supported for "
                                 "framework={}!".format(framework))

        # Offline RL settings.
        if isinstance(config["input_evaluation"], tuple):
            config["input_evaluation"] = list(config["input_evaluation"])
        elif not isinstance(config["input_evaluation"], list):
            raise ValueError(
                "`input_evaluation` must be a list of strings, got {}!".format(
                    config["input_evaluation"]))

        # Check model config.
        # If no preprocessing, propagate into model's config as well
        # (so model will know, whether inputs are preprocessed or not).
        if config["_disable_preprocessor_api"] is True:
            model_config["_disable_preprocessor_api"] = True
        # If no action flattening, propagate into model's config as well
<<<<<<< HEAD
        # (so model will know, whether action inputs are lready flattened or
=======
        # (so model will know, whether action inputs are already flattened or
>>>>>>> 9e6b8717
        # not).
        if config["_disable_action_flattening"] is True:
            model_config["_disable_action_flattening"] = True

        # Prev_a/r settings.
        prev_a_r = model_config.get("lstm_use_prev_action_reward",
                                    DEPRECATED_VALUE)
        if prev_a_r != DEPRECATED_VALUE:
            deprecation_warning(
                "model.lstm_use_prev_action_reward",
                "model.lstm_use_prev_action and model.lstm_use_prev_reward",
                error=False)
            model_config["lstm_use_prev_action"] = prev_a_r
            model_config["lstm_use_prev_reward"] = prev_a_r

        # Check batching/sample collection settings.
        if config["batch_mode"] not in [
                "truncate_episodes", "complete_episodes"
        ]:
            raise ValueError("`batch_mode` must be one of [truncate_episodes|"
                             "complete_episodes]! Got {}".format(
                                 config["batch_mode"]))

        # Check multi-agent batch count mode.
        if config["multiagent"].get("count_steps_by", "env_steps") not in \
                ["env_steps", "agent_steps"]:
            raise ValueError(
                "`count_steps_by` must be one of [env_steps|agent_steps]! "
                "Got {}".format(config["multiagent"]["count_steps_by"]))
        self._by_agent_steps = self.config["multiagent"].get(
            "count_steps_by") == "agent_steps"

        # Metrics settings.
        if config["metrics_smoothing_episodes"] != DEPRECATED_VALUE:
            deprecation_warning(
                old="metrics_smoothing_episodes",
                new="metrics_num_episodes_for_smoothing",
                error=False,
            )
            config["metrics_num_episodes_for_smoothing"] = \
                config["metrics_smoothing_episodes"]
        if config["min_iter_time_s"] != DEPRECATED_VALUE:
            # TODO: Warn once all algos use the `training_iteration` method.
            # deprecation_warning(
            #     old="min_iter_time_s",
            #     new="min_time_s_per_reporting",
            #     error=False,
            # )
            config["min_time_s_per_reporting"] = \
                config["min_iter_time_s"]

        if config["collect_metrics_timeout"] != DEPRECATED_VALUE:
            # TODO: Warn once all algos use the `training_iteration` method.
            # deprecation_warning(
            #     old="collect_metrics_timeout",
            #     new="metrics_episode_collection_timeout_s",
            #     error=False,
            # )
            config["metrics_episode_collection_timeout_s"] = \
                config["collect_metrics_timeout"]

        if config["timesteps_per_iteration"] != DEPRECATED_VALUE:
            # TODO: Warn once all algos use the `training_iteration` method.
            # deprecation_warning(
            #     old="timesteps_per_iteration",
            #     new="min_sample_timesteps_per_reporting",
            #     error=False,
            # )
            config["min_sample_timesteps_per_reporting"] = \
                config["timesteps_per_iteration"]

        # Metrics settings.
        if config["metrics_smoothing_episodes"] != DEPRECATED_VALUE:
            deprecation_warning(
                old="metrics_smoothing_episodes",
                new="metrics_num_episodes_for_smoothing",
                error=False,
            )
            config["metrics_num_episodes_for_smoothing"] = \
                config["metrics_smoothing_episodes"]

        # Evaluation settings.

        # Deprecated setting: `evaluation_num_episodes`.
        if config["evaluation_num_episodes"] != DEPRECATED_VALUE:
            deprecation_warning(
                old="evaluation_num_episodes",
                new="`evaluation_duration` and `evaluation_duration_unit="
                "episodes`",
                error=False)
            config["evaluation_duration"] = config["evaluation_num_episodes"]
            config["evaluation_duration_unit"] = "episodes"
            config["evaluation_num_episodes"] = DEPRECATED_VALUE

        # If `evaluation_num_workers` > 0, warn if `evaluation_interval` is
        # None (also set `evaluation_interval` to 1).
        if config["evaluation_num_workers"] > 0 and \
                not config["evaluation_interval"]:
            logger.warning(
                f"You have specified {config['evaluation_num_workers']} "
                "evaluation workers, but your `evaluation_interval` is None! "
                "Therefore, evaluation will not occur automatically with each"
                " call to `Trainer.train()`. Instead, you will have to call "
                "`Trainer.evaluate()` manually in order to trigger an "
                "evaluation run.")
        # If `evaluation_num_workers=0` and
        # `evaluation_parallel_to_training=True`, warn that you need
        # at least one remote eval worker for parallel training and
        # evaluation, and set `evaluation_parallel_to_training` to False.
        elif config["evaluation_num_workers"] == 0 and \
                config.get("evaluation_parallel_to_training", False):
            logger.warning(
                "`evaluation_parallel_to_training` can only be done if "
                "`evaluation_num_workers` > 0! Setting "
                "`evaluation_parallel_to_training` to False.")
            config["evaluation_parallel_to_training"] = False

        # If `evaluation_duration=auto`, error if
        # `evaluation_parallel_to_training=False`.
        if config["evaluation_duration"] == "auto":
            if not config["evaluation_parallel_to_training"]:
                raise ValueError(
                    "`evaluation_duration=auto` not supported for "
                    "`evaluation_parallel_to_training=False`!")
        # Make sure, it's an int otherwise.
        elif not isinstance(config["evaluation_duration"], int) or \
                config["evaluation_duration"] <= 0:
            raise ValueError("`evaluation_duration` ({}) must be an int and "
                             ">0!".format(config["evaluation_duration"]))

    @ExperimentalAPI
    @staticmethod
    def validate_env(env: EnvType, env_context: EnvContext) -> None:
        """Env validator function for this Trainer class.

        Override this in child classes to define custom validation
        behavior.

        Args:
            env: The (sub-)environment to validate. This is normally a
                single sub-environment (e.g. a gym.Env) within a vectorized
                setup.
            env_context: The EnvContext to configure the environment.

        Raises:
            Exception in case something is wrong with the given environment.
        """
        pass

    def try_recover_from_step_attempt(self) -> None:
        """Try to identify and remove any unhealthy workers.

        This method is called after an unexpected remote error is encountered
        from a worker during the call to `self.step_attempt()` (within
        `self.step()`). It issues check requests to all current workers and
        removes any that respond with error. If no healthy workers remain,
        an error is raised. Otherwise, tries to re-build the execution plan
        with the remaining (healthy) workers.
        """

        workers = getattr(self, "workers", None)
        if not isinstance(workers, WorkerSet):
            return

        logger.info("Health checking all workers...")
        checks = []
        for ev in workers.remote_workers():
            _, obj_ref = ev.sample_with_count.remote()
            checks.append(obj_ref)

        healthy_workers = []
        for i, obj_ref in enumerate(checks):
            w = workers.remote_workers()[i]
            try:
                ray.get(obj_ref)
                healthy_workers.append(w)
                logger.info("Worker {} looks healthy".format(i + 1))
            except RayError:
                logger.exception("Removing unhealthy worker {}".format(i + 1))
                try:
                    w.__ray_terminate__.remote()
                except Exception:
                    logger.exception("Error terminating unhealthy worker")

        if len(healthy_workers) < 1:
            raise RuntimeError(
                "Not enough healthy workers remain to continue.")

        logger.warning("Recreating execution plan after failure.")
        workers.reset(healthy_workers)
        if not self.config.get("_disable_execution_plan_api") and \
                callable(self.execution_plan):
            logger.warning("Recreating execution plan after failure")
            self.train_exec_impl = self.execution_plan(
                workers, self.config, **self._kwargs_for_execution_plan())

    @override(Trainable)
    def _export_model(self, export_formats: List[str],
                      export_dir: str) -> Dict[str, str]:
        ExportFormat.validate(export_formats)
        exported = {}
        if ExportFormat.CHECKPOINT in export_formats:
            path = os.path.join(export_dir, ExportFormat.CHECKPOINT)
            self.export_policy_checkpoint(path)
            exported[ExportFormat.CHECKPOINT] = path
        if ExportFormat.MODEL in export_formats:
            path = os.path.join(export_dir, ExportFormat.MODEL)
            self.export_policy_model(path)
            exported[ExportFormat.MODEL] = path
        if ExportFormat.ONNX in export_formats:
            path = os.path.join(export_dir, ExportFormat.ONNX)
            self.export_policy_model(
                path, onnx=int(os.getenv("ONNX_OPSET", "11")))
            exported[ExportFormat.ONNX] = path
        return exported

    def import_model(self, import_file: str):
        """Imports a model from import_file.

        Note: Currently, only h5 files are supported.

        Args:
            import_file (str): The file to import the model from.

        Returns:
            A dict that maps ExportFormats to successfully exported models.
        """
        # Check for existence.
        if not os.path.exists(import_file):
            raise FileNotFoundError(
                "`import_file` '{}' does not exist! Can't import Model.".
                format(import_file))
        # Get the format of the given file.
        import_format = "h5"  # TODO(sven): Support checkpoint loading.

        ExportFormat.validate([import_format])
        if import_format != ExportFormat.H5:
            raise NotImplementedError
        else:
            return self.import_policy_model_from_h5(import_file)

    def __getstate__(self) -> dict:
        state = {}
        if hasattr(self, "workers"):
            state["worker"] = self.workers.local_worker().save()
        if hasattr(self, "optimizer") and hasattr(self.optimizer, "save"):
            state["optimizer"] = self.optimizer.save()
        # TODO: Experimental functionality: Store contents of replay buffer
        #  to checkpoint, only if user has configured this.
        if self.local_replay_buffer is not None and \
                self.config.get("store_buffer_in_checkpoints"):
            state["local_replay_buffer"] = \
                self.local_replay_buffer.get_state()

        if self.train_exec_impl is not None:
            state["train_exec_impl"] = (
                self.train_exec_impl.shared_metrics.get().save())

        return state

    def __setstate__(self, state: dict):
        if "worker" in state and hasattr(self, "workers"):
            self.workers.local_worker().restore(state["worker"])
            remote_state = ray.put(state["worker"])
            for r in self.workers.remote_workers():
                r.restore.remote(remote_state)
        # Restore optimizer data, if necessary.
        if "optimizer" in state and hasattr(self, "optimizer"):
            self.optimizer.restore(state["optimizer"])
        # If necessary, restore replay data as well.
        if self.local_replay_buffer is not None:
            # TODO: Experimental functionality: Restore contents of replay
            #  buffer from checkpoint, only if user has configured this.
            if self.config.get("store_buffer_in_checkpoints"):
                if "local_replay_buffer" in state:
                    self.local_replay_buffer.set_state(
                        state["local_replay_buffer"])
                else:
                    logger.warning(
                        "`store_buffer_in_checkpoints` is True, but no replay "
                        "data found in state!")
            elif "local_replay_buffer" in state and \
                    log_once("no_store_buffer_in_checkpoints_but_data_found"):
                logger.warning(
                    "`store_buffer_in_checkpoints` is False, but some replay "
                    "data found in state!")

        if self.train_exec_impl is not None:
            self.train_exec_impl.shared_metrics.get().restore(
                state["train_exec_impl"])

    # TODO: Deprecate this method (`build_trainer` should no longer be used).
    @staticmethod
    def with_updates(**overrides) -> Type["Trainer"]:
        raise NotImplementedError(
            "`with_updates` may only be called on Trainer sub-classes "
            "that were generated via the `ray.rllib.agents.trainer_template."
            "build_trainer()` function (which has been deprecated)!")

    @DeveloperAPI
    def _create_local_replay_buffer_if_necessary(
            self, config: PartialTrainerConfigDict
    ) -> Optional[MultiAgentReplayBuffer]:
        """Create a MultiAgentReplayBuffer instance if necessary.

        Args:
            config: Algorithm-specific configuration data.

        Returns:
            MultiAgentReplayBuffer instance based on trainer config.
            None, if local replay buffer is not needed.
        """
        # These are the agents that utilizes a local replay buffer.
        if ("replay_buffer_config" not in config
                or not config["replay_buffer_config"]):
            # Does not need a replay buffer.
            return None

        replay_buffer_config = config["replay_buffer_config"]
        if ("type" not in replay_buffer_config
                or replay_buffer_config["type"] != "MultiAgentReplayBuffer"):
            # DistributedReplayBuffer coming soon.
            return None

        capacity = config.get("buffer_size", DEPRECATED_VALUE)
        if capacity != DEPRECATED_VALUE:
            # Print a deprecation warning.
            deprecation_warning(
                old="config['buffer_size']",
                new="config['replay_buffer_config']['capacity']",
                error=False)
        else:
            # Get capacity out of replay_buffer_config.
            capacity = replay_buffer_config["capacity"]

        if config.get("prioritized_replay"):
            prio_args = {
                "prioritized_replay_alpha": config["prioritized_replay_alpha"],
                "prioritized_replay_beta": config["prioritized_replay_beta"],
                "prioritized_replay_eps": config["prioritized_replay_eps"],
            }
        else:
            prio_args = {}

        return MultiAgentReplayBuffer(
            num_shards=1,
            learning_starts=config["learning_starts"],
            capacity=capacity,
            replay_batch_size=config["train_batch_size"],
            replay_mode=config["multiagent"]["replay_mode"],
            replay_sequence_length=config.get("replay_sequence_length", 1),
            replay_burn_in=config.get("burn_in", 0),
            replay_zero_init_states=config.get("zero_init_states", True),
            **prio_args)

    @DeveloperAPI
    def _kwargs_for_execution_plan(self):
        kwargs = {}
        if self.local_replay_buffer:
            kwargs["local_replay_buffer"] = self.local_replay_buffer
        return kwargs

    def _register_if_needed(self, env_object: Union[str, EnvType, None],
                            config) -> Optional[str]:
        if isinstance(env_object, str):
            return env_object
        elif isinstance(env_object, type):
            name = env_object.__name__

            if config.get("remote_worker_envs"):

                @ray.remote(num_cpus=0)
                class _wrapper(env_object):
                    # Add convenience `_get_spaces` and `_is_multi_agent`
                    # methods.
                    def _get_spaces(self):
                        return self.observation_space, self.action_space

                    def _is_multi_agent(self):
                        return isinstance(self, MultiAgentEnv)

                register_env(name, lambda cfg: _wrapper.remote(cfg))
            else:
                register_env(name, lambda cfg: env_object(cfg))
            return name
        elif env_object is None:
            return None
        raise ValueError(
            "{} is an invalid env specification. ".format(env_object) +
            "You can specify a custom env as either a class "
            "(e.g., YourEnvCls) or a registered env id (e.g., \"your_env\").")

    def _step_context(trainer):
        class StepCtx:
            def __enter__(self):
                # First call to stop, `result` is expected to be None ->
                # Start with self.failures=-1 -> set to 0 the very first call
                # to `self.stop()`.
                self.failures = -1

                self.time_start = time.time()
                self.sampled = 0
                self.trained = 0
                self.init_env_steps_sampled = trainer._counters[
                    NUM_ENV_STEPS_SAMPLED]
                self.init_env_steps_trained = trainer._counters[
                    NUM_ENV_STEPS_TRAINED]
                self.init_agent_steps_sampled = trainer._counters[
                    NUM_AGENT_STEPS_SAMPLED]
                self.init_agent_steps_trained = trainer._counters[
                    NUM_AGENT_STEPS_TRAINED]
                return self

            def __exit__(self, *args):
                pass

            def should_stop(self, result):

                # First call to stop, `result` is expected to be None ->
                # self.failures=0.
                if result is None:
                    # Fail after n retries.
                    self.failures += 1
                    if self.failures > MAX_WORKER_FAILURE_RETRIES:
                        raise RuntimeError(
                            "Failed to recover from worker crash.")

                # Stopping criteria: Only when using the `training_iteration`
                # API, b/c for the `exec_plan` API, the logic to stop is
                # already built into the execution plans via the
                # `StandardMetricsReporting` op.
                elif trainer.config["_disable_execution_plan_api"]:
                    if trainer._by_agent_steps:
                        self.sampled = \
                            trainer._counters[NUM_AGENT_STEPS_SAMPLED] - \
                            self.init_agent_steps_sampled
                        self.trained = \
                            trainer._counters[NUM_AGENT_STEPS_TRAINED] - \
                            self.init_agent_steps_trained
                    else:
                        self.sampled = \
                            trainer._counters[NUM_ENV_STEPS_SAMPLED] - \
                            self.init_env_steps_sampled
                        self.trained = \
                            trainer._counters[NUM_ENV_STEPS_TRAINED] - \
                            self.init_env_steps_trained

                    min_t = trainer.config["min_time_s_per_reporting"]
                    min_sample_ts = trainer.config[
                        "min_sample_timesteps_per_reporting"]
                    min_train_ts = trainer.config[
                        "min_train_timesteps_per_reporting"]
                    # Repeat if not enough time has passed or if not enough
                    # env|train timesteps have been processed (or these min
                    # values are not provided by the user).
                    if result is not None and \
                            (not min_t or
                             time.time() - self.time_start >= min_t) and \
                            (not min_sample_ts or
                             self.sampled >= min_sample_ts) and \
                            (not min_train_ts or
                             self.trained >= min_train_ts):
                        return True
                # No errors (we got results) -> Break.
                elif result is not None:
                    return True

                return False

        return StepCtx()

    def _compile_step_results(self, *, step_ctx, step_attempt_results=None):
        # Return dict.
        results: ResultDict = {}
        step_attempt_results = step_attempt_results or {}

        # Evaluation results.
        if "evaluation" in step_attempt_results:
            results["evaluation"] = step_attempt_results.pop("evaluation")

        # Custom metrics and episode media.
        results["custom_metrics"] = step_attempt_results.pop(
            "custom_metrics", {})
        results["episode_media"] = step_attempt_results.pop(
            "episode_media", {})

        # Learner info.
        results["info"] = {LEARNER_INFO: step_attempt_results}

        # Collect rollout worker metrics.
        episodes, self._episodes_to_be_collected = collect_episodes(
            self.workers.local_worker(),
            self.workers.remote_workers(),
            self._episodes_to_be_collected,
            timeout_seconds=self.config[
                "metrics_episode_collection_timeout_s"])
        orig_episodes = list(episodes)
        missing = self.config["metrics_num_episodes_for_smoothing"] - \
            len(episodes)
        if missing > 0:
            episodes = self._episode_history[-missing:] + episodes
            assert len(episodes) <= \
                   self.config["metrics_num_episodes_for_smoothing"]
        self._episode_history.extend(orig_episodes)
        self._episode_history = \
            self._episode_history[
                -self.config["metrics_num_episodes_for_smoothing"]:]
        results["sampler_results"] = summarize_episodes(
            episodes, orig_episodes)
        # TODO: Don't dump sampler results into top-level.
        results.update(results["sampler_results"])

        results["num_healthy_workers"] = len(self.workers.remote_workers())

        # Train-steps- and env/agent-steps this iteration.
        for c in [
                NUM_AGENT_STEPS_SAMPLED, NUM_AGENT_STEPS_TRAINED,
                NUM_ENV_STEPS_SAMPLED, NUM_ENV_STEPS_TRAINED
        ]:
            results[c] = self._counters[c]
        if self._by_agent_steps:
            results[NUM_AGENT_STEPS_SAMPLED + "_this_iter"] = step_ctx.sampled
            results[NUM_AGENT_STEPS_TRAINED + "_this_iter"] = step_ctx.trained
            # TODO: For CQL and other algos, count by trained steps.
            results["timesteps_total"] = self._counters[
                NUM_AGENT_STEPS_SAMPLED]
        else:
            results[NUM_ENV_STEPS_SAMPLED + "_this_iter"] = step_ctx.sampled
            results[NUM_ENV_STEPS_TRAINED + "_this_iter"] = step_ctx.trained
            # TODO: For CQL and other algos, count by trained steps.
            results["timesteps_total"] = self._counters[NUM_ENV_STEPS_SAMPLED]
        # TODO: Backward compatibility.
        results["agent_timesteps_total"] = self._counters[
            NUM_AGENT_STEPS_SAMPLED]

        # Process timer results.
        timers = {}
        for k, timer in self._timers.items():
            timers["{}_time_ms".format(k)] = round(timer.mean * 1000, 3)
            if timer.has_units_processed():
                timers["{}_throughput".format(k)] = round(
                    timer.mean_throughput, 3)
        results["timers"] = timers

        # Process counter results.
        counters = {}
        for k, counter in self._counters.items():
            counters[k] = counter
        results["counters"] = counters
        # TODO: Backward compatibility.
        results["info"].update(counters)

        return results

    def __repr__(self):
        return type(self).__name__

    @Deprecated(new="Trainer.evaluate()", error=True)
    def _evaluate(self) -> dict:
        return self.evaluate()

    @Deprecated(new="Trainer.compute_single_action()", error=False)
    def compute_action(self, *args, **kwargs):
        return self.compute_single_action(*args, **kwargs)

    @Deprecated(new="Trainer.try_recover_from_step_attempt()", error=False)
    def _try_recover(self):
        return self.try_recover_from_step_attempt()

    @staticmethod
    @Deprecated(new="Trainer.validate_config()", error=False)
    def _validate_config(config, trainer_or_none):
        assert trainer_or_none is not None
        return trainer_or_none.validate_config(config)

    # TODO: `self.optimizer` is no longer created in Trainer ->
    #  Deprecate this method.
    @Deprecated(error=False)
    def collect_metrics(self, selected_workers=None):
        return self.optimizer.collect_metrics(
            self.config["metrics_episode_collection_timeout_s"],
            min_history=self.config["metrics_num_episodes_for_smoothing"],
            selected_workers=selected_workers)<|MERGE_RESOLUTION|>--- conflicted
+++ resolved
@@ -2182,11 +2182,7 @@
         if config["_disable_preprocessor_api"] is True:
             model_config["_disable_preprocessor_api"] = True
         # If no action flattening, propagate into model's config as well
-<<<<<<< HEAD
-        # (so model will know, whether action inputs are lready flattened or
-=======
         # (so model will know, whether action inputs are already flattened or
->>>>>>> 9e6b8717
         # not).
         if config["_disable_action_flattening"] is True:
             model_config["_disable_action_flattening"] = True
