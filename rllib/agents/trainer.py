from collections import defaultdict
import concurrent
import copy
from datetime import datetime
import functools
import gym
import logging
import math
import numpy as np
import os
import pickle
import tempfile
import time
from typing import (
    Callable,
    Container,
    DefaultDict,
    Dict,
    List,
    Optional,
    Set,
    Tuple,
    Type,
    Union,
)

import ray
from ray.actor import ActorHandle
from ray.exceptions import RayError
from ray.rllib.agents.callbacks import DefaultCallbacks
from ray.rllib.agents.trainer_config import TrainerConfig
from ray.rllib.env.env_context import EnvContext
from ray.rllib.env.multi_agent_env import MultiAgentEnv
from ray.rllib.env.utils import gym_env_creator
from ray.rllib.evaluation.collectors.simple_list_collector import SimpleListCollector
from ray.rllib.evaluation.episode import Episode
from ray.rllib.evaluation.metrics import (
    collect_episodes,
    collect_metrics,
    summarize_episodes,
)
from ray.rllib.evaluation.rollout_worker import RolloutWorker
from ray.rllib.evaluation.worker_set import WorkerSet
from ray.rllib.execution.metric_ops import StandardMetricsReporting
from ray.rllib.execution.buffers.multi_agent_replay_buffer import (
    MultiAgentReplayBuffer as Legacy_MultiAgentReplayBuffer,
)
from ray.rllib.utils.replay_buffers import MultiAgentReplayBuffer
from ray.rllib.execution.common import WORKER_UPDATE_TIMER
from ray.rllib.execution.rollout_ops import (
    ConcatBatches,
    ParallelRollouts,
    synchronous_parallel_sample,
)
from ray.rllib.execution.train_ops import (
    TrainOneStep,
    MultiGPUTrainOneStep,
    train_one_step,
    multi_gpu_train_one_step,
)
from ray.rllib.models import MODEL_DEFAULTS
from ray.rllib.offline import get_offline_io_resource_bundles
from ray.rllib.policy.policy import Policy
from ray.rllib.policy.sample_batch import DEFAULT_POLICY_ID, SampleBatch
from ray.rllib.utils import deep_update, FilterManager, merge_dicts
from ray.rllib.utils.annotations import (
    DeveloperAPI,
    ExperimentalAPI,
    override,
    PublicAPI,
)
from ray.rllib.utils.debug import update_global_seed_if_necessary
from ray.rllib.utils.deprecation import (
    Deprecated,
    deprecation_warning,
    DEPRECATED_VALUE,
)
from ray.rllib.utils.error import EnvError, ERR_MSG_INVALID_ENV_DESCRIPTOR
from ray.rllib.utils.framework import try_import_tf, try_import_torch
from ray.rllib.utils.from_config import from_config
from ray.rllib.utils.metrics import (
    TRAINING_ITERATION_TIMER,
    NUM_ENV_STEPS_SAMPLED,
    NUM_AGENT_STEPS_SAMPLED,
    NUM_ENV_STEPS_TRAINED,
    NUM_AGENT_STEPS_TRAINED,
)
from ray.rllib.utils.metrics.learner_info import LEARNER_INFO
from ray.rllib.utils.pre_checks.multi_agent import check_multi_agent
from ray.rllib.utils.spaces import space_utils
from ray.rllib.utils.typing import (
    AgentID,
    EnvCreator,
    EnvInfoDict,
    EnvType,
    EpisodeID,
    PartialTrainerConfigDict,
    PolicyID,
    PolicyState,
    ResultDict,
    SampleBatchType,
    TensorStructType,
    TensorType,
    TrainerConfigDict,
)
from ray.tune.logger import Logger, UnifiedLogger
from ray.tune.registry import ENV_CREATOR, register_env, _global_registry
from ray.tune.resources import Resources
from ray.tune.result import DEFAULT_RESULTS_DIR
from ray.tune.trainable import Trainable
from ray.tune.trial import ExportFormat
from ray.tune.utils.placement_groups import PlacementGroupFactory
from ray.util import log_once
from ray.util.timer import _Timer

tf1, tf, tfv = try_import_tf()

logger = logging.getLogger(__name__)

# Max number of times to retry a worker failure. We shouldn't try too many
# times in a row since that would indicate a persistent cluster issue.
MAX_WORKER_FAILURE_RETRIES = 3

# fmt: off
# __sphinx_doc_begin__
COMMON_CONFIG: TrainerConfigDict = {
    # === Settings for Rollout Worker processes ===
    # Number of rollout worker actors to create for parallel sampling. Setting
    # this to 0 will force rollouts to be done in the trainer actor.
    "num_workers": 2,
    # Number of environments to evaluate vector-wise per worker. This enables
    # model inference batching, which can improve performance for inference
    # bottlenecked workloads.
    "num_envs_per_worker": 1,
    # When `num_workers` > 0, the driver (local_worker; worker-idx=0) does not
    # need an environment. This is because it doesn't have to sample (done by
    # remote_workers; worker_indices > 0) nor evaluate (done by evaluation
    # workers; see below).
    "create_env_on_driver": False,
    # Divide episodes into fragments of this many steps each during rollouts.
    # Sample batches of this size are collected from rollout workers and
    # combined into a larger batch of `train_batch_size` for learning.
    #
    # For example, given rollout_fragment_length=100 and train_batch_size=1000:
    #   1. RLlib collects 10 fragments of 100 steps each from rollout workers.
    #   2. These fragments are concatenated and we perform an epoch of SGD.
    #
    # When using multiple envs per worker, the fragment size is multiplied by
    # `num_envs_per_worker`. This is since we are collecting steps from
    # multiple envs in parallel. For example, if num_envs_per_worker=5, then
    # rollout workers will return experiences in chunks of 5*100 = 500 steps.
    #
    # The dataflow here can vary per algorithm. For example, PPO further
    # divides the train batch into minibatches for multi-epoch SGD.
    "rollout_fragment_length": 200,
    # How to build per-Sampler (RolloutWorker) batches, which are then
    # usually concat'd to form the train batch. Note that "steps" below can
    # mean different things (either env- or agent-steps) and depends on the
    # `count_steps_by` (multiagent) setting below.
    # truncate_episodes: Each produced batch (when calling
    #   RolloutWorker.sample()) will contain exactly `rollout_fragment_length`
    #   steps. This mode guarantees evenly sized batches, but increases
    #   variance as the future return must now be estimated at truncation
    #   boundaries.
    # complete_episodes: Each unroll happens exactly over one episode, from
    #   beginning to end. Data collection will not stop unless the episode
    #   terminates or a configured horizon (hard or soft) is hit.
    "batch_mode": "truncate_episodes",

    # === Settings for the Trainer process ===
    # Discount factor of the MDP.
    "gamma": 0.99,
    # The default learning rate.
    "lr": 0.0001,
    # Training batch size, if applicable. Should be >= rollout_fragment_length.
    # Samples batches will be concatenated together to a batch of this size,
    # which is then passed to SGD.
    "train_batch_size": 200,
    # Arguments to pass to the policy model. See models/catalog.py for a full
    # list of the available model options.
    "model": MODEL_DEFAULTS,
    # Arguments to pass to the policy optimizer. These vary by optimizer.
    "optimizer": {},

    # === Environment Settings ===
    # Number of steps after which the episode is forced to terminate. Defaults
    # to `env.spec.max_episode_steps` (if present) for Gym envs.
    "horizon": None,
    # Calculate rewards but don't reset the environment when the horizon is
    # hit. This allows value estimation and RNN state to span across logical
    # episodes denoted by horizon. This only has an effect if horizon != inf.
    "soft_horizon": False,
    # Don't set 'done' at the end of the episode.
    # In combination with `soft_horizon`, this works as follows:
    # - no_done_at_end=False soft_horizon=False:
    #   Reset env and add `done=True` at end of each episode.
    # - no_done_at_end=True soft_horizon=False:
    #   Reset env, but do NOT add `done=True` at end of the episode.
    # - no_done_at_end=False soft_horizon=True:
    #   Do NOT reset env at horizon, but add `done=True` at the horizon
    #   (pretending the episode has terminated).
    # - no_done_at_end=True soft_horizon=True:
    #   Do NOT reset env at horizon and do NOT add `done=True` at the horizon.
    "no_done_at_end": False,
    # The environment specifier:
    # This can either be a tune-registered env, via
    # `tune.register_env([name], lambda env_ctx: [env object])`,
    # or a string specifier of an RLlib supported type. In the latter case,
    # RLlib will try to interpret the specifier as either an openAI gym env,
    # a PyBullet env, a ViZDoomGym env, or a fully qualified classpath to an
    # Env class, e.g. "ray.rllib.examples.env.random_env.RandomEnv".
    "env": None,
    # The observation- and action spaces for the Policies of this Trainer.
    # Use None for automatically inferring these from the given env.
    "observation_space": None,
    "action_space": None,
    # Arguments dict passed to the env creator as an EnvContext object (which
    # is a dict plus the properties: num_workers, worker_index, vector_index,
    # and remote).
    "env_config": {},
    # If using num_envs_per_worker > 1, whether to create those new envs in
    # remote processes instead of in the same worker. This adds overheads, but
    # can make sense if your envs can take much time to step / reset
    # (e.g., for StarCraft). Use this cautiously; overheads are significant.
    "remote_worker_envs": False,
    # Timeout that remote workers are waiting when polling environments.
    # 0 (continue when at least one env is ready) is a reasonable default,
    # but optimal value could be obtained by measuring your environment
    # step / reset and model inference perf.
    "remote_env_batch_wait_ms": 0,
    # A callable taking the last train results, the base env and the env
    # context as args and returning a new task to set the env to.
    # The env must be a `TaskSettableEnv` sub-class for this to work.
    # See `examples/curriculum_learning.py` for an example.
    "env_task_fn": None,
    # If True, try to render the environment on the local worker or on worker
    # 1 (if num_workers > 0). For vectorized envs, this usually means that only
    # the first sub-environment will be rendered.
    # In order for this to work, your env will have to implement the
    # `render()` method which either:
    # a) handles window generation and rendering itself (returning True) or
    # b) returns a numpy uint8 image of shape [height x width x 3 (RGB)].
    "render_env": False,
    # If True, stores videos in this relative directory inside the default
    # output dir (~/ray_results/...). Alternatively, you can specify an
    # absolute path (str), in which the env recordings should be
    # stored instead.
    # Set to False for not recording anything.
    # Note: This setting replaces the deprecated `monitor` key.
    "record_env": False,
    # Whether to clip rewards during Policy's postprocessing.
    # None (default): Clip for Atari only (r=sign(r)).
    # True: r=sign(r): Fixed rewards -1.0, 1.0, or 0.0.
    # False: Never clip.
    # [float value]: Clip at -value and + value.
    # Tuple[value1, value2]: Clip at value1 and value2.
    "clip_rewards": None,
    # If True, RLlib will learn entirely inside a normalized action space
    # (0.0 centered with small stddev; only affecting Box components).
    # We will unsquash actions (and clip, just in case) to the bounds of
    # the env's action space before sending actions back to the env.
    "normalize_actions": True,
    # If True, RLlib will clip actions according to the env's bounds
    # before sending them back to the env.
    # TODO: (sven) This option should be obsoleted and always be False.
    "clip_actions": False,
    # Whether to use "rllib" or "deepmind" preprocessors by default
    # Set to None for using no preprocessor. In this case, the model will have
    # to handle possibly complex observations from the environment.
    "preprocessor_pref": "deepmind",

    # === Debug Settings ===
    # Set the ray.rllib.* log level for the agent process and its workers.
    # Should be one of DEBUG, INFO, WARN, or ERROR. The DEBUG level will also
    # periodically print out summaries of relevant internal dataflow (this is
    # also printed out once at startup at the INFO level). When using the
    # `rllib train` command, you can also use the `-v` and `-vv` flags as
    # shorthand for INFO and DEBUG.
    "log_level": "WARN",
    # Callbacks that will be run during various phases of training. See the
    # `DefaultCallbacks` class and `examples/custom_metrics_and_callbacks.py`
    # for more usage information.
    "callbacks": DefaultCallbacks,
    # Whether to attempt to continue training if a worker crashes. The number
    # of currently healthy workers is reported as the "num_healthy_workers"
    # metric.
    "ignore_worker_failures": False,
    # Whether - upon a worker failure - RLlib will try to recreate the lost worker as
    # an identical copy of the failed one. The new worker will only differ from the
    # failed one in its `self.recreated_worker=True` property value. It will have
    # the same `worker_index` as the original one.
    # If True, the `ignore_worker_failures` setting will be ignored.
    "recreate_failed_workers": False,
    # Log system resource metrics to results. This requires `psutil` to be
    # installed for sys stats, and `gputil` for GPU metrics.
    "log_sys_usage": True,
    # Use fake (infinite speed) sampler. For testing only.
    "fake_sampler": False,

    # === Deep Learning Framework Settings ===
    # tf: TensorFlow (static-graph)
    # tf2: TensorFlow 2.x (eager or traced, if eager_tracing=True)
    # tfe: TensorFlow eager (or traced, if eager_tracing=True)
    # torch: PyTorch
    "framework": "tf",
    # Enable tracing in eager mode. This greatly improves performance
    # (speedup ~2x), but makes it slightly harder to debug since Python
    # code won't be evaluated after the initial eager pass.
    # Only possible if framework=[tf2|tfe].
    "eager_tracing": False,
    # Maximum number of tf.function re-traces before a runtime error is raised.
    # This is to prevent unnoticed retraces of methods inside the
    # `..._eager_traced` Policy, which could slow down execution by a
    # factor of 4, without the user noticing what the root cause for this
    # slowdown could be.
    # Only necessary for framework=[tf2|tfe].
    # Set to None to ignore the re-trace count and never throw an error.
    "eager_max_retraces": 20,

    # === Exploration Settings ===
    # Default exploration behavior, iff `explore`=None is passed into
    # compute_action(s).
    # Set to False for no exploration behavior (e.g., for evaluation).
    "explore": True,
    # Provide a dict specifying the Exploration object's config.
    "exploration_config": {
        # The Exploration class to use. In the simplest case, this is the name
        # (str) of any class present in the `rllib.utils.exploration` package.
        # You can also provide the python class directly or the full location
        # of your class (e.g. "ray.rllib.utils.exploration.epsilon_greedy.
        # EpsilonGreedy").
        "type": "StochasticSampling",
        # Add constructor kwargs here (if any).
    },
    # === Evaluation Settings ===
    # Evaluate with every `evaluation_interval` training iterations.
    # The evaluation stats will be reported under the "evaluation" metric key.
    # Note that for Ape-X metrics are already only reported for the lowest
    # epsilon workers (least random workers).
    # Set to None (or 0) for no evaluation.
    "evaluation_interval": None,
    # Duration for which to run evaluation each `evaluation_interval`.
    # The unit for the duration can be set via `evaluation_duration_unit` to
    # either "episodes" (default) or "timesteps".
    # If using multiple evaluation workers (evaluation_num_workers > 1),
    # the load to run will be split amongst these.
    # If the value is "auto":
    # - For `evaluation_parallel_to_training=True`: Will run as many
    #   episodes/timesteps that fit into the (parallel) training step.
    # - For `evaluation_parallel_to_training=False`: Error.
    "evaluation_duration": 10,
    # The unit, with which to count the evaluation duration. Either "episodes"
    # (default) or "timesteps".
    "evaluation_duration_unit": "episodes",
    # Whether to run evaluation in parallel to a Trainer.train() call
    # using threading. Default=False.
    # E.g. evaluation_interval=2 -> For every other training iteration,
    # the Trainer.train() and Trainer.evaluate() calls run in parallel.
    # Note: This is experimental. Possible pitfalls could be race conditions
    # for weight synching at the beginning of the evaluation loop.
    "evaluation_parallel_to_training": False,
    # Internal flag that is set to True for evaluation workers.
    "in_evaluation": False,
    # Typical usage is to pass extra args to evaluation env creator
    # and to disable exploration by computing deterministic actions.
    # IMPORTANT NOTE: Policy gradient algorithms are able to find the optimal
    # policy, even if this is a stochastic one. Setting "explore=False" here
    # will result in the evaluation workers not using this optimal policy!
    "evaluation_config": {
        # Example: overriding env_config, exploration, etc:
        # "env_config": {...},
        # "explore": False
    },

    # === Replay Buffer Settings ===
    # Provide a dict specifying the ReplayBuffer's config.
    # "replay_buffer_config": {
    #     The ReplayBuffer class to use. Any class that obeys the
    #     ReplayBuffer API can be used here. In the simplest case, this is the
    #     name (str) of any class present in the `rllib.utils.replay_buffers`
    #     package. You can also provide the python class directly or the
    #     full location of your class (e.g.
    #     "ray.rllib.utils.replay_buffers.replay_buffer.ReplayBuffer").
    #     "type": "ReplayBuffer",
    #     The capacity of units that can be stored in one ReplayBuffer
    #     instance before eviction.
    #     "capacity": 10000,
    #     Specifies how experiences are stored. Either 'sequences' or
    #     'timesteps'.
    #     "storage_unit": "timesteps",
    #     Add constructor kwargs here (if any).
    # },

    # Number of parallel workers to use for evaluation. Note that this is set
    # to zero by default, which means evaluation will be run in the trainer
    # process (only if evaluation_interval is not None). If you increase this,
    # it will increase the Ray resource usage of the trainer since evaluation
    # workers are created separately from rollout workers (used to sample data
    # for training).
    "evaluation_num_workers": 0,
    # Customize the evaluation method. This must be a function of signature
    # (trainer: Trainer, eval_workers: WorkerSet) -> metrics: dict. See the
    # Trainer.evaluate() method to see the default implementation.
    # The Trainer guarantees all eval workers have the latest policy state
    # before this function is called.
    "custom_eval_function": None,
    # Make sure the latest available evaluation results are always attached to
    # a step result dict.
    # This may be useful if Tune or some other meta controller needs access
    # to evaluation metrics all the time.
    "always_attach_evaluation_results": False,
    # Store raw custom metrics without calculating max, min, mean
    "keep_per_episode_custom_metrics": False,

    # === Advanced Rollout Settings ===
    # Use a background thread for sampling (slightly off-policy, usually not
    # advisable to turn on unless your env specifically requires it).
    "sample_async": False,

    # The SampleCollector class to be used to collect and retrieve
    # environment-, model-, and sampler data. Override the SampleCollector base
    # class to implement your own collection/buffering/retrieval logic.
    "sample_collector": SimpleListCollector,

    # Element-wise observation filter, either "NoFilter" or "MeanStdFilter".
    "observation_filter": "NoFilter",
    # Whether to synchronize the statistics of remote filters.
    "synchronize_filters": True,
    # Configures TF for single-process operation by default.
    "tf_session_args": {
        # note: overridden by `local_tf_session_args`
        "intra_op_parallelism_threads": 2,
        "inter_op_parallelism_threads": 2,
        "gpu_options": {
            "allow_growth": True,
        },
        "log_device_placement": False,
        "device_count": {
            "CPU": 1
        },
        # Required by multi-GPU (num_gpus > 1).
        "allow_soft_placement": True,
    },
    # Override the following tf session args on the local worker
    "local_tf_session_args": {
        # Allow a higher level of parallelism by default, but not unlimited
        # since that can cause crashes with many concurrent drivers.
        "intra_op_parallelism_threads": 8,
        "inter_op_parallelism_threads": 8,
    },
    # Whether to LZ4 compress individual observations.
    "compress_observations": False,
    # Wait for metric batches for at most this many seconds. Those that
    # have not returned in time will be collected in the next train iteration.
    "metrics_episode_collection_timeout_s": 180,
    # Smooth metrics over this many episodes.
    "metrics_num_episodes_for_smoothing": 100,
    # Minimum time interval to run one `train()` call for:
    # If - after one `step_attempt()`, this time limit has not been reached,
    # will perform n more `step_attempt()` calls until this minimum time has
    # been consumed. Set to None or 0 for no minimum time.
    "min_time_s_per_reporting": None,
    # Minimum train/sample timesteps to optimize for per `train()` call.
    # This value does not affect learning, only the length of train iterations.
    # If - after one `step_attempt()`, the timestep counts (sampling or
    # training) have not been reached, will perform n more `step_attempt()`
    # calls until the minimum timesteps have been executed.
    # Set to None or 0 for no minimum timesteps.
    "min_train_timesteps_per_reporting": None,
    "min_sample_timesteps_per_reporting": None,

    # This argument, in conjunction with worker_index, sets the random seed of
    # each worker, so that identically configured trials will have identical
    # results. This makes experiments reproducible.
    "seed": None,
    # Any extra python env vars to set in the trainer process, e.g.,
    # {"OMP_NUM_THREADS": "16"}
    "extra_python_environs_for_driver": {},
    # The extra python environments need to set for worker processes.
    "extra_python_environs_for_worker": {},

    # === Resource Settings ===
    # Number of GPUs to allocate to the trainer process. Note that not all
    # algorithms can take advantage of trainer GPUs. Support for multi-GPU
    # is currently only available for tf-[PPO/IMPALA/DQN/PG].
    # This can be fractional (e.g., 0.3 GPUs).
    "num_gpus": 0,
    # Set to True for debugging (multi-)?GPU funcitonality on a CPU machine.
    # GPU towers will be simulated by graphs located on CPUs in this case.
    # Use `num_gpus` to test for different numbers of fake GPUs.
    "_fake_gpus": False,
    # Number of CPUs to allocate per worker.
    "num_cpus_per_worker": 1,
    # Number of GPUs to allocate per worker. This can be fractional. This is
    # usually needed only if your env itself requires a GPU (i.e., it is a
    # GPU-intensive video game), or model inference is unusually expensive.
    "num_gpus_per_worker": 0,
    # Any custom Ray resources to allocate per worker.
    "custom_resources_per_worker": {},
    # Number of CPUs to allocate for the trainer. Note: this only takes effect
    # when running in Tune. Otherwise, the trainer runs in the main program.
    "num_cpus_for_driver": 1,
    # The strategy for the placement group factory returned by
    # `Trainer.default_resource_request()`. A PlacementGroup defines, which
    # devices (resources) should always be co-located on the same node.
    # For example, a Trainer with 2 rollout workers, running with
    # num_gpus=1 will request a placement group with the bundles:
    # [{"gpu": 1, "cpu": 1}, {"cpu": 1}, {"cpu": 1}], where the first bundle is
    # for the driver and the other 2 bundles are for the two workers.
    # These bundles can now be "placed" on the same or different
    # nodes depending on the value of `placement_strategy`:
    # "PACK": Packs bundles into as few nodes as possible.
    # "SPREAD": Places bundles across distinct nodes as even as possible.
    # "STRICT_PACK": Packs bundles into one node. The group is not allowed
    #   to span multiple nodes.
    # "STRICT_SPREAD": Packs bundles across distinct nodes.
    "placement_strategy": "PACK",

    # TODO(jungong, sven): we can potentially unify all input types
    #     under input and input_config keys. E.g.
    #     input: sample
    #     input_config {
    #         env: Cartpole-v0
    #     }
    #     or:
    #     input: json_reader
    #     input_config {
    #         path: /tmp/
    #     }
    #     or:
    #     input: dataset
    #     input_config {
    #         format: parquet
    #         path: /tmp/
    #     }
    # === Offline Datasets ===
    # Specify how to generate experiences:
    #  - "sampler": Generate experiences via online (env) simulation (default).
    #  - A local directory or file glob expression (e.g., "/tmp/*.json").
    #  - A list of individual file paths/URIs (e.g., ["/tmp/1.json",
    #    "s3://bucket/2.json"]).
    #  - A dict with string keys and sampling probabilities as values (e.g.,
    #    {"sampler": 0.4, "/tmp/*.json": 0.4, "s3://bucket/expert.json": 0.2}).
    #  - A callable that takes an `IOContext` object as only arg and returns a
    #    ray.rllib.offline.InputReader.
    #  - A string key that indexes a callable with tune.registry.register_input
    "input": "sampler",
    # Arguments accessible from the IOContext for configuring custom input
    "input_config": {},
    # True, if the actions in a given offline "input" are already normalized
    # (between -1.0 and 1.0). This is usually the case when the offline
    # file has been generated by another RLlib algorithm (e.g. PPO or SAC),
    # while "normalize_actions" was set to True.
    "actions_in_input_normalized": False,
    # Specify how to evaluate the current policy. This only has an effect when
    # reading offline experiences ("input" is not "sampler").
    # Available options:
    #  - "wis": the weighted step-wise importance sampling estimator.
    #  - "is": the step-wise importance sampling estimator.
    #  - "simulation": run the environment in the background, but use
    #    this data for evaluation only and not for learning.
    "input_evaluation": ["is", "wis"],
    # Whether to run postprocess_trajectory() on the trajectory fragments from
    # offline inputs. Note that postprocessing will be done using the *current*
    # policy, not the *behavior* policy, which is typically undesirable for
    # on-policy algorithms.
    "postprocess_inputs": False,
    # If positive, input batches will be shuffled via a sliding window buffer
    # of this number of batches. Use this if the input data is not in random
    # enough order. Input is delayed until the shuffle buffer is filled.
    "shuffle_buffer_size": 0,
    # Specify where experiences should be saved:
    #  - None: don't save any experiences
    #  - "logdir" to save to the agent log dir
    #  - a path/URI to save to a custom output directory (e.g., "s3://bucket/")
    #  - a function that returns a rllib.offline.OutputWriter
    "output": None,
    # Arguments accessible from the IOContext for configuring custom output
    "output_config": {},
    # What sample batch columns to LZ4 compress in the output data.
    "output_compress_columns": ["obs", "new_obs"],
    # Max output file size (in bytes) before rolling over to a new file.
    "output_max_file_size": 64 * 1024 * 1024,

    # === Settings for Multi-Agent Environments ===
    "multiagent": {
        # Map of type MultiAgentPolicyConfigDict from policy ids to tuples
        # of (policy_cls, obs_space, act_space, config). This defines the
        # observation and action spaces of the policies and any extra config.
        "policies": {},
        # Keep this many policies in the "policy_map" (before writing
        # least-recently used ones to disk/S3).
        "policy_map_capacity": 100,
        # Where to store overflowing (least-recently used) policies?
        # Could be a directory (str) or an S3 location. None for using
        # the default output dir.
        "policy_map_cache": None,
        # Function mapping agent ids to policy ids.
        "policy_mapping_fn": None,
        # Determines those policies that should be updated.
        # Options are:
        # - None, for all policies.
        # - An iterable of PolicyIDs that should be updated.
        # - A callable, taking a PolicyID and a SampleBatch or MultiAgentBatch
        #   and returning a bool (indicating whether the given policy is trainable
        #   or not, given the particular batch). This allows you to have a policy
        #   trained only on certain data (e.g. when playing against a certain
        #   opponent).
        "policies_to_train": None,
        # Optional function that can be used to enhance the local agent
        # observations to include more state.
        # See rllib/evaluation/observation_function.py for more info.
        "observation_fn": None,
        # When replay_mode=lockstep, RLlib will replay all the agent
        # transitions at a particular timestep together in a batch. This allows
        # the policy to implement differentiable shared computations between
        # agents it controls at that timestep. When replay_mode=independent,
        # transitions are replayed independently per policy.
        "replay_mode": "independent",
        # Which metric to use as the "batch size" when building a
        # MultiAgentBatch. The two supported values are:
        # env_steps: Count each time the env is "stepped" (no matter how many
        #   multi-agent actions are passed/how many multi-agent observations
        #   have been returned in the previous step).
        # agent_steps: Count each individual agent step as one step.
        "count_steps_by": "env_steps",
    },

    # === Logger ===
    # Define logger-specific configuration to be used inside Logger
    # Default value None allows overwriting with nested dicts
    "logger_config": None,

    # === API deprecations/simplifications/changes ===
    # Experimental flag.
    # If True, TFPolicy will handle more than one loss/optimizer.
    # Set this to True, if you would like to return more than
    # one loss term from your `loss_fn` and an equal number of optimizers
    # from your `optimizer_fn`.
    # In the future, the default for this will be True.
    "_tf_policy_handles_more_than_one_loss": False,
    # Experimental flag.
    # If True, no (observation) preprocessor will be created and
    # observations will arrive in model as they are returned by the env.
    # In the future, the default for this will be True.
    "_disable_preprocessor_api": False,
    # Experimental flag.
    # If True, RLlib will no longer flatten the policy-computed actions into
    # a single tensor (for storage in SampleCollectors/output files/etc..),
    # but leave (possibly nested) actions as-is. Disabling flattening affects:
    # - SampleCollectors: Have to store possibly nested action structs.
    # - Models that have the previous action(s) as part of their input.
    # - Algorithms reading from offline files (incl. action information).
    "_disable_action_flattening": False,
    # Experimental flag.
    # If True, the execution plan API will not be used. Instead,
    # a Trainer's `training_iteration` method will be called as-is each
    # training iteration.
    "_disable_execution_plan_api": False,

    # If True, disable the environment pre-checking module.
    "disable_env_checking": False,

    # === Deprecated keys ===
    # Uses the sync samples optimizer instead of the multi-gpu one. This is
    # usually slower, but you might want to try it if you run into issues with
    # the default optimizer.
    # This will be set automatically from now on.
    "simple_optimizer": DEPRECATED_VALUE,
    # Whether to write episode stats and videos to the agent log dir. This is
    # typically located in ~/ray_results.
    "monitor": DEPRECATED_VALUE,
    # Replaced by `evaluation_duration=10` and
    # `evaluation_duration_unit=episodes`.
    "evaluation_num_episodes": DEPRECATED_VALUE,
    # Use `metrics_num_episodes_for_smoothing` instead.
    "metrics_smoothing_episodes": DEPRECATED_VALUE,
    # Use `min_[env|train]_timesteps_per_reporting` instead.
    "timesteps_per_iteration": 0,
    # Use `min_time_s_per_reporting` instead.
    "min_iter_time_s": DEPRECATED_VALUE,
    # Use `metrics_episode_collection_timeout_s` instead.
    "collect_metrics_timeout": DEPRECATED_VALUE,
}


# __sphinx_doc_end__
# fmt: on


@DeveloperAPI
def with_common_config(extra_config: PartialTrainerConfigDict) -> TrainerConfigDict:
    """Returns the given config dict merged with common agent confs.

    Args:
        extra_config (PartialTrainerConfigDict): A user defined partial config
            which will get merged with COMMON_CONFIG and returned.

    Returns:
        TrainerConfigDict: The merged config dict resulting of COMMON_CONFIG
            plus `extra_config`.
    """
    return Trainer.merge_trainer_configs(
        COMMON_CONFIG, extra_config, _allow_unknown_configs=True
    )


@PublicAPI
class Trainer(Trainable):
    """An RLlib algorithm responsible for optimizing one or more Policies.

    Trainers contain a WorkerSet under `self.workers`. A WorkerSet is
    normally composed of a single local worker
    (self.workers.local_worker()), used to compute and apply learning updates,
    and optionally one or more remote workers (self.workers.remote_workers()),
    used to generate environment samples in parallel.

    Each worker (remotes or local) contains a PolicyMap, which itself
    may contain either one policy for single-agent training or one or more
    policies for multi-agent training. Policies are synchronized
    automatically from time to time using ray.remote calls. The exact
    synchronization logic depends on the specific algorithm (Trainer) used,
    but this usually happens from local worker to all remote workers and
    after each training update.

    You can write your own Trainer classes by sub-classing from `Trainer`
    or any of its built-in sub-classes.
    This allows you to override the `execution_plan` method to implement
    your own algorithm logic. You can find the different built-in
    algorithms' execution plans in their respective main py files,
    e.g. rllib.agents.dqn.dqn.py or rllib.agents.impala.impala.py.

    The most important API methods a Trainer exposes are `train()`,
    `evaluate()`, `save()` and `restore()`. Trainer objects retain internal
    model state between calls to train(), so you should create a new
    Trainer instance for each training session.
    """

    # Whether to allow unknown top-level config keys.
    _allow_unknown_configs = False

    # List of top-level keys with value=dict, for which new sub-keys are
    # allowed to be added to the value dict.
    _allow_unknown_subkeys = [
        "tf_session_args",
        "local_tf_session_args",
        "env_config",
        "model",
        "optimizer",
        "multiagent",
        "custom_resources_per_worker",
        "evaluation_config",
        "exploration_config",
        "replay_buffer_config",
        "extra_python_environs_for_worker",
        "input_config",
        "output_config",
    ]

    # List of top level keys with value=dict, for which we always override the
    # entire value (dict), iff the "type" key in that value dict changes.
    _override_all_subkeys_if_type_changes = [
        "exploration_config",
        "replay_buffer_config",
    ]

    # TODO: Deprecate. Instead, override `Trainer.get_default_config()`.
    _default_config = COMMON_CONFIG

    @PublicAPI
    def __init__(
        self,
        config: Optional[Union[PartialTrainerConfigDict, TrainerConfig]] = None,
        env: Optional[Union[str, EnvType]] = None,
        logger_creator: Optional[Callable[[], Logger]] = None,
        remote_checkpoint_dir: Optional[str] = None,
        sync_function_tpl: Optional[str] = None,
    ):
        """Initializes a Trainer instance.

        Args:
            config: Algorithm-specific configuration dict.
            env: Name of the environment to use (e.g. a gym-registered str),
                a full class path (e.g.
                "ray.rllib.examples.env.random_env.RandomEnv"), or an Env
                class directly. Note that this arg can also be specified via
                the "env" key in `config`.
            logger_creator: Callable that creates a ray.tune.Logger
                object. If unspecified, a default logger is created.
        """

        # User provided (partial) config (this may be w/o the default
        # Trainer's `COMMON_CONFIG` (see above)). Will get merged with
        # COMMON_CONFIG in self.setup().
        config = config or {}
        # Resolve TrainerConfig into a plain dict.
        # TODO: In the future, only support TrainerConfig objects here.
        if isinstance(config, TrainerConfig):
            config = config.to_dict()

        # Convert `env` provided in config into a string:
        # - If `env` is a string: `self._env_id` = `env`.
        # - If `env` is a class: `self._env_id` = `env.__name__` -> Already
        #   register it with a auto-generated env creator.
        # - If `env` is None: `self._env_id` is None.
        self._env_id: Optional[str] = self._register_if_needed(
            env or config.get("env"), config
        )

        # The env creator callable, taking an EnvContext (config dict)
        # as arg and returning an RLlib supported Env type (e.g. a gym.Env).
        self.env_creator: Optional[EnvCreator] = None

        # Placeholder for a local replay buffer instance.
        self.local_replay_buffer = None

        # Create a default logger creator if no logger_creator is specified
        if logger_creator is None:
            # Default logdir prefix containing the agent's name and the
            # env id.
            timestr = datetime.today().strftime("%Y-%m-%d_%H-%M-%S")
            logdir_prefix = "{}_{}_{}".format(str(self), self._env_id, timestr)
            if not os.path.exists(DEFAULT_RESULTS_DIR):
                os.makedirs(DEFAULT_RESULTS_DIR)
            logdir = tempfile.mkdtemp(prefix=logdir_prefix, dir=DEFAULT_RESULTS_DIR)

            # Allow users to more precisely configure the created logger
            # via "logger_config.type".
            if config.get("logger_config") and "type" in config["logger_config"]:

                def default_logger_creator(config):
                    """Creates a custom logger with the default prefix."""
                    cfg = config["logger_config"].copy()
                    cls = cfg.pop("type")
                    # Provide default for logdir, in case the user does
                    # not specify this in the "logger_config" dict.
                    logdir_ = cfg.pop("logdir", logdir)
                    return from_config(cls=cls, _args=[cfg], logdir=logdir_)

            # If no `type` given, use tune's UnifiedLogger as last resort.
            else:

                def default_logger_creator(config):
                    """Creates a Unified logger with the default prefix."""
                    return UnifiedLogger(config, logdir, loggers=None)

            logger_creator = default_logger_creator

        # Metrics-related properties.
        self._timers = defaultdict(_Timer)
        self._counters = defaultdict(int)
        self._episode_history = []
        self._episodes_to_be_collected = []

        # Evaluation WorkerSet and metrics last returned by `self.evaluate()`.
        self.evaluation_workers: Optional[WorkerSet] = None
        # Initialize common evaluation_metrics to nan, before they become
        # available. We want to make sure the metrics are always present
        # (although their values may be nan), so that Tune does not complain
        # when we use these as stopping criteria.
        self.evaluation_metrics = {
            "evaluation": {
                "episode_reward_max": np.nan,
                "episode_reward_min": np.nan,
                "episode_reward_mean": np.nan,
            }
        }

        super().__init__(
            config, logger_creator, remote_checkpoint_dir, sync_function_tpl
        )

    @classmethod
    def get_default_config(cls) -> TrainerConfigDict:
        return cls._default_config or COMMON_CONFIG

    @override(Trainable)
    def setup(self, config: PartialTrainerConfigDict):

        # Setup our config: Merge the user-supplied config (which could
        # be a partial config dict with the class' default).
        self.config = self.merge_trainer_configs(
            self.get_default_config(), config, self._allow_unknown_configs
        )
        self.config["env"] = self._env_id

        # Validate the framework settings in config.
        self.validate_framework(self.config)

        # Setup the self.env_creator callable (to be passed
        # e.g. to RolloutWorkers' c'tors).
        self.env_creator = self._get_env_creator_from_env_id(self._env_id)

        # Set Trainer's seed after we have - if necessary - enabled
        # tf eager-execution.
        update_global_seed_if_necessary(self.config["framework"], self.config["seed"])

        self.validate_config(self.config)
        self.callbacks = self.config["callbacks"]()
        log_level = self.config.get("log_level")
        if log_level in ["WARN", "ERROR"]:
            logger.info(
                "Current log_level is {}. For more information, "
                "set 'log_level': 'INFO' / 'DEBUG' or use the -v and "
                "-vv flags.".format(log_level)
            )
        if self.config.get("log_level"):
            logging.getLogger("ray.rllib").setLevel(self.config["log_level"])

        # Create local replay buffer if necessary.
        self.local_replay_buffer = self._create_local_replay_buffer_if_necessary(
            self.config
        )

        # Create a dict, mapping ActorHandles to sets of open remote
        # requests (object refs). This way, we keep track, of which actors
        # inside this Trainer (e.g. a remote RolloutWorker) have
        # already been sent how many (e.g. `sample()`) requests.
        self.remote_requests_in_flight: DefaultDict[
            ActorHandle, Set[ray.ObjectRef]
        ] = defaultdict(set)

        self.workers: Optional[WorkerSet] = None
        self.train_exec_impl = None

        # Deprecated way of implementing Trainer sub-classes (or "templates"
        # via the `build_trainer` utility function).
        # Instead, sub-classes should override the Trainable's `setup()`
        # method and call super().setup() from within that override at some
        # point.
        # Old design: Override `Trainer._init` (or use `build_trainer()`, which
        # will do this for you).
        try:
            self._init(self.config, self.env_creator)
        # New design: Override `Trainable.setup()` (as indented by Trainable)
        # and do or don't call super().setup() from within your override.
        # By default, `super().setup()` will create both worker sets:
        # "rollout workers" for collecting samples for training and - if
        # applicable - "evaluation workers" for evaluation runs in between or
        # parallel to training.
        # TODO: Deprecate `_init()` and remove this try/except block.
        except NotImplementedError:
            # Only if user did not override `_init()`:
            # - Create rollout workers here automatically.
            # - Run the execution plan to create the local iterator to `next()`
            #   in each training iteration.
            # This matches the behavior of using `build_trainer()`, which
            # has been deprecated.
            self.workers = WorkerSet(
                env_creator=self.env_creator,
                validate_env=self.validate_env,
                policy_class=self.get_default_policy_class(self.config),
                trainer_config=self.config,
                num_workers=self.config["num_workers"],
                local_worker=True,
                logdir=self.logdir,
            )

            # Function defining one single training iteration's behavior.
            if self.config["_disable_execution_plan_api"]:
                # TODO: Ensure remote workers are initially in sync with the
                # local worker.
                # self.workers.sync_weights()
                pass  # TODO: Uncommenting line above breaks tf2+eager_tracing for A3C.
            # LocalIterator-creating "execution plan".
            # Only call this once here to create `self.train_exec_impl`,
            # which is a ray.util.iter.LocalIterator that will be `next`'d
            # on each training iteration.
            else:
                self.train_exec_impl = self.execution_plan(
                    self.workers, self.config, **self._kwargs_for_execution_plan()
                )

            # Now that workers have been created, update our policies
            # dict in config[multiagent] (with the correct original/
            # unpreprocessed spaces).
            self.config["multiagent"][
                "policies"
            ] = self.workers.local_worker().policy_dict

        # Evaluation WorkerSet setup.
        # User would like to setup a separate evaluation worker set.

        # Update with evaluation settings:
        user_eval_config = copy.deepcopy(self.config["evaluation_config"])

        # Assert that user has not unset "in_evaluation".
        assert (
            "in_evaluation" not in user_eval_config
            or user_eval_config["in_evaluation"] is True
        )

        # Merge user-provided eval config with the base config. This makes sure
        # the eval config is always complete, no matter whether we have eval
        # workers or perform evaluation on the (non-eval) local worker.
        eval_config = merge_dicts(self.config, user_eval_config)
        self.config["evaluation_config"] = eval_config

        if self.config.get("evaluation_num_workers", 0) > 0 or self.config.get(
            "evaluation_interval"
        ):
            logger.debug(f"Using evaluation_config: {user_eval_config}.")

            # Validate evaluation config.
            self.validate_config(eval_config)

            # Set the `in_evaluation` flag.
            eval_config["in_evaluation"] = True

            # Evaluation duration unit: episodes.
            # Switch on `complete_episode` rollouts. Also, make sure
            # rollout fragments are short so we never have more than one
            # episode in one rollout.
            if eval_config["evaluation_duration_unit"] == "episodes":
                eval_config.update(
                    {
                        "batch_mode": "complete_episodes",
                        "rollout_fragment_length": 1,
                    }
                )
            # Evaluation duration unit: timesteps.
            # - Set `batch_mode=truncate_episodes` so we don't perform rollouts
            #   strictly along episode borders.
            # Set `rollout_fragment_length` such that desired steps are divided
            # equally amongst workers or - in "auto" duration mode - set it
            # to a reasonably small number (10), such that a single `sample()`
            # call doesn't take too much time so we can stop evaluation as soon
            # as possible after the train step is completed.
            else:
                eval_config.update(
                    {
                        "batch_mode": "truncate_episodes",
                        "rollout_fragment_length": 10
                        if self.config["evaluation_duration"] == "auto"
                        else int(
                            math.ceil(
                                self.config["evaluation_duration"]
                                / (self.config["evaluation_num_workers"] or 1)
                            )
                        ),
                    }
                )

            self.config["evaluation_config"] = eval_config

            env_id = self._register_if_needed(eval_config.get("env"), eval_config)
            env_creator = self._get_env_creator_from_env_id(env_id)

            # Create a separate evaluation worker set for evaluation.
            # If evaluation_num_workers=0, use the evaluation set's local
            # worker for evaluation, otherwise, use its remote workers
            # (parallelized evaluation).
            self.evaluation_workers: WorkerSet = WorkerSet(
                env_creator=env_creator,
                validate_env=None,
                policy_class=self.get_default_policy_class(self.config),
                trainer_config=eval_config,
                num_workers=self.config["evaluation_num_workers"],
                # Don't even create a local worker if num_workers > 0.
                local_worker=False,
                logdir=self.logdir,
            )

        # Run any callbacks after trainer initialization is done.
        self.callbacks.on_trainer_init(trainer=self)

    # TODO: Deprecated: In your sub-classes of Trainer, override `setup()`
    #  directly and call super().setup() from within it if you would like the
    #  default setup behavior plus some own setup logic.
    #  If you don't need the env/workers/config/etc.. setup for you by super,
    #  simply do not call super().setup() from your overridden method.
    def _init(self, config: TrainerConfigDict, env_creator: EnvCreator) -> None:
        raise NotImplementedError

    def get_default_policy_class(self, config: TrainerConfigDict) -> Type[Policy]:
        """Returns a default Policy class to use, given a config.

        This class will be used inside RolloutWorkers' PolicyMaps in case
        the policy class is not provided by the user in any single- or
        multi-agent PolicySpec.

        This method is experimental and currently only used, iff the Trainer
        class was not created using the `build_trainer` utility and if
        the Trainer sub-class does not override `_init()` and create it's
        own WorkerSet in `_init()`.
        """
        return getattr(self, "_policy_class", None)

    @override(Trainable)
    def step(self) -> ResultDict:
        """Implements the main `Trainer.train()` logic.

        Takes n attempts to perform a single training step. Thereby
        catches RayErrors resulting from worker failures. After n attempts,
        fails gracefully.

        Override this method in your Trainer sub-classes if you would like to
        handle worker failures yourself. Otherwise, override
        `self.step_attempt()` to keep the n attempts (catch worker failures).

        Returns:
            The results dict with stats/infos on sampling, training,
            and - if required - evaluation.
        """
        step_attempt_results = None

        with self._step_context() as step_ctx:
            while not step_ctx.should_stop(step_attempt_results):
                # Try to train one step.
                try:
                    step_attempt_results = self.step_attempt()
                # @ray.remote RolloutWorker failure.
                except RayError as e:
                    # Try to recover w/o the failed worker.
                    if (
                        self.config["ignore_worker_failures"]
                        or self.config["recreate_failed_workers"]
                    ):
                        logger.exception("Error in train call, attempting to recover")
                        self.try_recover_from_step_attempt()
                    # Error out.
                    else:
                        logger.warning(
                            "Worker crashed during call to `step_attempt()`. "
                            "To try to continue training without failed "
                            "worker(s), set `ignore_worker_failures=True`. "
                            "To try to recover the failed worker(s), set "
                            "`recreate_failed_workers=True`."
                        )
                        raise e
                # Any other exception.
                except Exception as e:
                    # Allow logs messages to propagate.
                    time.sleep(0.5)
                    raise e

        result = step_attempt_results

        if hasattr(self, "workers") and isinstance(self.workers, WorkerSet):
            # Sync filters on workers.
            self._sync_filters_if_needed(self.workers)

            # Collect worker metrics.
            if self.config["_disable_execution_plan_api"]:
                result = self._compile_step_results(
                    step_ctx=step_ctx,
                    step_attempt_results=step_attempt_results,
                )

        # Check `env_task_fn` for possible update of the env's task.
        if self.config["env_task_fn"] is not None:
            if not callable(self.config["env_task_fn"]):
                raise ValueError(
                    "`env_task_fn` must be None or a callable taking "
                    "[train_results, env, env_ctx] as args!"
                )

            def fn(env, env_context, task_fn):
                new_task = task_fn(result, env, env_context)
                cur_task = env.get_task()
                if cur_task != new_task:
                    env.set_task(new_task)

            fn = functools.partial(fn, task_fn=self.config["env_task_fn"])
            self.workers.foreach_env_with_context(fn)

        return result

    def step_attempt(self) -> ResultDict:
        """Attempts a single training step, including evaluation, if required.

        Override this method in your Trainer sub-classes if you would like to
        keep the n step-attempts logic (catch worker failures) in place or
        override `step()` directly if you would like to handle worker
        failures yourself.

        Returns:
            The results dict with stats/infos on sampling, training,
            and - if required - evaluation.
        """

        def auto_duration_fn(unit, num_eval_workers, eval_cfg, num_units_done):
            # Training is done and we already ran at least one
            # evaluation -> Nothing left to run.
            if num_units_done > 0 and train_future.done():
                return 0
            # Count by episodes. -> Run n more
            # (n=num eval workers).
            elif unit == "episodes":
                return num_eval_workers
            # Count by timesteps. -> Run n*m*p more
            # (n=num eval workers; m=rollout fragment length;
            # p=num-envs-per-worker).
            else:
                return (
                    num_eval_workers
                    * eval_cfg["rollout_fragment_length"]
                    * eval_cfg["num_envs_per_worker"]
                )

        # self._iteration gets incremented after this function returns,
        # meaning that e. g. the first time this function is called,
        # self._iteration will be 0.
        evaluate_this_iter = (
            self.config["evaluation_interval"]
            and (self._iteration + 1) % self.config["evaluation_interval"] == 0
        )

        step_results = {}

        # No evaluation necessary, just run the next training iteration.
        if not evaluate_this_iter:
            step_results = self._exec_plan_or_training_iteration_fn()
        # We have to evaluate in this training iteration.
        else:
            # No parallelism.
            if not self.config["evaluation_parallel_to_training"]:
                step_results = self._exec_plan_or_training_iteration_fn()

            # Kick off evaluation-loop (and parallel train() call,
            # if requested).
            # Parallel eval + training.
            if self.config["evaluation_parallel_to_training"]:
                with concurrent.futures.ThreadPoolExecutor() as executor:
                    train_future = executor.submit(
                        lambda: self._exec_plan_or_training_iteration_fn()
                    )
                    # Automatically determine duration of the evaluation.
                    if self.config["evaluation_duration"] == "auto":
                        unit = self.config["evaluation_duration_unit"]
                        step_results.update(
                            self.evaluate(
                                duration_fn=functools.partial(
                                    auto_duration_fn,
                                    unit,
                                    self.config["evaluation_num_workers"],
                                    self.config["evaluation_config"],
                                )
                            )
                        )
                    else:
                        step_results.update(self.evaluate())
                    # Collect the training results from the future.
                    step_results.update(train_future.result())
            # Sequential: train (already done above), then eval.
            else:
                step_results.update(self.evaluate())

        # Attach latest available evaluation results to train results,
        # if necessary.
        if not evaluate_this_iter and self.config["always_attach_evaluation_results"]:
            assert isinstance(
                self.evaluation_metrics, dict
            ), "Trainer.evaluate() needs to return a dict."
            step_results.update(self.evaluation_metrics)

        return step_results

    @PublicAPI
    def evaluate(
        self,
        episodes_left_fn=None,  # deprecated
        duration_fn: Optional[Callable[[int], int]] = None,
    ) -> dict:
        """Evaluates current policy under `evaluation_config` settings.

        Note that this default implementation does not do anything beyond
        merging evaluation_config with the normal trainer config.

        Args:
            duration_fn: An optional callable taking the already run
                num episodes as only arg and returning the number of
                episodes left to run. It's used to find out whether
                evaluation should continue.
        """
        if episodes_left_fn is not None:
            deprecation_warning(
                old="Trainer.evaluate(episodes_left_fn)",
                new="Trainer.evaluate(duration_fn)",
                error=True,
            )
            duration_fn = episodes_left_fn

        # In case we are evaluating (in a thread) parallel to training,
        # we may have to re-enable eager mode here (gets disabled in the
        # thread).
        if (
            self.config.get("framework") in ["tf2", "tfe"]
            and not tf.executing_eagerly()
        ):
            tf1.enable_eager_execution()

        # Call the `_before_evaluate` hook.
        self._before_evaluate()

        # Sync weights to the evaluation WorkerSet.
        if self.evaluation_workers is not None:
            self.evaluation_workers.sync_weights(
                from_worker=self.workers.local_worker()
            )
            self._sync_filters_if_needed(self.evaluation_workers)

        if self.config["custom_eval_function"]:
            logger.info(
                "Running custom eval function {}".format(
                    self.config["custom_eval_function"]
                )
            )
            metrics = self.config["custom_eval_function"](self, self.evaluation_workers)
            if not metrics or not isinstance(metrics, dict):
                raise ValueError(
                    "Custom eval function must return "
                    "dict of metrics, got {}.".format(metrics)
                )
        else:
            if (
                self.evaluation_workers is None
                and self.workers.local_worker().input_reader is None
            ):
                raise ValueError(
                    "Cannot evaluate w/o an evaluation worker set in "
                    "the Trainer or w/o an env on the local worker!\n"
                    "Try one of the following:\n1) Set "
                    "`evaluation_interval` >= 0 to force creating a "
                    "separate evaluation worker set.\n2) Set "
                    "`create_env_on_driver=True` to force the local "
                    "(non-eval) worker to have an environment to "
                    "evaluate on."
                )

            # How many episodes/timesteps do we need to run?
            # In "auto" mode (only for parallel eval + training): Run as long
            # as training lasts.
            unit = self.config["evaluation_duration_unit"]
            eval_cfg = self.config["evaluation_config"]
            rollout = eval_cfg["rollout_fragment_length"]
            num_envs = eval_cfg["num_envs_per_worker"]
            duration = (
                self.config["evaluation_duration"]
                if self.config["evaluation_duration"] != "auto"
                else (self.config["evaluation_num_workers"] or 1)
                * (1 if unit == "episodes" else rollout)
            )
            num_ts_run = 0

            # Default done-function returns True, whenever num episodes
            # have been completed.
            if duration_fn is None:

                def duration_fn(num_units_done):
                    return duration - num_units_done

            logger.info(f"Evaluating current policy for {duration} {unit}.")

            metrics = None
            # No evaluation worker set ->
            # Do evaluation using the local worker. Expect error due to the
            # local worker not having an env.
            if self.evaluation_workers is None:
                # If unit=episodes -> Run n times `sample()` (each sample
                # produces exactly 1 episode).
                # If unit=ts -> Run 1 `sample()` b/c the
                # `rollout_fragment_length` is exactly the desired ts.
                iters = duration if unit == "episodes" else 1
                for _ in range(iters):
                    num_ts_run += len(self.workers.local_worker().sample())
                metrics = collect_metrics(
                    self.workers.local_worker(),
                    keep_custom_metrics=self.config["keep_per_episode_custom_metrics"],
                )

            # Evaluation worker set only has local worker.
            elif self.config["evaluation_num_workers"] == 0:
                # If unit=episodes -> Run n times `sample()` (each sample
                # produces exactly 1 episode).
                # If unit=ts -> Run 1 `sample()` b/c the
                # `rollout_fragment_length` is exactly the desired ts.
                iters = duration if unit == "episodes" else 1
                for _ in range(iters):
                    num_ts_run += len(self.evaluation_workers.local_worker().sample())

            # Evaluation worker set has n remote workers.
            else:
                # How many episodes have we run (across all eval workers)?
                num_units_done = 0
                round_ = 0
                while True:
                    units_left_to_do = duration_fn(num_units_done)
                    if units_left_to_do <= 0:
                        break

                    round_ += 1
                    batches = ray.get(
                        [
                            w.sample.remote()
                            for i, w in enumerate(
                                self.evaluation_workers.remote_workers()
                            )
                            if i * (1 if unit == "episodes" else rollout * num_envs)
                            < units_left_to_do
                        ]
                    )
                    # 1 episode per returned batch.
                    if unit == "episodes":
                        num_units_done += len(batches)
                    # n timesteps per returned batch.
                    else:
                        ts = sum(len(b) for b in batches)
                        num_ts_run += ts
                        num_units_done += ts

                    logger.info(
                        f"Ran round {round_} of parallel evaluation "
                        f"({num_units_done}/{duration} {unit} done)"
                    )

            if metrics is None:
                metrics = collect_metrics(
                    self.evaluation_workers.local_worker(),
                    self.evaluation_workers.remote_workers(),
                    keep_custom_metrics=self.config["keep_per_episode_custom_metrics"],
                )
            metrics["timesteps_this_iter"] = num_ts_run

        # Evaluation does not run for every step.
        # Save evaluation metrics on trainer, so it can be attached to
        # subsequent step results as latest evaluation result.
        self.evaluation_metrics = {"evaluation": metrics}

        # Also return the results here for convenience.
        return self.evaluation_metrics

    @DeveloperAPI
    def training_iteration(self) -> ResultDict:
        """Default single iteration logic of an algorithm.

        - Collect on-policy samples (SampleBatches) in parallel using the
          Trainer's RolloutWorkers (@ray.remote).
        - Concatenate collected SampleBatches into one train batch.
        - Note that we may have more than one policy in the multi-agent case:
          Call the different policies' `learn_on_batch` (simple optimizer) OR
          `load_batch_into_buffer` + `learn_on_loaded_batch` (multi-GPU
          optimizer) methods to calculate loss and update the model(s).
        - Return all collected metrics for the iteration.

        Returns:
            The results dict from executing the training iteration.
        """
        # Collect SampleBatches from sample workers until we have a full batch.
        if self._by_agent_steps:
            train_batch = synchronous_parallel_sample(
                worker_set=self.workers, max_agent_steps=self.config["train_batch_size"]
            )
        else:
            train_batch = synchronous_parallel_sample(
                worker_set=self.workers, max_env_steps=self.config["train_batch_size"]
            )
        train_batch = train_batch.as_multi_agent()
        self._counters[NUM_AGENT_STEPS_SAMPLED] += train_batch.agent_steps()
        self._counters[NUM_ENV_STEPS_SAMPLED] += train_batch.env_steps()

        # Use simple optimizer (only for multi-agent or tf-eager; all other
        # cases should use the multi-GPU optimizer, even if only using 1 GPU).
        # TODO: (sven) rename MultiGPUOptimizer into something more
        #  meaningful.
        if self.config.get("simple_optimizer") is True:
            train_results = train_one_step(self, train_batch)
        else:
            train_results = multi_gpu_train_one_step(self, train_batch)

        # Update weights - after learning on the local worker - on all remote
        # workers.
        global_vars = {
            "timestep": self._counters[NUM_AGENT_STEPS_SAMPLED],
        }
        if self.workers.remote_workers():
            with self._timers[WORKER_UPDATE_TIMER]:
                self.workers.sync_weights(global_vars=global_vars)

        return train_results

    @DeveloperAPI
    @staticmethod
    def execution_plan(workers, config, **kwargs):

        # Collects experiences in parallel from multiple RolloutWorker actors.
        rollouts = ParallelRollouts(workers, mode="bulk_sync")

        # Combine experiences batches until we hit `train_batch_size` in size.
        # Then, train the policy on those experiences and update the workers.
        train_op = rollouts.combine(
            ConcatBatches(
                min_batch_size=config["train_batch_size"],
                count_steps_by=config["multiagent"]["count_steps_by"],
            )
        )

        if config.get("simple_optimizer") is True:
            train_op = train_op.for_each(TrainOneStep(workers))
        else:
            train_op = train_op.for_each(
                MultiGPUTrainOneStep(
                    workers=workers,
                    sgd_minibatch_size=config.get(
                        "sgd_minibatch_size", config["train_batch_size"]
                    ),
                    num_sgd_iter=config.get("num_sgd_iter", 1),
                    num_gpus=config["num_gpus"],
                    _fake_gpus=config["_fake_gpus"],
                )
            )

        # Add on the standard episode reward, etc. metrics reporting. This
        # returns a LocalIterator[metrics_dict] representing metrics for each
        # train step.
        return StandardMetricsReporting(train_op, workers, config)

    @PublicAPI
    def compute_single_action(
        self,
        observation: Optional[TensorStructType] = None,
        state: Optional[List[TensorStructType]] = None,
        *,
        prev_action: Optional[TensorStructType] = None,
        prev_reward: Optional[float] = None,
        info: Optional[EnvInfoDict] = None,
        input_dict: Optional[SampleBatch] = None,
        policy_id: PolicyID = DEFAULT_POLICY_ID,
        full_fetch: bool = False,
        explore: Optional[bool] = None,
        timestep: Optional[int] = None,
        episode: Optional[Episode] = None,
        unsquash_action: Optional[bool] = None,
        clip_action: Optional[bool] = None,
        # Deprecated args.
        unsquash_actions=DEPRECATED_VALUE,
        clip_actions=DEPRECATED_VALUE,
        # Kwargs placeholder for future compatibility.
        **kwargs,
    ) -> Union[
        TensorStructType,
        Tuple[TensorStructType, List[TensorType], Dict[str, TensorType]],
    ]:
        """Computes an action for the specified policy on the local worker.

        Note that you can also access the policy object through
        self.get_policy(policy_id) and call compute_single_action() on it
        directly.

        Args:
            observation: Single (unbatched) observation from the
                environment.
            state: List of all RNN hidden (single, unbatched) state tensors.
            prev_action: Single (unbatched) previous action value.
            prev_reward: Single (unbatched) previous reward value.
            info: Env info dict, if any.
            input_dict: An optional SampleBatch that holds all the values
                for: obs, state, prev_action, and prev_reward, plus maybe
                custom defined views of the current env trajectory. Note
                that only one of `obs` or `input_dict` must be non-None.
            policy_id: Policy to query (only applies to multi-agent).
                Default: "default_policy".
            full_fetch: Whether to return extra action fetch results.
                This is always set to True if `state` is specified.
            explore: Whether to apply exploration to the action.
                Default: None -> use self.config["explore"].
            timestep: The current (sampling) time step.
            episode: This provides access to all of the internal episodes'
                state, which may be useful for model-based or multi-agent
                algorithms.
            unsquash_action: Should actions be unsquashed according to the
                env's/Policy's action space? If None, use the value of
                self.config["normalize_actions"].
            clip_action: Should actions be clipped according to the
                env's/Policy's action space? If None, use the value of
                self.config["clip_actions"].

        Keyword Args:
            kwargs: forward compatibility placeholder

        Returns:
            The computed action if full_fetch=False, or a tuple of a) the
            full output of policy.compute_actions() if full_fetch=True
            or we have an RNN-based Policy.

        Raises:
            KeyError: If the `policy_id` cannot be found in this Trainer's
                local worker.
        """
        if clip_actions != DEPRECATED_VALUE:
            deprecation_warning(
                old="Trainer.compute_single_action(`clip_actions`=...)",
                new="Trainer.compute_single_action(`clip_action`=...)",
                error=True,
            )
            clip_action = clip_actions
        if unsquash_actions != DEPRECATED_VALUE:
            deprecation_warning(
                old="Trainer.compute_single_action(`unsquash_actions`=...)",
                new="Trainer.compute_single_action(`unsquash_action`=...)",
                error=True,
            )
            unsquash_action = unsquash_actions

        # `unsquash_action` is None: Use value of config['normalize_actions'].
        if unsquash_action is None:
            unsquash_action = self.config["normalize_actions"]
        # `clip_action` is None: Use value of config['clip_actions'].
        elif clip_action is None:
            clip_action = self.config["clip_actions"]

        # User provided an input-dict: Assert that `obs`, `prev_a|r`, `state`
        # are all None.
        err_msg = (
            "Provide either `input_dict` OR [`observation`, ...] as "
            "args to Trainer.compute_single_action!"
        )
        if input_dict is not None:
            assert (
                observation is None
                and prev_action is None
                and prev_reward is None
                and state is None
            ), err_msg
            observation = input_dict[SampleBatch.OBS]
        else:
            assert observation is not None, err_msg

        # Get the policy to compute the action for (in the multi-agent case,
        # Trainer may hold >1 policies).
        policy = self.get_policy(policy_id)
        if policy is None:
            raise KeyError(
                f"PolicyID '{policy_id}' not found in PolicyMap of the "
                f"Trainer's local worker!"
            )
        local_worker = self.workers.local_worker()

        # Check the preprocessor and preprocess, if necessary.
        pp = local_worker.preprocessors[policy_id]
        if pp and type(pp).__name__ != "NoPreprocessor":
            observation = pp.transform(observation)
        observation = local_worker.filters[policy_id](observation, update=False)

        # Input-dict.
        if input_dict is not None:
            input_dict[SampleBatch.OBS] = observation
            action, state, extra = policy.compute_single_action(
                input_dict=input_dict,
                explore=explore,
                timestep=timestep,
                episode=episode,
            )
        # Individual args.
        else:
            action, state, extra = policy.compute_single_action(
                obs=observation,
                state=state,
                prev_action=prev_action,
                prev_reward=prev_reward,
                info=info,
                explore=explore,
                timestep=timestep,
                episode=episode,
            )

        # If we work in normalized action space (normalize_actions=True),
        # we re-translate here into the env's action space.
        if unsquash_action:
            action = space_utils.unsquash_action(action, policy.action_space_struct)
        # Clip, according to env's action space.
        elif clip_action:
            action = space_utils.clip_action(action, policy.action_space_struct)

        # Return 3-Tuple: Action, states, and extra-action fetches.
        if state or full_fetch:
            return action, state, extra
        # Ensure backward compatibility.
        else:
            return action

    @PublicAPI
    def compute_actions(
        self,
        observations: TensorStructType,
        state: Optional[List[TensorStructType]] = None,
        *,
        prev_action: Optional[TensorStructType] = None,
        prev_reward: Optional[TensorStructType] = None,
        info: Optional[EnvInfoDict] = None,
        policy_id: PolicyID = DEFAULT_POLICY_ID,
        full_fetch: bool = False,
        explore: Optional[bool] = None,
        timestep: Optional[int] = None,
        episodes: Optional[List[Episode]] = None,
        unsquash_actions: Optional[bool] = None,
        clip_actions: Optional[bool] = None,
        # Deprecated.
        normalize_actions=None,
        **kwargs,
    ):
        """Computes an action for the specified policy on the local Worker.

        Note that you can also access the policy object through
        self.get_policy(policy_id) and call compute_actions() on it directly.

        Args:
            observation: Observation from the environment.
            state: RNN hidden state, if any. If state is not None,
                then all of compute_single_action(...) is returned
                (computed action, rnn state(s), logits dictionary).
                Otherwise compute_single_action(...)[0] is returned
                (computed action).
            prev_action: Previous action value, if any.
            prev_reward: Previous reward, if any.
            info: Env info dict, if any.
            policy_id: Policy to query (only applies to multi-agent).
            full_fetch: Whether to return extra action fetch results.
                This is always set to True if RNN state is specified.
            explore: Whether to pick an exploitation or exploration
                action (default: None -> use self.config["explore"]).
            timestep: The current (sampling) time step.
            episodes: This provides access to all of the internal episodes'
                state, which may be useful for model-based or multi-agent
                algorithms.
            unsquash_actions: Should actions be unsquashed according
                to the env's/Policy's action space? If None, use
                self.config["normalize_actions"].
            clip_actions: Should actions be clipped according to the
                env's/Policy's action space? If None, use
                self.config["clip_actions"].

        Keyword Args:
            kwargs: forward compatibility placeholder

        Returns:
            The computed action if full_fetch=False, or a tuple consisting of
            the full output of policy.compute_actions_from_input_dict() if
            full_fetch=True or we have an RNN-based Policy.
        """
        if normalize_actions is not None:
            deprecation_warning(
                old="Trainer.compute_actions(`normalize_actions`=...)",
                new="Trainer.compute_actions(`unsquash_actions`=...)",
                error=True,
            )
            unsquash_actions = normalize_actions

        # `unsquash_actions` is None: Use value of config['normalize_actions'].
        if unsquash_actions is None:
            unsquash_actions = self.config["normalize_actions"]
        # `clip_actions` is None: Use value of config['clip_actions'].
        elif clip_actions is None:
            clip_actions = self.config["clip_actions"]

        # Preprocess obs and states.
        state_defined = state is not None
        policy = self.get_policy(policy_id)
        filtered_obs, filtered_state = [], []
        for agent_id, ob in observations.items():
            worker = self.workers.local_worker()
            preprocessed = worker.preprocessors[policy_id].transform(ob)
            filtered = worker.filters[policy_id](preprocessed, update=False)
            filtered_obs.append(filtered)
            if state is None:
                continue
            elif agent_id in state:
                filtered_state.append(state[agent_id])
            else:
                filtered_state.append(policy.get_initial_state())

        # Batch obs and states
        obs_batch = np.stack(filtered_obs)
        if state is None:
            state = []
        else:
            state = list(zip(*filtered_state))
            state = [np.stack(s) for s in state]

        input_dict = {SampleBatch.OBS: obs_batch}

        # prev_action and prev_reward can be None, np.ndarray, or tensor-like structure.
        # Explicitly check for None here to avoid the error message "The truth value of
        # an array with more than one element is ambiguous.", when np arrays are passed
        # as arguments.
        if prev_action is not None:
            input_dict[SampleBatch.PREV_ACTIONS] = prev_action
        if prev_reward is not None:
            input_dict[SampleBatch.PREV_REWARDS] = prev_reward
        if info:
            input_dict[SampleBatch.INFOS] = info
        for i, s in enumerate(state):
            input_dict[f"state_in_{i}"] = s

        # Batch compute actions
        actions, states, infos = policy.compute_actions_from_input_dict(
            input_dict=input_dict,
            explore=explore,
            timestep=timestep,
            episodes=episodes,
        )

        # Unbatch actions for the environment into a multi-agent dict.
        single_actions = space_utils.unbatch(actions)
        actions = {}
        for key, a in zip(observations, single_actions):
            # If we work in normalized action space (normalize_actions=True),
            # we re-translate here into the env's action space.
            if unsquash_actions:
                a = space_utils.unsquash_action(a, policy.action_space_struct)
            # Clip, according to env's action space.
            elif clip_actions:
                a = space_utils.clip_action(a, policy.action_space_struct)
            actions[key] = a

        # Unbatch states into a multi-agent dict.
        unbatched_states = {}
        for idx, agent_id in enumerate(observations):
            unbatched_states[agent_id] = [s[idx] for s in states]

        # Return only actions or full tuple
        if state_defined or full_fetch:
            return actions, unbatched_states, infos
        else:
            return actions

    @PublicAPI
    def get_policy(self, policy_id: PolicyID = DEFAULT_POLICY_ID) -> Policy:
        """Return policy for the specified id, or None.

        Args:
            policy_id: ID of the policy to return.
        """
        return self.workers.local_worker().get_policy(policy_id)

    @PublicAPI
    def get_weights(self, policies: Optional[List[PolicyID]] = None) -> dict:
        """Return a dictionary of policy ids to weights.

        Args:
            policies: Optional list of policies to return weights for,
                or None for all policies.
        """
        return self.workers.local_worker().get_weights(policies)

    @PublicAPI
    def set_weights(self, weights: Dict[PolicyID, dict]):
        """Set policy weights by policy id.

        Args:
            weights: Map of policy ids to weights to set.
        """
        self.workers.local_worker().set_weights(weights)

    @PublicAPI
    def add_policy(
        self,
        policy_id: PolicyID,
        policy_cls: Type[Policy],
        *,
        observation_space: Optional[gym.spaces.Space] = None,
        action_space: Optional[gym.spaces.Space] = None,
        config: Optional[PartialTrainerConfigDict] = None,
        policy_state: Optional[PolicyState] = None,
        policy_mapping_fn: Optional[Callable[[AgentID, EpisodeID], PolicyID]] = None,
        policies_to_train: Optional[
            Union[
                Container[PolicyID],
                Callable[[PolicyID, Optional[SampleBatchType]], bool],
            ]
        ] = None,
        evaluation_workers: bool = True,
        workers: Optional[List[Union[RolloutWorker, ActorHandle]]] = None,
    ) -> Policy:
        """Adds a new policy to this Trainer.

        Args:
            policy_id: ID of the policy to add.
            policy_cls: The Policy class to use for
                constructing the new Policy.
            observation_space: The observation space of the policy to add.
                If None, try to infer this space from the environment.
            action_space: The action space of the policy to add.
                If None, try to infer this space from the environment.
            config: The config overrides for the policy to add.
            policy_state: Optional state dict to apply to the new
                policy instance, right after its construction.
            policy_mapping_fn: An optional (updated) policy mapping function
                to use from here on. Note that already ongoing episodes will
                not change their mapping but will use the old mapping till
                the end of the episode.
            policies_to_train: An optional list of policy IDs to be trained
                or a callable taking PolicyID and SampleBatchType and
                returning a bool (trainable or not?).
                If None, will keep the existing setup in place. Policies,
                whose IDs are not in the list (or for which the callable
                returns False) will not be updated.
            evaluation_workers: Whether to add the new policy also
                to the evaluation WorkerSet.
            workers: A list of RolloutWorker/ActorHandles (remote
                RolloutWorkers) to add this policy to. If defined, will only
                add the given policy to these workers.

        Returns:
            The newly added policy (the copy that got added to the local
            worker).
        """

        kwargs = dict(
            policy_id=policy_id,
            policy_cls=policy_cls,
            observation_space=observation_space,
            action_space=action_space,
            config=config,
            policy_state=policy_state,
            policy_mapping_fn=policy_mapping_fn,
            policies_to_train=list(policies_to_train) if policies_to_train else None,
        )

        def fn(worker: RolloutWorker):
            # `foreach_worker` function: Adds the policy the the worker (and
            # maybe changes its policy_mapping_fn - if provided here).
            worker.add_policy(**kwargs)

        if workers is not None:
            ray_gets = []
            for worker in workers:
                if isinstance(worker, ActorHandle):
                    ray_gets.append(worker.add_policy.remote(**kwargs))
                else:
                    fn(worker)
            ray.get(ray_gets)
        else:
            # Run foreach_worker fn on all workers.
            self.workers.foreach_worker(fn)

        # Update evaluation workers, if necessary.
        if evaluation_workers and self.evaluation_workers is not None:
            self.evaluation_workers.foreach_worker(fn)

        # Return newly added policy (from the local rollout worker).
        return self.get_policy(policy_id)

    @PublicAPI
    def remove_policy(
        self,
        policy_id: PolicyID = DEFAULT_POLICY_ID,
        *,
        policy_mapping_fn: Optional[Callable[[AgentID], PolicyID]] = None,
        policies_to_train: Optional[
            Union[Set[PolicyID], Callable[[PolicyID, Optional[SampleBatchType]], bool]]
        ] = None,
        evaluation_workers: bool = True,
    ) -> None:
        """Removes a new policy from this Trainer.

        Args:
            policy_id: ID of the policy to be removed.
            policy_mapping_fn: An optional (updated) policy mapping function
                to use from here on. Note that already ongoing episodes will
                not change their mapping but will use the old mapping till
                the end of the episode.
            policies_to_train: An optional list of policy IDs to be trained
                or a callable taking PolicyID and SampleBatchType and
                returning a bool (trainable or not?).
                If None, will keep the existing setup in place. Policies,
                whose IDs are not in the list (or for which the callable
                returns False) will not be updated.
            evaluation_workers: Whether to also remove the policy from the
                evaluation WorkerSet.
        """

        def fn(worker):
            worker.remove_policy(
                policy_id=policy_id,
                policy_mapping_fn=policy_mapping_fn,
                policies_to_train=policies_to_train,
            )

        self.workers.foreach_worker(fn)
        if evaluation_workers and self.evaluation_workers is not None:
            self.evaluation_workers.foreach_worker(fn)

    @DeveloperAPI
    def export_policy_model(
        self,
        export_dir: str,
        policy_id: PolicyID = DEFAULT_POLICY_ID,
        onnx: Optional[int] = None,
    ) -> None:
        """Exports policy model with given policy_id to a local directory.

        Args:
            export_dir: Writable local directory.
            policy_id: Optional policy id to export.
            onnx: If given, will export model in ONNX format. The
                value of this parameter set the ONNX OpSet version to use.
                If None, the output format will be DL framework specific.

        Example:
            >>> from ray.rllib.agents.ppo import PPOTrainer
            >>> # Use a Trainer from RLlib or define your own.
            >>> trainer = PPOTrainer(...) # doctest: +SKIP
            >>> for _ in range(10): # doctest: +SKIP
            >>>     trainer.train() # doctest: +SKIP
            >>> trainer.export_policy_model("/tmp/dir") # doctest: +SKIP
            >>> trainer.export_policy_model("/tmp/dir/onnx", onnx=1) # doctest: +SKIP
        """
        self.get_policy(policy_id).export_model(export_dir, onnx)

    @DeveloperAPI
    def export_policy_checkpoint(
        self,
        export_dir: str,
        filename_prefix: str = "model",
        policy_id: PolicyID = DEFAULT_POLICY_ID,
    ) -> None:
        """Exports policy model checkpoint to a local directory.

        Args:
            export_dir: Writable local directory.
            filename_prefix: file name prefix of checkpoint files.
            policy_id: Optional policy id to export.

        Example:
            >>> from ray.rllib.agents.ppo import PPOTrainer
            >>> # Use a Trainer from RLlib or define your own.
            >>> trainer = PPOTrainer(...) # doctest: +SKIP
            >>> for _ in range(10): # doctest: +SKIP
            >>>     trainer.train() # doctest: +SKIP
            >>> trainer.export_policy_checkpoint("/tmp/export_dir") # doctest: +SKIP
        """
        self.get_policy(policy_id).export_checkpoint(export_dir, filename_prefix)

    @DeveloperAPI
    def import_policy_model_from_h5(
        self,
        import_file: str,
        policy_id: PolicyID = DEFAULT_POLICY_ID,
    ) -> None:
        """Imports a policy's model with given policy_id from a local h5 file.

        Args:
            import_file: The h5 file to import from.
            policy_id: Optional policy id to import into.

        Example:
            >>> from ray.rllib.agents.ppo import PPOTrainer
            >>> trainer = PPOTrainer(...) # doctest: +SKIP
            >>> trainer.import_policy_model_from_h5("/tmp/weights.h5") # doctest: +SKIP
            >>> for _ in range(10): # doctest: +SKIP
            >>>     trainer.train() # doctest: +SKIP
        """
        self.get_policy(policy_id).import_model_from_h5(import_file)
        # Sync new weights to remote workers.
        self._sync_weights_to_workers(worker_set=self.workers)

    @override(Trainable)
    def save_checkpoint(self, checkpoint_dir: str) -> str:
        checkpoint_path = os.path.join(
            checkpoint_dir, "checkpoint-{}".format(self.iteration)
        )
        pickle.dump(self.__getstate__(), open(checkpoint_path, "wb"))

        return checkpoint_path

    @override(Trainable)
    def load_checkpoint(self, checkpoint_path: str) -> None:
        extra_data = pickle.load(open(checkpoint_path, "rb"))
        self.__setstate__(extra_data)

    @override(Trainable)
    def log_result(self, result: ResultDict) -> None:
        # Log after the callback is invoked, so that the user has a chance
        # to mutate the result.
        self.callbacks.on_train_result(trainer=self, result=result)
        # Then log according to Trainable's logging logic.
        Trainable.log_result(self, result)

    @override(Trainable)
    def cleanup(self) -> None:
        # Stop all workers.
        if hasattr(self, "workers"):
            self.workers.stop()

    @classmethod
    @override(Trainable)
    def default_resource_request(
        cls, config: PartialTrainerConfigDict
    ) -> Union[Resources, PlacementGroupFactory]:

        # Default logic for RLlib algorithms (Trainers):
        # Create one bundle per individual worker (local or remote).
        # Use `num_cpus_for_driver` and `num_gpus` for the local worker and
        # `num_cpus_per_worker` and `num_gpus_per_worker` for the remote
        # workers to determine their CPU/GPU resource needs.

        # Convenience config handles.
        cf = dict(cls.get_default_config(), **config)
        eval_cf = cf["evaluation_config"]

        # TODO(ekl): add custom resources here once tune supports them
        # Return PlacementGroupFactory containing all needed resources
        # (already properly defined as device bundles).
        return PlacementGroupFactory(
            bundles=[
                {
                    # Local worker.
                    "CPU": cf["num_cpus_for_driver"],
                    "GPU": 0 if cf["_fake_gpus"] else cf["num_gpus"],
                }
            ]
            + [
                {
                    # RolloutWorkers.
                    "CPU": cf["num_cpus_per_worker"],
                    "GPU": cf["num_gpus_per_worker"],
                }
                for _ in range(cf["num_workers"])
            ]
            + (
                [
                    {
                        # Evaluation workers.
                        # Note: The local eval worker is located on the driver CPU.
                        "CPU": eval_cf.get(
                            "num_cpus_per_worker", cf["num_cpus_per_worker"]
                        ),
                        "GPU": eval_cf.get(
                            "num_gpus_per_worker", cf["num_gpus_per_worker"]
                        ),
                    }
                    for _ in range(cf["evaluation_num_workers"])
                ]
                if cf["evaluation_interval"]
                else []
            )
            +
            # In case our I/O reader/writer requires conmpute resources.
            get_offline_io_resource_bundles(cf),
            strategy=config.get("placement_strategy", "PACK"),
        )

    @DeveloperAPI
    def _before_evaluate(self):
        """Pre-evaluation callback."""
        pass

    def _get_env_creator_from_env_id(self, env_id: Optional[str] = None) -> EnvCreator:
        """Returns an env creator callable, given an `env_id` (e.g. "CartPole-v0").

        Args:
            env_id: An already tune registered env ID, a known gym env name,
                or None (if no env is used).

        Returns:
        """
        if env_id:
            # An already registered env.
            if _global_registry.contains(ENV_CREATOR, env_id):
                return _global_registry.get(ENV_CREATOR, env_id)

            # A class path specifier.
            elif "." in env_id:

                def env_creator_from_classpath(env_context):
                    try:
                        env_obj = from_config(env_id, env_context)
                    except ValueError:
                        raise EnvError(ERR_MSG_INVALID_ENV_DESCRIPTOR.format(env_id))
                    return env_obj

                return env_creator_from_classpath
            # Try gym/PyBullet/Vizdoom.
            else:
                return functools.partial(gym_env_creator, env_descriptor=env_id)
        # No env -> Env creator always returns None.
        else:
            return lambda env_config: None

    def _sync_filters_if_needed(self, workers: WorkerSet):
        if self.config.get("observation_filter", "NoFilter") != "NoFilter":
            FilterManager.synchronize(
                workers.local_worker().filters,
                workers.remote_workers(),
                update_remote=self.config["synchronize_filters"],
            )
            logger.debug(
                "synchronized filters: {}".format(workers.local_worker().filters)
            )

    @DeveloperAPI
    def _sync_weights_to_workers(
        self,
        *,
        worker_set: Optional[WorkerSet] = None,
        workers: Optional[List[RolloutWorker]] = None,
    ) -> None:
        """Sync "main" weights to given WorkerSet or list of workers."""
        assert worker_set is not None
        # Broadcast the new policy weights to all evaluation workers.
        logger.info("Synchronizing weights to workers.")
        weights = ray.put(self.workers.local_worker().save())
        worker_set.foreach_worker(lambda w: w.restore(ray.get(weights)))

    def _exec_plan_or_training_iteration_fn(self):
        with self._timers[TRAINING_ITERATION_TIMER]:
            if self.config["_disable_execution_plan_api"]:
                results = self.training_iteration()
            else:
                results = next(self.train_exec_impl)
        return results

    @classmethod
    @override(Trainable)
    def resource_help(cls, config: TrainerConfigDict) -> str:
        return (
            "\n\nYou can adjust the resource requests of RLlib agents by "
            "setting `num_workers`, `num_gpus`, and other configs. See "
            "the DEFAULT_CONFIG defined by each agent for more info.\n\n"
            "The config of this agent is: {}".format(config)
        )

    @classmethod
    def merge_trainer_configs(
        cls,
        config1: TrainerConfigDict,
        config2: PartialTrainerConfigDict,
        _allow_unknown_configs: Optional[bool] = None,
    ) -> TrainerConfigDict:
        """Merges a complete Trainer config with a partial override dict.

        Respects nested structures within the config dicts. The values in the
        partial override dict take priority.

        Args:
            config1: The complete Trainer's dict to be merged (overridden)
                with `config2`.
            config2: The partial override config dict to merge on top of
                `config1`.
            _allow_unknown_configs: If True, keys in `config2` that don't exist
                in `config1` are allowed and will be added to the final config.

        Returns:
            The merged full trainer config dict.
        """
        config1 = copy.deepcopy(config1)
        if "callbacks" in config2 and type(config2["callbacks"]) is dict:
            legacy_callbacks_dict = config2["callbacks"]

            def make_callbacks():
                # Deprecation warning will be logged by DefaultCallbacks.
                return DefaultCallbacks(legacy_callbacks_dict=legacy_callbacks_dict)

            config2["callbacks"] = make_callbacks
        if _allow_unknown_configs is None:
            _allow_unknown_configs = cls._allow_unknown_configs
        return deep_update(
            config1,
            config2,
            _allow_unknown_configs,
            cls._allow_unknown_subkeys,
            cls._override_all_subkeys_if_type_changes,
        )

    @staticmethod
    def validate_framework(config: PartialTrainerConfigDict) -> None:
        """Validates the config dictionary wrt the framework settings.

        Args:
            config: The config dictionary to be validated.

        """
        _tf1, _tf, _tfv = None, None, None
        _torch = None
        framework = config["framework"]
        tf_valid_frameworks = {"tf", "tf2", "tfe"}
        if framework not in tf_valid_frameworks and framework != "torch":
            return
        elif framework in tf_valid_frameworks:
            _tf1, _tf, _tfv = try_import_tf()
        else:
            _torch, _ = try_import_torch()

        def check_if_correct_nn_framework_installed():
            """Check if tf/torch experiment is running and tf/torch installed."""
            if framework in tf_valid_frameworks:
                if not (_tf1 or _tf):
                    raise ImportError(
                        (
                            "TensorFlow was specified as the 'framework' "
                            "inside of your config dictionary. However, there was "
                            "no installation found. You can install TensorFlow "
                            "via `pip install tensorflow`"
                        )
                    )
            elif framework == "torch":
                if not _torch:
                    raise ImportError(
                        (
                            "PyTorch was specified as the 'framework' inside "
                            "of your config dictionary. However, there was no "
                            "installation found. You can install PyTorch via "
                            "`pip install torch`"
                        )
                    )

        def resolve_tf_settings():
            """Check and resolve tf settings."""

            if _tf1 and config["framework"] in ["tf2", "tfe"]:
                if config["framework"] == "tf2" and _tfv < 2:
                    raise ValueError(
                        "You configured `framework`=tf2, but your installed "
                        "pip tf-version is < 2.0! Make sure your TensorFlow "
                        "version is >= 2.x."
                    )
                if not _tf1.executing_eagerly():
                    _tf1.enable_eager_execution()
                # Recommend setting tracing to True for speedups.
                logger.info(
                    f"Executing eagerly (framework='{config['framework']}'),"
                    f" with eager_tracing={config['eager_tracing']}. For "
                    "production workloads, make sure to set eager_tracing=True"
                    "  in order to match the speed of tf-static-graph "
                    "(framework='tf'). For debugging purposes, "
                    "`eager_tracing=False` is the best choice."
                )
            # Tf-static-graph (framework=tf): Recommend upgrading to tf2 and
            # enabling eager tracing for similar speed.
            elif _tf1 and config["framework"] == "tf":
                logger.info(
                    "Your framework setting is 'tf', meaning you are using "
                    "static-graph mode. Set framework='tf2' to enable eager "
                    "execution with tf2.x. You may also then want to set "
                    "eager_tracing=True in order to reach similar execution "
                    "speed as with static-graph mode."
                )

        check_if_correct_nn_framework_installed()
        resolve_tf_settings()

    @DeveloperAPI
    def validate_config(self, config: TrainerConfigDict) -> None:
        """Validates a given config dict for this Trainer.

        Users should override this method to implement custom validation
        behavior. It is recommended to call `super().validate_config()` in
        this override.

        Args:
            config: The given config dict to check.

        Raises:
            ValueError: If there is something wrong with the config.
        """
        model_config = config.get("model")
        if model_config is None:
            config["model"] = model_config = {}

        # Monitor should be replaced by `record_env`.
        if config.get("monitor", DEPRECATED_VALUE) != DEPRECATED_VALUE:
            deprecation_warning("monitor", "record_env", error=True)
            config["record_env"] = config.get("monitor", False)
        # Empty string would fail some if-blocks checking for this setting.
        # Set to True instead, meaning: use default output dir to store
        # the videos.
        if config.get("record_env") == "":
            config["record_env"] = True

        # Use DefaultCallbacks class, if callbacks is None.
        if config["callbacks"] is None:
            config["callbacks"] = DefaultCallbacks
        # Check, whether given `callbacks` is a callable.
        if not callable(config["callbacks"]):
            raise ValueError(
                "`callbacks` must be a callable method that "
                "returns a subclass of DefaultCallbacks, got "
                f"{config['callbacks']}!"
            )

        # Multi-GPU settings.
        simple_optim_setting = config.get("simple_optimizer", DEPRECATED_VALUE)
        # Cannot deprecate yet: Used by multi-agent as well as tf2.
        # if simple_optim_setting != DEPRECATED_VALUE:
        #    deprecation_warning(old="simple_optimizer", error=False)

        # Validate "multiagent" sub-dict and convert policy 4-tuples to
        # PolicySpec objects.
        policies, is_multi_agent = check_multi_agent(config)

        framework = config.get("framework")
        # Multi-GPU setting: Must use MultiGPUTrainOneStep.
        if config.get("num_gpus", 0) > 1:
            if framework in ["tfe", "tf2"]:
                raise ValueError(
                    "`num_gpus` > 1 not supported yet for "
                    "framework={}!".format(framework)
                )
            elif simple_optim_setting is True:
                raise ValueError(
                    "Cannot use `simple_optimizer` if `num_gpus` > 1! "
                    "Consider not setting `simple_optimizer` in your config."
                )
            config["simple_optimizer"] = False
        # Auto-setting: Use simple-optimizer for tf-eager or multiagent,
        # otherwise: MultiGPUTrainOneStep (if supported by the algo's execution
        # plan).
        elif simple_optim_setting == DEPRECATED_VALUE:
            # tf-eager: Must use simple optimizer.
            if framework not in ["tf", "torch"]:
                config["simple_optimizer"] = True
            # Multi-agent case: Try using MultiGPU optimizer (only
            # if all policies used are DynamicTFPolicies or TorchPolicies).
            elif is_multi_agent:
                from ray.rllib.policy.dynamic_tf_policy import DynamicTFPolicy
                from ray.rllib.policy.torch_policy import TorchPolicy

                default_policy_cls = self.get_default_policy_class(config)
                if any(
                    (p[0] or default_policy_cls) is None
                    or not issubclass(
                        p[0] or default_policy_cls, (DynamicTFPolicy, TorchPolicy)
                    )
                    for p in config["multiagent"]["policies"].values()
                ):
                    config["simple_optimizer"] = True
                else:
                    config["simple_optimizer"] = False
            else:
                config["simple_optimizer"] = False

        # User manually set simple-optimizer to False -> Error if tf-eager.
        elif simple_optim_setting is False:
            if framework in ["tfe", "tf2"]:
                raise ValueError(
                    "`simple_optimizer=False` not supported for "
                    "framework={}!".format(framework)
                )

        # Offline RL settings.
        if isinstance(config["input_evaluation"], tuple):
            config["input_evaluation"] = list(config["input_evaluation"])
        elif not isinstance(config["input_evaluation"], list):
            raise ValueError(
                "`input_evaluation` must be a list of strings, got {}!".format(
                    config["input_evaluation"]
                )
            )

        # Check model config.
        # If no preprocessing, propagate into model's config as well
        # (so model will know, whether inputs are preprocessed or not).
        if config["_disable_preprocessor_api"] is True:
            model_config["_disable_preprocessor_api"] = True
        # If no action flattening, propagate into model's config as well
        # (so model will know, whether action inputs are already flattened or
        # not).
        if config["_disable_action_flattening"] is True:
            model_config["_disable_action_flattening"] = True

        # Prev_a/r settings.
        prev_a_r = model_config.get("lstm_use_prev_action_reward", DEPRECATED_VALUE)
        if prev_a_r != DEPRECATED_VALUE:
            deprecation_warning(
                "model.lstm_use_prev_action_reward",
                "model.lstm_use_prev_action and model.lstm_use_prev_reward",
                error=True,
            )
            model_config["lstm_use_prev_action"] = prev_a_r
            model_config["lstm_use_prev_reward"] = prev_a_r

        # Check batching/sample collection settings.
        if config["batch_mode"] not in ["truncate_episodes", "complete_episodes"]:
            raise ValueError(
                "`batch_mode` must be one of [truncate_episodes|"
                "complete_episodes]! Got {}".format(config["batch_mode"])
            )

        # Store multi-agent batch count mode.
        self._by_agent_steps = (
            self.config["multiagent"].get("count_steps_by") == "agent_steps"
        )

        # Metrics settings.
        if config["metrics_smoothing_episodes"] != DEPRECATED_VALUE:
            deprecation_warning(
                old="metrics_smoothing_episodes",
                new="metrics_num_episodes_for_smoothing",
                error=True,
            )
        if config["min_iter_time_s"] != DEPRECATED_VALUE:
            deprecation_warning(
                old="min_iter_time_s",
                new="min_time_s_per_reporting",
                error=True,
            )

        if config["collect_metrics_timeout"] != DEPRECATED_VALUE:
            # TODO: Warn once all algos use the `training_iteration` method.
            # deprecation_warning(
            #     old="collect_metrics_timeout",
            #     new="metrics_episode_collection_timeout_s",
            #     error=False,
            # )
            config["metrics_episode_collection_timeout_s"] = config[
                "collect_metrics_timeout"
            ]

        if config["timesteps_per_iteration"] != DEPRECATED_VALUE:
            # TODO: Warn once all algos use the `training_iteration` method.
            # deprecation_warning(
            #     old="timesteps_per_iteration",
            #     new="min_sample_timesteps_per_reporting",
            #     error=False,
            # )
            config["min_sample_timesteps_per_reporting"] = config[
                "timesteps_per_iteration"
            ]

        # Evaluation settings.

        # Deprecated setting: `evaluation_num_episodes`.
        if config["evaluation_num_episodes"] != DEPRECATED_VALUE:
            deprecation_warning(
                old="evaluation_num_episodes",
                new="`evaluation_duration` and `evaluation_duration_unit=episodes`",
                error=True,
            )
            config["evaluation_duration"] = config["evaluation_num_episodes"]
            config["evaluation_duration_unit"] = "episodes"
            config["evaluation_num_episodes"] = DEPRECATED_VALUE

        # If `evaluation_num_workers` > 0, warn if `evaluation_interval` is
        # None (also set `evaluation_interval` to 1).
        if config["evaluation_num_workers"] > 0 and not config["evaluation_interval"]:
            logger.warning(
                f"You have specified {config['evaluation_num_workers']} "
                "evaluation workers, but your `evaluation_interval` is None! "
                "Therefore, evaluation will not occur automatically with each"
                " call to `Trainer.train()`. Instead, you will have to call "
                "`Trainer.evaluate()` manually in order to trigger an "
                "evaluation run."
            )
        # If `evaluation_num_workers=0` and
        # `evaluation_parallel_to_training=True`, warn that you need
        # at least one remote eval worker for parallel training and
        # evaluation, and set `evaluation_parallel_to_training` to False.
        elif config["evaluation_num_workers"] == 0 and config.get(
            "evaluation_parallel_to_training", False
        ):
            logger.warning(
                "`evaluation_parallel_to_training` can only be done if "
                "`evaluation_num_workers` > 0! Setting "
                "`evaluation_parallel_to_training` to False."
            )
            config["evaluation_parallel_to_training"] = False

        # If `evaluation_duration=auto`, error if
        # `evaluation_parallel_to_training=False`.
        if config["evaluation_duration"] == "auto":
            if not config["evaluation_parallel_to_training"]:
                raise ValueError(
                    "`evaluation_duration=auto` not supported for "
                    "`evaluation_parallel_to_training=False`!"
                )
        # Make sure, it's an int otherwise.
        elif (
            not isinstance(config["evaluation_duration"], int)
            or config["evaluation_duration"] <= 0
        ):
            raise ValueError(
                "`evaluation_duration` ({}) must be an int and "
                ">0!".format(config["evaluation_duration"])
            )

    @ExperimentalAPI
    @staticmethod
    def validate_env(env: EnvType, env_context: EnvContext) -> None:
        """Env validator function for this Trainer class.

        Override this in child classes to define custom validation
        behavior.

        Args:
            env: The (sub-)environment to validate. This is normally a
                single sub-environment (e.g. a gym.Env) within a vectorized
                setup.
            env_context: The EnvContext to configure the environment.

        Raises:
            Exception in case something is wrong with the given environment.
        """
        pass

    def try_recover_from_step_attempt(self) -> None:
        """Try to identify and remove any unhealthy workers.

        This method is called after an unexpected remote error is encountered
        from a worker during the call to `self.step_attempt()` (within
        `self.step()`). It issues check requests to all current workers and
        removes any that respond with error. If no healthy workers remain,
        an error is raised. Otherwise, tries to re-build the execution plan
        with the remaining (healthy) workers.
        """
        # Try to get our "main" WorkerSet (used for training sample collection).
        workers = getattr(self, "workers", None)
        if not isinstance(workers, WorkerSet):
            return

        # Search for failed workers and try to recover (restart) them.
        if self.config["recreate_failed_workers"] is True:
            workers.recreate_failed_workers()
        elif self.config["ignore_worker_failures"] is True:
            workers.remove_failed_workers()

        if not self.config.get("_disable_execution_plan_api") and callable(
            self.execution_plan
        ):
            logger.warning("Recreating execution plan after failure")
            self.train_exec_impl = self.execution_plan(
                workers, self.config, **self._kwargs_for_execution_plan()
            )

    @override(Trainable)
    def _export_model(
        self, export_formats: List[str], export_dir: str
    ) -> Dict[str, str]:
        ExportFormat.validate(export_formats)
        exported = {}
        if ExportFormat.CHECKPOINT in export_formats:
            path = os.path.join(export_dir, ExportFormat.CHECKPOINT)
            self.export_policy_checkpoint(path)
            exported[ExportFormat.CHECKPOINT] = path
        if ExportFormat.MODEL in export_formats:
            path = os.path.join(export_dir, ExportFormat.MODEL)
            self.export_policy_model(path)
            exported[ExportFormat.MODEL] = path
        if ExportFormat.ONNX in export_formats:
            path = os.path.join(export_dir, ExportFormat.ONNX)
            self.export_policy_model(path, onnx=int(os.getenv("ONNX_OPSET", "11")))
            exported[ExportFormat.ONNX] = path
        return exported

    def import_model(self, import_file: str):
        """Imports a model from import_file.

        Note: Currently, only h5 files are supported.

        Args:
            import_file (str): The file to import the model from.

        Returns:
            A dict that maps ExportFormats to successfully exported models.
        """
        # Check for existence.
        if not os.path.exists(import_file):
            raise FileNotFoundError(
                "`import_file` '{}' does not exist! Can't import Model.".format(
                    import_file
                )
            )
        # Get the format of the given file.
        import_format = "h5"  # TODO(sven): Support checkpoint loading.

        ExportFormat.validate([import_format])
        if import_format != ExportFormat.H5:
            raise NotImplementedError
        else:
            return self.import_policy_model_from_h5(import_file)

    def __getstate__(self) -> dict:
        state = {}
        if hasattr(self, "workers"):
            state["worker"] = self.workers.local_worker().save()
        # TODO: Experimental functionality: Store contents of replay buffer
        #  to checkpoint, only if user has configured this.
        if self.local_replay_buffer is not None and self.config.get(
            "store_buffer_in_checkpoints"
        ):
            state["local_replay_buffer"] = self.local_replay_buffer.get_state()

        if self.train_exec_impl is not None:
            state["train_exec_impl"] = self.train_exec_impl.shared_metrics.get().save()

        return state

    def __setstate__(self, state: dict):
        if hasattr(self, "workers") and "worker" in state:
            self.workers.local_worker().restore(state["worker"])
            remote_state = ray.put(state["worker"])
            for r in self.workers.remote_workers():
                r.restore.remote(remote_state)
            if self.evaluation_workers:
                # If evaluation workers are used, also restore the policies
                # there in case they are used for evaluation purpose.
                for r in self.evaluation_workers.remote_workers():
                    r.restore.remote(remote_state)
        # If necessary, restore replay data as well.
        if self.local_replay_buffer is not None:
            # TODO: Experimental functionality: Restore contents of replay
            #  buffer from checkpoint, only if user has configured this.
            if self.config.get("store_buffer_in_checkpoints"):
                if "local_replay_buffer" in state:
                    self.local_replay_buffer.set_state(state["local_replay_buffer"])
                else:
                    logger.warning(
                        "`store_buffer_in_checkpoints` is True, but no replay "
                        "data found in state!"
                    )
            elif "local_replay_buffer" in state and log_once(
                "no_store_buffer_in_checkpoints_but_data_found"
            ):
                logger.warning(
                    "`store_buffer_in_checkpoints` is False, but some replay "
                    "data found in state!"
                )

        if self.train_exec_impl is not None:
            self.train_exec_impl.shared_metrics.get().restore(state["train_exec_impl"])

    @DeveloperAPI
    def _create_local_replay_buffer_if_necessary(
        self, config: PartialTrainerConfigDict
    ) -> Optional[Union[MultiAgentReplayBuffer, Legacy_MultiAgentReplayBuffer]]:
        """Create a MultiAgentReplayBuffer instance if necessary.

        Args:
            config: Algorithm-specific configuration data.

        Returns:
            MultiAgentReplayBuffer instance based on trainer config.
            None, if local replay buffer is not needed.
        """
<<<<<<< HEAD
        # Deprecation of old-style replay buffer args
        # Warnings before checking of we need local buffer so that algorithms
        # Without local buffer also get warned
        deprecated_replay_buffer_keys = [
            "prioritized_replay_alpha",
            "prioritized_replay_beta",
            "prioritized_replay_eps",
            "learning_starts",
        ]
        for k in deprecated_replay_buffer_keys:
            if config.get(k) is not None:
                # No warning yet, due to some algos still not offering an alternative
                # to this setting.
                # deprecation_warning(
                #    old="config[{}]".format(k),
                #    help="config['replay_buffer_config'][{}] should be used "
                #    "for Q-Learning algorithms. Ignore this warning if "
                #    "you are not using a Q-Learning algorithm and still "
                #    "provide {}."
                #    "".format(k, k),
                #    error=False,
                # )
                # Copy values over to new location in config to support new
                # and old configuration style
                if config.get("replay_buffer_config") is not None:
                    config["replay_buffer_config"][k] = config[k]

        # Some agents do not need a replay buffer
        if not config.get("replay_buffer_config") or config.get(
            "no_local_replay_buffer", False
        ):
            return

        replay_buffer_config = config["replay_buffer_config"]
        assert (
            "type" in replay_buffer_config
        ), "Can not instantiate ReplayBuffer from config without 'type' key."

        capacity = config.get("buffer_size", DEPRECATED_VALUE)
        if capacity != DEPRECATED_VALUE:
            # No warning yet, due to some algos still not offering an alternative
            # to this setting.
            # deprecation_warning(
            #    old="config['buffer_size']",
            #    help="Buffer size specified at new location config["
            #    "'replay_buffer_config']["
            #    "'capacity'] will be overwritten.",
            #    error=True,
            # )
            config["replay_buffer_config"]["capacity"] = capacity

        # Check if old replay buffer should be instantiated
        buffer_type = config["replay_buffer_config"]["type"]
        if not config["replay_buffer_config"].get("_enable_replay_buffer_api", False):
            if isinstance(buffer_type, str) and buffer_type.find(".") == -1:
                # Prepend old-style buffers' path
                assert buffer_type == "MultiAgentReplayBuffer", (
                    "Without "
                    "ReplayBuffer "
                    "API, only "
                    "MultiAgentReplayBuffer "
                    "is supported!"
                )
                # Create valid full [module].[class] string for from_config
                buffer_type = "ray.rllib.execution.MultiAgentReplayBuffer"
            else:
                assert buffer_type in [
                    "ray.rllib.execution.MultiAgentReplayBuffer",
                    MultiAgentReplayBuffer,
                ], (
                    "Without ReplayBuffer API, only "
                    "MultiAgentReplayBuffer is supported!"
                )

            config["replay_buffer_config"]["type"] = buffer_type

            # Remove from config so it's not passed into the buffer c'tor
            config["replay_buffer_config"].pop("_enable_replay_buffer_api", None)

            # We need to deprecate the old-style location of the following
            # buffer arguments and make users put them into the
            # "replay_buffer_config" field of their config.
            config["replay_buffer_config"]["replay_batch_size"] = config[
                "train_batch_size"
            ]
            config["replay_buffer_config"]["replay_mode"] = config["multiagent"][
                "replay_mode"
            ]
            # TODO warn once all algorithms support new replay buffer API and
            #  configs.
            # deprecation_warning(
            #    old="config['multiagent']['replay_mode']",
            #    new="config['replay_buffer_config']['replay_mode']",
            #    error=True,
            #)

            config["replay_buffer_config"]["replay_sequence_length"] = config.get(
                "replay_sequence_length", 1
            )
            if config.get("replay_sequence_length"):
                deprecation_warning(
                    old="config['replay_sequence_length']",
                    new="config['replay_buffer_config']['replay_sequence_length']",
                    error=True,
                )

            config["replay_buffer_config"]["replay_burn_in"] = config.get(
                "replay_burn_in", 0
            )

            if config.get("burn_in"):
                deprecation_warning(
                    old="config['burn_in']",
                    help="Burn in specified at new location config["
                    "'replay_buffer_config']["
                    "'replay_burn_in'] will be overwritten.",
                    error=True,
                )
                config["replay_buffer_config"]["replay_burn_in"] = config["burn_in"]

            config["replay_buffer_config"]["replay_zero_init_states"] = config.get(
                "replay_zero_init_states", True
            )
            if config.get("replay_zero_init_states"):
                deprecation_warning(
                    old="config['replay_zero_init_states']",
                    new="config['replay_buffer_config']['replay_zero_init_states']",
                    error=True,
                )

            # If no prioritized replay, old-style replay buffer should
            # not be handed the following parameters:
            if config.get("prioritized_replay", False) is False:
                # This triggers non-prioritization in old-style replay buffer
                config["replay_buffer_config"]["prioritized_replay_alpha"] = 0.0

        else:
            if isinstance(buffer_type, str) and buffer_type.find(".") == -1:
                # Create valid full [module].[class] string for from_config
                buffer_type = "ray.rllib.utils.replay_buffers." + buffer_type
                config["replay_buffer_config"]["type"] = buffer_type

=======
        if not config.get("replay_buffer_config") or config["replay_buffer_config"].get(
            "no_local_replay_buffer" or config.get("no_local_replay_buffer"), False
        ):
            return

        buffer_type = config["replay_buffer_config"]["type"]
>>>>>>> e57ce7ef
        return from_config(buffer_type, config["replay_buffer_config"])

    @DeveloperAPI
    def _kwargs_for_execution_plan(self):
        kwargs = {}
        if self.local_replay_buffer is not None:
            kwargs["local_replay_buffer"] = self.local_replay_buffer
        return kwargs

    def _register_if_needed(
        self, env_object: Union[str, EnvType, None], config
    ) -> Optional[str]:
        if isinstance(env_object, str):
            return env_object
        elif isinstance(env_object, type):
            name = env_object.__name__

            if config.get("remote_worker_envs"):

                @ray.remote(num_cpus=0)
                class _wrapper(env_object):
                    # Add convenience `_get_spaces` and `_is_multi_agent`
                    # methods.
                    def _get_spaces(self):
                        return self.observation_space, self.action_space

                    def _is_multi_agent(self):
                        return isinstance(self, MultiAgentEnv)

                register_env(name, lambda cfg: _wrapper.remote(cfg))
            else:
                register_env(name, lambda cfg: env_object(cfg))
            return name
        elif env_object is None:
            return None
        raise ValueError(
            "{} is an invalid env specification. ".format(env_object)
            + "You can specify a custom env as either a class "
            '(e.g., YourEnvCls) or a registered env id (e.g., "your_env").'
        )

    def _step_context(trainer):
        class StepCtx:
            def __enter__(self):
                # First call to stop, `result` is expected to be None ->
                # Start with self.failures=-1 -> set to 0 the very first call
                # to `self.stop()`.
                self.failures = -1

                self.time_start = time.time()
                self.sampled = 0
                self.trained = 0
                self.init_env_steps_sampled = trainer._counters[NUM_ENV_STEPS_SAMPLED]
                self.init_env_steps_trained = trainer._counters[NUM_ENV_STEPS_TRAINED]
                self.init_agent_steps_sampled = trainer._counters[
                    NUM_AGENT_STEPS_SAMPLED
                ]
                self.init_agent_steps_trained = trainer._counters[
                    NUM_AGENT_STEPS_TRAINED
                ]
                return self

            def __exit__(self, *args):
                pass

            def should_stop(self, result):

                # First call to stop, `result` is expected to be None ->
                # self.failures=0.
                if result is None:
                    # Fail after n retries.
                    self.failures += 1
                    if self.failures > MAX_WORKER_FAILURE_RETRIES:
                        raise RuntimeError("Failed to recover from worker crash.")

                # Stopping criteria: Only when using the `training_iteration`
                # API, b/c for the `exec_plan` API, the logic to stop is
                # already built into the execution plans via the
                # `StandardMetricsReporting` op.
                elif trainer.config["_disable_execution_plan_api"]:
                    if trainer._by_agent_steps:
                        self.sampled = (
                            trainer._counters[NUM_AGENT_STEPS_SAMPLED]
                            - self.init_agent_steps_sampled
                        )
                        self.trained = (
                            trainer._counters[NUM_AGENT_STEPS_TRAINED]
                            - self.init_agent_steps_trained
                        )
                    else:
                        self.sampled = (
                            trainer._counters[NUM_ENV_STEPS_SAMPLED]
                            - self.init_env_steps_sampled
                        )
                        self.trained = (
                            trainer._counters[NUM_ENV_STEPS_TRAINED]
                            - self.init_env_steps_trained
                        )

                    min_t = trainer.config["min_time_s_per_reporting"]
                    min_sample_ts = trainer.config["min_sample_timesteps_per_reporting"]
                    min_train_ts = trainer.config["min_train_timesteps_per_reporting"]
                    # Repeat if not enough time has passed or if not enough
                    # env|train timesteps have been processed (or these min
                    # values are not provided by the user).
                    if (
                        result is not None
                        and (not min_t or time.time() - self.time_start >= min_t)
                        and (not min_sample_ts or self.sampled >= min_sample_ts)
                        and (not min_train_ts or self.trained >= min_train_ts)
                    ):
                        return True
                # No errors (we got results) -> Break.
                elif result is not None:
                    return True

                return False

        return StepCtx()

    def _compile_step_results(self, *, step_ctx, step_attempt_results=None):
        # Return dict.
        results: ResultDict = {}
        step_attempt_results = step_attempt_results or {}

        # Evaluation results.
        if "evaluation" in step_attempt_results:
            results["evaluation"] = step_attempt_results.pop("evaluation")

        # Custom metrics and episode media.
        results["custom_metrics"] = step_attempt_results.pop("custom_metrics", {})
        results["episode_media"] = step_attempt_results.pop("episode_media", {})

        # Learner info.
        results["info"] = {LEARNER_INFO: step_attempt_results}

        # Collect rollout worker metrics.
        episodes, self._episodes_to_be_collected = collect_episodes(
            self.workers.local_worker(),
            self.workers.remote_workers(),
            self._episodes_to_be_collected,
            timeout_seconds=self.config["metrics_episode_collection_timeout_s"],
        )
        orig_episodes = list(episodes)
        missing = self.config["metrics_num_episodes_for_smoothing"] - len(episodes)
        if missing > 0:
            episodes = self._episode_history[-missing:] + episodes
            assert len(episodes) <= self.config["metrics_num_episodes_for_smoothing"]
        self._episode_history.extend(orig_episodes)
        self._episode_history = self._episode_history[
            -self.config["metrics_num_episodes_for_smoothing"] :
        ]
        results["sampler_results"] = summarize_episodes(
            episodes, orig_episodes, self.config["keep_per_episode_custom_metrics"]
        )
        # TODO: Don't dump sampler results into top-level.
        results.update(results["sampler_results"])

        results["num_healthy_workers"] = len(self.workers.remote_workers())

        # Train-steps- and env/agent-steps this iteration.
        for c in [
            NUM_AGENT_STEPS_SAMPLED,
            NUM_AGENT_STEPS_TRAINED,
            NUM_ENV_STEPS_SAMPLED,
            NUM_ENV_STEPS_TRAINED,
        ]:
            results[c] = self._counters[c]
        if self._by_agent_steps:
            results[NUM_AGENT_STEPS_SAMPLED + "_this_iter"] = step_ctx.sampled
            results[NUM_AGENT_STEPS_TRAINED + "_this_iter"] = step_ctx.trained
            # TODO: For CQL and other algos, count by trained steps.
            results["timesteps_total"] = self._counters[NUM_AGENT_STEPS_SAMPLED]
        else:
            results[NUM_ENV_STEPS_SAMPLED + "_this_iter"] = step_ctx.sampled
            results[NUM_ENV_STEPS_TRAINED + "_this_iter"] = step_ctx.trained
            # TODO: For CQL and other algos, count by trained steps.
            results["timesteps_total"] = self._counters[NUM_ENV_STEPS_SAMPLED]
        # TODO: Backward compatibility.
        results["agent_timesteps_total"] = self._counters[NUM_AGENT_STEPS_SAMPLED]

        # Process timer results.
        timers = {}
        for k, timer in self._timers.items():
            timers["{}_time_ms".format(k)] = round(timer.mean * 1000, 3)
            if timer.has_units_processed():
                timers["{}_throughput".format(k)] = round(timer.mean_throughput, 3)
        results["timers"] = timers

        # Process counter results.
        counters = {}
        for k, counter in self._counters.items():
            counters[k] = counter
        results["counters"] = counters
        # TODO: Backward compatibility.
        results["info"].update(counters)

        return results

    def __repr__(self):
        return type(self).__name__

    @Deprecated(new="Trainer.compute_single_action()", error=True)
    def compute_action(self, *args, **kwargs):
        return self.compute_single_action(*args, **kwargs)

    @Deprecated(new="construct WorkerSet(...) instance directly", error=True)
    def _make_workers(
        self,
        *,
        env_creator: EnvCreator,
        validate_env: Optional[Callable[[EnvType, EnvContext], None]],
        policy_class: Type[Policy],
        config: TrainerConfigDict,
        num_workers: int,
        local_worker: bool = True,
    ) -> WorkerSet:
        return WorkerSet(
            env_creator=env_creator,
            validate_env=validate_env,
            policy_class=policy_class,
            trainer_config=config,
            num_workers=num_workers,
            local_worker=local_worker,
            logdir=self.logdir,
        )

    @Deprecated(new="Trainer.try_recover_from_step_attempt()", error=True)
    def _try_recover(self):
        return self.try_recover_from_step_attempt()

    @staticmethod
    @Deprecated(new="Trainer.validate_config()", error=True)
    def _validate_config(config, trainer_or_none):
        assert trainer_or_none is not None
        return trainer_or_none.validate_config(config)<|MERGE_RESOLUTION|>--- conflicted
+++ resolved
@@ -2732,157 +2732,12 @@
             MultiAgentReplayBuffer instance based on trainer config.
             None, if local replay buffer is not needed.
         """
-<<<<<<< HEAD
-        # Deprecation of old-style replay buffer args
-        # Warnings before checking of we need local buffer so that algorithms
-        # Without local buffer also get warned
-        deprecated_replay_buffer_keys = [
-            "prioritized_replay_alpha",
-            "prioritized_replay_beta",
-            "prioritized_replay_eps",
-            "learning_starts",
-        ]
-        for k in deprecated_replay_buffer_keys:
-            if config.get(k) is not None:
-                # No warning yet, due to some algos still not offering an alternative
-                # to this setting.
-                # deprecation_warning(
-                #    old="config[{}]".format(k),
-                #    help="config['replay_buffer_config'][{}] should be used "
-                #    "for Q-Learning algorithms. Ignore this warning if "
-                #    "you are not using a Q-Learning algorithm and still "
-                #    "provide {}."
-                #    "".format(k, k),
-                #    error=False,
-                # )
-                # Copy values over to new location in config to support new
-                # and old configuration style
-                if config.get("replay_buffer_config") is not None:
-                    config["replay_buffer_config"][k] = config[k]
-
-        # Some agents do not need a replay buffer
-        if not config.get("replay_buffer_config") or config.get(
-            "no_local_replay_buffer", False
-        ):
-            return
-
-        replay_buffer_config = config["replay_buffer_config"]
-        assert (
-            "type" in replay_buffer_config
-        ), "Can not instantiate ReplayBuffer from config without 'type' key."
-
-        capacity = config.get("buffer_size", DEPRECATED_VALUE)
-        if capacity != DEPRECATED_VALUE:
-            # No warning yet, due to some algos still not offering an alternative
-            # to this setting.
-            # deprecation_warning(
-            #    old="config['buffer_size']",
-            #    help="Buffer size specified at new location config["
-            #    "'replay_buffer_config']["
-            #    "'capacity'] will be overwritten.",
-            #    error=True,
-            # )
-            config["replay_buffer_config"]["capacity"] = capacity
-
-        # Check if old replay buffer should be instantiated
-        buffer_type = config["replay_buffer_config"]["type"]
-        if not config["replay_buffer_config"].get("_enable_replay_buffer_api", False):
-            if isinstance(buffer_type, str) and buffer_type.find(".") == -1:
-                # Prepend old-style buffers' path
-                assert buffer_type == "MultiAgentReplayBuffer", (
-                    "Without "
-                    "ReplayBuffer "
-                    "API, only "
-                    "MultiAgentReplayBuffer "
-                    "is supported!"
-                )
-                # Create valid full [module].[class] string for from_config
-                buffer_type = "ray.rllib.execution.MultiAgentReplayBuffer"
-            else:
-                assert buffer_type in [
-                    "ray.rllib.execution.MultiAgentReplayBuffer",
-                    MultiAgentReplayBuffer,
-                ], (
-                    "Without ReplayBuffer API, only "
-                    "MultiAgentReplayBuffer is supported!"
-                )
-
-            config["replay_buffer_config"]["type"] = buffer_type
-
-            # Remove from config so it's not passed into the buffer c'tor
-            config["replay_buffer_config"].pop("_enable_replay_buffer_api", None)
-
-            # We need to deprecate the old-style location of the following
-            # buffer arguments and make users put them into the
-            # "replay_buffer_config" field of their config.
-            config["replay_buffer_config"]["replay_batch_size"] = config[
-                "train_batch_size"
-            ]
-            config["replay_buffer_config"]["replay_mode"] = config["multiagent"][
-                "replay_mode"
-            ]
-            # TODO warn once all algorithms support new replay buffer API and
-            #  configs.
-            # deprecation_warning(
-            #    old="config['multiagent']['replay_mode']",
-            #    new="config['replay_buffer_config']['replay_mode']",
-            #    error=True,
-            #)
-
-            config["replay_buffer_config"]["replay_sequence_length"] = config.get(
-                "replay_sequence_length", 1
-            )
-            if config.get("replay_sequence_length"):
-                deprecation_warning(
-                    old="config['replay_sequence_length']",
-                    new="config['replay_buffer_config']['replay_sequence_length']",
-                    error=True,
-                )
-
-            config["replay_buffer_config"]["replay_burn_in"] = config.get(
-                "replay_burn_in", 0
-            )
-
-            if config.get("burn_in"):
-                deprecation_warning(
-                    old="config['burn_in']",
-                    help="Burn in specified at new location config["
-                    "'replay_buffer_config']["
-                    "'replay_burn_in'] will be overwritten.",
-                    error=True,
-                )
-                config["replay_buffer_config"]["replay_burn_in"] = config["burn_in"]
-
-            config["replay_buffer_config"]["replay_zero_init_states"] = config.get(
-                "replay_zero_init_states", True
-            )
-            if config.get("replay_zero_init_states"):
-                deprecation_warning(
-                    old="config['replay_zero_init_states']",
-                    new="config['replay_buffer_config']['replay_zero_init_states']",
-                    error=True,
-                )
-
-            # If no prioritized replay, old-style replay buffer should
-            # not be handed the following parameters:
-            if config.get("prioritized_replay", False) is False:
-                # This triggers non-prioritization in old-style replay buffer
-                config["replay_buffer_config"]["prioritized_replay_alpha"] = 0.0
-
-        else:
-            if isinstance(buffer_type, str) and buffer_type.find(".") == -1:
-                # Create valid full [module].[class] string for from_config
-                buffer_type = "ray.rllib.utils.replay_buffers." + buffer_type
-                config["replay_buffer_config"]["type"] = buffer_type
-
-=======
         if not config.get("replay_buffer_config") or config["replay_buffer_config"].get(
             "no_local_replay_buffer" or config.get("no_local_replay_buffer"), False
         ):
             return
 
         buffer_type = config["replay_buffer_config"]["type"]
->>>>>>> e57ce7ef
         return from_config(buffer_type, config["replay_buffer_config"])
 
     @DeveloperAPI
