--- conflicted
+++ resolved
@@ -2100,15 +2100,8 @@
                 def env_creator_from_classpath(env_context):
                     try:
                         env_obj = from_config(env_id, env_context)
-<<<<<<< HEAD
-                    except ValueError as e:
-                        raise e
-                        raise EnvError(
-                            ERR_MSG_INVALID_ENV_DESCRIPTOR.format(env_id))
-=======
                     except ValueError:
                         raise EnvError(ERR_MSG_INVALID_ENV_DESCRIPTOR.format(env_id))
->>>>>>> 7dcb0b6a
                     return env_obj
 
                 return env_creator_from_classpath
