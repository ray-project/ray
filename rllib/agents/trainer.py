from datetime import datetime
import numpy as np
import copy
import logging
import math
import os
import pickle
import time
import tempfile
from typing import Callable, Dict, List, Optional, Type, Union

import ray
from ray.exceptions import RayError
from ray.rllib.agents.callbacks import DefaultCallbacks
from ray.rllib.env.normalize_actions import NormalizeActionWrapper
from ray.rllib.env.env_context import EnvContext
from ray.rllib.evaluation.collectors.simple_list_collector import \
    SimpleListCollector
from ray.rllib.evaluation.rollout_worker import RolloutWorker
from ray.rllib.models import MODEL_DEFAULTS
from ray.rllib.policy import Policy
from ray.rllib.policy.sample_batch import DEFAULT_POLICY_ID
from ray.rllib.evaluation.metrics import collect_metrics
from ray.rllib.evaluation.worker_set import WorkerSet
from ray.rllib.utils import FilterManager, deep_update, merge_dicts
from ray.rllib.utils.spaces import space_utils
from ray.rllib.utils.framework import try_import_tf, TensorStructType
from ray.rllib.utils.annotations import override, PublicAPI, DeveloperAPI
from ray.rllib.utils.deprecation import deprecation_warning, DEPRECATED_VALUE
from ray.rllib.utils.from_config import from_config
from ray.rllib.utils.typing import TrainerConfigDict, \
    PartialTrainerConfigDict, EnvInfoDict, ResultDict, EnvType, PolicyID
from ray.tune.registry import ENV_CREATOR, register_env, _global_registry
from ray.tune.trainable import Trainable
from ray.tune.trial import ExportFormat
from ray.tune.resources import Resources
from ray.tune.logger import Logger, UnifiedLogger
from ray.tune.result import DEFAULT_RESULTS_DIR

tf1, tf, tfv = try_import_tf()

logger = logging.getLogger(__name__)

# Max number of times to retry a worker failure. We shouldn't try too many
# times in a row since that would indicate a persistent cluster issue.
MAX_WORKER_FAILURE_RETRIES = 3

# yapf: disable
# __sphinx_doc_begin__
COMMON_CONFIG: TrainerConfigDict = {
    # === Settings for Rollout Worker processes ===
    # Number of rollout worker actors to create for parallel sampling. Setting
    # this to 0 will force rollouts to be done in the trainer actor.
    "num_workers": 2,
    # Number of environments to evaluate vectorwise per worker. This enables
    # model inference batching, which can improve performance for inference
    # bottlenecked workloads.
    "num_envs_per_worker": 1,
    # When `num_workers` > 0, the driver (local_worker; worker-idx=0) does not
    # need an environment. This is because it doesn't have to sample (done by
    # remote_workers; worker_indices > 0) nor evaluate (done by evaluation
    # workers; see below).
    "create_env_on_driver": False,
    # Divide episodes into fragments of this many steps each during rollouts.
    # Sample batches of this size are collected from rollout workers and
    # combined into a larger batch of `train_batch_size` for learning.
    #
    # For example, given rollout_fragment_length=100 and train_batch_size=1000:
    #   1. RLlib collects 10 fragments of 100 steps each from rollout workers.
    #   2. These fragments are concatenated and we perform an epoch of SGD.
    #
    # When using multiple envs per worker, the fragment size is multiplied by
    # `num_envs_per_worker`. This is since we are collecting steps from
    # multiple envs in parallel. For example, if num_envs_per_worker=5, then
    # rollout workers will return experiences in chunks of 5*100 = 500 steps.
    #
    # The dataflow here can vary per algorithm. For example, PPO further
    # divides the train batch into minibatches for multi-epoch SGD.
    "rollout_fragment_length": 200,
    # How to build per-Sampler (RolloutWorker) batches, which are then
    # usually concat'd to form the train batch. Note that "steps" below can
    # mean different things (either env- or agent-steps) and depends on the
    # `count_steps_by` (multiagent) setting below.
    # truncate_episodes: Each produced batch (when calling
    #   RolloutWorker.sample()) will contain exactly `rollout_fragment_length`
    #   steps. This mode guarantees evenly sized batches, but increases
    #   variance as the future return must now be estimated at truncation
    #   boundaries.
    # complete_episodes: Each unroll happens exactly over one episode, from
    #   beginning to end. Data collection will not stop unless the episode
    #   terminates or a configured horizon (hard or soft) is hit.
    "batch_mode": "truncate_episodes",

    # === Settings for the Trainer process ===
    # Number of GPUs to allocate to the trainer process. Note that not all
    # algorithms can take advantage of trainer GPUs. This can be fractional
    # (e.g., 0.3 GPUs).
    "num_gpus": 0,
    # Training batch size, if applicable. Should be >= rollout_fragment_length.
    # Samples batches will be concatenated together to a batch of this size,
    # which is then passed to SGD.
    "train_batch_size": 200,
    # Arguments to pass to the policy model. See models/catalog.py for a full
    # list of the available model options.
    "model": MODEL_DEFAULTS,
    # Arguments to pass to the policy optimizer. These vary by optimizer.
    "optimizer": {},

    # === Environment Settings ===
    # Discount factor of the MDP.
    "gamma": 0.99,
    # Number of steps after which the episode is forced to terminate. Defaults
    # to `env.spec.max_episode_steps` (if present) for Gym envs.
    "horizon": None,
    # Calculate rewards but don't reset the environment when the horizon is
    # hit. This allows value estimation and RNN state to span across logical
    # episodes denoted by horizon. This only has an effect if horizon != inf.
    "soft_horizon": False,
    # Don't set 'done' at the end of the episode. Note that you still need to
    # set this if soft_horizon=True, unless your env is actually running
    # forever without returning done=True.
    "no_done_at_end": False,
    # Arguments to pass to the env creator.
    "env_config": {},
    # Environment name can also be passed via config.
    "env": None,
    # Unsquash actions to the upper and lower bounds of env's action space
    "normalize_actions": False,
    # Whether to clip rewards during Policy's postprocessing.
    # None (default): Clip for Atari only (r=sign(r)).
    # True: r=sign(r): Fixed rewards -1.0, 1.0, or 0.0.
    # False: Never clip.
    # [float value]: Clip at -value and + value.
    # Tuple[value1, value2]: Clip at value1 and value2.
    "clip_rewards": None,
    # Whether to clip actions to the action space's low/high range spec.
    "clip_actions": True,
    # Whether to use "rllib" or "deepmind" preprocessors by default
    "preprocessor_pref": "deepmind",
    # The default learning rate.
    "lr": 0.0001,

    # === Debug Settings ===
    # Whether to write episode stats and videos to the agent log dir. This is
    # typically located in ~/ray_results.
    "monitor": False,
    # Set the ray.rllib.* log level for the agent process and its workers.
    # Should be one of DEBUG, INFO, WARN, or ERROR. The DEBUG level will also
    # periodically print out summaries of relevant internal dataflow (this is
    # also printed out once at startup at the INFO level). When using the
    # `rllib train` command, you can also use the `-v` and `-vv` flags as
    # shorthand for INFO and DEBUG.
    "log_level": "WARN",
    # Callbacks that will be run during various phases of training. See the
    # `DefaultCallbacks` class and `examples/custom_metrics_and_callbacks.py`
    # for more usage information.
    "callbacks": DefaultCallbacks,
    # Whether to attempt to continue training if a worker crashes. The number
    # of currently healthy workers is reported as the "num_healthy_workers"
    # metric.
    "ignore_worker_failures": False,
    # Log system resource metrics to results. This requires `psutil` to be
    # installed for sys stats, and `gputil` for GPU metrics.
    "log_sys_usage": True,
    # Use fake (infinite speed) sampler. For testing only.
    "fake_sampler": False,

    # === Deep Learning Framework Settings ===
    # tf: TensorFlow
    # tfe: TensorFlow eager
    # torch: PyTorch
    "framework": "tf",
    # Enable tracing in eager mode. This greatly improves performance, but
    # makes it slightly harder to debug since Python code won't be evaluated
    # after the initial eager pass. Only possible if framework=tfe.
    "eager_tracing": False,

    # === Exploration Settings ===
    # Default exploration behavior, iff `explore`=None is passed into
    # compute_action(s).
    # Set to False for no exploration behavior (e.g., for evaluation).
    "explore": True,
    # Provide a dict specifying the Exploration object's config.
    "exploration_config": {
        # The Exploration class to use. In the simplest case, this is the name
        # (str) of any class present in the `rllib.utils.exploration` package.
        # You can also provide the python class directly or the full location
        # of your class (e.g. "ray.rllib.utils.exploration.epsilon_greedy.
        # EpsilonGreedy").
        "type": "StochasticSampling",
        # Add constructor kwargs here (if any).
    },
    # === Evaluation Settings ===
    # Evaluate with every `evaluation_interval` training iterations.
    # The evaluation stats will be reported under the "evaluation" metric key.
    # Note that evaluation is currently not parallelized, and that for Ape-X
    # metrics are already only reported for the lowest epsilon workers.
    "evaluation_interval": None,
    # Number of episodes to run per evaluation period. If using multiple
    # evaluation workers, we will run at least this many episodes total.
    "evaluation_num_episodes": 10,
    # Internal flag that is set to True for evaluation workers.
    "in_evaluation": False,
    # Typical usage is to pass extra args to evaluation env creator
    # and to disable exploration by computing deterministic actions.
    # IMPORTANT NOTE: Policy gradient algorithms are able to find the optimal
    # policy, even if this is a stochastic one. Setting "explore=False" here
    # will result in the evaluation workers not using this optimal policy!
    "evaluation_config": {
        # Example: overriding env_config, exploration, etc:
        # "env_config": {...},
        # "explore": False
    },
    # Number of parallel workers to use for evaluation. Note that this is set
    # to zero by default, which means evaluation will be run in the trainer
    # process. If you increase this, it will increase the Ray resource usage
    # of the trainer since evaluation workers are created separately from
    # rollout workers.
    "evaluation_num_workers": 0,
    # Customize the evaluation method. This must be a function of signature
    # (trainer: Trainer, eval_workers: WorkerSet) -> metrics: dict. See the
    # Trainer._evaluate() method to see the default implementation. The
    # trainer guarantees all eval workers have the latest policy state before
    # this function is called.
    "custom_eval_function": None,

    # === Advanced Rollout Settings ===
    # Use a background thread for sampling (slightly off-policy, usually not
    # advisable to turn on unless your env specifically requires it).
    "sample_async": False,

    # Experimental flag to speed up sampling and use "trajectory views" as
    # generic ModelV2 `input_dicts` that can be requested by the model to
    # contain different information on the ongoing episode.
<<<<<<< HEAD
    # NOTE: Only supported for PyTorch so far.
    "_use_trajectory_view_api": False,
    #"sample_collector_config": {
    #    "collection_mode": "BxT",
    #    "framestack": 4,
    #},
=======
    "_use_trajectory_view_api": True,
    # The SampleCollector class to be used to collect and retrieve
    # environment-, model-, and sampler data. Override the SampleCollector base
    # class to implement your own collection/buffering/retrieval logic.
    "sample_collector": SimpleListCollector,
>>>>>>> 82c54c67

    # Element-wise observation filter, either "NoFilter" or "MeanStdFilter".
    "observation_filter": "NoFilter",
    # Whether to synchronize the statistics of remote filters.
    "synchronize_filters": True,
    # Configures TF for single-process operation by default.
    "tf_session_args": {
        # note: overridden by `local_tf_session_args`
        "intra_op_parallelism_threads": 2,
        "inter_op_parallelism_threads": 2,
        "gpu_options": {
            "allow_growth": True,
        },
        "log_device_placement": False,
        "device_count": {
            "CPU": 1
        },
        "allow_soft_placement": True,  # required by PPO multi-gpu
    },
    # Override the following tf session args on the local worker
    "local_tf_session_args": {
        # Allow a higher level of parallelism by default, but not unlimited
        # since that can cause crashes with many concurrent drivers.
        "intra_op_parallelism_threads": 8,
        "inter_op_parallelism_threads": 8,
    },
    # Whether to LZ4 compress individual observations
    "compress_observations": False,
    # Wait for metric batches for at most this many seconds. Those that
    # have not returned in time will be collected in the next train iteration.
    "collect_metrics_timeout": 180,
    # Smooth metrics over this many episodes.
    "metrics_smoothing_episodes": 100,
    # If using num_envs_per_worker > 1, whether to create those new envs in
    # remote processes instead of in the same worker. This adds overheads, but
    # can make sense if your envs can take much time to step / reset
    # (e.g., for StarCraft). Use this cautiously; overheads are significant.
    "remote_worker_envs": False,
    # Timeout that remote workers are waiting when polling environments.
    # 0 (continue when at least one env is ready) is a reasonable default,
    # but optimal value could be obtained by measuring your environment
    # step / reset and model inference perf.
    "remote_env_batch_wait_ms": 0,
    # Minimum time per train iteration (frequency of metrics reporting).
    "min_iter_time_s": 0,
    # Minimum env steps to optimize for per train call. This value does
    # not affect learning, only the length of train iterations.
    "timesteps_per_iteration": 0,
    # This argument, in conjunction with worker_index, sets the random seed of
    # each worker, so that identically configured trials will have identical
    # results. This makes experiments reproducible.
    "seed": None,
    # Any extra python env vars to set in the trainer process, e.g.,
    # {"OMP_NUM_THREADS": "16"}
    "extra_python_environs_for_driver": {},
    # The extra python environments need to set for worker processes.
    "extra_python_environs_for_worker": {},

    # === Advanced Resource Settings ===
    # Number of CPUs to allocate per worker.
    "num_cpus_per_worker": 1,
    # Number of GPUs to allocate per worker. This can be fractional. This is
    # usually needed only if your env itself requires a GPU (i.e., it is a
    # GPU-intensive video game), or model inference is unusually expensive.
    "num_gpus_per_worker": 0,
    # Any custom Ray resources to allocate per worker.
    "custom_resources_per_worker": {},
    # Number of CPUs to allocate for the trainer. Note: this only takes effect
    # when running in Tune. Otherwise, the trainer runs in the main program.
    "num_cpus_for_driver": 1,
    # Deprecated.
    "memory": 0,
    "object_store_memory": 0,
    "memory_per_worker": 0,
    "object_store_memory_per_worker": 0,

    # === Offline Datasets ===
    # Specify how to generate experiences:
    #  - "sampler": Generate experiences via online (env) simulation (default).
    #  - A local directory or file glob expression (e.g., "/tmp/*.json").
    #  - A list of individual file paths/URIs (e.g., ["/tmp/1.json",
    #    "s3://bucket/2.json"]).
    #  - A dict with string keys and sampling probabilities as values (e.g.,
    #    {"sampler": 0.4, "/tmp/*.json": 0.4, "s3://bucket/expert.json": 0.2}).
    #  - A callable that returns a ray.rllib.offline.InputReader.
    "input": "sampler",
    # Specify how to evaluate the current policy. This only has an effect when
    # reading offline experiences ("input" is not "sampler").
    # Available options:
    #  - "wis": the weighted step-wise importance sampling estimator.
    #  - "is": the step-wise importance sampling estimator.
    #  - "simulation": run the environment in the background, but use
    #    this data for evaluation only and not for learning.
    "input_evaluation": ["is", "wis"],
    # Whether to run postprocess_trajectory() on the trajectory fragments from
    # offline inputs. Note that postprocessing will be done using the *current*
    # policy, not the *behavior* policy, which is typically undesirable for
    # on-policy algorithms.
    "postprocess_inputs": False,
    # If positive, input batches will be shuffled via a sliding window buffer
    # of this number of batches. Use this if the input data is not in random
    # enough order. Input is delayed until the shuffle buffer is filled.
    "shuffle_buffer_size": 0,
    # Specify where experiences should be saved:
    #  - None: don't save any experiences
    #  - "logdir" to save to the agent log dir
    #  - a path/URI to save to a custom output directory (e.g., "s3://bucket/")
    #  - a function that returns a rllib.offline.OutputWriter
    "output": None,
    # What sample batch columns to LZ4 compress in the output data.
    "output_compress_columns": ["obs", "new_obs"],
    # Max output file size before rolling over to a new file.
    "output_max_file_size": 64 * 1024 * 1024,

    # === Settings for Multi-Agent Environments ===
    "multiagent": {
        # Map of type MultiAgentPolicyConfigDict from policy ids to tuples
        # of (policy_cls, obs_space, act_space, config). This defines the
        # observation and action spaces of the policies and any extra config.
        "policies": {},
        # Function mapping agent ids to policy ids.
        "policy_mapping_fn": None,
        # Optional list of policies to train, or None for all policies.
        "policies_to_train": None,
        # Optional function that can be used to enhance the local agent
        # observations to include more state.
        # See rllib/evaluation/observation_function.py for more info.
        "observation_fn": None,
        # When replay_mode=lockstep, RLlib will replay all the agent
        # transitions at a particular timestep together in a batch. This allows
        # the policy to implement differentiable shared computations between
        # agents it controls at that timestep. When replay_mode=independent,
        # transitions are replayed independently per policy.
        "replay_mode": "independent",
        # Which metric to use as the "batch size" when building a
        # MultiAgentBatch. The two supported values are:
        # env_steps: Count each time the env is "stepped" (no matter how many
        #   multi-agent actions are passed/how many multi-agent observations
        #   have been returned in the previous step).
        # agent_steps: Count each individual agent step as one step.
        "count_steps_by": "env_steps",
    },

    # === Logger ===
    # Define logger-specific configuration to be used inside Logger
    # Default value None allows overwriting with nested dicts
    "logger_config": None,

    # === Replay Settings ===
    # The number of contiguous environment steps to replay at once. This may
    # be set to greater than 1 to support recurrent models.
    "replay_sequence_length": 1,
}
# __sphinx_doc_end__
# yapf: enable


@DeveloperAPI
def with_common_config(
        extra_config: PartialTrainerConfigDict) -> TrainerConfigDict:
    """Returns the given config dict merged with common agent confs.

    Args:
        extra_config (PartialTrainerConfigDict): A user defined partial config
            which will get merged with COMMON_CONFIG and returned.

    Returns:
        TrainerConfigDict: The merged config dict resulting of COMMON_CONFIG
            plus `extra_config`.
    """
    return Trainer.merge_trainer_configs(
        COMMON_CONFIG, extra_config, _allow_unknown_configs=True)


@PublicAPI
class Trainer(Trainable):
    """A trainer coordinates the optimization of one or more RL policies.

    All RLlib trainers extend this base class, e.g., the A3CTrainer implements
    the A3C algorithm for single and multi-agent training.

    Trainer objects retain internal model state between calls to train(), so
    you should create a new trainer instance for each training session.

    Attributes:
        env_creator (func): Function that creates a new training env.
        config (obj): Algorithm-specific configuration data.
        logdir (str): Directory in which training outputs should be placed.
    """
    # Whether to allow unknown top-level config keys.
    _allow_unknown_configs = False

    # List of top-level keys with value=dict, for which new sub-keys are
    # allowed to be added to the value dict.
    _allow_unknown_subkeys = [
        "tf_session_args", "local_tf_session_args", "env_config", "model",
        "optimizer", "multiagent", "custom_resources_per_worker",
        "evaluation_config", "exploration_config",
        "extra_python_environs_for_driver", "extra_python_environs_for_worker"
    ]

    # List of top level keys with value=dict, for which we always override the
    # entire value (dict), iff the "type" key in that value dict changes.
    _override_all_subkeys_if_type_changes = ["exploration_config"]

    @PublicAPI
    def __init__(self,
                 config: TrainerConfigDict = None,
                 env: str = None,
                 logger_creator: Callable[[], Logger] = None):
        """Initialize an RLLib trainer.

        Args:
            config (dict): Algorithm-specific configuration data.
            env (str): Name of the environment to use. Note that this can also
                be specified as the `env` key in config.
            logger_creator (func): Function that creates a ray.tune.Logger
                object. If unspecified, a default logger is created.
        """

        # User provided config (this is w/o the default Trainer's
        # `COMMON_CONFIG` (see above)). Will get merged with COMMON_CONFIG
        # in self.setup().
        config = config or {}

        # Trainers allow env ids to be passed directly to the constructor.
        self._env_id = self._register_if_needed(env or config.get("env"))

        # Create a default logger creator if no logger_creator is specified
        if logger_creator is None:
            timestr = datetime.today().strftime("%Y-%m-%d_%H-%M-%S")
            logdir_prefix = "{}_{}_{}".format(self._name, self._env_id,
                                              timestr)

            def default_logger_creator(config):
                """Creates a Unified logger with a default logdir prefix
                containing the agent name and the env id
                """
                if not os.path.exists(DEFAULT_RESULTS_DIR):
                    os.makedirs(DEFAULT_RESULTS_DIR)
                logdir = tempfile.mkdtemp(
                    prefix=logdir_prefix, dir=DEFAULT_RESULTS_DIR)
                return UnifiedLogger(config, logdir, loggers=None)

            logger_creator = default_logger_creator

        super().__init__(config, logger_creator)

    @classmethod
    @override(Trainable)
    def default_resource_request(
            cls, config: PartialTrainerConfigDict) -> Resources:
        cf = dict(cls._default_config, **config)
        Trainer._validate_config(cf)
        num_workers = cf["num_workers"] + cf["evaluation_num_workers"]
        # TODO(ekl): add custom resources here once tune supports them
        return Resources(
            cpu=cf["num_cpus_for_driver"],
            gpu=cf["num_gpus"],
            memory=cf["memory"],
            object_store_memory=cf["object_store_memory"],
            extra_cpu=cf["num_cpus_per_worker"] * num_workers,
            extra_gpu=cf["num_gpus_per_worker"] * num_workers,
            extra_memory=cf["memory_per_worker"] * num_workers,
            extra_object_store_memory=cf["object_store_memory_per_worker"] *
            num_workers)

    @override(Trainable)
    @PublicAPI
    def train(self) -> ResultDict:
        """Overrides super.train to synchronize global vars."""

        result = None
        for _ in range(1 + MAX_WORKER_FAILURE_RETRIES):
            try:
                result = Trainable.train(self)
            except RayError as e:
                if self.config["ignore_worker_failures"]:
                    logger.exception(
                        "Error in train call, attempting to recover")
                    self._try_recover()
                else:
                    logger.info(
                        "Worker crashed during call to train(). To attempt to "
                        "continue training without the failed worker, set "
                        "`'ignore_worker_failures': True`.")
                    raise e
            except Exception as e:
                time.sleep(0.5)  # allow logs messages to propagate
                raise e
            else:
                break
        if result is None:
            raise RuntimeError("Failed to recover from worker crash")

        if hasattr(self, "workers") and isinstance(self.workers, WorkerSet):
            self._sync_filters_if_needed(self.workers)

        if self.config["evaluation_interval"] == 1 or (
                self._iteration > 0 and self.config["evaluation_interval"]
                and self._iteration % self.config["evaluation_interval"] == 0):
            evaluation_metrics = self._evaluate()
            assert isinstance(evaluation_metrics, dict), \
                "_evaluate() needs to return a dict."
            result.update(evaluation_metrics)

        return result

    def _sync_filters_if_needed(self, workers: WorkerSet):
        if self.config.get("observation_filter", "NoFilter") != "NoFilter":
            FilterManager.synchronize(
                workers.local_worker().filters,
                workers.remote_workers(),
                update_remote=self.config["synchronize_filters"])
            logger.debug("synchronized filters: {}".format(
                workers.local_worker().filters))

    @override(Trainable)
    def log_result(self, result: ResultDict):
        self.callbacks.on_train_result(trainer=self, result=result)
        # log after the callback is invoked, so that the user has a chance
        # to mutate the result
        Trainable.log_result(self, result)

    @override(Trainable)
    def setup(self, config: PartialTrainerConfigDict):
        env = self._env_id
        if env:
            config["env"] = env
            # An already registered env.
            if _global_registry.contains(ENV_CREATOR, env):
                self.env_creator = _global_registry.get(ENV_CREATOR, env)
            # A class specifier.
            elif "." in env:
                self.env_creator = \
                    lambda env_context: from_config(env, env_context)
            # Try gym/PyBullet.
            else:

                def _creator(env_context):
                    import gym
                    # Allow for PyBullet envs to be used as well (via string).
                    # This allows for doing things like
                    # `env=CartPoleContinuousBulletEnv-v0`.
                    try:
                        import pybullet_envs
                        pybullet_envs.getList()
                    except (ModuleNotFoundError, ImportError):
                        pass
                    # Try creating a gym env. If this fails we can output a
                    # decent error message.
                    try:
                        return gym.make(env, **env_context)
                    except gym.error.Error:
                        raise ValueError(
                            "The env string you provided ({}) is a) not a "
                            "known gym/PyBullet environment specifier or b) "
                            "not registered! To register your custom envs, "
                            "do `from ray import tune; tune.register('[name]',"
                            " lambda cfg: [return actual "
                            "env from here using cfg])`. Then you can use "
                            "[name] as your config['env'].".format(env))

                self.env_creator = _creator
        else:
            self.env_creator = lambda env_config: None

        # Merge the supplied config with the class default, but store the
        # user-provided one.
        self.raw_user_config = config
        self.config = Trainer.merge_trainer_configs(self._default_config,
                                                    config)

        # Check and resolve DL framework settings.
        # Enable eager/tracing support.
        if tf1 and self.config["framework"] in ["tf2", "tfe"]:
            if self.config["framework"] == "tf2" and tfv < 2:
                raise ValueError("`framework`=tf2, but tf-version is < 2.0!")
            if not tf1.executing_eagerly():
                tf1.enable_eager_execution()
            logger.info("Executing eagerly, with eager_tracing={}".format(
                self.config["eager_tracing"]))
        if tf1 and not tf1.executing_eagerly() and \
                self.config["framework"] != "torch":
            logger.info("Tip: set framework=tfe or the --eager flag to enable "
                        "TensorFlow eager execution")

        if self.config["normalize_actions"]:
            inner = self.env_creator

            def normalize(env):
                import gym  # soft dependency
                if not isinstance(env, gym.Env):
                    raise ValueError(
                        "Cannot apply NormalizeActionActionWrapper to env of "
                        "type {}, which does not subclass gym.Env.", type(env))
                return NormalizeActionWrapper(env)

            self.env_creator = lambda env_config: normalize(inner(env_config))

        Trainer._validate_config(self.config)
        if not callable(self.config["callbacks"]):
            raise ValueError(
                "`callbacks` must be a callable method that "
                "returns a subclass of DefaultCallbacks, got {}".format(
                    self.config["callbacks"]))
        self.callbacks = self.config["callbacks"]()
        log_level = self.config.get("log_level")
        if log_level in ["WARN", "ERROR"]:
            logger.info("Current log_level is {}. For more information, "
                        "set 'log_level': 'INFO' / 'DEBUG' or use the -v and "
                        "-vv flags.".format(log_level))
        if self.config.get("log_level"):
            logging.getLogger("ray.rllib").setLevel(self.config["log_level"])

        def get_scope():
            if tf1 and not tf1.executing_eagerly():
                return tf1.Graph().as_default()
            else:
                return open(os.devnull)  # fake a no-op scope

        with get_scope():
            self._init(self.config, self.env_creator)

            # Evaluation setup.
            if self.config.get("evaluation_interval"):
                # Update env_config with evaluation settings:
                extra_config = copy.deepcopy(self.config["evaluation_config"])
                # Assert that user has not unset "in_evaluation".
                assert "in_evaluation" not in extra_config or \
                    extra_config["in_evaluation"] is True
                extra_config.update({
                    "batch_mode": "complete_episodes",
                    "rollout_fragment_length": 1,
                    "in_evaluation": True,
                })
                logger.debug(
                    "using evaluation_config: {}".format(extra_config))

                self.evaluation_workers = self._make_workers(
                    env_creator=self.env_creator,
                    validate_env=None,
                    policy_class=self._policy_class,
                    config=merge_dicts(self.config, extra_config),
                    num_workers=self.config["evaluation_num_workers"])
                self.evaluation_metrics = {}

    @override(Trainable)
    def cleanup(self):
        if hasattr(self, "workers"):
            self.workers.stop()
        if hasattr(self, "optimizer") and self.optimizer:
            self.optimizer.stop()

    @override(Trainable)
    def save_checkpoint(self, checkpoint_dir: str) -> str:
        checkpoint_path = os.path.join(checkpoint_dir,
                                       "checkpoint-{}".format(self.iteration))
        pickle.dump(self.__getstate__(), open(checkpoint_path, "wb"))

        return checkpoint_path

    @override(Trainable)
    def load_checkpoint(self, checkpoint_path: str):
        extra_data = pickle.load(open(checkpoint_path, "rb"))
        self.__setstate__(extra_data)

    @DeveloperAPI
    def _make_workers(
            self, *, env_creator: Callable[[EnvContext], EnvType],
            validate_env: Optional[Callable[[EnvType, EnvContext], None]],
            policy_class: Type[Policy], config: TrainerConfigDict,
            num_workers: int) -> WorkerSet:
        """Default factory method for a WorkerSet running under this Trainer.

        Override this method by passing a custom `make_workers` into
        `build_trainer`.

        Args:
            env_creator (callable): A function that return and Env given an env
                config.
            validate_env (Optional[Callable[[EnvType, EnvContext], None]]):
                Optional callable to validate the generated environment (only
                on worker=0).
            policy (Type[Policy]): The Policy class to use for creating the
                policies of the workers.
            config (TrainerConfigDict): The Trainer's config.
            num_workers (int): Number of remote rollout workers to create.
                0 for local only.

        Returns:
            WorkerSet: The created WorkerSet.
        """
        return WorkerSet(
            env_creator=env_creator,
            validate_env=validate_env,
            policy_class=policy_class,
            trainer_config=config,
            num_workers=num_workers,
            logdir=self.logdir)

    @DeveloperAPI
    def _init(self, config: TrainerConfigDict,
              env_creator: Callable[[EnvContext], EnvType]):
        """Subclasses should override this for custom initialization."""
        raise NotImplementedError

    @DeveloperAPI
    def _evaluate(self) -> dict:
        """Evaluates current policy under `evaluation_config` settings.

        Note that this default implementation does not do anything beyond
        merging evaluation_config with the normal trainer config.
        """
        # Call the `_before_evaluate` hook.
        self._before_evaluate()
        # Sync weights to the evaluation WorkerSet.
        self._sync_weights_to_workers(worker_set=self.evaluation_workers)
        self._sync_filters_if_needed(self.evaluation_workers)

        if self.config["custom_eval_function"]:
            logger.info("Running custom eval function {}".format(
                self.config["custom_eval_function"]))
            metrics = self.config["custom_eval_function"](
                self, self.evaluation_workers)
            if not metrics or not isinstance(metrics, dict):
                raise ValueError("Custom eval function must return "
                                 "dict of metrics, got {}.".format(metrics))
        else:
            logger.info("Evaluating current policy for {} episodes.".format(
                self.config["evaluation_num_episodes"]))
            if self.config["evaluation_num_workers"] == 0:
                for _ in range(self.config["evaluation_num_episodes"]):
                    self.evaluation_workers.local_worker().sample()
            else:
                num_rounds = int(
                    math.ceil(self.config["evaluation_num_episodes"] /
                              self.config["evaluation_num_workers"]))
                num_workers = len(self.evaluation_workers.remote_workers())
                num_episodes = num_rounds * num_workers
                for i in range(num_rounds):
                    logger.info("Running round {} of parallel evaluation "
                                "({}/{} episodes)".format(
                                    i, (i + 1) * num_workers, num_episodes))
                    ray.get([
                        w.sample.remote()
                        for w in self.evaluation_workers.remote_workers()
                    ])

            metrics = collect_metrics(self.evaluation_workers.local_worker(),
                                      self.evaluation_workers.remote_workers())
        return {"evaluation": metrics}

    @DeveloperAPI
    def _before_evaluate(self):
        """Pre-evaluation callback."""
        pass

    @DeveloperAPI
    def _sync_weights_to_workers(
            self,
            *,
            worker_set: Optional[WorkerSet] = None,
            workers: Optional[List[RolloutWorker]] = None,
    ) -> None:
        """Sync "main" weights to given WorkerSet or list of workers."""
        assert worker_set is not None
        # Broadcast the new policy weights to all evaluation workers.
        logger.info("Synchronizing weights to evaluation workers.")
        weights = ray.put(self.workers.local_worker().save())
        worker_set.foreach_worker(lambda w: w.restore(ray.get(weights)))

    @PublicAPI
    def compute_action(self,
                       observation: TensorStructType,
                       state: List[TensorStructType] = None,
                       prev_action: TensorStructType = None,
                       prev_reward: float = None,
                       info: EnvInfoDict = None,
                       policy_id: PolicyID = DEFAULT_POLICY_ID,
                       full_fetch: bool = False,
                       explore: bool = None) -> TensorStructType:
        """Computes an action for the specified policy on the local Worker.

        Note that you can also access the policy object through
        self.get_policy(policy_id) and call compute_actions() on it directly.

        Args:
            observation (TensorStructType): observation from the environment.
            state (List[TensorStructType]): RNN hidden state, if any. If state
                is not None, then all of compute_single_action(...) is returned
                (computed action, rnn state(s), logits dictionary).
                Otherwise compute_single_action(...)[0] is returned
                (computed action).
            prev_action (TensorStructType): Previous action value, if any.
            prev_reward (float): Previous reward, if any.
            info (EnvInfoDict): info object, if any
            policy_id (PolicyID): Policy to query (only applies to
                multi-agent).
            full_fetch (bool): Whether to return extra action fetch results.
                This is always set to True if RNN state is specified.
            explore (bool): Whether to pick an exploitation or exploration
                action (default: None -> use self.config["explore"]).

        Returns:
            any: The computed action if full_fetch=False, or
            tuple: The full output of policy.compute_actions() if
                full_fetch=True or we have an RNN-based Policy.
        """
        if state is None:
            state = []
        preprocessed = self.workers.local_worker().preprocessors[
            policy_id].transform(observation)
        filtered_obs = self.workers.local_worker().filters[policy_id](
            preprocessed, update=False)

        result = self.get_policy(policy_id).compute_single_action(
            filtered_obs,
            state,
            prev_action,
            prev_reward,
            info,
            clip_actions=self.config["clip_actions"],
            explore=explore)

        if state or full_fetch:
            return result
        else:
            return result[0]  # backwards compatibility

    def compute_actions(self,
                        observations,
                        state=None,
                        prev_action=None,
                        prev_reward=None,
                        info=None,
                        policy_id=DEFAULT_POLICY_ID,
                        full_fetch=False,
                        explore=None):
        """Computes an action for the specified policy on the local Worker.

        Note that you can also access the policy object through
        self.get_policy(policy_id) and call compute_actions() on it directly.

        Args:
            observation (obj): observation from the environment.
            state (dict): RNN hidden state, if any. If state is not None,
                then all of compute_single_action(...) is returned
                (computed action, rnn state(s), logits dictionary).
                Otherwise compute_single_action(...)[0] is returned
                (computed action).
            prev_action (obj): previous action value, if any
            prev_reward (int): previous reward, if any
            info (dict): info object, if any
            policy_id (str): Policy to query (only applies to multi-agent).
            full_fetch (bool): Whether to return extra action fetch results.
                This is always set to True if RNN state is specified.
            explore (bool): Whether to pick an exploitation or exploration
                action (default: None -> use self.config["explore"]).

        Returns:
            any: The computed action if full_fetch=False, or
            tuple: The full output of policy.compute_actions() if
                full_fetch=True or we have an RNN-based Policy.
        """
        # Preprocess obs and states
        stateDefined = state is not None
        policy = self.get_policy(policy_id)
        filtered_obs, filtered_state = [], []
        for agent_id, ob in observations.items():
            worker = self.workers.local_worker()
            preprocessed = worker.preprocessors[policy_id].transform(ob)
            filtered = worker.filters[policy_id](preprocessed, update=False)
            filtered_obs.append(filtered)
            if state is None:
                continue
            elif agent_id in state:
                filtered_state.append(state[agent_id])
            else:
                filtered_state.append(policy.get_initial_state())

        # Batch obs and states
        obs_batch = np.stack(filtered_obs)
        if state is None:
            state = []
        else:
            state = list(zip(*filtered_state))
            state = [np.stack(s) for s in state]

        # Batch compute actions
        actions, states, infos = policy.compute_actions(
            obs_batch,
            state,
            prev_action,
            prev_reward,
            info,
            clip_actions=self.config["clip_actions"],
            explore=explore)

        # Unbatch actions for the environment
        atns, actions = space_utils.unbatch(actions), {}
        for key, atn in zip(observations, atns):
            actions[key] = atn

        # Unbatch states into a dict
        unbatched_states = {}
        for idx, agent_id in enumerate(observations):
            unbatched_states[agent_id] = [s[idx] for s in states]

        # Return only actions or full tuple
        if stateDefined or full_fetch:
            return actions, unbatched_states, infos
        else:
            return actions

    @property
    def _name(self) -> str:
        """Subclasses should override this to declare their name."""
        raise NotImplementedError

    @property
    def _default_config(self) -> TrainerConfigDict:
        """Subclasses should override this to declare their default config."""
        raise NotImplementedError

    @PublicAPI
    def get_policy(self, policy_id: PolicyID = DEFAULT_POLICY_ID) -> Policy:
        """Return policy for the specified id, or None.

        Args:
            policy_id (str): id of policy to return.
        """
        return self.workers.local_worker().get_policy(policy_id)

    @PublicAPI
    def get_weights(self, policies: List[PolicyID] = None) -> dict:
        """Return a dictionary of policy ids to weights.

        Args:
            policies (list): Optional list of policies to return weights for,
                or None for all policies.
        """
        return self.workers.local_worker().get_weights(policies)

    @PublicAPI
    def set_weights(self, weights: Dict[PolicyID, dict]):
        """Set policy weights by policy id.

        Args:
            weights (dict): Map of policy ids to weights to set.
        """
        self.workers.local_worker().set_weights(weights)

    @DeveloperAPI
    def export_policy_model(self,
                            export_dir: str,
                            policy_id: PolicyID = DEFAULT_POLICY_ID):
        """Export policy model with given policy_id to local directory.

        Args:
            export_dir (string): Writable local directory.
            policy_id (string): Optional policy id to export.

        Example:
            >>> trainer = MyTrainer()
            >>> for _ in range(10):
            >>>     trainer.train()
            >>> trainer.export_policy_model("/tmp/export_dir")
        """
        self.workers.local_worker().export_policy_model(export_dir, policy_id)

    @DeveloperAPI
    def export_policy_checkpoint(self,
                                 export_dir: str,
                                 filename_prefix: str = "model",
                                 policy_id: PolicyID = DEFAULT_POLICY_ID):
        """Export tensorflow policy model checkpoint to local directory.

        Args:
            export_dir (string): Writable local directory.
            filename_prefix (string): file name prefix of checkpoint files.
            policy_id (string): Optional policy id to export.

        Example:
            >>> trainer = MyTrainer()
            >>> for _ in range(10):
            >>>     trainer.train()
            >>> trainer.export_policy_checkpoint("/tmp/export_dir")
        """
        self.workers.local_worker().export_policy_checkpoint(
            export_dir, filename_prefix, policy_id)

    @DeveloperAPI
    def import_policy_model_from_h5(self,
                                    import_file: str,
                                    policy_id: PolicyID = DEFAULT_POLICY_ID):
        """Imports a policy's model with given policy_id from a local h5 file.

        Args:
            import_file (str): The h5 file to import from.
            policy_id (string): Optional policy id to import into.

        Example:
            >>> trainer = MyTrainer()
            >>> trainer.import_policy_model_from_h5("/tmp/weights.h5")
            >>> for _ in range(10):
            >>>     trainer.train()
        """
        self.workers.local_worker().import_policy_model_from_h5(
            import_file, policy_id)

    @DeveloperAPI
    def collect_metrics(self,
                        selected_workers: List["ActorHandle"] = None) -> dict:
        """Collects metrics from the remote workers of this agent.

        This is the same data as returned by a call to train().
        """
        return self.optimizer.collect_metrics(
            self.config["collect_metrics_timeout"],
            min_history=self.config["metrics_smoothing_episodes"],
            selected_workers=selected_workers)

    @classmethod
    def resource_help(cls, config: TrainerConfigDict) -> str:
        return ("\n\nYou can adjust the resource requests of RLlib agents by "
                "setting `num_workers`, `num_gpus`, and other configs. See "
                "the DEFAULT_CONFIG defined by each agent for more info.\n\n"
                "The config of this agent is: {}".format(config))

    @classmethod
    def merge_trainer_configs(cls,
                              config1: TrainerConfigDict,
                              config2: PartialTrainerConfigDict,
                              _allow_unknown_configs: Optional[bool] = None
                              ) -> TrainerConfigDict:
        config1 = copy.deepcopy(config1)
        if "callbacks" in config2 and type(config2["callbacks"]) is dict:
            legacy_callbacks_dict = config2["callbacks"]

            def make_callbacks():
                # Deprecation warning will be logged by DefaultCallbacks.
                return DefaultCallbacks(
                    legacy_callbacks_dict=legacy_callbacks_dict)

            config2["callbacks"] = make_callbacks
        if _allow_unknown_configs is None:
            _allow_unknown_configs = cls._allow_unknown_configs
        return deep_update(config1, config2, _allow_unknown_configs,
                           cls._allow_unknown_subkeys,
                           cls._override_all_subkeys_if_type_changes)

    @staticmethod
    def _validate_config(config: PartialTrainerConfigDict):
        if not config.get("_use_trajectory_view_api") and \
                config.get("model", {}).get("_time_major"):
            raise ValueError("`model._time_major` only supported "
                             "iff `_use_trajectory_view_api` is True!")

        if isinstance(config["input_evaluation"], tuple):
            config["input_evaluation"] = list(config["input_evaluation"])
        elif not isinstance(config["input_evaluation"], list):
            raise ValueError(
                "`input_evaluation` must be a list of strings, got {}!".format(
                    config["input_evaluation"]))

        # Check model config.
        prev_a_r = config.get("model", {}).get("lstm_use_prev_action_reward",
                                               DEPRECATED_VALUE)
        if prev_a_r != DEPRECATED_VALUE:
            deprecation_warning(
                "model.lstm_use_prev_action_reward",
                "model.lstm_use_prev_action and model.lstm_use_prev_reward",
                error=False)
            config["model"]["lstm_use_prev_action"] = prev_a_r
            config["model"]["lstm_use_prev_reward"] = prev_a_r

        # Check batching/sample collection settings.
        if config["batch_mode"] not in [
                "truncate_episodes", "complete_episodes"
        ]:
            raise ValueError("`batch_mode` must be one of [truncate_episodes|"
                             "complete_episodes]! Got {}".format(
                                 config["batch_mode"]))

        if config["multiagent"].get("count_steps_by", "env_steps") not in \
                ["env_steps", "agent_steps"]:
            raise ValueError(
                "`count_steps_by` must be one of [env_steps|agent_steps]! "
                "Got {}".format(config["multiagent"]["count_steps_by"]))

        # If evaluation_num_workers > 0, warn if evaluation_interval is None
        # (also set it to 1).
        if config["evaluation_num_workers"] > 0 and \
                not config["evaluation_interval"]:
            logger.warning(
                "You have specified {} evaluation workers, but no evaluation "
                "interval! Will set the interval to 1 (each `train()` call). "
                "If this is too frequent, set `evaluation_interval` to some "
                "larger value.".format(config["evaluation_num_workers"]))
            config["evaluation_interval"] = 1

    def _try_recover(self):
        """Try to identify and remove any unhealthy workers.

        This method is called after an unexpected remote error is encountered
        from a worker. It issues check requests to all current workers and
        removes any that respond with error. If no healthy workers remain,
        an error is raised.
        """

        assert hasattr(self, "execution_plan")
        workers = self.workers

        logger.info("Health checking all workers...")
        checks = []
        for ev in workers.remote_workers():
            _, obj_ref = ev.sample_with_count.remote()
            checks.append(obj_ref)

        healthy_workers = []
        for i, obj_ref in enumerate(checks):
            w = workers.remote_workers()[i]
            try:
                ray.get(obj_ref)
                healthy_workers.append(w)
                logger.info("Worker {} looks healthy".format(i + 1))
            except RayError:
                logger.exception("Removing unhealthy worker {}".format(i + 1))
                try:
                    w.__ray_terminate__.remote()
                except Exception:
                    logger.exception("Error terminating unhealthy worker")

        if len(healthy_workers) < 1:
            raise RuntimeError(
                "Not enough healthy workers remain to continue.")

        logger.warning("Recreating execution plan after failure")
        workers.reset(healthy_workers)
        self.train_exec_impl = self.execution_plan(workers, self.config)

    @override(Trainable)
    def _export_model(self, export_formats: List[str],
                      export_dir: str) -> Dict[str, str]:
        ExportFormat.validate(export_formats)
        exported = {}
        if ExportFormat.CHECKPOINT in export_formats:
            path = os.path.join(export_dir, ExportFormat.CHECKPOINT)
            self.export_policy_checkpoint(path)
            exported[ExportFormat.CHECKPOINT] = path
        if ExportFormat.MODEL in export_formats:
            path = os.path.join(export_dir, ExportFormat.MODEL)
            self.export_policy_model(path)
            exported[ExportFormat.MODEL] = path
        return exported

    def import_model(self, import_file: str):
        """Imports a model from import_file.

        Note: Currently, only h5 files are supported.

        Args:
            import_file (str): The file to import the model from.

        Returns:
            A dict that maps ExportFormats to successfully exported models.
        """
        # Check for existence.
        if not os.path.exists(import_file):
            raise FileNotFoundError(
                "`import_file` '{}' does not exist! Can't import Model.".
                format(import_file))
        # Get the format of the given file.
        import_format = "h5"  # TODO(sven): Support checkpoint loading.

        ExportFormat.validate([import_format])
        if import_format != ExportFormat.H5:
            raise NotImplementedError
        else:
            return self.import_policy_model_from_h5(import_file)

    def __getstate__(self) -> dict:
        state = {}
        if hasattr(self, "workers"):
            state["worker"] = self.workers.local_worker().save()
        if hasattr(self, "optimizer") and hasattr(self.optimizer, "save"):
            state["optimizer"] = self.optimizer.save()
        return state

    def __setstate__(self, state: dict):
        if "worker" in state:
            self.workers.local_worker().restore(state["worker"])
            remote_state = ray.put(state["worker"])
            for r in self.workers.remote_workers():
                r.restore.remote(remote_state)
        if "optimizer" in state:
            self.optimizer.restore(state["optimizer"])

    @staticmethod
    def with_updates(**overrides) -> Type["Trainer"]:
        raise NotImplementedError(
            "`with_updates` may only be called on Trainer sub-classes "
            "that were generated via the `ray.rllib.agents.trainer_template."
            "build_trainer()` function!")

    def _register_if_needed(self, env_object: Union[str, EnvType]):
        if isinstance(env_object, str):
            return env_object
        elif isinstance(env_object, type):
            name = env_object.__name__
            register_env(name, lambda config: env_object(config))
            return name
        raise ValueError(
            "{} is an invalid env specification. ".format(env_object) +
            "You can specify a custom env as either a class "
            "(e.g., YourEnvCls) or a registered env id (e.g., \"your_env\").")<|MERGE_RESOLUTION|>--- conflicted
+++ resolved
@@ -232,20 +232,11 @@
     # Experimental flag to speed up sampling and use "trajectory views" as
     # generic ModelV2 `input_dicts` that can be requested by the model to
     # contain different information on the ongoing episode.
-<<<<<<< HEAD
-    # NOTE: Only supported for PyTorch so far.
-    "_use_trajectory_view_api": False,
-    #"sample_collector_config": {
-    #    "collection_mode": "BxT",
-    #    "framestack": 4,
-    #},
-=======
     "_use_trajectory_view_api": True,
     # The SampleCollector class to be used to collect and retrieve
     # environment-, model-, and sampler data. Override the SampleCollector base
     # class to implement your own collection/buffering/retrieval logic.
     "sample_collector": SimpleListCollector,
->>>>>>> 82c54c67
 
     # Element-wise observation filter, either "NoFilter" or "MeanStdFilter".
     "observation_filter": "NoFilter",
