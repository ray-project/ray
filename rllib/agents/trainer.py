from collections import defaultdict
import concurrent
import copy
from datetime import datetime
import functools
import gym
import logging
import math
import numpy as np
import os
import pickle
import tempfile
import time
<<<<<<< HEAD
from typing import Callable, Dict, List, Optional, Set, Tuple, Type, Union
=======
from typing import Callable, DefaultDict, Dict, List, Optional, Set, Tuple, \
    Type, Union
>>>>>>> 74d4e7c2

import ray
from ray.actor import ActorHandle
from ray.exceptions import RayError
from ray.rllib.agents.callbacks import DefaultCallbacks
from ray.rllib.env.env_context import EnvContext
from ray.rllib.env.multi_agent_env import MultiAgentEnv
from ray.rllib.env.utils import gym_env_creator
from ray.rllib.evaluation.collectors.simple_list_collector import \
    SimpleListCollector
from ray.rllib.evaluation.episode import Episode
from ray.rllib.evaluation.metrics import collect_episodes, collect_metrics, \
    summarize_episodes
from ray.rllib.evaluation.rollout_worker import RolloutWorker
from ray.rllib.evaluation.worker_set import WorkerSet
from ray.rllib.execution.metric_ops import StandardMetricsReporting
from ray.rllib.execution.buffers.multi_agent_replay_buffer import \
    MultiAgentReplayBuffer
from ray.rllib.execution.common import WORKER_UPDATE_TIMER
from ray.rllib.execution.rollout_ops import ConcatBatches, ParallelRollouts, \
    synchronous_parallel_sample
from ray.rllib.execution.train_ops import TrainOneStep, MultiGPUTrainOneStep, \
    train_one_step, multi_gpu_train_one_step
from ray.rllib.models import MODEL_DEFAULTS
from ray.rllib.policy.policy import Policy
from ray.rllib.policy.sample_batch import DEFAULT_POLICY_ID, SampleBatch
from ray.rllib.utils import deep_update, FilterManager, merge_dicts
from ray.rllib.utils.annotations import DeveloperAPI, ExperimentalAPI, \
    override, PublicAPI
from ray.rllib.utils.debug import update_global_seed_if_necessary
from ray.rllib.utils.deprecation import Deprecated, deprecation_warning, \
    DEPRECATED_VALUE
from ray.rllib.utils.error import EnvError, ERR_MSG_INVALID_ENV_DESCRIPTOR
from ray.rllib.utils.framework import try_import_tf, try_import_torch
from ray.rllib.utils.from_config import from_config
from ray.rllib.utils.metrics import NUM_ENV_STEPS_SAMPLED, \
    NUM_AGENT_STEPS_SAMPLED, NUM_ENV_STEPS_TRAINED, NUM_AGENT_STEPS_TRAINED
from ray.rllib.utils.metrics.learner_info import LEARNER_INFO
from ray.rllib.utils.pre_checks.multi_agent import check_multi_agent
from ray.rllib.utils.spaces import space_utils
from ray.rllib.utils.typing import AgentID, EnvInfoDict, EnvType, EpisodeID, \
    PartialTrainerConfigDict, PolicyID, ResultDict, SampleBatchType, \
    TensorStructType, TensorType, TrainerConfigDict
from ray.tune.logger import Logger, UnifiedLogger
from ray.tune.registry import ENV_CREATOR, register_env, _global_registry
from ray.tune.resources import Resources
from ray.tune.result import DEFAULT_RESULTS_DIR
from ray.tune.trainable import Trainable
from ray.tune.trial import ExportFormat
from ray.tune.utils.placement_groups import PlacementGroupFactory
from ray.util import log_once
from ray.util.timer import _Timer

tf1, tf, tfv = try_import_tf()

logger = logging.getLogger(__name__)

# Max number of times to retry a worker failure. We shouldn't try too many
# times in a row since that would indicate a persistent cluster issue.
MAX_WORKER_FAILURE_RETRIES = 3

# yapf: disable
# __sphinx_doc_begin__
COMMON_CONFIG: TrainerConfigDict = {
    # === Settings for Rollout Worker processes ===
    # Number of rollout worker actors to create for parallel sampling. Setting
    # this to 0 will force rollouts to be done in the trainer actor.
    "num_workers": 2,
    # Number of environments to evaluate vector-wise per worker. This enables
    # model inference batching, which can improve performance for inference
    # bottlenecked workloads.
    "num_envs_per_worker": 1,
    # When `num_workers` > 0, the driver (local_worker; worker-idx=0) does not
    # need an environment. This is because it doesn't have to sample (done by
    # remote_workers; worker_indices > 0) nor evaluate (done by evaluation
    # workers; see below).
    "create_env_on_driver": False,
    # Divide episodes into fragments of this many steps each during rollouts.
    # Sample batches of this size are collected from rollout workers and
    # combined into a larger batch of `train_batch_size` for learning.
    #
    # For example, given rollout_fragment_length=100 and train_batch_size=1000:
    #   1. RLlib collects 10 fragments of 100 steps each from rollout workers.
    #   2. These fragments are concatenated and we perform an epoch of SGD.
    #
    # When using multiple envs per worker, the fragment size is multiplied by
    # `num_envs_per_worker`. This is since we are collecting steps from
    # multiple envs in parallel. For example, if num_envs_per_worker=5, then
    # rollout workers will return experiences in chunks of 5*100 = 500 steps.
    #
    # The dataflow here can vary per algorithm. For example, PPO further
    # divides the train batch into minibatches for multi-epoch SGD.
    "rollout_fragment_length": 200,
    # How to build per-Sampler (RolloutWorker) batches, which are then
    # usually concat'd to form the train batch. Note that "steps" below can
    # mean different things (either env- or agent-steps) and depends on the
    # `count_steps_by` (multiagent) setting below.
    # truncate_episodes: Each produced batch (when calling
    #   RolloutWorker.sample()) will contain exactly `rollout_fragment_length`
    #   steps. This mode guarantees evenly sized batches, but increases
    #   variance as the future return must now be estimated at truncation
    #   boundaries.
    # complete_episodes: Each unroll happens exactly over one episode, from
    #   beginning to end. Data collection will not stop unless the episode
    #   terminates or a configured horizon (hard or soft) is hit.
    "batch_mode": "truncate_episodes",

    # === Settings for the Trainer process ===
    # Discount factor of the MDP.
    "gamma": 0.99,
    # The default learning rate.
    "lr": 0.0001,
    # Training batch size, if applicable. Should be >= rollout_fragment_length.
    # Samples batches will be concatenated together to a batch of this size,
    # which is then passed to SGD.
    "train_batch_size": 200,
    # Arguments to pass to the policy model. See models/catalog.py for a full
    # list of the available model options.
    "model": MODEL_DEFAULTS,
    # Arguments to pass to the policy optimizer. These vary by optimizer.
    "optimizer": {},

    # === Environment Settings ===
    # Number of steps after which the episode is forced to terminate. Defaults
    # to `env.spec.max_episode_steps` (if present) for Gym envs.
    "horizon": None,
    # Calculate rewards but don't reset the environment when the horizon is
    # hit. This allows value estimation and RNN state to span across logical
    # episodes denoted by horizon. This only has an effect if horizon != inf.
    "soft_horizon": False,
    # Don't set 'done' at the end of the episode.
    # In combination with `soft_horizon`, this works as follows:
    # - no_done_at_end=False soft_horizon=False:
    #   Reset env and add `done=True` at end of each episode.
    # - no_done_at_end=True soft_horizon=False:
    #   Reset env, but do NOT add `done=True` at end of the episode.
    # - no_done_at_end=False soft_horizon=True:
    #   Do NOT reset env at horizon, but add `done=True` at the horizon
    #   (pretending the episode has terminated).
    # - no_done_at_end=True soft_horizon=True:
    #   Do NOT reset env at horizon and do NOT add `done=True` at the horizon.
    "no_done_at_end": False,
    # The environment specifier:
    # This can either be a tune-registered env, via
    # `tune.register_env([name], lambda env_ctx: [env object])`,
    # or a string specifier of an RLlib supported type. In the latter case,
    # RLlib will try to interpret the specifier as either an openAI gym env,
    # a PyBullet env, a ViZDoomGym env, or a fully qualified classpath to an
    # Env class, e.g. "ray.rllib.examples.env.random_env.RandomEnv".
    "env": None,
    # The observation- and action spaces for the Policies of this Trainer.
    # Use None for automatically inferring these from the given env.
    "observation_space": None,
    "action_space": None,
    # Arguments dict passed to the env creator as an EnvContext object (which
    # is a dict plus the properties: num_workers, worker_index, vector_index,
    # and remote).
    "env_config": {},
    # If using num_envs_per_worker > 1, whether to create those new envs in
    # remote processes instead of in the same worker. This adds overheads, but
    # can make sense if your envs can take much time to step / reset
    # (e.g., for StarCraft). Use this cautiously; overheads are significant.
    "remote_worker_envs": False,
    # Timeout that remote workers are waiting when polling environments.
    # 0 (continue when at least one env is ready) is a reasonable default,
    # but optimal value could be obtained by measuring your environment
    # step / reset and model inference perf.
    "remote_env_batch_wait_ms": 0,
    # A callable taking the last train results, the base env and the env
    # context as args and returning a new task to set the env to.
    # The env must be a `TaskSettableEnv` sub-class for this to work.
    # See `examples/curriculum_learning.py` for an example.
    "env_task_fn": None,
    # If True, try to render the environment on the local worker or on worker
    # 1 (if num_workers > 0). For vectorized envs, this usually means that only
    # the first sub-environment will be rendered.
    # In order for this to work, your env will have to implement the
    # `render()` method which either:
    # a) handles window generation and rendering itself (returning True) or
    # b) returns a numpy uint8 image of shape [height x width x 3 (RGB)].
    "render_env": False,
    # If True, stores videos in this relative directory inside the default
    # output dir (~/ray_results/...). Alternatively, you can specify an
    # absolute path (str), in which the env recordings should be
    # stored instead.
    # Set to False for not recording anything.
    # Note: This setting replaces the deprecated `monitor` key.
    "record_env": False,
    # Whether to clip rewards during Policy's postprocessing.
    # None (default): Clip for Atari only (r=sign(r)).
    # True: r=sign(r): Fixed rewards -1.0, 1.0, or 0.0.
    # False: Never clip.
    # [float value]: Clip at -value and + value.
    # Tuple[value1, value2]: Clip at value1 and value2.
    "clip_rewards": None,
    # If True, RLlib will learn entirely inside a normalized action space
    # (0.0 centered with small stddev; only affecting Box components).
    # We will unsquash actions (and clip, just in case) to the bounds of
    # the env's action space before sending actions back to the env.
    "normalize_actions": True,
    # If True, RLlib will clip actions according to the env's bounds
    # before sending them back to the env.
    # TODO: (sven) This option should be obsoleted and always be False.
    "clip_actions": False,
    # Whether to use "rllib" or "deepmind" preprocessors by default
    # Set to None for using no preprocessor. In this case, the model will have
    # to handle possibly complex observations from the environment.
    "preprocessor_pref": "deepmind",

    # === Debug Settings ===
    # Set the ray.rllib.* log level for the agent process and its workers.
    # Should be one of DEBUG, INFO, WARN, or ERROR. The DEBUG level will also
    # periodically print out summaries of relevant internal dataflow (this is
    # also printed out once at startup at the INFO level). When using the
    # `rllib train` command, you can also use the `-v` and `-vv` flags as
    # shorthand for INFO and DEBUG.
    "log_level": "WARN",
    # Callbacks that will be run during various phases of training. See the
    # `DefaultCallbacks` class and `examples/custom_metrics_and_callbacks.py`
    # for more usage information.
    "callbacks": DefaultCallbacks,
    # Whether to attempt to continue training if a worker crashes. The number
    # of currently healthy workers is reported as the "num_healthy_workers"
    # metric.
    "ignore_worker_failures": False,
    # Log system resource metrics to results. This requires `psutil` to be
    # installed for sys stats, and `gputil` for GPU metrics.
    "log_sys_usage": True,
    # Use fake (infinite speed) sampler. For testing only.
    "fake_sampler": False,

    # === Deep Learning Framework Settings ===
    # tf: TensorFlow (static-graph)
    # tf2: TensorFlow 2.x (eager or traced, if eager_tracing=True)
    # tfe: TensorFlow eager (or traced, if eager_tracing=True)
    # torch: PyTorch
    "framework": "tf",
    # Enable tracing in eager mode. This greatly improves performance
    # (speedup ~2x), but makes it slightly harder to debug since Python
    # code won't be evaluated after the initial eager pass.
    # Only possible if framework=[tf2|tfe].
    "eager_tracing": False,
    # Maximum number of tf.function re-traces before a runtime error is raised.
    # This is to prevent unnoticed retraces of methods inside the
    # `..._eager_traced` Policy, which could slow down execution by a
    # factor of 4, without the user noticing what the root cause for this
    # slowdown could be.
    # Only necessary for framework=[tf2|tfe].
    # Set to None to ignore the re-trace count and never throw an error.
    "eager_max_retraces": 20,

    # === Exploration Settings ===
    # Default exploration behavior, iff `explore`=None is passed into
    # compute_action(s).
    # Set to False for no exploration behavior (e.g., for evaluation).
    "explore": True,
    # Provide a dict specifying the Exploration object's config.
    "exploration_config": {
        # The Exploration class to use. In the simplest case, this is the name
        # (str) of any class present in the `rllib.utils.exploration` package.
        # You can also provide the python class directly or the full location
        # of your class (e.g. "ray.rllib.utils.exploration.epsilon_greedy.
        # EpsilonGreedy").
        "type": "StochasticSampling",
        # Add constructor kwargs here (if any).
    },
    # === Evaluation Settings ===
    # Evaluate with every `evaluation_interval` training iterations.
    # The evaluation stats will be reported under the "evaluation" metric key.
    # Note that for Ape-X metrics are already only reported for the lowest
    # epsilon workers (least random workers).
    # Set to None (or 0) for no evaluation.
    "evaluation_interval": None,
    # Duration for which to run evaluation each `evaluation_interval`.
    # The unit for the duration can be set via `evaluation_duration_unit` to
    # either "episodes" (default) or "timesteps".
    # If using multiple evaluation workers (evaluation_num_workers > 1),
    # the load to run will be split amongst these.
    # If the value is "auto":
    # - For `evaluation_parallel_to_training=True`: Will run as many
    #   episodes/timesteps that fit into the (parallel) training step.
    # - For `evaluation_parallel_to_training=False`: Error.
    "evaluation_duration": 10,
    # The unit, with which to count the evaluation duration. Either "episodes"
    # (default) or "timesteps".
    "evaluation_duration_unit": "episodes",
    # Whether to run evaluation in parallel to a Trainer.train() call
    # using threading. Default=False.
    # E.g. evaluation_interval=2 -> For every other training iteration,
    # the Trainer.train() and Trainer.evaluate() calls run in parallel.
    # Note: This is experimental. Possible pitfalls could be race conditions
    # for weight synching at the beginning of the evaluation loop.
    "evaluation_parallel_to_training": False,
    # Internal flag that is set to True for evaluation workers.
    "in_evaluation": False,
    # Typical usage is to pass extra args to evaluation env creator
    # and to disable exploration by computing deterministic actions.
    # IMPORTANT NOTE: Policy gradient algorithms are able to find the optimal
    # policy, even if this is a stochastic one. Setting "explore=False" here
    # will result in the evaluation workers not using this optimal policy!
    "evaluation_config": {
        # Example: overriding env_config, exploration, etc:
        # "env_config": {...},
        # "explore": False
    },
    # Number of parallel workers to use for evaluation. Note that this is set
    # to zero by default, which means evaluation will be run in the trainer
    # process (only if evaluation_interval is not None). If you increase this,
    # it will increase the Ray resource usage of the trainer since evaluation
    # workers are created separately from rollout workers (used to sample data
    # for training).
    "evaluation_num_workers": 0,
    # Customize the evaluation method. This must be a function of signature
    # (trainer: Trainer, eval_workers: WorkerSet) -> metrics: dict. See the
    # Trainer.evaluate() method to see the default implementation.
    # The Trainer guarantees all eval workers have the latest policy state
    # before this function is called.
    "custom_eval_function": None,
    # Make sure the latest available evaluation results are always attached to
    # a step result dict.
    # This may be useful if Tune or some other meta controller needs access
    # to evaluation metrics all the time.
    "always_attach_evaluation_results": False,

    # === Advanced Rollout Settings ===
    # Use a background thread for sampling (slightly off-policy, usually not
    # advisable to turn on unless your env specifically requires it).
    "sample_async": False,

    # The SampleCollector class to be used to collect and retrieve
    # environment-, model-, and sampler data. Override the SampleCollector base
    # class to implement your own collection/buffering/retrieval logic.
    "sample_collector": SimpleListCollector,

    # Element-wise observation filter, either "NoFilter" or "MeanStdFilter".
    "observation_filter": "NoFilter",
    # Whether to synchronize the statistics of remote filters.
    "synchronize_filters": True,
    # Configures TF for single-process operation by default.
    "tf_session_args": {
        # note: overridden by `local_tf_session_args`
        "intra_op_parallelism_threads": 2,
        "inter_op_parallelism_threads": 2,
        "gpu_options": {
            "allow_growth": True,
        },
        "log_device_placement": False,
        "device_count": {
            "CPU": 1
        },
        # Required by multi-GPU (num_gpus > 1).
        "allow_soft_placement": True,
    },
    # Override the following tf session args on the local worker
    "local_tf_session_args": {
        # Allow a higher level of parallelism by default, but not unlimited
        # since that can cause crashes with many concurrent drivers.
        "intra_op_parallelism_threads": 8,
        "inter_op_parallelism_threads": 8,
    },
    # Whether to LZ4 compress individual observations.
    "compress_observations": False,
    # Wait for metric batches for at most this many seconds. Those that
    # have not returned in time will be collected in the next train iteration.
    "metrics_episode_collection_timeout_s": 180,
    # Smooth metrics over this many episodes.
    "metrics_num_episodes_for_smoothing": 100,
    # Minimum time interval to run one `train()` call for:
    # If - after one `step_attempt()`, this time limit has not been reached,
    # will perform n more `step_attempt()` calls until this minimum time has
    # been consumed. Set to None or 0 for no minimum time.
    "min_time_s_per_reporting": None,
    # Minimum train/sample timesteps to optimize for per `train()` call.
    # This value does not affect learning, only the length of train iterations.
    # If - after one `step_attempt()`, the timestep counts (sampling or
    # training) have not been reached, will perform n more `step_attempt()`
    # calls until the minimum timesteps have been executed.
    # Set to None or 0 for no minimum timesteps.
    "min_train_timesteps_per_reporting": None,
    "min_sample_timesteps_per_reporting": None,

    # This argument, in conjunction with worker_index, sets the random seed of
    # each worker, so that identically configured trials will have identical
    # results. This makes experiments reproducible.
    "seed": None,
    # Any extra python env vars to set in the trainer process, e.g.,
    # {"OMP_NUM_THREADS": "16"}
    "extra_python_environs_for_driver": {},
    # The extra python environments need to set for worker processes.
    "extra_python_environs_for_worker": {},

    # === Resource Settings ===
    # Number of GPUs to allocate to the trainer process. Note that not all
    # algorithms can take advantage of trainer GPUs. Support for multi-GPU
    # is currently only available for tf-[PPO/IMPALA/DQN/PG].
    # This can be fractional (e.g., 0.3 GPUs).
    "num_gpus": 0,
    # Set to True for debugging (multi-)?GPU funcitonality on a CPU machine.
    # GPU towers will be simulated by graphs located on CPUs in this case.
    # Use `num_gpus` to test for different numbers of fake GPUs.
    "_fake_gpus": False,
    # Number of CPUs to allocate per worker.
    "num_cpus_per_worker": 1,
    # Number of GPUs to allocate per worker. This can be fractional. This is
    # usually needed only if your env itself requires a GPU (i.e., it is a
    # GPU-intensive video game), or model inference is unusually expensive.
    "num_gpus_per_worker": 0,
    # Any custom Ray resources to allocate per worker.
    "custom_resources_per_worker": {},
    # Number of CPUs to allocate for the trainer. Note: this only takes effect
    # when running in Tune. Otherwise, the trainer runs in the main program.
    "num_cpus_for_driver": 1,
    # The strategy for the placement group factory returned by
    # `Trainer.default_resource_request()`. A PlacementGroup defines, which
    # devices (resources) should always be co-located on the same node.
    # For example, a Trainer with 2 rollout workers, running with
    # num_gpus=1 will request a placement group with the bundles:
    # [{"gpu": 1, "cpu": 1}, {"cpu": 1}, {"cpu": 1}], where the first bundle is
    # for the driver and the other 2 bundles are for the two workers.
    # These bundles can now be "placed" on the same or different
    # nodes depending on the value of `placement_strategy`:
    # "PACK": Packs bundles into as few nodes as possible.
    # "SPREAD": Places bundles across distinct nodes as even as possible.
    # "STRICT_PACK": Packs bundles into one node. The group is not allowed
    #   to span multiple nodes.
    # "STRICT_SPREAD": Packs bundles across distinct nodes.
    "placement_strategy": "PACK",

    # === Offline Datasets ===
    # Specify how to generate experiences:
    #  - "sampler": Generate experiences via online (env) simulation (default).
    #  - A local directory or file glob expression (e.g., "/tmp/*.json").
    #  - A list of individual file paths/URIs (e.g., ["/tmp/1.json",
    #    "s3://bucket/2.json"]).
    #  - A dict with string keys and sampling probabilities as values (e.g.,
    #    {"sampler": 0.4, "/tmp/*.json": 0.4, "s3://bucket/expert.json": 0.2}).
    #  - A callable that takes an `IOContext` object as only arg and returns a
    #    ray.rllib.offline.InputReader.
    #  - A string key that indexes a callable with tune.registry.register_input
    "input": "sampler",
    # Arguments accessible from the IOContext for configuring custom input
    "input_config": {},
    # True, if the actions in a given offline "input" are already normalized
    # (between -1.0 and 1.0). This is usually the case when the offline
    # file has been generated by another RLlib algorithm (e.g. PPO or SAC),
    # while "normalize_actions" was set to True.
    "actions_in_input_normalized": False,
    # Specify how to evaluate the current policy. This only has an effect when
    # reading offline experiences ("input" is not "sampler").
    # Available options:
    #  - "wis": the weighted step-wise importance sampling estimator.
    #  - "is": the step-wise importance sampling estimator.
    #  - "simulation": run the environment in the background, but use
    #    this data for evaluation only and not for learning.
    "input_evaluation": ["is", "wis"],
    # Whether to run postprocess_trajectory() on the trajectory fragments from
    # offline inputs. Note that postprocessing will be done using the *current*
    # policy, not the *behavior* policy, which is typically undesirable for
    # on-policy algorithms.
    "postprocess_inputs": False,
    # If positive, input batches will be shuffled via a sliding window buffer
    # of this number of batches. Use this if the input data is not in random
    # enough order. Input is delayed until the shuffle buffer is filled.
    "shuffle_buffer_size": 0,
    # Specify where experiences should be saved:
    #  - None: don't save any experiences
    #  - "logdir" to save to the agent log dir
    #  - a path/URI to save to a custom output directory (e.g., "s3://bucket/")
    #  - a function that returns a rllib.offline.OutputWriter
    "output": None,
    # What sample batch columns to LZ4 compress in the output data.
    "output_compress_columns": ["obs", "new_obs"],
    # Max output file size before rolling over to a new file.
    "output_max_file_size": 64 * 1024 * 1024,

    # === Settings for Multi-Agent Environments ===
    "multiagent": {
        # Map of type MultiAgentPolicyConfigDict from policy ids to tuples
        # of (policy_cls, obs_space, act_space, config). This defines the
        # observation and action spaces of the policies and any extra config.
        "policies": {},
        # Keep this many policies in the "policy_map" (before writing
        # least-recently used ones to disk/S3).
        "policy_map_capacity": 100,
        # Where to store overflowing (least-recently used) policies?
        # Could be a directory (str) or an S3 location. None for using
        # the default output dir.
        "policy_map_cache": None,
        # Function mapping agent ids to policy ids.
        "policy_mapping_fn": None,
        # Specifies those policies that should be updated.
        # Options are:
        # - None for all policies.
        # - An iterable of PolicyIDs to be updated.
        # - A callable taking a PolicyID and a SampleBatch or MultiAgentBatch
        #   and returning a bool (trainable or not?).
        "policies_to_train": None,
        # Optional function that can be used to enhance the local agent
        # observations to include more state.
        # See rllib/evaluation/observation_function.py for more info.
        "observation_fn": None,
        # When replay_mode=lockstep, RLlib will replay all the agent
        # transitions at a particular timestep together in a batch. This allows
        # the policy to implement differentiable shared computations between
        # agents it controls at that timestep. When replay_mode=independent,
        # transitions are replayed independently per policy.
        "replay_mode": "independent",
        # Which metric to use as the "batch size" when building a
        # MultiAgentBatch. The two supported values are:
        # env_steps: Count each time the env is "stepped" (no matter how many
        #   multi-agent actions are passed/how many multi-agent observations
        #   have been returned in the previous step).
        # agent_steps: Count each individual agent step as one step.
        "count_steps_by": "env_steps",
    },

    # === Logger ===
    # Define logger-specific configuration to be used inside Logger
    # Default value None allows overwriting with nested dicts
    "logger_config": None,

    # === API deprecations/simplifications/changes ===
    # Experimental flag.
    # If True, TFPolicy will handle more than one loss/optimizer.
    # Set this to True, if you would like to return more than
    # one loss term from your `loss_fn` and an equal number of optimizers
    # from your `optimizer_fn`.
    # In the future, the default for this will be True.
    "_tf_policy_handles_more_than_one_loss": False,
    # Experimental flag.
    # If True, no (observation) preprocessor will be created and
    # observations will arrive in model as they are returned by the env.
    # In the future, the default for this will be True.
    "_disable_preprocessor_api": False,
    # Experimental flag.
    # If True, RLlib will no longer flatten the policy-computed actions into
    # a single tensor (for storage in SampleCollectors/output files/etc..),
    # but leave (possibly nested) actions as-is. Disabling flattening affects:
    # - SampleCollectors: Have to store possibly nested action structs.
    # - Models that have the previous action(s) as part of their input.
    # - Algorithms reading from offline files (incl. action information).
    "_disable_action_flattening": False,
    # Experimental flag.
    # If True, the execution plan API will not be used. Instead,
    # a Trainer's `training_iteration` method will be called as-is each
    # training iteration.
    "_disable_execution_plan_api": False,

    # === Deprecated keys ===
    # Uses the sync samples optimizer instead of the multi-gpu one. This is
    # usually slower, but you might want to try it if you run into issues with
    # the default optimizer.
    # This will be set automatically from now on.
    "simple_optimizer": DEPRECATED_VALUE,
    # Whether to write episode stats and videos to the agent log dir. This is
    # typically located in ~/ray_results.
    "monitor": DEPRECATED_VALUE,
    # Replaced by `evaluation_duration=10` and
    # `evaluation_duration_unit=episodes`.
    "evaluation_num_episodes": DEPRECATED_VALUE,
    # Use `metrics_num_episodes_for_smoothing` instead.
    "metrics_smoothing_episodes": DEPRECATED_VALUE,
    # Use `min_[env|train]_timesteps_per_reporting` instead.
    "timesteps_per_iteration": 0,
    # Use `min_time_s_per_reporting` instead.
    "min_iter_time_s": DEPRECATED_VALUE,
    # Use `metrics_episode_collection_timeout_s` instead.
    "collect_metrics_timeout": DEPRECATED_VALUE,
}
# __sphinx_doc_end__
# yapf: enable


@DeveloperAPI
def with_common_config(
        extra_config: PartialTrainerConfigDict) -> TrainerConfigDict:
    """Returns the given config dict merged with common agent confs.

    Args:
        extra_config (PartialTrainerConfigDict): A user defined partial config
            which will get merged with COMMON_CONFIG and returned.

    Returns:
        TrainerConfigDict: The merged config dict resulting of COMMON_CONFIG
            plus `extra_config`.
    """
    return Trainer.merge_trainer_configs(
        COMMON_CONFIG, extra_config, _allow_unknown_configs=True)


@PublicAPI
class Trainer(Trainable):
    """An RLlib algorithm responsible for optimizing one or more Policies.

    Trainers contain a WorkerSet under `self.workers`. A WorkerSet is
    normally composed of a single local worker
    (self.workers.local_worker()), used to compute and apply learning updates,
    and optionally one or more remote workers (self.workers.remote_workers()),
    used to generate environment samples in parallel.

    Each worker (remotes or local) contains a PolicyMap, which itself
    may contain either one policy for single-agent training or one or more
    policies for multi-agent training. Policies are synchronized
    automatically from time to time using ray.remote calls. The exact
    synchronization logic depends on the specific algorithm (Trainer) used,
    but this usually happens from local worker to all remote workers and
    after each training update.

    You can write your own Trainer classes by sub-classing from `Trainer`
    or any of its built-in sub-classes.
    This allows you to override the `execution_plan` method to implement
    your own algorithm logic. You can find the different built-in
    algorithms' execution plans in their respective main py files,
    e.g. rllib.agents.dqn.dqn.py or rllib.agents.impala.impala.py.

    The most important API methods a Trainer exposes are `train()`,
    `evaluate()`, `save()` and `restore()`. Trainer objects retain internal
    model state between calls to train(), so you should create a new
    Trainer instance for each training session.
    """

    # Whether to allow unknown top-level config keys.
    _allow_unknown_configs = False

    # List of top-level keys with value=dict, for which new sub-keys are
    # allowed to be added to the value dict.
    _allow_unknown_subkeys = [
        "tf_session_args", "local_tf_session_args", "env_config", "model",
        "optimizer", "multiagent", "custom_resources_per_worker",
        "evaluation_config", "exploration_config",
        "extra_python_environs_for_driver", "extra_python_environs_for_worker",
        "input_config"
    ]

    # List of top level keys with value=dict, for which we always override the
    # entire value (dict), iff the "type" key in that value dict changes.
    _override_all_subkeys_if_type_changes = ["exploration_config"]

    # TODO: Deprecate. Instead, override `Trainer.get_default_config()`.
    _default_config = COMMON_CONFIG

    @PublicAPI
    def __init__(self,
                 config: Optional[PartialTrainerConfigDict] = None,
                 env: Optional[Union[str, EnvType]] = None,
                 logger_creator: Optional[Callable[[], Logger]] = None,
                 remote_checkpoint_dir: Optional[str] = None,
                 sync_function_tpl: Optional[str] = None):
        """Initializes a Trainer instance.

        Args:
            config: Algorithm-specific configuration dict.
            env: Name of the environment to use (e.g. a gym-registered str),
                a full class path (e.g.
                "ray.rllib.examples.env.random_env.RandomEnv"), or an Env
                class directly. Note that this arg can also be specified via
                the "env" key in `config`.
            logger_creator: Callable that creates a ray.tune.Logger
                object. If unspecified, a default logger is created.
        """

        # User provided (partial) config (this may be w/o the default
        # Trainer's `COMMON_CONFIG` (see above)). Will get merged with
        # COMMON_CONFIG in self.setup().
        config = config or {}

        # Trainers allow env ids to be passed directly to the constructor.
        self._env_id = self._register_if_needed(
            env or config.get("env"), config)
        # The env creator callable, taking an EnvContext (config dict)
        # as arg and returning an RLlib supported Env type (e.g. a gym.Env).
        self.env_creator: Callable[[EnvContext], EnvType] = None

        # Placeholder for a local replay buffer instance.
        self.local_replay_buffer = None

        # Create a default logger creator if no logger_creator is specified
        if logger_creator is None:
            # Default logdir prefix containing the agent's name and the
            # env id.
            timestr = datetime.today().strftime("%Y-%m-%d_%H-%M-%S")
            logdir_prefix = "{}_{}_{}".format(str(self), self._env_id, timestr)
            if not os.path.exists(DEFAULT_RESULTS_DIR):
                os.makedirs(DEFAULT_RESULTS_DIR)
            logdir = tempfile.mkdtemp(
                prefix=logdir_prefix, dir=DEFAULT_RESULTS_DIR)

            # Allow users to more precisely configure the created logger
            # via "logger_config.type".
            if config.get(
                    "logger_config") and "type" in config["logger_config"]:

                def default_logger_creator(config):
                    """Creates a custom logger with the default prefix."""
                    cfg = config["logger_config"].copy()
                    cls = cfg.pop("type")
                    # Provide default for logdir, in case the user does
                    # not specify this in the "logger_config" dict.
                    logdir_ = cfg.pop("logdir", logdir)
                    return from_config(cls=cls, _args=[cfg], logdir=logdir_)

            # If no `type` given, use tune's UnifiedLogger as last resort.
            else:

                def default_logger_creator(config):
                    """Creates a Unified logger with the default prefix."""
                    return UnifiedLogger(config, logdir, loggers=None)

            logger_creator = default_logger_creator

        # Metrics-related properties.
        self._timers = defaultdict(_Timer)
        self._counters = defaultdict(int)
        self._episode_history = []
        self._episodes_to_be_collected = []

        # Evaluation WorkerSet and metrics last returned by `self.evaluate()`.
        self.evaluation_workers: Optional[WorkerSet] = None
        # Initialize common evaluation_metrics to nan, before they become
        # available. We want to make sure the metrics are always present
        # (although their values may be nan), so that Tune does not complain
        # when we use these as stopping criteria.
        self.evaluation_metrics = {
            "evaluation": {
                "episode_reward_max": np.nan,
                "episode_reward_min": np.nan,
                "episode_reward_mean": np.nan,
            }
        }

        super().__init__(config, logger_creator, remote_checkpoint_dir,
                         sync_function_tpl)

    @ExperimentalAPI
    @classmethod
    def get_default_config(cls) -> TrainerConfigDict:
        return cls._default_config or COMMON_CONFIG

    @override(Trainable)
    def setup(self, config: PartialTrainerConfigDict):

        # Setup our config: Merge the user-supplied config (which could
        # be a partial config dict with the class' default).
        self.config = self.merge_trainer_configs(
            self.get_default_config(), config, self._allow_unknown_configs)

        # Validate the framework settings in config.
        self.validate_framework(self.config)

        # Setup the "env creator" callable.
        env = self._env_id
        if env:
            self.config["env"] = env

            # An already registered env.
            if _global_registry.contains(ENV_CREATOR, env):
                self.env_creator = _global_registry.get(ENV_CREATOR, env)

            # A class path specifier.
            elif "." in env:

                def env_creator_from_classpath(env_context):
                    try:
                        env_obj = from_config(env, env_context)
                    except ValueError:
                        raise EnvError(
                            ERR_MSG_INVALID_ENV_DESCRIPTOR.format(env))
                    return env_obj

                self.env_creator = env_creator_from_classpath
            # Try gym/PyBullet/Vizdoom.
            else:
                self.env_creator = functools.partial(
                    gym_env_creator, env_descriptor=env)
        # No env -> Env creator always returns None.
        else:
            self.env_creator = lambda env_config: None

        # Set Trainer's seed after we have - if necessary - enabled
        # tf eager-execution.
        update_global_seed_if_necessary(self.config["framework"],
                                        self.config["seed"])

        self.validate_config(self.config)
        if not callable(self.config["callbacks"]):
            raise ValueError(
                "`callbacks` must be a callable method that "
                "returns a subclass of DefaultCallbacks, got {}".format(
                    self.config["callbacks"]))
        self.callbacks = self.config["callbacks"]()
        log_level = self.config.get("log_level")
        if log_level in ["WARN", "ERROR"]:
            logger.info("Current log_level is {}. For more information, "
                        "set 'log_level': 'INFO' / 'DEBUG' or use the -v and "
                        "-vv flags.".format(log_level))
        if self.config.get("log_level"):
            logging.getLogger("ray.rllib").setLevel(self.config["log_level"])

        # Create local replay buffer if necessary.
        self.local_replay_buffer = (
            self._create_local_replay_buffer_if_necessary(self.config))

        # Create a dict, mapping ActorHandles to sets of open remote
        # requests (object refs). This way, we keep track, of which actors
        # inside this Trainer (e.g. a remote RolloutWorker) have
        # already been sent how many (e.g. `sample()`) requests.
        self.remote_requests_in_flight: \
            DefaultDict[ActorHandle, Set[ray.ObjectRef]] = defaultdict(set)

        # Deprecated way of implementing Trainer sub-classes (or "templates"
        # via the soon-to-be deprecated `build_trainer` utility function).
        # Instead, sub-classes should override the Trainable's `setup()`
        # method and call super().setup() from within that override at some
        # point.
        self.workers: Optional[WorkerSet] = None
        self.train_exec_impl = None

        # Old design: Override `Trainer._init` (or use `build_trainer()`, which
        # will do this for you).
        try:
            self._init(self.config, self.env_creator)
        # New design: Override `Trainable.setup()` (as indented by Trainable)
        # and do or don't call super().setup() from within your override.
        # By default, `super().setup()` will create both worker sets:
        # "rollout workers" for collecting samples for training and - if
        # applicable - "evaluation workers" for evaluation runs in between or
        # parallel to training.
        # TODO: Deprecate `_init()` and remove this try/except block.
        except NotImplementedError:
            # Only if user did not override `_init()`:
            # - Create rollout workers here automatically.
            # - Run the execution plan to create the local iterator to `next()`
            #   in each training iteration.
            # This matches the behavior of using `build_trainer()`, which
            # should no longer be used.
            self.workers = self._make_workers(
                env_creator=self.env_creator,
                validate_env=self.validate_env,
                policy_class=self.get_default_policy_class(self.config),
                config=self.config,
                num_workers=self.config["num_workers"])

            # Function defining one single training iteration's behavior.
            if self.config["_disable_execution_plan_api"]:
                # Ensure remote workers are initially in sync with the
                # local worker.
                self.workers.sync_weights()
            # LocalIterator-creating "execution plan".
            # Only call this once here to create `self.train_exec_impl`,
            # which is a ray.util.iter.LocalIterator that will be `next`'d
            # on each training iteration.
            else:
                self.train_exec_impl = self.execution_plan(
                    self.workers, self.config,
                    **self._kwargs_for_execution_plan())

            # Now that workers have been created, update our policy
            # specs in the config[multiagent] dict with the correct spaces.
            self.config["multiagent"]["policies"] = \
                self.workers.local_worker().policy_dict

        # Evaluation WorkerSet setup.
        # User would like to setup a separate evaluation worker set.

        # Update with evaluation settings:
        user_eval_config = copy.deepcopy(self.config["evaluation_config"])

        # Assert that user has not unset "in_evaluation".
        assert "in_evaluation" not in user_eval_config or \
               user_eval_config["in_evaluation"] is True

        # Merge user-provided eval config with the base config. This makes sure
        # the eval config is always complete, no matter whether we have eval
        # workers or perform evaluation on the (non-eval) local worker.
        eval_config = merge_dicts(self.config, user_eval_config)
        self.config["evaluation_config"] = eval_config

        if self.config.get("evaluation_num_workers", 0) > 0 or \
                self.config.get("evaluation_interval"):
            logger.debug(f"Using evaluation_config: {user_eval_config}.")

            # Validate evaluation config.
            self.validate_config(eval_config)

            # Set the `in_evaluation` flag.
            eval_config["in_evaluation"] = True

            # Evaluation duration unit: episodes.
            # Switch on `complete_episode` rollouts. Also, make sure
            # rollout fragments are short so we never have more than one
            # episode in one rollout.
            if eval_config["evaluation_duration_unit"] == "episodes":
                eval_config.update({
                    "batch_mode": "complete_episodes",
                    "rollout_fragment_length": 1,
                })
            # Evaluation duration unit: timesteps.
            # - Set `batch_mode=truncate_episodes` so we don't perform rollouts
            #   strictly along episode borders.
            # Set `rollout_fragment_length` such that desired steps are divided
            # equally amongst workers or - in "auto" duration mode - set it
            # to a reasonably small number (10), such that a single `sample()`
            # call doesn't take too much time so we can stop evaluation as soon
            # as possible after the train step is completed.
            else:
                eval_config.update({
                    "batch_mode": "truncate_episodes",
                    "rollout_fragment_length": 10
                    if self.config["evaluation_duration"] == "auto" else int(
                        math.ceil(
                            self.config["evaluation_duration"] /
                            (self.config["evaluation_num_workers"] or 1))),
                })

            self.config["evaluation_config"] = eval_config

            # Create a separate evaluation worker set for evaluation.
            # If evaluation_num_workers=0, use the evaluation set's local
            # worker for evaluation, otherwise, use its remote workers
            # (parallelized evaluation).
            self.evaluation_workers: WorkerSet = self._make_workers(
                env_creator=self.env_creator,
                validate_env=None,
                policy_class=self.get_default_policy_class(self.config),
                config=eval_config,
                num_workers=self.config["evaluation_num_workers"],
                # Don't even create a local worker if num_workers > 0.
                local_worker=False,
            )

    # TODO: Deprecated: In your sub-classes of Trainer, override `setup()`
    #  directly and call super().setup() from within it if you would like the
    #  default setup behavior plus some own setup logic.
    #  If you don't need the env/workers/config/etc.. setup for you by super,
    #  simply do not call super().setup() from your overridden method.
    def _init(self, config: TrainerConfigDict,
              env_creator: Callable[[EnvContext], EnvType]) -> None:
        raise NotImplementedError

    @ExperimentalAPI
    def get_default_policy_class(self, config: TrainerConfigDict) -> \
            Type[Policy]:
        """Returns a default Policy class to use, given a config.

        This class will be used inside RolloutWorkers' PolicyMaps in case
        the policy class is not provided by the user in any single- or
        multi-agent PolicySpec.

        This method is experimental and currently only used, iff the Trainer
        class was not created using the `build_trainer` utility and if
        the Trainer sub-class does not override `_init()` and create it's
        own WorkerSet in `_init()`.
        """
        return getattr(self, "_policy_class", None)

    @override(Trainable)
    def step(self) -> ResultDict:
        """Implements the main `Trainer.train()` logic.

        Takes n attempts to perform a single training step. Thereby
        catches RayErrors resulting from worker failures. After n attempts,
        fails gracefully.

        Override this method in your Trainer sub-classes if you would like to
        handle worker failures yourself. Otherwise, override
        `self.step_attempt()` to keep the n attempts (catch worker failures).

        Returns:
            The results dict with stats/infos on sampling, training,
            and - if required - evaluation.
        """
        step_attempt_results = None

        with self._step_context() as step_ctx:
            while not step_ctx.should_stop(step_attempt_results):
                # Try to train one step.
                try:
                    step_attempt_results = self.step_attempt()
                # @ray.remote RolloutWorker failure.
                except RayError as e:
                    # Try to recover w/o the failed worker.
                    if self.config["ignore_worker_failures"]:
                        logger.exception(
                            "Error in train call, attempting to recover")
                        self.try_recover_from_step_attempt()
                    # Error out.
                    else:
                        logger.warning(
                            "Worker crashed during call to `step_attempt()`. "
                            "To try to continue training without the failed "
                            "worker, set `ignore_worker_failures=True`.")
                        raise e
                # Any other exception.
                except Exception as e:
                    # Allow logs messages to propagate.
                    time.sleep(0.5)
                    raise e

        result = step_attempt_results

        if hasattr(self, "workers") and isinstance(self.workers, WorkerSet):
            # Sync filters on workers.
            self._sync_filters_if_needed(self.workers)

            # Collect worker metrics.
            if self.config["_disable_execution_plan_api"]:
                result = self._compile_step_results(
                    step_ctx=step_ctx,
                    step_attempt_results=step_attempt_results,
                )

        return result

    @ExperimentalAPI
    def step_attempt(self) -> ResultDict:
        """Attempts a single training step, including evaluation, if required.

        Override this method in your Trainer sub-classes if you would like to
        keep the n step-attempts logic (catch worker failures) in place or
        override `step()` directly if you would like to handle worker
        failures yourself.

        Returns:
            The results dict with stats/infos on sampling, training,
            and - if required - evaluation.
        """

        def auto_duration_fn(unit, num_eval_workers, eval_cfg, num_units_done):
            # Training is done and we already ran at least one
            # evaluation -> Nothing left to run.
            if num_units_done > 0 and \
                    train_future.done():
                return 0
            # Count by episodes. -> Run n more
            # (n=num eval workers).
            elif unit == "episodes":
                return num_eval_workers
            # Count by timesteps. -> Run n*m*p more
            # (n=num eval workers; m=rollout fragment length;
            # p=num-envs-per-worker).
            else:
                return num_eval_workers * \
                       eval_cfg["rollout_fragment_length"] * \
                       eval_cfg["num_envs_per_worker"]

        # self._iteration gets incremented after this function returns,
        # meaning that e. g. the first time this function is called,
        # self._iteration will be 0.
        evaluate_this_iter = \
            self.config["evaluation_interval"] and \
            (self._iteration + 1) % self.config["evaluation_interval"] == 0

        step_results = {}

        # No evaluation necessary, just run the next training iteration.
        if not evaluate_this_iter:
            step_results = self._exec_plan_or_training_iteration_fn()
        # We have to evaluate in this training iteration.
        else:
            # No parallelism.
            if not self.config["evaluation_parallel_to_training"]:
                step_results = self._exec_plan_or_training_iteration_fn()

            # Kick off evaluation-loop (and parallel train() call,
            # if requested).
            # Parallel eval + training.
            if self.config["evaluation_parallel_to_training"]:
                with concurrent.futures.ThreadPoolExecutor() as executor:
                    train_future = executor.submit(
                        lambda: self._exec_plan_or_training_iteration_fn())
                    # Automatically determine duration of the evaluation.
                    if self.config["evaluation_duration"] == "auto":
                        unit = self.config["evaluation_duration_unit"]
                        step_results.update(
                            self.evaluate(
                                duration_fn=functools.partial(
                                    auto_duration_fn, unit, self.config[
                                        "evaluation_num_workers"], self.config[
                                            "evaluation_config"])))
                    else:
                        step_results.update(self.evaluate())
                    # Collect the training results from the future.
                    step_results.update(train_future.result())
            # Sequential: train (already done above), then eval.
            else:
                step_results.update(self.evaluate())

        # Attach latest available evaluation results to train results,
        # if necessary.
        if (not evaluate_this_iter
                and self.config["always_attach_evaluation_results"]):
            assert isinstance(self.evaluation_metrics, dict), \
                "Trainer.evaluate() needs to return a dict."
            step_results.update(self.evaluation_metrics)

        # Check `env_task_fn` for possible update of the env's task.
        if self.config["env_task_fn"] is not None:
            if not callable(self.config["env_task_fn"]):
                raise ValueError(
                    "`env_task_fn` must be None or a callable taking "
                    "[train_results, env, env_ctx] as args!")

            def fn(env, env_context, task_fn):
                new_task = task_fn(step_results, env, env_context)
                cur_task = env.get_task()
                if cur_task != new_task:
                    env.set_task(new_task)

            fn = functools.partial(fn, task_fn=self.config["env_task_fn"])
            self.workers.foreach_env_with_context(fn)

        return step_results

    @PublicAPI
    def evaluate(
            self,
            episodes_left_fn=None,  # deprecated
            duration_fn: Optional[Callable[[int], int]] = None,
    ) -> dict:
        """Evaluates current policy under `evaluation_config` settings.

        Note that this default implementation does not do anything beyond
        merging evaluation_config with the normal trainer config.

        Args:
            duration_fn: An optional callable taking the already run
                num episodes as only arg and returning the number of
                episodes left to run. It's used to find out whether
                evaluation should continue.
        """
        if episodes_left_fn is not None:
            deprecation_warning(
                old="Trainer.evaluate(episodes_left_fn)",
                new="Trainer.evaluate(duration_fn)",
                error=False)
            duration_fn = episodes_left_fn

        # In case we are evaluating (in a thread) parallel to training,
        # we may have to re-enable eager mode here (gets disabled in the
        # thread).
        if self.config.get("framework") in ["tf2", "tfe"] and \
                not tf.executing_eagerly():
            tf1.enable_eager_execution()

        # Call the `_before_evaluate` hook.
        self._before_evaluate()

        # Sync weights to the evaluation WorkerSet.
        if self.evaluation_workers is not None:
            self.evaluation_workers.sync_weights(
                from_worker=self.workers.local_worker())
            self._sync_filters_if_needed(self.evaluation_workers)

        if self.config["custom_eval_function"]:
            logger.info("Running custom eval function {}".format(
                self.config["custom_eval_function"]))
            metrics = self.config["custom_eval_function"](
                self, self.evaluation_workers)
            if not metrics or not isinstance(metrics, dict):
                raise ValueError("Custom eval function must return "
                                 "dict of metrics, got {}.".format(metrics))
        else:
            if self.evaluation_workers is None and \
                    self.workers.local_worker().input_reader is None:
                raise ValueError(
                    "Cannot evaluate w/o an evaluation worker set in "
                    "the Trainer or w/o an env on the local worker!\n"
                    "Try one of the following:\n1) Set "
                    "`evaluation_interval` >= 0 to force creating a "
                    "separate evaluation worker set.\n2) Set "
                    "`create_env_on_driver=True` to force the local "
                    "(non-eval) worker to have an environment to "
                    "evaluate on.")

            # How many episodes/timesteps do we need to run?
            # In "auto" mode (only for parallel eval + training): Run as long
            # as training lasts.
            unit = self.config["evaluation_duration_unit"]
            eval_cfg = self.config["evaluation_config"]
            rollout = eval_cfg["rollout_fragment_length"]
            num_envs = eval_cfg["num_envs_per_worker"]
            duration = self.config["evaluation_duration"] if \
                self.config["evaluation_duration"] != "auto" else \
                (self.config["evaluation_num_workers"] or 1) * \
                (1 if unit == "episodes" else rollout)
            num_ts_run = 0

            # Default done-function returns True, whenever num episodes
            # have been completed.
            if duration_fn is None:

                def duration_fn(num_units_done):
                    return duration - num_units_done

            logger.info(f"Evaluating current policy for {duration} {unit}.")

            metrics = None
            # No evaluation worker set ->
            # Do evaluation using the local worker. Expect error due to the
            # local worker not having an env.
            if self.evaluation_workers is None:
                # If unit=episodes -> Run n times `sample()` (each sample
                # produces exactly 1 episode).
                # If unit=ts -> Run 1 `sample()` b/c the
                # `rollout_fragment_length` is exactly the desired ts.
                iters = duration if unit == "episodes" else 1
                for _ in range(iters):
                    num_ts_run += len(self.workers.local_worker().sample())
                metrics = collect_metrics(self.workers.local_worker())

            # Evaluation worker set only has local worker.
            elif self.config["evaluation_num_workers"] == 0:
                # If unit=episodes -> Run n times `sample()` (each sample
                # produces exactly 1 episode).
                # If unit=ts -> Run 1 `sample()` b/c the
                # `rollout_fragment_length` is exactly the desired ts.
                iters = duration if unit == "episodes" else 1
                for _ in range(iters):
                    num_ts_run += len(
                        self.evaluation_workers.local_worker().sample())

            # Evaluation worker set has n remote workers.
            else:
                # How many episodes have we run (across all eval workers)?
                num_units_done = 0
                round_ = 0
                while True:
                    units_left_to_do = duration_fn(num_units_done)
                    if units_left_to_do <= 0:
                        break

                    round_ += 1
                    batches = ray.get([
                        w.sample.remote() for i, w in enumerate(
                            self.evaluation_workers.remote_workers())
                        if i * (1 if unit == "episodes" else rollout *
                                num_envs) < units_left_to_do
                    ])
                    # 1 episode per returned batch.
                    if unit == "episodes":
                        num_units_done += len(batches)
                    # n timesteps per returned batch.
                    else:
                        ts = sum(len(b) for b in batches)
                        num_ts_run += ts
                        num_units_done += ts

                    logger.info(f"Ran round {round_} of parallel evaluation "
                                f"({num_units_done}/{duration} {unit} done)")

            if metrics is None:
                metrics = collect_metrics(
                    self.evaluation_workers.local_worker(),
                    self.evaluation_workers.remote_workers())
            metrics["timesteps_this_iter"] = num_ts_run

        # Evaluation does not run for every step.
        # Save evaluation metrics on trainer, so it can be attached to
        # subsequent step results as latest evaluation result.
        self.evaluation_metrics = {"evaluation": metrics}

        # Also return the results here for convenience.
        return self.evaluation_metrics

    @ExperimentalAPI
    def training_iteration(self) -> ResultDict:
        """Default single iteration logic of an algorithm.

        - Collect on-policy samples (SampleBatches) in parallel using the
          Trainer's RolloutWorkers (@ray.remote).
        - Concatenate collected SampleBatches into one train batch.
        - Note that we may have more than one policy in the multi-agent case:
          Call the different policies' `learn_on_batch` (simple optimizer) OR
          `load_batch_into_buffer` + `learn_on_loaded_batch` (multi-GPU
          optimizer) methods to calculate loss and update the model(s).
        - Return all collected metrics for the iteration.

        Returns:
            The results dict from executing the training iteration.
        """
        # Some shortcuts.
        batch_size = self.config["train_batch_size"]

        # Collects SampleBatches in parallel and synchronously
        # from the Trainer's RolloutWorkers until we hit the
        # configured `train_batch_size`.
        sample_batches = []
        num_env_steps = 0
        num_agent_steps = 0
        while (not self._by_agent_steps and num_env_steps < batch_size) or \
                (self._by_agent_steps and num_agent_steps < batch_size):
            new_sample_batches = synchronous_parallel_sample(self.workers)
            sample_batches.extend(new_sample_batches)
            num_env_steps += sum(len(s) for s in new_sample_batches)
            num_agent_steps += sum(
                len(s) if isinstance(s, SampleBatch) else s.agent_steps()
                for s in new_sample_batches)
        self._counters[NUM_ENV_STEPS_SAMPLED] += num_env_steps
        self._counters[NUM_AGENT_STEPS_SAMPLED] += num_agent_steps

        # Combine all batches at once
        train_batch = SampleBatch.concat_samples(sample_batches)

        # Use simple optimizer (only for multi-agent or tf-eager; all other
        # cases should use the multi-GPU optimizer, even if only using 1 GPU).
        # TODO: (sven) rename MultiGPUOptimizer into something more
        #  meaningful.
        if self.config.get("simple_optimizer") is True:
            train_results = train_one_step(self, train_batch)
        else:
            train_results = multi_gpu_train_one_step(self, train_batch)

        # Update weights - after learning on the local worker - on all remote
        # workers.
        if self.workers.remote_workers():
            with self._timers[WORKER_UPDATE_TIMER]:
                self.workers.sync_weights()

        return train_results

    @DeveloperAPI
    @staticmethod
    def execution_plan(workers, config, **kwargs):

        # Collects experiences in parallel from multiple RolloutWorker actors.
        rollouts = ParallelRollouts(workers, mode="bulk_sync")

        # Combine experiences batches until we hit `train_batch_size` in size.
        # Then, train the policy on those experiences and update the workers.
        train_op = rollouts.combine(
            ConcatBatches(
                min_batch_size=config["train_batch_size"],
                count_steps_by=config["multiagent"]["count_steps_by"],
            ))

        if config.get("simple_optimizer") is True:
            train_op = train_op.for_each(TrainOneStep(workers))
        else:
            train_op = train_op.for_each(
                MultiGPUTrainOneStep(
                    workers=workers,
                    sgd_minibatch_size=config.get("sgd_minibatch_size",
                                                  config["train_batch_size"]),
                    num_sgd_iter=config.get("num_sgd_iter", 1),
                    num_gpus=config["num_gpus"],
                    _fake_gpus=config["_fake_gpus"]))

        # Add on the standard episode reward, etc. metrics reporting. This
        # returns a LocalIterator[metrics_dict] representing metrics for each
        # train step.
        return StandardMetricsReporting(train_op, workers, config)

    @PublicAPI
    def compute_single_action(
            self,
            observation: Optional[TensorStructType] = None,
            state: Optional[List[TensorStructType]] = None,
            *,
            prev_action: Optional[TensorStructType] = None,
            prev_reward: Optional[float] = None,
            info: Optional[EnvInfoDict] = None,
            input_dict: Optional[SampleBatch] = None,
            policy_id: PolicyID = DEFAULT_POLICY_ID,
            full_fetch: bool = False,
            explore: Optional[bool] = None,
            timestep: Optional[int] = None,
            episode: Optional[Episode] = None,
            unsquash_action: Optional[bool] = None,
            clip_action: Optional[bool] = None,

            # Deprecated args.
            unsquash_actions=DEPRECATED_VALUE,
            clip_actions=DEPRECATED_VALUE,

            # Kwargs placeholder for future compatibility.
            **kwargs,
    ) -> Union[TensorStructType, Tuple[TensorStructType, List[TensorType],
                                       Dict[str, TensorType]]]:
        """Computes an action for the specified policy on the local worker.

        Note that you can also access the policy object through
        self.get_policy(policy_id) and call compute_single_action() on it
        directly.

        Args:
            observation: Single (unbatched) observation from the
                environment.
            state: List of all RNN hidden (single, unbatched) state tensors.
            prev_action: Single (unbatched) previous action value.
            prev_reward: Single (unbatched) previous reward value.
            info: Env info dict, if any.
            input_dict: An optional SampleBatch that holds all the values
                for: obs, state, prev_action, and prev_reward, plus maybe
                custom defined views of the current env trajectory. Note
                that only one of `obs` or `input_dict` must be non-None.
            policy_id: Policy to query (only applies to multi-agent).
                Default: "default_policy".
            full_fetch: Whether to return extra action fetch results.
                This is always set to True if `state` is specified.
            explore: Whether to apply exploration to the action.
                Default: None -> use self.config["explore"].
            timestep: The current (sampling) time step.
            episode: This provides access to all of the internal episodes'
                state, which may be useful for model-based or multi-agent
                algorithms.
            unsquash_action: Should actions be unsquashed according to the
                env's/Policy's action space? If None, use the value of
                self.config["normalize_actions"].
            clip_action: Should actions be clipped according to the
                env's/Policy's action space? If None, use the value of
                self.config["clip_actions"].

        Keyword Args:
            kwargs: forward compatibility placeholder

        Returns:
            The computed action if full_fetch=False, or a tuple of a) the
            full output of policy.compute_actions() if full_fetch=True
            or we have an RNN-based Policy.

        Raises:
            KeyError: If the `policy_id` cannot be found in this Trainer's
                local worker.
        """
        if clip_actions != DEPRECATED_VALUE:
            deprecation_warning(
                old="Trainer.compute_single_action(`clip_actions`=...)",
                new="Trainer.compute_single_action(`clip_action`=...)",
                error=False)
            clip_action = clip_actions
        if unsquash_actions != DEPRECATED_VALUE:
            deprecation_warning(
                old="Trainer.compute_single_action(`unsquash_actions`=...)",
                new="Trainer.compute_single_action(`unsquash_action`=...)",
                error=False)
            unsquash_action = unsquash_actions

        # `unsquash_action` is None: Use value of config['normalize_actions'].
        if unsquash_action is None:
            unsquash_action = self.config["normalize_actions"]
        # `clip_action` is None: Use value of config['clip_actions'].
        elif clip_action is None:
            clip_action = self.config["clip_actions"]

        # User provided an input-dict: Assert that `obs`, `prev_a|r`, `state`
        # are all None.
        err_msg = "Provide either `input_dict` OR [`observation`, ...] as " \
                  "args to Trainer.compute_single_action!"
        if input_dict is not None:
            assert observation is None and prev_action is None and \
                   prev_reward is None and state is None, err_msg
            observation = input_dict[SampleBatch.OBS]
        else:
            assert observation is not None, err_msg

        # Get the policy to compute the action for (in the multi-agent case,
        # Trainer may hold >1 policies).
        policy = self.get_policy(policy_id)
        if policy is None:
            raise KeyError(
                f"PolicyID '{policy_id}' not found in PolicyMap of the "
                f"Trainer's local worker!")
        local_worker = self.workers.local_worker()

        # Check the preprocessor and preprocess, if necessary.
        pp = local_worker.preprocessors[policy_id]
        if pp and type(pp).__name__ != "NoPreprocessor":
            observation = pp.transform(observation)
        observation = local_worker.filters[policy_id](
            observation, update=False)

        # Input-dict.
        if input_dict is not None:
            input_dict[SampleBatch.OBS] = observation
            action, state, extra = policy.compute_single_action(
                input_dict=input_dict,
                explore=explore,
                timestep=timestep,
                episode=episode,
            )
        # Individual args.
        else:
            action, state, extra = policy.compute_single_action(
                obs=observation,
                state=state,
                prev_action=prev_action,
                prev_reward=prev_reward,
                info=info,
                explore=explore,
                timestep=timestep,
                episode=episode,
            )

        # If we work in normalized action space (normalize_actions=True),
        # we re-translate here into the env's action space.
        if unsquash_action:
            action = space_utils.unsquash_action(action,
                                                 policy.action_space_struct)
        # Clip, according to env's action space.
        elif clip_action:
            action = space_utils.clip_action(action,
                                             policy.action_space_struct)

        # Return 3-Tuple: Action, states, and extra-action fetches.
        if state or full_fetch:
            return action, state, extra
        # Ensure backward compatibility.
        else:
            return action

    @PublicAPI
    def compute_actions(
            self,
            observations: TensorStructType,
            state: Optional[List[TensorStructType]] = None,
            *,
            prev_action: Optional[TensorStructType] = None,
            prev_reward: Optional[TensorStructType] = None,
            info: Optional[EnvInfoDict] = None,
            policy_id: PolicyID = DEFAULT_POLICY_ID,
            full_fetch: bool = False,
            explore: Optional[bool] = None,
            timestep: Optional[int] = None,
            episodes: Optional[List[Episode]] = None,
            unsquash_actions: Optional[bool] = None,
            clip_actions: Optional[bool] = None,
            # Deprecated.
            normalize_actions=None,
            **kwargs,
    ):
        """Computes an action for the specified policy on the local Worker.

        Note that you can also access the policy object through
        self.get_policy(policy_id) and call compute_actions() on it directly.

        Args:
            observation: Observation from the environment.
            state: RNN hidden state, if any. If state is not None,
                then all of compute_single_action(...) is returned
                (computed action, rnn state(s), logits dictionary).
                Otherwise compute_single_action(...)[0] is returned
                (computed action).
            prev_action: Previous action value, if any.
            prev_reward: Previous reward, if any.
            info: Env info dict, if any.
            policy_id: Policy to query (only applies to multi-agent).
            full_fetch: Whether to return extra action fetch results.
                This is always set to True if RNN state is specified.
            explore: Whether to pick an exploitation or exploration
                action (default: None -> use self.config["explore"]).
            timestep: The current (sampling) time step.
            episodes: This provides access to all of the internal episodes'
                state, which may be useful for model-based or multi-agent
                algorithms.
            unsquash_actions: Should actions be unsquashed according
                to the env's/Policy's action space? If None, use
                self.config["normalize_actions"].
            clip_actions: Should actions be clipped according to the
                env's/Policy's action space? If None, use
                self.config["clip_actions"].

        Keyword Args:
            kwargs: forward compatibility placeholder

        Returns:
            The computed action if full_fetch=False, or a tuple consisting of
            the full output of policy.compute_actions_from_input_dict() if
            full_fetch=True or we have an RNN-based Policy.
        """
        if normalize_actions is not None:
            deprecation_warning(
                old="Trainer.compute_actions(`normalize_actions`=...)",
                new="Trainer.compute_actions(`unsquash_actions`=...)",
                error=False)
            unsquash_actions = normalize_actions

        # `unsquash_actions` is None: Use value of config['normalize_actions'].
        if unsquash_actions is None:
            unsquash_actions = self.config["normalize_actions"]
        # `clip_actions` is None: Use value of config['clip_actions'].
        elif clip_actions is None:
            clip_actions = self.config["clip_actions"]

        # Preprocess obs and states.
        state_defined = state is not None
        policy = self.get_policy(policy_id)
        filtered_obs, filtered_state = [], []
        for agent_id, ob in observations.items():
            worker = self.workers.local_worker()
            preprocessed = worker.preprocessors[policy_id].transform(ob)
            filtered = worker.filters[policy_id](preprocessed, update=False)
            filtered_obs.append(filtered)
            if state is None:
                continue
            elif agent_id in state:
                filtered_state.append(state[agent_id])
            else:
                filtered_state.append(policy.get_initial_state())

        # Batch obs and states
        obs_batch = np.stack(filtered_obs)
        if state is None:
            state = []
        else:
            state = list(zip(*filtered_state))
            state = [np.stack(s) for s in state]

        input_dict = {SampleBatch.OBS: obs_batch}
        if prev_action:
            input_dict[SampleBatch.PREV_ACTIONS] = prev_action
        if prev_reward:
            input_dict[SampleBatch.PREV_REWARDS] = prev_reward
        if info:
            input_dict[SampleBatch.INFOS] = info
        for i, s in enumerate(state):
            input_dict[f"state_in_{i}"] = s

        # Batch compute actions
        actions, states, infos = policy.compute_actions_from_input_dict(
            input_dict=input_dict,
            explore=explore,
            timestep=timestep,
            episodes=episodes,
        )

        # Unbatch actions for the environment into a multi-agent dict.
        single_actions = space_utils.unbatch(actions)
        actions = {}
        for key, a in zip(observations, single_actions):
            # If we work in normalized action space (normalize_actions=True),
            # we re-translate here into the env's action space.
            if unsquash_actions:
                a = space_utils.unsquash_action(a, policy.action_space_struct)
            # Clip, according to env's action space.
            elif clip_actions:
                a = space_utils.clip_action(a, policy.action_space_struct)
            actions[key] = a

        # Unbatch states into a multi-agent dict.
        unbatched_states = {}
        for idx, agent_id in enumerate(observations):
            unbatched_states[agent_id] = [s[idx] for s in states]

        # Return only actions or full tuple
        if state_defined or full_fetch:
            return actions, unbatched_states, infos
        else:
            return actions

    @PublicAPI
    def get_policy(self, policy_id: PolicyID = DEFAULT_POLICY_ID) -> Policy:
        """Return policy for the specified id, or None.

        Args:
            policy_id: ID of the policy to return.
        """
        return self.workers.local_worker().get_policy(policy_id)

    @PublicAPI
    def get_weights(self, policies: Optional[List[PolicyID]] = None) -> dict:
        """Return a dictionary of policy ids to weights.

        Args:
            policies: Optional list of policies to return weights for,
                or None for all policies.
        """
        return self.workers.local_worker().get_weights(policies)

    @PublicAPI
    def set_weights(self, weights: Dict[PolicyID, dict]):
        """Set policy weights by policy id.

        Args:
            weights: Map of policy ids to weights to set.
        """
        self.workers.local_worker().set_weights(weights)

    @PublicAPI
    def add_policy(
            self,
            policy_id: PolicyID,
            policy_cls: Type[Policy],
            *,
            observation_space: Optional[gym.spaces.Space] = None,
            action_space: Optional[gym.spaces.Space] = None,
            config: Optional[PartialTrainerConfigDict] = None,
            policy_mapping_fn: Optional[Callable[[AgentID, EpisodeID],
                                                 PolicyID]] = None,
            policies_to_train: Optional[Union[Set[PolicyID], Callable[
                [PolicyID, SampleBatchType], bool]]] = None,
            evaluation_workers: bool = True,
    ) -> Policy:
        """Adds a new policy to this Trainer.

        Args:
            policy_id (PolicyID): ID of the policy to add.
            policy_cls (Type[Policy]): The Policy class to use for
                constructing the new Policy.
            observation_space (Optional[gym.spaces.Space]): The observation
                space of the policy to add.
            action_space (Optional[gym.spaces.Space]): The action space
                of the policy to add.
            config (Optional[PartialTrainerConfigDict]): The config overrides
                for the policy to add.
            policy_mapping_fn (Optional[Callable[[AgentID], PolicyID]]): An
                optional (updated) policy mapping function to use from here on.
                Note that already ongoing episodes will not change their
                mapping but will use the old mapping till the end of the
                episode.
            policies_to_train: An optional list of policy IDs to be trained
                or a callable taking PolicyID and SampleBatchType and
                returning a bool (trainable or not?).
                If None, will keep the existing setup in place. Policies,
                whose IDs are not in the list (or for which the callable
                returns False) will not be updated.
            evaluation_workers (bool): Whether to add the new policy also
                to the evaluation WorkerSet.

        Returns:
            The newly added policy (the copy that got added to the local
            worker).
        """

        def fn(worker: RolloutWorker):
            # `foreach_worker` function: Adds the policy the the worker (and
            # maybe changes its policy_mapping_fn - if provided here).
            worker.add_policy(
                policy_id=policy_id,
                policy_cls=policy_cls,
                observation_space=observation_space,
                action_space=action_space,
                config=config,
                policy_mapping_fn=policy_mapping_fn,
                policies_to_train=policies_to_train,
            )

        # Run foreach_worker fn on all workers (incl. evaluation workers).
        self.workers.foreach_worker(fn)
        if evaluation_workers and self.evaluation_workers is not None:
            self.evaluation_workers.foreach_worker(fn)

        # Return newly added policy (from the local rollout worker).
        return self.get_policy(policy_id)

    @PublicAPI
    def remove_policy(
            self,
            policy_id: PolicyID = DEFAULT_POLICY_ID,
            *,
            policy_mapping_fn: Optional[Callable[[AgentID], PolicyID]] = None,
            policies_to_train: Optional[Union[Set[PolicyID], Callable[
                [PolicyID, SampleBatchType], bool]]] = None,
            evaluation_workers: bool = True,
    ) -> None:
        """Removes a new policy from this Trainer.

        Args:
            policy_id (Optional[PolicyID]): ID of the policy to be removed.
            policy_mapping_fn (Optional[Callable[[AgentID], PolicyID]]): An
                optional (updated) policy mapping function to use from here on.
                Note that already ongoing episodes will not change their
                mapping but will use the old mapping till the end of the
                episode.
            policies_to_train: An optional list of policy IDs to be trained
                or a callable taking PolicyID and SampleBatchType and
                returning a bool (trainable or not?).
                If None, will keep the existing setup in place. Policies,
                whose IDs are not in the list (or for which the callable
                returns False) will not be updated.
            evaluation_workers (bool): Whether to also remove the policy from
                the evaluation WorkerSet.
        """

        def fn(worker):
            worker.remove_policy(
                policy_id=policy_id,
                policy_mapping_fn=policy_mapping_fn,
                policies_to_train=policies_to_train,
            )

        self.workers.foreach_worker(fn)
        if evaluation_workers and self.evaluation_workers is not None:
            self.evaluation_workers.foreach_worker(fn)

    @DeveloperAPI
    def export_policy_model(self,
                            export_dir: str,
                            policy_id: PolicyID = DEFAULT_POLICY_ID,
                            onnx: Optional[int] = None) -> None:
        """Exports policy model with given policy_id to a local directory.

        Args:
            export_dir: Writable local directory.
            policy_id: Optional policy id to export.
            onnx: If given, will export model in ONNX format. The
                value of this parameter set the ONNX OpSet version to use.
                If None, the output format will be DL framework specific.

        Example:
            >>> trainer = MyTrainer()
            >>> for _ in range(10):
            >>>     trainer.train()
            >>> trainer.export_policy_model("/tmp/dir")
            >>> trainer.export_policy_model("/tmp/dir/onnx", onnx=1)
        """
        self.get_policy(policy_id).export_model(export_dir, onnx)

    @DeveloperAPI
    def export_policy_checkpoint(
            self,
            export_dir: str,
            filename_prefix: str = "model",
            policy_id: PolicyID = DEFAULT_POLICY_ID,
    ) -> None:
        """Exports policy model checkpoint to a local directory.

        Args:
            export_dir: Writable local directory.
            filename_prefix: file name prefix of checkpoint files.
            policy_id: Optional policy id to export.

        Example:
            >>> trainer = MyTrainer()
            >>> for _ in range(10):
            >>>     trainer.train()
            >>> trainer.export_policy_checkpoint("/tmp/export_dir")
        """
        self.get_policy(policy_id).export_checkpoint(export_dir,
                                                     filename_prefix)

    @DeveloperAPI
    def import_policy_model_from_h5(
            self,
            import_file: str,
            policy_id: PolicyID = DEFAULT_POLICY_ID,
    ) -> None:
        """Imports a policy's model with given policy_id from a local h5 file.

        Args:
            import_file: The h5 file to import from.
            policy_id: Optional policy id to import into.

        Example:
            >>> trainer = MyTrainer()
            >>> trainer.import_policy_model_from_h5("/tmp/weights.h5")
            >>> for _ in range(10):
            >>>     trainer.train()
        """
        self.get_policy(policy_id).import_model_from_h5(import_file)
        # Sync new weights to remote workers.
        self._sync_weights_to_workers(worker_set=self.workers)

    @override(Trainable)
    def save_checkpoint(self, checkpoint_dir: str) -> str:
        checkpoint_path = os.path.join(checkpoint_dir,
                                       "checkpoint-{}".format(self.iteration))
        pickle.dump(self.__getstate__(), open(checkpoint_path, "wb"))

        return checkpoint_path

    @override(Trainable)
    def load_checkpoint(self, checkpoint_path: str) -> None:
        extra_data = pickle.load(open(checkpoint_path, "rb"))
        self.__setstate__(extra_data)

    @override(Trainable)
    def log_result(self, result: ResultDict) -> None:
        # Log after the callback is invoked, so that the user has a chance
        # to mutate the result.
        self.callbacks.on_train_result(trainer=self, result=result)
        # Then log according to Trainable's logging logic.
        Trainable.log_result(self, result)

    @override(Trainable)
    def cleanup(self) -> None:
        # Stop all workers.
        workers = getattr(self, "workers", None)
        if workers:
            workers.stop()
        # Stop all optimizers.
        if hasattr(self, "optimizer") and self.optimizer:
            self.optimizer.stop()

    @classmethod
    @override(Trainable)
    def default_resource_request(
            cls, config: PartialTrainerConfigDict) -> \
            Union[Resources, PlacementGroupFactory]:

        # Default logic for RLlib algorithms (Trainers):
        # Create one bundle per individual worker (local or remote).
        # Use `num_cpus_for_driver` and `num_gpus` for the local worker and
        # `num_cpus_per_worker` and `num_gpus_per_worker` for the remote
        # workers to determine their CPU/GPU resource needs.

        # Convenience config handles.
        cf = dict(cls.get_default_config(), **config)
        eval_cf = cf["evaluation_config"]

        # TODO(ekl): add custom resources here once tune supports them
        # Return PlacementGroupFactory containing all needed resources
        # (already properly defined as device bundles).
        return PlacementGroupFactory(
            bundles=[{
                # Local worker.
                "CPU": cf["num_cpus_for_driver"],
                "GPU": 0 if cf["_fake_gpus"] else cf["num_gpus"],
            }] + [
                {
                    # RolloutWorkers.
                    "CPU": cf["num_cpus_per_worker"],
                    "GPU": cf["num_gpus_per_worker"],
                } for _ in range(cf["num_workers"])
            ] + ([
                {
                    # Evaluation workers.
                    # Note: The local eval worker is located on the driver CPU.
                    "CPU": eval_cf.get("num_cpus_per_worker",
                                       cf["num_cpus_per_worker"]),
                    "GPU": eval_cf.get("num_gpus_per_worker",
                                       cf["num_gpus_per_worker"]),
                } for _ in range(cf["evaluation_num_workers"])
            ] if cf["evaluation_interval"] else []),
            strategy=config.get("placement_strategy", "PACK"))

    @DeveloperAPI
    def _before_evaluate(self):
        """Pre-evaluation callback."""
        pass

    @DeveloperAPI
    def _make_workers(
            self,
            *,
            env_creator: Callable[[EnvContext], EnvType],
            validate_env: Optional[Callable[[EnvType, EnvContext], None]],
            policy_class: Type[Policy],
            config: TrainerConfigDict,
            num_workers: int,
            local_worker: bool = True,
    ) -> WorkerSet:
        """Default factory method for a WorkerSet running under this Trainer.

        Override this method by passing a custom `make_workers` into
        `build_trainer`.

        Args:
            env_creator: A function that return and Env given an env
                config.
            validate_env: Optional callable to validate the generated
                environment. The env to be checked is the one returned from
                the env creator, which may be a (single, not-yet-vectorized)
                gym.Env or your custom RLlib env type (e.g. MultiAgentEnv,
                VectorEnv, BaseEnv, etc..).
            policy_class: The Policy class to use for creating the policies
                of the workers.
            config: The Trainer's config.
            num_workers: Number of remote rollout workers to create.
                0 for local only.
            local_worker: Whether to create a local (non @ray.remote) worker
                in the returned set as well (default: True). If `num_workers`
                is 0, always create a local worker.

        Returns:
            The created WorkerSet.
        """
        return WorkerSet(
            env_creator=env_creator,
            validate_env=validate_env,
            policy_class=policy_class,
            trainer_config=config,
            num_workers=num_workers,
            local_worker=local_worker,
            logdir=self.logdir,
        )

    def _sync_filters_if_needed(self, workers: WorkerSet):
        if self.config.get("observation_filter", "NoFilter") != "NoFilter":
            FilterManager.synchronize(
                workers.local_worker().filters,
                workers.remote_workers(),
                update_remote=self.config["synchronize_filters"])
            logger.debug("synchronized filters: {}".format(
                workers.local_worker().filters))

    @DeveloperAPI
    def _sync_weights_to_workers(
            self,
            *,
            worker_set: Optional[WorkerSet] = None,
            workers: Optional[List[RolloutWorker]] = None,
    ) -> None:
        """Sync "main" weights to given WorkerSet or list of workers."""
        assert worker_set is not None
        # Broadcast the new policy weights to all evaluation workers.
        logger.info("Synchronizing weights to workers.")
        weights = ray.put(self.workers.local_worker().save())
        worker_set.foreach_worker(lambda w: w.restore(ray.get(weights)))

    def _exec_plan_or_training_iteration_fn(self):
        if self.config["_disable_execution_plan_api"]:
            results = self.training_iteration()
        else:
            results = next(self.train_exec_impl)
        return results

    @classmethod
    @override(Trainable)
    def resource_help(cls, config: TrainerConfigDict) -> str:
        return ("\n\nYou can adjust the resource requests of RLlib agents by "
                "setting `num_workers`, `num_gpus`, and other configs. See "
                "the DEFAULT_CONFIG defined by each agent for more info.\n\n"
                "The config of this agent is: {}".format(config))

    @classmethod
    def merge_trainer_configs(cls,
                              config1: TrainerConfigDict,
                              config2: PartialTrainerConfigDict,
                              _allow_unknown_configs: Optional[bool] = None
                              ) -> TrainerConfigDict:
        """Merges a complete Trainer config with a partial override dict.

        Respects nested structures within the config dicts. The values in the
        partial override dict take priority.

        Args:
            config1: The complete Trainer's dict to be merged (overridden)
                with `config2`.
            config2: The partial override config dict to merge on top of
                `config1`.
            _allow_unknown_configs: If True, keys in `config2` that don't exist
                in `config1` are allowed and will be added to the final config.

        Returns:
            The merged full trainer config dict.
        """
        config1 = copy.deepcopy(config1)
        if "callbacks" in config2 and type(config2["callbacks"]) is dict:
            legacy_callbacks_dict = config2["callbacks"]

            def make_callbacks():
                # Deprecation warning will be logged by DefaultCallbacks.
                return DefaultCallbacks(
                    legacy_callbacks_dict=legacy_callbacks_dict)

            config2["callbacks"] = make_callbacks
        if _allow_unknown_configs is None:
            _allow_unknown_configs = cls._allow_unknown_configs
        return deep_update(config1, config2, _allow_unknown_configs,
                           cls._allow_unknown_subkeys,
                           cls._override_all_subkeys_if_type_changes)

    @staticmethod
    def validate_framework(config: PartialTrainerConfigDict) -> None:
        """Validates the config dictionary wrt the framework settings.

        Args:
            config: The config dictionary to be validated.

        """
        _tf1, _tf, _tfv = None, None, None
        _torch = None
        framework = config["framework"]
        tf_valid_frameworks = {"tf", "tf2", "tfe"}
        if framework not in tf_valid_frameworks and framework != "torch":
            return
        elif framework in tf_valid_frameworks:
            _tf1, _tf, _tfv = try_import_tf()
        else:
            _torch, _ = try_import_torch()

        def check_if_correct_nn_framework_installed():
            """Check if tf/torch experiment is running and tf/torch installed.
            """
            if framework in tf_valid_frameworks:
                if not (_tf1 or _tf):
                    raise ImportError((
                        "TensorFlow was specified as the 'framework' "
                        "inside of your config dictionary. However, there was "
                        "no installation found. You can install TensorFlow "
                        "via `pip install tensorflow`"))
            elif framework == "torch":
                if not _torch:
                    raise ImportError(
                        ("PyTorch was specified as the 'framework' inside "
                         "of your config dictionary. However, there was no "
                         "installation found. You can install PyTorch via "
                         "`pip install torch`"))

        def resolve_tf_settings():
            """Check and resolve tf settings."""

            if _tf1 and config["framework"] in ["tf2", "tfe"]:
                if config["framework"] == "tf2" and _tfv < 2:
                    raise ValueError(
                        "You configured `framework`=tf2, but your installed "
                        "pip tf-version is < 2.0! Make sure your TensorFlow "
                        "version is >= 2.x.")
                if not _tf1.executing_eagerly():
                    _tf1.enable_eager_execution()
                # Recommend setting tracing to True for speedups.
                logger.info(
                    f"Executing eagerly (framework='{config['framework']}'),"
                    f" with eager_tracing={config['eager_tracing']}. For "
                    "production workloads, make sure to set eager_tracing=True"
                    "  in order to match the speed of tf-static-graph "
                    "(framework='tf'). For debugging purposes, "
                    "`eager_tracing=False` is the best choice.")
            # Tf-static-graph (framework=tf): Recommend upgrading to tf2 and
            # enabling eager tracing for similar speed.
            elif _tf1 and config["framework"] == "tf":
                logger.info(
                    "Your framework setting is 'tf', meaning you are using "
                    "static-graph mode. Set framework='tf2' to enable eager "
                    "execution with tf2.x. You may also then want to set "
                    "eager_tracing=True in order to reach similar execution "
                    "speed as with static-graph mode.")

        check_if_correct_nn_framework_installed()
        resolve_tf_settings()

    @ExperimentalAPI
    def validate_config(self, config: TrainerConfigDict) -> None:
        """Validates a given config dict for this Trainer.

        Users should override this method to implement custom validation
        behavior. It is recommended to call `super().validate_config()` in
        this override.

        Args:
            config: The given config dict to check.

        Raises:
            ValueError: If there is something wrong with the config.
        """
        model_config = config.get("model")
        if model_config is None:
            config["model"] = model_config = {}

        # Monitor should be replaced by `record_env`.
        if config.get("monitor", DEPRECATED_VALUE) != DEPRECATED_VALUE:
            deprecation_warning("monitor", "record_env", error=False)
            config["record_env"] = config.get("monitor", False)
        # Empty string would fail some if-blocks checking for this setting.
        # Set to True instead, meaning: use default output dir to store
        # the videos.
        if config.get("record_env") == "":
            config["record_env"] = True

        # DefaultCallbacks if callbacks - for whatever reason - set to
        # None.
        if config["callbacks"] is None:
            config["callbacks"] = DefaultCallbacks

        # Multi-GPU settings.
        simple_optim_setting = config.get("simple_optimizer", DEPRECATED_VALUE)
        if simple_optim_setting != DEPRECATED_VALUE:
            deprecation_warning(old="simple_optimizer", error=False)

        # Validate "multiagent" sub-dict and convert policy 4-tuples to
        # PolicySpec objects.
        policies, is_multi_agent = check_multi_agent(config)

        framework = config.get("framework")
        # Multi-GPU setting: Must use MultiGPUTrainOneStep.
        if config.get("num_gpus", 0) > 1:
            if framework in ["tfe", "tf2"]:
                raise ValueError("`num_gpus` > 1 not supported yet for "
                                 "framework={}!".format(framework))
            elif simple_optim_setting is True:
                raise ValueError(
                    "Cannot use `simple_optimizer` if `num_gpus` > 1! "
                    "Consider not setting `simple_optimizer` in your config.")
            config["simple_optimizer"] = False
        # Auto-setting: Use simple-optimizer for tf-eager or multiagent,
        # otherwise: MultiGPUTrainOneStep (if supported by the algo's execution
        # plan).
        elif simple_optim_setting == DEPRECATED_VALUE:
            # tf-eager: Must use simple optimizer.
            if framework not in ["tf", "torch"]:
                config["simple_optimizer"] = True
            # Multi-agent case: Try using MultiGPU optimizer (only
            # if all policies used are DynamicTFPolicies or TorchPolicies).
            elif is_multi_agent:
                from ray.rllib.policy.dynamic_tf_policy import DynamicTFPolicy
                from ray.rllib.policy.torch_policy import TorchPolicy
                default_policy_cls = self.get_default_policy_class(config)
                if any((p[0] or default_policy_cls) is None
                       or not issubclass(p[0] or default_policy_cls,
                                         (DynamicTFPolicy, TorchPolicy))
                       for p in config["multiagent"]["policies"].values()):
                    config["simple_optimizer"] = True
                else:
                    config["simple_optimizer"] = False
            else:
                config["simple_optimizer"] = False

        # User manually set simple-optimizer to False -> Error if tf-eager.
        elif simple_optim_setting is False:
            if framework in ["tfe", "tf2"]:
                raise ValueError("`simple_optimizer=False` not supported for "
                                 "framework={}!".format(framework))

        # Offline RL settings.
        if isinstance(config["input_evaluation"], tuple):
            config["input_evaluation"] = list(config["input_evaluation"])
        elif not isinstance(config["input_evaluation"], list):
            raise ValueError(
                "`input_evaluation` must be a list of strings, got {}!".format(
                    config["input_evaluation"]))

        # Check model config.
        # If no preprocessing, propagate into model's config as well
        # (so model will know, whether inputs are preprocessed or not).
        if config["_disable_preprocessor_api"] is True:
            model_config["_disable_preprocessor_api"] = True
        # If no action flattening, propagate into model's config as well
        # (so model will know, whether action inputs are already flattened or
        # not).
        if config["_disable_action_flattening"] is True:
            model_config["_disable_action_flattening"] = True

        # Prev_a/r settings.
        prev_a_r = model_config.get("lstm_use_prev_action_reward",
                                    DEPRECATED_VALUE)
        if prev_a_r != DEPRECATED_VALUE:
            deprecation_warning(
                "model.lstm_use_prev_action_reward",
                "model.lstm_use_prev_action and model.lstm_use_prev_reward",
                error=False)
            model_config["lstm_use_prev_action"] = prev_a_r
            model_config["lstm_use_prev_reward"] = prev_a_r

        # Check batching/sample collection settings.
        if config["batch_mode"] not in [
                "truncate_episodes", "complete_episodes"
        ]:
            raise ValueError("`batch_mode` must be one of [truncate_episodes|"
                             "complete_episodes]! Got {}".format(
                                 config["batch_mode"]))

        # Check multi-agent batch count mode.
        if config["multiagent"].get("count_steps_by", "env_steps") not in \
                ["env_steps", "agent_steps"]:
            raise ValueError(
                "`count_steps_by` must be one of [env_steps|agent_steps]! "
                "Got {}".format(config["multiagent"]["count_steps_by"]))
        self._by_agent_steps = self.config["multiagent"].get(
            "count_steps_by") == "agent_steps"

        # Metrics settings.
        if config["metrics_smoothing_episodes"] != DEPRECATED_VALUE:
            deprecation_warning(
                old="metrics_smoothing_episodes",
                new="metrics_num_episodes_for_smoothing",
                error=False,
            )
            config["metrics_num_episodes_for_smoothing"] = \
                config["metrics_smoothing_episodes"]
        if config["min_iter_time_s"] != DEPRECATED_VALUE:
            # TODO: Warn once all algos use the `training_iteration` method.
            # deprecation_warning(
            #     old="min_iter_time_s",
            #     new="min_time_s_per_reporting",
            #     error=False,
            # )
            config["min_time_s_per_reporting"] = \
                config["min_iter_time_s"]

        if config["collect_metrics_timeout"] != DEPRECATED_VALUE:
            # TODO: Warn once all algos use the `training_iteration` method.
            # deprecation_warning(
            #     old="collect_metrics_timeout",
            #     new="metrics_episode_collection_timeout_s",
            #     error=False,
            # )
            config["metrics_episode_collection_timeout_s"] = \
                config["collect_metrics_timeout"]

        if config["timesteps_per_iteration"] != DEPRECATED_VALUE:
            # TODO: Warn once all algos use the `training_iteration` method.
            # deprecation_warning(
            #     old="timesteps_per_iteration",
            #     new="min_sample_timesteps_per_reporting",
            #     error=False,
            # )
            config["min_sample_timesteps_per_reporting"] = \
                config["timesteps_per_iteration"]

        # Metrics settings.
        if config["metrics_smoothing_episodes"] != DEPRECATED_VALUE:
            deprecation_warning(
                old="metrics_smoothing_episodes",
                new="metrics_num_episodes_for_smoothing",
                error=False,
            )
            config["metrics_num_episodes_for_smoothing"] = \
                config["metrics_smoothing_episodes"]

        # Evaluation settings.

        # Deprecated setting: `evaluation_num_episodes`.
        if config["evaluation_num_episodes"] != DEPRECATED_VALUE:
            deprecation_warning(
                old="evaluation_num_episodes",
                new="`evaluation_duration` and `evaluation_duration_unit="
                "episodes`",
                error=False)
            config["evaluation_duration"] = config["evaluation_num_episodes"]
            config["evaluation_duration_unit"] = "episodes"
            config["evaluation_num_episodes"] = DEPRECATED_VALUE

        # If `evaluation_num_workers` > 0, warn if `evaluation_interval` is
        # None (also set `evaluation_interval` to 1).
        if config["evaluation_num_workers"] > 0 and \
                not config["evaluation_interval"]:
            logger.warning(
                f"You have specified {config['evaluation_num_workers']} "
                "evaluation workers, but your `evaluation_interval` is None! "
                "Therefore, evaluation will not occur automatically with each"
                " call to `Trainer.train()`. Instead, you will have to call "
                "`Trainer.evaluate()` manually in order to trigger an "
                "evaluation run.")
        # If `evaluation_num_workers=0` and
        # `evaluation_parallel_to_training=True`, warn that you need
        # at least one remote eval worker for parallel training and
        # evaluation, and set `evaluation_parallel_to_training` to False.
        elif config["evaluation_num_workers"] == 0 and \
                config.get("evaluation_parallel_to_training", False):
            logger.warning(
                "`evaluation_parallel_to_training` can only be done if "
                "`evaluation_num_workers` > 0! Setting "
                "`evaluation_parallel_to_training` to False.")
            config["evaluation_parallel_to_training"] = False

        # If `evaluation_duration=auto`, error if
        # `evaluation_parallel_to_training=False`.
        if config["evaluation_duration"] == "auto":
            if not config["evaluation_parallel_to_training"]:
                raise ValueError(
                    "`evaluation_duration=auto` not supported for "
                    "`evaluation_parallel_to_training=False`!")
        # Make sure, it's an int otherwise.
        elif not isinstance(config["evaluation_duration"], int) or \
                config["evaluation_duration"] <= 0:
            raise ValueError("`evaluation_duration` ({}) must be an int and "
                             ">0!".format(config["evaluation_duration"]))

    @ExperimentalAPI
    @staticmethod
    def validate_env(env: EnvType, env_context: EnvContext) -> None:
        """Env validator function for this Trainer class.

        Override this in child classes to define custom validation
        behavior.

        Args:
            env: The (sub-)environment to validate. This is normally a
                single sub-environment (e.g. a gym.Env) within a vectorized
                setup.
            env_context: The EnvContext to configure the environment.

        Raises:
            Exception in case something is wrong with the given environment.
        """
        pass

    def try_recover_from_step_attempt(self) -> None:
        """Try to identify and remove any unhealthy workers.

        This method is called after an unexpected remote error is encountered
        from a worker during the call to `self.step_attempt()` (within
        `self.step()`). It issues check requests to all current workers and
        removes any that respond with error. If no healthy workers remain,
        an error is raised. Otherwise, tries to re-build the execution plan
        with the remaining (healthy) workers.
        """

        workers = getattr(self, "workers", None)
        if not isinstance(workers, WorkerSet):
            return

        logger.info("Health checking all workers...")
        checks = []
        for ev in workers.remote_workers():
            _, obj_ref = ev.sample_with_count.remote()
            checks.append(obj_ref)

        healthy_workers = []
        for i, obj_ref in enumerate(checks):
            w = workers.remote_workers()[i]
            try:
                ray.get(obj_ref)
                healthy_workers.append(w)
                logger.info("Worker {} looks healthy".format(i + 1))
            except RayError:
                logger.exception("Removing unhealthy worker {}".format(i + 1))
                try:
                    w.__ray_terminate__.remote()
                except Exception:
                    logger.exception("Error terminating unhealthy worker")

        if len(healthy_workers) < 1:
            raise RuntimeError(
                "Not enough healthy workers remain to continue.")

        logger.warning("Recreating execution plan after failure.")
        workers.reset(healthy_workers)
        if not self.config.get("_disable_execution_plan_api") and \
                callable(self.execution_plan):
            logger.warning("Recreating execution plan after failure")
            self.train_exec_impl = self.execution_plan(
                workers, self.config, **self._kwargs_for_execution_plan())

    @override(Trainable)
    def _export_model(self, export_formats: List[str],
                      export_dir: str) -> Dict[str, str]:
        ExportFormat.validate(export_formats)
        exported = {}
        if ExportFormat.CHECKPOINT in export_formats:
            path = os.path.join(export_dir, ExportFormat.CHECKPOINT)
            self.export_policy_checkpoint(path)
            exported[ExportFormat.CHECKPOINT] = path
        if ExportFormat.MODEL in export_formats:
            path = os.path.join(export_dir, ExportFormat.MODEL)
            self.export_policy_model(path)
            exported[ExportFormat.MODEL] = path
        if ExportFormat.ONNX in export_formats:
            path = os.path.join(export_dir, ExportFormat.ONNX)
            self.export_policy_model(
                path, onnx=int(os.getenv("ONNX_OPSET", "11")))
            exported[ExportFormat.ONNX] = path
        return exported

    def import_model(self, import_file: str):
        """Imports a model from import_file.

        Note: Currently, only h5 files are supported.

        Args:
            import_file (str): The file to import the model from.

        Returns:
            A dict that maps ExportFormats to successfully exported models.
        """
        # Check for existence.
        if not os.path.exists(import_file):
            raise FileNotFoundError(
                "`import_file` '{}' does not exist! Can't import Model.".
                format(import_file))
        # Get the format of the given file.
        import_format = "h5"  # TODO(sven): Support checkpoint loading.

        ExportFormat.validate([import_format])
        if import_format != ExportFormat.H5:
            raise NotImplementedError
        else:
            return self.import_policy_model_from_h5(import_file)

    def __getstate__(self) -> dict:
        state = {}
        if hasattr(self, "workers"):
            state["worker"] = self.workers.local_worker().save()
        if hasattr(self, "optimizer") and hasattr(self.optimizer, "save"):
            state["optimizer"] = self.optimizer.save()
        # TODO: Experimental functionality: Store contents of replay buffer
        #  to checkpoint, only if user has configured this.
        if self.local_replay_buffer is not None and \
                self.config.get("store_buffer_in_checkpoints"):
            state["local_replay_buffer"] = \
                self.local_replay_buffer.get_state()

        if self.train_exec_impl is not None:
            state["train_exec_impl"] = (
                self.train_exec_impl.shared_metrics.get().save())

        return state

    def __setstate__(self, state: dict):
        if "worker" in state and hasattr(self, "workers"):
            self.workers.local_worker().restore(state["worker"])
            remote_state = ray.put(state["worker"])
            for r in self.workers.remote_workers():
                r.restore.remote(remote_state)
        # Restore optimizer data, if necessary.
        if "optimizer" in state and hasattr(self, "optimizer"):
            self.optimizer.restore(state["optimizer"])
        # If necessary, restore replay data as well.
        if self.local_replay_buffer is not None:
            # TODO: Experimental functionality: Restore contents of replay
            #  buffer from checkpoint, only if user has configured this.
            if self.config.get("store_buffer_in_checkpoints"):
                if "local_replay_buffer" in state:
                    self.local_replay_buffer.set_state(
                        state["local_replay_buffer"])
                else:
                    logger.warning(
                        "`store_buffer_in_checkpoints` is True, but no replay "
                        "data found in state!")
            elif "local_replay_buffer" in state and \
                    log_once("no_store_buffer_in_checkpoints_but_data_found"):
                logger.warning(
                    "`store_buffer_in_checkpoints` is False, but some replay "
                    "data found in state!")

        if self.train_exec_impl is not None:
            self.train_exec_impl.shared_metrics.get().restore(
                state["train_exec_impl"])

    # TODO: Deprecate this method (`build_trainer` should no longer be used).
    @staticmethod
    def with_updates(**overrides) -> Type["Trainer"]:
        raise NotImplementedError(
            "`with_updates` may only be called on Trainer sub-classes "
            "that were generated via the `ray.rllib.agents.trainer_template."
            "build_trainer()` function (which has been deprecated)!")

    @DeveloperAPI
    def _create_local_replay_buffer_if_necessary(
            self, config: PartialTrainerConfigDict
    ) -> Optional[MultiAgentReplayBuffer]:
        """Create a MultiAgentReplayBuffer instance if necessary.

        Args:
            config: Algorithm-specific configuration data.

        Returns:
            MultiAgentReplayBuffer instance based on trainer config.
            None, if local replay buffer is not needed.
        """
        # These are the agents that utilizes a local replay buffer.
        if ("replay_buffer_config" not in config
                or not config["replay_buffer_config"]):
            # Does not need a replay buffer.
            return None

        replay_buffer_config = config["replay_buffer_config"]
        if ("type" not in replay_buffer_config
                or replay_buffer_config["type"] != "MultiAgentReplayBuffer"):
            # DistributedReplayBuffer coming soon.
            return None

        capacity = config.get("buffer_size", DEPRECATED_VALUE)
        if capacity != DEPRECATED_VALUE:
            # Print a deprecation warning.
            deprecation_warning(
                old="config['buffer_size']",
                new="config['replay_buffer_config']['capacity']",
                error=False)
        else:
            # Get capacity out of replay_buffer_config.
            capacity = replay_buffer_config["capacity"]

        if config.get("prioritized_replay"):
            prio_args = {
                "prioritized_replay_alpha": config["prioritized_replay_alpha"],
                "prioritized_replay_beta": config["prioritized_replay_beta"],
                "prioritized_replay_eps": config["prioritized_replay_eps"],
            }
        else:
            prio_args = {}

        return MultiAgentReplayBuffer(
            num_shards=1,
            learning_starts=config["learning_starts"],
            capacity=capacity,
            replay_batch_size=config["train_batch_size"],
            replay_mode=config["multiagent"]["replay_mode"],
            replay_sequence_length=config.get("replay_sequence_length", 1),
            replay_burn_in=config.get("burn_in", 0),
            replay_zero_init_states=config.get("zero_init_states", True),
            **prio_args)

    @DeveloperAPI
    def _kwargs_for_execution_plan(self):
        kwargs = {}
        if self.local_replay_buffer:
            kwargs["local_replay_buffer"] = self.local_replay_buffer
        return kwargs

    def _register_if_needed(self, env_object: Union[str, EnvType, None],
                            config) -> Optional[str]:
        if isinstance(env_object, str):
            return env_object
        elif isinstance(env_object, type):
            name = env_object.__name__

            if config.get("remote_worker_envs"):

                @ray.remote(num_cpus=0)
                class _wrapper(env_object):
                    # Add convenience `_get_spaces` and `_is_multi_agent`
                    # methods.
                    def _get_spaces(self):
                        return self.observation_space, self.action_space

                    def _is_multi_agent(self):
                        return isinstance(self, MultiAgentEnv)

                register_env(name, lambda cfg: _wrapper.remote(cfg))
            else:
                register_env(name, lambda cfg: env_object(cfg))
            return name
        elif env_object is None:
            return None
        raise ValueError(
            "{} is an invalid env specification. ".format(env_object) +
            "You can specify a custom env as either a class "
            "(e.g., YourEnvCls) or a registered env id (e.g., \"your_env\").")

    def _step_context(trainer):
        class StepCtx:
            def __enter__(self):
                # First call to stop, `result` is expected to be None ->
                # Start with self.failures=-1 -> set to 0 the very first call
                # to `self.stop()`.
                self.failures = -1

                self.time_start = time.time()
                self.sampled = 0
                self.trained = 0
                self.init_env_steps_sampled = trainer._counters[
                    NUM_ENV_STEPS_SAMPLED]
                self.init_env_steps_trained = trainer._counters[
                    NUM_ENV_STEPS_TRAINED]
                self.init_agent_steps_sampled = trainer._counters[
                    NUM_AGENT_STEPS_SAMPLED]
                self.init_agent_steps_trained = trainer._counters[
                    NUM_AGENT_STEPS_TRAINED]
                return self

            def __exit__(self, *args):
                pass

            def should_stop(self, result):

                # First call to stop, `result` is expected to be None ->
                # self.failures=0.
                if result is None:
                    # Fail after n retries.
                    self.failures += 1
                    if self.failures > MAX_WORKER_FAILURE_RETRIES:
                        raise RuntimeError(
                            "Failed to recover from worker crash.")

                # Stopping criteria: Only when using the `training_iteration`
                # API, b/c for the `exec_plan` API, the logic to stop is
                # already built into the execution plans via the
                # `StandardMetricsReporting` op.
                elif trainer.config["_disable_execution_plan_api"]:
                    if trainer._by_agent_steps:
                        self.sampled = \
                            trainer._counters[NUM_AGENT_STEPS_SAMPLED] - \
                            self.init_agent_steps_sampled
                        self.trained = \
                            trainer._counters[NUM_AGENT_STEPS_TRAINED] - \
                            self.init_agent_steps_trained
                    else:
                        self.sampled = \
                            trainer._counters[NUM_ENV_STEPS_SAMPLED] - \
                            self.init_env_steps_sampled
                        self.trained = \
                            trainer._counters[NUM_ENV_STEPS_TRAINED] - \
                            self.init_env_steps_trained

                    min_t = trainer.config["min_time_s_per_reporting"]
                    min_sample_ts = trainer.config[
                        "min_sample_timesteps_per_reporting"]
                    min_train_ts = trainer.config[
                        "min_train_timesteps_per_reporting"]
                    # Repeat if not enough time has passed or if not enough
                    # env|train timesteps have been processed (or these min
                    # values are not provided by the user).
                    if result is not None and \
                            (not min_t or
                             time.time() - self.time_start >= min_t) and \
                            (not min_sample_ts or
                             self.sampled >= min_sample_ts) and \
                            (not min_train_ts or
                             self.trained >= min_train_ts):
                        return True
                # No errors (we got results) -> Break.
                elif result is not None:
                    return True

                return False

        return StepCtx()

    def _compile_step_results(self, *, step_ctx, step_attempt_results=None):
        # Return dict.
        results: ResultDict = {}
        step_attempt_results = step_attempt_results or {}

        # Evaluation results.
        if "evaluation" in step_attempt_results:
            results["evaluation"] = step_attempt_results.pop("evaluation")

        # Custom metrics and episode media.
        results["custom_metrics"] = step_attempt_results.pop(
            "custom_metrics", {})
        results["episode_media"] = step_attempt_results.pop(
            "episode_media", {})

        # Learner info.
        results["info"] = {LEARNER_INFO: step_attempt_results}

        # Collect rollout worker metrics.
        episodes, self._episodes_to_be_collected = collect_episodes(
            self.workers.local_worker(),
            self.workers.remote_workers(),
            self._episodes_to_be_collected,
            timeout_seconds=self.config[
                "metrics_episode_collection_timeout_s"])
        orig_episodes = list(episodes)
        missing = self.config["metrics_num_episodes_for_smoothing"] - \
            len(episodes)
        if missing > 0:
            episodes = self._episode_history[-missing:] + episodes
            assert len(episodes) <= \
                   self.config["metrics_num_episodes_for_smoothing"]
        self._episode_history.extend(orig_episodes)
        self._episode_history = \
            self._episode_history[
                -self.config["metrics_num_episodes_for_smoothing"]:]
        results["sampler_results"] = summarize_episodes(
            episodes, orig_episodes)
        # TODO: Don't dump sampler results into top-level.
        results.update(results["sampler_results"])

        results["num_healthy_workers"] = len(self.workers.remote_workers())

        # Train-steps- and env/agent-steps this iteration.
        for c in [
                NUM_AGENT_STEPS_SAMPLED, NUM_AGENT_STEPS_TRAINED,
                NUM_ENV_STEPS_SAMPLED, NUM_ENV_STEPS_TRAINED
        ]:
            results[c] = self._counters[c]
        if self._by_agent_steps:
            results[NUM_AGENT_STEPS_SAMPLED + "_this_iter"] = step_ctx.sampled
            results[NUM_AGENT_STEPS_TRAINED + "_this_iter"] = step_ctx.trained
            # TODO: For CQL and other algos, count by trained steps.
            results["timesteps_total"] = self._counters[
                NUM_AGENT_STEPS_SAMPLED]
        else:
            results[NUM_ENV_STEPS_SAMPLED + "_this_iter"] = step_ctx.sampled
            results[NUM_ENV_STEPS_TRAINED + "_this_iter"] = step_ctx.trained
            # TODO: For CQL and other algos, count by trained steps.
            results["timesteps_total"] = self._counters[NUM_ENV_STEPS_SAMPLED]
        # TODO: Backward compatibility.
        results["agent_timesteps_total"] = self._counters[
            NUM_AGENT_STEPS_SAMPLED]

        # Process timer results.
        timers = {}
        for k, timer in self._timers.items():
            timers["{}_time_ms".format(k)] = round(timer.mean * 1000, 3)
            if timer.has_units_processed():
                timers["{}_throughput".format(k)] = round(
                    timer.mean_throughput, 3)
        results["timers"] = timers

        # Process counter results.
        counters = {}
        for k, counter in self._counters.items():
            counters[k] = counter
        results["counters"] = counters
        # TODO: Backward compatibility.
        results["info"].update(counters)

        return results

    def __repr__(self):
        return type(self).__name__

    @Deprecated(new="Trainer.evaluate()", error=True)
    def _evaluate(self) -> dict:
        return self.evaluate()

    @Deprecated(new="Trainer.compute_single_action()", error=False)
    def compute_action(self, *args, **kwargs):
        return self.compute_single_action(*args, **kwargs)

    @Deprecated(new="Trainer.try_recover_from_step_attempt()", error=False)
    def _try_recover(self):
        return self.try_recover_from_step_attempt()

    @staticmethod
    @Deprecated(new="Trainer.validate_config()", error=False)
    def _validate_config(config, trainer_or_none):
        assert trainer_or_none is not None
        return trainer_or_none.validate_config(config)

    # TODO: `self.optimizer` is no longer created in Trainer ->
    #  Deprecate this method.
    @Deprecated(error=False)
    def collect_metrics(self, selected_workers=None):
        return self.optimizer.collect_metrics(
            self.config["metrics_episode_collection_timeout_s"],
            min_history=self.config["metrics_num_episodes_for_smoothing"],
            selected_workers=selected_workers)<|MERGE_RESOLUTION|>--- conflicted
+++ resolved
@@ -11,12 +11,8 @@
 import pickle
 import tempfile
 import time
-<<<<<<< HEAD
-from typing import Callable, Dict, List, Optional, Set, Tuple, Type, Union
-=======
 from typing import Callable, DefaultDict, Dict, List, Optional, Set, Tuple, \
     Type, Union
->>>>>>> 74d4e7c2
 
 import ray
 from ray.actor import ActorHandle
