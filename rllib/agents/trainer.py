--- conflicted
+++ resolved
@@ -1948,19 +1948,11 @@
             config["off_policy_estimation_methods"], tuple
         ):
             ope_dict = {
-<<<<<<< HEAD
                 str(ope): {"type": ope} for ope in ["off_policy_estimation_methods"]
             }
             deprecation_warning(
                 old="config.off_policy_estimation_methods={}".format(
                     ["off_policy_estimation_methods"]
-=======
-                str(ope): {"type": ope} for ope in self.off_policy_estimation_methods
-            }
-            deprecation_warning(
-                old="config.off_policy_estimation_methods={}".format(
-                    self.off_policy_estimation_methods
->>>>>>> 3876fcdb
                 ),
                 new="config.off_policy_estimation_methods={}".format(
                     ope_dict,
