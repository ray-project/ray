--- conflicted
+++ resolved
@@ -817,19 +817,15 @@
                 iters = duration if unit == "episodes" else 1
                 for _ in range(iters):
                     batch = self.workers.local_worker().sample()
-<<<<<<< HEAD
-                    num_ts_run += len(batch)
-                    total_batch = total_batch.concat(batch)
+                    agent_steps_this_iter += batch.agent_steps()
+                    env_steps_this_iter += batch.env_steps()
+                    total_batch.concat(batch)
                 for eval_batch, train_batch in train_test_split(
                     total_batch, self.train_test_split_val
                 ):
                     self.workers.local_worker().compute_off_policy_estimates(
                         eval_batch, train_batch
                     )
-=======
-                    agent_steps_this_iter += batch.agent_steps()
-                    env_steps_this_iter += batch.env_steps()
->>>>>>> dcfed617
                 metrics = collect_metrics(
                     self.workers.local_worker(),
                     keep_custom_metrics=self.config["keep_per_episode_custom_metrics"],
@@ -844,8 +840,8 @@
                 iters = duration if unit == "episodes" else 1
                 for _ in range(iters):
                     batch = self.evaluation_workers.local_worker().sample()
-<<<<<<< HEAD
-                    num_ts_run += len(batch)
+                    agent_steps_this_iter += batch.agent_steps()
+                    env_steps_this_iter += batch.env_steps()
                     total_batch = total_batch.concat(batch)
                 for eval_batch, train_batch in train_test_split(
                     total_batch, self.train_test_split_val
@@ -853,10 +849,6 @@
                     self.evaluation_workers.local_worker().compute_off_policy_estimates(
                         eval_batch, train_batch
                     )
-=======
-                    agent_steps_this_iter += batch.agent_steps()
-                    env_steps_this_iter += batch.env_steps()
->>>>>>> dcfed617
 
             # Evaluation worker set has n remote workers.
             else:
@@ -886,20 +878,14 @@
                         num_units_done += len(batches)
                     # n timesteps per returned batch.
                     else:
-<<<<<<< HEAD
-                        ts = sum(len(b) for b in batches)
-                        num_ts_run += ts
-                        num_units_done += ts
-                    total_batch = total_batch.concat(
-                        SampleBatch.concat_samples(batches)
-                    )
-=======
                         num_units_done += (
                             agent_steps_this_iter
                             if self._by_agent_steps
                             else env_steps_this_iter
                         )
->>>>>>> dcfed617
+                    total_batch = total_batch.concat(
+                        SampleBatch.concat_samples(batches)
+                    )
 
                     logger.info(
                         f"Ran round {round_} of parallel evaluation "
