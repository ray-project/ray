from datetime import datetime
import copy
import logging
import math
import os
import pickle
import six
import time
import tempfile

import ray
from ray.exceptions import RayError
from ray.rllib.models import MODEL_DEFAULTS
from ray.rllib.policy.sample_batch import DEFAULT_POLICY_ID
from ray.rllib.evaluation.metrics import collect_metrics
from ray.rllib.optimizers.policy_optimizer import PolicyOptimizer
from ray.rllib.evaluation.worker_set import WorkerSet
from ray.rllib.utils import FilterManager, deep_update, merge_dicts, \
    try_import_tf
from ray.rllib.utils.annotations import override, PublicAPI, DeveloperAPI
from ray.rllib.utils.memory import ray_get_and_free
from ray.tune.registry import ENV_CREATOR, register_env, _global_registry
from ray.tune.trainable import Trainable
from ray.tune.trial import ExportFormat
from ray.tune.resources import Resources
from ray.tune.logger import UnifiedLogger
from ray.tune.result import DEFAULT_RESULTS_DIR
from ray.rllib.env.normalize_actions import NormalizeActionWrapper

tf = try_import_tf()

logger = logging.getLogger(__name__)

# Max number of times to retry a worker failure. We shouldn't try too many
# times in a row since that would indicate a persistent cluster issue.
MAX_WORKER_FAILURE_RETRIES = 3

# yapf: disable
# __sphinx_doc_begin__
COMMON_CONFIG = {
    # === Settings for Rollout Worker processes ===
    # Number of rollout worker actors to create for parallel sampling. Setting
    # this to 0 will force rollouts to be done in the trainer actor.
    "num_workers": 2,
    # Number of environments to evaluate vectorwise per worker. This enables
    # model inference batching, which can improve performance for inference
    # bottlenecked workloads.
    "num_envs_per_worker": 1,
    # Default sample batch size (unroll length). Batches of this size are
    # collected from rollout workers until train_batch_size is met. When using
    # multiple envs per worker, this is multiplied by num_envs_per_worker.
    #
    # For example, given sample_batch_size=100 and train_batch_size=1000:
    #   1. RLlib will collect 10 batches of size 100 from the rollout workers.
    #   2. These batches are concatenated and we perform an epoch of SGD.
    #
    # If we further set num_envs_per_worker=5, then the sample batches will be
    # of size 5*100 = 500, and RLlib will only collect 2 batches per epoch.
    #
    # The exact workflow here can vary per algorithm. For example, PPO further
    # divides the train batch into minibatches for multi-epoch SGD.
    "sample_batch_size": 200,
    # Whether to rollout "complete_episodes" or "truncate_episodes" to
    # `sample_batch_size` length unrolls. Episode truncation guarantees more
    # evenly sized batches, but increases variance as the reward-to-go will
    # need to be estimated at truncation boundaries.
    "batch_mode": "truncate_episodes",

    # === Settings for the Trainer process ===
    # Number of GPUs to allocate to the trainer process. Note that not all
    # algorithms can take advantage of trainer GPUs. This can be fractional
    # (e.g., 0.3 GPUs).
    "num_gpus": 0,
    # Training batch size, if applicable. Should be >= sample_batch_size.
    # Samples batches will be concatenated together to a batch of this size,
    # which is then passed to SGD.
    "train_batch_size": 200,
    # Arguments to pass to the policy model. See models/catalog.py for a full
    # list of the available model options.
    "model": MODEL_DEFAULTS,
    # Arguments to pass to the policy optimizer. These vary by optimizer.
    "optimizer": {},

    # === Environment Settings ===
    # Discount factor of the MDP.
    "gamma": 0.99,
    # Number of steps after which the episode is forced to terminate. Defaults
    # to `env.spec.max_episode_steps` (if present) for Gym envs.
    "horizon": None,
    # Calculate rewards but don't reset the environment when the horizon is
    # hit. This allows value estimation and RNN state to span across logical
    # episodes denoted by horizon. This only has an effect if horizon != inf.
    "soft_horizon": False,
    # Don't set 'done' at the end of the episode. Note that you still need to
    # set this if soft_horizon=True, unless your env is actually running
    # forever without returning done=True.
    "no_done_at_end": False,
    # Arguments to pass to the env creator.
    "env_config": {},
    # Environment name can also be passed via config.
    "env": None,
    # Unsquash actions to the upper and lower bounds of env's action space
    "normalize_actions": False,
    # Whether to clip rewards prior to experience postprocessing. Setting to
    # None means clip for Atari only.
    "clip_rewards": None,
    # Whether to np.clip() actions to the action space low/high range spec.
    "clip_actions": True,
    # Whether to use rllib or deepmind preprocessors by default
    "preprocessor_pref": "deepmind",
    # The default learning rate.
    "lr": 0.0001,

    # === Debug Settings ===
    # Whether to write episode stats and videos to the agent log dir. This is
    # typically located in ~/ray_results.
    "monitor": False,
    # Set the ray.rllib.* log level for the agent process and its workers.
    # Should be one of DEBUG, INFO, WARN, or ERROR. The DEBUG level will also
    # periodically print out summaries of relevant internal dataflow (this is
    # also printed out once at startup at the INFO level). When using the
    # `rllib train` command, you can also use the `-v` and `-vv` flags as
    # shorthand for INFO and DEBUG.
    "log_level": "WARN",
    # Callbacks that will be run during various phases of training. These all
    # take a single "info" dict as an argument. For episode callbacks, custom
    # metrics can be attached to the episode by updating the episode object's
    # custom metrics dict (see examples/custom_metrics_and_callbacks.py). You
    # may also mutate the passed in batch data in your callback.
    "callbacks": {
        "on_episode_start": None,     # arg: {"env": .., "episode": ...}
        "on_episode_step": None,      # arg: {"env": .., "episode": ...}
        "on_episode_end": None,       # arg: {"env": .., "episode": ...}
        "on_sample_end": None,        # arg: {"samples": .., "worker": ...}
        "on_train_result": None,      # arg: {"trainer": ..., "result": ...}
        "on_postprocess_traj": None,  # arg: {
                                      #   "agent_id": ..., "episode": ...,
                                      #   "pre_batch": (before processing),
                                      #   "post_batch": (after processing),
                                      #   "all_pre_batches": (other agent ids),
                                      # }
    },
    # Whether to attempt to continue training if a worker crashes. The number
    # of currently healthy workers is reported as the "num_healthy_workers"
    # metric.
    "ignore_worker_failures": False,
    # Log system resource metrics to results. This requires `psutil` to be
    # installed for sys stats, and `gputil` for GPU metrics.
    "log_sys_usage": True,

    # === Framework Settings ===
    # Use PyTorch (instead of tf). If using `rllib train`, this can also be
    # enabled with the `--torch` flag.
    # NOTE: Some agents may not support `torch` yet and throw an error.
    "use_pytorch": False,

    # Enable TF eager execution (TF policies only). If using `rllib train`,
    # this can also be enabled with the `--eager` flag.
    "eager": False,
    # Enable tracing in eager mode. This greatly improves performance, but
    # makes it slightly harder to debug since Python code won't be evaluated
    # after the initial eager pass.
    "eager_tracing": False,
    # Disable eager execution on workers (but allow it on the driver). This
    # only has an effect if eager is enabled.
    "no_eager_on_workers": False,

    # === Exploration Settings ===
    # Provide a dict specifying the Exploration object's config.
    # Set to False or None for no exploration behavior (e.g. for evaluation).
    "exploration": False,

    # === Evaluation Settings ===
    # Evaluate with every `evaluation_interval` training iterations.
    # The evaluation stats will be reported under the "evaluation" metric key.
    # Note that evaluation is currently not parallelized, and that for Ape-X
    # metrics are already only reported for the lowest epsilon workers.
    "evaluation_interval": None,
    # Number of episodes to run per evaluation period. If using multiple
    # evaluation workers, we will run at least this many episodes total.
    "evaluation_num_episodes": 10,
    # Extra arguments to pass to evaluation workers.
<<<<<<< HEAD
    # Typical usage is to pass extra args to evaluation env creator.
    "evaluation_config": {
        "exploration": False
    },
=======
    # Typical usage is to pass extra args to evaluation env creator
    # and to disable exploration by computing deterministic actions
    "evaluation_config": {
        # Example: overriding env_config, exploration, etc:
        # "env_config": {...},
        # "exploration_fraction": 0,
        # "exploration_final_eps": 0,
    },
    # Number of parallel workers to use for evaluation. Note that this is set
    # to zero by default, which means evaluation will be run in the trainer
    # process. If you increase this, it will increase the Ray resource usage
    # of the trainer since evaluation workers are created separately from
    # rollout workers.
    "evaluation_num_workers": 0,
    # Customize the evaluation method. This must be a function of signature
    # (trainer: Trainer, eval_workers: WorkerSet) -> metrics: dict. See the
    # Trainer._evaluate() method to see the default implementation. The
    # trainer guarantees all eval workers have the latest policy state before
    # this function is called.
    "custom_eval_function": None,
>>>>>>> cc43c9c1

    # === Advanced Rollout Settings ===
    # Use a background thread for sampling (slightly off-policy, usually not
    # advisable to turn on unless your env specifically requires it).
    "sample_async": False,
    # Element-wise observation filter, either "NoFilter" or "MeanStdFilter".
    "observation_filter": "NoFilter",
    # Whether to synchronize the statistics of remote filters.
    "synchronize_filters": True,
    # Configures TF for single-process operation by default.
    "tf_session_args": {
        # note: overriden by `local_tf_session_args`
        "intra_op_parallelism_threads": 2,
        "inter_op_parallelism_threads": 2,
        "gpu_options": {
            "allow_growth": True,
        },
        "log_device_placement": False,
        "device_count": {
            "CPU": 1
        },
        "allow_soft_placement": True,  # required by PPO multi-gpu
    },
    # Override the following tf session args on the local worker
    "local_tf_session_args": {
        # Allow a higher level of parallelism by default, but not unlimited
        # since that can cause crashes with many concurrent drivers.
        "intra_op_parallelism_threads": 8,
        "inter_op_parallelism_threads": 8,
    },
    # Whether to LZ4 compress individual observations
    "compress_observations": False,
    # Wait for metric batches for at most this many seconds. Those that
    # have not returned in time will be collected in the next train iteration.
    "collect_metrics_timeout": 180,
    # Smooth metrics over this many episodes.
    "metrics_smoothing_episodes": 100,
    # If using num_envs_per_worker > 1, whether to create those new envs in
    # remote processes instead of in the same worker. This adds overheads, but
    # can make sense if your envs can take much time to step / reset
    # (e.g., for StarCraft). Use this cautiously; overheads are significant.
    "remote_worker_envs": False,
    # Timeout that remote workers are waiting when polling environments.
    # 0 (continue when at least one env is ready) is a reasonable default,
    # but optimal value could be obtained by measuring your environment
    # step / reset and model inference perf.
    "remote_env_batch_wait_ms": 0,
    # Minimum time per train iteration
    "min_iter_time_s": 0,
    # Minimum env steps to optimize for per train call. This value does
    # not affect learning, only the length of train iterations.
    "timesteps_per_iteration": 0,
    # This argument, in conjunction with worker_index, sets the random seed of
    # each worker, so that identically configured trials will have identical
    # results. This makes experiments reproducible.
    "seed": None,

    # === Advanced Resource Settings ===
    # Number of CPUs to allocate per worker.
    "num_cpus_per_worker": 1,
    # Number of GPUs to allocate per worker. This can be fractional. This is
    # usually needed only if your env itself requires a GPU (i.e., it is a
    # GPU-intensive video game), or model inference is unusually expensive.
    "num_gpus_per_worker": 0,
    # Any custom Ray resources to allocate per worker.
    "custom_resources_per_worker": {},
    # Number of CPUs to allocate for the trainer. Note: this only takes effect
    # when running in Tune. Otherwise, the trainer runs in the main program.
    "num_cpus_for_driver": 1,
    # You can set these memory quotas to tell Ray to reserve memory for your
    # training run. This guarantees predictable execution, but the tradeoff is
    # if your workload exceeeds the memory quota it will fail.
    # Heap memory to reserve for the trainer process (0 for unlimited). This
    # can be large if your are using large train batches, replay buffers, etc.
    "memory": 0,
    # Object store memory to reserve for the trainer process. Being large
    # enough to fit a few copies of the model weights should be sufficient.
    # This is enabled by default since models are typically quite small.
    "object_store_memory": 0,
    # Heap memory to reserve for each worker. Should generally be small unless
    # your environment is very heavyweight.
    "memory_per_worker": 0,
    # Object store memory to reserve for each worker. This only needs to be
    # large enough to fit a few sample batches at a time. This is enabled
    # by default since it almost never needs to be larger than ~200MB.
    "object_store_memory_per_worker": 0,

    # === Offline Datasets ===
    # Specify how to generate experiences:
    #  - "sampler": generate experiences via online simulation (default)
    #  - a local directory or file glob expression (e.g., "/tmp/*.json")
    #  - a list of individual file paths/URIs (e.g., ["/tmp/1.json",
    #    "s3://bucket/2.json"])
    #  - a dict with string keys and sampling probabilities as values (e.g.,
    #    {"sampler": 0.4, "/tmp/*.json": 0.4, "s3://bucket/expert.json": 0.2}).
    #  - a function that returns a rllib.offline.InputReader
    "input": "sampler",
    # Specify how to evaluate the current policy. This only has an effect when
    # reading offline experiences. Available options:
    #  - "wis": the weighted step-wise importance sampling estimator.
    #  - "is": the step-wise importance sampling estimator.
    #  - "simulation": run the environment in the background, but use
    #    this data for evaluation only and not for learning.
    "input_evaluation": ["is", "wis"],
    # Whether to run postprocess_trajectory() on the trajectory fragments from
    # offline inputs. Note that postprocessing will be done using the *current*
    # policy, not the *behavior* policy, which is typically undesirable for
    # on-policy algorithms.
    "postprocess_inputs": False,
    # If positive, input batches will be shuffled via a sliding window buffer
    # of this number of batches. Use this if the input data is not in random
    # enough order. Input is delayed until the shuffle buffer is filled.
    "shuffle_buffer_size": 0,
    # Specify where experiences should be saved:
    #  - None: don't save any experiences
    #  - "logdir" to save to the agent log dir
    #  - a path/URI to save to a custom output directory (e.g., "s3://bucket/")
    #  - a function that returns a rllib.offline.OutputWriter
    "output": None,
    # What sample batch columns to LZ4 compress in the output data.
    "output_compress_columns": ["obs", "new_obs"],
    # Max output file size before rolling over to a new file.
    "output_max_file_size": 64 * 1024 * 1024,

    # === Settings for Multi-Agent Environments ===
    "multiagent": {
        # Map from policy ids to tuples of (policy_cls, obs_space,
        # act_space, config). See rollout_worker.py for more info.
        "policies": {},
        # Function mapping agent ids to policy ids.
        "policy_mapping_fn": None,
        # Optional whitelist of policies to train, or None for all policies.
        "policies_to_train": None,
    },
}
# __sphinx_doc_end__
# yapf: enable


@DeveloperAPI
def with_common_config(extra_config):
    """Returns the given config dict merged with common agent confs."""

    return with_base_config(COMMON_CONFIG, extra_config)


def with_base_config(base_config, extra_config):
    """Returns the given config dict merged with a base agent conf."""

    config = copy.deepcopy(base_config)
    config.update(extra_config)
    return config


@PublicAPI
class Trainer(Trainable):
    """A trainer coordinates the optimization of one or more RL policies.

    All RLlib trainers extend this base class, e.g., the A3CTrainer implements
    the A3C algorithm for single and multi-agent training.

    Trainer objects retain internal model state between calls to train(), so
    you should create a new trainer instance for each training session.

    Attributes:
        env_creator (func): Function that creates a new training env.
        config (obj): Algorithm-specific configuration data.
        logdir (str): Directory in which training outputs should be placed.
    """

    _allow_unknown_configs = False
    _allow_unknown_subkeys = [
        "tf_session_args", "local_tf_session_args", "env_config", "model",
        "optimizer", "multiagent", "custom_resources_per_worker",
        "evaluation_config"
    ]

    @PublicAPI
    def __init__(self, config=None, env=None, logger_creator=None):
        """Initialize an RLLib trainer.

        Args:
            config (dict): Algorithm-specific configuration data.
            env (str): Name of the environment to use. Note that this can also
                be specified as the `env` key in config.
            logger_creator (func): Function that creates a ray.tune.Logger
                object. If unspecified, a default logger is created.
        """

        config = config or {}

        if tf and config.get("eager"):
            tf.enable_eager_execution()
            logger.info("Executing eagerly, with eager_tracing={}".format(
                "True" if config.get("eager_tracing") else "False"))

        if tf and not tf.executing_eagerly():
            logger.info("Tip: set 'eager': true or the --eager flag to enable "
                        "TensorFlow eager execution")

        # Vars to synchronize to workers on each train call
        self.global_vars = {"timestep": 0}

        # Trainers allow env ids to be passed directly to the constructor.
        self._env_id = self._register_if_needed(env or config.get("env"))

        # Create a default logger creator if no logger_creator is specified
        if logger_creator is None:
            timestr = datetime.today().strftime("%Y-%m-%d_%H-%M-%S")
            logdir_prefix = "{}_{}_{}".format(self._name, self._env_id,
                                              timestr)

            def default_logger_creator(config):
                """Creates a Unified logger with a default logdir prefix
                containing the agent name and the env id
                """
                if not os.path.exists(DEFAULT_RESULTS_DIR):
                    os.makedirs(DEFAULT_RESULTS_DIR)
                logdir = tempfile.mkdtemp(
                    prefix=logdir_prefix, dir=DEFAULT_RESULTS_DIR)
                return UnifiedLogger(config, logdir, loggers=None)

            logger_creator = default_logger_creator

        super().__init__(config, logger_creator)

    @classmethod
    @override(Trainable)
    def default_resource_request(cls, config):
        cf = dict(cls._default_config, **config)
        Trainer._validate_config(cf)
        num_workers = cf["num_workers"] + cf["evaluation_num_workers"]
        # TODO(ekl): add custom resources here once tune supports them
        return Resources(
            cpu=cf["num_cpus_for_driver"],
            gpu=cf["num_gpus"],
            memory=cf["memory"],
            object_store_memory=cf["object_store_memory"],
            extra_cpu=cf["num_cpus_per_worker"] * num_workers,
            extra_gpu=cf["num_gpus_per_worker"] * num_workers,
            extra_memory=cf["memory_per_worker"] * num_workers,
            extra_object_store_memory=cf["object_store_memory_per_worker"] *
            num_workers)

    @override(Trainable)
    @PublicAPI
    def train(self):
        """Overrides super.train to synchronize global vars."""

        if self._has_policy_optimizer():
            self.global_vars["timestep"] = self.optimizer.num_steps_sampled
            self.optimizer.workers.local_worker().set_global_vars(
                self.global_vars)
            for w in self.optimizer.workers.remote_workers():
                w.set_global_vars.remote(self.global_vars)
            logger.debug("updated global vars: {}".format(self.global_vars))

        result = None
        for _ in range(1 + MAX_WORKER_FAILURE_RETRIES):
            try:
                result = super().train()
            except RayError as e:
                if self.config["ignore_worker_failures"]:
                    logger.exception(
                        "Error in train call, attempting to recover")
                    self._try_recover()
                else:
                    logger.info(
                        "Worker crashed during call to train(). To attempt to "
                        "continue training without the failed worker, set "
                        "`'ignore_worker_failures': True`.")
                    raise e
            except Exception as e:
                time.sleep(0.5)  # allow logs messages to propagate
                raise e
            else:
                break
        if result is None:
            raise RuntimeError("Failed to recover from worker crash")

        if hasattr(self, "workers") and isinstance(self.workers, WorkerSet):
            self._sync_filters_if_needed(self.workers)

        if self._has_policy_optimizer():
            result["num_healthy_workers"] = len(
                self.optimizer.workers.remote_workers())

        if self.config["evaluation_interval"] == 1 or (
                self._iteration > 0 and self.config["evaluation_interval"]
                and self._iteration % self.config["evaluation_interval"] == 0):
            evaluation_metrics = self._evaluate()
            assert isinstance(evaluation_metrics, dict), \
                "_evaluate() needs to return a dict."
            result.update(evaluation_metrics)

        return result

    def _sync_filters_if_needed(self, workers):
        if self.config.get("observation_filter", "NoFilter") != "NoFilter":
            FilterManager.synchronize(
                workers.local_worker().filters,
                workers.remote_workers(),
                update_remote=self.config["synchronize_filters"])
            logger.debug("synchronized filters: {}".format(
                workers.local_worker().filters))

    @override(Trainable)
    def _log_result(self, result):
        if self.config["callbacks"].get("on_train_result"):
            self.config["callbacks"]["on_train_result"]({
                "trainer": self,
                "result": result,
            })
        # log after the callback is invoked, so that the user has a chance
        # to mutate the result
        Trainable._log_result(self, result)

    @override(Trainable)
    def _setup(self, config):
        env = self._env_id
        if env:
            config["env"] = env
            if _global_registry.contains(ENV_CREATOR, env):
                self.env_creator = _global_registry.get(ENV_CREATOR, env)
            else:
                import gym  # soft dependency
                self.env_creator = lambda env_config: gym.make(env)
        else:
            self.env_creator = lambda env_config: None

        # Merge the supplied config with the class default
        merged_config = copy.deepcopy(self._default_config)
        merged_config = deep_update(merged_config, config,
                                    self._allow_unknown_configs,
                                    self._allow_unknown_subkeys)
        self.raw_user_config = config
        self.config = merged_config

        if self.config["normalize_actions"]:
            inner = self.env_creator
            self.env_creator = (
                lambda env_config: NormalizeActionWrapper(inner(env_config)))

        self._validate_config(self.config)
        log_level = self.config.get("log_level")
        if log_level in ["WARN", "ERROR"]:
            logger.info("Current log_level is {}. For more information, "
                        "set 'log_level': 'INFO' / 'DEBUG' or use the -v and "
                        "-vv flags.".format(log_level))
        if self.config.get("log_level"):
            logging.getLogger("ray.rllib").setLevel(self.config["log_level"])

        def get_scope():
            if tf and not tf.executing_eagerly():
                return tf.Graph().as_default()
            else:
                return open("/dev/null")  # fake a no-op scope

        with get_scope():
            self._init(self.config, self.env_creator)

            # Evaluation setup.
            if self.config.get("evaluation_interval"):
                # Update env_config with evaluation settings:
                extra_config = copy.deepcopy(self.config["evaluation_config"])
                extra_config.update({
                    "batch_mode": "complete_episodes",
                    "batch_steps": 1
                })
                logger.debug(
                    "using evaluation_config: {}".format(extra_config))

                self.evaluation_workers = self._make_workers(
                    self.env_creator,
                    self._policy,
                    merge_dicts(self.config, extra_config),
                    num_workers=self.config["evaluation_num_workers"])
                self.evaluation_metrics = {}

    @override(Trainable)
    def _stop(self):
        if hasattr(self, "workers"):
            self.workers.stop()
        if hasattr(self, "optimizer"):
            self.optimizer.stop()

    @override(Trainable)
    def _save(self, checkpoint_dir):
        checkpoint_path = os.path.join(checkpoint_dir,
                                       "checkpoint-{}".format(self.iteration))
        pickle.dump(self.__getstate__(), open(checkpoint_path, "wb"))
        return checkpoint_path

    @override(Trainable)
    def _restore(self, checkpoint_path):
        extra_data = pickle.load(open(checkpoint_path, "rb"))
        self.__setstate__(extra_data)

    @DeveloperAPI
    def _make_workers(self, env_creator, policy, config, num_workers):
        """
        Default factory method for a WorkerSet running under this Trainer.
        Override this method by passing a custom `make_workers` into
        `build_trainer`.

        Args:
            env_creator (callable): A function that return and Env given an env
                config.
            policy (class): The Policy class to use for creating the policies
                of the workers.
            config (dict): The Trainer's config.
            num_workers (int): Number of remote rollout workers to create.
                0 for local only.
            remote_config_updates (Optional[List[dict]]): A list of config
                dicts to update `config` with for each Worker (len must be
                same as `num_workers`).

        Returns:
            WorkerSet: The created WorkerSet.
        """
        return WorkerSet(
            env_creator,
            policy,
            config,
            num_workers=num_workers,
            logdir=self.logdir)

    @DeveloperAPI
    def _init(self, config, env_creator):
        """Subclasses should override this for custom initialization."""
        raise NotImplementedError

    @DeveloperAPI
    def _evaluate(self):
        """Evaluates current policy under `evaluation_config` settings.

        Note that this default implementation does not do anything beyond
        merging evaluation_config with the normal trainer config.
        """
        if not self.config["evaluation_config"]:
            raise ValueError(
                "No evaluation_config specified. It doesn't make sense "
                "to enable evaluation without specifying any config "
                "overrides, since the results will be the "
                "same as reported during normal policy evaluation.")

        self._before_evaluate()

        # Broadcast the new policy weights to all evaluation workers.
        logger.info("Synchronizing weights to evaluation workers.")
        weights = ray.put(self.workers.local_worker().save())
        self.evaluation_workers.foreach_worker(
            lambda w: w.restore(ray.get(weights)))
        self._sync_filters_if_needed(self.evaluation_workers)

        if self.config["custom_eval_function"]:
            logger.info("Running custom eval function {}".format(
                self.config["custom_eval_function"]))
            metrics = self.config["custom_eval_function"](
                self, self.evaluation_workers)
            if not metrics or not isinstance(metrics, dict):
                raise ValueError("Custom eval function must return "
                                 "dict of metrics, got {}.".format(metrics))
        else:
            logger.info("Evaluating current policy for {} episodes.".format(
                self.config["evaluation_num_episodes"]))
            if self.config["evaluation_num_workers"] == 0:
                for _ in range(self.config["evaluation_num_episodes"]):
                    self.evaluation_workers.local_worker().sample()
            else:
                num_rounds = int(
                    math.ceil(self.config["evaluation_num_episodes"] /
                              self.config["evaluation_num_workers"]))
                num_workers = len(self.evaluation_workers.remote_workers())
                num_episodes = num_rounds * num_workers
                for i in range(num_rounds):
                    logger.info("Running round {} of parallel evaluation "
                                "({}/{} episodes)".format(
                                    i, (i + 1) * num_workers, num_episodes))
                    ray.get([
                        w.sample.remote()
                        for w in self.evaluation_workers.remote_workers()
                    ])

            metrics = collect_metrics(self.evaluation_workers.local_worker(),
                                      self.evaluation_workers.remote_workers())
        return {"evaluation": metrics}

    @DeveloperAPI
    def _before_evaluate(self):
        """Pre-evaluation callback."""
        pass

    @PublicAPI
    def compute_action(self,
                       observation,
                       state=None,
                       prev_action=None,
                       prev_reward=None,
                       info=None,
                       policy_id=DEFAULT_POLICY_ID,
                       full_fetch=False,
                       explore=True):
        """Computes an action for the specified policy on the local Worker.

        Note that you can also access the policy object through
        self.get_policy(policy_id) and call compute_actions() on it directly.

        Arguments:
            observation (obj): observation from the environment.
            state (list): RNN hidden state, if any. If state is not None,
                          then all of compute_single_action(...) is returned
                          (computed action, rnn state(s), logits dictionary).
                          Otherwise compute_single_action(...)[0] is
                          returned (computed action).
            prev_action (obj): previous action value, if any
            prev_reward (int): previous reward, if any
            info (dict): info object, if any
            policy_id (str): Policy to query (only applies to multi-agent).
            full_fetch (bool): Whether to return extra action fetch results.
                This is always set to True if RNN state is specified.
            explore (bool): Whether to pick an action using exploration or not.

        Returns:
            any: The computed action if full_fetch=False, or
            tuple: The full output of policy.compute_actions() if
                full_fetch=True or we have an RNN-based Policy.
        """
        if state is None:
            state = []
        preprocessed = self.workers.local_worker().preprocessors[
            policy_id].transform(observation)
        filtered_obs = self.workers.local_worker().filters[policy_id](
            preprocessed, update=False)

        # Figure out the current (sample) time step and pass it into Policy.
        time_step = self.optimizer.num_steps_sampled \
            if self._has_policy_optimizer() else None

        result = self.get_policy(policy_id).compute_single_action(
            filtered_obs,
            state,
            prev_action,
            prev_reward,
            info,
            clip_actions=self.config["clip_actions"],
            explore=explore,
            time_step=time_step)

        if state or full_fetch:
            return result
        else:
            return result[0]  # backwards compatibility

    @property
    def _name(self):
        """Subclasses should override this to declare their name."""
        raise NotImplementedError

    @property
    def _default_config(self):
        """Subclasses should override this to declare their default config."""
        raise NotImplementedError

    @PublicAPI
    def get_policy(self, policy_id=DEFAULT_POLICY_ID):
        """Return policy for the specified id, or None.

        Arguments:
            policy_id (str): id of policy to return.
        """
        return self.workers.local_worker().get_policy(policy_id)

    @PublicAPI
    def get_weights(self, policies=None):
        """Return a dictionary of policy ids to weights.

        Arguments:
            policies (list): Optional list of policies to return weights for,
                or None for all policies.
        """
        return self.workers.local_worker().get_weights(policies)

    @PublicAPI
    def set_weights(self, weights):
        """Set policy weights by policy id.

        Arguments:
            weights (dict): Map of policy ids to weights to set.
        """
        self.workers.local_worker().set_weights(weights)

    @DeveloperAPI
    def export_policy_model(self, export_dir, policy_id=DEFAULT_POLICY_ID):
        """Export policy model with given policy_id to local directory.

        Arguments:
            export_dir (string): Writable local directory.
            policy_id (string): Optional policy id to export.

        Example:
            >>> trainer = MyTrainer()
            >>> for _ in range(10):
            >>>     trainer.train()
            >>> trainer.export_policy_model("/tmp/export_dir")
        """
        self.workers.local_worker().export_policy_model(export_dir, policy_id)

    @DeveloperAPI
    def export_policy_checkpoint(self,
                                 export_dir,
                                 filename_prefix="model",
                                 policy_id=DEFAULT_POLICY_ID):
        """Export tensorflow policy model checkpoint to local directory.

        Arguments:
            export_dir (string): Writable local directory.
            filename_prefix (string): file name prefix of checkpoint files.
            policy_id (string): Optional policy id to export.

        Example:
            >>> trainer = MyTrainer()
            >>> for _ in range(10):
            >>>     trainer.train()
            >>> trainer.export_policy_checkpoint("/tmp/export_dir")
        """
        self.workers.local_worker().export_policy_checkpoint(
            export_dir, filename_prefix, policy_id)

    @DeveloperAPI
    def collect_metrics(self, selected_workers=None):
        """Collects metrics from the remote workers of this agent.

        This is the same data as returned by a call to train().
        """
        return self.optimizer.collect_metrics(
            self.config["collect_metrics_timeout"],
            min_history=self.config["metrics_smoothing_episodes"],
            selected_workers=selected_workers)

    @classmethod
    def resource_help(cls, config):
        return ("\n\nYou can adjust the resource requests of RLlib agents by "
                "setting `num_workers`, `num_gpus`, and other configs. See "
                "the DEFAULT_CONFIG defined by each agent for more info.\n\n"
                "The config of this agent is: {}".format(config))

    @staticmethod
    def _validate_config(config):
        if "policy_graphs" in config["multiagent"]:
            logger.warning(
                "The `policy_graphs` config has been renamed to `policies`.")
            # Backwards compatibility
            config["multiagent"]["policies"] = config["multiagent"][
                "policy_graphs"]
            del config["multiagent"]["policy_graphs"]
        if "gpu" in config:
            raise ValueError(
                "The `gpu` config is deprecated, please use `num_gpus=0|1` "
                "instead.")
        if "gpu_fraction" in config:
            raise ValueError(
                "The `gpu_fraction` config is deprecated, please use "
                "`num_gpus=<fraction>` instead.")
        if "use_gpu_for_workers" in config:
            raise ValueError(
                "The `use_gpu_for_workers` config is deprecated, please use "
                "`num_gpus_per_worker=1` instead.")
        if type(config["input_evaluation"]) != list:
            raise ValueError(
                "`input_evaluation` must be a list of strings, got {}".format(
                    config["input_evaluation"]))

    def _try_recover(self):
        """Try to identify and blacklist any unhealthy workers.

        This method is called after an unexpected remote error is encountered
        from a worker. It issues check requests to all current workers and
        blacklists any that respond with error. If no healthy workers remain,
        an error is raised.
        """

        if not self._has_policy_optimizer():
            raise NotImplementedError(
                "Recovery is not supported for this algorithm")

        logger.info("Health checking all workers...")
        checks = []
        for ev in self.optimizer.workers.remote_workers():
            _, obj_id = ev.sample_with_count.remote()
            checks.append(obj_id)

        healthy_workers = []
        for i, obj_id in enumerate(checks):
            w = self.optimizer.workers.remote_workers()[i]
            try:
                ray_get_and_free(obj_id)
                healthy_workers.append(w)
                logger.info("Worker {} looks healthy".format(i + 1))
            except RayError:
                logger.exception("Blacklisting worker {}".format(i + 1))
                try:
                    w.__ray_terminate__.remote()
                except Exception:
                    logger.exception("Error terminating unhealthy worker")

        if len(healthy_workers) < 1:
            raise RuntimeError(
                "Not enough healthy workers remain to continue.")

        self.optimizer.reset(healthy_workers)

    def _has_policy_optimizer(self):
        """
        Returns:
            bool: True if this Trainer holds a PolicyOptimizer object in
                property `self.optimizer`.
        """
        return hasattr(self, "optimizer") and isinstance(
            self.optimizer, PolicyOptimizer)

    @override(Trainable)
    def _export_model(self, export_formats, export_dir):
        ExportFormat.validate(export_formats)
        exported = {}
        if ExportFormat.CHECKPOINT in export_formats:
            path = os.path.join(export_dir, ExportFormat.CHECKPOINT)
            self.export_policy_checkpoint(path)
            exported[ExportFormat.CHECKPOINT] = path
        if ExportFormat.MODEL in export_formats:
            path = os.path.join(export_dir, ExportFormat.MODEL)
            self.export_policy_model(path)
            exported[ExportFormat.MODEL] = path
        return exported

    def __getstate__(self):
        state = {}
        if hasattr(self, "workers"):
            state["worker"] = self.workers.local_worker().save()
        if hasattr(self, "optimizer") and hasattr(self.optimizer, "save"):
            state["optimizer"] = self.optimizer.save()
        return state

    def __setstate__(self, state):
        if "worker" in state:
            self.workers.local_worker().restore(state["worker"])
            remote_state = ray.put(state["worker"])
            for r in self.workers.remote_workers():
                r.restore.remote(remote_state)
        if "optimizer" in state:
            self.optimizer.restore(state["optimizer"])

    def _register_if_needed(self, env_object):
        if isinstance(env_object, six.string_types):
            return env_object
        elif isinstance(env_object, type):
            name = env_object.__name__
            register_env(name, lambda config: env_object(config))
            return name
        raise ValueError(
            "{} is an invalid env specification. ".format(env_object) +
            "You can specify a custom env as either a class "
            "(e.g., YourEnvCls) or a registered env id (e.g., \"your_env\").")<|MERGE_RESOLUTION|>--- conflicted
+++ resolved
@@ -179,13 +179,6 @@
     # Number of episodes to run per evaluation period. If using multiple
     # evaluation workers, we will run at least this many episodes total.
     "evaluation_num_episodes": 10,
-    # Extra arguments to pass to evaluation workers.
-<<<<<<< HEAD
-    # Typical usage is to pass extra args to evaluation env creator.
-    "evaluation_config": {
-        "exploration": False
-    },
-=======
     # Typical usage is to pass extra args to evaluation env creator
     # and to disable exploration by computing deterministic actions
     "evaluation_config": {
@@ -193,6 +186,7 @@
         # "env_config": {...},
         # "exploration_fraction": 0,
         # "exploration_final_eps": 0,
+        "exploration": False
     },
     # Number of parallel workers to use for evaluation. Note that this is set
     # to zero by default, which means evaluation will be run in the trainer
@@ -206,7 +200,6 @@
     # trainer guarantees all eval workers have the latest policy state before
     # this function is called.
     "custom_eval_function": None,
->>>>>>> cc43c9c1
 
     # === Advanced Rollout Settings ===
     # Use a background thread for sampling (slightly off-policy, usually not
