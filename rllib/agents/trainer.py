import concurrent
import copy
from datetime import datetime
import functools
import gym
import logging
import numpy as np
import os
import pickle
import tempfile
import time
from typing import Callable, Dict, List, Optional, Tuple, Type, Union

import ray
from ray.actor import ActorHandle
from ray.exceptions import RayError
from ray.rllib.agents.callbacks import DefaultCallbacks
from ray.rllib.env.env_context import EnvContext
from ray.rllib.env.multi_agent_env import MultiAgentEnv
from ray.rllib.env.utils import gym_env_creator
from ray.rllib.evaluation.collectors.simple_list_collector import \
    SimpleListCollector
from ray.rllib.evaluation.episode import Episode
from ray.rllib.evaluation.metrics import collect_metrics
from ray.rllib.evaluation.rollout_worker import RolloutWorker
from ray.rllib.evaluation.worker_set import WorkerSet
from ray.rllib.execution.metric_ops import StandardMetricsReporting
from ray.rllib.execution.replay_buffer import LocalReplayBuffer
from ray.rllib.execution.rollout_ops import ParallelRollouts, ConcatBatches
from ray.rllib.execution.train_ops import TrainOneStep, MultiGPUTrainOneStep
from ray.rllib.models import MODEL_DEFAULTS
from ray.rllib.policy.policy import Policy, PolicySpec
from ray.rllib.policy.sample_batch import DEFAULT_POLICY_ID, SampleBatch
from ray.rllib.utils import deep_update, FilterManager, merge_dicts
from ray.rllib.utils.annotations import DeveloperAPI, ExperimentalAPI, \
    override, PublicAPI
from ray.rllib.utils.debug import update_global_seed_if_necessary
from ray.rllib.utils.deprecation import Deprecated, deprecation_warning, \
    DEPRECATED_VALUE
from ray.rllib.utils.error import EnvError, ERR_MSG_INVALID_ENV_DESCRIPTOR
from ray.rllib.utils.framework import try_import_tf
from ray.rllib.utils.from_config import from_config
from ray.rllib.utils.multi_agent import check_multi_agent
from ray.rllib.utils.spaces import space_utils
from ray.rllib.utils.typing import AgentID, EnvInfoDict, EnvType, EpisodeID, \
    PartialTrainerConfigDict, PolicyID, ResultDict, TensorStructType, \
    TensorType, TrainerConfigDict
from ray.tune.logger import Logger, UnifiedLogger
from ray.tune.registry import ENV_CREATOR, register_env, _global_registry
from ray.tune.resources import Resources
from ray.tune.result import DEFAULT_RESULTS_DIR
from ray.tune.trainable import Trainable
from ray.tune.trial import ExportFormat
from ray.tune.utils.placement_groups import PlacementGroupFactory
from ray.util import log_once

tf1, tf, tfv = try_import_tf()

logger = logging.getLogger(__name__)

# Max number of times to retry a worker failure. We shouldn't try too many
# times in a row since that would indicate a persistent cluster issue.
MAX_WORKER_FAILURE_RETRIES = 3

# yapf: disable
# __sphinx_doc_begin__
COMMON_CONFIG: TrainerConfigDict = {
    # === Settings for Rollout Worker processes ===
    # Number of rollout worker actors to create for parallel sampling. Setting
    # this to 0 will force rollouts to be done in the trainer actor.
    "num_workers": 2,
    # Number of environments to evaluate vector-wise per worker. This enables
    # model inference batching, which can improve performance for inference
    # bottlenecked workloads.
    "num_envs_per_worker": 1,
    # When `num_workers` > 0, the driver (local_worker; worker-idx=0) does not
    # need an environment. This is because it doesn't have to sample (done by
    # remote_workers; worker_indices > 0) nor evaluate (done by evaluation
    # workers; see below).
    "create_env_on_driver": False,
    # Divide episodes into fragments of this many steps each during rollouts.
    # Sample batches of this size are collected from rollout workers and
    # combined into a larger batch of `train_batch_size` for learning.
    #
    # For example, given rollout_fragment_length=100 and train_batch_size=1000:
    #   1. RLlib collects 10 fragments of 100 steps each from rollout workers.
    #   2. These fragments are concatenated and we perform an epoch of SGD.
    #
    # When using multiple envs per worker, the fragment size is multiplied by
    # `num_envs_per_worker`. This is since we are collecting steps from
    # multiple envs in parallel. For example, if num_envs_per_worker=5, then
    # rollout workers will return experiences in chunks of 5*100 = 500 steps.
    #
    # The dataflow here can vary per algorithm. For example, PPO further
    # divides the train batch into minibatches for multi-epoch SGD.
    "rollout_fragment_length": 200,
    # How to build per-Sampler (RolloutWorker) batches, which are then
    # usually concat'd to form the train batch. Note that "steps" below can
    # mean different things (either env- or agent-steps) and depends on the
    # `count_steps_by` (multiagent) setting below.
    # truncate_episodes: Each produced batch (when calling
    #   RolloutWorker.sample()) will contain exactly `rollout_fragment_length`
    #   steps. This mode guarantees evenly sized batches, but increases
    #   variance as the future return must now be estimated at truncation
    #   boundaries.
    # complete_episodes: Each unroll happens exactly over one episode, from
    #   beginning to end. Data collection will not stop unless the episode
    #   terminates or a configured horizon (hard or soft) is hit.
    "batch_mode": "truncate_episodes",

    # === Settings for the Trainer process ===
    # Discount factor of the MDP.
    "gamma": 0.99,
    # The default learning rate.
    "lr": 0.0001,
    # Training batch size, if applicable. Should be >= rollout_fragment_length.
    # Samples batches will be concatenated together to a batch of this size,
    # which is then passed to SGD.
    "train_batch_size": 200,
    # Arguments to pass to the policy model. See models/catalog.py for a full
    # list of the available model options.
    "model": MODEL_DEFAULTS,
    # Arguments to pass to the policy optimizer. These vary by optimizer.
    "optimizer": {},

    # === Environment Settings ===
    # Number of steps after which the episode is forced to terminate. Defaults
    # to `env.spec.max_episode_steps` (if present) for Gym envs.
    "horizon": None,
    # Calculate rewards but don't reset the environment when the horizon is
    # hit. This allows value estimation and RNN state to span across logical
    # episodes denoted by horizon. This only has an effect if horizon != inf.
    "soft_horizon": False,
    # Don't set 'done' at the end of the episode.
    # In combination with `soft_horizon`, this works as follows:
    # - no_done_at_end=False soft_horizon=False:
    #   Reset env and add `done=True` at end of each episode.
    # - no_done_at_end=True soft_horizon=False:
    #   Reset env, but do NOT add `done=True` at end of the episode.
    # - no_done_at_end=False soft_horizon=True:
    #   Do NOT reset env at horizon, but add `done=True` at the horizon
    #   (pretending the episode has terminated).
    # - no_done_at_end=True soft_horizon=True:
    #   Do NOT reset env at horizon and do NOT add `done=True` at the horizon.
    "no_done_at_end": False,
    # The environment specifier:
    # This can either be a tune-registered env, via
    # `tune.register_env([name], lambda env_ctx: [env object])`,
    # or a string specifier of an RLlib supported type. In the latter case,
    # RLlib will try to interpret the specifier as either an openAI gym env,
    # a PyBullet env, a ViZDoomGym env, or a fully qualified classpath to an
    # Env class, e.g. "ray.rllib.examples.env.random_env.RandomEnv".
    "env": None,
    # The observation- and action spaces for the Policies of this Trainer.
    # Use None for automatically inferring these from the given env.
    "observation_space": None,
    "action_space": None,
    # Arguments dict passed to the env creator as an EnvContext object (which
    # is a dict plus the properties: num_workers, worker_index, vector_index,
    # and remote).
    "env_config": {},
    # If using num_envs_per_worker > 1, whether to create those new envs in
    # remote processes instead of in the same worker. This adds overheads, but
    # can make sense if your envs can take much time to step / reset
    # (e.g., for StarCraft). Use this cautiously; overheads are significant.
    "remote_worker_envs": False,
    # Timeout that remote workers are waiting when polling environments.
    # 0 (continue when at least one env is ready) is a reasonable default,
    # but optimal value could be obtained by measuring your environment
    # step / reset and model inference perf.
    "remote_env_batch_wait_ms": 0,
    # A callable taking the last train results, the base env and the env
    # context as args and returning a new task to set the env to.
    # The env must be a `TaskSettableEnv` sub-class for this to work.
    # See `examples/curriculum_learning.py` for an example.
    "env_task_fn": None,
    # If True, try to render the environment on the local worker or on worker
    # 1 (if num_workers > 0). For vectorized envs, this usually means that only
    # the first sub-environment will be rendered.
    # In order for this to work, your env will have to implement the
    # `render()` method which either:
    # a) handles window generation and rendering itself (returning True) or
    # b) returns a numpy uint8 image of shape [height x width x 3 (RGB)].
    "render_env": False,
    # If True, stores videos in this relative directory inside the default
    # output dir (~/ray_results/...). Alternatively, you can specify an
    # absolute path (str), in which the env recordings should be
    # stored instead.
    # Set to False for not recording anything.
    # Note: This setting replaces the deprecated `monitor` key.
    "record_env": False,
    # Whether to clip rewards during Policy's postprocessing.
    # None (default): Clip for Atari only (r=sign(r)).
    # True: r=sign(r): Fixed rewards -1.0, 1.0, or 0.0.
    # False: Never clip.
    # [float value]: Clip at -value and + value.
    # Tuple[value1, value2]: Clip at value1 and value2.
    "clip_rewards": None,
    # If True, RLlib will learn entirely inside a normalized action space
    # (0.0 centered with small stddev; only affecting Box components).
    # We will unsquash actions (and clip, just in case) to the bounds of
    # the env's action space before sending actions back to the env.
    "normalize_actions": True,
    # If True, RLlib will clip actions according to the env's bounds
    # before sending them back to the env.
    # TODO: (sven) This option should be obsoleted and always be False.
    "clip_actions": False,
    # Whether to use "rllib" or "deepmind" preprocessors by default
    # Set to None for using no preprocessor. In this case, the model will have
    # to handle possibly complex observations from the environment.
    "preprocessor_pref": "deepmind",

    # === Debug Settings ===
    # Set the ray.rllib.* log level for the agent process and its workers.
    # Should be one of DEBUG, INFO, WARN, or ERROR. The DEBUG level will also
    # periodically print out summaries of relevant internal dataflow (this is
    # also printed out once at startup at the INFO level). When using the
    # `rllib train` command, you can also use the `-v` and `-vv` flags as
    # shorthand for INFO and DEBUG.
    "log_level": "WARN",
    # Callbacks that will be run during various phases of training. See the
    # `DefaultCallbacks` class and `examples/custom_metrics_and_callbacks.py`
    # for more usage information.
    "callbacks": DefaultCallbacks,
    # Whether to attempt to continue training if a worker crashes. The number
    # of currently healthy workers is reported as the "num_healthy_workers"
    # metric.
    "ignore_worker_failures": False,
    # Log system resource metrics to results. This requires `psutil` to be
    # installed for sys stats, and `gputil` for GPU metrics.
    "log_sys_usage": True,
    # Use fake (infinite speed) sampler. For testing only.
    "fake_sampler": False,

    # === Deep Learning Framework Settings ===
    # tf: TensorFlow (static-graph)
    # tf2: TensorFlow 2.x (eager or traced, if eager_tracing=True)
    # tfe: TensorFlow eager (or traced, if eager_tracing=True)
    # torch: PyTorch
    "framework": "tf",
    # Enable tracing in eager mode. This greatly improves performance
    # (speedup ~2x), but makes it slightly harder to debug since Python
    # code won't be evaluated after the initial eager pass.
    # Only possible if framework=[tf2|tfe].
    "eager_tracing": False,
    # Maximum number of tf.function re-traces before a runtime error is raised.
    # This is to prevent unnoticed retraces of methods inside the
    # `..._eager_traced` Policy, which could slow down execution by a
    # factor of 4, without the user noticing what the root cause for this
    # slowdown could be.
    # Only necessary for framework=[tf2|tfe].
    # Set to None to ignore the re-trace count and never throw an error.
    "eager_max_retraces": 20,

    # === Exploration Settings ===
    # Default exploration behavior, iff `explore`=None is passed into
    # compute_action(s).
    # Set to False for no exploration behavior (e.g., for evaluation).
    "explore": True,
    # Provide a dict specifying the Exploration object's config.
    "exploration_config": {
        # The Exploration class to use. In the simplest case, this is the name
        # (str) of any class present in the `rllib.utils.exploration` package.
        # You can also provide the python class directly or the full location
        # of your class (e.g. "ray.rllib.utils.exploration.epsilon_greedy.
        # EpsilonGreedy").
        "type": "StochasticSampling",
        # Add constructor kwargs here (if any).
    },
    # === Evaluation Settings ===
    # Evaluate with every `evaluation_interval` training iterations.
    # The evaluation stats will be reported under the "evaluation" metric key.
    # Note that evaluation is currently not parallelized, and that for Ape-X
    # metrics are already only reported for the lowest epsilon workers.
    "evaluation_interval": None,
    # Number of episodes to run in total per evaluation period.
    # If using multiple evaluation workers (evaluation_num_workers > 1),
    # episodes will be split amongst these.
    # If "auto":
    # - evaluation_parallel_to_training=True: Will run as many episodes as the
    #   training step takes.
    # - evaluation_parallel_to_training=False: Error.
    "evaluation_num_episodes": 10,
    # Whether to run evaluation in parallel to a Trainer.train() call
    # using threading. Default=False.
    # E.g. evaluation_interval=2 -> For every other training iteration,
    # the Trainer.train() and Trainer.evaluate() calls run in parallel.
    # Note: This is experimental. Possible pitfalls could be race conditions
    # for weight synching at the beginning of the evaluation loop.
    "evaluation_parallel_to_training": False,
    # Internal flag that is set to True for evaluation workers.
    "in_evaluation": False,
    # Typical usage is to pass extra args to evaluation env creator
    # and to disable exploration by computing deterministic actions.
    # IMPORTANT NOTE: Policy gradient algorithms are able to find the optimal
    # policy, even if this is a stochastic one. Setting "explore=False" here
    # will result in the evaluation workers not using this optimal policy!
    "evaluation_config": {
        # Example: overriding env_config, exploration, etc:
        # "env_config": {...},
        # "explore": False
    },
    # Number of parallel workers to use for evaluation. Note that this is set
    # to zero by default, which means evaluation will be run in the trainer
    # process (only if evaluation_interval is not None). If you increase this,
    # it will increase the Ray resource usage of the trainer since evaluation
    # workers are created separately from rollout workers (used to sample data
    # for training).
    "evaluation_num_workers": 0,
    # Customize the evaluation method. This must be a function of signature
    # (trainer: Trainer, eval_workers: WorkerSet) -> metrics: dict. See the
    # Trainer.evaluate() method to see the default implementation. The
    # trainer guarantees all eval workers have the latest policy state before
    # this function is called.
    "custom_eval_function": None,

    # === Advanced Rollout Settings ===
    # Use a background thread for sampling (slightly off-policy, usually not
    # advisable to turn on unless your env specifically requires it).
    "sample_async": False,

    # The SampleCollector class to be used to collect and retrieve
    # environment-, model-, and sampler data. Override the SampleCollector base
    # class to implement your own collection/buffering/retrieval logic.
    "sample_collector": SimpleListCollector,

    # Element-wise observation filter, either "NoFilter" or "MeanStdFilter".
    "observation_filter": "NoFilter",
    # Whether to synchronize the statistics of remote filters.
    "synchronize_filters": True,
    # Configures TF for single-process operation by default.
    "tf_session_args": {
        # note: overridden by `local_tf_session_args`
        "intra_op_parallelism_threads": 2,
        "inter_op_parallelism_threads": 2,
        "gpu_options": {
            "allow_growth": True,
        },
        "log_device_placement": False,
        "device_count": {
            "CPU": 1
        },
        # Required by multi-GPU (num_gpus > 1).
        "allow_soft_placement": True,
    },
    # Override the following tf session args on the local worker
    "local_tf_session_args": {
        # Allow a higher level of parallelism by default, but not unlimited
        # since that can cause crashes with many concurrent drivers.
        "intra_op_parallelism_threads": 8,
        "inter_op_parallelism_threads": 8,
    },
    # Whether to LZ4 compress individual observations.
    "compress_observations": False,
    # Wait for metric batches for at most this many seconds. Those that
    # have not returned in time will be collected in the next train iteration.
    "collect_metrics_timeout": 180,
    # Smooth metrics over this many episodes.
    "metrics_smoothing_episodes": 100,
    # Minimum time per train iteration (frequency of metrics reporting).
    "min_iter_time_s": 0,
    # Minimum env steps to optimize for per train call. This value does
    # not affect learning, only the length of train iterations.
    "timesteps_per_iteration": 0,
    # This argument, in conjunction with worker_index, sets the random seed of
    # each worker, so that identically configured trials will have identical
    # results. This makes experiments reproducible.
    "seed": None,
    # Any extra python env vars to set in the trainer process, e.g.,
    # {"OMP_NUM_THREADS": "16"}
    "extra_python_environs_for_driver": {},
    # The extra python environments need to set for worker processes.
    "extra_python_environs_for_worker": {},

    # === Resource Settings ===
    # Number of GPUs to allocate to the trainer process. Note that not all
    # algorithms can take advantage of trainer GPUs. Support for multi-GPU
    # is currently only available for tf-[PPO/IMPALA/DQN/PG].
    # This can be fractional (e.g., 0.3 GPUs).
    "num_gpus": 0,
    # Set to True for debugging (multi-)?GPU funcitonality on a CPU machine.
    # GPU towers will be simulated by graphs located on CPUs in this case.
    # Use `num_gpus` to test for different numbers of fake GPUs.
    "_fake_gpus": False,
    # Number of CPUs to allocate per worker.
    "num_cpus_per_worker": 1,
    # Number of GPUs to allocate per worker. This can be fractional. This is
    # usually needed only if your env itself requires a GPU (i.e., it is a
    # GPU-intensive video game), or model inference is unusually expensive.
    "num_gpus_per_worker": 0,
    # Any custom Ray resources to allocate per worker.
    "custom_resources_per_worker": {},
    # Number of CPUs to allocate for the trainer. Note: this only takes effect
    # when running in Tune. Otherwise, the trainer runs in the main program.
    "num_cpus_for_driver": 1,
    # The strategy for the placement group factory returned by
    # `Trainer.default_resource_request()`. A PlacementGroup defines, which
    # devices (resources) should always be co-located on the same node.
    # For example, a Trainer with 2 rollout workers, running with
    # num_gpus=1 will request a placement group with the bundles:
    # [{"gpu": 1, "cpu": 1}, {"cpu": 1}, {"cpu": 1}], where the first bundle is
    # for the driver and the other 2 bundles are for the two workers.
    # These bundles can now be "placed" on the same or different
    # nodes depending on the value of `placement_strategy`:
    # "PACK": Packs bundles into as few nodes as possible.
    # "SPREAD": Places bundles across distinct nodes as even as possible.
    # "STRICT_PACK": Packs bundles into one node. The group is not allowed
    #   to span multiple nodes.
    # "STRICT_SPREAD": Packs bundles across distinct nodes.
    "placement_strategy": "PACK",

    # === Offline Datasets ===
    # Specify how to generate experiences:
    #  - "sampler": Generate experiences via online (env) simulation (default).
    #  - A local directory or file glob expression (e.g., "/tmp/*.json").
    #  - A list of individual file paths/URIs (e.g., ["/tmp/1.json",
    #    "s3://bucket/2.json"]).
    #  - A dict with string keys and sampling probabilities as values (e.g.,
    #    {"sampler": 0.4, "/tmp/*.json": 0.4, "s3://bucket/expert.json": 0.2}).
    #  - A callable that returns a ray.rllib.offline.InputReader.
    #  - A string key that indexes a callable with tune.registry.register_input
    "input": "sampler",
    # Arguments accessible from the IOContext for configuring custom input
    "input_config": {},
    # True, if the actions in a given offline "input" are already normalized
    # (between -1.0 and 1.0). This is usually the case when the offline
    # file has been generated by another RLlib algorithm (e.g. PPO or SAC),
    # while "normalize_actions" was set to True.
    "actions_in_input_normalized": False,
    # Specify how to evaluate the current policy. This only has an effect when
    # reading offline experiences ("input" is not "sampler").
    # Available options:
    #  - "wis": the weighted step-wise importance sampling estimator.
    #  - "is": the step-wise importance sampling estimator.
    #  - "simulation": run the environment in the background, but use
    #    this data for evaluation only and not for learning.
    "input_evaluation": ["is", "wis"],
    # Whether to run postprocess_trajectory() on the trajectory fragments from
    # offline inputs. Note that postprocessing will be done using the *current*
    # policy, not the *behavior* policy, which is typically undesirable for
    # on-policy algorithms.
    "postprocess_inputs": False,
    # If positive, input batches will be shuffled via a sliding window buffer
    # of this number of batches. Use this if the input data is not in random
    # enough order. Input is delayed until the shuffle buffer is filled.
    "shuffle_buffer_size": 0,
    # Specify where experiences should be saved:
    #  - None: don't save any experiences
    #  - "logdir" to save to the agent log dir
    #  - a path/URI to save to a custom output directory (e.g., "s3://bucket/")
    #  - a function that returns a rllib.offline.OutputWriter
    "output": None,
    # What sample batch columns to LZ4 compress in the output data.
    "output_compress_columns": ["obs", "new_obs"],
    # Max output file size before rolling over to a new file.
    "output_max_file_size": 64 * 1024 * 1024,

    # === Settings for Multi-Agent Environments ===
    "multiagent": {
        # Map of type MultiAgentPolicyConfigDict from policy ids to tuples
        # of (policy_cls, obs_space, act_space, config). This defines the
        # observation and action spaces of the policies and any extra config.
        "policies": {},
        # Keep this many policies in the "policy_map" (before writing
        # least-recently used ones to disk/S3).
        "policy_map_capacity": 100,
        # Where to store overflowing (least-recently used) policies?
        # Could be a directory (str) or an S3 location. None for using
        # the default output dir.
        "policy_map_cache": None,
        # Function mapping agent ids to policy ids.
        "policy_mapping_fn": None,
        # Optional list of policies to train, or None for all policies.
        "policies_to_train": None,
        # Optional function that can be used to enhance the local agent
        # observations to include more state.
        # See rllib/evaluation/observation_function.py for more info.
        "observation_fn": None,
        # When replay_mode=lockstep, RLlib will replay all the agent
        # transitions at a particular timestep together in a batch. This allows
        # the policy to implement differentiable shared computations between
        # agents it controls at that timestep. When replay_mode=independent,
        # transitions are replayed independently per policy.
        "replay_mode": "independent",
        # Which metric to use as the "batch size" when building a
        # MultiAgentBatch. The two supported values are:
        # env_steps: Count each time the env is "stepped" (no matter how many
        #   multi-agent actions are passed/how many multi-agent observations
        #   have been returned in the previous step).
        # agent_steps: Count each individual agent step as one step.
        "count_steps_by": "env_steps",
    },

    # === Logger ===
    # Define logger-specific configuration to be used inside Logger
    # Default value None allows overwriting with nested dicts
    "logger_config": None,

    # === API deprecations/simplifications/changes ===
    # Experimental flag.
    # If True, TFPolicy will handle more than one loss/optimizer.
    # Set this to True, if you would like to return more than
    # one loss term from your `loss_fn` and an equal number of optimizers
    # from your `optimizer_fn`.
    # In the future, the default for this will be True.
    "_tf_policy_handles_more_than_one_loss": False,
    # Experimental flag.
    # If True, no (observation) preprocessor will be created and
    # observations will arrive in model as they are returned by the env.
    # In the future, the default for this will be True.
    "_disable_preprocessor_api": False,

    # === Deprecated keys ===
    # Uses the sync samples optimizer instead of the multi-gpu one. This is
    # usually slower, but you might want to try it if you run into issues with
    # the default optimizer.
    # This will be set automatically from now on.
    "simple_optimizer": DEPRECATED_VALUE,
    # Whether to write episode stats and videos to the agent log dir. This is
    # typically located in ~/ray_results.
    "monitor": DEPRECATED_VALUE,
}
# __sphinx_doc_end__
# yapf: enable


@DeveloperAPI
def with_common_config(
        extra_config: PartialTrainerConfigDict) -> TrainerConfigDict:
    """Returns the given config dict merged with common agent confs.

    Args:
        extra_config (PartialTrainerConfigDict): A user defined partial config
            which will get merged with COMMON_CONFIG and returned.

    Returns:
        TrainerConfigDict: The merged config dict resulting of COMMON_CONFIG
            plus `extra_config`.
    """
    return Trainer.merge_trainer_configs(
        COMMON_CONFIG, extra_config, _allow_unknown_configs=True)


@PublicAPI
class Trainer(Trainable):
    """An RLlib algorithm responsible for optimizing one or more Policies.

    Trainers contain a WorkerSet under `self.workers`. A WorkerSet is
    normally composed of a single local worker
    (self.workers.local_worker()), used to compute and apply learning updates,
    and optionally one or more remote workers (self.workers.remote_workers()),
    used to generate environment samples in parallel.

    Each worker (remotes or local) contains a PolicyMap, which itself
    may contain either one policy for single-agent training or one or more
    policies for multi-agent training. Policies are synchronized
    automatically from time to time using ray.remote calls. The exact
    synchronization logic depends on the specific algorithm (Trainer) used,
    but this usually happens from local worker to all remote workers and
    after each training update.

    You can write your own Trainer sub-classes by using the
    rllib.agents.trainer_template.py::build_trainer() utility function.
    This allows you to provide a custom `execution_plan`. You can find the
    different built-in algorithms' execution plans in their respective main
    py files, e.g. rllib.agents.dqn.dqn.py or rllib.agents.impala.impala.py.

    The most important API methods a Trainer exposes are `train()`,
    `evaluate()`, `save()` and `restore()`. Trainer objects retain internal
    model state between calls to train(), so you should create a new
    Trainer instance for each training session.
    """

    # Whether to allow unknown top-level config keys.
    _allow_unknown_configs = False

    # List of top-level keys with value=dict, for which new sub-keys are
    # allowed to be added to the value dict.
    _allow_unknown_subkeys = [
        "tf_session_args", "local_tf_session_args", "env_config", "model",
        "optimizer", "multiagent", "custom_resources_per_worker",
        "evaluation_config", "exploration_config",
        "extra_python_environs_for_driver", "extra_python_environs_for_worker",
        "input_config"
    ]

    # List of top level keys with value=dict, for which we always override the
    # entire value (dict), iff the "type" key in that value dict changes.
    _override_all_subkeys_if_type_changes = ["exploration_config"]

    @PublicAPI
<<<<<<< HEAD
    def __init__(
            self,
            config: Optional[PartialTrainerConfigDict] = None,
            env: Optional[Union[str, EnvType]] = None,
            logger_creator: Callable[[], Logger] = None,
    ):
=======
    def __init__(self,
                 config: TrainerConfigDict = None,
                 env: Union[str, EnvType, None] = None,
                 logger_creator: Callable[[], Logger] = None,
                 remote_checkpoint_dir: Optional[str] = None,
                 sync_function_tpl: Optional[str] = None):
>>>>>>> 60df705b
        """Initializes a Trainer instance.

        Args:
            config: Algorithm-specific configuration dict.
            env: Name of the environment to use (e.g. a gym-registered str),
                a full class path (e.g.
                "ray.rllib.examples.env.random_env.RandomEnv"), or an Env
                class directly. Note that this arg can also be specified via
                the "env" key in `config`.
            logger_creator: Callable that creates a ray.tune.Logger
                object. If unspecified, a default logger is created.
        """

        # User provided (partial) config (this may be w/o the default
        # Trainer's `COMMON_CONFIG` (see above)). Will get merged with
        # COMMON_CONFIG in self.setup().
        config = config or {}

        # Trainers allow env ids to be passed directly to the constructor.
        self._env_id = self._register_if_needed(
            env or config.get("env"), config)
        # The env creator callable, taking an EnvContext (config dict)
        # as arg and returning an RLlib supported Env type (e.g. a gym.Env).
        self.env_creator: Callable[[EnvContext], EnvType] = None

        # Placeholder for a local replay buffer instance.
        self.local_replay_buffer = None

        # Create a default logger creator if no logger_creator is specified
        if logger_creator is None:
            # Default logdir prefix containing the agent's name and the
            # env id.
            timestr = datetime.today().strftime("%Y-%m-%d_%H-%M-%S")
            logdir_prefix = "{}_{}_{}".format(self._name, self._env_id,
                                              timestr)
            if not os.path.exists(DEFAULT_RESULTS_DIR):
                os.makedirs(DEFAULT_RESULTS_DIR)
            logdir = tempfile.mkdtemp(
                prefix=logdir_prefix, dir=DEFAULT_RESULTS_DIR)

            # Allow users to more precisely configure the created logger
            # via "logger_config.type".
            if config.get(
                    "logger_config") and "type" in config["logger_config"]:

                def default_logger_creator(config):
                    """Creates a custom logger with the default prefix."""
                    cfg = config["logger_config"].copy()
                    cls = cfg.pop("type")
                    # Provide default for logdir, in case the user does
                    # not specify this in the "logger_config" dict.
                    logdir_ = cfg.pop("logdir", logdir)
                    return from_config(cls=cls, _args=[cfg], logdir=logdir_)

            # If no `type` given, use tune's UnifiedLogger as last resort.
            else:

                def default_logger_creator(config):
                    """Creates a Unified logger with the default prefix."""
                    return UnifiedLogger(config, logdir, loggers=None)

            logger_creator = default_logger_creator

        super().__init__(config, logger_creator, remote_checkpoint_dir,
                         sync_function_tpl)

    @override(Trainable)
    def setup(self, config: PartialTrainerConfigDict):

        # Setup our config: Merge the user-supplied config (which could
        # be a partial config dict with the class' default).
        self.config = self.merge_trainer_configs(self._default_config, config,
                                                 self._allow_unknown_configs)

        # Setup the "env creator" callable.
        env = self._env_id
        if env:
            self.config["env"] = env

            # An already registered env.
            if _global_registry.contains(ENV_CREATOR, env):
                self.env_creator = _global_registry.get(ENV_CREATOR, env)

            # A class path specifier.
            elif "." in env:

                def env_creator_from_classpath(env_context):
                    try:
                        env_obj = from_config(env, env_context)
                    except ValueError:
                        raise EnvError(
                            ERR_MSG_INVALID_ENV_DESCRIPTOR.format(env))
                    return env_obj

                self.env_creator = env_creator_from_classpath
            # Try gym/PyBullet/Vizdoom.
            else:
                self.env_creator = functools.partial(
                    gym_env_creator, env_descriptor=env)
        # No env -> Env creator always returns None.
        else:
            self.env_creator = lambda env_config: None

        # Check and resolve DL framework settings.
        # Tf-eager (tf2|tfe), possibly with tracing set to True. Recommend
        # setting tracing to True for speedups.
        if tf1 and self.config["framework"] in ["tf2", "tfe"]:
            if self.config["framework"] == "tf2" and tfv < 2:
                raise ValueError(
                    "You configured `framework`=tf2, but your installed pip "
                    "tf-version is < 2.0! Make sure your TensorFlow version "
                    "is >= 2.x.")
            if not tf1.executing_eagerly():
                tf1.enable_eager_execution()
            logger.info(
                f"Executing eagerly (framework='{self.config['framework']}'),"
                f" with eager_tracing={self.config['eager_tracing']}. For "
                "production workloads, make sure to set eager_tracing=True in"
                " order to match the speed of tf-static-graph "
                "(framework='tf')")
        # Tf-static-graph (framework=tf): Recommend upgrading to tf2 and
        # enabling eager tracing for similar speed.
        elif tf1 and self.config["framework"] == "tf":
            logger.info(
                "Your framework setting is 'tf', meaning you are using static"
                "-graph mode. Set framework='tf2' to enable eager execution "
                "with tf2.x. You may also want to then set eager_tracing=True"
                " in order to reach similar execution speed as with "
                "static-graph mode.")

        # Set Trainer's seed after we have - if necessary - enabled
        # tf eager-execution.
        update_global_seed_if_necessary(
            config.get("framework"), config.get("seed"))

        self._validate_config(self.config, trainer_obj_or_none=self)
        if not callable(self.config["callbacks"]):
            raise ValueError(
                "`callbacks` must be a callable method that "
                "returns a subclass of DefaultCallbacks, got {}".format(
                    self.config["callbacks"]))
        self.callbacks = self.config["callbacks"]()
        log_level = self.config.get("log_level")
        if log_level in ["WARN", "ERROR"]:
            logger.info("Current log_level is {}. For more information, "
                        "set 'log_level': 'INFO' / 'DEBUG' or use the -v and "
                        "-vv flags.".format(log_level))
        if self.config.get("log_level"):
            logging.getLogger("ray.rllib").setLevel(self.config["log_level"])

        # Create local replay buffer if necessary.
        self.local_replay_buffer = (
            self._create_local_replay_buffer_if_necessary(self.config))

        # Deprecated way of implementing Trainer sub-classes (or "templates"
        # via the soon-to-be deprecated `build_trainer` utility function).
        # Instead, sub-classes should override the Trainable's `setup()`
        # method and call super().setup() from within that override at some
        # point.
        self.workers = None
        self.train_exec_impl = None
        # Old design: Override `_init`
        try:
            self._init(self.config, self.env_creator)
        # New design: Override `setup` (as indented by Trainable)
        # and do or don't call super().setup() from within your override.
        except NotImplementedError:
            # - Create rollout workers here automatically.
            # - Run the execution plan to create the local iterator to `next()`
            #   in each training iteration.
            self.workers = self._make_workers(
                env_creator=self.env_creator,
                validate_env=self.validate_env,
                policy_class=self.get_default_policy_class(self.config),
                config=self.config,
                num_workers=self.config["num_workers"])
            self.train_exec_impl = self.execution_plan(
                self.workers, self.config, **self._kwargs_for_execution_plan())

        # Evaluation WorkerSet setup.
        self.evaluation_workers = None
        self.evaluation_metrics = {}
        # Do automatic evaluation from time to time.
        if self.config.get("evaluation_interval"):
            # Update env_config with evaluation settings:
            extra_config = copy.deepcopy(self.config["evaluation_config"])
            # Assert that user has not unset "in_evaluation".
            assert "in_evaluation" not in extra_config or \
                extra_config["in_evaluation"] is True
            evaluation_config = merge_dicts(self.config, extra_config)
            # Validate evaluation config.
            self._validate_config(evaluation_config, trainer_obj_or_none=self)
            # Switch on complete_episode rollouts (evaluations are
            # always done on n complete episodes) and set the
            # `in_evaluation` flag. Also, make sure our rollout fragments
            # are short so we don't have more than one episode in one rollout.
            evaluation_config.update({
                "batch_mode": "complete_episodes",
                "rollout_fragment_length": 1,
                "in_evaluation": True,
            })
            logger.debug("using evaluation_config: {}".format(extra_config))
            # Create a separate evaluation worker set for evaluation.
            # If evaluation_num_workers=0, use the evaluation set's local
            # worker for evaluation, otherwise, use its remote workers
            # (parallelized evaluation).
            self.evaluation_workers = self._make_workers(
                env_creator=self.env_creator,
                validate_env=None,
                # TODO: Replace with self.get_default_policy_class(),
                policy_class=self._policy_class,
                config=evaluation_config,
                num_workers=self.config["evaluation_num_workers"])

    # TODO: Deprecated: In your sub-classes of Trainer, override `setup()`
    #  directly and call super().setup() from within it if you would like the
    #  default setup behavior plus some own setup logic.
    #  If you don't need the env/workers/config/etc.. setup for you by super,
    #  simply do not call super().setup() from your overridden setup.
    def _init(self, config: TrainerConfigDict,
              env_creator: Callable[[EnvContext], EnvType]) -> None:
        raise NotImplementedError

    @ExperimentalAPI
    def get_default_policy_class(self, config: PartialTrainerConfigDict):
        """Returns a default Policy class to use, given a config.

        This class will be used inside RolloutWorkers' PolicyMaps in case
        the policy class is not provided by the user in any single- or
        multi-agent PolicySpec.

        This method is experimental and currently only used, iff the Trainer
        class was not created using the `build_trainer` utility and if
        the Trainer sub-class does not override `_init()` and create it's
        own WorkerSet in `_init()`.
        """
        pass

    @override(Trainable)
    def step(self):

        result = None
        for _ in range(1 + MAX_WORKER_FAILURE_RETRIES):
            # Try to train one step.
            try:
                result = self._step_attempt()
            # @ray.remote RolloutWorker failure -> Try to recover,
            # if necessary.
            except RayError as e:
                if self.config["ignore_worker_failures"]:
                    logger.exception(
                        "Error in train call, attempting to recover")
                    self._try_recover()
                else:
                    logger.info(
                        "Worker crashed during call to train(). To attempt to "
                        "continue training without the failed worker, set "
                        "`'ignore_worker_failures': True`.")
                    raise e
            # allow logs messages to propagate
            except Exception as e:
                time.sleep(0.5)
                raise e
            else:
                break

        # Still no result (even after n retries).
        if result is None:
            raise RuntimeError("Failed to recover from worker crash.")

        if hasattr(self, "workers") and isinstance(self.workers, WorkerSet):
            self._sync_filters_if_needed(self.workers)

        return result

    def _step_attempt(self):
        # self._iteration gets incremented after this function returns,
        # meaning that e. g. the first time this function is called,
        # self._iteration will be 0.
        evaluate_this_iter = \
            self.config["evaluation_interval"] and \
            (self._iteration + 1) % self.config["evaluation_interval"] == 0

        # No evaluation necessary, just run the next training iteration.
        if not evaluate_this_iter:
            step_results = next(self.train_exec_impl)
        # We have to evaluate in this training iteration.
        else:
            # No parallelism.
            if not self.config["evaluation_parallel_to_training"]:
                step_results = next(self.train_exec_impl)

            # Kick off evaluation-loop (and parallel train() call,
            # if requested).
            # Parallel eval + training.
            if self.config["evaluation_parallel_to_training"]:
                with concurrent.futures.ThreadPoolExecutor() as executor:
                    train_future = executor.submit(
                        lambda: next(self.train_exec_impl))
                    if self.config["evaluation_num_episodes"] == "auto":

                        # Run at least one `evaluate()` (num_episodes_done
                        # must be > 0), even if the training is very fast.
                        def episodes_left_fn(num_episodes_done):
                            if num_episodes_done > 0 and \
                                    train_future.done():
                                return 0
                            else:
                                return self.config["evaluation_num_workers"]

                        evaluation_metrics = self.evaluate(
                            episodes_left_fn=episodes_left_fn)
                    else:
                        evaluation_metrics = self.evaluate()
                    # Collect the training results from the future.
                    step_results = train_future.result()
            # Sequential: train (already done above), then eval.
            else:
                evaluation_metrics = self.evaluate()

            # Add evaluation results to train results.
            assert isinstance(evaluation_metrics, dict), \
                "Trainer.evaluate() needs to return a dict."
            step_results.update(evaluation_metrics)

        # Check `env_task_fn` for possible update of the env's task.
        if self.config["env_task_fn"] is not None:
            if not callable(self.config["env_task_fn"]):
                raise ValueError(
                    "`env_task_fn` must be None or a callable taking "
                    "[train_results, env, env_ctx] as args!")

            def fn(env, env_context, task_fn):
                new_task = task_fn(step_results, env, env_context)
                cur_task = env.get_task()
                if cur_task != new_task:
                    env.set_task(new_task)

            fn = functools.partial(fn, task_fn=self.config["env_task_fn"])
            self.workers.foreach_env_with_context(fn)

        return step_results

    @PublicAPI
    def evaluate(self, episodes_left_fn: Optional[Callable[[int], int]] = None
                 ) -> dict:
        """Evaluates current policy under `evaluation_config` settings.

        Note that this default implementation does not do anything beyond
        merging evaluation_config with the normal trainer config.

        Args:
            episodes_left_fn: An optional callable taking the already run
                num episodes as only arg and returning the number of
                episodes left to run. It's used to find out whether
                evaluation should continue.
        """
        # In case we are evaluating (in a thread) parallel to training,
        # we may have to re-enable eager mode here (gets disabled in the
        # thread).
        if self.config.get("framework") in ["tf2", "tfe"] and \
                not tf.executing_eagerly():
            tf1.enable_eager_execution()

        # Call the `_before_evaluate` hook.
        self._before_evaluate()

        # Sync weights to the evaluation WorkerSet.
        if self.evaluation_workers is not None:
            self._sync_weights_to_workers(worker_set=self.evaluation_workers)
            self._sync_filters_if_needed(self.evaluation_workers)

        if self.config["custom_eval_function"]:
            logger.info("Running custom eval function {}".format(
                self.config["custom_eval_function"]))
            metrics = self.config["custom_eval_function"](
                self, self.evaluation_workers)
            if not metrics or not isinstance(metrics, dict):
                raise ValueError("Custom eval function must return "
                                 "dict of metrics, got {}.".format(metrics))
        else:
            # How many episodes do we need to run?
            # In "auto" mode (only for parallel eval + training): Run one
            # episode per eval worker.
            num_episodes = self.config["evaluation_num_episodes"] if \
                self.config["evaluation_num_episodes"] != "auto" else \
                (self.config["evaluation_num_workers"] or 1)

            # Default done-function returns True, whenever num episodes
            # have been completed.
            if episodes_left_fn is None:

                def episodes_left_fn(num_episodes_done):
                    return num_episodes - num_episodes_done

            logger.info(
                f"Evaluating current policy for {num_episodes} episodes.")

            metrics = None
            # No evaluation worker set ->
            # Do evaluation using the local worker. Expect error due to the
            # local worker not having an env.
            if self.evaluation_workers is None:
                try:
                    for _ in range(num_episodes):
                        self.workers.local_worker().sample()
                    metrics = collect_metrics(self.workers.local_worker())
                except ValueError as e:
                    if "RolloutWorker has no `input_reader` object" in \
                            e.args[0]:
                        raise ValueError(
                            "Cannot evaluate w/o an evaluation worker set in "
                            "the Trainer or w/o an env on the local worker!\n"
                            "Try one of the following:\n1) Set "
                            "`evaluation_interval` >= 0 to force creating a "
                            "separate evaluation worker set.\n2) Set "
                            "`create_env_on_driver=True` to force the local "
                            "(non-eval) worker to have an environment to "
                            "evaluate on.")
                    else:
                        raise e

            # Evaluation worker set only has local worker.
            elif self.config["evaluation_num_workers"] == 0:
                for _ in range(num_episodes):
                    self.evaluation_workers.local_worker().sample()

            # Evaluation worker set has n remote workers.
            else:
                # How many episodes have we run (across all eval workers)?
                num_episodes_done = 0
                round_ = 0
                while True:
                    episodes_left_to_do = episodes_left_fn(num_episodes_done)
                    if episodes_left_to_do <= 0:
                        break

                    round_ += 1
                    batches = ray.get([
                        w.sample.remote() for i, w in enumerate(
                            self.evaluation_workers.remote_workers())
                        if i < episodes_left_to_do
                    ])
                    # Per our config for the evaluation workers
                    # (`rollout_fragment_length=1` and
                    # `batch_mode=complete_episode`), we know that we'll have
                    # exactly one episode per returned batch.
                    num_episodes_done += len(batches)
                    logger.info(
                        f"Ran round {round_} of parallel evaluation "
                        f"({num_episodes_done}/{num_episodes} episodes done)")
            if metrics is None:
                metrics = collect_metrics(
                    self.evaluation_workers.local_worker(),
                    self.evaluation_workers.remote_workers())
        return {"evaluation": metrics}

    @DeveloperAPI
    @staticmethod
    def execution_plan(workers, config, **kwargs):

        # Collects experiences in parallel from multiple RolloutWorker actors.
        rollouts = ParallelRollouts(workers, mode="bulk_sync")

        # Combine experiences batches until we hit `train_batch_size` in size.
        # Then, train the policy on those experiences and update the workers.
        train_op = rollouts.combine(
            ConcatBatches(
                min_batch_size=config["train_batch_size"],
                count_steps_by=config["multiagent"]["count_steps_by"],
            ))

        if config.get("simple_optimizer") is True:
            train_op = train_op.for_each(TrainOneStep(workers))
        else:
            train_op = train_op.for_each(
                MultiGPUTrainOneStep(
                    workers=workers,
                    sgd_minibatch_size=config.get("sgd_minibatch_size",
                                                  config["train_batch_size"]),
                    num_sgd_iter=config.get("num_sgd_iter", 1),
                    num_gpus=config["num_gpus"],
                    shuffle_sequences=config.get("shuffle_sequences", False),
                    _fake_gpus=config["_fake_gpus"],
                    framework=config["framework"]))

        # Add on the standard episode reward, etc. metrics reporting. This
        # returns a LocalIterator[metrics_dict] representing metrics for each
        # train step.
        return StandardMetricsReporting(train_op, workers, config)

    @PublicAPI
    def compute_single_action(
            self,
            observation: Optional[TensorStructType] = None,
            state: Optional[List[TensorStructType]] = None,
            *,
            prev_action: Optional[TensorStructType] = None,
            prev_reward: Optional[float] = None,
            info: Optional[EnvInfoDict] = None,
            input_dict: Optional[SampleBatch] = None,
            policy_id: PolicyID = DEFAULT_POLICY_ID,
            full_fetch: bool = False,
            explore: Optional[bool] = None,
            timestep: Optional[int] = None,
            episode: Optional[Episode] = None,
            unsquash_action: Optional[bool] = None,
            clip_action: Optional[bool] = None,

            # Deprecated args.
            unsquash_actions=DEPRECATED_VALUE,
            clip_actions=DEPRECATED_VALUE,

            # Kwargs placeholder for future compatibility.
            **kwargs,
    ) -> Union[TensorStructType, Tuple[TensorStructType, List[TensorType],
                                       Dict[str, TensorType]]]:
        """Computes an action for the specified policy on the local worker.

        Note that you can also access the policy object through
        self.get_policy(policy_id) and call compute_single_action() on it
        directly.

        Args:
            observation: Single (unbatched) observation from the
                environment.
            state: List of all RNN hidden (single, unbatched) state tensors.
            prev_action: Single (unbatched) previous action value.
            prev_reward: Single (unbatched) previous reward value.
            info: Env info dict, if any.
            input_dict: An optional SampleBatch that holds all the values
                for: obs, state, prev_action, and prev_reward, plus maybe
                custom defined views of the current env trajectory. Note
                that only one of `obs` or `input_dict` must be non-None.
            policy_id: Policy to query (only applies to multi-agent).
                Default: "default_policy".
            full_fetch: Whether to return extra action fetch results.
                This is always set to True if `state` is specified.
            explore: Whether to apply exploration to the action.
                Default: None -> use self.config["explore"].
            timestep: The current (sampling) time step.
            episode: This provides access to all of the internal episodes'
                state, which may be useful for model-based or multi-agent
                algorithms.
            unsquash_action: Should actions be unsquashed according to the
                env's/Policy's action space? If None, use the value of
                self.config["normalize_actions"].
            clip_action: Should actions be clipped according to the
                env's/Policy's action space? If None, use the value of
                self.config["clip_actions"].

        Keyword Args:
            kwargs: forward compatibility placeholder

        Returns:
            The computed action if full_fetch=False, or a tuple of a) the
                full output of policy.compute_actions() if full_fetch=True
                or we have an RNN-based Policy.

        Raises:
            KeyError: If the `policy_id` cannot be found in this Trainer's
                local worker.
        """
        if clip_actions != DEPRECATED_VALUE:
            deprecation_warning(
                old="Trainer.compute_single_action(`clip_actions`=...)",
                new="Trainer.compute_single_action(`clip_action`=...)",
                error=False)
            clip_action = clip_actions
        if unsquash_actions != DEPRECATED_VALUE:
            deprecation_warning(
                old="Trainer.compute_single_action(`unsquash_actions`=...)",
                new="Trainer.compute_single_action(`unsquash_action`=...)",
                error=False)
            unsquash_action = unsquash_actions

        # User provided an input-dict: Assert that `obs`, `prev_a|r`, `state`
        # are all None.
        err_msg = "Provide either `input_dict` OR [`observation`, ...] as " \
                  "args to Trainer.compute_single_action!"
        if input_dict is not None:
            assert observation is None and prev_action is None and \
                   prev_reward is None and state is None, err_msg
            observation = input_dict[SampleBatch.OBS]
        else:
            assert observation is not None, err_msg

        # Get the policy to compute the action for (in the multi-agent case,
        # Trainer may hold >1 policies).
        policy = self.get_policy(policy_id)
        if policy is None:
            raise KeyError(
                f"PolicyID '{policy_id}' not found in PolicyMap of the "
                f"Trainer's local worker!")
        local_worker = self.workers.local_worker()

        # Check the preprocessor and preprocess, if necessary.
        pp = local_worker.preprocessors[policy_id]
        if pp and type(pp).__name__ != "NoPreprocessor":
            observation = pp.transform(observation)
        observation = local_worker.filters[policy_id](
            observation, update=False)

        # Input-dict.
        if input_dict is not None:
            input_dict[SampleBatch.OBS] = observation
            action, state, extra = policy.compute_single_action(
                input_dict=input_dict,
                explore=explore,
                timestep=timestep,
                episode=episode,
            )
        # Individual args.
        else:
            action, state, extra = policy.compute_single_action(
                obs=observation,
                state=state,
                prev_action=prev_action,
                prev_reward=prev_reward,
                info=info,
                explore=explore,
                timestep=timestep,
                episode=episode,
            )

        # If we work in normalized action space (normalize_actions=True),
        # we re-translate here into the env's action space.
        if unsquash_action:
            action = space_utils.unsquash_action(action,
                                                 policy.action_space_struct)
        # Clip, according to env's action space.
        elif clip_action:
            action = space_utils.clip_action(action,
                                             policy.action_space_struct)

        # Return 3-Tuple: Action, states, and extra-action fetches.
        if state or full_fetch:
            return action, state, extra
        # Ensure backward compatibility.
        else:
            return action

    @PublicAPI
    def compute_actions(
            self,
            observations: TensorStructType,
            state: Optional[List[TensorStructType]] = None,
            *,
            prev_action: Optional[TensorStructType] = None,
            prev_reward: Optional[TensorStructType] = None,
            info: Optional[EnvInfoDict] = None,
            policy_id: PolicyID = DEFAULT_POLICY_ID,
            full_fetch: bool = False,
            explore: Optional[bool] = None,
            timestep: Optional[int] = None,
            episodes: Optional[List[Episode]] = None,
            unsquash_actions: Optional[bool] = None,
            clip_actions: Optional[bool] = None,
            # Deprecated.
            normalize_actions=None,
            **kwargs,
    ):
        """Computes an action for the specified policy on the local Worker.

        Note that you can also access the policy object through
        self.get_policy(policy_id) and call compute_actions() on it directly.

        Args:
            observation: Observation from the environment.
            state: RNN hidden state, if any. If state is not None,
                then all of compute_single_action(...) is returned
                (computed action, rnn state(s), logits dictionary).
                Otherwise compute_single_action(...)[0] is returned
                (computed action).
            prev_action: Previous action value, if any.
            prev_reward: Previous reward, if any.
            info: Env info dict, if any.
            policy_id: Policy to query (only applies to multi-agent).
            full_fetch: Whether to return extra action fetch results.
                This is always set to True if RNN state is specified.
            explore: Whether to pick an exploitation or exploration
                action (default: None -> use self.config["explore"]).
            timestep: The current (sampling) time step.
            episodes: This provides access to all of the internal episodes'
                state, which may be useful for model-based or multi-agent
                algorithms.
            unsquash_actions: Should actions be unsquashed according
                to the env's/Policy's action space? If None, use
                self.config["normalize_actions"].
            clip_actions: Should actions be clipped according to the
                env's/Policy's action space? If None, use
                self.config["clip_actions"].

        Keyword Args:
            kwargs: forward compatibility placeholder

        Returns:
            any: The computed action if full_fetch=False, or
            tuple: The full output of policy.compute_actions() if
            full_fetch=True or we have an RNN-based Policy.
        """
        if normalize_actions is not None:
            deprecation_warning(
                old="Trainer.compute_actions(`normalize_actions`=...)",
                new="Trainer.compute_actions(`unsquash_actions`=...)",
                error=False)
            unsquash_actions = normalize_actions

        # Preprocess obs and states.
        state_defined = state is not None
        policy = self.get_policy(policy_id)
        filtered_obs, filtered_state = [], []
        for agent_id, ob in observations.items():
            worker = self.workers.local_worker()
            preprocessed = worker.preprocessors[policy_id].transform(ob)
            filtered = worker.filters[policy_id](preprocessed, update=False)
            filtered_obs.append(filtered)
            if state is None:
                continue
            elif agent_id in state:
                filtered_state.append(state[agent_id])
            else:
                filtered_state.append(policy.get_initial_state())

        # Batch obs and states
        obs_batch = np.stack(filtered_obs)
        if state is None:
            state = []
        else:
            state = list(zip(*filtered_state))
            state = [np.stack(s) for s in state]

        input_dict = {SampleBatch.OBS: obs_batch}
        if prev_action:
            input_dict[SampleBatch.PREV_ACTIONS] = prev_action
        if prev_reward:
            input_dict[SampleBatch.PREV_REWARDS] = prev_reward
        if info:
            input_dict[SampleBatch.INFOS] = info
        for i, s in enumerate(state):
            input_dict[f"state_in_{i}"] = s

        # Batch compute actions
        actions, states, infos = policy.compute_actions_from_input_dict(
            input_dict=input_dict,
            explore=explore,
            timestep=timestep,
            episodes=episodes,
        )

        # Unbatch actions for the environment into a multi-agent dict.
        single_actions = space_utils.unbatch(actions)
        actions = {}
        for key, a in zip(observations, single_actions):
            # If we work in normalized action space (normalize_actions=True),
            # we re-translate here into the env's action space.
            if unsquash_actions:
                a = space_utils.unsquash_action(a, policy.action_space_struct)
            # Clip, according to env's action space.
            elif clip_actions:
                a = space_utils.clip_action(a, policy.action_space_struct)
            actions[key] = a

        # Unbatch states into a multi-agent dict.
        unbatched_states = {}
        for idx, agent_id in enumerate(observations):
            unbatched_states[agent_id] = [s[idx] for s in states]

        # Return only actions or full tuple
        if state_defined or full_fetch:
            return actions, unbatched_states, infos
        else:
            return actions

    @PublicAPI
    def get_policy(self, policy_id: PolicyID = DEFAULT_POLICY_ID) -> Policy:
        """Return policy for the specified id, or None.

        Args:
            policy_id: ID of the policy to return.
        """
        return self.workers.local_worker().get_policy(policy_id)

    @PublicAPI
    def get_weights(self, policies: Optional[List[PolicyID]] = None) -> dict:
        """Return a dictionary of policy ids to weights.

        Args:
            policies: Optional list of policies to return weights for,
                or None for all policies.
        """
        return self.workers.local_worker().get_weights(policies)

    @PublicAPI
    def set_weights(self, weights: Dict[PolicyID, dict]):
        """Set policy weights by policy id.

        Args:
            weights: Map of policy ids to weights to set.
        """
        self.workers.local_worker().set_weights(weights)

    @PublicAPI
    def add_policy(
            self,
            policy_id: PolicyID,
            policy_cls: Type[Policy],
            *,
            observation_space: Optional[gym.spaces.Space] = None,
            action_space: Optional[gym.spaces.Space] = None,
            config: Optional[PartialTrainerConfigDict] = None,
            policy_mapping_fn: Optional[Callable[[AgentID, EpisodeID],
                                                 PolicyID]] = None,
            policies_to_train: Optional[List[PolicyID]] = None,
            evaluation_workers: bool = True,
    ) -> Policy:
        """Adds a new policy to this Trainer.

        Args:
            policy_id (PolicyID): ID of the policy to add.
            policy_cls (Type[Policy]): The Policy class to use for
                constructing the new Policy.
            observation_space (Optional[gym.spaces.Space]): The observation
                space of the policy to add.
            action_space (Optional[gym.spaces.Space]): The action space
                of the policy to add.
            config (Optional[PartialTrainerConfigDict]): The config overrides
                for the policy to add.
            policy_mapping_fn (Optional[Callable[[AgentID], PolicyID]]): An
                optional (updated) policy mapping function to use from here on.
                Note that already ongoing episodes will not change their
                mapping but will use the old mapping till the end of the
                episode.
            policies_to_train (Optional[List[PolicyID]]): An optional list of
                policy IDs to be trained. If None, will keep the existing list
                in place. Policies, whose IDs are not in the list will not be
                updated.
            evaluation_workers (bool): Whether to add the new policy also
                to the evaluation WorkerSet.

        Returns:
            Policy: The newly added policy (the copy that got added to the
                local worker).
        """

        def fn(worker: RolloutWorker):
            # `foreach_worker` function: Adds the policy the the worker (and
            # maybe changes its policy_mapping_fn - if provided here).
            worker.add_policy(
                policy_id=policy_id,
                policy_cls=policy_cls,
                observation_space=observation_space,
                action_space=action_space,
                config=config,
                policy_mapping_fn=policy_mapping_fn,
                policies_to_train=policies_to_train,
            )

        # Run foreach_worker fn on all workers (incl. evaluation workers).
        self.workers.foreach_worker(fn)
        if evaluation_workers and self.evaluation_workers is not None:
            self.evaluation_workers.foreach_worker(fn)

        # Return newly added policy (from the local rollout worker).
        return self.get_policy(policy_id)

    @PublicAPI
    def remove_policy(
            self,
            policy_id: PolicyID = DEFAULT_POLICY_ID,
            *,
            policy_mapping_fn: Optional[Callable[[AgentID], PolicyID]] = None,
            policies_to_train: Optional[List[PolicyID]] = None,
            evaluation_workers: bool = True,
    ) -> None:
        """Removes a new policy from this Trainer.

        Args:
            policy_id (Optional[PolicyID]): ID of the policy to be removed.
            policy_mapping_fn (Optional[Callable[[AgentID], PolicyID]]): An
                optional (updated) policy mapping function to use from here on.
                Note that already ongoing episodes will not change their
                mapping but will use the old mapping till the end of the
                episode.
            policies_to_train (Optional[List[PolicyID]]): An optional list of
                policy IDs to be trained. If None, will keep the existing list
                in place. Policies, whose IDs are not in the list will not be
                updated.
            evaluation_workers (bool): Whether to also remove the policy from
                the evaluation WorkerSet.
        """

        def fn(worker):
            worker.remove_policy(
                policy_id=policy_id,
                policy_mapping_fn=policy_mapping_fn,
                policies_to_train=policies_to_train,
            )

        self.workers.foreach_worker(fn)
        if evaluation_workers and self.evaluation_workers is not None:
            self.evaluation_workers.foreach_worker(fn)

    @DeveloperAPI
    def export_policy_model(self,
                            export_dir: str,
                            policy_id: PolicyID = DEFAULT_POLICY_ID,
                            onnx: Optional[int] = None) -> None:
        """Exports policy model with given policy_id to a local directory.

        Args:
            export_dir: Writable local directory.
            policy_id: Optional policy id to export.
            onnx: If given, will export model in ONNX format. The
                value of this parameter set the ONNX OpSet version to use.
                If None, the output format will be DL framework specific.

        Example:
            >>> trainer = MyTrainer()
            >>> for _ in range(10):
            >>>     trainer.train()
            >>> trainer.export_policy_model("/tmp/dir")
            >>> trainer.export_policy_model("/tmp/dir/onnx", onnx=1)
        """
        self.get_policy(policy_id).export_model(export_dir, onnx)

    @DeveloperAPI
    def export_policy_checkpoint(
            self,
            export_dir: str,
            filename_prefix: str = "model",
            policy_id: PolicyID = DEFAULT_POLICY_ID,
    ) -> None:
        """Exports policy model checkpoint to a local directory.

        Args:
            export_dir: Writable local directory.
            filename_prefix: file name prefix of checkpoint files.
            policy_id: Optional policy id to export.

        Example:
            >>> trainer = MyTrainer()
            >>> for _ in range(10):
            >>>     trainer.train()
            >>> trainer.export_policy_checkpoint("/tmp/export_dir")
        """
        self.get_policy(policy_id).export_checkpoint(export_dir,
                                                     filename_prefix)

    @DeveloperAPI
    def import_policy_model_from_h5(
            self,
            import_file: str,
            policy_id: PolicyID = DEFAULT_POLICY_ID,
    ) -> None:
        """Imports a policy's model with given policy_id from a local h5 file.

        Args:
            import_file: The h5 file to import from.
            policy_id: Optional policy id to import into.

        Example:
            >>> trainer = MyTrainer()
            >>> trainer.import_policy_model_from_h5("/tmp/weights.h5")
            >>> for _ in range(10):
            >>>     trainer.train()
        """
        self.get_policy(policy_id).import_model_from_h5(import_file)
        # Sync new weights to remote workers.
        self._sync_weights_to_workers(worker_set=self.workers)

    @DeveloperAPI
    def collect_metrics(self,
                        selected_workers: List[ActorHandle] = None) -> dict:
        """Collects metrics from the remote workers of this agent.

        This is the same data as returned by a call to train().
        """
        return self.optimizer.collect_metrics(
            self.config["collect_metrics_timeout"],
            min_history=self.config["metrics_smoothing_episodes"],
            selected_workers=selected_workers)

    @override(Trainable)
    def save_checkpoint(self, checkpoint_dir: str) -> str:
        checkpoint_path = os.path.join(checkpoint_dir,
                                       "checkpoint-{}".format(self.iteration))
        pickle.dump(self.__getstate__(), open(checkpoint_path, "wb"))

        return checkpoint_path

    @override(Trainable)
    def load_checkpoint(self, checkpoint_path: str) -> None:
        extra_data = pickle.load(open(checkpoint_path, "rb"))
        self.__setstate__(extra_data)

    @override(Trainable)
    def log_result(self, result: ResultDict) -> None:
        # Log after the callback is invoked, so that the user has a chance
        # to mutate the result.
        self.callbacks.on_train_result(trainer=self, result=result)
        # Then log according to Trainable's logging logic.
        Trainable.log_result(self, result)

    @override(Trainable)
    def cleanup(self) -> None:
        # Stop all workers.
        if hasattr(self, "workers"):
            self.workers.stop()
        # Stop all optimizers.
        if hasattr(self, "optimizer") and self.optimizer:
            self.optimizer.stop()

    @classmethod
    @override(Trainable)
    def default_resource_request(
            cls, config: PartialTrainerConfigDict) -> \
            Union[Resources, PlacementGroupFactory]:

        # Default logic for RLlib algorithms (Trainers):
        # Create one bundle per individual worker (local or remote).
        # Use `num_cpus_for_driver` and `num_gpus` for the local worker and
        # `num_cpus_per_worker` and `num_gpus_per_worker` for the remote
        # workers to determine their CPU/GPU resource needs.

        # Convenience config handles.
        cf = dict(cls.get_default_config(), **config)
        eval_cf = cf["evaluation_config"]

        # TODO(ekl): add custom resources here once tune supports them
        # Return PlacementGroupFactory containing all needed resources
        # (already properly defined as device bundles).
        return PlacementGroupFactory(
            bundles=[{
                # Local worker.
                "CPU": cf["num_cpus_for_driver"],
                "GPU": 0 if cf["_fake_gpus"] else cf["num_gpus"],
            }] + [
                {
                    # RolloutWorkers.
                    "CPU": cf["num_cpus_per_worker"],
                    "GPU": cf["num_gpus_per_worker"],
                } for _ in range(cf["num_workers"])
            ] + ([
                {
                    # Evaluation workers.
                    # Note: The local eval worker is located on the driver CPU.
                    "CPU": eval_cf.get("num_cpus_per_worker",
                                       cf["num_cpus_per_worker"]),
                    "GPU": eval_cf.get("num_gpus_per_worker",
                                       cf["num_gpus_per_worker"]),
                } for _ in range(cf["evaluation_num_workers"])
            ] if cf["evaluation_interval"] else []),
            strategy=config.get("placement_strategy", "PACK"))

    @DeveloperAPI
    def _before_evaluate(self):
        """Pre-evaluation callback."""
        pass

    @DeveloperAPI
    def _make_workers(
            self,
            *,
            env_creator: Callable[[EnvContext], EnvType],
            validate_env: Optional[Callable[[EnvType, EnvContext], None]],
            policy_class: Type[Policy],
            config: TrainerConfigDict,
            num_workers: int,
    ) -> WorkerSet:
        """Default factory method for a WorkerSet running under this Trainer.

        Override this method by passing a custom `make_workers` into
        `build_trainer`.

        Args:
            env_creator: A function that return and Env given an env
                config.
            validate_env: Optional callable to validate the generated
                environment. The env to be checked is the one returned from
                the env creator, which may be a (single, not-yet-vectorized)
                gym.Env or your custom RLlib env type (e.g. MultiAgentEnv,
                VectorEnv, BaseEnv, etc..).
            policy_class: The Policy class to use for creating the policies
                of the workers.
            config: The Trainer's config.
            num_workers: Number of remote rollout workers to create.
                0 for local only.

        Returns:
            The created WorkerSet.
        """
        return WorkerSet(
            env_creator=env_creator,
            validate_env=validate_env,
            policy_class=policy_class,
            trainer_config=config,
            num_workers=num_workers,
            logdir=self.logdir)

    def _sync_filters_if_needed(self, workers: WorkerSet):
        if self.config.get("observation_filter", "NoFilter") != "NoFilter":
            FilterManager.synchronize(
                workers.local_worker().filters,
                workers.remote_workers(),
                update_remote=self.config["synchronize_filters"])
            logger.debug("synchronized filters: {}".format(
                workers.local_worker().filters))

    @DeveloperAPI
    def _sync_weights_to_workers(
            self,
            *,
            worker_set: Optional[WorkerSet] = None,
            workers: Optional[List[RolloutWorker]] = None,
    ) -> None:
        """Sync "main" weights to given WorkerSet or list of workers."""
        assert worker_set is not None
        # Broadcast the new policy weights to all evaluation workers.
        logger.info("Synchronizing weights to workers.")
        weights = ray.put(self.workers.local_worker().save())
        worker_set.foreach_worker(lambda w: w.restore(ray.get(weights)))

    @property
    def _name(self) -> str:
        """Subclasses may override this to declare their name."""
        # By default, return the class' name.
        return type(self).__name__

    # TODO: Deprecate. Instead, override `Trainer.get_default_config()`.
    @property
    def _default_config(self) -> TrainerConfigDict:
        """Subclasses should override this to declare their default config."""
        return {}

    @classmethod
    def get_default_config(cls) -> TrainerConfigDict:
        return cls._default_config or COMMON_CONFIG

    @classmethod
    @override(Trainable)
    def resource_help(cls, config: TrainerConfigDict) -> str:
        return ("\n\nYou can adjust the resource requests of RLlib agents by "
                "setting `num_workers`, `num_gpus`, and other configs. See "
                "the DEFAULT_CONFIG defined by each agent for more info.\n\n"
                "The config of this agent is: {}".format(config))

    @classmethod
    def merge_trainer_configs(cls,
                              config1: TrainerConfigDict,
                              config2: PartialTrainerConfigDict,
                              _allow_unknown_configs: Optional[bool] = None
                              ) -> TrainerConfigDict:
        config1 = copy.deepcopy(config1)
        if "callbacks" in config2 and type(config2["callbacks"]) is dict:
            legacy_callbacks_dict = config2["callbacks"]

            def make_callbacks():
                # Deprecation warning will be logged by DefaultCallbacks.
                return DefaultCallbacks(
                    legacy_callbacks_dict=legacy_callbacks_dict)

            config2["callbacks"] = make_callbacks
        if _allow_unknown_configs is None:
            _allow_unknown_configs = cls._allow_unknown_configs
        return deep_update(config1, config2, _allow_unknown_configs,
                           cls._allow_unknown_subkeys,
                           cls._override_all_subkeys_if_type_changes)

    @staticmethod
    def _validate_config(config: PartialTrainerConfigDict,
                         trainer_obj_or_none: Optional["Trainer"] = None):
        model_config = config.get("model")
        if model_config is None:
            config["model"] = model_config = {}

        # Monitor should be replaced by `record_env`.
        if config.get("monitor", DEPRECATED_VALUE) != DEPRECATED_VALUE:
            deprecation_warning("monitor", "record_env", error=False)
            config["record_env"] = config.get("monitor", False)
        # Empty string would fail some if-blocks checking for this setting.
        # Set to True instead, meaning: use default output dir to store
        # the videos.
        if config.get("record_env") == "":
            config["record_env"] = True

        # DefaultCallbacks if callbacks - for whatever reason - set to
        # None.
        if config["callbacks"] is None:
            config["callbacks"] = DefaultCallbacks

        # Multi-GPU settings.
        simple_optim_setting = config.get("simple_optimizer", DEPRECATED_VALUE)
        if simple_optim_setting != DEPRECATED_VALUE:
            deprecation_warning(old="simple_optimizer", error=False)

        # Loop through all policy definitions in multi-agent policies.
        policies, is_multi_agent = check_multi_agent(config)

        for pid, policy_spec in policies.copy().items():
            # Policy IDs must be strings.
            if not isinstance(pid, str):
                raise ValueError("Policy keys must be strs, got {}".format(
                    type(pid)))

            # Convert to PolicySpec if plain list/tuple.
            if not isinstance(policy_spec, PolicySpec):
                # Values must be lists/tuples of len 4.
                if not isinstance(policy_spec, (list, tuple)) or \
                        len(policy_spec) != 4:
                    raise ValueError(
                        "Policy specs must be tuples/lists of "
                        "(cls or None, obs_space, action_space, config), "
                        f"got {policy_spec}")
                policies[pid] = PolicySpec(*policy_spec)

            # Config is None -> Set to {}.
            if policies[pid].config is None:
                policies[pid] = policies[pid]._replace(config={})
            # Config not a dict.
            elif not isinstance(policies[pid].config, dict):
                raise ValueError(
                    f"Multiagent policy config for {pid} must be a dict, "
                    f"but got {type(policies[pid].config)}!")

        framework = config.get("framework")
        # Multi-GPU setting: Must use MultiGPUTrainOneStep.
        if config.get("num_gpus", 0) > 1:
            if framework in ["tfe", "tf2"]:
                raise ValueError("`num_gpus` > 1 not supported yet for "
                                 "framework={}!".format(framework))
            elif simple_optim_setting is True:
                raise ValueError(
                    "Cannot use `simple_optimizer` if `num_gpus` > 1! "
                    "Consider not setting `simple_optimizer` in your config.")
            config["simple_optimizer"] = False
        # Auto-setting: Use simple-optimizer for tf-eager or multiagent,
        # otherwise: MultiGPUTrainOneStep (if supported by the algo's execution
        # plan).
        elif simple_optim_setting == DEPRECATED_VALUE:
            # tf-eager: Must use simple optimizer.
            if framework not in ["tf", "torch"]:
                config["simple_optimizer"] = True
            # Multi-agent case: Try using MultiGPU optimizer (only
            # if all policies used are DynamicTFPolicies or TorchPolicies).
            elif is_multi_agent:
                from ray.rllib.policy.dynamic_tf_policy import DynamicTFPolicy
                from ray.rllib.policy.torch_policy import TorchPolicy
                default_policy_cls = None if trainer_obj_or_none is None else \
                    getattr(trainer_obj_or_none, "_policy_class", None)
                if any((p[0] or default_policy_cls) is None
                       or not issubclass(p[0] or default_policy_cls,
                                         (DynamicTFPolicy, TorchPolicy))
                       for p in config["multiagent"]["policies"].values()):
                    config["simple_optimizer"] = True
                else:
                    config["simple_optimizer"] = False
            else:
                config["simple_optimizer"] = False

        # User manually set simple-optimizer to False -> Error if tf-eager.
        elif simple_optim_setting is False:
            if framework in ["tfe", "tf2"]:
                raise ValueError("`simple_optimizer=False` not supported for "
                                 "framework={}!".format(framework))

        # Offline RL settings.
        if isinstance(config["input_evaluation"], tuple):
            config["input_evaluation"] = list(config["input_evaluation"])
        elif not isinstance(config["input_evaluation"], list):
            raise ValueError(
                "`input_evaluation` must be a list of strings, got {}!".format(
                    config["input_evaluation"]))

        # Check model config.
        # If no preprocessing, propagate into model's config as well
        # (so model will know, whether inputs are preprocessed or not).
        if config["_disable_preprocessor_api"] is True:
            model_config["_disable_preprocessor_api"] = True

        # Prev_a/r settings.
        prev_a_r = model_config.get("lstm_use_prev_action_reward",
                                    DEPRECATED_VALUE)
        if prev_a_r != DEPRECATED_VALUE:
            deprecation_warning(
                "model.lstm_use_prev_action_reward",
                "model.lstm_use_prev_action and model.lstm_use_prev_reward",
                error=False)
            model_config["lstm_use_prev_action"] = prev_a_r
            model_config["lstm_use_prev_reward"] = prev_a_r

        # Check batching/sample collection settings.
        if config["batch_mode"] not in [
                "truncate_episodes", "complete_episodes"
        ]:
            raise ValueError("`batch_mode` must be one of [truncate_episodes|"
                             "complete_episodes]! Got {}".format(
                                 config["batch_mode"]))

        # Check multi-agent batch count mode.
        if config["multiagent"].get("count_steps_by", "env_steps") not in \
                ["env_steps", "agent_steps"]:
            raise ValueError(
                "`count_steps_by` must be one of [env_steps|agent_steps]! "
                "Got {}".format(config["multiagent"]["count_steps_by"]))

        # Evaluation settings.
        # If `evaluation_num_workers` > 0, warn if `evaluation_interval` is
        # None (also set `evaluation_interval` to 1).
        if config["evaluation_num_workers"] > 0 and \
                not config["evaluation_interval"]:
            logger.warning(
                "You have specified {} evaluation workers, but no evaluation "
                "interval! Will set the interval to 1 (each `train()` call). "
                "If this is too frequent, set `evaluation_interval` to some "
                "larger value.".format(config["evaluation_num_workers"]))
            config["evaluation_interval"] = 1
        # If `evaluation_num_workers=0` and
        # `evaluation_parallel_to_training=True`, warn that you need
        # at least one remote eval worker for parallel training and
        # evaluation, and set `evaluation_parallel_to_training` to False.
        elif config["evaluation_num_workers"] == 0 and \
                config.get("evaluation_parallel_to_training", False):
            logger.warning(
                "`evaluation_parallel_to_training` can only be done if "
                "`evaluation_num_workers` > 0! Setting "
                "`evaluation_parallel_to_training` to False.")
            config["evaluation_parallel_to_training"] = False

        # If `evaluation_num_episodes=auto`, error if
        # `evaluation_parallel_to_training=False`.
        if config["evaluation_num_episodes"] == "auto":
            if not config["evaluation_parallel_to_training"]:
                raise ValueError(
                    "`evaluation_num_episodes=auto` not supported for "
                    "`evaluation_parallel_to_training=False`!")
        # Make sure, it's an int otherwise.
        elif not isinstance(config["evaluation_num_episodes"], int):
            raise ValueError(
                "`evaluation_num_episodes` ({}) must be an int and "
                ">0!".format(config["evaluation_num_episodes"]))

    def validate_env(self, env, env_context):
        pass

    def _try_recover(self):
        """Try to identify and remove any unhealthy workers.

        This method is called after an unexpected remote error is encountered
        from a worker. It issues check requests to all current workers and
        removes any that respond with error. If no healthy workers remain,
        an error is raised.
        """

        workers = self.workers if hasattr(self, "workers") else self._workers

        logger.info("Health checking all workers...")
        checks = []
        for ev in workers.remote_workers():
            _, obj_ref = ev.sample_with_count.remote()
            checks.append(obj_ref)

        healthy_workers = []
        for i, obj_ref in enumerate(checks):
            w = workers.remote_workers()[i]
            try:
                ray.get(obj_ref)
                healthy_workers.append(w)
                logger.info("Worker {} looks healthy".format(i + 1))
            except RayError:
                logger.exception("Removing unhealthy worker {}".format(i + 1))
                try:
                    w.__ray_terminate__.remote()
                except Exception:
                    logger.exception("Error terminating unhealthy worker")

        if len(healthy_workers) < 1:
            raise RuntimeError(
                "Not enough healthy workers remain to continue.")

        logger.warning("Recreating execution plan after failure.")
        workers.reset(healthy_workers)
        if self.train_exec_impl is not None:
            if callable(self.execution_plan):
                self.train_exec_impl = self.execution_plan(
                    workers, self.config, **self._kwargs_for_execution_plan())

    @override(Trainable)
    def _export_model(self, export_formats: List[str],
                      export_dir: str) -> Dict[str, str]:
        ExportFormat.validate(export_formats)
        exported = {}
        if ExportFormat.CHECKPOINT in export_formats:
            path = os.path.join(export_dir, ExportFormat.CHECKPOINT)
            self.export_policy_checkpoint(path)
            exported[ExportFormat.CHECKPOINT] = path
        if ExportFormat.MODEL in export_formats:
            path = os.path.join(export_dir, ExportFormat.MODEL)
            self.export_policy_model(path)
            exported[ExportFormat.MODEL] = path
        if ExportFormat.ONNX in export_formats:
            path = os.path.join(export_dir, ExportFormat.ONNX)
            self.export_policy_model(
                path, onnx=int(os.getenv("ONNX_OPSET", "11")))
            exported[ExportFormat.ONNX] = path
        return exported

    def import_model(self, import_file: str):
        """Imports a model from import_file.

        Note: Currently, only h5 files are supported.

        Args:
            import_file (str): The file to import the model from.

        Returns:
            A dict that maps ExportFormats to successfully exported models.
        """
        # Check for existence.
        if not os.path.exists(import_file):
            raise FileNotFoundError(
                "`import_file` '{}' does not exist! Can't import Model.".
                format(import_file))
        # Get the format of the given file.
        import_format = "h5"  # TODO(sven): Support checkpoint loading.

        ExportFormat.validate([import_format])
        if import_format != ExportFormat.H5:
            raise NotImplementedError
        else:
            return self.import_policy_model_from_h5(import_file)

    def __getstate__(self) -> dict:
        state = {}
        if hasattr(self, "workers"):
            state["worker"] = self.workers.local_worker().save()
        if hasattr(self, "optimizer") and hasattr(self.optimizer, "save"):
            state["optimizer"] = self.optimizer.save()
        # TODO: Experimental functionality: Store contents of replay buffer
        #  to checkpoint, only if user has configured this.
        if self.local_replay_buffer is not None and \
                self.config.get("store_buffer_in_checkpoints"):
            state["local_replay_buffer"] = \
                self.local_replay_buffer.get_state()

        if self.train_exec_impl is not None:
            state["train_exec_impl"] = (
                self.train_exec_impl.shared_metrics.get().save())

        return state

    def __setstate__(self, state: dict):
        if "worker" in state and hasattr(self, "workers"):
            self.workers.local_worker().restore(state["worker"])
            remote_state = ray.put(state["worker"])
            for r in self.workers.remote_workers():
                r.restore.remote(remote_state)
        # Restore optimizer data, if necessary.
        if "optimizer" in state and hasattr(self, "optimizer"):
            self.optimizer.restore(state["optimizer"])
        # If necessary, restore replay data as well.
        if self.local_replay_buffer is not None:
            # TODO: Experimental functionality: Restore contents of replay
            #  buffer from checkpoint, only if user has configured this.
            if self.config.get("store_buffer_in_checkpoints"):
                if "local_replay_buffer" in state:
                    self.local_replay_buffer.set_state(
                        state["local_replay_buffer"])
                else:
                    logger.warning(
                        "`store_buffer_in_checkpoints` is True, but no replay "
                        "data found in state!")
            elif "local_replay_buffer" in state and \
                    log_once("no_store_buffer_in_checkpoints_but_data_found"):
                logger.warning(
                    "`store_buffer_in_checkpoints` is False, but some replay "
                    "data found in state!")

        if self.train_exec_impl is not None:
            self.train_exec_impl.shared_metrics.get().restore(
                state["train_exec_impl"])

    @staticmethod
    def with_updates(**overrides) -> Type["Trainer"]:
        raise NotImplementedError(
            "`with_updates` may only be called on Trainer sub-classes "
            "that were generated via the `ray.rllib.agents.trainer_template."
            "build_trainer()` function!")

    @DeveloperAPI
    def _create_local_replay_buffer_if_necessary(
            self,
            config: PartialTrainerConfigDict) -> Optional[LocalReplayBuffer]:
        """Create a LocalReplayBuffer instance if necessary.

        Args:
            config: Algorithm-specific configuration data.

        Returns:
            LocalReplayBuffer instance based on trainer config.
            None, if local replay buffer is not needed.
        """
        # These are the agents that utilizes a local replay buffer.
        if ("replay_buffer_config" not in config
                or not config["replay_buffer_config"]):
            # Does not need a replay buffer.
            return None

        replay_buffer_config = config["replay_buffer_config"]
        if ("type" not in replay_buffer_config
                or replay_buffer_config["type"] != "LocalReplayBuffer"):
            # DistributedReplayBuffer coming soon.
            return None

        capacity = config.get("buffer_size", DEPRECATED_VALUE)
        if capacity != DEPRECATED_VALUE:
            # Print a deprecation warning.
            deprecation_warning(
                old="config['buffer_size']",
                new="config['replay_buffer_config']['capacity']",
                error=False)
        else:
            # Get capacity out of replay_buffer_config.
            capacity = replay_buffer_config["capacity"]

        if config.get("prioritized_replay"):
            prio_args = {
                "prioritized_replay_alpha": config["prioritized_replay_alpha"],
                "prioritized_replay_beta": config["prioritized_replay_beta"],
                "prioritized_replay_eps": config["prioritized_replay_eps"],
            }
        else:
            prio_args = {}

        return LocalReplayBuffer(
            num_shards=1,
            learning_starts=config["learning_starts"],
            capacity=capacity,
            replay_batch_size=config["train_batch_size"],
            replay_mode=config["multiagent"]["replay_mode"],
            replay_sequence_length=config.get("replay_sequence_length", 1),
            replay_burn_in=config.get("burn_in", 0),
            replay_zero_init_states=config.get("zero_init_states", True),
            **prio_args)

    @DeveloperAPI
    def _kwargs_for_execution_plan(self):
        kwargs = {}
        if self.local_replay_buffer:
            kwargs["local_replay_buffer"] = self.local_replay_buffer
        return kwargs

    def _register_if_needed(self, env_object: Union[str, EnvType, None],
                            config) -> Optional[str]:
        if isinstance(env_object, str):
            return env_object
        elif isinstance(env_object, type):
            name = env_object.__name__

            if config.get("remote_worker_envs"):

                @ray.remote(num_cpus=0)
                class _wrapper(env_object):
                    # Add convenience `_get_spaces` and `_is_multi_agent`
                    # methods.
                    def _get_spaces(self):
                        return self.observation_space, self.action_space

                    def _is_multi_agent(self):
                        return isinstance(self, MultiAgentEnv)

                register_env(name, lambda cfg: _wrapper.remote(cfg))
            else:
                register_env(name, lambda cfg: env_object(cfg))
            return name
        elif env_object is None:
            return None
        raise ValueError(
            "{} is an invalid env specification. ".format(env_object) +
            "You can specify a custom env as either a class "
            "(e.g., YourEnvCls) or a registered env id (e.g., \"your_env\").")

    @Deprecated(new="Trainer.evaluate", error=False)
    def _evaluate(self) -> dict:
        return self.evaluate()

    @Deprecated(new="compute_single_action", error=False)
    def compute_action(self, *args, **kwargs):
        return self.compute_single_action(*args, **kwargs)

    def __repr__(self):
        return self._name<|MERGE_RESOLUTION|>--- conflicted
+++ resolved
@@ -589,21 +589,12 @@
     _override_all_subkeys_if_type_changes = ["exploration_config"]
 
     @PublicAPI
-<<<<<<< HEAD
-    def __init__(
-            self,
-            config: Optional[PartialTrainerConfigDict] = None,
-            env: Optional[Union[str, EnvType]] = None,
-            logger_creator: Callable[[], Logger] = None,
-    ):
-=======
     def __init__(self,
-                 config: TrainerConfigDict = None,
-                 env: Union[str, EnvType, None] = None,
+                 config: Optional[PartialTrainerConfigDict] = None,
+                 env: Optional[Union[str, EnvType]] = None,
                  logger_creator: Callable[[], Logger] = None,
                  remote_checkpoint_dir: Optional[str] = None,
                  sync_function_tpl: Optional[str] = None):
->>>>>>> 60df705b
         """Initializes a Trainer instance.
 
         Args:
