from collections import defaultdict
import concurrent
import copy
from datetime import datetime
import functools
import gym
import logging
import math
import numpy as np
import os
import pickle
import tempfile
import time
from typing import (
    Callable,
    Container,
    DefaultDict,
    Dict,
    List,
    Optional,
    Set,
    Tuple,
    Type,
    Union,
)

import ray
from ray.actor import ActorHandle
from ray.exceptions import RayError
from ray.rllib.agents.callbacks import DefaultCallbacks
from ray.rllib.agents.trainer_config import TrainerConfig
from ray.rllib.env.env_context import EnvContext
from ray.rllib.env.multi_agent_env import MultiAgentEnv
from ray.rllib.env.utils import gym_env_creator
from ray.rllib.evaluation.collectors.simple_list_collector import SimpleListCollector
from ray.rllib.evaluation.episode import Episode
from ray.rllib.evaluation.metrics import (
    collect_episodes,
    collect_metrics,
    summarize_episodes,
)
from ray.rllib.evaluation.rollout_worker import RolloutWorker
from ray.rllib.evaluation.worker_set import WorkerSet
from ray.rllib.execution.metric_ops import StandardMetricsReporting
from ray.rllib.execution.buffers.multi_agent_replay_buffer import MultiAgentReplayBuffer
from ray.rllib.execution.common import WORKER_UPDATE_TIMER
from ray.rllib.execution.rollout_ops import (
    ConcatBatches,
    ParallelRollouts,
    synchronous_parallel_sample,
)
from ray.rllib.execution.train_ops import (
    TrainOneStep,
    MultiGPUTrainOneStep,
    train_one_step,
    multi_gpu_train_one_step,
)
from ray.rllib.models import MODEL_DEFAULTS
from ray.rllib.offline import get_offline_io_resource_bundles
from ray.rllib.policy.policy import Policy
from ray.rllib.policy.sample_batch import DEFAULT_POLICY_ID, SampleBatch
from ray.rllib.utils import deep_update, FilterManager, merge_dicts
from ray.rllib.utils.annotations import (
    DeveloperAPI,
    ExperimentalAPI,
    override,
    PublicAPI,
)
from ray.rllib.utils.debug import update_global_seed_if_necessary
from ray.rllib.utils.deprecation import (
    Deprecated,
    deprecation_warning,
    DEPRECATED_VALUE,
)
from ray.rllib.utils.error import EnvError, ERR_MSG_INVALID_ENV_DESCRIPTOR
from ray.rllib.utils.framework import try_import_tf, try_import_torch
from ray.rllib.utils.from_config import from_config
from ray.rllib.utils.metrics import (
    TRAINING_ITERATION_TIMER,
    NUM_ENV_STEPS_SAMPLED,
    NUM_AGENT_STEPS_SAMPLED,
    NUM_ENV_STEPS_TRAINED,
    NUM_AGENT_STEPS_TRAINED,
)
from ray.rllib.utils.metrics.learner_info import LEARNER_INFO
from ray.rllib.utils.pre_checks.multi_agent import check_multi_agent
from ray.rllib.utils.spaces import space_utils
from ray.rllib.utils.typing import (
    AgentID,
    EnvCreator,
    EnvInfoDict,
    EnvType,
    EpisodeID,
    PartialTrainerConfigDict,
    PolicyID,
    PolicyState,
    ResultDict,
    SampleBatchType,
    TensorStructType,
    TensorType,
    TrainerConfigDict,
)
from ray.tune.logger import Logger, UnifiedLogger
from ray.tune.registry import ENV_CREATOR, register_env, _global_registry
from ray.tune.resources import Resources
from ray.tune.result import DEFAULT_RESULTS_DIR
from ray.tune.trainable import Trainable
from ray.tune.trial import ExportFormat
from ray.tune.utils.placement_groups import PlacementGroupFactory
from ray.util import log_once
from ray.util.timer import _Timer

tf1, tf, tfv = try_import_tf()

logger = logging.getLogger(__name__)

# Max number of times to retry a worker failure. We shouldn't try too many
# times in a row since that would indicate a persistent cluster issue.
MAX_WORKER_FAILURE_RETRIES = 3

# fmt: off
# __sphinx_doc_begin__
COMMON_CONFIG: TrainerConfigDict = {
    # === Settings for Rollout Worker processes ===
    # Number of rollout worker actors to create for parallel sampling. Setting
    # this to 0 will force rollouts to be done in the trainer actor.
    "num_workers": 2,
    # Number of environments to evaluate vector-wise per worker. This enables
    # model inference batching, which can improve performance for inference
    # bottlenecked workloads.
    "num_envs_per_worker": 1,
    # When `num_workers` > 0, the driver (local_worker; worker-idx=0) does not
    # need an environment. This is because it doesn't have to sample (done by
    # remote_workers; worker_indices > 0) nor evaluate (done by evaluation
    # workers; see below).
    "create_env_on_driver": False,
    # Divide episodes into fragments of this many steps each during rollouts.
    # Sample batches of this size are collected from rollout workers and
    # combined into a larger batch of `train_batch_size` for learning.
    #
    # For example, given rollout_fragment_length=100 and train_batch_size=1000:
    #   1. RLlib collects 10 fragments of 100 steps each from rollout workers.
    #   2. These fragments are concatenated and we perform an epoch of SGD.
    #
    # When using multiple envs per worker, the fragment size is multiplied by
    # `num_envs_per_worker`. This is since we are collecting steps from
    # multiple envs in parallel. For example, if num_envs_per_worker=5, then
    # rollout workers will return experiences in chunks of 5*100 = 500 steps.
    #
    # The dataflow here can vary per algorithm. For example, PPO further
    # divides the train batch into minibatches for multi-epoch SGD.
    "rollout_fragment_length": 200,
    # How to build per-Sampler (RolloutWorker) batches, which are then
    # usually concat'd to form the train batch. Note that "steps" below can
    # mean different things (either env- or agent-steps) and depends on the
    # `count_steps_by` (multiagent) setting below.
    # truncate_episodes: Each produced batch (when calling
    #   RolloutWorker.sample()) will contain exactly `rollout_fragment_length`
    #   steps. This mode guarantees evenly sized batches, but increases
    #   variance as the future return must now be estimated at truncation
    #   boundaries.
    # complete_episodes: Each unroll happens exactly over one episode, from
    #   beginning to end. Data collection will not stop unless the episode
    #   terminates or a configured horizon (hard or soft) is hit.
    "batch_mode": "truncate_episodes",

    # === Settings for the Trainer process ===
    # Discount factor of the MDP.
    "gamma": 0.99,
    # The default learning rate.
    "lr": 0.0001,
    # Training batch size, if applicable. Should be >= rollout_fragment_length.
    # Samples batches will be concatenated together to a batch of this size,
    # which is then passed to SGD.
    "train_batch_size": 200,
    # Arguments to pass to the policy model. See models/catalog.py for a full
    # list of the available model options.
    "model": MODEL_DEFAULTS,
    # Arguments to pass to the policy optimizer. These vary by optimizer.
    "optimizer": {},

    # === Environment Settings ===
    # Number of steps after which the episode is forced to terminate. Defaults
    # to `env.spec.max_episode_steps` (if present) for Gym envs.
    "horizon": None,
    # Calculate rewards but don't reset the environment when the horizon is
    # hit. This allows value estimation and RNN state to span across logical
    # episodes denoted by horizon. This only has an effect if horizon != inf.
    "soft_horizon": False,
    # Don't set 'done' at the end of the episode.
    # In combination with `soft_horizon`, this works as follows:
    # - no_done_at_end=False soft_horizon=False:
    #   Reset env and add `done=True` at end of each episode.
    # - no_done_at_end=True soft_horizon=False:
    #   Reset env, but do NOT add `done=True` at end of the episode.
    # - no_done_at_end=False soft_horizon=True:
    #   Do NOT reset env at horizon, but add `done=True` at the horizon
    #   (pretending the episode has terminated).
    # - no_done_at_end=True soft_horizon=True:
    #   Do NOT reset env at horizon and do NOT add `done=True` at the horizon.
    "no_done_at_end": False,
    # The environment specifier:
    # This can either be a tune-registered env, via
    # `tune.register_env([name], lambda env_ctx: [env object])`,
    # or a string specifier of an RLlib supported type. In the latter case,
    # RLlib will try to interpret the specifier as either an openAI gym env,
    # a PyBullet env, a ViZDoomGym env, or a fully qualified classpath to an
    # Env class, e.g. "ray.rllib.examples.env.random_env.RandomEnv".
    "env": None,
    # The observation- and action spaces for the Policies of this Trainer.
    # Use None for automatically inferring these from the given env.
    "observation_space": None,
    "action_space": None,
    # Arguments dict passed to the env creator as an EnvContext object (which
    # is a dict plus the properties: num_workers, worker_index, vector_index,
    # and remote).
    "env_config": {},
    # If using num_envs_per_worker > 1, whether to create those new envs in
    # remote processes instead of in the same worker. This adds overheads, but
    # can make sense if your envs can take much time to step / reset
    # (e.g., for StarCraft). Use this cautiously; overheads are significant.
    "remote_worker_envs": False,
    # Timeout that remote workers are waiting when polling environments.
    # 0 (continue when at least one env is ready) is a reasonable default,
    # but optimal value could be obtained by measuring your environment
    # step / reset and model inference perf.
    "remote_env_batch_wait_ms": 0,
    # A callable taking the last train results, the base env and the env
    # context as args and returning a new task to set the env to.
    # The env must be a `TaskSettableEnv` sub-class for this to work.
    # See `examples/curriculum_learning.py` for an example.
    "env_task_fn": None,
    # If True, try to render the environment on the local worker or on worker
    # 1 (if num_workers > 0). For vectorized envs, this usually means that only
    # the first sub-environment will be rendered.
    # In order for this to work, your env will have to implement the
    # `render()` method which either:
    # a) handles window generation and rendering itself (returning True) or
    # b) returns a numpy uint8 image of shape [height x width x 3 (RGB)].
    "render_env": False,
    # If True, stores videos in this relative directory inside the default
    # output dir (~/ray_results/...). Alternatively, you can specify an
    # absolute path (str), in which the env recordings should be
    # stored instead.
    # Set to False for not recording anything.
    # Note: This setting replaces the deprecated `monitor` key.
    "record_env": False,
    # Whether to clip rewards during Policy's postprocessing.
    # None (default): Clip for Atari only (r=sign(r)).
    # True: r=sign(r): Fixed rewards -1.0, 1.0, or 0.0.
    # False: Never clip.
    # [float value]: Clip at -value and + value.
    # Tuple[value1, value2]: Clip at value1 and value2.
    "clip_rewards": None,
    # If True, RLlib will learn entirely inside a normalized action space
    # (0.0 centered with small stddev; only affecting Box components).
    # We will unsquash actions (and clip, just in case) to the bounds of
    # the env's action space before sending actions back to the env.
    "normalize_actions": True,
    # If True, RLlib will clip actions according to the env's bounds
    # before sending them back to the env.
    # TODO: (sven) This option should be obsoleted and always be False.
    "clip_actions": False,
    # Whether to use "rllib" or "deepmind" preprocessors by default
    # Set to None for using no preprocessor. In this case, the model will have
    # to handle possibly complex observations from the environment.
    "preprocessor_pref": "deepmind",

    # === Debug Settings ===
    # Set the ray.rllib.* log level for the agent process and its workers.
    # Should be one of DEBUG, INFO, WARN, or ERROR. The DEBUG level will also
    # periodically print out summaries of relevant internal dataflow (this is
    # also printed out once at startup at the INFO level). When using the
    # `rllib train` command, you can also use the `-v` and `-vv` flags as
    # shorthand for INFO and DEBUG.
    "log_level": "WARN",
    # Callbacks that will be run during various phases of training. See the
    # `DefaultCallbacks` class and `examples/custom_metrics_and_callbacks.py`
    # for more usage information.
    "callbacks": DefaultCallbacks,
    # Whether to attempt to continue training if a worker crashes. The number
    # of currently healthy workers is reported as the "num_healthy_workers"
    # metric.
    "ignore_worker_failures": False,
    # Log system resource metrics to results. This requires `psutil` to be
    # installed for sys stats, and `gputil` for GPU metrics.
    "log_sys_usage": True,
    # Use fake (infinite speed) sampler. For testing only.
    "fake_sampler": False,

    # === Deep Learning Framework Settings ===
    # tf: TensorFlow (static-graph)
    # tf2: TensorFlow 2.x (eager or traced, if eager_tracing=True)
    # tfe: TensorFlow eager (or traced, if eager_tracing=True)
    # torch: PyTorch
    "framework": "tf",
    # Enable tracing in eager mode. This greatly improves performance
    # (speedup ~2x), but makes it slightly harder to debug since Python
    # code won't be evaluated after the initial eager pass.
    # Only possible if framework=[tf2|tfe].
    "eager_tracing": False,
    # Maximum number of tf.function re-traces before a runtime error is raised.
    # This is to prevent unnoticed retraces of methods inside the
    # `..._eager_traced` Policy, which could slow down execution by a
    # factor of 4, without the user noticing what the root cause for this
    # slowdown could be.
    # Only necessary for framework=[tf2|tfe].
    # Set to None to ignore the re-trace count and never throw an error.
    "eager_max_retraces": 20,

    # === Exploration Settings ===
    # Default exploration behavior, iff `explore`=None is passed into
    # compute_action(s).
    # Set to False for no exploration behavior (e.g., for evaluation).
    "explore": True,
    # Provide a dict specifying the Exploration object's config.
    "exploration_config": {
        # The Exploration class to use. In the simplest case, this is the name
        # (str) of any class present in the `rllib.utils.exploration` package.
        # You can also provide the python class directly or the full location
        # of your class (e.g. "ray.rllib.utils.exploration.epsilon_greedy.
        # EpsilonGreedy").
        "type": "StochasticSampling",
        # Add constructor kwargs here (if any).
    },
    # === Evaluation Settings ===
    # Evaluate with every `evaluation_interval` training iterations.
    # The evaluation stats will be reported under the "evaluation" metric key.
    # Note that for Ape-X metrics are already only reported for the lowest
    # epsilon workers (least random workers).
    # Set to None (or 0) for no evaluation.
    "evaluation_interval": None,
    # Duration for which to run evaluation each `evaluation_interval`.
    # The unit for the duration can be set via `evaluation_duration_unit` to
    # either "episodes" (default) or "timesteps".
    # If using multiple evaluation workers (evaluation_num_workers > 1),
    # the load to run will be split amongst these.
    # If the value is "auto":
    # - For `evaluation_parallel_to_training=True`: Will run as many
    #   episodes/timesteps that fit into the (parallel) training step.
    # - For `evaluation_parallel_to_training=False`: Error.
    "evaluation_duration": 10,
    # The unit, with which to count the evaluation duration. Either "episodes"
    # (default) or "timesteps".
    "evaluation_duration_unit": "episodes",
    # Whether to run evaluation in parallel to a Trainer.train() call
    # using threading. Default=False.
    # E.g. evaluation_interval=2 -> For every other training iteration,
    # the Trainer.train() and Trainer.evaluate() calls run in parallel.
    # Note: This is experimental. Possible pitfalls could be race conditions
    # for weight synching at the beginning of the evaluation loop.
    "evaluation_parallel_to_training": False,
    # Internal flag that is set to True for evaluation workers.
    "in_evaluation": False,
    # Typical usage is to pass extra args to evaluation env creator
    # and to disable exploration by computing deterministic actions.
    # IMPORTANT NOTE: Policy gradient algorithms are able to find the optimal
    # policy, even if this is a stochastic one. Setting "explore=False" here
    # will result in the evaluation workers not using this optimal policy!
    "evaluation_config": {
        # Example: overriding env_config, exploration, etc:
        # "env_config": {...},
        # "explore": False
    },

    # === Replay Buffer Settings ===
    # Provide a dict specifying the ReplayBuffer's config.
    # "replay_buffer_config": {
    #     The ReplayBuffer class to use. Any class that obeys the
    #     ReplayBuffer API can be used here. In the simplest case, this is the
    #     name (str) of any class present in the `rllib.utils.replay_buffers`
    #     package. You can also provide the python class directly or the
    #     full location of your class (e.g.
    #     "ray.rllib.utils.replay_buffers.replay_buffer.ReplayBuffer").
    #     "type": "ReplayBuffer",
    #     The capacity of units that can be stored in one ReplayBuffer
    #     instance before eviction.
    #     "capacity": 10000,
    #     Specifies how experiences are stored. Either 'sequences' or
    #     'timesteps'.
    #     "storage_unit": "timesteps",
    #     Add constructor kwargs here (if any).
    # },

    # Number of parallel workers to use for evaluation. Note that this is set
    # to zero by default, which means evaluation will be run in the trainer
    # process (only if evaluation_interval is not None). If you increase this,
    # it will increase the Ray resource usage of the trainer since evaluation
    # workers are created separately from rollout workers (used to sample data
    # for training).
    "evaluation_num_workers": 0,
    # Customize the evaluation method. This must be a function of signature
    # (trainer: Trainer, eval_workers: WorkerSet) -> metrics: dict. See the
    # Trainer.evaluate() method to see the default implementation.
    # The Trainer guarantees all eval workers have the latest policy state
    # before this function is called.
    "custom_eval_function": None,
    # Make sure the latest available evaluation results are always attached to
    # a step result dict.
    # This may be useful if Tune or some other meta controller needs access
    # to evaluation metrics all the time.
    "always_attach_evaluation_results": False,
    # Store raw custom metrics without calculating max, min, mean
    "keep_per_episode_custom_metrics": False,

    # === Advanced Rollout Settings ===
    # Use a background thread for sampling (slightly off-policy, usually not
    # advisable to turn on unless your env specifically requires it).
    "sample_async": False,

    # The SampleCollector class to be used to collect and retrieve
    # environment-, model-, and sampler data. Override the SampleCollector base
    # class to implement your own collection/buffering/retrieval logic.
    "sample_collector": SimpleListCollector,

    # Element-wise observation filter, either "NoFilter" or "MeanStdFilter".
    "observation_filter": "NoFilter",
    # Whether to synchronize the statistics of remote filters.
    "synchronize_filters": True,
    # Configures TF for single-process operation by default.
    "tf_session_args": {
        # note: overridden by `local_tf_session_args`
        "intra_op_parallelism_threads": 2,
        "inter_op_parallelism_threads": 2,
        "gpu_options": {
            "allow_growth": True,
        },
        "log_device_placement": False,
        "device_count": {
            "CPU": 1
        },
        # Required by multi-GPU (num_gpus > 1).
        "allow_soft_placement": True,
    },
    # Override the following tf session args on the local worker
    "local_tf_session_args": {
        # Allow a higher level of parallelism by default, but not unlimited
        # since that can cause crashes with many concurrent drivers.
        "intra_op_parallelism_threads": 8,
        "inter_op_parallelism_threads": 8,
    },
    # Whether to LZ4 compress individual observations.
    "compress_observations": False,
    # Wait for metric batches for at most this many seconds. Those that
    # have not returned in time will be collected in the next train iteration.
    "metrics_episode_collection_timeout_s": 180,
    # Smooth metrics over this many episodes.
    "metrics_num_episodes_for_smoothing": 100,
    # Minimum time interval to run one `train()` call for:
    # If - after one `step_attempt()`, this time limit has not been reached,
    # will perform n more `step_attempt()` calls until this minimum time has
    # been consumed. Set to None or 0 for no minimum time.
    "min_time_s_per_reporting": None,
    # Minimum train/sample timesteps to optimize for per `train()` call.
    # This value does not affect learning, only the length of train iterations.
    # If - after one `step_attempt()`, the timestep counts (sampling or
    # training) have not been reached, will perform n more `step_attempt()`
    # calls until the minimum timesteps have been executed.
    # Set to None or 0 for no minimum timesteps.
    "min_train_timesteps_per_reporting": None,
    "min_sample_timesteps_per_reporting": None,

    # This argument, in conjunction with worker_index, sets the random seed of
    # each worker, so that identically configured trials will have identical
    # results. This makes experiments reproducible.
    "seed": None,
    # Any extra python env vars to set in the trainer process, e.g.,
    # {"OMP_NUM_THREADS": "16"}
    "extra_python_environs_for_driver": {},
    # The extra python environments need to set for worker processes.
    "extra_python_environs_for_worker": {},

    # === Resource Settings ===
    # Number of GPUs to allocate to the trainer process. Note that not all
    # algorithms can take advantage of trainer GPUs. Support for multi-GPU
    # is currently only available for tf-[PPO/IMPALA/DQN/PG].
    # This can be fractional (e.g., 0.3 GPUs).
    "num_gpus": 0,
    # Set to True for debugging (multi-)?GPU funcitonality on a CPU machine.
    # GPU towers will be simulated by graphs located on CPUs in this case.
    # Use `num_gpus` to test for different numbers of fake GPUs.
    "_fake_gpus": False,
    # Number of CPUs to allocate per worker.
    "num_cpus_per_worker": 1,
    # Number of GPUs to allocate per worker. This can be fractional. This is
    # usually needed only if your env itself requires a GPU (i.e., it is a
    # GPU-intensive video game), or model inference is unusually expensive.
    "num_gpus_per_worker": 0,
    # Any custom Ray resources to allocate per worker.
    "custom_resources_per_worker": {},
    # Number of CPUs to allocate for the trainer. Note: this only takes effect
    # when running in Tune. Otherwise, the trainer runs in the main program.
    "num_cpus_for_driver": 1,
    # The strategy for the placement group factory returned by
    # `Trainer.default_resource_request()`. A PlacementGroup defines, which
    # devices (resources) should always be co-located on the same node.
    # For example, a Trainer with 2 rollout workers, running with
    # num_gpus=1 will request a placement group with the bundles:
    # [{"gpu": 1, "cpu": 1}, {"cpu": 1}, {"cpu": 1}], where the first bundle is
    # for the driver and the other 2 bundles are for the two workers.
    # These bundles can now be "placed" on the same or different
    # nodes depending on the value of `placement_strategy`:
    # "PACK": Packs bundles into as few nodes as possible.
    # "SPREAD": Places bundles across distinct nodes as even as possible.
    # "STRICT_PACK": Packs bundles into one node. The group is not allowed
    #   to span multiple nodes.
    # "STRICT_SPREAD": Packs bundles across distinct nodes.
    "placement_strategy": "PACK",

    # TODO(jungong, sven): we can potentially unify all input types
    #     under input and input_config keys. E.g.
    #     input: sample
    #     input_config {
    #         env: Cartpole-v0
    #     }
    #     or:
    #     input: json_reader
    #     input_config {
    #         path: /tmp/
    #     }
    #     or:
    #     input: dataset
    #     input_config {
    #         format: parquet
    #         path: /tmp/
    #     }
    # === Offline Datasets ===
    # Specify how to generate experiences:
    #  - "sampler": Generate experiences via online (env) simulation (default).
    #  - A local directory or file glob expression (e.g., "/tmp/*.json").
    #  - A list of individual file paths/URIs (e.g., ["/tmp/1.json",
    #    "s3://bucket/2.json"]).
    #  - A dict with string keys and sampling probabilities as values (e.g.,
    #    {"sampler": 0.4, "/tmp/*.json": 0.4, "s3://bucket/expert.json": 0.2}).
    #  - A callable that takes an `IOContext` object as only arg and returns a
    #    ray.rllib.offline.InputReader.
    #  - A string key that indexes a callable with tune.registry.register_input
    "input": "sampler",
    # Arguments accessible from the IOContext for configuring custom input
    "input_config": {},
    # True, if the actions in a given offline "input" are already normalized
    # (between -1.0 and 1.0). This is usually the case when the offline
    # file has been generated by another RLlib algorithm (e.g. PPO or SAC),
    # while "normalize_actions" was set to True.
    "actions_in_input_normalized": False,
    # Specify how to evaluate the current policy. This only has an effect when
    # reading offline experiences ("input" is not "sampler").
    # Available options:
    #  - "wis": the weighted step-wise importance sampling estimator.
    #  - "is": the step-wise importance sampling estimator.
    #  - "simulation": run the environment in the background, but use
    #    this data for evaluation only and not for learning.
    "input_evaluation": ["is", "wis"],
    # Whether to run postprocess_trajectory() on the trajectory fragments from
    # offline inputs. Note that postprocessing will be done using the *current*
    # policy, not the *behavior* policy, which is typically undesirable for
    # on-policy algorithms.
    "postprocess_inputs": False,
    # If positive, input batches will be shuffled via a sliding window buffer
    # of this number of batches. Use this if the input data is not in random
    # enough order. Input is delayed until the shuffle buffer is filled.
    "shuffle_buffer_size": 0,
    # Specify where experiences should be saved:
    #  - None: don't save any experiences
    #  - "logdir" to save to the agent log dir
    #  - a path/URI to save to a custom output directory (e.g., "s3://bucket/")
    #  - a function that returns a rllib.offline.OutputWriter
    "output": None,
    # Arguments accessible from the IOContext for configuring custom output
    "output_config": {},
    # What sample batch columns to LZ4 compress in the output data.
    "output_compress_columns": ["obs", "new_obs"],
    # Max output file size (in bytes) before rolling over to a new file.
    "output_max_file_size": 64 * 1024 * 1024,

    # === Settings for Multi-Agent Environments ===
    "multiagent": {
        # Map of type MultiAgentPolicyConfigDict from policy ids to tuples
        # of (policy_cls, obs_space, act_space, config). This defines the
        # observation and action spaces of the policies and any extra config.
        "policies": {},
        # Keep this many policies in the "policy_map" (before writing
        # least-recently used ones to disk/S3).
        "policy_map_capacity": 100,
        # Where to store overflowing (least-recently used) policies?
        # Could be a directory (str) or an S3 location. None for using
        # the default output dir.
        "policy_map_cache": None,
        # Function mapping agent ids to policy ids.
        "policy_mapping_fn": None,
        # Determines those policies that should be updated.
        # Options are:
        # - None, for all policies.
        # - An iterable of PolicyIDs that should be updated.
        # - A callable, taking a PolicyID and a SampleBatch or MultiAgentBatch
        #   and returning a bool (indicating whether the given policy is trainable
        #   or not, given the particular batch). This allows you to have a policy
        #   trained only on certain data (e.g. when playing against a certain
        #   opponent).
        "policies_to_train": None,
        # Optional function that can be used to enhance the local agent
        # observations to include more state.
        # See rllib/evaluation/observation_function.py for more info.
        "observation_fn": None,
        # When replay_mode=lockstep, RLlib will replay all the agent
        # transitions at a particular timestep together in a batch. This allows
        # the policy to implement differentiable shared computations between
        # agents it controls at that timestep. When replay_mode=independent,
        # transitions are replayed independently per policy.
        "replay_mode": "independent",
        # Which metric to use as the "batch size" when building a
        # MultiAgentBatch. The two supported values are:
        # env_steps: Count each time the env is "stepped" (no matter how many
        #   multi-agent actions are passed/how many multi-agent observations
        #   have been returned in the previous step).
        # agent_steps: Count each individual agent step as one step.
        "count_steps_by": "env_steps",
    },

    # === Logger ===
    # Define logger-specific configuration to be used inside Logger
    # Default value None allows overwriting with nested dicts
    "logger_config": None,

    # === API deprecations/simplifications/changes ===
    # Experimental flag.
    # If True, TFPolicy will handle more than one loss/optimizer.
    # Set this to True, if you would like to return more than
    # one loss term from your `loss_fn` and an equal number of optimizers
    # from your `optimizer_fn`.
    # In the future, the default for this will be True.
    "_tf_policy_handles_more_than_one_loss": False,
    # Experimental flag.
    # If True, no (observation) preprocessor will be created and
    # observations will arrive in model as they are returned by the env.
    # In the future, the default for this will be True.
    "_disable_preprocessor_api": False,
    # Experimental flag.
    # If True, RLlib will no longer flatten the policy-computed actions into
    # a single tensor (for storage in SampleCollectors/output files/etc..),
    # but leave (possibly nested) actions as-is. Disabling flattening affects:
    # - SampleCollectors: Have to store possibly nested action structs.
    # - Models that have the previous action(s) as part of their input.
    # - Algorithms reading from offline files (incl. action information).
    "_disable_action_flattening": False,
    # Experimental flag.
    # If True, the execution plan API will not be used. Instead,
    # a Trainer's `training_iteration` method will be called as-is each
    # training iteration.
    "_disable_execution_plan_api": False,

    # If True, disable the environment pre-checking module.
    "disable_env_checking": False,

    # === Deprecated keys ===
    # Uses the sync samples optimizer instead of the multi-gpu one. This is
    # usually slower, but you might want to try it if you run into issues with
    # the default optimizer.
    # This will be set automatically from now on.
    "simple_optimizer": DEPRECATED_VALUE,
    # Whether to write episode stats and videos to the agent log dir. This is
    # typically located in ~/ray_results.
    "monitor": DEPRECATED_VALUE,
    # Replaced by `evaluation_duration=10` and
    # `evaluation_duration_unit=episodes`.
    "evaluation_num_episodes": DEPRECATED_VALUE,
    # Use `metrics_num_episodes_for_smoothing` instead.
    "metrics_smoothing_episodes": DEPRECATED_VALUE,
    # Use `min_[env|train]_timesteps_per_reporting` instead.
    "timesteps_per_iteration": 0,
    # Use `min_time_s_per_reporting` instead.
    "min_iter_time_s": DEPRECATED_VALUE,
    # Use `metrics_episode_collection_timeout_s` instead.
    "collect_metrics_timeout": DEPRECATED_VALUE,
}


# __sphinx_doc_end__
# fmt: on


@DeveloperAPI
def with_common_config(extra_config: PartialTrainerConfigDict) -> TrainerConfigDict:
    """Returns the given config dict merged with common agent confs.

    Args:
        extra_config (PartialTrainerConfigDict): A user defined partial config
            which will get merged with COMMON_CONFIG and returned.

    Returns:
        TrainerConfigDict: The merged config dict resulting of COMMON_CONFIG
            plus `extra_config`.
    """
    return Trainer.merge_trainer_configs(
        COMMON_CONFIG, extra_config, _allow_unknown_configs=True
    )


@PublicAPI
class Trainer(Trainable):
    """An RLlib algorithm responsible for optimizing one or more Policies.

    Trainers contain a WorkerSet under `self.workers`. A WorkerSet is
    normally composed of a single local worker
    (self.workers.local_worker()), used to compute and apply learning updates,
    and optionally one or more remote workers (self.workers.remote_workers()),
    used to generate environment samples in parallel.

    Each worker (remotes or local) contains a PolicyMap, which itself
    may contain either one policy for single-agent training or one or more
    policies for multi-agent training. Policies are synchronized
    automatically from time to time using ray.remote calls. The exact
    synchronization logic depends on the specific algorithm (Trainer) used,
    but this usually happens from local worker to all remote workers and
    after each training update.

    You can write your own Trainer classes by sub-classing from `Trainer`
    or any of its built-in sub-classes.
    This allows you to override the `execution_plan` method to implement
    your own algorithm logic. You can find the different built-in
    algorithms' execution plans in their respective main py files,
    e.g. rllib.agents.dqn.dqn.py or rllib.agents.impala.impala.py.

    The most important API methods a Trainer exposes are `train()`,
    `evaluate()`, `save()` and `restore()`. Trainer objects retain internal
    model state between calls to train(), so you should create a new
    Trainer instance for each training session.
    """

    # Whether to allow unknown top-level config keys.
    _allow_unknown_configs = False

    # List of top-level keys with value=dict, for which new sub-keys are
    # allowed to be added to the value dict.
    _allow_unknown_subkeys = [
        "tf_session_args",
        "local_tf_session_args",
        "env_config",
        "model",
        "optimizer",
        "multiagent",
        "custom_resources_per_worker",
        "evaluation_config",
        "exploration_config",
        "replay_buffer_config",
        "extra_python_environs_for_worker",
        "input_config",
        "output_config",
    ]

    # List of top level keys with value=dict, for which we always override the
    # entire value (dict), iff the "type" key in that value dict changes.
    _override_all_subkeys_if_type_changes = [
        "exploration_config",
        "replay_buffer_config",
    ]

    # TODO: Deprecate. Instead, override `Trainer.get_default_config()`.
    _default_config = COMMON_CONFIG

    @PublicAPI
    def __init__(
        self,
        config: Optional[Union[PartialTrainerConfigDict, TrainerConfig]] = None,
        env: Optional[Union[str, EnvType]] = None,
        logger_creator: Optional[Callable[[], Logger]] = None,
        remote_checkpoint_dir: Optional[str] = None,
        sync_function_tpl: Optional[str] = None,
    ):
        """Initializes a Trainer instance.

        Args:
            config: Algorithm-specific configuration dict.
            env: Name of the environment to use (e.g. a gym-registered str),
                a full class path (e.g.
                "ray.rllib.examples.env.random_env.RandomEnv"), or an Env
                class directly. Note that this arg can also be specified via
                the "env" key in `config`.
            logger_creator: Callable that creates a ray.tune.Logger
                object. If unspecified, a default logger is created.
        """

        # User provided (partial) config (this may be w/o the default
        # Trainer's `COMMON_CONFIG` (see above)). Will get merged with
        # COMMON_CONFIG in self.setup().
        config = config or {}
        # Resolve TrainerConfig into a plain dict.
        # TODO: In the future, only support TrainerConfig objects here.
        if isinstance(config, TrainerConfig):
            config = config.to_dict()

        # Convert `env` provided in config into a string:
        # - If `env` is a string: `self._env_id` = `env`.
        # - If `env` is a class: `self._env_id` = `env.__name__` -> Already
        #   register it with a auto-generated env creator.
        # - If `env` is None: `self._env_id` is None.
        self._env_id: Optional[str] = self._register_if_needed(
            env or config.get("env"), config
        )

        # The env creator callable, taking an EnvContext (config dict)
        # as arg and returning an RLlib supported Env type (e.g. a gym.Env).
        self.env_creator: Optional[EnvCreator] = None

        # Placeholder for a local replay buffer instance.
        self.local_replay_buffer = None

        # Create a default logger creator if no logger_creator is specified
        if logger_creator is None:
            # Default logdir prefix containing the agent's name and the
            # env id.
            timestr = datetime.today().strftime("%Y-%m-%d_%H-%M-%S")
            logdir_prefix = "{}_{}_{}".format(str(self), self._env_id, timestr)
            if not os.path.exists(DEFAULT_RESULTS_DIR):
                os.makedirs(DEFAULT_RESULTS_DIR)
            logdir = tempfile.mkdtemp(prefix=logdir_prefix, dir=DEFAULT_RESULTS_DIR)

            # Allow users to more precisely configure the created logger
            # via "logger_config.type".
            if config.get("logger_config") and "type" in config["logger_config"]:

                def default_logger_creator(config):
                    """Creates a custom logger with the default prefix."""
                    cfg = config["logger_config"].copy()
                    cls = cfg.pop("type")
                    # Provide default for logdir, in case the user does
                    # not specify this in the "logger_config" dict.
                    logdir_ = cfg.pop("logdir", logdir)
                    return from_config(cls=cls, _args=[cfg], logdir=logdir_)

            # If no `type` given, use tune's UnifiedLogger as last resort.
            else:

                def default_logger_creator(config):
                    """Creates a Unified logger with the default prefix."""
                    return UnifiedLogger(config, logdir, loggers=None)

            logger_creator = default_logger_creator

        # Metrics-related properties.
        self._timers = defaultdict(_Timer)
        self._counters = defaultdict(int)
        self._episode_history = []
        self._episodes_to_be_collected = []

        # Evaluation WorkerSet and metrics last returned by `self.evaluate()`.
        self.evaluation_workers: Optional[WorkerSet] = None
        # Initialize common evaluation_metrics to nan, before they become
        # available. We want to make sure the metrics are always present
        # (although their values may be nan), so that Tune does not complain
        # when we use these as stopping criteria.
        self.evaluation_metrics = {
            "evaluation": {
                "episode_reward_max": np.nan,
                "episode_reward_min": np.nan,
                "episode_reward_mean": np.nan,
            }
        }

        super().__init__(
            config, logger_creator, remote_checkpoint_dir, sync_function_tpl
        )

    @classmethod
    def get_default_config(cls) -> TrainerConfigDict:
        return cls._default_config or COMMON_CONFIG

    @override(Trainable)
    def setup(self, config: PartialTrainerConfigDict):

        # Setup our config: Merge the user-supplied config (which could
        # be a partial config dict with the class' default).
        self.config = self.merge_trainer_configs(
            self.get_default_config(), config, self._allow_unknown_configs
        )
        self.config["env"] = self._env_id

        # Validate the framework settings in config.
        self.validate_framework(self.config)

        # Setup the self.env_creator callable (to be passed
        # e.g. to RolloutWorkers' c'tors).
        self.env_creator = self._get_env_creator_from_env_id(self._env_id)

        # Set Trainer's seed after we have - if necessary - enabled
        # tf eager-execution.
        update_global_seed_if_necessary(self.config["framework"], self.config["seed"])

        self.validate_config(self.config)
        self.callbacks = self.config["callbacks"]()
        log_level = self.config.get("log_level")
        if log_level in ["WARN", "ERROR"]:
            logger.info(
                "Current log_level is {}. For more information, "
                "set 'log_level': 'INFO' / 'DEBUG' or use the -v and "
                "-vv flags.".format(log_level)
            )
        if self.config.get("log_level"):
            logging.getLogger("ray.rllib").setLevel(self.config["log_level"])

        # Create local replay buffer if necessary.
        self.local_replay_buffer = self._create_local_replay_buffer_if_necessary(
            self.config
        )

        # Create a dict, mapping ActorHandles to sets of open remote
        # requests (object refs). This way, we keep track, of which actors
        # inside this Trainer (e.g. a remote RolloutWorker) have
        # already been sent how many (e.g. `sample()`) requests.
        self.remote_requests_in_flight: DefaultDict[
            ActorHandle, Set[ray.ObjectRef]
        ] = defaultdict(set)

        self.workers: Optional[WorkerSet] = None
        self.train_exec_impl = None

        # Deprecated way of implementing Trainer sub-classes (or "templates"
        # via the `build_trainer` utility function).
        # Instead, sub-classes should override the Trainable's `setup()`
        # method and call super().setup() from within that override at some
        # point.
        # Old design: Override `Trainer._init` (or use `build_trainer()`, which
        # will do this for you).
        try:
            self._init(self.config, self.env_creator)
        # New design: Override `Trainable.setup()` (as indented by Trainable)
        # and do or don't call super().setup() from within your override.
        # By default, `super().setup()` will create both worker sets:
        # "rollout workers" for collecting samples for training and - if
        # applicable - "evaluation workers" for evaluation runs in between or
        # parallel to training.
        # TODO: Deprecate `_init()` and remove this try/except block.
        except NotImplementedError:
            # Only if user did not override `_init()`:
            # - Create rollout workers here automatically.
            # - Run the execution plan to create the local iterator to `next()`
            #   in each training iteration.
            # This matches the behavior of using `build_trainer()`, which
            # has been deprecated.
            self.workers = WorkerSet(
                env_creator=self.env_creator,
                validate_env=self.validate_env,
                policy_class=self.get_default_policy_class(self.config),
                trainer_config=self.config,
                num_workers=self.config["num_workers"],
                local_worker=True,
                logdir=self.logdir,
            )

            # Function defining one single training iteration's behavior.
            if self.config["_disable_execution_plan_api"]:
                # TODO: Ensure remote workers are initially in sync with the
                # local worker.
                # self.workers.sync_weights()
                pass  # TODO: Uncommenting line above breaks tf2+eager_tracing for A3C.
            # LocalIterator-creating "execution plan".
            # Only call this once here to create `self.train_exec_impl`,
            # which is a ray.util.iter.LocalIterator that will be `next`'d
            # on each training iteration.
            else:
                self.train_exec_impl = self.execution_plan(
                    self.workers, self.config, **self._kwargs_for_execution_plan()
                )

            # Now that workers have been created, update our policies
            # dict in config[multiagent] (with the correct original/
            # unpreprocessed spaces).
            self.config["multiagent"][
                "policies"
            ] = self.workers.local_worker().policy_dict

        # Evaluation WorkerSet setup.
        # User would like to setup a separate evaluation worker set.

        # Update with evaluation settings:
        user_eval_config = copy.deepcopy(self.config["evaluation_config"])

        # Assert that user has not unset "in_evaluation".
        assert (
            "in_evaluation" not in user_eval_config
            or user_eval_config["in_evaluation"] is True
        )

        # Merge user-provided eval config with the base config. This makes sure
        # the eval config is always complete, no matter whether we have eval
        # workers or perform evaluation on the (non-eval) local worker.
        eval_config = merge_dicts(self.config, user_eval_config)
        self.config["evaluation_config"] = eval_config

        if self.config.get("evaluation_num_workers", 0) > 0 or self.config.get(
            "evaluation_interval"
        ):
            logger.debug(f"Using evaluation_config: {user_eval_config}.")

            # Validate evaluation config.
            self.validate_config(eval_config)

            # Set the `in_evaluation` flag.
            eval_config["in_evaluation"] = True

            # Evaluation duration unit: episodes.
            # Switch on `complete_episode` rollouts. Also, make sure
            # rollout fragments are short so we never have more than one
            # episode in one rollout.
            if eval_config["evaluation_duration_unit"] == "episodes":
                eval_config.update(
                    {
                        "batch_mode": "complete_episodes",
                        "rollout_fragment_length": 1,
                    }
                )
            # Evaluation duration unit: timesteps.
            # - Set `batch_mode=truncate_episodes` so we don't perform rollouts
            #   strictly along episode borders.
            # Set `rollout_fragment_length` such that desired steps are divided
            # equally amongst workers or - in "auto" duration mode - set it
            # to a reasonably small number (10), such that a single `sample()`
            # call doesn't take too much time so we can stop evaluation as soon
            # as possible after the train step is completed.
            else:
                eval_config.update(
                    {
                        "batch_mode": "truncate_episodes",
                        "rollout_fragment_length": 10
                        if self.config["evaluation_duration"] == "auto"
                        else int(
                            math.ceil(
                                self.config["evaluation_duration"]
                                / (self.config["evaluation_num_workers"] or 1)
                            )
                        ),
                    }
                )

            self.config["evaluation_config"] = eval_config

            env_id = self._register_if_needed(eval_config.get("env"), eval_config)
            env_creator = self._get_env_creator_from_env_id(env_id)

            # Create a separate evaluation worker set for evaluation.
            # If evaluation_num_workers=0, use the evaluation set's local
            # worker for evaluation, otherwise, use its remote workers
            # (parallelized evaluation).
            self.evaluation_workers: WorkerSet = WorkerSet(
                env_creator=env_creator,
                validate_env=None,
                policy_class=self.get_default_policy_class(self.config),
                trainer_config=eval_config,
                num_workers=self.config["evaluation_num_workers"],
                # Don't even create a local worker if num_workers > 0.
                local_worker=False,
                logdir=self.logdir,
            )

        # Run any callbacks after trainer initialization is done.
        self.callbacks.on_trainer_init(trainer=self)

    # TODO: Deprecated: In your sub-classes of Trainer, override `setup()`
    #  directly and call super().setup() from within it if you would like the
    #  default setup behavior plus some own setup logic.
    #  If you don't need the env/workers/config/etc.. setup for you by super,
    #  simply do not call super().setup() from your overridden method.
    def _init(self, config: TrainerConfigDict, env_creator: EnvCreator) -> None:
        raise NotImplementedError

    def get_default_policy_class(self, config: TrainerConfigDict) -> Type[Policy]:
        """Returns a default Policy class to use, given a config.

        This class will be used inside RolloutWorkers' PolicyMaps in case
        the policy class is not provided by the user in any single- or
        multi-agent PolicySpec.

        This method is experimental and currently only used, iff the Trainer
        class was not created using the `build_trainer` utility and if
        the Trainer sub-class does not override `_init()` and create it's
        own WorkerSet in `_init()`.
        """
        return getattr(self, "_policy_class", None)

    @override(Trainable)
    def step(self) -> ResultDict:
        """Implements the main `Trainer.train()` logic.

        Takes n attempts to perform a single training step. Thereby
        catches RayErrors resulting from worker failures. After n attempts,
        fails gracefully.

        Override this method in your Trainer sub-classes if you would like to
        handle worker failures yourself. Otherwise, override
        `self.step_attempt()` to keep the n attempts (catch worker failures).

        Returns:
            The results dict with stats/infos on sampling, training,
            and - if required - evaluation.
        """
        step_attempt_results = None

        with self._step_context() as step_ctx:
            while not step_ctx.should_stop(step_attempt_results):
                # Try to train one step.
                try:
                    step_attempt_results = self.step_attempt()
                # @ray.remote RolloutWorker failure.
                except RayError as e:
                    # Try to recover w/o the failed worker.
                    if self.config["ignore_worker_failures"]:
                        logger.exception("Error in train call, attempting to recover")
                        self.try_recover_from_step_attempt()
                    # Error out.
                    else:
                        logger.warning(
                            "Worker crashed during call to `step_attempt()`. "
                            "To try to continue training without the failed "
                            "worker, set `ignore_worker_failures=True`."
                        )
                        raise e
                # Any other exception.
                except Exception as e:
                    # Allow logs messages to propagate.
                    time.sleep(0.5)
                    raise e

        result = step_attempt_results

        if hasattr(self, "workers") and isinstance(self.workers, WorkerSet):
            # Sync filters on workers.
            self._sync_filters_if_needed(self.workers)

            # Collect worker metrics.
            if self.config["_disable_execution_plan_api"]:
                result = self._compile_step_results(
                    step_ctx=step_ctx,
                    step_attempt_results=step_attempt_results,
                )

        return result

    def step_attempt(self) -> ResultDict:
        """Attempts a single training step, including evaluation, if required.

        Override this method in your Trainer sub-classes if you would like to
        keep the n step-attempts logic (catch worker failures) in place or
        override `step()` directly if you would like to handle worker
        failures yourself.

        Returns:
            The results dict with stats/infos on sampling, training,
            and - if required - evaluation.
        """

        def auto_duration_fn(unit, num_eval_workers, eval_cfg, num_units_done):
            # Training is done and we already ran at least one
            # evaluation -> Nothing left to run.
            if num_units_done > 0 and train_future.done():
                return 0
            # Count by episodes. -> Run n more
            # (n=num eval workers).
            elif unit == "episodes":
                return num_eval_workers
            # Count by timesteps. -> Run n*m*p more
            # (n=num eval workers; m=rollout fragment length;
            # p=num-envs-per-worker).
            else:
                return (
                    num_eval_workers
                    * eval_cfg["rollout_fragment_length"]
                    * eval_cfg["num_envs_per_worker"]
                )

        # self._iteration gets incremented after this function returns,
        # meaning that e. g. the first time this function is called,
        # self._iteration will be 0.
        evaluate_this_iter = (
            self.config["evaluation_interval"]
            and (self._iteration + 1) % self.config["evaluation_interval"] == 0
        )

        step_results = {}

        # No evaluation necessary, just run the next training iteration.
        if not evaluate_this_iter:
            step_results = self._exec_plan_or_training_iteration_fn()
        # We have to evaluate in this training iteration.
        else:
            # No parallelism.
            if not self.config["evaluation_parallel_to_training"]:
                step_results = self._exec_plan_or_training_iteration_fn()

            # Kick off evaluation-loop (and parallel train() call,
            # if requested).
            # Parallel eval + training.
            if self.config["evaluation_parallel_to_training"]:
                with concurrent.futures.ThreadPoolExecutor() as executor:
                    train_future = executor.submit(
                        lambda: self._exec_plan_or_training_iteration_fn()
                    )
                    # Automatically determine duration of the evaluation.
                    if self.config["evaluation_duration"] == "auto":
                        unit = self.config["evaluation_duration_unit"]
                        step_results.update(
                            self.evaluate(
                                duration_fn=functools.partial(
                                    auto_duration_fn,
                                    unit,
                                    self.config["evaluation_num_workers"],
                                    self.config["evaluation_config"],
                                )
                            )
                        )
                    else:
                        step_results.update(self.evaluate())
                    # Collect the training results from the future.
                    step_results.update(train_future.result())
            # Sequential: train (already done above), then eval.
            else:
                step_results.update(self.evaluate())

        # Attach latest available evaluation results to train results,
        # if necessary.
        if not evaluate_this_iter and self.config["always_attach_evaluation_results"]:
            assert isinstance(
                self.evaluation_metrics, dict
            ), "Trainer.evaluate() needs to return a dict."
            step_results.update(self.evaluation_metrics)

        # Check `env_task_fn` for possible update of the env's task.
        if self.config["env_task_fn"] is not None:
            if not callable(self.config["env_task_fn"]):
                raise ValueError(
                    "`env_task_fn` must be None or a callable taking "
                    "[train_results, env, env_ctx] as args!"
                )

            def fn(env, env_context, task_fn):
                new_task = task_fn(step_results, env, env_context)
                cur_task = env.get_task()
                if cur_task != new_task:
                    env.set_task(new_task)

            fn = functools.partial(fn, task_fn=self.config["env_task_fn"])
            self.workers.foreach_env_with_context(fn)

        return step_results

    @PublicAPI
    def evaluate(
        self,
        episodes_left_fn=None,  # deprecated
        duration_fn: Optional[Callable[[int], int]] = None,
    ) -> dict:
        """Evaluates current policy under `evaluation_config` settings.

        Note that this default implementation does not do anything beyond
        merging evaluation_config with the normal trainer config.

        Args:
            duration_fn: An optional callable taking the already run
                num episodes as only arg and returning the number of
                episodes left to run. It's used to find out whether
                evaluation should continue.
        """
        if episodes_left_fn is not None:
            deprecation_warning(
                old="Trainer.evaluate(episodes_left_fn)",
                new="Trainer.evaluate(duration_fn)",
                error=False,
            )
            duration_fn = episodes_left_fn

        # In case we are evaluating (in a thread) parallel to training,
        # we may have to re-enable eager mode here (gets disabled in the
        # thread).
        if (
            self.config.get("framework") in ["tf2", "tfe"]
            and not tf.executing_eagerly()
        ):
            tf1.enable_eager_execution()

        # Call the `_before_evaluate` hook.
        self._before_evaluate()

        # Sync weights to the evaluation WorkerSet.
        if self.evaluation_workers is not None:
            self.evaluation_workers.sync_weights(
                from_worker=self.workers.local_worker()
            )
            self._sync_filters_if_needed(self.evaluation_workers)

        if self.config["custom_eval_function"]:
            logger.info(
                "Running custom eval function {}".format(
                    self.config["custom_eval_function"]
                )
            )
            metrics = self.config["custom_eval_function"](self, self.evaluation_workers)
            if not metrics or not isinstance(metrics, dict):
                raise ValueError(
                    "Custom eval function must return "
                    "dict of metrics, got {}.".format(metrics)
                )
        else:
            if (
                self.evaluation_workers is None
                and self.workers.local_worker().input_reader is None
            ):
                raise ValueError(
                    "Cannot evaluate w/o an evaluation worker set in "
                    "the Trainer or w/o an env on the local worker!\n"
                    "Try one of the following:\n1) Set "
                    "`evaluation_interval` >= 0 to force creating a "
                    "separate evaluation worker set.\n2) Set "
                    "`create_env_on_driver=True` to force the local "
                    "(non-eval) worker to have an environment to "
                    "evaluate on."
                )

            # How many episodes/timesteps do we need to run?
            # In "auto" mode (only for parallel eval + training): Run as long
            # as training lasts.
            unit = self.config["evaluation_duration_unit"]
            eval_cfg = self.config["evaluation_config"]
            rollout = eval_cfg["rollout_fragment_length"]
            num_envs = eval_cfg["num_envs_per_worker"]
            duration = (
                self.config["evaluation_duration"]
                if self.config["evaluation_duration"] != "auto"
                else (self.config["evaluation_num_workers"] or 1)
                * (1 if unit == "episodes" else rollout)
            )
            num_ts_run = 0

            # Default done-function returns True, whenever num episodes
            # have been completed.
            if duration_fn is None:

                def duration_fn(num_units_done):
                    return duration - num_units_done

            logger.info(f"Evaluating current policy for {duration} {unit}.")

            metrics = None
            # No evaluation worker set ->
            # Do evaluation using the local worker. Expect error due to the
            # local worker not having an env.
            if self.evaluation_workers is None:
                # If unit=episodes -> Run n times `sample()` (each sample
                # produces exactly 1 episode).
                # If unit=ts -> Run 1 `sample()` b/c the
                # `rollout_fragment_length` is exactly the desired ts.
                iters = duration if unit == "episodes" else 1
                for _ in range(iters):
                    num_ts_run += len(self.workers.local_worker().sample())
                metrics = collect_metrics(
                    self.workers.local_worker(),
                    keep_custom_metrics=self.config["keep_per_episode_custom_metrics"],
                )

            # Evaluation worker set only has local worker.
            elif self.config["evaluation_num_workers"] == 0:
                # If unit=episodes -> Run n times `sample()` (each sample
                # produces exactly 1 episode).
                # If unit=ts -> Run 1 `sample()` b/c the
                # `rollout_fragment_length` is exactly the desired ts.
                iters = duration if unit == "episodes" else 1
                for _ in range(iters):
                    num_ts_run += len(self.evaluation_workers.local_worker().sample())

            # Evaluation worker set has n remote workers.
            else:
                # How many episodes have we run (across all eval workers)?
                num_units_done = 0
                round_ = 0
                while True:
                    units_left_to_do = duration_fn(num_units_done)
                    if units_left_to_do <= 0:
                        break

                    round_ += 1
                    batches = ray.get(
                        [
                            w.sample.remote()
                            for i, w in enumerate(
                                self.evaluation_workers.remote_workers()
                            )
                            if i * (1 if unit == "episodes" else rollout * num_envs)
                            < units_left_to_do
                        ]
                    )
                    # 1 episode per returned batch.
                    if unit == "episodes":
                        num_units_done += len(batches)
                    # n timesteps per returned batch.
                    else:
                        ts = sum(len(b) for b in batches)
                        num_ts_run += ts
                        num_units_done += ts

                    logger.info(
                        f"Ran round {round_} of parallel evaluation "
                        f"({num_units_done}/{duration} {unit} done)"
                    )

            if metrics is None:
                metrics = collect_metrics(
                    self.evaluation_workers.local_worker(),
                    self.evaluation_workers.remote_workers(),
                    keep_custom_metrics=self.config["keep_per_episode_custom_metrics"],
                )
            metrics["timesteps_this_iter"] = num_ts_run

        # Evaluation does not run for every step.
        # Save evaluation metrics on trainer, so it can be attached to
        # subsequent step results as latest evaluation result.
        self.evaluation_metrics = {"evaluation": metrics}

        # Also return the results here for convenience.
        return self.evaluation_metrics

    @DeveloperAPI
    def training_iteration(self) -> ResultDict:
        """Default single iteration logic of an algorithm.

        - Collect on-policy samples (SampleBatches) in parallel using the
          Trainer's RolloutWorkers (@ray.remote).
        - Concatenate collected SampleBatches into one train batch.
        - Note that we may have more than one policy in the multi-agent case:
          Call the different policies' `learn_on_batch` (simple optimizer) OR
          `load_batch_into_buffer` + `learn_on_loaded_batch` (multi-GPU
          optimizer) methods to calculate loss and update the model(s).
        - Return all collected metrics for the iteration.

        Returns:
            The results dict from executing the training iteration.
        """
        # Some shortcuts.
        batch_size = self.config["train_batch_size"]

        # Collects SampleBatches in parallel and synchronously
        # from the Trainer's RolloutWorkers until we hit the
        # configured `train_batch_size`.
        sample_batches = []
        num_env_steps = 0
        num_agent_steps = 0
        while (not self._by_agent_steps and num_env_steps < batch_size) or (
            self._by_agent_steps and num_agent_steps < batch_size
        ):
            new_sample_batches = synchronous_parallel_sample(self.workers)
            sample_batches.extend(new_sample_batches)
            num_env_steps += sum(len(s) for s in new_sample_batches)
            num_agent_steps += sum(
                len(s) if isinstance(s, SampleBatch) else s.agent_steps()
                for s in new_sample_batches
            )
        self._counters[NUM_ENV_STEPS_SAMPLED] += num_env_steps
        self._counters[NUM_AGENT_STEPS_SAMPLED] += num_agent_steps

        # Combine all batches at once
        train_batch = SampleBatch.concat_samples(sample_batches)

        # Use simple optimizer (only for multi-agent or tf-eager; all other
        # cases should use the multi-GPU optimizer, even if only using 1 GPU).
        # TODO: (sven) rename MultiGPUOptimizer into something more
        #  meaningful.
        if self.config.get("simple_optimizer") is True:
            train_results = train_one_step(self, train_batch)
        else:
            train_results = multi_gpu_train_one_step(self, train_batch)

        # Update weights - after learning on the local worker - on all remote
        # workers.
        if self.workers.remote_workers():
            with self._timers[WORKER_UPDATE_TIMER]:
                self.workers.sync_weights()

        return train_results

    @DeveloperAPI
    @staticmethod
    def execution_plan(workers, config, **kwargs):

        # Collects experiences in parallel from multiple RolloutWorker actors.
        rollouts = ParallelRollouts(workers, mode="bulk_sync")

        # Combine experiences batches until we hit `train_batch_size` in size.
        # Then, train the policy on those experiences and update the workers.
        train_op = rollouts.combine(
            ConcatBatches(
                min_batch_size=config["train_batch_size"],
                count_steps_by=config["multiagent"]["count_steps_by"],
            )
        )

        if config.get("simple_optimizer") is True:
            train_op = train_op.for_each(TrainOneStep(workers))
        else:
            train_op = train_op.for_each(
                MultiGPUTrainOneStep(
                    workers=workers,
                    sgd_minibatch_size=config.get(
                        "sgd_minibatch_size", config["train_batch_size"]
                    ),
                    num_sgd_iter=config.get("num_sgd_iter", 1),
                    num_gpus=config["num_gpus"],
                    _fake_gpus=config["_fake_gpus"],
                )
            )

        # Add on the standard episode reward, etc. metrics reporting. This
        # returns a LocalIterator[metrics_dict] representing metrics for each
        # train step.
        return StandardMetricsReporting(train_op, workers, config)

    @PublicAPI
    def compute_single_action(
        self,
        observation: Optional[TensorStructType] = None,
        state: Optional[List[TensorStructType]] = None,
        *,
        prev_action: Optional[TensorStructType] = None,
        prev_reward: Optional[float] = None,
        info: Optional[EnvInfoDict] = None,
        input_dict: Optional[SampleBatch] = None,
        policy_id: PolicyID = DEFAULT_POLICY_ID,
        full_fetch: bool = False,
        explore: Optional[bool] = None,
        timestep: Optional[int] = None,
        episode: Optional[Episode] = None,
        unsquash_action: Optional[bool] = None,
        clip_action: Optional[bool] = None,
        # Deprecated args.
        unsquash_actions=DEPRECATED_VALUE,
        clip_actions=DEPRECATED_VALUE,
        # Kwargs placeholder for future compatibility.
        **kwargs,
    ) -> Union[
        TensorStructType,
        Tuple[TensorStructType, List[TensorType], Dict[str, TensorType]],
    ]:
        """Computes an action for the specified policy on the local worker.

        Note that you can also access the policy object through
        self.get_policy(policy_id) and call compute_single_action() on it
        directly.

        Args:
            observation: Single (unbatched) observation from the
                environment.
            state: List of all RNN hidden (single, unbatched) state tensors.
            prev_action: Single (unbatched) previous action value.
            prev_reward: Single (unbatched) previous reward value.
            info: Env info dict, if any.
            input_dict: An optional SampleBatch that holds all the values
                for: obs, state, prev_action, and prev_reward, plus maybe
                custom defined views of the current env trajectory. Note
                that only one of `obs` or `input_dict` must be non-None.
            policy_id: Policy to query (only applies to multi-agent).
                Default: "default_policy".
            full_fetch: Whether to return extra action fetch results.
                This is always set to True if `state` is specified.
            explore: Whether to apply exploration to the action.
                Default: None -> use self.config["explore"].
            timestep: The current (sampling) time step.
            episode: This provides access to all of the internal episodes'
                state, which may be useful for model-based or multi-agent
                algorithms.
            unsquash_action: Should actions be unsquashed according to the
                env's/Policy's action space? If None, use the value of
                self.config["normalize_actions"].
            clip_action: Should actions be clipped according to the
                env's/Policy's action space? If None, use the value of
                self.config["clip_actions"].

        Keyword Args:
            kwargs: forward compatibility placeholder

        Returns:
            The computed action if full_fetch=False, or a tuple of a) the
            full output of policy.compute_actions() if full_fetch=True
            or we have an RNN-based Policy.

        Raises:
            KeyError: If the `policy_id` cannot be found in this Trainer's
                local worker.
        """
        if clip_actions != DEPRECATED_VALUE:
            deprecation_warning(
                old="Trainer.compute_single_action(`clip_actions`=...)",
                new="Trainer.compute_single_action(`clip_action`=...)",
                error=False,
            )
            clip_action = clip_actions
        if unsquash_actions != DEPRECATED_VALUE:
            deprecation_warning(
                old="Trainer.compute_single_action(`unsquash_actions`=...)",
                new="Trainer.compute_single_action(`unsquash_action`=...)",
                error=False,
            )
            unsquash_action = unsquash_actions

        # `unsquash_action` is None: Use value of config['normalize_actions'].
        if unsquash_action is None:
            unsquash_action = self.config["normalize_actions"]
        # `clip_action` is None: Use value of config['clip_actions'].
        elif clip_action is None:
            clip_action = self.config["clip_actions"]

        # User provided an input-dict: Assert that `obs`, `prev_a|r`, `state`
        # are all None.
        err_msg = (
            "Provide either `input_dict` OR [`observation`, ...] as "
            "args to Trainer.compute_single_action!"
        )
        if input_dict is not None:
            assert (
                observation is None
                and prev_action is None
                and prev_reward is None
                and state is None
            ), err_msg
            observation = input_dict[SampleBatch.OBS]
        else:
            assert observation is not None, err_msg

        # Get the policy to compute the action for (in the multi-agent case,
        # Trainer may hold >1 policies).
        policy = self.get_policy(policy_id)
        if policy is None:
            raise KeyError(
                f"PolicyID '{policy_id}' not found in PolicyMap of the "
                f"Trainer's local worker!"
            )
        local_worker = self.workers.local_worker()

        # Check the preprocessor and preprocess, if necessary.
        pp = local_worker.preprocessors[policy_id]
        if pp and type(pp).__name__ != "NoPreprocessor":
            observation = pp.transform(observation)
        observation = local_worker.filters[policy_id](observation, update=False)

        # Input-dict.
        if input_dict is not None:
            input_dict[SampleBatch.OBS] = observation
            action, state, extra = policy.compute_single_action(
                input_dict=input_dict,
                explore=explore,
                timestep=timestep,
                episode=episode,
            )
        # Individual args.
        else:
            action, state, extra = policy.compute_single_action(
                obs=observation,
                state=state,
                prev_action=prev_action,
                prev_reward=prev_reward,
                info=info,
                explore=explore,
                timestep=timestep,
                episode=episode,
            )

        # If we work in normalized action space (normalize_actions=True),
        # we re-translate here into the env's action space.
        if unsquash_action:
            action = space_utils.unsquash_action(action, policy.action_space_struct)
        # Clip, according to env's action space.
        elif clip_action:
            action = space_utils.clip_action(action, policy.action_space_struct)

        # Return 3-Tuple: Action, states, and extra-action fetches.
        if state or full_fetch:
            return action, state, extra
        # Ensure backward compatibility.
        else:
            return action

    @PublicAPI
    def compute_actions(
        self,
        observations: TensorStructType,
        state: Optional[List[TensorStructType]] = None,
        *,
        prev_action: Optional[TensorStructType] = None,
        prev_reward: Optional[TensorStructType] = None,
        info: Optional[EnvInfoDict] = None,
        policy_id: PolicyID = DEFAULT_POLICY_ID,
        full_fetch: bool = False,
        explore: Optional[bool] = None,
        timestep: Optional[int] = None,
        episodes: Optional[List[Episode]] = None,
        unsquash_actions: Optional[bool] = None,
        clip_actions: Optional[bool] = None,
        # Deprecated.
        normalize_actions=None,
        **kwargs,
    ):
        """Computes an action for the specified policy on the local Worker.

        Note that you can also access the policy object through
        self.get_policy(policy_id) and call compute_actions() on it directly.

        Args:
            observation: Observation from the environment.
            state: RNN hidden state, if any. If state is not None,
                then all of compute_single_action(...) is returned
                (computed action, rnn state(s), logits dictionary).
                Otherwise compute_single_action(...)[0] is returned
                (computed action).
            prev_action: Previous action value, if any.
            prev_reward: Previous reward, if any.
            info: Env info dict, if any.
            policy_id: Policy to query (only applies to multi-agent).
            full_fetch: Whether to return extra action fetch results.
                This is always set to True if RNN state is specified.
            explore: Whether to pick an exploitation or exploration
                action (default: None -> use self.config["explore"]).
            timestep: The current (sampling) time step.
            episodes: This provides access to all of the internal episodes'
                state, which may be useful for model-based or multi-agent
                algorithms.
            unsquash_actions: Should actions be unsquashed according
                to the env's/Policy's action space? If None, use
                self.config["normalize_actions"].
            clip_actions: Should actions be clipped according to the
                env's/Policy's action space? If None, use
                self.config["clip_actions"].

        Keyword Args:
            kwargs: forward compatibility placeholder

        Returns:
            The computed action if full_fetch=False, or a tuple consisting of
            the full output of policy.compute_actions_from_input_dict() if
            full_fetch=True or we have an RNN-based Policy.
        """
        if normalize_actions is not None:
            deprecation_warning(
                old="Trainer.compute_actions(`normalize_actions`=...)",
                new="Trainer.compute_actions(`unsquash_actions`=...)",
                error=False,
            )
            unsquash_actions = normalize_actions

        # `unsquash_actions` is None: Use value of config['normalize_actions'].
        if unsquash_actions is None:
            unsquash_actions = self.config["normalize_actions"]
        # `clip_actions` is None: Use value of config['clip_actions'].
        elif clip_actions is None:
            clip_actions = self.config["clip_actions"]

        # Preprocess obs and states.
        state_defined = state is not None
        policy = self.get_policy(policy_id)
        filtered_obs, filtered_state = [], []
        for agent_id, ob in observations.items():
            worker = self.workers.local_worker()
            preprocessed = worker.preprocessors[policy_id].transform(ob)
            filtered = worker.filters[policy_id](preprocessed, update=False)
            filtered_obs.append(filtered)
            if state is None:
                continue
            elif agent_id in state:
                filtered_state.append(state[agent_id])
            else:
                filtered_state.append(policy.get_initial_state())

        # Batch obs and states
        obs_batch = np.stack(filtered_obs)
        if state is None:
            state = []
        else:
            state = list(zip(*filtered_state))
            state = [np.stack(s) for s in state]

        input_dict = {SampleBatch.OBS: obs_batch}

        # prev_action and prev_reward can be None, np.ndarray, or tensor-like structure.
        # Explicitly check for None here to avoid the error message "The truth value of
        # an array with more than one element is ambiguous.", when np arrays are passed
        # as arguments.
        if prev_action is not None:
            input_dict[SampleBatch.PREV_ACTIONS] = prev_action
        if prev_reward is not None:
            input_dict[SampleBatch.PREV_REWARDS] = prev_reward
        if info:
            input_dict[SampleBatch.INFOS] = info
        for i, s in enumerate(state):
            input_dict[f"state_in_{i}"] = s

        # Batch compute actions
        actions, states, infos = policy.compute_actions_from_input_dict(
            input_dict=input_dict,
            explore=explore,
            timestep=timestep,
            episodes=episodes,
        )

        # Unbatch actions for the environment into a multi-agent dict.
        single_actions = space_utils.unbatch(actions)
        actions = {}
        for key, a in zip(observations, single_actions):
            # If we work in normalized action space (normalize_actions=True),
            # we re-translate here into the env's action space.
            if unsquash_actions:
                a = space_utils.unsquash_action(a, policy.action_space_struct)
            # Clip, according to env's action space.
            elif clip_actions:
                a = space_utils.clip_action(a, policy.action_space_struct)
            actions[key] = a

        # Unbatch states into a multi-agent dict.
        unbatched_states = {}
        for idx, agent_id in enumerate(observations):
            unbatched_states[agent_id] = [s[idx] for s in states]

        # Return only actions or full tuple
        if state_defined or full_fetch:
            return actions, unbatched_states, infos
        else:
            return actions

    @PublicAPI
    def get_policy(self, policy_id: PolicyID = DEFAULT_POLICY_ID) -> Policy:
        """Return policy for the specified id, or None.

        Args:
            policy_id: ID of the policy to return.
        """
        return self.workers.local_worker().get_policy(policy_id)

    @PublicAPI
    def get_weights(self, policies: Optional[List[PolicyID]] = None) -> dict:
        """Return a dictionary of policy ids to weights.

        Args:
            policies: Optional list of policies to return weights for,
                or None for all policies.
        """
        return self.workers.local_worker().get_weights(policies)

    @PublicAPI
    def set_weights(self, weights: Dict[PolicyID, dict]):
        """Set policy weights by policy id.

        Args:
            weights: Map of policy ids to weights to set.
        """
        self.workers.local_worker().set_weights(weights)

    @PublicAPI
    def add_policy(
        self,
        policy_id: PolicyID,
        policy_cls: Type[Policy],
        *,
        observation_space: Optional[gym.spaces.Space] = None,
        action_space: Optional[gym.spaces.Space] = None,
        config: Optional[PartialTrainerConfigDict] = None,
        policy_state: Optional[PolicyState] = None,
        policy_mapping_fn: Optional[Callable[[AgentID, EpisodeID], PolicyID]] = None,
        policies_to_train: Optional[
            Union[
                Container[PolicyID],
                Callable[[PolicyID, Optional[SampleBatchType]], bool],
            ]
        ] = None,
        evaluation_workers: bool = True,
        workers: Optional[List[Union[RolloutWorker, ActorHandle]]] = None,
    ) -> Policy:
        """Adds a new policy to this Trainer.

        Args:
            policy_id: ID of the policy to add.
            policy_cls: The Policy class to use for
                constructing the new Policy.
            observation_space: The observation space of the policy to add.
                If None, try to infer this space from the environment.
            action_space: The action space of the policy to add.
                If None, try to infer this space from the environment.
            config: The config overrides for the policy to add.
            policy_state: Optional state dict to apply to the new
                policy instance, right after its construction.
            policy_mapping_fn: An optional (updated) policy mapping function
                to use from here on. Note that already ongoing episodes will
                not change their mapping but will use the old mapping till
                the end of the episode.
            policies_to_train: An optional list of policy IDs to be trained
                or a callable taking PolicyID and SampleBatchType and
                returning a bool (trainable or not?).
                If None, will keep the existing setup in place. Policies,
                whose IDs are not in the list (or for which the callable
                returns False) will not be updated.
            evaluation_workers: Whether to add the new policy also
                to the evaluation WorkerSet.
            workers: A list of RolloutWorker/ActorHandles (remote
                RolloutWorkers) to add this policy to. If defined, will only
                add the given policy to these workers.

        Returns:
            The newly added policy (the copy that got added to the local
            worker).
        """

        kwargs = dict(
            policy_id=policy_id,
            policy_cls=policy_cls,
            observation_space=observation_space,
            action_space=action_space,
            config=config,
            policy_state=policy_state,
            policy_mapping_fn=policy_mapping_fn,
            policies_to_train=list(policies_to_train) if policies_to_train else None,
        )

        def fn(worker: RolloutWorker):
            # `foreach_worker` function: Adds the policy the the worker (and
            # maybe changes its policy_mapping_fn - if provided here).
            worker.add_policy(**kwargs)

        if workers is not None:
            ray_gets = []
            for worker in workers:
                if isinstance(worker, ActorHandle):
                    ray_gets.append(worker.add_policy.remote(**kwargs))
                else:
                    fn(worker)
            ray.get(ray_gets)
        else:
            # Run foreach_worker fn on all workers.
            self.workers.foreach_worker(fn)

        # Update evaluation workers, if necessary.
        if evaluation_workers and self.evaluation_workers is not None:
            self.evaluation_workers.foreach_worker(fn)

        # Return newly added policy (from the local rollout worker).
        return self.get_policy(policy_id)

    @PublicAPI
    def remove_policy(
        self,
        policy_id: PolicyID = DEFAULT_POLICY_ID,
        *,
        policy_mapping_fn: Optional[Callable[[AgentID], PolicyID]] = None,
        policies_to_train: Optional[
            Union[Set[PolicyID], Callable[[PolicyID, Optional[SampleBatchType]], bool]]
        ] = None,
        evaluation_workers: bool = True,
    ) -> None:
        """Removes a new policy from this Trainer.

        Args:
            policy_id: ID of the policy to be removed.
            policy_mapping_fn: An optional (updated) policy mapping function
                to use from here on. Note that already ongoing episodes will
                not change their mapping but will use the old mapping till
                the end of the episode.
            policies_to_train: An optional list of policy IDs to be trained
                or a callable taking PolicyID and SampleBatchType and
                returning a bool (trainable or not?).
                If None, will keep the existing setup in place. Policies,
                whose IDs are not in the list (or for which the callable
                returns False) will not be updated.
            evaluation_workers: Whether to also remove the policy from the
                evaluation WorkerSet.
        """

        def fn(worker):
            worker.remove_policy(
                policy_id=policy_id,
                policy_mapping_fn=policy_mapping_fn,
                policies_to_train=policies_to_train,
            )

        self.workers.foreach_worker(fn)
        if evaluation_workers and self.evaluation_workers is not None:
            self.evaluation_workers.foreach_worker(fn)

    @DeveloperAPI
    def export_policy_model(
        self,
        export_dir: str,
        policy_id: PolicyID = DEFAULT_POLICY_ID,
        onnx: Optional[int] = None,
    ) -> None:
        """Exports policy model with given policy_id to a local directory.

        Args:
            export_dir: Writable local directory.
            policy_id: Optional policy id to export.
            onnx: If given, will export model in ONNX format. The
                value of this parameter set the ONNX OpSet version to use.
                If None, the output format will be DL framework specific.

        Example:
            >>> from ray.rllib.agents.ppo import PPOTrainer
            >>> # Use a Trainer from RLlib or define your own.
            >>> trainer = PPOTrainer(...) # doctest: +SKIP
            >>> for _ in range(10): # doctest: +SKIP
            >>>     trainer.train() # doctest: +SKIP
            >>> trainer.export_policy_model("/tmp/dir") # doctest: +SKIP
            >>> trainer.export_policy_model("/tmp/dir/onnx", onnx=1) # doctest: +SKIP
        """
        self.get_policy(policy_id).export_model(export_dir, onnx)

    @DeveloperAPI
    def export_policy_checkpoint(
        self,
        export_dir: str,
        filename_prefix: str = "model",
        policy_id: PolicyID = DEFAULT_POLICY_ID,
    ) -> None:
        """Exports policy model checkpoint to a local directory.

        Args:
            export_dir: Writable local directory.
            filename_prefix: file name prefix of checkpoint files.
            policy_id: Optional policy id to export.

        Example:
            >>> from ray.rllib.agents.ppo import PPOTrainer
            >>> # Use a Trainer from RLlib or define your own.
            >>> trainer = PPOTrainer(...) # doctest: +SKIP
            >>> for _ in range(10): # doctest: +SKIP
            >>>     trainer.train() # doctest: +SKIP
            >>> trainer.export_policy_checkpoint("/tmp/export_dir") # doctest: +SKIP
        """
        self.get_policy(policy_id).export_checkpoint(export_dir, filename_prefix)

    @DeveloperAPI
    def import_policy_model_from_h5(
        self,
        import_file: str,
        policy_id: PolicyID = DEFAULT_POLICY_ID,
    ) -> None:
        """Imports a policy's model with given policy_id from a local h5 file.

        Args:
            import_file: The h5 file to import from.
            policy_id: Optional policy id to import into.

        Example:
            >>> from ray.rllib.agents.ppo import PPOTrainer
            >>> trainer = PPOTrainer(...) # doctest: +SKIP
            >>> trainer.import_policy_model_from_h5("/tmp/weights.h5") # doctest: +SKIP
            >>> for _ in range(10): # doctest: +SKIP
            >>>     trainer.train() # doctest: +SKIP
        """
        self.get_policy(policy_id).import_model_from_h5(import_file)
        # Sync new weights to remote workers.
        self._sync_weights_to_workers(worker_set=self.workers)

    @override(Trainable)
    def save_checkpoint(self, checkpoint_dir: str) -> str:
        checkpoint_path = os.path.join(
            checkpoint_dir, "checkpoint-{}".format(self.iteration)
        )
        pickle.dump(self.__getstate__(), open(checkpoint_path, "wb"))

        return checkpoint_path

    @override(Trainable)
    def load_checkpoint(self, checkpoint_path: str) -> None:
        extra_data = pickle.load(open(checkpoint_path, "rb"))
        self.__setstate__(extra_data)

    @override(Trainable)
    def log_result(self, result: ResultDict) -> None:
        # Log after the callback is invoked, so that the user has a chance
        # to mutate the result.
        self.callbacks.on_train_result(trainer=self, result=result)
        # Then log according to Trainable's logging logic.
        Trainable.log_result(self, result)

    @override(Trainable)
    def cleanup(self) -> None:
        # Stop all workers.
        if hasattr(self, "workers"):
            self.workers.stop()

    @classmethod
    @override(Trainable)
    def default_resource_request(
        cls, config: PartialTrainerConfigDict
    ) -> Union[Resources, PlacementGroupFactory]:

        # Default logic for RLlib algorithms (Trainers):
        # Create one bundle per individual worker (local or remote).
        # Use `num_cpus_for_driver` and `num_gpus` for the local worker and
        # `num_cpus_per_worker` and `num_gpus_per_worker` for the remote
        # workers to determine their CPU/GPU resource needs.

        # Convenience config handles.
        cf = dict(cls.get_default_config(), **config)
        eval_cf = cf["evaluation_config"]

        # TODO(ekl): add custom resources here once tune supports them
        # Return PlacementGroupFactory containing all needed resources
        # (already properly defined as device bundles).
        return PlacementGroupFactory(
            bundles=[
                {
                    # Local worker.
                    "CPU": cf["num_cpus_for_driver"],
                    "GPU": 0 if cf["_fake_gpus"] else cf["num_gpus"],
                }
            ]
            + [
                {
                    # RolloutWorkers.
                    "CPU": cf["num_cpus_per_worker"],
                    "GPU": cf["num_gpus_per_worker"],
                }
                for _ in range(cf["num_workers"])
            ]
            + (
                [
                    {
                        # Evaluation workers.
                        # Note: The local eval worker is located on the driver CPU.
                        "CPU": eval_cf.get(
                            "num_cpus_per_worker", cf["num_cpus_per_worker"]
                        ),
                        "GPU": eval_cf.get(
                            "num_gpus_per_worker", cf["num_gpus_per_worker"]
                        ),
                    }
                    for _ in range(cf["evaluation_num_workers"])
                ]
                if cf["evaluation_interval"]
                else []
            )
            +
            # In case our I/O reader/writer requires conmpute resources.
            get_offline_io_resource_bundles(cf),
            strategy=config.get("placement_strategy", "PACK"),
        )

    @DeveloperAPI
    def _before_evaluate(self):
        """Pre-evaluation callback."""
        pass

    def _get_env_creator_from_env_id(self, env_id: Optional[str] = None) -> EnvCreator:
        """Returns an env creator callable, given an `env_id` (e.g. "CartPole-v0").

        Args:
            env_id: An already tune registered env ID, a known gym env name,
                or None (if no env is used).

        Returns:
        """
        if env_id:
            # An already registered env.
            if _global_registry.contains(ENV_CREATOR, env_id):
                return _global_registry.get(ENV_CREATOR, env_id)

            # A class path specifier.
            elif "." in env_id:

                def env_creator_from_classpath(env_context):
                    try:
                        env_obj = from_config(env_id, env_context)
                    except ValueError:
                        raise EnvError(ERR_MSG_INVALID_ENV_DESCRIPTOR.format(env_id))
                    return env_obj

                return env_creator_from_classpath
            # Try gym/PyBullet/Vizdoom.
            else:
                return functools.partial(gym_env_creator, env_descriptor=env_id)
        # No env -> Env creator always returns None.
        else:
            return lambda env_config: None

    def _sync_filters_if_needed(self, workers: WorkerSet):
        if self.config.get("observation_filter", "NoFilter") != "NoFilter":
            FilterManager.synchronize(
                workers.local_worker().filters,
                workers.remote_workers(),
                update_remote=self.config["synchronize_filters"],
            )
            logger.debug(
                "synchronized filters: {}".format(workers.local_worker().filters)
            )

    @DeveloperAPI
    def _sync_weights_to_workers(
        self,
        *,
        worker_set: Optional[WorkerSet] = None,
        workers: Optional[List[RolloutWorker]] = None,
    ) -> None:
        """Sync "main" weights to given WorkerSet or list of workers."""
        assert worker_set is not None
        # Broadcast the new policy weights to all evaluation workers.
        logger.info("Synchronizing weights to workers.")
        weights = ray.put(self.workers.local_worker().save())
        worker_set.foreach_worker(lambda w: w.restore(ray.get(weights)))

    def _exec_plan_or_training_iteration_fn(self):
        with self._timers[TRAINING_ITERATION_TIMER]:
            if self.config["_disable_execution_plan_api"]:
                results = self.training_iteration()
            else:
                results = next(self.train_exec_impl)
        return results

    @classmethod
    @override(Trainable)
    def resource_help(cls, config: TrainerConfigDict) -> str:
        return (
            "\n\nYou can adjust the resource requests of RLlib agents by "
            "setting `num_workers`, `num_gpus`, and other configs. See "
            "the DEFAULT_CONFIG defined by each agent for more info.\n\n"
            "The config of this agent is: {}".format(config)
        )

    @classmethod
    def merge_trainer_configs(
        cls,
        config1: TrainerConfigDict,
        config2: PartialTrainerConfigDict,
        _allow_unknown_configs: Optional[bool] = None,
    ) -> TrainerConfigDict:
        """Merges a complete Trainer config with a partial override dict.

        Respects nested structures within the config dicts. The values in the
        partial override dict take priority.

        Args:
            config1: The complete Trainer's dict to be merged (overridden)
                with `config2`.
            config2: The partial override config dict to merge on top of
                `config1`.
            _allow_unknown_configs: If True, keys in `config2` that don't exist
                in `config1` are allowed and will be added to the final config.

        Returns:
            The merged full trainer config dict.
        """
        config1 = copy.deepcopy(config1)
        if "callbacks" in config2 and type(config2["callbacks"]) is dict:
            legacy_callbacks_dict = config2["callbacks"]

            def make_callbacks():
                # Deprecation warning will be logged by DefaultCallbacks.
                return DefaultCallbacks(legacy_callbacks_dict=legacy_callbacks_dict)

            config2["callbacks"] = make_callbacks
        if _allow_unknown_configs is None:
            _allow_unknown_configs = cls._allow_unknown_configs
        return deep_update(
            config1,
            config2,
            _allow_unknown_configs,
            cls._allow_unknown_subkeys,
            cls._override_all_subkeys_if_type_changes,
        )

    @staticmethod
    def validate_framework(config: PartialTrainerConfigDict) -> None:
        """Validates the config dictionary wrt the framework settings.

        Args:
            config: The config dictionary to be validated.

        """
        _tf1, _tf, _tfv = None, None, None
        _torch = None
        framework = config["framework"]
        tf_valid_frameworks = {"tf", "tf2", "tfe"}
        if framework not in tf_valid_frameworks and framework != "torch":
            return
        elif framework in tf_valid_frameworks:
            _tf1, _tf, _tfv = try_import_tf()
        else:
            _torch, _ = try_import_torch()

        def check_if_correct_nn_framework_installed():
            """Check if tf/torch experiment is running and tf/torch installed."""
            if framework in tf_valid_frameworks:
                if not (_tf1 or _tf):
                    raise ImportError(
                        (
                            "TensorFlow was specified as the 'framework' "
                            "inside of your config dictionary. However, there was "
                            "no installation found. You can install TensorFlow "
                            "via `pip install tensorflow`"
                        )
                    )
            elif framework == "torch":
                if not _torch:
                    raise ImportError(
                        (
                            "PyTorch was specified as the 'framework' inside "
                            "of your config dictionary. However, there was no "
                            "installation found. You can install PyTorch via "
                            "`pip install torch`"
                        )
                    )

        def resolve_tf_settings():
            """Check and resolve tf settings."""

            if _tf1 and config["framework"] in ["tf2", "tfe"]:
                if config["framework"] == "tf2" and _tfv < 2:
                    raise ValueError(
                        "You configured `framework`=tf2, but your installed "
                        "pip tf-version is < 2.0! Make sure your TensorFlow "
                        "version is >= 2.x."
                    )
                if not _tf1.executing_eagerly():
                    _tf1.enable_eager_execution()
                # Recommend setting tracing to True for speedups.
                logger.info(
                    f"Executing eagerly (framework='{config['framework']}'),"
                    f" with eager_tracing={config['eager_tracing']}. For "
                    "production workloads, make sure to set eager_tracing=True"
                    "  in order to match the speed of tf-static-graph "
                    "(framework='tf'). For debugging purposes, "
                    "`eager_tracing=False` is the best choice."
                )
            # Tf-static-graph (framework=tf): Recommend upgrading to tf2 and
            # enabling eager tracing for similar speed.
            elif _tf1 and config["framework"] == "tf":
                logger.info(
                    "Your framework setting is 'tf', meaning you are using "
                    "static-graph mode. Set framework='tf2' to enable eager "
                    "execution with tf2.x. You may also then want to set "
                    "eager_tracing=True in order to reach similar execution "
                    "speed as with static-graph mode."
                )

        check_if_correct_nn_framework_installed()
        resolve_tf_settings()

    @DeveloperAPI
    def validate_config(self, config: TrainerConfigDict) -> None:
        """Validates a given config dict for this Trainer.

        Users should override this method to implement custom validation
        behavior. It is recommended to call `super().validate_config()` in
        this override.

        Args:
            config: The given config dict to check.

        Raises:
            ValueError: If there is something wrong with the config.
        """
        model_config = config.get("model")
        if model_config is None:
            config["model"] = model_config = {}

        # Monitor should be replaced by `record_env`.
        if config.get("monitor", DEPRECATED_VALUE) != DEPRECATED_VALUE:
            deprecation_warning("monitor", "record_env", error=False)
            config["record_env"] = config.get("monitor", False)
        # Empty string would fail some if-blocks checking for this setting.
        # Set to True instead, meaning: use default output dir to store
        # the videos.
        if config.get("record_env") == "":
            config["record_env"] = True

        # Use DefaultCallbacks class, if callbacks is None.
        if config["callbacks"] is None:
            config["callbacks"] = DefaultCallbacks
        # Check, whether given `callbacks` is a callable.
        if not callable(config["callbacks"]):
            raise ValueError(
                "`callbacks` must be a callable method that "
                "returns a subclass of DefaultCallbacks, got "
                f"{config['callbacks']}!"
            )

        # Multi-GPU settings.
        simple_optim_setting = config.get("simple_optimizer", DEPRECATED_VALUE)
        if simple_optim_setting != DEPRECATED_VALUE:
            deprecation_warning(old="simple_optimizer", error=False)

        # Validate "multiagent" sub-dict and convert policy 4-tuples to
        # PolicySpec objects.
        policies, is_multi_agent = check_multi_agent(config)

        framework = config.get("framework")
        # Multi-GPU setting: Must use MultiGPUTrainOneStep.
        if config.get("num_gpus", 0) > 1:
            if framework in ["tfe", "tf2"]:
                raise ValueError(
                    "`num_gpus` > 1 not supported yet for "
                    "framework={}!".format(framework)
                )
            elif simple_optim_setting is True:
                raise ValueError(
                    "Cannot use `simple_optimizer` if `num_gpus` > 1! "
                    "Consider not setting `simple_optimizer` in your config."
                )
            config["simple_optimizer"] = False
        # Auto-setting: Use simple-optimizer for tf-eager or multiagent,
        # otherwise: MultiGPUTrainOneStep (if supported by the algo's execution
        # plan).
        elif simple_optim_setting == DEPRECATED_VALUE:
            # tf-eager: Must use simple optimizer.
            if framework not in ["tf", "torch"]:
                config["simple_optimizer"] = True
            # Multi-agent case: Try using MultiGPU optimizer (only
            # if all policies used are DynamicTFPolicies or TorchPolicies).
            elif is_multi_agent:
                from ray.rllib.policy.dynamic_tf_policy import DynamicTFPolicy
                from ray.rllib.policy.torch_policy import TorchPolicy

                default_policy_cls = self.get_default_policy_class(config)
                if any(
                    (p[0] or default_policy_cls) is None
                    or not issubclass(
                        p[0] or default_policy_cls, (DynamicTFPolicy, TorchPolicy)
                    )
                    for p in config["multiagent"]["policies"].values()
                ):
                    config["simple_optimizer"] = True
                else:
                    config["simple_optimizer"] = False
            else:
                config["simple_optimizer"] = False

        # User manually set simple-optimizer to False -> Error if tf-eager.
        elif simple_optim_setting is False:
            if framework in ["tfe", "tf2"]:
                raise ValueError(
                    "`simple_optimizer=False` not supported for "
                    "framework={}!".format(framework)
                )

        # Offline RL settings.
        if isinstance(config["input_evaluation"], tuple):
            config["input_evaluation"] = list(config["input_evaluation"])
        elif not isinstance(config["input_evaluation"], list):
            raise ValueError(
                "`input_evaluation` must be a list of strings, got {}!".format(
                    config["input_evaluation"]
                )
            )

        # Check model config.
        # If no preprocessing, propagate into model's config as well
        # (so model will know, whether inputs are preprocessed or not).
        if config["_disable_preprocessor_api"] is True:
            model_config["_disable_preprocessor_api"] = True
        # If no action flattening, propagate into model's config as well
        # (so model will know, whether action inputs are already flattened or
        # not).
        if config["_disable_action_flattening"] is True:
            model_config["_disable_action_flattening"] = True

        # Prev_a/r settings.
        prev_a_r = model_config.get("lstm_use_prev_action_reward", DEPRECATED_VALUE)
        if prev_a_r != DEPRECATED_VALUE:
            deprecation_warning(
                "model.lstm_use_prev_action_reward",
                "model.lstm_use_prev_action and model.lstm_use_prev_reward",
                error=False,
            )
            model_config["lstm_use_prev_action"] = prev_a_r
            model_config["lstm_use_prev_reward"] = prev_a_r

        # Check batching/sample collection settings.
        if config["batch_mode"] not in ["truncate_episodes", "complete_episodes"]:
            raise ValueError(
                "`batch_mode` must be one of [truncate_episodes|"
                "complete_episodes]! Got {}".format(config["batch_mode"])
            )

        # Store multi-agent batch count mode.
        self._by_agent_steps = (
            self.config["multiagent"].get("count_steps_by") == "agent_steps"
        )

        # Metrics settings.
        if config["metrics_smoothing_episodes"] != DEPRECATED_VALUE:
            deprecation_warning(
                old="metrics_smoothing_episodes",
                new="metrics_num_episodes_for_smoothing",
                error=False,
            )
            config["metrics_num_episodes_for_smoothing"] = config[
                "metrics_smoothing_episodes"
            ]
        if config["min_iter_time_s"] != DEPRECATED_VALUE:
            deprecation_warning(
                old="min_iter_time_s",
                new="min_time_s_per_reporting",
                error=False,
            )
            config["min_time_s_per_reporting"] = config["min_iter_time_s"]

        if config["collect_metrics_timeout"] != DEPRECATED_VALUE:
            # TODO: Warn once all algos use the `training_iteration` method.
            # deprecation_warning(
            #     old="collect_metrics_timeout",
            #     new="metrics_episode_collection_timeout_s",
            #     error=False,
            # )
            config["metrics_episode_collection_timeout_s"] = config[
                "collect_metrics_timeout"
            ]

        if config["timesteps_per_iteration"] != DEPRECATED_VALUE:
            # TODO: Warn once all algos use the `training_iteration` method.
            # deprecation_warning(
            #     old="timesteps_per_iteration",
            #     new="min_sample_timesteps_per_reporting",
            #     error=False,
            # )
            config["min_sample_timesteps_per_reporting"] = config[
                "timesteps_per_iteration"
            ]

        # Evaluation settings.

        # Deprecated setting: `evaluation_num_episodes`.
        if config["evaluation_num_episodes"] != DEPRECATED_VALUE:
            deprecation_warning(
                old="evaluation_num_episodes",
                new="`evaluation_duration` and `evaluation_duration_unit=episodes`",
                error=False,
            )
            config["evaluation_duration"] = config["evaluation_num_episodes"]
            config["evaluation_duration_unit"] = "episodes"
            config["evaluation_num_episodes"] = DEPRECATED_VALUE

        # If `evaluation_num_workers` > 0, warn if `evaluation_interval` is
        # None (also set `evaluation_interval` to 1).
        if config["evaluation_num_workers"] > 0 and not config["evaluation_interval"]:
            logger.warning(
                f"You have specified {config['evaluation_num_workers']} "
                "evaluation workers, but your `evaluation_interval` is None! "
                "Therefore, evaluation will not occur automatically with each"
                " call to `Trainer.train()`. Instead, you will have to call "
                "`Trainer.evaluate()` manually in order to trigger an "
                "evaluation run."
            )
        # If `evaluation_num_workers=0` and
        # `evaluation_parallel_to_training=True`, warn that you need
        # at least one remote eval worker for parallel training and
        # evaluation, and set `evaluation_parallel_to_training` to False.
        elif config["evaluation_num_workers"] == 0 and config.get(
            "evaluation_parallel_to_training", False
        ):
            logger.warning(
                "`evaluation_parallel_to_training` can only be done if "
                "`evaluation_num_workers` > 0! Setting "
                "`evaluation_parallel_to_training` to False."
            )
            config["evaluation_parallel_to_training"] = False

        # If `evaluation_duration=auto`, error if
        # `evaluation_parallel_to_training=False`.
        if config["evaluation_duration"] == "auto":
            if not config["evaluation_parallel_to_training"]:
                raise ValueError(
                    "`evaluation_duration=auto` not supported for "
                    "`evaluation_parallel_to_training=False`!"
                )
        # Make sure, it's an int otherwise.
        elif (
            not isinstance(config["evaluation_duration"], int)
            or config["evaluation_duration"] <= 0
        ):
            raise ValueError(
                "`evaluation_duration` ({}) must be an int and "
                ">0!".format(config["evaluation_duration"])
            )

    @ExperimentalAPI
    @staticmethod
    def validate_env(env: EnvType, env_context: EnvContext) -> None:
        """Env validator function for this Trainer class.

        Override this in child classes to define custom validation
        behavior.

        Args:
            env: The (sub-)environment to validate. This is normally a
                single sub-environment (e.g. a gym.Env) within a vectorized
                setup.
            env_context: The EnvContext to configure the environment.

        Raises:
            Exception in case something is wrong with the given environment.
        """
        pass

    def try_recover_from_step_attempt(self) -> None:
        """Try to identify and remove any unhealthy workers.

        This method is called after an unexpected remote error is encountered
        from a worker during the call to `self.step_attempt()` (within
        `self.step()`). It issues check requests to all current workers and
        removes any that respond with error. If no healthy workers remain,
        an error is raised. Otherwise, tries to re-build the execution plan
        with the remaining (healthy) workers.
        """

        workers = getattr(self, "workers", None)
        if not isinstance(workers, WorkerSet):
            return

        logger.info("Health checking all workers...")
        checks = []
        for ev in workers.remote_workers():
            _, obj_ref = ev.sample_with_count.remote()
            checks.append(obj_ref)

        healthy_workers = []
        for i, obj_ref in enumerate(checks):
            w = workers.remote_workers()[i]
            try:
                ray.get(obj_ref)
                healthy_workers.append(w)
                logger.info("Worker {} looks healthy".format(i + 1))
            except RayError:
                logger.exception("Removing unhealthy worker {}".format(i + 1))
                try:
                    w.__ray_terminate__.remote()
                except Exception:
                    logger.exception("Error terminating unhealthy worker")

        if len(healthy_workers) < 1:
            raise RuntimeError("Not enough healthy workers remain to continue.")

        logger.warning("Recreating execution plan after failure.")
        workers.reset(healthy_workers)
        if not self.config.get("_disable_execution_plan_api") and callable(
            self.execution_plan
        ):
            logger.warning("Recreating execution plan after failure")
            self.train_exec_impl = self.execution_plan(
                workers, self.config, **self._kwargs_for_execution_plan()
            )

    @override(Trainable)
    def _export_model(
        self, export_formats: List[str], export_dir: str
    ) -> Dict[str, str]:
        ExportFormat.validate(export_formats)
        exported = {}
        if ExportFormat.CHECKPOINT in export_formats:
            path = os.path.join(export_dir, ExportFormat.CHECKPOINT)
            self.export_policy_checkpoint(path)
            exported[ExportFormat.CHECKPOINT] = path
        if ExportFormat.MODEL in export_formats:
            path = os.path.join(export_dir, ExportFormat.MODEL)
            self.export_policy_model(path)
            exported[ExportFormat.MODEL] = path
        if ExportFormat.ONNX in export_formats:
            path = os.path.join(export_dir, ExportFormat.ONNX)
            self.export_policy_model(path, onnx=int(os.getenv("ONNX_OPSET", "11")))
            exported[ExportFormat.ONNX] = path
        return exported

    def import_model(self, import_file: str):
        """Imports a model from import_file.

        Note: Currently, only h5 files are supported.

        Args:
            import_file (str): The file to import the model from.

        Returns:
            A dict that maps ExportFormats to successfully exported models.
        """
        # Check for existence.
        if not os.path.exists(import_file):
            raise FileNotFoundError(
                "`import_file` '{}' does not exist! Can't import Model.".format(
                    import_file
                )
            )
        # Get the format of the given file.
        import_format = "h5"  # TODO(sven): Support checkpoint loading.

        ExportFormat.validate([import_format])
        if import_format != ExportFormat.H5:
            raise NotImplementedError
        else:
            return self.import_policy_model_from_h5(import_file)

    def __getstate__(self) -> dict:
        state = {}
        if hasattr(self, "workers"):
            state["worker"] = self.workers.local_worker().save()
        # TODO: Experimental functionality: Store contents of replay buffer
        #  to checkpoint, only if user has configured this.
        if self.local_replay_buffer is not None and self.config.get(
            "store_buffer_in_checkpoints"
        ):
            state["local_replay_buffer"] = self.local_replay_buffer.get_state()

        if self.train_exec_impl is not None:
            state["train_exec_impl"] = self.train_exec_impl.shared_metrics.get().save()

        return state

    def __setstate__(self, state: dict):
        if hasattr(self, "workers") and "worker" in state:
            self.workers.local_worker().restore(state["worker"])
            remote_state = ray.put(state["worker"])
            for r in self.workers.remote_workers():
                r.restore.remote(remote_state)
            if self.evaluation_workers:
                # If evaluation workers are used, also restore the policies
                # there in case they are used for evaluation purpose.
                for r in self.evaluation_workers.remote_workers():
                    r.restore.remote(remote_state)
        # If necessary, restore replay data as well.
        if self.local_replay_buffer is not None:
            # TODO: Experimental functionality: Restore contents of replay
            #  buffer from checkpoint, only if user has configured this.
            if self.config.get("store_buffer_in_checkpoints"):
                if "local_replay_buffer" in state:
                    self.local_replay_buffer.set_state(state["local_replay_buffer"])
                else:
                    logger.warning(
                        "`store_buffer_in_checkpoints` is True, but no replay "
                        "data found in state!"
                    )
            elif "local_replay_buffer" in state and log_once(
                "no_store_buffer_in_checkpoints_but_data_found"
            ):
                logger.warning(
                    "`store_buffer_in_checkpoints` is False, but some replay "
                    "data found in state!"
                )

        if self.train_exec_impl is not None:
            self.train_exec_impl.shared_metrics.get().restore(state["train_exec_impl"])

    @staticmethod
    @Deprecated(error=True)
    def with_updates(*args, **kwargs):
        pass

    @DeveloperAPI
    def _create_local_replay_buffer_if_necessary(
        self, config: PartialTrainerConfigDict
    ) -> Optional[MultiAgentReplayBuffer]:
        """Create a MultiAgentReplayBuffer instance if necessary.

        Args:
            config: Algorithm-specific configuration data.

        Returns:
            MultiAgentReplayBuffer instance based on trainer config.
            None, if local replay buffer is not needed.
        """
        # Deprecation of old-style replay buffer args
        # Warnings before checking of we need local buffer so that algorithms
        # Without local buffer also get warned
        deprecated_replay_buffer_keys = [
            "prioritized_replay_alpha",
            "prioritized_replay_beta",
            "prioritized_replay_eps",
            "learning_starts",
        ]
        for k in deprecated_replay_buffer_keys:
            if config.get(k) is not None:
                deprecation_warning(
                    old="config[{}]".format(k),
                    help="config['replay_buffer_config'][{}] should be used "
                    "for Q-Learning algorithms. Ignore this warning if "
                    "you are not using a Q-Learning algorithm and still "
                    "provide {}."
                    "".format(k, k),
                    error=False,
                )
                # Copy values over to new location in config to support new
                # and old configuration style
                if config.get("replay_buffer_config") is not None:
                    config["replay_buffer_config"][k] = config[k]

<<<<<<< HEAD
        # Old Ape-X configs may contain no_local_replay_buffer
        no_local_replay_buffer = config.get("no_local_replay_buffer", False)
        if no_local_replay_buffer:
            deprecation_warning(
                old="config['no_local_replay_buffer']",
                help="no_local_replay_buffer specified at new location config["
                "'replay_buffer_config']["
                "'capacity'] will be overwritten.",
                error=False,
            )
            config["replay_buffer_config"][
                "no_local_replay_buffer"
            ] = no_local_replay_buffer

        if not config.get("replay_buffer_config") or config["replay_buffer_config"].get(
            "no_local_replay_buffer", False
        ):
            return

=======
        # Some agents do not need a replay buffer
        if not config.get("replay_buffer_config") or config.get(
            "no_local_replay_buffer", False
        ):
            return

>>>>>>> 2eaa54bd
        replay_buffer_config = config["replay_buffer_config"]
        assert (
            "type" in replay_buffer_config
        ), "Can not instantiate ReplayBuffer from config without 'type' key."

        capacity = config.get("buffer_size", DEPRECATED_VALUE)
        if capacity != DEPRECATED_VALUE:
            deprecation_warning(
                old="config['buffer_size']",
                help="Buffer size specified at new location config["
                "'replay_buffer_config']["
                "'capacity'] will be overwritten.",
                error=False,
            )
            config["replay_buffer_config"]["capacity"] = capacity

        # Check if old replay buffer should be instantiated
        buffer_type = config["replay_buffer_config"]["type"]
        if not config["replay_buffer_config"].get("_enable_replay_buffer_api", False):
            if isinstance(buffer_type, str) and buffer_type.find(".") == -1:
                # Prepend old-style buffers' path
                assert buffer_type == "MultiAgentReplayBuffer", (
                    "Without "
                    "ReplayBuffer "
                    "API, only "
                    "MultiAgentReplayBuffer "
                    "is supported!"
                )
                # Create valid full [module].[class] string for from_config
                buffer_type = "ray.rllib.execution.MultiAgentReplayBuffer"
            else:
                assert buffer_type in [
                    "ray.rllib.execution.MultiAgentReplayBuffer",
                    MultiAgentReplayBuffer,
                ], (
                    "Without ReplayBuffer API, only "
                    "MultiAgentReplayBuffer is supported!"
                )

            config["replay_buffer_config"]["type"] = buffer_type

            # Remove from config so it's not passed into the buffer c'tor
            config["replay_buffer_config"].pop("_enable_replay_buffer_api", None)

            # We need to deprecate the old-style location of the following
            # buffer arguments and make users put them into the
            # "replay_buffer_config" field of their config.
            config["replay_buffer_config"]["replay_batch_size"] = config[
                "train_batch_size"
            ]
            config["replay_buffer_config"]["replay_mode"] = config["multiagent"][
                "replay_mode"
            ]
            deprecation_warning(
                old="config['multiagent']['replay_mode']",
                new="config['replay_buffer_config']['replay_mode']",
                error=False,
            )

            config["replay_buffer_config"]["replay_sequence_length"] = config.get(
                "replay_sequence_length", 1
            )
            if config.get("replay_sequence_length"):
                deprecation_warning(
                    old="config['replay_sequence_length']",
                    new="config['replay_buffer_config']['replay_sequence_length']",
                    error=False,
                )

            config["replay_buffer_config"]["replay_burn_in"] = config.get(
                "replay_burn_in", 0
            )

            if config.get("burn_in"):
                deprecation_warning(
                    old="config['burn_in']",
                    help="Burn in specified at new location config["
                    "'replay_buffer_config']["
                    "'replay_burn_in'] will be overwritten.",
                )
                config["replay_buffer_config"]["replay_burn_in"] = config["burn_in"]

            config["replay_buffer_config"]["replay_zero_init_states"] = config.get(
                "replay_zero_init_states", True
            )
            if config.get("replay_zero_init_states"):
                deprecation_warning(
                    old="config['replay_zero_init_states']",
                    new="config['replay_buffer_config']['replay_zero_init_states']",
                    error=False,
                )

            # If no prioritized replay, old-style replay buffer should
            # not be handed the following parameters:
            if config.get("prioritized_replay", False) is False:
                # This triggers non-prioritization in old-style replay buffer
                config["replay_buffer_config"]["prioritized_replay_alpha"] = 0.0

        else:
            if isinstance(buffer_type, str) and buffer_type.find(".") == -1:
                # Create valid full [module].[class] string for from_config
                buffer_type = "ray.rllib.utils.replay_buffers." + buffer_type
                config["replay_buffer_config"]["type"] = buffer_type

        return from_config(buffer_type, config["replay_buffer_config"])

    @DeveloperAPI
    def _kwargs_for_execution_plan(self):
        kwargs = {}
        if self.local_replay_buffer is not None:
            kwargs["local_replay_buffer"] = self.local_replay_buffer
        return kwargs

    def _register_if_needed(
        self, env_object: Union[str, EnvType, None], config
    ) -> Optional[str]:
        if isinstance(env_object, str):
            return env_object
        elif isinstance(env_object, type):
            name = env_object.__name__

            if config.get("remote_worker_envs"):

                @ray.remote(num_cpus=0)
                class _wrapper(env_object):
                    # Add convenience `_get_spaces` and `_is_multi_agent`
                    # methods.
                    def _get_spaces(self):
                        return self.observation_space, self.action_space

                    def _is_multi_agent(self):
                        return isinstance(self, MultiAgentEnv)

                register_env(name, lambda cfg: _wrapper.remote(cfg))
            else:
                register_env(name, lambda cfg: env_object(cfg))
            return name
        elif env_object is None:
            return None
        raise ValueError(
            "{} is an invalid env specification. ".format(env_object)
            + "You can specify a custom env as either a class "
            '(e.g., YourEnvCls) or a registered env id (e.g., "your_env").'
        )

    def _step_context(trainer):
        class StepCtx:
            def __enter__(self):
                # First call to stop, `result` is expected to be None ->
                # Start with self.failures=-1 -> set to 0 the very first call
                # to `self.stop()`.
                self.failures = -1

                self.time_start = time.time()
                self.sampled = 0
                self.trained = 0
                self.init_env_steps_sampled = trainer._counters[NUM_ENV_STEPS_SAMPLED]
                self.init_env_steps_trained = trainer._counters[NUM_ENV_STEPS_TRAINED]
                self.init_agent_steps_sampled = trainer._counters[
                    NUM_AGENT_STEPS_SAMPLED
                ]
                self.init_agent_steps_trained = trainer._counters[
                    NUM_AGENT_STEPS_TRAINED
                ]
                return self

            def __exit__(self, *args):
                pass

            def should_stop(self, result):

                # First call to stop, `result` is expected to be None ->
                # self.failures=0.
                if result is None:
                    # Fail after n retries.
                    self.failures += 1
                    if self.failures > MAX_WORKER_FAILURE_RETRIES:
                        raise RuntimeError("Failed to recover from worker crash.")

                # Stopping criteria: Only when using the `training_iteration`
                # API, b/c for the `exec_plan` API, the logic to stop is
                # already built into the execution plans via the
                # `StandardMetricsReporting` op.
                elif trainer.config["_disable_execution_plan_api"]:
                    if trainer._by_agent_steps:
                        self.sampled = (
                            trainer._counters[NUM_AGENT_STEPS_SAMPLED]
                            - self.init_agent_steps_sampled
                        )
                        self.trained = (
                            trainer._counters[NUM_AGENT_STEPS_TRAINED]
                            - self.init_agent_steps_trained
                        )
                    else:
                        self.sampled = (
                            trainer._counters[NUM_ENV_STEPS_SAMPLED]
                            - self.init_env_steps_sampled
                        )
                        self.trained = (
                            trainer._counters[NUM_ENV_STEPS_TRAINED]
                            - self.init_env_steps_trained
                        )

                    min_t = trainer.config["min_time_s_per_reporting"]
                    min_sample_ts = trainer.config["min_sample_timesteps_per_reporting"]
                    min_train_ts = trainer.config["min_train_timesteps_per_reporting"]
                    # Repeat if not enough time has passed or if not enough
                    # env|train timesteps have been processed (or these min
                    # values are not provided by the user).
                    if (
                        result is not None
                        and (not min_t or time.time() - self.time_start >= min_t)
                        and (not min_sample_ts or self.sampled >= min_sample_ts)
                        and (not min_train_ts or self.trained >= min_train_ts)
                    ):
                        return True
                # No errors (we got results) -> Break.
                elif result is not None:
                    return True

                return False

        return StepCtx()

    def _compile_step_results(self, *, step_ctx, step_attempt_results=None):
        # Return dict.
        results: ResultDict = {}
        step_attempt_results = step_attempt_results or {}

        # Evaluation results.
        if "evaluation" in step_attempt_results:
            results["evaluation"] = step_attempt_results.pop("evaluation")

        # Custom metrics and episode media.
        results["custom_metrics"] = step_attempt_results.pop("custom_metrics", {})
        results["episode_media"] = step_attempt_results.pop("episode_media", {})

        # Learner info.
        results["info"] = {LEARNER_INFO: step_attempt_results}

        # Collect rollout worker metrics.
        episodes, self._episodes_to_be_collected = collect_episodes(
            self.workers.local_worker(),
            self.workers.remote_workers(),
            self._episodes_to_be_collected,
            timeout_seconds=self.config["metrics_episode_collection_timeout_s"],
        )
        orig_episodes = list(episodes)
        missing = self.config["metrics_num_episodes_for_smoothing"] - len(episodes)
        if missing > 0:
            episodes = self._episode_history[-missing:] + episodes
            assert len(episodes) <= self.config["metrics_num_episodes_for_smoothing"]
        self._episode_history.extend(orig_episodes)
        self._episode_history = self._episode_history[
            -self.config["metrics_num_episodes_for_smoothing"] :
        ]
        results["sampler_results"] = summarize_episodes(
            episodes, orig_episodes, self.config["keep_per_episode_custom_metrics"]
        )
        # TODO: Don't dump sampler results into top-level.
        results.update(results["sampler_results"])

        results["num_healthy_workers"] = len(self.workers.remote_workers())

        # Train-steps- and env/agent-steps this iteration.
        for c in [
            NUM_AGENT_STEPS_SAMPLED,
            NUM_AGENT_STEPS_TRAINED,
            NUM_ENV_STEPS_SAMPLED,
            NUM_ENV_STEPS_TRAINED,
        ]:
            results[c] = self._counters[c]
        if self._by_agent_steps:
            results[NUM_AGENT_STEPS_SAMPLED + "_this_iter"] = step_ctx.sampled
            results[NUM_AGENT_STEPS_TRAINED + "_this_iter"] = step_ctx.trained
            # TODO: For CQL and other algos, count by trained steps.
            results["timesteps_total"] = self._counters[NUM_AGENT_STEPS_SAMPLED]
        else:
            results[NUM_ENV_STEPS_SAMPLED + "_this_iter"] = step_ctx.sampled
            results[NUM_ENV_STEPS_TRAINED + "_this_iter"] = step_ctx.trained
            # TODO: For CQL and other algos, count by trained steps.
            results["timesteps_total"] = self._counters[NUM_ENV_STEPS_SAMPLED]
        # TODO: Backward compatibility.
        results["agent_timesteps_total"] = self._counters[NUM_AGENT_STEPS_SAMPLED]

        # Process timer results.
        timers = {}
        for k, timer in self._timers.items():
            timers["{}_time_ms".format(k)] = round(timer.mean * 1000, 3)
            if timer.has_units_processed():
                timers["{}_throughput".format(k)] = round(timer.mean_throughput, 3)
        results["timers"] = timers

        # Process counter results.
        counters = {}
        for k, counter in self._counters.items():
            counters[k] = counter
        results["counters"] = counters
        # TODO: Backward compatibility.
        results["info"].update(counters)

        return results

    def __repr__(self):
        return type(self).__name__

    @Deprecated(new="Trainer.compute_single_action()", error=False)
    def compute_action(self, *args, **kwargs):
        return self.compute_single_action(*args, **kwargs)

    @Deprecated(new="Trainer.evaluate()", error=True)
    def _evaluate(self) -> dict:
        return self.evaluate()

    @Deprecated(new="construct WorkerSet(...) instance directly", error=False)
    def _make_workers(
        self,
        *,
        env_creator: EnvCreator,
        validate_env: Optional[Callable[[EnvType, EnvContext], None]],
        policy_class: Type[Policy],
        config: TrainerConfigDict,
        num_workers: int,
        local_worker: bool = True,
    ) -> WorkerSet:
        return WorkerSet(
            env_creator=env_creator,
            validate_env=validate_env,
            policy_class=policy_class,
            trainer_config=config,
            num_workers=num_workers,
            local_worker=local_worker,
            logdir=self.logdir,
        )

    @Deprecated(new="Trainer.try_recover_from_step_attempt()", error=False)
    def _try_recover(self):
        return self.try_recover_from_step_attempt()

    @staticmethod
    @Deprecated(new="Trainer.validate_config()", error=False)
    def _validate_config(config, trainer_or_none):
        assert trainer_or_none is not None
        return trainer_or_none.validate_config(config)<|MERGE_RESOLUTION|>--- conflicted
+++ resolved
@@ -2779,7 +2779,6 @@
                 if config.get("replay_buffer_config") is not None:
                     config["replay_buffer_config"][k] = config[k]
 
-<<<<<<< HEAD
         # Old Ape-X configs may contain no_local_replay_buffer
         no_local_replay_buffer = config.get("no_local_replay_buffer", False)
         if no_local_replay_buffer:
@@ -2799,14 +2798,6 @@
         ):
             return
 
-=======
-        # Some agents do not need a replay buffer
-        if not config.get("replay_buffer_config") or config.get(
-            "no_local_replay_buffer", False
-        ):
-            return
-
->>>>>>> 2eaa54bd
         replay_buffer_config = config["replay_buffer_config"]
         assert (
             "type" in replay_buffer_config
