--- conflicted
+++ resolved
@@ -1002,13 +1002,8 @@
             state = []
 
         # Check the preprocessor and preprocess, if necessary.
-<<<<<<< HEAD
-        pp = self.workers.local_worker().preprocessors[policy_id]
+        pp = local_worker.preprocessors[policy_id]
         if pp and type(pp).__name__ != "NoPreprocessor":
-=======
-        pp = local_worker.preprocessors[policy_id]
-        if type(pp).__name__ != "NoPreprocessor":
->>>>>>> 622f724f
             observation = pp.transform(observation)
         filtered_observation = local_worker.filters[policy_id](
             observation, update=False)
