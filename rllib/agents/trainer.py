from collections import defaultdict
import concurrent
import copy
from datetime import datetime
import functools
import gym
import logging
import math
import numpy as np
import os
import pickle
import tempfile
import time
from typing import Callable, Dict, List, Optional, Tuple, Type, Union

import ray
from ray.exceptions import RayError
from ray.rllib.agents.callbacks import DefaultCallbacks
from ray.rllib.env.env_context import EnvContext
from ray.rllib.env.multi_agent_env import MultiAgentEnv
from ray.rllib.env.utils import gym_env_creator
from ray.rllib.evaluation.collectors.simple_list_collector import \
    SimpleListCollector
from ray.rllib.evaluation.episode import Episode
from ray.rllib.evaluation.metrics import collect_episodes, collect_metrics, \
    summarize_episodes
from ray.rllib.evaluation.rollout_worker import RolloutWorker
from ray.rllib.evaluation.worker_set import WorkerSet
from ray.rllib.execution.metric_ops import StandardMetricsReporting
from ray.rllib.execution.buffers.multi_agent_replay_buffer import \
    MultiAgentReplayBuffer
from ray.rllib.execution.rollout_ops import ConcatBatches, ParallelRollouts, \
    synchronous_parallel_sample
from ray.rllib.execution.train_ops import TrainOneStep, MultiGPUTrainOneStep, \
    train_one_step
from ray.rllib.models import MODEL_DEFAULTS
from ray.rllib.policy.policy import Policy, PolicySpec
from ray.rllib.policy.sample_batch import DEFAULT_POLICY_ID, SampleBatch
from ray.rllib.utils import deep_update, FilterManager, merge_dicts
from ray.rllib.utils.annotations import DeveloperAPI, ExperimentalAPI, \
    override, PublicAPI
from ray.rllib.utils.debug import update_global_seed_if_necessary
from ray.rllib.utils.deprecation import Deprecated, deprecation_warning, \
    DEPRECATED_VALUE
from ray.rllib.utils.error import EnvError, ERR_MSG_INVALID_ENV_DESCRIPTOR
from ray.rllib.utils.framework import try_import_tf, try_import_torch
from ray.rllib.utils.from_config import from_config
from ray.rllib.utils.metrics import NUM_ENV_STEPS_SAMPLED, \
    NUM_AGENT_STEPS_SAMPLED, NUM_ENV_STEPS_TRAINED, NUM_AGENT_STEPS_TRAINED
from ray.rllib.utils.metrics.learner_info import LEARNER_INFO
from ray.rllib.utils.multi_agent import check_multi_agent
from ray.rllib.utils.spaces import space_utils
from ray.rllib.utils.typing import AgentID, EnvInfoDict, EnvType, EpisodeID, \
    PartialTrainerConfigDict, PolicyID, ResultDict, TensorStructType, \
    TensorType, TrainerConfigDict
from ray.tune.logger import Logger, UnifiedLogger
from ray.tune.registry import ENV_CREATOR, register_env, _global_registry
from ray.tune.resources import Resources
from ray.tune.result import DEFAULT_RESULTS_DIR
from ray.tune.trainable import Trainable
from ray.tune.trial import ExportFormat
from ray.tune.utils.placement_groups import PlacementGroupFactory
from ray.util import log_once
from ray.util.timer import _Timer

tf1, tf, tfv = try_import_tf()

logger = logging.getLogger(__name__)

# Max number of times to retry a worker failure. We shouldn't try too many
# times in a row since that would indicate a persistent cluster issue.
MAX_WORKER_FAILURE_RETRIES = 3

# yapf: disable
# __sphinx_doc_begin__
COMMON_CONFIG: TrainerConfigDict = {
    # === Settings for Rollout Worker processes ===
    # Number of rollout worker actors to create for parallel sampling. Setting
    # this to 0 will force rollouts to be done in the trainer actor.
    "num_workers": 2,
    # Number of environments to evaluate vector-wise per worker. This enables
    # model inference batching, which can improve performance for inference
    # bottlenecked workloads.
    "num_envs_per_worker": 1,
    # When `num_workers` > 0, the driver (local_worker; worker-idx=0) does not
    # need an environment. This is because it doesn't have to sample (done by
    # remote_workers; worker_indices > 0) nor evaluate (done by evaluation
    # workers; see below).
    "create_env_on_driver": False,
    # Divide episodes into fragments of this many steps each during rollouts.
    # Sample batches of this size are collected from rollout workers and
    # combined into a larger batch of `train_batch_size` for learning.
    #
    # For example, given rollout_fragment_length=100 and train_batch_size=1000:
    #   1. RLlib collects 10 fragments of 100 steps each from rollout workers.
    #   2. These fragments are concatenated and we perform an epoch of SGD.
    #
    # When using multiple envs per worker, the fragment size is multiplied by
    # `num_envs_per_worker`. This is since we are collecting steps from
    # multiple envs in parallel. For example, if num_envs_per_worker=5, then
    # rollout workers will return experiences in chunks of 5*100 = 500 steps.
    #
    # The dataflow here can vary per algorithm. For example, PPO further
    # divides the train batch into minibatches for multi-epoch SGD.
    "rollout_fragment_length": 200,
    # How to build per-Sampler (RolloutWorker) batches, which are then
    # usually concat'd to form the train batch. Note that "steps" below can
    # mean different things (either env- or agent-steps) and depends on the
    # `count_steps_by` (multiagent) setting below.
    # truncate_episodes: Each produced batch (when calling
    #   RolloutWorker.sample()) will contain exactly `rollout_fragment_length`
    #   steps. This mode guarantees evenly sized batches, but increases
    #   variance as the future return must now be estimated at truncation
    #   boundaries.
    # complete_episodes: Each unroll happens exactly over one episode, from
    #   beginning to end. Data collection will not stop unless the episode
    #   terminates or a configured horizon (hard or soft) is hit.
    "batch_mode": "truncate_episodes",

    # === Settings for the Trainer process ===
    # Discount factor of the MDP.
    "gamma": 0.99,
    # The default learning rate.
    "lr": 0.0001,
    # Training batch size, if applicable. Should be >= rollout_fragment_length.
    # Samples batches will be concatenated together to a batch of this size,
    # which is then passed to SGD.
    "train_batch_size": 200,
    # Arguments to pass to the policy model. See models/catalog.py for a full
    # list of the available model options.
    "model": MODEL_DEFAULTS,
    # Arguments to pass to the policy optimizer. These vary by optimizer.
    "optimizer": {},

    # === Environment Settings ===
    # Number of steps after which the episode is forced to terminate. Defaults
    # to `env.spec.max_episode_steps` (if present) for Gym envs.
    "horizon": None,
    # Calculate rewards but don't reset the environment when the horizon is
    # hit. This allows value estimation and RNN state to span across logical
    # episodes denoted by horizon. This only has an effect if horizon != inf.
    "soft_horizon": False,
    # Don't set 'done' at the end of the episode.
    # In combination with `soft_horizon`, this works as follows:
    # - no_done_at_end=False soft_horizon=False:
    #   Reset env and add `done=True` at end of each episode.
    # - no_done_at_end=True soft_horizon=False:
    #   Reset env, but do NOT add `done=True` at end of the episode.
    # - no_done_at_end=False soft_horizon=True:
    #   Do NOT reset env at horizon, but add `done=True` at the horizon
    #   (pretending the episode has terminated).
    # - no_done_at_end=True soft_horizon=True:
    #   Do NOT reset env at horizon and do NOT add `done=True` at the horizon.
    "no_done_at_end": False,
    # The environment specifier:
    # This can either be a tune-registered env, via
    # `tune.register_env([name], lambda env_ctx: [env object])`,
    # or a string specifier of an RLlib supported type. In the latter case,
    # RLlib will try to interpret the specifier as either an openAI gym env,
    # a PyBullet env, a ViZDoomGym env, or a fully qualified classpath to an
    # Env class, e.g. "ray.rllib.examples.env.random_env.RandomEnv".
    "env": None,
    # The observation- and action spaces for the Policies of this Trainer.
    # Use None for automatically inferring these from the given env.
    "observation_space": None,
    "action_space": None,
    # Arguments dict passed to the env creator as an EnvContext object (which
    # is a dict plus the properties: num_workers, worker_index, vector_index,
    # and remote).
    "env_config": {},
    # If using num_envs_per_worker > 1, whether to create those new envs in
    # remote processes instead of in the same worker. This adds overheads, but
    # can make sense if your envs can take much time to step / reset
    # (e.g., for StarCraft). Use this cautiously; overheads are significant.
    "remote_worker_envs": False,
    # Timeout that remote workers are waiting when polling environments.
    # 0 (continue when at least one env is ready) is a reasonable default,
    # but optimal value could be obtained by measuring your environment
    # step / reset and model inference perf.
    "remote_env_batch_wait_ms": 0,
    # A callable taking the last train results, the base env and the env
    # context as args and returning a new task to set the env to.
    # The env must be a `TaskSettableEnv` sub-class for this to work.
    # See `examples/curriculum_learning.py` for an example.
    "env_task_fn": None,
    # If True, try to render the environment on the local worker or on worker
    # 1 (if num_workers > 0). For vectorized envs, this usually means that only
    # the first sub-environment will be rendered.
    # In order for this to work, your env will have to implement the
    # `render()` method which either:
    # a) handles window generation and rendering itself (returning True) or
    # b) returns a numpy uint8 image of shape [height x width x 3 (RGB)].
    "render_env": False,
    # If True, stores videos in this relative directory inside the default
    # output dir (~/ray_results/...). Alternatively, you can specify an
    # absolute path (str), in which the env recordings should be
    # stored instead.
    # Set to False for not recording anything.
    # Note: This setting replaces the deprecated `monitor` key.
    "record_env": False,
    # Whether to clip rewards during Policy's postprocessing.
    # None (default): Clip for Atari only (r=sign(r)).
    # True: r=sign(r): Fixed rewards -1.0, 1.0, or 0.0.
    # False: Never clip.
    # [float value]: Clip at -value and + value.
    # Tuple[value1, value2]: Clip at value1 and value2.
    "clip_rewards": None,
    # If True, RLlib will learn entirely inside a normalized action space
    # (0.0 centered with small stddev; only affecting Box components).
    # We will unsquash actions (and clip, just in case) to the bounds of
    # the env's action space before sending actions back to the env.
    "normalize_actions": True,
    # If True, RLlib will clip actions according to the env's bounds
    # before sending them back to the env.
    # TODO: (sven) This option should be obsoleted and always be False.
    "clip_actions": False,
    # Whether to use "rllib" or "deepmind" preprocessors by default
    # Set to None for using no preprocessor. In this case, the model will have
    # to handle possibly complex observations from the environment.
    "preprocessor_pref": "deepmind",

    # === Debug Settings ===
    # Set the ray.rllib.* log level for the agent process and its workers.
    # Should be one of DEBUG, INFO, WARN, or ERROR. The DEBUG level will also
    # periodically print out summaries of relevant internal dataflow (this is
    # also printed out once at startup at the INFO level). When using the
    # `rllib train` command, you can also use the `-v` and `-vv` flags as
    # shorthand for INFO and DEBUG.
    "log_level": "WARN",
    # Callbacks that will be run during various phases of training. See the
    # `DefaultCallbacks` class and `examples/custom_metrics_and_callbacks.py`
    # for more usage information.
    "callbacks": DefaultCallbacks,
    # Whether to attempt to continue training if a worker crashes. The number
    # of currently healthy workers is reported as the "num_healthy_workers"
    # metric.
    "ignore_worker_failures": False,
    # Log system resource metrics to results. This requires `psutil` to be
    # installed for sys stats, and `gputil` for GPU metrics.
    "log_sys_usage": True,
    # Use fake (infinite speed) sampler. For testing only.
    "fake_sampler": False,

    # === Deep Learning Framework Settings ===
    # tf: TensorFlow (static-graph)
    # tf2: TensorFlow 2.x (eager or traced, if eager_tracing=True)
    # tfe: TensorFlow eager (or traced, if eager_tracing=True)
    # torch: PyTorch
    "framework": "tf",
    # Enable tracing in eager mode. This greatly improves performance
    # (speedup ~2x), but makes it slightly harder to debug since Python
    # code won't be evaluated after the initial eager pass.
    # Only possible if framework=[tf2|tfe].
    "eager_tracing": False,
    # Maximum number of tf.function re-traces before a runtime error is raised.
    # This is to prevent unnoticed retraces of methods inside the
    # `..._eager_traced` Policy, which could slow down execution by a
    # factor of 4, without the user noticing what the root cause for this
    # slowdown could be.
    # Only necessary for framework=[tf2|tfe].
    # Set to None to ignore the re-trace count and never throw an error.
    "eager_max_retraces": 20,

    # === Exploration Settings ===
    # Default exploration behavior, iff `explore`=None is passed into
    # compute_action(s).
    # Set to False for no exploration behavior (e.g., for evaluation).
    "explore": True,
    # Provide a dict specifying the Exploration object's config.
    "exploration_config": {
        # The Exploration class to use. In the simplest case, this is the name
        # (str) of any class present in the `rllib.utils.exploration` package.
        # You can also provide the python class directly or the full location
        # of your class (e.g. "ray.rllib.utils.exploration.epsilon_greedy.
        # EpsilonGreedy").
        "type": "StochasticSampling",
        # Add constructor kwargs here (if any).
    },
    # === Evaluation Settings ===
    # Evaluate with every `evaluation_interval` training iterations.
    # The evaluation stats will be reported under the "evaluation" metric key.
    # Note that for Ape-X metrics are already only reported for the lowest
    # epsilon workers (least random workers).
    # Set to None (or 0) for no evaluation.
    "evaluation_interval": None,
    # Duration for which to run evaluation each `evaluation_interval`.
    # The unit for the duration can be set via `evaluation_duration_unit` to
    # either "episodes" (default) or "timesteps".
    # If using multiple evaluation workers (evaluation_num_workers > 1),
    # the load to run will be split amongst these.
    # If the value is "auto":
    # - For `evaluation_parallel_to_training=True`: Will run as many
    #   episodes/timesteps that fit into the (parallel) training step.
    # - For `evaluation_parallel_to_training=False`: Error.
    "evaluation_duration": 10,
    # The unit, with which to count the evaluation duration. Either "episodes"
    # (default) or "timesteps".
    "evaluation_duration_unit": "episodes",
    # Whether to run evaluation in parallel to a Trainer.train() call
    # using threading. Default=False.
    # E.g. evaluation_interval=2 -> For every other training iteration,
    # the Trainer.train() and Trainer.evaluate() calls run in parallel.
    # Note: This is experimental. Possible pitfalls could be race conditions
    # for weight synching at the beginning of the evaluation loop.
    "evaluation_parallel_to_training": False,
    # Internal flag that is set to True for evaluation workers.
    "in_evaluation": False,
    # Typical usage is to pass extra args to evaluation env creator
    # and to disable exploration by computing deterministic actions.
    # IMPORTANT NOTE: Policy gradient algorithms are able to find the optimal
    # policy, even if this is a stochastic one. Setting "explore=False" here
    # will result in the evaluation workers not using this optimal policy!
    "evaluation_config": {
        # Example: overriding env_config, exploration, etc:
        # "env_config": {...},
        # "explore": False
    },
    # Number of parallel workers to use for evaluation. Note that this is set
    # to zero by default, which means evaluation will be run in the trainer
    # process (only if evaluation_interval is not None). If you increase this,
    # it will increase the Ray resource usage of the trainer since evaluation
    # workers are created separately from rollout workers (used to sample data
    # for training).
    "evaluation_num_workers": 0,
    # Customize the evaluation method. This must be a function of signature
    # (trainer: Trainer, eval_workers: WorkerSet) -> metrics: dict. See the
    # Trainer.evaluate() method to see the default implementation.
    # The Trainer guarantees all eval workers have the latest policy state
    # before this function is called.
    "custom_eval_function": None,
    # Make sure the latest available evaluation results are always attached to
    # a step result dict.
    # This may be useful if Tune or some other meta controller needs access
    # to evaluation metrics all the time.
    "always_attach_evaluation_results": False,

    # === Advanced Rollout Settings ===
    # Use a background thread for sampling (slightly off-policy, usually not
    # advisable to turn on unless your env specifically requires it).
    "sample_async": False,

    # The SampleCollector class to be used to collect and retrieve
    # environment-, model-, and sampler data. Override the SampleCollector base
    # class to implement your own collection/buffering/retrieval logic.
    "sample_collector": SimpleListCollector,

    # Element-wise observation filter, either "NoFilter" or "MeanStdFilter".
    "observation_filter": "NoFilter",
    # Whether to synchronize the statistics of remote filters.
    "synchronize_filters": True,
    # Configures TF for single-process operation by default.
    "tf_session_args": {
        # note: overridden by `local_tf_session_args`
        "intra_op_parallelism_threads": 2,
        "inter_op_parallelism_threads": 2,
        "gpu_options": {
            "allow_growth": True,
        },
        "log_device_placement": False,
        "device_count": {
            "CPU": 1
        },
        # Required by multi-GPU (num_gpus > 1).
        "allow_soft_placement": True,
    },
    # Override the following tf session args on the local worker
    "local_tf_session_args": {
        # Allow a higher level of parallelism by default, but not unlimited
        # since that can cause crashes with many concurrent drivers.
        "intra_op_parallelism_threads": 8,
        "inter_op_parallelism_threads": 8,
    },
    # Whether to LZ4 compress individual observations.
    "compress_observations": False,
    # Wait for metric batches for at most this many seconds. Those that
    # have not returned in time will be collected in the next train iteration.
    "metrics_episode_collection_timeout_s": 180,
    # Smooth metrics over this many episodes.
    "metrics_num_episodes_for_smoothing": 100,
    # Minimum time interval to run one `train()` call for:
    # If - after one `step_attempt()`, this time limit has not been reached,
    # will perform n more `step_attempt()` calls until this minimum time has
    # been consumed. Set to None or 0 for no minimum time.
    "min_time_s_per_reporting": None,
    # Minimum train/sample timesteps to optimize for per `train()` call.
    # This value does not affect learning, only the length of train iterations.
    # If - after one `step_attempt()`, the timestep counts (sampling or
    # training) have not been reached, will perform n more `step_attempt()`
    # calls until the minimum timesteps have been executed.
    # Set to None or 0 for no minimum timesteps.
    "min_train_timesteps_per_reporting": None,
    "min_sample_timesteps_per_reporting": None,

    # This argument, in conjunction with worker_index, sets the random seed of
    # each worker, so that identically configured trials will have identical
    # results. This makes experiments reproducible.
    "seed": None,
    # Any extra python env vars to set in the trainer process, e.g.,
    # {"OMP_NUM_THREADS": "16"}
    "extra_python_environs_for_driver": {},
    # The extra python environments need to set for worker processes.
    "extra_python_environs_for_worker": {},

    # === Resource Settings ===
    # Number of GPUs to allocate to the trainer process. Note that not all
    # algorithms can take advantage of trainer GPUs. Support for multi-GPU
    # is currently only available for tf-[PPO/IMPALA/DQN/PG].
    # This can be fractional (e.g., 0.3 GPUs).
    "num_gpus": 0,
    # Set to True for debugging (multi-)?GPU funcitonality on a CPU machine.
    # GPU towers will be simulated by graphs located on CPUs in this case.
    # Use `num_gpus` to test for different numbers of fake GPUs.
    "_fake_gpus": False,
    # Number of CPUs to allocate per worker.
    "num_cpus_per_worker": 1,
    # Number of GPUs to allocate per worker. This can be fractional. This is
    # usually needed only if your env itself requires a GPU (i.e., it is a
    # GPU-intensive video game), or model inference is unusually expensive.
    "num_gpus_per_worker": 0,
    # Any custom Ray resources to allocate per worker.
    "custom_resources_per_worker": {},
    # Number of CPUs to allocate for the trainer. Note: this only takes effect
    # when running in Tune. Otherwise, the trainer runs in the main program.
    "num_cpus_for_driver": 1,
    # The strategy for the placement group factory returned by
    # `Trainer.default_resource_request()`. A PlacementGroup defines, which
    # devices (resources) should always be co-located on the same node.
    # For example, a Trainer with 2 rollout workers, running with
    # num_gpus=1 will request a placement group with the bundles:
    # [{"gpu": 1, "cpu": 1}, {"cpu": 1}, {"cpu": 1}], where the first bundle is
    # for the driver and the other 2 bundles are for the two workers.
    # These bundles can now be "placed" on the same or different
    # nodes depending on the value of `placement_strategy`:
    # "PACK": Packs bundles into as few nodes as possible.
    # "SPREAD": Places bundles across distinct nodes as even as possible.
    # "STRICT_PACK": Packs bundles into one node. The group is not allowed
    #   to span multiple nodes.
    # "STRICT_SPREAD": Packs bundles across distinct nodes.
    "placement_strategy": "PACK",

    # === Offline Datasets ===
    # Specify how to generate experiences:
    #  - "sampler": Generate experiences via online (env) simulation (default).
    #  - A local directory or file glob expression (e.g., "/tmp/*.json").
    #  - A list of individual file paths/URIs (e.g., ["/tmp/1.json",
    #    "s3://bucket/2.json"]).
    #  - A dict with string keys and sampling probabilities as values (e.g.,
    #    {"sampler": 0.4, "/tmp/*.json": 0.4, "s3://bucket/expert.json": 0.2}).
    #  - A callable that takes an `IOContext` object as only arg and returns a
    #    ray.rllib.offline.InputReader.
    #  - A string key that indexes a callable with tune.registry.register_input
    "input": "sampler",
    # Arguments accessible from the IOContext for configuring custom input
    "input_config": {},
    # True, if the actions in a given offline "input" are already normalized
    # (between -1.0 and 1.0). This is usually the case when the offline
    # file has been generated by another RLlib algorithm (e.g. PPO or SAC),
    # while "normalize_actions" was set to True.
    "actions_in_input_normalized": False,
    # Specify how to evaluate the current policy. This only has an effect when
    # reading offline experiences ("input" is not "sampler").
    # Available options:
    #  - "wis": the weighted step-wise importance sampling estimator.
    #  - "is": the step-wise importance sampling estimator.
    #  - "simulation": run the environment in the background, but use
    #    this data for evaluation only and not for learning.
    "input_evaluation": ["is", "wis"],
    # Whether to run postprocess_trajectory() on the trajectory fragments from
    # offline inputs. Note that postprocessing will be done using the *current*
    # policy, not the *behavior* policy, which is typically undesirable for
    # on-policy algorithms.
    "postprocess_inputs": False,
    # If positive, input batches will be shuffled via a sliding window buffer
    # of this number of batches. Use this if the input data is not in random
    # enough order. Input is delayed until the shuffle buffer is filled.
    "shuffle_buffer_size": 0,
    # Specify where experiences should be saved:
    #  - None: don't save any experiences
    #  - "logdir" to save to the agent log dir
    #  - a path/URI to save to a custom output directory (e.g., "s3://bucket/")
    #  - a function that returns a rllib.offline.OutputWriter
    "output": None,
    # What sample batch columns to LZ4 compress in the output data.
    "output_compress_columns": ["obs", "new_obs"],
    # Max output file size before rolling over to a new file.
    "output_max_file_size": 64 * 1024 * 1024,

    # === Settings for Multi-Agent Environments ===
    "multiagent": {
        # Map of type MultiAgentPolicyConfigDict from policy ids to tuples
        # of (policy_cls, obs_space, act_space, config). This defines the
        # observation and action spaces of the policies and any extra config.
        "policies": {},
        # Keep this many policies in the "policy_map" (before writing
        # least-recently used ones to disk/S3).
        "policy_map_capacity": 100,
        # Where to store overflowing (least-recently used) policies?
        # Could be a directory (str) or an S3 location. None for using
        # the default output dir.
        "policy_map_cache": None,
        # Function mapping agent ids to policy ids.
        "policy_mapping_fn": None,
        # Optional list of policies to train, or None for all policies.
        "policies_to_train": None,
        # Optional function that can be used to enhance the local agent
        # observations to include more state.
        # See rllib/evaluation/observation_function.py for more info.
        "observation_fn": None,
        # When replay_mode=lockstep, RLlib will replay all the agent
        # transitions at a particular timestep together in a batch. This allows
        # the policy to implement differentiable shared computations between
        # agents it controls at that timestep. When replay_mode=independent,
        # transitions are replayed independently per policy.
        "replay_mode": "independent",
        # Which metric to use as the "batch size" when building a
        # MultiAgentBatch. The two supported values are:
        # env_steps: Count each time the env is "stepped" (no matter how many
        #   multi-agent actions are passed/how many multi-agent observations
        #   have been returned in the previous step).
        # agent_steps: Count each individual agent step as one step.
        "count_steps_by": "env_steps",
    },

    # === Logger ===
    # Define logger-specific configuration to be used inside Logger
    # Default value None allows overwriting with nested dicts
    "logger_config": None,

    # === API deprecations/simplifications/changes ===
    # Experimental flag.
    # If True, TFPolicy will handle more than one loss/optimizer.
    # Set this to True, if you would like to return more than
    # one loss term from your `loss_fn` and an equal number of optimizers
    # from your `optimizer_fn`.
    # In the future, the default for this will be True.
    "_tf_policy_handles_more_than_one_loss": False,
    # Experimental flag.
    # If True, no (observation) preprocessor will be created and
    # observations will arrive in model as they are returned by the env.
    # In the future, the default for this will be True.
    "_disable_preprocessor_api": False,
    # Experimental flag.
    # If True, RLlib will no longer flatten the policy-computed actions into
    # a single tensor (for storage in SampleCollectors/output files/etc..),
    # but leave (possibly nested) actions as-is. Disabling flattening affects:
    # - SampleCollectors: Have to store possibly nested action structs.
    # - Models that have the previous action(s) as part of their input.
    # - Algorithms reading from offline files (incl. action information).
    "_disable_action_flattening": False,
    # Experimental flag.
    # If True, the execution plan API will not be used. Instead,
    # a Trainer's `training_iteration` method will be called as-is each
    # training iteration.
    "_disable_execution_plan_api": False,

    # === Deprecated keys ===
    # Uses the sync samples optimizer instead of the multi-gpu one. This is
    # usually slower, but you might want to try it if you run into issues with
    # the default optimizer.
    # This will be set automatically from now on.
    "simple_optimizer": DEPRECATED_VALUE,
    # Whether to write episode stats and videos to the agent log dir. This is
    # typically located in ~/ray_results.
    "monitor": DEPRECATED_VALUE,
    # Replaced by `evaluation_duration=10` and
    # `evaluation_duration_unit=episodes`.
    "evaluation_num_episodes": DEPRECATED_VALUE,
    # Use `metrics_num_episodes_for_smoothing` instead.
    "metrics_smoothing_episodes": DEPRECATED_VALUE,
    # Use `min_[env|train]_timesteps_per_reporting` instead.
    "timesteps_per_iteration": 0,
    # Use `min_time_s_per_reporting` instead.
    "min_iter_time_s": DEPRECATED_VALUE,
<<<<<<< HEAD
=======
    # Use `metrics_episode_collection_timeout_s` instead.
    "collect_metrics_timeout": DEPRECATED_VALUE,
>>>>>>> 62dbf263
}
# __sphinx_doc_end__
# yapf: enable


@DeveloperAPI
def with_common_config(
        extra_config: PartialTrainerConfigDict) -> TrainerConfigDict:
    """Returns the given config dict merged with common agent confs.

    Args:
        extra_config (PartialTrainerConfigDict): A user defined partial config
            which will get merged with COMMON_CONFIG and returned.

    Returns:
        TrainerConfigDict: The merged config dict resulting of COMMON_CONFIG
            plus `extra_config`.
    """
    return Trainer.merge_trainer_configs(
        COMMON_CONFIG, extra_config, _allow_unknown_configs=True)


@PublicAPI
class Trainer(Trainable):
    """An RLlib algorithm responsible for optimizing one or more Policies.

    Trainers contain a WorkerSet under `self.workers`. A WorkerSet is
    normally composed of a single local worker
    (self.workers.local_worker()), used to compute and apply learning updates,
    and optionally one or more remote workers (self.workers.remote_workers()),
    used to generate environment samples in parallel.

    Each worker (remotes or local) contains a PolicyMap, which itself
    may contain either one policy for single-agent training or one or more
    policies for multi-agent training. Policies are synchronized
    automatically from time to time using ray.remote calls. The exact
    synchronization logic depends on the specific algorithm (Trainer) used,
    but this usually happens from local worker to all remote workers and
    after each training update.

    You can write your own Trainer classes by sub-classing from `Trainer`
    or any of its built-in sub-classes.
    This allows you to override the `execution_plan` method to implement
    your own algorithm logic. You can find the different built-in
    algorithms' execution plans in their respective main py files,
    e.g. rllib.agents.dqn.dqn.py or rllib.agents.impala.impala.py.

    The most important API methods a Trainer exposes are `train()`,
    `evaluate()`, `save()` and `restore()`. Trainer objects retain internal
    model state between calls to train(), so you should create a new
    Trainer instance for each training session.
    """

    # Whether to allow unknown top-level config keys.
    _allow_unknown_configs = False

    # List of top-level keys with value=dict, for which new sub-keys are
    # allowed to be added to the value dict.
    _allow_unknown_subkeys = [
        "tf_session_args", "local_tf_session_args", "env_config", "model",
        "optimizer", "multiagent", "custom_resources_per_worker",
        "evaluation_config", "exploration_config",
        "extra_python_environs_for_driver", "extra_python_environs_for_worker",
        "input_config"
    ]

    # List of top level keys with value=dict, for which we always override the
    # entire value (dict), iff the "type" key in that value dict changes.
    _override_all_subkeys_if_type_changes = ["exploration_config"]

    # TODO: Deprecate. Instead, override `Trainer.get_default_config()`.
    _default_config = COMMON_CONFIG

    @PublicAPI
    def __init__(self,
                 config: Optional[PartialTrainerConfigDict] = None,
                 env: Optional[Union[str, EnvType]] = None,
                 logger_creator: Optional[Callable[[], Logger]] = None,
                 remote_checkpoint_dir: Optional[str] = None,
                 sync_function_tpl: Optional[str] = None):
        """Initializes a Trainer instance.

        Args:
            config: Algorithm-specific configuration dict.
            env: Name of the environment to use (e.g. a gym-registered str),
                a full class path (e.g.
                "ray.rllib.examples.env.random_env.RandomEnv"), or an Env
                class directly. Note that this arg can also be specified via
                the "env" key in `config`.
            logger_creator: Callable that creates a ray.tune.Logger
                object. If unspecified, a default logger is created.
        """

        # User provided (partial) config (this may be w/o the default
        # Trainer's `COMMON_CONFIG` (see above)). Will get merged with
        # COMMON_CONFIG in self.setup().
        config = config or {}

        # Trainers allow env ids to be passed directly to the constructor.
        self._env_id = self._register_if_needed(
            env or config.get("env"), config)
        # The env creator callable, taking an EnvContext (config dict)
        # as arg and returning an RLlib supported Env type (e.g. a gym.Env).
        self.env_creator: Callable[[EnvContext], EnvType] = None

        # Placeholder for a local replay buffer instance.
        self.local_replay_buffer = None

        # Create a default logger creator if no logger_creator is specified
        if logger_creator is None:
            # Default logdir prefix containing the agent's name and the
            # env id.
            timestr = datetime.today().strftime("%Y-%m-%d_%H-%M-%S")
            logdir_prefix = "{}_{}_{}".format(str(self), self._env_id, timestr)
            if not os.path.exists(DEFAULT_RESULTS_DIR):
                os.makedirs(DEFAULT_RESULTS_DIR)
            logdir = tempfile.mkdtemp(
                prefix=logdir_prefix, dir=DEFAULT_RESULTS_DIR)

            # Allow users to more precisely configure the created logger
            # via "logger_config.type".
            if config.get(
                    "logger_config") and "type" in config["logger_config"]:

                def default_logger_creator(config):
                    """Creates a custom logger with the default prefix."""
                    cfg = config["logger_config"].copy()
                    cls = cfg.pop("type")
                    # Provide default for logdir, in case the user does
                    # not specify this in the "logger_config" dict.
                    logdir_ = cfg.pop("logdir", logdir)
                    return from_config(cls=cls, _args=[cfg], logdir=logdir_)

            # If no `type` given, use tune's UnifiedLogger as last resort.
            else:

                def default_logger_creator(config):
                    """Creates a Unified logger with the default prefix."""
                    return UnifiedLogger(config, logdir, loggers=None)

            logger_creator = default_logger_creator

        # Metrics-related properties.
        self._timers = defaultdict(_Timer)
        self._counters = defaultdict(int)
        self._episode_history = []
        self._episodes_to_be_collected = []

        # Evaluation WorkerSet and metrics last returned by `self.evaluate()`.
        self.evaluation_workers = None
        self.evaluation_metrics = {}

        super().__init__(config, logger_creator, remote_checkpoint_dir,
                         sync_function_tpl)

    @ExperimentalAPI
    @classmethod
    def get_default_config(cls) -> TrainerConfigDict:
        return cls._default_config or COMMON_CONFIG

    @override(Trainable)
    def setup(self, config: PartialTrainerConfigDict):

        # Setup our config: Merge the user-supplied config (which could
        # be a partial config dict with the class' default).
        self.config = self.merge_trainer_configs(
            self.get_default_config(), config, self._allow_unknown_configs)

        # Validate the framework settings in config.
        self.validate_framework(self.config)

        # Setup the "env creator" callable.
        env = self._env_id
        if env:
            self.config["env"] = env

            # An already registered env.
            if _global_registry.contains(ENV_CREATOR, env):
                self.env_creator = _global_registry.get(ENV_CREATOR, env)

            # A class path specifier.
            elif "." in env:

                def env_creator_from_classpath(env_context):
                    try:
                        env_obj = from_config(env, env_context)
                    except ValueError:
                        raise EnvError(
                            ERR_MSG_INVALID_ENV_DESCRIPTOR.format(env))
                    return env_obj

                self.env_creator = env_creator_from_classpath
            # Try gym/PyBullet/Vizdoom.
            else:
                self.env_creator = functools.partial(
                    gym_env_creator, env_descriptor=env)
        # No env -> Env creator always returns None.
        else:
            self.env_creator = lambda env_config: None

        # Set Trainer's seed after we have - if necessary - enabled
        # tf eager-execution.
        update_global_seed_if_necessary(
            config.get("framework"), config.get("seed"))

        self.validate_config(self.config)
        if not callable(self.config["callbacks"]):
            raise ValueError(
                "`callbacks` must be a callable method that "
                "returns a subclass of DefaultCallbacks, got {}".format(
                    self.config["callbacks"]))
        self.callbacks = self.config["callbacks"]()
        log_level = self.config.get("log_level")
        if log_level in ["WARN", "ERROR"]:
            logger.info("Current log_level is {}. For more information, "
                        "set 'log_level': 'INFO' / 'DEBUG' or use the -v and "
                        "-vv flags.".format(log_level))
        if self.config.get("log_level"):
            logging.getLogger("ray.rllib").setLevel(self.config["log_level"])

        # Create local replay buffer if necessary.
        self.local_replay_buffer = (
            self._create_local_replay_buffer_if_necessary(self.config))

        # Deprecated way of implementing Trainer sub-classes (or "templates"
        # via the soon-to-be deprecated `build_trainer` utility function).
        # Instead, sub-classes should override the Trainable's `setup()`
        # method and call super().setup() from within that override at some
        # point.
        self.workers = None
        self.train_exec_impl = None

        # Old design: Override `Trainer._init` (or use `build_trainer()`, which
        # will do this for you).
        try:
            self._init(self.config, self.env_creator)
        # New design: Override `Trainable.setup()` (as indented by Trainable)
        # and do or don't call super().setup() from within your override.
        # By default, `super().setup()` will create both worker sets:
        # "rollout workers" for collecting samples for training and - if
        # applicable - "evaluation workers" for evaluation runs in between or
        # parallel to training.
        # TODO: Deprecate `_init()` and remove this try/except block.
        except NotImplementedError:
            # Only if user did not override `_init()`:
            # - Create rollout workers here automatically.
            # - Run the execution plan to create the local iterator to `next()`
            #   in each training iteration.
            # This matches the behavior of using `build_trainer()`, which
            # should no longer be used.
            self.workers = self._make_workers(
                env_creator=self.env_creator,
                validate_env=self.validate_env,
                policy_class=self.get_default_policy_class(self.config),
                config=self.config,
                num_workers=self.config["num_workers"])

            # Function defining one single training iteration's behavior.
            if self.config["_disable_execution_plan_api"]:
                # Ensure remote workers are initially in sync with the
                # local worker.
                self.workers.sync_weights()
            # LocalIterator-creating "execution plan".
            # Only call this once here to create `self.train_exec_impl`,
            # which is a ray.util.iter.LocalIterator that will be `next`'d
            # on each training iteration.
            else:
                self.train_exec_impl = self.execution_plan(
                    self.workers, self.config,
                    **self._kwargs_for_execution_plan())

        # Evaluation WorkerSet setup.
        # User would like to setup a separate evaluation worker set.

        # Update with evaluation settings:
        user_eval_config = copy.deepcopy(self.config["evaluation_config"])

        # Assert that user has not unset "in_evaluation".
        assert "in_evaluation" not in user_eval_config or \
               user_eval_config["in_evaluation"] is True

        # Merge user-provided eval config with the base config. This makes sure
        # the eval config is always complete, no matter whether we have eval
        # workers or perform evaluation on the (non-eval) local worker.
        eval_config = merge_dicts(self.config, user_eval_config)
        self.config["evaluation_config"] = eval_config

        if self.config.get("evaluation_num_workers", 0) > 0 or \
                self.config.get("evaluation_interval"):
            logger.debug(f"Using evaluation_config: {user_eval_config}.")

            # Validate evaluation config.
            self.validate_config(eval_config)

            # Set the `in_evaluation` flag.
            eval_config["in_evaluation"] = True

            # Evaluation duration unit: episodes.
            # Switch on `complete_episode` rollouts. Also, make sure
            # rollout fragments are short so we never have more than one
            # episode in one rollout.
            if eval_config["evaluation_duration_unit"] == "episodes":
                eval_config.update({
                    "batch_mode": "complete_episodes",
                    "rollout_fragment_length": 1,
                })
            # Evaluation duration unit: timesteps.
            # - Set `batch_mode=truncate_episodes` so we don't perform rollouts
            #   strictly along episode borders.
            # Set `rollout_fragment_length` such that desired steps are divided
            # equally amongst workers or - in "auto" duration mode - set it
            # to a reasonably small number (10), such that a single `sample()`
            # call doesn't take too much time so we can stop evaluation as soon
            # as possible after the train step is completed.
            else:
                eval_config.update({
                    "batch_mode": "truncate_episodes",
                    "rollout_fragment_length": 10
                    if self.config["evaluation_duration"] == "auto" else int(
                        math.ceil(
                            self.config["evaluation_duration"] /
                            (self.config["evaluation_num_workers"] or 1))),
                })

            self.config["evaluation_config"] = eval_config

            # Create a separate evaluation worker set for evaluation.
            # If evaluation_num_workers=0, use the evaluation set's local
            # worker for evaluation, otherwise, use its remote workers
            # (parallelized evaluation).
            self.evaluation_workers = self._make_workers(
                env_creator=self.env_creator,
                validate_env=None,
                policy_class=self.get_default_policy_class(self.config),
                config=eval_config,
                num_workers=self.config["evaluation_num_workers"],
                # Don't even create a local worker if num_workers > 0.
                local_worker=False,
            )

    # TODO: Deprecated: In your sub-classes of Trainer, override `setup()`
    #  directly and call super().setup() from within it if you would like the
    #  default setup behavior plus some own setup logic.
    #  If you don't need the env/workers/config/etc.. setup for you by super,
    #  simply do not call super().setup() from your overridden method.
    def _init(self, config: TrainerConfigDict,
              env_creator: Callable[[EnvContext], EnvType]) -> None:
        raise NotImplementedError

    @ExperimentalAPI
    def get_default_policy_class(self, config: TrainerConfigDict) -> \
            Type[Policy]:
        """Returns a default Policy class to use, given a config.

        This class will be used inside RolloutWorkers' PolicyMaps in case
        the policy class is not provided by the user in any single- or
        multi-agent PolicySpec.

        This method is experimental and currently only used, iff the Trainer
        class was not created using the `build_trainer` utility and if
        the Trainer sub-class does not override `_init()` and create it's
        own WorkerSet in `_init()`.
        """
        return getattr(self, "_policy_class", None)

    @override(Trainable)
    def step(self) -> ResultDict:
        """Implements the main `Trainer.train()` logic.

        Takes n attempts to perform a single training step. Thereby
        catches RayErrors resulting from worker failures. After n attempts,
        fails gracefully.

        Override this method in your Trainer sub-classes if you would like to
        handle worker failures yourself. Otherwise, override
        `self.step_attempt()` to keep the n attempts (catch worker failures).

        Returns:
            The results dict with stats/infos on sampling, training,
            and - if required - evaluation.
        """
<<<<<<< HEAD
        failures = 0
        time_start = time.time()
        env_steps_sampled = self._counters[NUM_ENV_STEPS_SAMPLED]
        env_steps_trained = self._counters[NUM_ENV_STEPS_TRAINED]
        agent_steps_sampled = self._counters[NUM_AGENT_STEPS_SAMPLED]
        agent_steps_trained = self._counters[NUM_AGENT_STEPS_TRAINED]

        result = None

        while True:
            # Try to train one step.
            try:
                result = self.step_attempt()
            # @ray.remote RolloutWorker failure -> Try to recover,
            # if necessary.
            except RayError as e:
                if self.config["ignore_worker_failures"]:
                    logger.exception(
                        "Error in train call, attempting to recover")
                    self.try_recover_from_step_attempt()
                    # Fail after n retries.
                    failures += 1
                    if failures > MAX_WORKER_FAILURE_RETRIES:
                        raise RuntimeError(
                            "Failed to recover from worker crash.")
                else:
                    logger.info(
                        "Worker crashed during call to train(). To attempt to "
                        "continue training without the failed worker, set "
                        "`'ignore_worker_failures': True`.")
                    raise e
            # Any other exception.
            except Exception as e:
                # Allow logs messages to propagate.
                time.sleep(0.5)
                raise e

            # Stopping criteria: Only when using the `training_iteration` API,
            # b/c for the `exec_plan` API, the logic to stop is already built
            # into the execution plans via the `StandardMetricsReporting` op.
            if self.config["_disable_execution_plan_api"]:
                if self._by_agent_steps:
                    sampled = self._counters[NUM_AGENT_STEPS_SAMPLED] - \
                        agent_steps_sampled
                    trained = self._counters[NUM_AGENT_STEPS_TRAINED] - \
                        agent_steps_trained
                else:
                    sampled = self._counters[NUM_ENV_STEPS_SAMPLED] - \
                        env_steps_sampled
                    trained = self._counters[NUM_ENV_STEPS_TRAINED] - \
                        env_steps_trained

                min_t = self.config["min_time_s_per_reporting"]
                min_sample_ts = self.config[
                    "min_sample_timesteps_per_reporting"]
                min_train_ts = self.config["min_train_timesteps_per_reporting"]
                # Repeat if not enough time has passed or if not enough
                # env|train timesteps have been processed (or these min values
                # are not provided by the user).
                if result is not None and \
                        (not min_t or time.time() - time_start >= min_t) and \
                        (not min_sample_ts or sampled >= min_sample_ts) and \
                        (not min_train_ts or trained >= min_train_ts):
                    break
            # No errors (we got results) -> Break.
            elif result is not None:
                break
=======
        step_attempt_results = None

        with self._step_context() as step_ctx:
            while not step_ctx.should_stop(step_attempt_results):
                # Try to train one step.
                try:
                    step_attempt_results = self.step_attempt()
                # @ray.remote RolloutWorker failure.
                except RayError as e:
                    # Try to recover w/o the failed worker.
                    if self.config["ignore_worker_failures"]:
                        logger.exception(
                            "Error in train call, attempting to recover")
                        self.try_recover_from_step_attempt()
                    # Error out.
                    else:
                        logger.warning(
                            "Worker crashed during call to `step_attempt()`. "
                            "To try to continue training without the failed "
                            "worker, set `ignore_worker_failures=True`.")
                        raise e
                # Any other exception.
                except Exception as e:
                    # Allow logs messages to propagate.
                    time.sleep(0.5)
                    raise e

        result = step_attempt_results
>>>>>>> 62dbf263

        if hasattr(self, "workers") and isinstance(self.workers, WorkerSet):
            # Sync filters on workers.
            self._sync_filters_if_needed(self.workers)

            # Collect worker metrics.
            if self.config["_disable_execution_plan_api"]:
<<<<<<< HEAD
                result["info"] = {LEARNER_INFO: result.copy()}

                # Collect rollout worker metrics.
                episodes, self._episodes_to_be_collected = collect_episodes(
                    self.workers.local_worker(),
                    self.workers.remote_workers(),
                    self._episodes_to_be_collected,
                    timeout_seconds=self.config["collect_metrics_timeout"])
                orig_episodes = list(episodes)
                missing = self.config["metrics_num_episodes_for_smoothing"] -\
                    len(episodes)
                if missing > 0:
                    episodes = self._episode_history[-missing:] + episodes
                    assert len(episodes) <= \
                           self.config["metrics_num_episodes_for_smoothing"]
                self._episode_history.extend(orig_episodes)
                self._episode_history = \
                    self._episode_history[
                        -self.config["metrics_num_episodes_for_smoothing"]:]
                result["sampler_results"] = summarize_episodes(
                    episodes, orig_episodes)
                # TODO: Don't dump sampler results into top-level.
                result.update(result["sampler_results"])

                result["num_healthy_workers"] = len(
                    self.workers.remote_workers())

                # Train-steps- and env/agent-steps this iteration.
                for c in [
                        NUM_AGENT_STEPS_SAMPLED, NUM_AGENT_STEPS_TRAINED,
                        NUM_ENV_STEPS_SAMPLED, NUM_ENV_STEPS_TRAINED
                ]:
                    result[c] = self._counters[c]
                if self._by_agent_steps:
                    result[NUM_AGENT_STEPS_SAMPLED + "_this_iter"] = sampled
                    result[NUM_AGENT_STEPS_TRAINED + "_this_iter"] = trained
                    # TODO: For CQL and other algos, count by trained steps.
                    result["timesteps_total"] = self._counters[
                        NUM_AGENT_STEPS_SAMPLED]
                else:
                    result[NUM_ENV_STEPS_SAMPLED + "_this_iter"] = sampled
                    result[NUM_ENV_STEPS_TRAINED + "_this_iter"] = trained
                    # TODO: For CQL and other algos, count by trained steps.
                    result["timesteps_total"] = self._counters[
                        NUM_ENV_STEPS_SAMPLED]
                # TODO: Backward compatibility.
                result["agent_timesteps_total"] = self._counters[
                    NUM_AGENT_STEPS_SAMPLED]

                # Process timer results.
                timers = {}
                for k, timer in self._timers.items():
                    timers["{}_time_ms".format(k)] = round(
                        timer.mean * 1000, 3)
                    if timer.has_units_processed():
                        timers["{}_throughput".format(k)] = round(
                            timer.mean_throughput, 3)
                result["timers"] = timers

                # Process counter results.
                counters = {}
                for k, counter in self._counters.items():
                    counters[k] = counter
                result["counters"] = counters
                # TODO: Backward compatibility.
                result["info"].update(counters)

                result["custom_metrics"] = result.get("custom_metrics", {})
                result["episode_media"] = result.get("episode_media", {})
=======
                result = self._compile_step_results(
                    step_ctx=step_ctx,
                    step_attempt_results=step_attempt_results,
                )
>>>>>>> 62dbf263

        return result

    @ExperimentalAPI
    def step_attempt(self) -> ResultDict:
        """Attempts a single training step, including evaluation, if required.

        Override this method in your Trainer sub-classes if you would like to
        keep the n step-attempts logic (catch worker failures) in place or
        override `step()` directly if you would like to handle worker
        failures yourself.

        Returns:
            The results dict with stats/infos on sampling, training,
            and - if required - evaluation.
        """

        def auto_duration_fn(unit, num_eval_workers, eval_cfg, num_units_done):
            # Training is done and we already ran at least one
            # evaluation -> Nothing left to run.
            if num_units_done > 0 and \
                    train_future.done():
                return 0
            # Count by episodes. -> Run n more
            # (n=num eval workers).
            elif unit == "episodes":
                return num_eval_workers
            # Count by timesteps. -> Run n*m*p more
            # (n=num eval workers; m=rollout fragment length;
            # p=num-envs-per-worker).
            else:
                return num_eval_workers * \
                       eval_cfg["rollout_fragment_length"] * \
                       eval_cfg["num_envs_per_worker"]

        # self._iteration gets incremented after this function returns,
        # meaning that e. g. the first time this function is called,
        # self._iteration will be 0.
        evaluate_this_iter = \
            self.config["evaluation_interval"] and \
            (self._iteration + 1) % self.config["evaluation_interval"] == 0

        step_results = {}

        # No evaluation necessary, just run the next training iteration.
        if not evaluate_this_iter:
            step_results = self._exec_plan_or_training_iteration_fn()
        # We have to evaluate in this training iteration.
        else:
            # No parallelism.
            if not self.config["evaluation_parallel_to_training"]:
                step_results = self._exec_plan_or_training_iteration_fn()

            # Kick off evaluation-loop (and parallel train() call,
            # if requested).
            # Parallel eval + training.
            if self.config["evaluation_parallel_to_training"]:
                with concurrent.futures.ThreadPoolExecutor() as executor:
                    train_future = executor.submit(
                        lambda: self._exec_plan_or_training_iteration_fn())
                    # Automatically determine duration of the evaluation.
                    if self.config["evaluation_duration"] == "auto":
                        unit = self.config["evaluation_duration_unit"]
                        step_results.update(
                            self.evaluate(
                                duration_fn=functools.partial(
                                    auto_duration_fn, unit, self.config[
                                        "evaluation_num_workers"], self.config[
                                            "evaluation_config"])))
                    else:
                        step_results.update(self.evaluate())
                    # Collect the training results from the future.
                    step_results.update(train_future.result())
            # Sequential: train (already done above), then eval.
            else:
                step_results.update(self.evaluate())

        # Attach latest available evaluation results to train results,
        # if necessary.
        if (not evaluate_this_iter
                and self.config["always_attach_evaluation_results"]):
            assert isinstance(self.evaluation_metrics, dict), \
                "Trainer.evaluate() needs to return a dict."
            step_results.update(self.evaluation_metrics)

        # Check `env_task_fn` for possible update of the env's task.
        if self.config["env_task_fn"] is not None:
            if not callable(self.config["env_task_fn"]):
                raise ValueError(
                    "`env_task_fn` must be None or a callable taking "
                    "[train_results, env, env_ctx] as args!")

            def fn(env, env_context, task_fn):
                new_task = task_fn(step_results, env, env_context)
                cur_task = env.get_task()
                if cur_task != new_task:
                    env.set_task(new_task)

            fn = functools.partial(fn, task_fn=self.config["env_task_fn"])
            self.workers.foreach_env_with_context(fn)

        return step_results

    @PublicAPI
    def evaluate(
            self,
            episodes_left_fn=None,  # deprecated
            duration_fn: Optional[Callable[[int], int]] = None,
    ) -> dict:
        """Evaluates current policy under `evaluation_config` settings.

        Note that this default implementation does not do anything beyond
        merging evaluation_config with the normal trainer config.

        Args:
            duration_fn: An optional callable taking the already run
                num episodes as only arg and returning the number of
                episodes left to run. It's used to find out whether
                evaluation should continue.
        """
        if episodes_left_fn is not None:
            deprecation_warning(
                old="Trainer.evaluate(episodes_left_fn)",
                new="Trainer.evaluate(duration_fn)",
                error=False)
            duration_fn = episodes_left_fn

        # In case we are evaluating (in a thread) parallel to training,
        # we may have to re-enable eager mode here (gets disabled in the
        # thread).
        if self.config.get("framework") in ["tf2", "tfe"] and \
                not tf.executing_eagerly():
            tf1.enable_eager_execution()

        # Call the `_before_evaluate` hook.
        self._before_evaluate()

        # Sync weights to the evaluation WorkerSet.
        if self.evaluation_workers is not None:
            self.evaluation_workers.sync_weights(
                from_worker=self.workers.local_worker())
            self._sync_filters_if_needed(self.evaluation_workers)

        if self.config["custom_eval_function"]:
            logger.info("Running custom eval function {}".format(
                self.config["custom_eval_function"]))
            metrics = self.config["custom_eval_function"](
                self, self.evaluation_workers)
            if not metrics or not isinstance(metrics, dict):
                raise ValueError("Custom eval function must return "
                                 "dict of metrics, got {}.".format(metrics))
        else:
            if self.evaluation_workers is None and \
                    self.workers.local_worker().input_reader is None:
                raise ValueError(
                    "Cannot evaluate w/o an evaluation worker set in "
                    "the Trainer or w/o an env on the local worker!\n"
                    "Try one of the following:\n1) Set "
                    "`evaluation_interval` >= 0 to force creating a "
                    "separate evaluation worker set.\n2) Set "
                    "`create_env_on_driver=True` to force the local "
                    "(non-eval) worker to have an environment to "
                    "evaluate on.")

            # How many episodes/timesteps do we need to run?
            # In "auto" mode (only for parallel eval + training): Run as long
            # as training lasts.
            unit = self.config["evaluation_duration_unit"]
            eval_cfg = self.config["evaluation_config"]
            rollout = eval_cfg["rollout_fragment_length"]
            num_envs = eval_cfg["num_envs_per_worker"]
            duration = self.config["evaluation_duration"] if \
                self.config["evaluation_duration"] != "auto" else \
                (self.config["evaluation_num_workers"] or 1) * \
                (1 if unit == "episodes" else rollout)
            num_ts_run = 0

            # Default done-function returns True, whenever num episodes
            # have been completed.
            if duration_fn is None:

                def duration_fn(num_units_done):
                    return duration - num_units_done

            logger.info(f"Evaluating current policy for {duration} {unit}.")

            metrics = None
            # No evaluation worker set ->
            # Do evaluation using the local worker. Expect error due to the
            # local worker not having an env.
            if self.evaluation_workers is None:
                # If unit=episodes -> Run n times `sample()` (each sample
                # produces exactly 1 episode).
                # If unit=ts -> Run 1 `sample()` b/c the
                # `rollout_fragment_length` is exactly the desired ts.
                iters = duration if unit == "episodes" else 1
                for _ in range(iters):
                    num_ts_run += len(self.workers.local_worker().sample())
                metrics = collect_metrics(self.workers.local_worker())

            # Evaluation worker set only has local worker.
            elif self.config["evaluation_num_workers"] == 0:
                # If unit=episodes -> Run n times `sample()` (each sample
                # produces exactly 1 episode).
                # If unit=ts -> Run 1 `sample()` b/c the
                # `rollout_fragment_length` is exactly the desired ts.
                iters = duration if unit == "episodes" else 1
                for _ in range(iters):
                    num_ts_run += len(
                        self.evaluation_workers.local_worker().sample())

            # Evaluation worker set has n remote workers.
            else:
                # How many episodes have we run (across all eval workers)?
                num_units_done = 0
                round_ = 0
                while True:
                    units_left_to_do = duration_fn(num_units_done)
                    if units_left_to_do <= 0:
                        break

                    round_ += 1
                    batches = ray.get([
                        w.sample.remote() for i, w in enumerate(
                            self.evaluation_workers.remote_workers())
                        if i * (1 if unit == "episodes" else rollout *
                                num_envs) < units_left_to_do
                    ])
                    # 1 episode per returned batch.
                    if unit == "episodes":
                        num_units_done += len(batches)
                    # n timesteps per returned batch.
                    else:
                        ts = sum(len(b) for b in batches)
                        num_ts_run += ts
                        num_units_done += ts

                    logger.info(f"Ran round {round_} of parallel evaluation "
                                f"({num_units_done}/{duration} {unit} done)")

            if metrics is None:
                metrics = collect_metrics(
                    self.evaluation_workers.local_worker(),
                    self.evaluation_workers.remote_workers())
            metrics["timesteps_this_iter"] = num_ts_run

        # Evaluation does not run for every step.
        # Save evaluation metrics on trainer, so it can be attached to
        # subsequent step results as latest evaluation result.
        self.evaluation_metrics = {"evaluation": metrics}

        # Also return the results here for convenience.
        return self.evaluation_metrics

    @ExperimentalAPI
    def training_iteration(self) -> ResultDict:
        """Default single iteration logic of an algorithm.

        - Collect on-policy samples (SampleBatches) in parallel using the
          Trainer's RolloutWorkers (@ray.remote).
        - Concatenate collected SampleBatches into one train batch.
        - Note that we may have more than one policy in the multi-agent case:
          Call the different policies' `learn_on_batch` (simple optimizer) OR
          `load_batch_into_buffer` + `learn_on_loaded_batch` (multi-GPU
          optimizer) methods to calculate loss and update the model(s).
        - Return all collected metrics for the iteration.

        Returns:
            The results dict from executing the training iteration.
        """
        # Some shortcuts.
        batch_size = self.config["train_batch_size"]

        # Collects SampleBatches in parallel and synchronously
        # from the Trainer's RolloutWorkers until we hit the
        # configured `train_batch_size`.
        sample_batches = []
        num_env_steps = 0
        num_agent_steps = 0
        while (not self._by_agent_steps and num_env_steps < batch_size) or \
                (self._by_agent_steps and num_agent_steps < batch_size):
            new_sample_batches = synchronous_parallel_sample(self.workers)
            sample_batches.extend(new_sample_batches)
            num_env_steps += sum(len(s) for s in new_sample_batches)
            num_agent_steps += sum(
                len(s) if isinstance(s, SampleBatch) else s.agent_steps()
                for s in new_sample_batches)
        self._counters[NUM_ENV_STEPS_SAMPLED] += num_env_steps
        self._counters[NUM_AGENT_STEPS_SAMPLED] += num_agent_steps

        # Combine all batches at once
        train_batch = SampleBatch.concat_samples(sample_batches)

        # Use simple optimizer (only for multi-agent or tf-eager; all other
        # cases should use the multi-GPU optimizer, even if only using 1 GPU).
        # TODO: (sven) rename MultiGPUOptimizer into something more
        #  meaningful.
        if self.config.get("simple_optimizer") is True:
            train_results = train_one_step(self, train_batch)
        else:
            raise NotImplementedError(
                "`_disable_execution_plan_api=True` only supported for "
                "SimpleOptimizer so far!")

        return train_results

    @DeveloperAPI
    @staticmethod
    def execution_plan(workers, config, **kwargs):

        # Collects experiences in parallel from multiple RolloutWorker actors.
        rollouts = ParallelRollouts(workers, mode="bulk_sync")

        # Combine experiences batches until we hit `train_batch_size` in size.
        # Then, train the policy on those experiences and update the workers.
        train_op = rollouts.combine(
            ConcatBatches(
                min_batch_size=config["train_batch_size"],
                count_steps_by=config["multiagent"]["count_steps_by"],
            ))

        if config.get("simple_optimizer") is True:
            train_op = train_op.for_each(TrainOneStep(workers))
        else:
            train_op = train_op.for_each(
                MultiGPUTrainOneStep(
                    workers=workers,
                    sgd_minibatch_size=config.get("sgd_minibatch_size",
                                                  config["train_batch_size"]),
                    num_sgd_iter=config.get("num_sgd_iter", 1),
                    num_gpus=config["num_gpus"],
                    shuffle_sequences=config.get("shuffle_sequences", False),
                    _fake_gpus=config["_fake_gpus"],
                    framework=config["framework"]))

        # Add on the standard episode reward, etc. metrics reporting. This
        # returns a LocalIterator[metrics_dict] representing metrics for each
        # train step.
        return StandardMetricsReporting(train_op, workers, config)

    @PublicAPI
    def compute_single_action(
            self,
            observation: Optional[TensorStructType] = None,
            state: Optional[List[TensorStructType]] = None,
            *,
            prev_action: Optional[TensorStructType] = None,
            prev_reward: Optional[float] = None,
            info: Optional[EnvInfoDict] = None,
            input_dict: Optional[SampleBatch] = None,
            policy_id: PolicyID = DEFAULT_POLICY_ID,
            full_fetch: bool = False,
            explore: Optional[bool] = None,
            timestep: Optional[int] = None,
            episode: Optional[Episode] = None,
            unsquash_action: Optional[bool] = None,
            clip_action: Optional[bool] = None,

            # Deprecated args.
            unsquash_actions=DEPRECATED_VALUE,
            clip_actions=DEPRECATED_VALUE,

            # Kwargs placeholder for future compatibility.
            **kwargs,
    ) -> Union[TensorStructType, Tuple[TensorStructType, List[TensorType],
                                       Dict[str, TensorType]]]:
        """Computes an action for the specified policy on the local worker.

        Note that you can also access the policy object through
        self.get_policy(policy_id) and call compute_single_action() on it
        directly.

        Args:
            observation: Single (unbatched) observation from the
                environment.
            state: List of all RNN hidden (single, unbatched) state tensors.
            prev_action: Single (unbatched) previous action value.
            prev_reward: Single (unbatched) previous reward value.
            info: Env info dict, if any.
            input_dict: An optional SampleBatch that holds all the values
                for: obs, state, prev_action, and prev_reward, plus maybe
                custom defined views of the current env trajectory. Note
                that only one of `obs` or `input_dict` must be non-None.
            policy_id: Policy to query (only applies to multi-agent).
                Default: "default_policy".
            full_fetch: Whether to return extra action fetch results.
                This is always set to True if `state` is specified.
            explore: Whether to apply exploration to the action.
                Default: None -> use self.config["explore"].
            timestep: The current (sampling) time step.
            episode: This provides access to all of the internal episodes'
                state, which may be useful for model-based or multi-agent
                algorithms.
            unsquash_action: Should actions be unsquashed according to the
                env's/Policy's action space? If None, use the value of
                self.config["normalize_actions"].
            clip_action: Should actions be clipped according to the
                env's/Policy's action space? If None, use the value of
                self.config["clip_actions"].

        Keyword Args:
            kwargs: forward compatibility placeholder

        Returns:
            The computed action if full_fetch=False, or a tuple of a) the
            full output of policy.compute_actions() if full_fetch=True
            or we have an RNN-based Policy.

        Raises:
            KeyError: If the `policy_id` cannot be found in this Trainer's
                local worker.
        """
        if clip_actions != DEPRECATED_VALUE:
            deprecation_warning(
                old="Trainer.compute_single_action(`clip_actions`=...)",
                new="Trainer.compute_single_action(`clip_action`=...)",
                error=False)
            clip_action = clip_actions
        if unsquash_actions != DEPRECATED_VALUE:
            deprecation_warning(
                old="Trainer.compute_single_action(`unsquash_actions`=...)",
                new="Trainer.compute_single_action(`unsquash_action`=...)",
                error=False)
            unsquash_action = unsquash_actions

        # User provided an input-dict: Assert that `obs`, `prev_a|r`, `state`
        # are all None.
        err_msg = "Provide either `input_dict` OR [`observation`, ...] as " \
                  "args to Trainer.compute_single_action!"
        if input_dict is not None:
            assert observation is None and prev_action is None and \
                   prev_reward is None and state is None, err_msg
            observation = input_dict[SampleBatch.OBS]
        else:
            assert observation is not None, err_msg

        # Get the policy to compute the action for (in the multi-agent case,
        # Trainer may hold >1 policies).
        policy = self.get_policy(policy_id)
        if policy is None:
            raise KeyError(
                f"PolicyID '{policy_id}' not found in PolicyMap of the "
                f"Trainer's local worker!")
        local_worker = self.workers.local_worker()

        # Check the preprocessor and preprocess, if necessary.
        pp = local_worker.preprocessors[policy_id]
        if pp and type(pp).__name__ != "NoPreprocessor":
            observation = pp.transform(observation)
        observation = local_worker.filters[policy_id](
            observation, update=False)

        # Input-dict.
        if input_dict is not None:
            input_dict[SampleBatch.OBS] = observation
            action, state, extra = policy.compute_single_action(
                input_dict=input_dict,
                explore=explore,
                timestep=timestep,
                episode=episode,
            )
        # Individual args.
        else:
            action, state, extra = policy.compute_single_action(
                obs=observation,
                state=state,
                prev_action=prev_action,
                prev_reward=prev_reward,
                info=info,
                explore=explore,
                timestep=timestep,
                episode=episode,
            )

        # If we work in normalized action space (normalize_actions=True),
        # we re-translate here into the env's action space.
        if unsquash_action:
            action = space_utils.unsquash_action(action,
                                                 policy.action_space_struct)
        # Clip, according to env's action space.
        elif clip_action:
            action = space_utils.clip_action(action,
                                             policy.action_space_struct)

        # Return 3-Tuple: Action, states, and extra-action fetches.
        if state or full_fetch:
            return action, state, extra
        # Ensure backward compatibility.
        else:
            return action

    @PublicAPI
    def compute_actions(
            self,
            observations: TensorStructType,
            state: Optional[List[TensorStructType]] = None,
            *,
            prev_action: Optional[TensorStructType] = None,
            prev_reward: Optional[TensorStructType] = None,
            info: Optional[EnvInfoDict] = None,
            policy_id: PolicyID = DEFAULT_POLICY_ID,
            full_fetch: bool = False,
            explore: Optional[bool] = None,
            timestep: Optional[int] = None,
            episodes: Optional[List[Episode]] = None,
            unsquash_actions: Optional[bool] = None,
            clip_actions: Optional[bool] = None,
            # Deprecated.
            normalize_actions=None,
            **kwargs,
    ):
        """Computes an action for the specified policy on the local Worker.

        Note that you can also access the policy object through
        self.get_policy(policy_id) and call compute_actions() on it directly.

        Args:
            observation: Observation from the environment.
            state: RNN hidden state, if any. If state is not None,
                then all of compute_single_action(...) is returned
                (computed action, rnn state(s), logits dictionary).
                Otherwise compute_single_action(...)[0] is returned
                (computed action).
            prev_action: Previous action value, if any.
            prev_reward: Previous reward, if any.
            info: Env info dict, if any.
            policy_id: Policy to query (only applies to multi-agent).
            full_fetch: Whether to return extra action fetch results.
                This is always set to True if RNN state is specified.
            explore: Whether to pick an exploitation or exploration
                action (default: None -> use self.config["explore"]).
            timestep: The current (sampling) time step.
            episodes: This provides access to all of the internal episodes'
                state, which may be useful for model-based or multi-agent
                algorithms.
            unsquash_actions: Should actions be unsquashed according
                to the env's/Policy's action space? If None, use
                self.config["normalize_actions"].
            clip_actions: Should actions be clipped according to the
                env's/Policy's action space? If None, use
                self.config["clip_actions"].

        Keyword Args:
            kwargs: forward compatibility placeholder

        Returns:
            The computed action if full_fetch=False, or a tuple consisting of
            the full output of policy.compute_actions_from_input_dict() if
            full_fetch=True or we have an RNN-based Policy.
        """
        if normalize_actions is not None:
            deprecation_warning(
                old="Trainer.compute_actions(`normalize_actions`=...)",
                new="Trainer.compute_actions(`unsquash_actions`=...)",
                error=False)
            unsquash_actions = normalize_actions

        # Preprocess obs and states.
        state_defined = state is not None
        policy = self.get_policy(policy_id)
        filtered_obs, filtered_state = [], []
        for agent_id, ob in observations.items():
            worker = self.workers.local_worker()
            preprocessed = worker.preprocessors[policy_id].transform(ob)
            filtered = worker.filters[policy_id](preprocessed, update=False)
            filtered_obs.append(filtered)
            if state is None:
                continue
            elif agent_id in state:
                filtered_state.append(state[agent_id])
            else:
                filtered_state.append(policy.get_initial_state())

        # Batch obs and states
        obs_batch = np.stack(filtered_obs)
        if state is None:
            state = []
        else:
            state = list(zip(*filtered_state))
            state = [np.stack(s) for s in state]

        input_dict = {SampleBatch.OBS: obs_batch}
        if prev_action:
            input_dict[SampleBatch.PREV_ACTIONS] = prev_action
        if prev_reward:
            input_dict[SampleBatch.PREV_REWARDS] = prev_reward
        if info:
            input_dict[SampleBatch.INFOS] = info
        for i, s in enumerate(state):
            input_dict[f"state_in_{i}"] = s

        # Batch compute actions
        actions, states, infos = policy.compute_actions_from_input_dict(
            input_dict=input_dict,
            explore=explore,
            timestep=timestep,
            episodes=episodes,
        )

        # Unbatch actions for the environment into a multi-agent dict.
        single_actions = space_utils.unbatch(actions)
        actions = {}
        for key, a in zip(observations, single_actions):
            # If we work in normalized action space (normalize_actions=True),
            # we re-translate here into the env's action space.
            if unsquash_actions:
                a = space_utils.unsquash_action(a, policy.action_space_struct)
            # Clip, according to env's action space.
            elif clip_actions:
                a = space_utils.clip_action(a, policy.action_space_struct)
            actions[key] = a

        # Unbatch states into a multi-agent dict.
        unbatched_states = {}
        for idx, agent_id in enumerate(observations):
            unbatched_states[agent_id] = [s[idx] for s in states]

        # Return only actions or full tuple
        if state_defined or full_fetch:
            return actions, unbatched_states, infos
        else:
            return actions

    @PublicAPI
    def get_policy(self, policy_id: PolicyID = DEFAULT_POLICY_ID) -> Policy:
        """Return policy for the specified id, or None.

        Args:
            policy_id: ID of the policy to return.
        """
        return self.workers.local_worker().get_policy(policy_id)

    @PublicAPI
    def get_weights(self, policies: Optional[List[PolicyID]] = None) -> dict:
        """Return a dictionary of policy ids to weights.

        Args:
            policies: Optional list of policies to return weights for,
                or None for all policies.
        """
        return self.workers.local_worker().get_weights(policies)

    @PublicAPI
    def set_weights(self, weights: Dict[PolicyID, dict]):
        """Set policy weights by policy id.

        Args:
            weights: Map of policy ids to weights to set.
        """
        self.workers.local_worker().set_weights(weights)

    @PublicAPI
    def add_policy(
            self,
            policy_id: PolicyID,
            policy_cls: Type[Policy],
            *,
            observation_space: Optional[gym.spaces.Space] = None,
            action_space: Optional[gym.spaces.Space] = None,
            config: Optional[PartialTrainerConfigDict] = None,
            policy_mapping_fn: Optional[Callable[[AgentID, EpisodeID],
                                                 PolicyID]] = None,
            policies_to_train: Optional[List[PolicyID]] = None,
            evaluation_workers: bool = True,
    ) -> Policy:
        """Adds a new policy to this Trainer.

        Args:
            policy_id (PolicyID): ID of the policy to add.
            policy_cls (Type[Policy]): The Policy class to use for
                constructing the new Policy.
            observation_space (Optional[gym.spaces.Space]): The observation
                space of the policy to add.
            action_space (Optional[gym.spaces.Space]): The action space
                of the policy to add.
            config (Optional[PartialTrainerConfigDict]): The config overrides
                for the policy to add.
            policy_mapping_fn (Optional[Callable[[AgentID], PolicyID]]): An
                optional (updated) policy mapping function to use from here on.
                Note that already ongoing episodes will not change their
                mapping but will use the old mapping till the end of the
                episode.
            policies_to_train (Optional[List[PolicyID]]): An optional list of
                policy IDs to be trained. If None, will keep the existing list
                in place. Policies, whose IDs are not in the list will not be
                updated.
            evaluation_workers (bool): Whether to add the new policy also
                to the evaluation WorkerSet.

        Returns:
            The newly added policy (the copy that got added to the local
            worker).
        """

        def fn(worker: RolloutWorker):
            # `foreach_worker` function: Adds the policy the the worker (and
            # maybe changes its policy_mapping_fn - if provided here).
            worker.add_policy(
                policy_id=policy_id,
                policy_cls=policy_cls,
                observation_space=observation_space,
                action_space=action_space,
                config=config,
                policy_mapping_fn=policy_mapping_fn,
                policies_to_train=policies_to_train,
            )

        # Run foreach_worker fn on all workers (incl. evaluation workers).
        self.workers.foreach_worker(fn)
        if evaluation_workers and self.evaluation_workers is not None:
            self.evaluation_workers.foreach_worker(fn)

        # Return newly added policy (from the local rollout worker).
        return self.get_policy(policy_id)

    @PublicAPI
    def remove_policy(
            self,
            policy_id: PolicyID = DEFAULT_POLICY_ID,
            *,
            policy_mapping_fn: Optional[Callable[[AgentID], PolicyID]] = None,
            policies_to_train: Optional[List[PolicyID]] = None,
            evaluation_workers: bool = True,
    ) -> None:
        """Removes a new policy from this Trainer.

        Args:
            policy_id (Optional[PolicyID]): ID of the policy to be removed.
            policy_mapping_fn (Optional[Callable[[AgentID], PolicyID]]): An
                optional (updated) policy mapping function to use from here on.
                Note that already ongoing episodes will not change their
                mapping but will use the old mapping till the end of the
                episode.
            policies_to_train (Optional[List[PolicyID]]): An optional list of
                policy IDs to be trained. If None, will keep the existing list
                in place. Policies, whose IDs are not in the list will not be
                updated.
            evaluation_workers (bool): Whether to also remove the policy from
                the evaluation WorkerSet.
        """

        def fn(worker):
            worker.remove_policy(
                policy_id=policy_id,
                policy_mapping_fn=policy_mapping_fn,
                policies_to_train=policies_to_train,
            )

        self.workers.foreach_worker(fn)
        if evaluation_workers and self.evaluation_workers is not None:
            self.evaluation_workers.foreach_worker(fn)

    @DeveloperAPI
    def export_policy_model(self,
                            export_dir: str,
                            policy_id: PolicyID = DEFAULT_POLICY_ID,
                            onnx: Optional[int] = None) -> None:
        """Exports policy model with given policy_id to a local directory.

        Args:
            export_dir: Writable local directory.
            policy_id: Optional policy id to export.
            onnx: If given, will export model in ONNX format. The
                value of this parameter set the ONNX OpSet version to use.
                If None, the output format will be DL framework specific.

        Example:
            >>> trainer = MyTrainer()
            >>> for _ in range(10):
            >>>     trainer.train()
            >>> trainer.export_policy_model("/tmp/dir")
            >>> trainer.export_policy_model("/tmp/dir/onnx", onnx=1)
        """
        self.get_policy(policy_id).export_model(export_dir, onnx)

    @DeveloperAPI
    def export_policy_checkpoint(
            self,
            export_dir: str,
            filename_prefix: str = "model",
            policy_id: PolicyID = DEFAULT_POLICY_ID,
    ) -> None:
        """Exports policy model checkpoint to a local directory.

        Args:
            export_dir: Writable local directory.
            filename_prefix: file name prefix of checkpoint files.
            policy_id: Optional policy id to export.

        Example:
            >>> trainer = MyTrainer()
            >>> for _ in range(10):
            >>>     trainer.train()
            >>> trainer.export_policy_checkpoint("/tmp/export_dir")
        """
        self.get_policy(policy_id).export_checkpoint(export_dir,
                                                     filename_prefix)

    @DeveloperAPI
    def import_policy_model_from_h5(
            self,
            import_file: str,
            policy_id: PolicyID = DEFAULT_POLICY_ID,
    ) -> None:
        """Imports a policy's model with given policy_id from a local h5 file.

        Args:
            import_file: The h5 file to import from.
            policy_id: Optional policy id to import into.

        Example:
            >>> trainer = MyTrainer()
            >>> trainer.import_policy_model_from_h5("/tmp/weights.h5")
            >>> for _ in range(10):
            >>>     trainer.train()
        """
        self.get_policy(policy_id).import_model_from_h5(import_file)
        # Sync new weights to remote workers.
        self._sync_weights_to_workers(worker_set=self.workers)

<<<<<<< HEAD
    @DeveloperAPI
    def collect_metrics(self,
                        selected_workers: List[ActorHandle] = None) -> dict:
        """Collects metrics from the remote workers of this agent.

        This is the same data as returned by a call to train().
        """
        return self.optimizer.collect_metrics(
            self.config["metrics_episode_collection_timeout_s"],
            min_history=self.config["metrics_num_episodes_for_smoothing"],
            selected_workers=selected_workers)

=======
>>>>>>> 62dbf263
    @override(Trainable)
    def save_checkpoint(self, checkpoint_dir: str) -> str:
        checkpoint_path = os.path.join(checkpoint_dir,
                                       "checkpoint-{}".format(self.iteration))
        pickle.dump(self.__getstate__(), open(checkpoint_path, "wb"))

        return checkpoint_path

    @override(Trainable)
    def load_checkpoint(self, checkpoint_path: str) -> None:
        extra_data = pickle.load(open(checkpoint_path, "rb"))
        self.__setstate__(extra_data)

    @override(Trainable)
    def log_result(self, result: ResultDict) -> None:
        # Log after the callback is invoked, so that the user has a chance
        # to mutate the result.
        self.callbacks.on_train_result(trainer=self, result=result)
        # Then log according to Trainable's logging logic.
        Trainable.log_result(self, result)

    @override(Trainable)
    def cleanup(self) -> None:
        # Stop all workers.
        if hasattr(self, "workers"):
            self.workers.stop()
        # Stop all optimizers.
        if hasattr(self, "optimizer") and self.optimizer:
            self.optimizer.stop()

    @classmethod
    @override(Trainable)
    def default_resource_request(
            cls, config: PartialTrainerConfigDict) -> \
            Union[Resources, PlacementGroupFactory]:

        # Default logic for RLlib algorithms (Trainers):
        # Create one bundle per individual worker (local or remote).
        # Use `num_cpus_for_driver` and `num_gpus` for the local worker and
        # `num_cpus_per_worker` and `num_gpus_per_worker` for the remote
        # workers to determine their CPU/GPU resource needs.

        # Convenience config handles.
        cf = dict(cls.get_default_config(), **config)
        eval_cf = cf["evaluation_config"]

        # TODO(ekl): add custom resources here once tune supports them
        # Return PlacementGroupFactory containing all needed resources
        # (already properly defined as device bundles).
        return PlacementGroupFactory(
            bundles=[{
                # Local worker.
                "CPU": cf["num_cpus_for_driver"],
                "GPU": 0 if cf["_fake_gpus"] else cf["num_gpus"],
            }] + [
                {
                    # RolloutWorkers.
                    "CPU": cf["num_cpus_per_worker"],
                    "GPU": cf["num_gpus_per_worker"],
                } for _ in range(cf["num_workers"])
            ] + ([
                {
                    # Evaluation workers.
                    # Note: The local eval worker is located on the driver CPU.
                    "CPU": eval_cf.get("num_cpus_per_worker",
                                       cf["num_cpus_per_worker"]),
                    "GPU": eval_cf.get("num_gpus_per_worker",
                                       cf["num_gpus_per_worker"]),
                } for _ in range(cf["evaluation_num_workers"])
            ] if cf["evaluation_interval"] else []),
            strategy=config.get("placement_strategy", "PACK"))

    @DeveloperAPI
    def _before_evaluate(self):
        """Pre-evaluation callback."""
        pass

    @DeveloperAPI
    def _make_workers(
            self,
            *,
            env_creator: Callable[[EnvContext], EnvType],
            validate_env: Optional[Callable[[EnvType, EnvContext], None]],
            policy_class: Type[Policy],
            config: TrainerConfigDict,
            num_workers: int,
            local_worker: bool = True,
    ) -> WorkerSet:
        """Default factory method for a WorkerSet running under this Trainer.

        Override this method by passing a custom `make_workers` into
        `build_trainer`.

        Args:
            env_creator: A function that return and Env given an env
                config.
            validate_env: Optional callable to validate the generated
                environment. The env to be checked is the one returned from
                the env creator, which may be a (single, not-yet-vectorized)
                gym.Env or your custom RLlib env type (e.g. MultiAgentEnv,
                VectorEnv, BaseEnv, etc..).
            policy_class: The Policy class to use for creating the policies
                of the workers.
            config: The Trainer's config.
            num_workers: Number of remote rollout workers to create.
                0 for local only.
            local_worker: Whether to create a local (non @ray.remote) worker
                in the returned set as well (default: True). If `num_workers`
                is 0, always create a local worker.

        Returns:
            The created WorkerSet.
        """
        return WorkerSet(
            env_creator=env_creator,
            validate_env=validate_env,
            policy_class=policy_class,
            trainer_config=config,
            num_workers=num_workers,
            local_worker=local_worker,
            logdir=self.logdir,
        )

    def _sync_filters_if_needed(self, workers: WorkerSet):
        if self.config.get("observation_filter", "NoFilter") != "NoFilter":
            FilterManager.synchronize(
                workers.local_worker().filters,
                workers.remote_workers(),
                update_remote=self.config["synchronize_filters"])
            logger.debug("synchronized filters: {}".format(
                workers.local_worker().filters))

    @DeveloperAPI
    def _sync_weights_to_workers(
            self,
            *,
            worker_set: Optional[WorkerSet] = None,
            workers: Optional[List[RolloutWorker]] = None,
    ) -> None:
        """Sync "main" weights to given WorkerSet or list of workers."""
        assert worker_set is not None
        # Broadcast the new policy weights to all evaluation workers.
        logger.info("Synchronizing weights to workers.")
        weights = ray.put(self.workers.local_worker().save())
        worker_set.foreach_worker(lambda w: w.restore(ray.get(weights)))

    def _exec_plan_or_training_iteration_fn(self):
        if self.config["_disable_execution_plan_api"]:
            results = self.training_iteration()
        else:
            results = next(self.train_exec_impl)
        return results

    @classmethod
    @override(Trainable)
    def resource_help(cls, config: TrainerConfigDict) -> str:
        return ("\n\nYou can adjust the resource requests of RLlib agents by "
                "setting `num_workers`, `num_gpus`, and other configs. See "
                "the DEFAULT_CONFIG defined by each agent for more info.\n\n"
                "The config of this agent is: {}".format(config))

    @classmethod
    def merge_trainer_configs(cls,
                              config1: TrainerConfigDict,
                              config2: PartialTrainerConfigDict,
                              _allow_unknown_configs: Optional[bool] = None
                              ) -> TrainerConfigDict:
        config1 = copy.deepcopy(config1)
        if "callbacks" in config2 and type(config2["callbacks"]) is dict:
            legacy_callbacks_dict = config2["callbacks"]

            def make_callbacks():
                # Deprecation warning will be logged by DefaultCallbacks.
                return DefaultCallbacks(
                    legacy_callbacks_dict=legacy_callbacks_dict)

            config2["callbacks"] = make_callbacks
        if _allow_unknown_configs is None:
            _allow_unknown_configs = cls._allow_unknown_configs
        return deep_update(config1, config2, _allow_unknown_configs,
                           cls._allow_unknown_subkeys,
                           cls._override_all_subkeys_if_type_changes)

    @staticmethod
    def validate_framework(config: PartialTrainerConfigDict) -> None:
        """Validates the config dictionary wrt the framework settings.

        Args:
            config: The config dictionary to be validated.

        """
        _tf1, _tf, _tfv = None, None, None
        _torch = None
        framework = config["framework"]
        tf_valid_frameworks = {"tf", "tf2", "tfe"}
        if framework not in tf_valid_frameworks and framework != "torch":
            return
        elif framework in tf_valid_frameworks:
            _tf1, _tf, _tfv = try_import_tf()
        else:
            _torch, _ = try_import_torch()

        def check_if_correct_nn_framework_installed():
            """Check if tf/torch experiment is running and tf/torch installed.
            """
            if framework in tf_valid_frameworks:
                if not (_tf1 or _tf):
                    raise ImportError((
                        "TensorFlow was specified as the 'framework' "
                        "inside of your config dictionary. However, there was "
                        "no installation found. You can install TensorFlow "
                        "via `pip install tensorflow`"))
            elif framework == "torch":
                if not _torch:
                    raise ImportError(
                        ("PyTorch was specified as the 'framework' inside "
                         "of your config dictionary. However, there was no "
                         "installation found. You can install PyTorch via "
                         "`pip install torch`"))

        def resolve_tf_settings():
            """Check and resolve tf settings."""

            if _tf1 and config["framework"] in ["tf2", "tfe"]:
                if config["framework"] == "tf2" and _tfv < 2:
                    raise ValueError(
                        "You configured `framework`=tf2, but your installed "
                        "pip tf-version is < 2.0! Make sure your TensorFlow "
                        "version is >= 2.x.")
                if not _tf1.executing_eagerly():
                    _tf1.enable_eager_execution()
                # Recommend setting tracing to True for speedups.
                logger.info(
                    f"Executing eagerly (framework='{config['framework']}'),"
                    f" with eager_tracing={config['eager_tracing']}. For "
                    "production workloads, make sure to set eager_tracing=True"
                    "  in order to match the speed of tf-static-graph "
                    "(framework='tf'). For debugging purposes, "
                    "`eager_tracing=False` is the best choice.")
            # Tf-static-graph (framework=tf): Recommend upgrading to tf2 and
            # enabling eager tracing for similar speed.
            elif _tf1 and config["framework"] == "tf":
                logger.info(
                    "Your framework setting is 'tf', meaning you are using "
                    "static-graph mode. Set framework='tf2' to enable eager "
                    "execution with tf2.x. You may also then want to set "
                    "eager_tracing=True in order to reach similar execution "
                    "speed as with static-graph mode.")

        check_if_correct_nn_framework_installed()
        resolve_tf_settings()

    @ExperimentalAPI
    def validate_config(self, config: TrainerConfigDict) -> None:
        """Validates a given config dict for this Trainer.

        Users should override this method to implement custom validation
        behavior. It is recommended to call `super().validate_config()` in
        this override.

        Args:
            config: The given config dict to check.

        Raises:
            ValueError: If there is something wrong with the config.
        """
        model_config = config.get("model")
        if model_config is None:
            config["model"] = model_config = {}

        # Monitor should be replaced by `record_env`.
        if config.get("monitor", DEPRECATED_VALUE) != DEPRECATED_VALUE:
            deprecation_warning("monitor", "record_env", error=False)
            config["record_env"] = config.get("monitor", False)
        # Empty string would fail some if-blocks checking for this setting.
        # Set to True instead, meaning: use default output dir to store
        # the videos.
        if config.get("record_env") == "":
            config["record_env"] = True

        # DefaultCallbacks if callbacks - for whatever reason - set to
        # None.
        if config["callbacks"] is None:
            config["callbacks"] = DefaultCallbacks

        # Multi-GPU settings.
        simple_optim_setting = config.get("simple_optimizer", DEPRECATED_VALUE)
        if simple_optim_setting != DEPRECATED_VALUE:
            deprecation_warning(old="simple_optimizer", error=False)

        # Loop through all policy definitions in multi-agent policies.
        policies, is_multi_agent = check_multi_agent(config)

        for pid, policy_spec in policies.copy().items():
            # Policy IDs must be strings.
            if not isinstance(pid, str):
                raise ValueError("Policy keys must be strs, got {}".format(
                    type(pid)))

            # Convert to PolicySpec if plain list/tuple.
            if not isinstance(policy_spec, PolicySpec):
                # Values must be lists/tuples of len 4.
                if not isinstance(policy_spec, (list, tuple)) or \
                        len(policy_spec) != 4:
                    raise ValueError(
                        "Policy specs must be tuples/lists of "
                        "(cls or None, obs_space, action_space, config), "
                        f"got {policy_spec}")
                policies[pid] = PolicySpec(*policy_spec)

            # Config is None -> Set to {}.
            if policies[pid].config is None:
                policies[pid] = policies[pid]._replace(config={})
            # Config not a dict.
            elif not isinstance(policies[pid].config, dict):
                raise ValueError(
                    f"Multiagent policy config for {pid} must be a dict, "
                    f"but got {type(policies[pid].config)}!")

        framework = config.get("framework")
        # Multi-GPU setting: Must use MultiGPUTrainOneStep.
        if config.get("num_gpus", 0) > 1:
            if framework in ["tfe", "tf2"]:
                raise ValueError("`num_gpus` > 1 not supported yet for "
                                 "framework={}!".format(framework))
            elif simple_optim_setting is True:
                raise ValueError(
                    "Cannot use `simple_optimizer` if `num_gpus` > 1! "
                    "Consider not setting `simple_optimizer` in your config.")
            config["simple_optimizer"] = False
        # Auto-setting: Use simple-optimizer for tf-eager or multiagent,
        # otherwise: MultiGPUTrainOneStep (if supported by the algo's execution
        # plan).
        elif simple_optim_setting == DEPRECATED_VALUE:
            # tf-eager: Must use simple optimizer.
            if framework not in ["tf", "torch"]:
                config["simple_optimizer"] = True
            # Multi-agent case: Try using MultiGPU optimizer (only
            # if all policies used are DynamicTFPolicies or TorchPolicies).
            elif is_multi_agent:
                from ray.rllib.policy.dynamic_tf_policy import DynamicTFPolicy
                from ray.rllib.policy.torch_policy import TorchPolicy
                default_policy_cls = self.get_default_policy_class(config)
                if any((p[0] or default_policy_cls) is None
                       or not issubclass(p[0] or default_policy_cls,
                                         (DynamicTFPolicy, TorchPolicy))
                       for p in config["multiagent"]["policies"].values()):
                    config["simple_optimizer"] = True
                else:
                    config["simple_optimizer"] = False
            else:
                config["simple_optimizer"] = False

        # User manually set simple-optimizer to False -> Error if tf-eager.
        elif simple_optim_setting is False:
            if framework in ["tfe", "tf2"]:
                raise ValueError("`simple_optimizer=False` not supported for "
                                 "framework={}!".format(framework))

        # Offline RL settings.
        if isinstance(config["input_evaluation"], tuple):
            config["input_evaluation"] = list(config["input_evaluation"])
        elif not isinstance(config["input_evaluation"], list):
            raise ValueError(
                "`input_evaluation` must be a list of strings, got {}!".format(
                    config["input_evaluation"]))

        # Check model config.
        # If no preprocessing, propagate into model's config as well
        # (so model will know, whether inputs are preprocessed or not).
        if config["_disable_preprocessor_api"] is True:
            model_config["_disable_preprocessor_api"] = True

        # Prev_a/r settings.
        prev_a_r = model_config.get("lstm_use_prev_action_reward",
                                    DEPRECATED_VALUE)
        if prev_a_r != DEPRECATED_VALUE:
            deprecation_warning(
                "model.lstm_use_prev_action_reward",
                "model.lstm_use_prev_action and model.lstm_use_prev_reward",
                error=False)
            model_config["lstm_use_prev_action"] = prev_a_r
            model_config["lstm_use_prev_reward"] = prev_a_r

        # Check batching/sample collection settings.
        if config["batch_mode"] not in [
                "truncate_episodes", "complete_episodes"
        ]:
            raise ValueError("`batch_mode` must be one of [truncate_episodes|"
                             "complete_episodes]! Got {}".format(
                                 config["batch_mode"]))

        # Check multi-agent batch count mode.
        if config["multiagent"].get("count_steps_by", "env_steps") not in \
                ["env_steps", "agent_steps"]:
            raise ValueError(
                "`count_steps_by` must be one of [env_steps|agent_steps]! "
                "Got {}".format(config["multiagent"]["count_steps_by"]))
        self._by_agent_steps = self.config["multiagent"].get(
            "count_steps_by") == "agent_steps"

        # Metrics settings.
        if config["metrics_smoothing_episodes"] != DEPRECATED_VALUE:
            deprecation_warning(
                old="metrics_smoothing_episodes",
                new="metrics_num_episodes_for_smoothing",
                error=False,
            )
            config["metrics_num_episodes_for_smoothing"] = \
                config["metrics_smoothing_episodes"]
        if config["min_iter_time_s"] != DEPRECATED_VALUE:
            # TODO: Warn once all algos use the `training_iteration` method.
            # deprecation_warning(
            #     old="min_iter_time_s",
            #     new="min_time_s_per_reporting",
            #     error=False,
            # )
            config["min_time_s_per_reporting"] = \
                config["min_iter_time_s"]

        if config["collect_metrics_timeout"] != DEPRECATED_VALUE:
            # TODO: Warn once all algos use the `training_iteration` method.
            # deprecation_warning(
            #     old="collect_metrics_timeout",
            #     new="metrics_episode_collection_timeout_s",
            #     error=False,
            # )
            config["metrics_episode_collection_timeout_s"] = \
                config["collect_metrics_timeout"]

        if config["timesteps_per_iteration"] != DEPRECATED_VALUE:
            # TODO: Warn once all algos use the `training_iteration` method.
            # deprecation_warning(
            #     old="timesteps_per_iteration",
            #     new="min_sample_timesteps_per_reporting",
            #     error=False,
            # )
            config["min_sample_timesteps_per_reporting"] = \
                config["timesteps_per_iteration"]

        # Metrics settings.
        if config["metrics_smoothing_episodes"] != DEPRECATED_VALUE:
            deprecation_warning(
                old="metrics_smoothing_episodes",
                new="metrics_num_episodes_for_smoothing",
                error=False,
            )
            config["metrics_num_episodes_for_smoothing"] = \
                config["metrics_smoothing_episodes"]

        # Evaluation settings.

        # Deprecated setting: `evaluation_num_episodes`.
        if config["evaluation_num_episodes"] != DEPRECATED_VALUE:
            deprecation_warning(
                old="evaluation_num_episodes",
                new="`evaluation_duration` and `evaluation_duration_unit="
                "episodes`",
                error=False)
            config["evaluation_duration"] = config["evaluation_num_episodes"]
            config["evaluation_duration_unit"] = "episodes"
            config["evaluation_num_episodes"] = DEPRECATED_VALUE

        # If `evaluation_num_workers` > 0, warn if `evaluation_interval` is
        # None (also set `evaluation_interval` to 1).
        if config["evaluation_num_workers"] > 0 and \
                not config["evaluation_interval"]:
            logger.warning(
                f"You have specified {config['evaluation_num_workers']} "
                "evaluation workers, but your `evaluation_interval` is None! "
                "Therefore, evaluation will not occur automatically with each"
                " call to `Trainer.train()`. Instead, you will have to call "
                "`Trainer.evaluate()` manually in order to trigger an "
                "evaluation run.")
        # If `evaluation_num_workers=0` and
        # `evaluation_parallel_to_training=True`, warn that you need
        # at least one remote eval worker for parallel training and
        # evaluation, and set `evaluation_parallel_to_training` to False.
        elif config["evaluation_num_workers"] == 0 and \
                config.get("evaluation_parallel_to_training", False):
            logger.warning(
                "`evaluation_parallel_to_training` can only be done if "
                "`evaluation_num_workers` > 0! Setting "
                "`evaluation_parallel_to_training` to False.")
            config["evaluation_parallel_to_training"] = False

        # If `evaluation_duration=auto`, error if
        # `evaluation_parallel_to_training=False`.
        if config["evaluation_duration"] == "auto":
            if not config["evaluation_parallel_to_training"]:
                raise ValueError(
                    "`evaluation_duration=auto` not supported for "
                    "`evaluation_parallel_to_training=False`!")
        # Make sure, it's an int otherwise.
        elif not isinstance(config["evaluation_duration"], int) or \
                config["evaluation_duration"] <= 0:
            raise ValueError("`evaluation_duration` ({}) must be an int and "
                             ">0!".format(config["evaluation_duration"]))

    @ExperimentalAPI
    @staticmethod
    def validate_env(env: EnvType, env_context: EnvContext) -> None:
        """Env validator function for this Trainer class.

        Override this in child classes to define custom validation
        behavior.

        Args:
            env: The (sub-)environment to validate. This is normally a
                single sub-environment (e.g. a gym.Env) within a vectorized
                setup.
            env_context: The EnvContext to configure the environment.

        Raises:
            Exception in case something is wrong with the given environment.
        """
        pass

    def try_recover_from_step_attempt(self) -> None:
        """Try to identify and remove any unhealthy workers.

        This method is called after an unexpected remote error is encountered
        from a worker during the call to `self.step_attempt()` (within
        `self.step()`). It issues check requests to all current workers and
        removes any that respond with error. If no healthy workers remain,
        an error is raised. Otherwise, tries to re-build the execution plan
        with the remaining (healthy) workers.
        """

        workers = getattr(self, "workers", None)
        if not isinstance(workers, WorkerSet):
            return

        logger.info("Health checking all workers...")
        checks = []
        for ev in workers.remote_workers():
            _, obj_ref = ev.sample_with_count.remote()
            checks.append(obj_ref)

        healthy_workers = []
        for i, obj_ref in enumerate(checks):
            w = workers.remote_workers()[i]
            try:
                ray.get(obj_ref)
                healthy_workers.append(w)
                logger.info("Worker {} looks healthy".format(i + 1))
            except RayError:
                logger.exception("Removing unhealthy worker {}".format(i + 1))
                try:
                    w.__ray_terminate__.remote()
                except Exception:
                    logger.exception("Error terminating unhealthy worker")

        if len(healthy_workers) < 1:
            raise RuntimeError(
                "Not enough healthy workers remain to continue.")

        logger.warning("Recreating execution plan after failure.")
        workers.reset(healthy_workers)
        if not self.config.get("_disable_execution_plan_api") and \
                callable(self.execution_plan):
            logger.warning("Recreating execution plan after failure")
            self.train_exec_impl = self.execution_plan(
                workers, self.config, **self._kwargs_for_execution_plan())

    @override(Trainable)
    def _export_model(self, export_formats: List[str],
                      export_dir: str) -> Dict[str, str]:
        ExportFormat.validate(export_formats)
        exported = {}
        if ExportFormat.CHECKPOINT in export_formats:
            path = os.path.join(export_dir, ExportFormat.CHECKPOINT)
            self.export_policy_checkpoint(path)
            exported[ExportFormat.CHECKPOINT] = path
        if ExportFormat.MODEL in export_formats:
            path = os.path.join(export_dir, ExportFormat.MODEL)
            self.export_policy_model(path)
            exported[ExportFormat.MODEL] = path
        if ExportFormat.ONNX in export_formats:
            path = os.path.join(export_dir, ExportFormat.ONNX)
            self.export_policy_model(
                path, onnx=int(os.getenv("ONNX_OPSET", "11")))
            exported[ExportFormat.ONNX] = path
        return exported

    def import_model(self, import_file: str):
        """Imports a model from import_file.

        Note: Currently, only h5 files are supported.

        Args:
            import_file (str): The file to import the model from.

        Returns:
            A dict that maps ExportFormats to successfully exported models.
        """
        # Check for existence.
        if not os.path.exists(import_file):
            raise FileNotFoundError(
                "`import_file` '{}' does not exist! Can't import Model.".
                format(import_file))
        # Get the format of the given file.
        import_format = "h5"  # TODO(sven): Support checkpoint loading.

        ExportFormat.validate([import_format])
        if import_format != ExportFormat.H5:
            raise NotImplementedError
        else:
            return self.import_policy_model_from_h5(import_file)

    def __getstate__(self) -> dict:
        state = {}
        if hasattr(self, "workers"):
            state["worker"] = self.workers.local_worker().save()
        if hasattr(self, "optimizer") and hasattr(self.optimizer, "save"):
            state["optimizer"] = self.optimizer.save()
        # TODO: Experimental functionality: Store contents of replay buffer
        #  to checkpoint, only if user has configured this.
        if self.local_replay_buffer is not None and \
                self.config.get("store_buffer_in_checkpoints"):
            state["local_replay_buffer"] = \
                self.local_replay_buffer.get_state()

        if self.train_exec_impl is not None:
            state["train_exec_impl"] = (
                self.train_exec_impl.shared_metrics.get().save())

        return state

    def __setstate__(self, state: dict):
        if "worker" in state and hasattr(self, "workers"):
            self.workers.local_worker().restore(state["worker"])
            remote_state = ray.put(state["worker"])
            for r in self.workers.remote_workers():
                r.restore.remote(remote_state)
        # Restore optimizer data, if necessary.
        if "optimizer" in state and hasattr(self, "optimizer"):
            self.optimizer.restore(state["optimizer"])
        # If necessary, restore replay data as well.
        if self.local_replay_buffer is not None:
            # TODO: Experimental functionality: Restore contents of replay
            #  buffer from checkpoint, only if user has configured this.
            if self.config.get("store_buffer_in_checkpoints"):
                if "local_replay_buffer" in state:
                    self.local_replay_buffer.set_state(
                        state["local_replay_buffer"])
                else:
                    logger.warning(
                        "`store_buffer_in_checkpoints` is True, but no replay "
                        "data found in state!")
            elif "local_replay_buffer" in state and \
                    log_once("no_store_buffer_in_checkpoints_but_data_found"):
                logger.warning(
                    "`store_buffer_in_checkpoints` is False, but some replay "
                    "data found in state!")

        if self.train_exec_impl is not None:
            self.train_exec_impl.shared_metrics.get().restore(
                state["train_exec_impl"])

    # TODO: Deprecate this method (`build_trainer` should no longer be used).
    @staticmethod
    def with_updates(**overrides) -> Type["Trainer"]:
        raise NotImplementedError(
            "`with_updates` may only be called on Trainer sub-classes "
            "that were generated via the `ray.rllib.agents.trainer_template."
            "build_trainer()` function (which has been deprecated)!")

    @DeveloperAPI
    def _create_local_replay_buffer_if_necessary(
            self, config: PartialTrainerConfigDict
    ) -> Optional[MultiAgentReplayBuffer]:
        """Create a MultiAgentReplayBuffer instance if necessary.

        Args:
            config: Algorithm-specific configuration data.

        Returns:
            MultiAgentReplayBuffer instance based on trainer config.
            None, if local replay buffer is not needed.
        """
        # These are the agents that utilizes a local replay buffer.
        if ("replay_buffer_config" not in config
                or not config["replay_buffer_config"]):
            # Does not need a replay buffer.
            return None

        replay_buffer_config = config["replay_buffer_config"]
        if ("type" not in replay_buffer_config
                or replay_buffer_config["type"] != "MultiAgentReplayBuffer"):
            # DistributedReplayBuffer coming soon.
            return None

        capacity = config.get("buffer_size", DEPRECATED_VALUE)
        if capacity != DEPRECATED_VALUE:
            # Print a deprecation warning.
            deprecation_warning(
                old="config['buffer_size']",
                new="config['replay_buffer_config']['capacity']",
                error=False)
        else:
            # Get capacity out of replay_buffer_config.
            capacity = replay_buffer_config["capacity"]

        if config.get("prioritized_replay"):
            prio_args = {
                "prioritized_replay_alpha": config["prioritized_replay_alpha"],
                "prioritized_replay_beta": config["prioritized_replay_beta"],
                "prioritized_replay_eps": config["prioritized_replay_eps"],
            }
        else:
            prio_args = {}

        return MultiAgentReplayBuffer(
            num_shards=1,
            learning_starts=config["learning_starts"],
            capacity=capacity,
            replay_batch_size=config["train_batch_size"],
            replay_mode=config["multiagent"]["replay_mode"],
            replay_sequence_length=config.get("replay_sequence_length", 1),
            replay_burn_in=config.get("burn_in", 0),
            replay_zero_init_states=config.get("zero_init_states", True),
            **prio_args)

    @DeveloperAPI
    def _kwargs_for_execution_plan(self):
        kwargs = {}
        if self.local_replay_buffer:
            kwargs["local_replay_buffer"] = self.local_replay_buffer
        return kwargs

    def _register_if_needed(self, env_object: Union[str, EnvType, None],
                            config) -> Optional[str]:
        if isinstance(env_object, str):
            return env_object
        elif isinstance(env_object, type):
            name = env_object.__name__

            if config.get("remote_worker_envs"):

                @ray.remote(num_cpus=0)
                class _wrapper(env_object):
                    # Add convenience `_get_spaces` and `_is_multi_agent`
                    # methods.
                    def _get_spaces(self):
                        return self.observation_space, self.action_space

                    def _is_multi_agent(self):
                        return isinstance(self, MultiAgentEnv)

                register_env(name, lambda cfg: _wrapper.remote(cfg))
            else:
                register_env(name, lambda cfg: env_object(cfg))
            return name
        elif env_object is None:
            return None
        raise ValueError(
            "{} is an invalid env specification. ".format(env_object) +
            "You can specify a custom env as either a class "
            "(e.g., YourEnvCls) or a registered env id (e.g., \"your_env\").")

    def _step_context(trainer):
        class StepCtx:
            def __enter__(self):
                # First call to stop, `result` is expected to be None ->
                # Start with self.failures=-1 -> set to 0 the very first call
                # to `self.stop()`.
                self.failures = -1

                self.time_start = time.time()
                self.sampled = 0
                self.trained = 0
                self.init_env_steps_sampled = trainer._counters[
                    NUM_ENV_STEPS_SAMPLED]
                self.init_env_steps_trained = trainer._counters[
                    NUM_ENV_STEPS_TRAINED]
                self.init_agent_steps_sampled = trainer._counters[
                    NUM_AGENT_STEPS_SAMPLED]
                self.init_agent_steps_trained = trainer._counters[
                    NUM_AGENT_STEPS_TRAINED]
                return self

            def __exit__(self, *args):
                pass

            def should_stop(self, result):

                # First call to stop, `result` is expected to be None ->
                # self.failures=0.
                if result is None:
                    # Fail after n retries.
                    self.failures += 1
                    if self.failures > MAX_WORKER_FAILURE_RETRIES:
                        raise RuntimeError(
                            "Failed to recover from worker crash.")

                # Stopping criteria: Only when using the `training_iteration`
                # API, b/c for the `exec_plan` API, the logic to stop is
                # already built into the execution plans via the
                # `StandardMetricsReporting` op.
                elif trainer.config["_disable_execution_plan_api"]:
                    if trainer._by_agent_steps:
                        self.sampled = \
                            trainer._counters[NUM_AGENT_STEPS_SAMPLED] - \
                            self.init_agent_steps_sampled
                        self.trained = \
                            trainer._counters[NUM_AGENT_STEPS_TRAINED] - \
                            self.init_agent_steps_trained
                    else:
                        self.sampled = \
                            trainer._counters[NUM_ENV_STEPS_SAMPLED] - \
                            self.init_env_steps_sampled
                        self.trained = \
                            trainer._counters[NUM_ENV_STEPS_TRAINED] - \
                            self.init_env_steps_trained

                    min_t = trainer.config["min_time_s_per_reporting"]
                    min_sample_ts = trainer.config[
                        "min_sample_timesteps_per_reporting"]
                    min_train_ts = trainer.config[
                        "min_train_timesteps_per_reporting"]
                    # Repeat if not enough time has passed or if not enough
                    # env|train timesteps have been processed (or these min
                    # values are not provided by the user).
                    if result is not None and \
                            (not min_t or
                             time.time() - self.time_start >= min_t) and \
                            (not min_sample_ts or
                             self.sampled >= min_sample_ts) and \
                            (not min_train_ts or
                             self.trained >= min_train_ts):
                        return True
                # No errors (we got results) -> Break.
                elif result is not None:
                    return True

                return False

        return StepCtx()

    def _compile_step_results(self, *, step_ctx, step_attempt_results=None):
        # Return dict.
        results: ResultDict = {}
        step_attempt_results = step_attempt_results or {}

        # Evaluation results.
        if "evaluation" in step_attempt_results:
            results["evaluation"] = step_attempt_results.pop("evaluation")

        # Custom metrics and episode media.
        results["custom_metrics"] = step_attempt_results.pop(
            "custom_metrics", {})
        results["episode_media"] = step_attempt_results.pop(
            "episode_media", {})

        # Learner info.
        results["info"] = {LEARNER_INFO: step_attempt_results}

        # Collect rollout worker metrics.
        episodes, self._episodes_to_be_collected = collect_episodes(
            self.workers.local_worker(),
            self.workers.remote_workers(),
            self._episodes_to_be_collected,
            timeout_seconds=self.config[
                "metrics_episode_collection_timeout_s"])
        orig_episodes = list(episodes)
        missing = self.config["metrics_num_episodes_for_smoothing"] - \
            len(episodes)
        if missing > 0:
            episodes = self._episode_history[-missing:] + episodes
            assert len(episodes) <= \
                   self.config["metrics_num_episodes_for_smoothing"]
        self._episode_history.extend(orig_episodes)
        self._episode_history = \
            self._episode_history[
                -self.config["metrics_num_episodes_for_smoothing"]:]
        results["sampler_results"] = summarize_episodes(
            episodes, orig_episodes)
        # TODO: Don't dump sampler results into top-level.
        results.update(results["sampler_results"])

        results["num_healthy_workers"] = len(self.workers.remote_workers())

        # Train-steps- and env/agent-steps this iteration.
        for c in [
                NUM_AGENT_STEPS_SAMPLED, NUM_AGENT_STEPS_TRAINED,
                NUM_ENV_STEPS_SAMPLED, NUM_ENV_STEPS_TRAINED
        ]:
            results[c] = self._counters[c]
        if self._by_agent_steps:
            results[NUM_AGENT_STEPS_SAMPLED + "_this_iter"] = step_ctx.sampled
            results[NUM_AGENT_STEPS_TRAINED + "_this_iter"] = step_ctx.trained
            # TODO: For CQL and other algos, count by trained steps.
            results["timesteps_total"] = self._counters[
                NUM_AGENT_STEPS_SAMPLED]
        else:
            results[NUM_ENV_STEPS_SAMPLED + "_this_iter"] = step_ctx.sampled
            results[NUM_ENV_STEPS_TRAINED + "_this_iter"] = step_ctx.trained
            # TODO: For CQL and other algos, count by trained steps.
            results["timesteps_total"] = self._counters[NUM_ENV_STEPS_SAMPLED]
        # TODO: Backward compatibility.
        results["agent_timesteps_total"] = self._counters[
            NUM_AGENT_STEPS_SAMPLED]

        # Process timer results.
        timers = {}
        for k, timer in self._timers.items():
            timers["{}_time_ms".format(k)] = round(timer.mean * 1000, 3)
            if timer.has_units_processed():
                timers["{}_throughput".format(k)] = round(
                    timer.mean_throughput, 3)
        results["timers"] = timers

        # Process counter results.
        counters = {}
        for k, counter in self._counters.items():
            counters[k] = counter
        results["counters"] = counters
        # TODO: Backward compatibility.
        results["info"].update(counters)

        return results

    def __repr__(self):
        return type(self).__name__

    @Deprecated(new="Trainer.evaluate()", error=True)
    def _evaluate(self) -> dict:
        return self.evaluate()

    @Deprecated(new="Trainer.compute_single_action()", error=False)
    def compute_action(self, *args, **kwargs):
        return self.compute_single_action(*args, **kwargs)

    @Deprecated(new="Trainer.try_recover_from_step_attempt()", error=False)
    def _try_recover(self):
        return self.try_recover_from_step_attempt()

    @staticmethod
    @Deprecated(new="Trainer.validate_config()", error=False)
    def _validate_config(config, trainer_or_none):
        assert trainer_or_none is not None
        return trainer_or_none.validate_config(config)

    # TODO: `self.optimizer` is no longer created in Trainer ->
    #  Deprecate this method.
    @Deprecated(error=False)
    def collect_metrics(self, selected_workers=None):
        return self.optimizer.collect_metrics(
            self.config["metrics_episode_collection_timeout_s"],
            min_history=self.config["metrics_num_episodes_for_smoothing"],
            selected_workers=selected_workers)<|MERGE_RESOLUTION|>--- conflicted
+++ resolved
@@ -571,11 +571,8 @@
     "timesteps_per_iteration": 0,
     # Use `min_time_s_per_reporting` instead.
     "min_iter_time_s": DEPRECATED_VALUE,
-<<<<<<< HEAD
-=======
     # Use `metrics_episode_collection_timeout_s` instead.
     "collect_metrics_timeout": DEPRECATED_VALUE,
->>>>>>> 62dbf263
 }
 # __sphinx_doc_end__
 # yapf: enable
@@ -957,75 +954,6 @@
             The results dict with stats/infos on sampling, training,
             and - if required - evaluation.
         """
-<<<<<<< HEAD
-        failures = 0
-        time_start = time.time()
-        env_steps_sampled = self._counters[NUM_ENV_STEPS_SAMPLED]
-        env_steps_trained = self._counters[NUM_ENV_STEPS_TRAINED]
-        agent_steps_sampled = self._counters[NUM_AGENT_STEPS_SAMPLED]
-        agent_steps_trained = self._counters[NUM_AGENT_STEPS_TRAINED]
-
-        result = None
-
-        while True:
-            # Try to train one step.
-            try:
-                result = self.step_attempt()
-            # @ray.remote RolloutWorker failure -> Try to recover,
-            # if necessary.
-            except RayError as e:
-                if self.config["ignore_worker_failures"]:
-                    logger.exception(
-                        "Error in train call, attempting to recover")
-                    self.try_recover_from_step_attempt()
-                    # Fail after n retries.
-                    failures += 1
-                    if failures > MAX_WORKER_FAILURE_RETRIES:
-                        raise RuntimeError(
-                            "Failed to recover from worker crash.")
-                else:
-                    logger.info(
-                        "Worker crashed during call to train(). To attempt to "
-                        "continue training without the failed worker, set "
-                        "`'ignore_worker_failures': True`.")
-                    raise e
-            # Any other exception.
-            except Exception as e:
-                # Allow logs messages to propagate.
-                time.sleep(0.5)
-                raise e
-
-            # Stopping criteria: Only when using the `training_iteration` API,
-            # b/c for the `exec_plan` API, the logic to stop is already built
-            # into the execution plans via the `StandardMetricsReporting` op.
-            if self.config["_disable_execution_plan_api"]:
-                if self._by_agent_steps:
-                    sampled = self._counters[NUM_AGENT_STEPS_SAMPLED] - \
-                        agent_steps_sampled
-                    trained = self._counters[NUM_AGENT_STEPS_TRAINED] - \
-                        agent_steps_trained
-                else:
-                    sampled = self._counters[NUM_ENV_STEPS_SAMPLED] - \
-                        env_steps_sampled
-                    trained = self._counters[NUM_ENV_STEPS_TRAINED] - \
-                        env_steps_trained
-
-                min_t = self.config["min_time_s_per_reporting"]
-                min_sample_ts = self.config[
-                    "min_sample_timesteps_per_reporting"]
-                min_train_ts = self.config["min_train_timesteps_per_reporting"]
-                # Repeat if not enough time has passed or if not enough
-                # env|train timesteps have been processed (or these min values
-                # are not provided by the user).
-                if result is not None and \
-                        (not min_t or time.time() - time_start >= min_t) and \
-                        (not min_sample_ts or sampled >= min_sample_ts) and \
-                        (not min_train_ts or trained >= min_train_ts):
-                    break
-            # No errors (we got results) -> Break.
-            elif result is not None:
-                break
-=======
         step_attempt_results = None
 
         with self._step_context() as step_ctx:
@@ -1054,7 +982,6 @@
                     raise e
 
         result = step_attempt_results
->>>>>>> 62dbf263
 
         if hasattr(self, "workers") and isinstance(self.workers, WorkerSet):
             # Sync filters on workers.
@@ -1062,82 +989,10 @@
 
             # Collect worker metrics.
             if self.config["_disable_execution_plan_api"]:
-<<<<<<< HEAD
-                result["info"] = {LEARNER_INFO: result.copy()}
-
-                # Collect rollout worker metrics.
-                episodes, self._episodes_to_be_collected = collect_episodes(
-                    self.workers.local_worker(),
-                    self.workers.remote_workers(),
-                    self._episodes_to_be_collected,
-                    timeout_seconds=self.config["collect_metrics_timeout"])
-                orig_episodes = list(episodes)
-                missing = self.config["metrics_num_episodes_for_smoothing"] -\
-                    len(episodes)
-                if missing > 0:
-                    episodes = self._episode_history[-missing:] + episodes
-                    assert len(episodes) <= \
-                           self.config["metrics_num_episodes_for_smoothing"]
-                self._episode_history.extend(orig_episodes)
-                self._episode_history = \
-                    self._episode_history[
-                        -self.config["metrics_num_episodes_for_smoothing"]:]
-                result["sampler_results"] = summarize_episodes(
-                    episodes, orig_episodes)
-                # TODO: Don't dump sampler results into top-level.
-                result.update(result["sampler_results"])
-
-                result["num_healthy_workers"] = len(
-                    self.workers.remote_workers())
-
-                # Train-steps- and env/agent-steps this iteration.
-                for c in [
-                        NUM_AGENT_STEPS_SAMPLED, NUM_AGENT_STEPS_TRAINED,
-                        NUM_ENV_STEPS_SAMPLED, NUM_ENV_STEPS_TRAINED
-                ]:
-                    result[c] = self._counters[c]
-                if self._by_agent_steps:
-                    result[NUM_AGENT_STEPS_SAMPLED + "_this_iter"] = sampled
-                    result[NUM_AGENT_STEPS_TRAINED + "_this_iter"] = trained
-                    # TODO: For CQL and other algos, count by trained steps.
-                    result["timesteps_total"] = self._counters[
-                        NUM_AGENT_STEPS_SAMPLED]
-                else:
-                    result[NUM_ENV_STEPS_SAMPLED + "_this_iter"] = sampled
-                    result[NUM_ENV_STEPS_TRAINED + "_this_iter"] = trained
-                    # TODO: For CQL and other algos, count by trained steps.
-                    result["timesteps_total"] = self._counters[
-                        NUM_ENV_STEPS_SAMPLED]
-                # TODO: Backward compatibility.
-                result["agent_timesteps_total"] = self._counters[
-                    NUM_AGENT_STEPS_SAMPLED]
-
-                # Process timer results.
-                timers = {}
-                for k, timer in self._timers.items():
-                    timers["{}_time_ms".format(k)] = round(
-                        timer.mean * 1000, 3)
-                    if timer.has_units_processed():
-                        timers["{}_throughput".format(k)] = round(
-                            timer.mean_throughput, 3)
-                result["timers"] = timers
-
-                # Process counter results.
-                counters = {}
-                for k, counter in self._counters.items():
-                    counters[k] = counter
-                result["counters"] = counters
-                # TODO: Backward compatibility.
-                result["info"].update(counters)
-
-                result["custom_metrics"] = result.get("custom_metrics", {})
-                result["episode_media"] = result.get("episode_media", {})
-=======
                 result = self._compile_step_results(
                     step_ctx=step_ctx,
                     step_attempt_results=step_attempt_results,
                 )
->>>>>>> 62dbf263
 
         return result
 
@@ -1958,21 +1813,6 @@
         # Sync new weights to remote workers.
         self._sync_weights_to_workers(worker_set=self.workers)
 
-<<<<<<< HEAD
-    @DeveloperAPI
-    def collect_metrics(self,
-                        selected_workers: List[ActorHandle] = None) -> dict:
-        """Collects metrics from the remote workers of this agent.
-
-        This is the same data as returned by a call to train().
-        """
-        return self.optimizer.collect_metrics(
-            self.config["metrics_episode_collection_timeout_s"],
-            min_history=self.config["metrics_num_episodes_for_smoothing"],
-            selected_workers=selected_workers)
-
-=======
->>>>>>> 62dbf263
     @override(Trainable)
     def save_checkpoint(self, checkpoint_dir: str) -> str:
         checkpoint_path = os.path.join(checkpoint_dir,
