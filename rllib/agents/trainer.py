from collections import defaultdict
import concurrent
import copy
from datetime import datetime
import functools
import gym
import logging
import math
import numpy as np
import os
import pickle
import tempfile
import time
from typing import (
    Callable,
    Container,
    DefaultDict,
    Dict,
    List,
    Optional,
    Set,
    Tuple,
    Type,
    Union,
)

import ray
from ray.actor import ActorHandle
from ray.exceptions import RayError
from ray.rllib.agents.callbacks import DefaultCallbacks
from ray.rllib.agents.trainer_config import TrainerConfig
from ray.rllib.env.env_context import EnvContext
from ray.rllib.env.multi_agent_env import MultiAgentEnv
from ray.rllib.env.utils import gym_env_creator
from ray.rllib.evaluation.collectors.simple_list_collector import SimpleListCollector
from ray.rllib.evaluation.episode import Episode
from ray.rllib.evaluation.metrics import (
    collect_episodes,
    collect_metrics,
    summarize_episodes,
)
from ray.rllib.evaluation.rollout_worker import RolloutWorker
from ray.rllib.evaluation.worker_set import WorkerSet
from ray.rllib.execution.metric_ops import StandardMetricsReporting
from ray.rllib.execution.buffers.multi_agent_replay_buffer import (
    MultiAgentReplayBuffer as Legacy_MultiAgentReplayBuffer,
)
from ray.rllib.utils.replay_buffers import MultiAgentReplayBuffer
from ray.rllib.execution.common import WORKER_UPDATE_TIMER
from ray.rllib.execution.rollout_ops import (
    ConcatBatches,
    ParallelRollouts,
    synchronous_parallel_sample,
)
from ray.rllib.execution.train_ops import (
    TrainOneStep,
    MultiGPUTrainOneStep,
    train_one_step,
    multi_gpu_train_one_step,
)
from ray.rllib.models import MODEL_DEFAULTS
from ray.rllib.offline import get_offline_io_resource_bundles
from ray.rllib.policy.policy import Policy
from ray.rllib.policy.sample_batch import DEFAULT_POLICY_ID, SampleBatch
from ray.rllib.utils import deep_update, FilterManager, merge_dicts
from ray.rllib.utils.annotations import (
    DeveloperAPI,
    ExperimentalAPI,
    override,
    PublicAPI,
)
from ray.rllib.utils.debug import update_global_seed_if_necessary
from ray.rllib.utils.deprecation import (
    Deprecated,
    deprecation_warning,
    DEPRECATED_VALUE,
)
from ray.rllib.utils.error import EnvError, ERR_MSG_INVALID_ENV_DESCRIPTOR
from ray.rllib.utils.framework import try_import_tf, try_import_torch
from ray.rllib.utils.from_config import from_config
from ray.rllib.utils.metrics import (
    TRAINING_ITERATION_TIMER,
    NUM_ENV_STEPS_SAMPLED,
    NUM_AGENT_STEPS_SAMPLED,
    NUM_ENV_STEPS_TRAINED,
    NUM_AGENT_STEPS_TRAINED,
)
from ray.rllib.utils.metrics.learner_info import LEARNER_INFO
from ray.rllib.utils.pre_checks.multi_agent import check_multi_agent
from ray.rllib.utils.spaces import space_utils
from ray.rllib.utils.typing import (
    AgentID,
    EnvCreator,
    EnvInfoDict,
    EnvType,
    EpisodeID,
    PartialTrainerConfigDict,
    PolicyID,
    PolicyState,
    ResultDict,
    SampleBatchType,
    TensorStructType,
    TensorType,
    TrainerConfigDict,
)
from ray.tune.logger import Logger, UnifiedLogger
from ray.tune.registry import ENV_CREATOR, register_env, _global_registry
from ray.tune.resources import Resources
from ray.tune.result import DEFAULT_RESULTS_DIR
from ray.tune.trainable import Trainable
from ray.tune.trial import ExportFormat
from ray.tune.utils.placement_groups import PlacementGroupFactory
from ray.util import log_once
from ray.util.timer import _Timer

tf1, tf, tfv = try_import_tf()

logger = logging.getLogger(__name__)

# Max number of times to retry a worker failure. We shouldn't try too many
# times in a row since that would indicate a persistent cluster issue.
MAX_WORKER_FAILURE_RETRIES = 3

# fmt: off
# __sphinx_doc_begin__
COMMON_CONFIG: TrainerConfigDict = {
    # === Settings for Rollout Worker processes ===
    # Number of rollout worker actors to create for parallel sampling. Setting
    # this to 0 will force rollouts to be done in the trainer actor.
    "num_workers": 2,
    # Number of environments to evaluate vector-wise per worker. This enables
    # model inference batching, which can improve performance for inference
    # bottlenecked workloads.
    "num_envs_per_worker": 1,
    # When `num_workers` > 0, the driver (local_worker; worker-idx=0) does not
    # need an environment. This is because it doesn't have to sample (done by
    # remote_workers; worker_indices > 0) nor evaluate (done by evaluation
    # workers; see below).
    "create_env_on_driver": False,
    # Divide episodes into fragments of this many steps each during rollouts.
    # Sample batches of this size are collected from rollout workers and
    # combined into a larger batch of `train_batch_size` for learning.
    #
    # For example, given rollout_fragment_length=100 and train_batch_size=1000:
    #   1. RLlib collects 10 fragments of 100 steps each from rollout workers.
    #   2. These fragments are concatenated and we perform an epoch of SGD.
    #
    # When using multiple envs per worker, the fragment size is multiplied by
    # `num_envs_per_worker`. This is since we are collecting steps from
    # multiple envs in parallel. For example, if num_envs_per_worker=5, then
    # rollout workers will return experiences in chunks of 5*100 = 500 steps.
    #
    # The dataflow here can vary per algorithm. For example, PPO further
    # divides the train batch into minibatches for multi-epoch SGD.
    "rollout_fragment_length": 200,
    # How to build per-Sampler (RolloutWorker) batches, which are then
    # usually concat'd to form the train batch. Note that "steps" below can
    # mean different things (either env- or agent-steps) and depends on the
    # `count_steps_by` (multiagent) setting below.
    # truncate_episodes: Each produced batch (when calling
    #   RolloutWorker.sample()) will contain exactly `rollout_fragment_length`
    #   steps. This mode guarantees evenly sized batches, but increases
    #   variance as the future return must now be estimated at truncation
    #   boundaries.
    # complete_episodes: Each unroll happens exactly over one episode, from
    #   beginning to end. Data collection will not stop unless the episode
    #   terminates or a configured horizon (hard or soft) is hit.
    "batch_mode": "truncate_episodes",

    # === Settings for the Trainer process ===
    # Discount factor of the MDP.
    "gamma": 0.99,
    # The default learning rate.
    "lr": 0.0001,
    # Training batch size, if applicable. Should be >= rollout_fragment_length.
    # Samples batches will be concatenated together to a batch of this size,
    # which is then passed to SGD.
    "train_batch_size": 200,
    # Arguments to pass to the policy model. See models/catalog.py for a full
    # list of the available model options.
    "model": MODEL_DEFAULTS,
    # Arguments to pass to the policy optimizer. These vary by optimizer.
    "optimizer": {},

    # === Environment Settings ===
    # Number of steps after which the episode is forced to terminate. Defaults
    # to `env.spec.max_episode_steps` (if present) for Gym envs.
    "horizon": None,
    # Calculate rewards but don't reset the environment when the horizon is
    # hit. This allows value estimation and RNN state to span across logical
    # episodes denoted by horizon. This only has an effect if horizon != inf.
    "soft_horizon": False,
    # Don't set 'done' at the end of the episode.
    # In combination with `soft_horizon`, this works as follows:
    # - no_done_at_end=False soft_horizon=False:
    #   Reset env and add `done=True` at end of each episode.
    # - no_done_at_end=True soft_horizon=False:
    #   Reset env, but do NOT add `done=True` at end of the episode.
    # - no_done_at_end=False soft_horizon=True:
    #   Do NOT reset env at horizon, but add `done=True` at the horizon
    #   (pretending the episode has terminated).
    # - no_done_at_end=True soft_horizon=True:
    #   Do NOT reset env at horizon and do NOT add `done=True` at the horizon.
    "no_done_at_end": False,
    # The environment specifier:
    # This can either be a tune-registered env, via
    # `tune.register_env([name], lambda env_ctx: [env object])`,
    # or a string specifier of an RLlib supported type. In the latter case,
    # RLlib will try to interpret the specifier as either an openAI gym env,
    # a PyBullet env, a ViZDoomGym env, or a fully qualified classpath to an
    # Env class, e.g. "ray.rllib.examples.env.random_env.RandomEnv".
    "env": None,
    # The observation- and action spaces for the Policies of this Trainer.
    # Use None for automatically inferring these from the given env.
    "observation_space": None,
    "action_space": None,
    # Arguments dict passed to the env creator as an EnvContext object (which
    # is a dict plus the properties: num_workers, worker_index, vector_index,
    # and remote).
    "env_config": {},
    # If using num_envs_per_worker > 1, whether to create those new envs in
    # remote processes instead of in the same worker. This adds overheads, but
    # can make sense if your envs can take much time to step / reset
    # (e.g., for StarCraft). Use this cautiously; overheads are significant.
    "remote_worker_envs": False,
    # Timeout that remote workers are waiting when polling environments.
    # 0 (continue when at least one env is ready) is a reasonable default,
    # but optimal value could be obtained by measuring your environment
    # step / reset and model inference perf.
    "remote_env_batch_wait_ms": 0,
    # A callable taking the last train results, the base env and the env
    # context as args and returning a new task to set the env to.
    # The env must be a `TaskSettableEnv` sub-class for this to work.
    # See `examples/curriculum_learning.py` for an example.
    "env_task_fn": None,
    # If True, try to render the environment on the local worker or on worker
    # 1 (if num_workers > 0). For vectorized envs, this usually means that only
    # the first sub-environment will be rendered.
    # In order for this to work, your env will have to implement the
    # `render()` method which either:
    # a) handles window generation and rendering itself (returning True) or
    # b) returns a numpy uint8 image of shape [height x width x 3 (RGB)].
    "render_env": False,
    # If True, stores videos in this relative directory inside the default
    # output dir (~/ray_results/...). Alternatively, you can specify an
    # absolute path (str), in which the env recordings should be
    # stored instead.
    # Set to False for not recording anything.
    # Note: This setting replaces the deprecated `monitor` key.
    "record_env": False,
    # Whether to clip rewards during Policy's postprocessing.
    # None (default): Clip for Atari only (r=sign(r)).
    # True: r=sign(r): Fixed rewards -1.0, 1.0, or 0.0.
    # False: Never clip.
    # [float value]: Clip at -value and + value.
    # Tuple[value1, value2]: Clip at value1 and value2.
    "clip_rewards": None,
    # If True, RLlib will learn entirely inside a normalized action space
    # (0.0 centered with small stddev; only affecting Box components).
    # We will unsquash actions (and clip, just in case) to the bounds of
    # the env's action space before sending actions back to the env.
    "normalize_actions": True,
    # If True, RLlib will clip actions according to the env's bounds
    # before sending them back to the env.
    # TODO: (sven) This option should be obsoleted and always be False.
    "clip_actions": False,
    # Whether to use "rllib" or "deepmind" preprocessors by default
    # Set to None for using no preprocessor. In this case, the model will have
    # to handle possibly complex observations from the environment.
    "preprocessor_pref": "deepmind",

    # === Debug Settings ===
    # Set the ray.rllib.* log level for the agent process and its workers.
    # Should be one of DEBUG, INFO, WARN, or ERROR. The DEBUG level will also
    # periodically print out summaries of relevant internal dataflow (this is
    # also printed out once at startup at the INFO level). When using the
    # `rllib train` command, you can also use the `-v` and `-vv` flags as
    # shorthand for INFO and DEBUG.
    "log_level": "WARN",
    # Callbacks that will be run during various phases of training. See the
    # `DefaultCallbacks` class and `examples/custom_metrics_and_callbacks.py`
    # for more usage information.
    "callbacks": DefaultCallbacks,
    # Whether to attempt to continue training if a worker crashes. The number
    # of currently healthy workers is reported as the "num_healthy_workers"
    # metric.
    "ignore_worker_failures": False,
    # Whether - upon a worker failure - RLlib will try to recreate the lost worker as
    # an identical copy of the failed one. The new worker will only differ from the
    # failed one in its `self.recreated_worker=True` property value. It will have
    # the same `worker_index` as the original one.
    # If True, the `ignore_worker_failures` setting will be ignored.
    "recreate_failed_workers": False,
    # Log system resource metrics to results. This requires `psutil` to be
    # installed for sys stats, and `gputil` for GPU metrics.
    "log_sys_usage": True,
    # Use fake (infinite speed) sampler. For testing only.
    "fake_sampler": False,

    # === Deep Learning Framework Settings ===
    # tf: TensorFlow (static-graph)
    # tf2: TensorFlow 2.x (eager or traced, if eager_tracing=True)
    # tfe: TensorFlow eager (or traced, if eager_tracing=True)
    # torch: PyTorch
    "framework": "tf",
    # Enable tracing in eager mode. This greatly improves performance
    # (speedup ~2x), but makes it slightly harder to debug since Python
    # code won't be evaluated after the initial eager pass.
    # Only possible if framework=[tf2|tfe].
    "eager_tracing": False,
    # Maximum number of tf.function re-traces before a runtime error is raised.
    # This is to prevent unnoticed retraces of methods inside the
    # `..._eager_traced` Policy, which could slow down execution by a
    # factor of 4, without the user noticing what the root cause for this
    # slowdown could be.
    # Only necessary for framework=[tf2|tfe].
    # Set to None to ignore the re-trace count and never throw an error.
    "eager_max_retraces": 20,

    # === Exploration Settings ===
    # Default exploration behavior, iff `explore`=None is passed into
    # compute_action(s).
    # Set to False for no exploration behavior (e.g., for evaluation).
    "explore": True,
    # Provide a dict specifying the Exploration object's config.
    "exploration_config": {
        # The Exploration class to use. In the simplest case, this is the name
        # (str) of any class present in the `rllib.utils.exploration` package.
        # You can also provide the python class directly or the full location
        # of your class (e.g. "ray.rllib.utils.exploration.epsilon_greedy.
        # EpsilonGreedy").
        "type": "StochasticSampling",
        # Add constructor kwargs here (if any).
    },
    # === Evaluation Settings ===
    # Evaluate with every `evaluation_interval` training iterations.
    # The evaluation stats will be reported under the "evaluation" metric key.
    # Note that for Ape-X metrics are already only reported for the lowest
    # epsilon workers (least random workers).
    # Set to None (or 0) for no evaluation.
    "evaluation_interval": None,
    # Duration for which to run evaluation each `evaluation_interval`.
    # The unit for the duration can be set via `evaluation_duration_unit` to
    # either "episodes" (default) or "timesteps".
    # If using multiple evaluation workers (evaluation_num_workers > 1),
    # the load to run will be split amongst these.
    # If the value is "auto":
    # - For `evaluation_parallel_to_training=True`: Will run as many
    #   episodes/timesteps that fit into the (parallel) training step.
    # - For `evaluation_parallel_to_training=False`: Error.
    "evaluation_duration": 10,
    # The unit, with which to count the evaluation duration. Either "episodes"
    # (default) or "timesteps".
    "evaluation_duration_unit": "episodes",
    # Whether to run evaluation in parallel to a Trainer.train() call
    # using threading. Default=False.
    # E.g. evaluation_interval=2 -> For every other training iteration,
    # the Trainer.train() and Trainer.evaluate() calls run in parallel.
    # Note: This is experimental. Possible pitfalls could be race conditions
    # for weight synching at the beginning of the evaluation loop.
    "evaluation_parallel_to_training": False,
    # Internal flag that is set to True for evaluation workers.
    "in_evaluation": False,
    # Typical usage is to pass extra args to evaluation env creator
    # and to disable exploration by computing deterministic actions.
    # IMPORTANT NOTE: Policy gradient algorithms are able to find the optimal
    # policy, even if this is a stochastic one. Setting "explore=False" here
    # will result in the evaluation workers not using this optimal policy!
    "evaluation_config": {
        # Example: overriding env_config, exploration, etc:
        # "env_config": {...},
        # "explore": False
    },

    # === Replay Buffer Settings ===
    # Provide a dict specifying the ReplayBuffer's config.
    # "replay_buffer_config": {
    #     The ReplayBuffer class to use. Any class that obeys the
    #     ReplayBuffer API can be used here. In the simplest case, this is the
    #     name (str) of any class present in the `rllib.utils.replay_buffers`
    #     package. You can also provide the python class directly or the
    #     full location of your class (e.g.
    #     "ray.rllib.utils.replay_buffers.replay_buffer.ReplayBuffer").
    #     "type": "ReplayBuffer",
    #     The capacity of units that can be stored in one ReplayBuffer
    #     instance before eviction.
    #     "capacity": 10000,
    #     Specifies how experiences are stored. Either 'sequences' or
    #     'timesteps'.
    #     "storage_unit": "timesteps",
    #     Add constructor kwargs here (if any).
    # },

    # Number of parallel workers to use for evaluation. Note that this is set
    # to zero by default, which means evaluation will be run in the trainer
    # process (only if evaluation_interval is not None). If you increase this,
    # it will increase the Ray resource usage of the trainer since evaluation
    # workers are created separately from rollout workers (used to sample data
    # for training).
    "evaluation_num_workers": 0,
    # Customize the evaluation method. This must be a function of signature
    # (trainer: Trainer, eval_workers: WorkerSet) -> metrics: dict. See the
    # Trainer.evaluate() method to see the default implementation.
    # The Trainer guarantees all eval workers have the latest policy state
    # before this function is called.
    "custom_eval_function": None,
    # Make sure the latest available evaluation results are always attached to
    # a step result dict.
    # This may be useful if Tune or some other meta controller needs access
    # to evaluation metrics all the time.
    "always_attach_evaluation_results": False,
    # Store raw custom metrics without calculating max, min, mean
    "keep_per_episode_custom_metrics": False,

    # === Advanced Rollout Settings ===
    # Use a background thread for sampling (slightly off-policy, usually not
    # advisable to turn on unless your env specifically requires it).
    "sample_async": False,

    # The SampleCollector class to be used to collect and retrieve
    # environment-, model-, and sampler data. Override the SampleCollector base
    # class to implement your own collection/buffering/retrieval logic.
    "sample_collector": SimpleListCollector,

    # Element-wise observation filter, either "NoFilter" or "MeanStdFilter".
    "observation_filter": "NoFilter",
    # Whether to synchronize the statistics of remote filters.
    "synchronize_filters": True,
    # Configures TF for single-process operation by default.
    "tf_session_args": {
        # note: overridden by `local_tf_session_args`
        "intra_op_parallelism_threads": 2,
        "inter_op_parallelism_threads": 2,
        "gpu_options": {
            "allow_growth": True,
        },
        "log_device_placement": False,
        "device_count": {
            "CPU": 1
        },
        # Required by multi-GPU (num_gpus > 1).
        "allow_soft_placement": True,
    },
    # Override the following tf session args on the local worker
    "local_tf_session_args": {
        # Allow a higher level of parallelism by default, but not unlimited
        # since that can cause crashes with many concurrent drivers.
        "intra_op_parallelism_threads": 8,
        "inter_op_parallelism_threads": 8,
    },
    # Whether to LZ4 compress individual observations.
    "compress_observations": False,
    # Wait for metric batches for at most this many seconds. Those that
    # have not returned in time will be collected in the next train iteration.
    "metrics_episode_collection_timeout_s": 180,
    # Smooth metrics over this many episodes.
    "metrics_num_episodes_for_smoothing": 100,
    # Minimum time interval to run one `train()` call for:
    # If - after one `step_attempt()`, this time limit has not been reached,
    # will perform n more `step_attempt()` calls until this minimum time has
    # been consumed. Set to None or 0 for no minimum time.
    "min_time_s_per_reporting": None,
    # Minimum train/sample timesteps to optimize for per `train()` call.
    # This value does not affect learning, only the length of train iterations.
    # If - after one `step_attempt()`, the timestep counts (sampling or
    # training) have not been reached, will perform n more `step_attempt()`
    # calls until the minimum timesteps have been executed.
    # Set to None or 0 for no minimum timesteps.
    "min_train_timesteps_per_reporting": None,
    "min_sample_timesteps_per_reporting": None,

    # This argument, in conjunction with worker_index, sets the random seed of
    # each worker, so that identically configured trials will have identical
    # results. This makes experiments reproducible.
    "seed": None,
    # Any extra python env vars to set in the trainer process, e.g.,
    # {"OMP_NUM_THREADS": "16"}
    "extra_python_environs_for_driver": {},
    # The extra python environments need to set for worker processes.
    "extra_python_environs_for_worker": {},

    # === Resource Settings ===
    # Number of GPUs to allocate to the trainer process. Note that not all
    # algorithms can take advantage of trainer GPUs. Support for multi-GPU
    # is currently only available for tf-[PPO/IMPALA/DQN/PG].
    # This can be fractional (e.g., 0.3 GPUs).
    "num_gpus": 0,
    # Set to True for debugging (multi-)?GPU funcitonality on a CPU machine.
    # GPU towers will be simulated by graphs located on CPUs in this case.
    # Use `num_gpus` to test for different numbers of fake GPUs.
    "_fake_gpus": False,
    # Number of CPUs to allocate per worker.
    "num_cpus_per_worker": 1,
    # Number of GPUs to allocate per worker. This can be fractional. This is
    # usually needed only if your env itself requires a GPU (i.e., it is a
    # GPU-intensive video game), or model inference is unusually expensive.
    "num_gpus_per_worker": 0,
    # Any custom Ray resources to allocate per worker.
    "custom_resources_per_worker": {},
    # Number of CPUs to allocate for the trainer. Note: this only takes effect
    # when running in Tune. Otherwise, the trainer runs in the main program.
    "num_cpus_for_driver": 1,
    # The strategy for the placement group factory returned by
    # `Trainer.default_resource_request()`. A PlacementGroup defines, which
    # devices (resources) should always be co-located on the same node.
    # For example, a Trainer with 2 rollout workers, running with
    # num_gpus=1 will request a placement group with the bundles:
    # [{"gpu": 1, "cpu": 1}, {"cpu": 1}, {"cpu": 1}], where the first bundle is
    # for the driver and the other 2 bundles are for the two workers.
    # These bundles can now be "placed" on the same or different
    # nodes depending on the value of `placement_strategy`:
    # "PACK": Packs bundles into as few nodes as possible.
    # "SPREAD": Places bundles across distinct nodes as even as possible.
    # "STRICT_PACK": Packs bundles into one node. The group is not allowed
    #   to span multiple nodes.
    # "STRICT_SPREAD": Packs bundles across distinct nodes.
    "placement_strategy": "PACK",

    # TODO(jungong, sven): we can potentially unify all input types
    #     under input and input_config keys. E.g.
    #     input: sample
    #     input_config {
    #         env: Cartpole-v0
    #     }
    #     or:
    #     input: json_reader
    #     input_config {
    #         path: /tmp/
    #     }
    #     or:
    #     input: dataset
    #     input_config {
    #         format: parquet
    #         path: /tmp/
    #     }
    # === Offline Datasets ===
    # Specify how to generate experiences:
    #  - "sampler": Generate experiences via online (env) simulation (default).
    #  - A local directory or file glob expression (e.g., "/tmp/*.json").
    #  - A list of individual file paths/URIs (e.g., ["/tmp/1.json",
    #    "s3://bucket/2.json"]).
    #  - A dict with string keys and sampling probabilities as values (e.g.,
    #    {"sampler": 0.4, "/tmp/*.json": 0.4, "s3://bucket/expert.json": 0.2}).
    #  - A callable that takes an `IOContext` object as only arg and returns a
    #    ray.rllib.offline.InputReader.
    #  - A string key that indexes a callable with tune.registry.register_input
    "input": "sampler",
    # Arguments accessible from the IOContext for configuring custom input
    "input_config": {},
    # True, if the actions in a given offline "input" are already normalized
    # (between -1.0 and 1.0). This is usually the case when the offline
    # file has been generated by another RLlib algorithm (e.g. PPO or SAC),
    # while "normalize_actions" was set to True.
    "actions_in_input_normalized": False,
    # Specify how to evaluate the current policy. This only has an effect when
    # reading offline experiences ("input" is not "sampler").
    # Available options:
    #  - "wis": the weighted step-wise importance sampling estimator.
    #  - "is": the step-wise importance sampling estimator.
    #  - "simulation": run the environment in the background, but use
    #    this data for evaluation only and not for learning.
    "input_evaluation": ["is", "wis"],
    # Whether to run postprocess_trajectory() on the trajectory fragments from
    # offline inputs. Note that postprocessing will be done using the *current*
    # policy, not the *behavior* policy, which is typically undesirable for
    # on-policy algorithms.
    "postprocess_inputs": False,
    # If positive, input batches will be shuffled via a sliding window buffer
    # of this number of batches. Use this if the input data is not in random
    # enough order. Input is delayed until the shuffle buffer is filled.
    "shuffle_buffer_size": 0,
    # Specify where experiences should be saved:
    #  - None: don't save any experiences
    #  - "logdir" to save to the agent log dir
    #  - a path/URI to save to a custom output directory (e.g., "s3://bucket/")
    #  - a function that returns a rllib.offline.OutputWriter
    "output": None,
    # Arguments accessible from the IOContext for configuring custom output
    "output_config": {},
    # What sample batch columns to LZ4 compress in the output data.
    "output_compress_columns": ["obs", "new_obs"],
    # Max output file size (in bytes) before rolling over to a new file.
    "output_max_file_size": 64 * 1024 * 1024,

    # === Settings for Multi-Agent Environments ===
    "multiagent": {
        # Map of type MultiAgentPolicyConfigDict from policy ids to tuples
        # of (policy_cls, obs_space, act_space, config). This defines the
        # observation and action spaces of the policies and any extra config.
        "policies": {},
        # Keep this many policies in the "policy_map" (before writing
        # least-recently used ones to disk/S3).
        "policy_map_capacity": 100,
        # Where to store overflowing (least-recently used) policies?
        # Could be a directory (str) or an S3 location. None for using
        # the default output dir.
        "policy_map_cache": None,
        # Function mapping agent ids to policy ids.
        "policy_mapping_fn": None,
        # Determines those policies that should be updated.
        # Options are:
        # - None, for all policies.
        # - An iterable of PolicyIDs that should be updated.
        # - A callable, taking a PolicyID and a SampleBatch or MultiAgentBatch
        #   and returning a bool (indicating whether the given policy is trainable
        #   or not, given the particular batch). This allows you to have a policy
        #   trained only on certain data (e.g. when playing against a certain
        #   opponent).
        "policies_to_train": None,
        # Optional function that can be used to enhance the local agent
        # observations to include more state.
        # See rllib/evaluation/observation_function.py for more info.
        "observation_fn": None,
        # When replay_mode=lockstep, RLlib will replay all the agent
        # transitions at a particular timestep together in a batch. This allows
        # the policy to implement differentiable shared computations between
        # agents it controls at that timestep. When replay_mode=independent,
        # transitions are replayed independently per policy.
        "replay_mode": "independent",
        # Which metric to use as the "batch size" when building a
        # MultiAgentBatch. The two supported values are:
        # env_steps: Count each time the env is "stepped" (no matter how many
        #   multi-agent actions are passed/how many multi-agent observations
        #   have been returned in the previous step).
        # agent_steps: Count each individual agent step as one step.
        "count_steps_by": "env_steps",
    },

    # === Logger ===
    # Define logger-specific configuration to be used inside Logger
    # Default value None allows overwriting with nested dicts
    "logger_config": None,

    # === API deprecations/simplifications/changes ===
    # Experimental flag.
    # If True, TFPolicy will handle more than one loss/optimizer.
    # Set this to True, if you would like to return more than
    # one loss term from your `loss_fn` and an equal number of optimizers
    # from your `optimizer_fn`.
    # In the future, the default for this will be True.
    "_tf_policy_handles_more_than_one_loss": False,
    # Experimental flag.
    # If True, no (observation) preprocessor will be created and
    # observations will arrive in model as they are returned by the env.
    # In the future, the default for this will be True.
    "_disable_preprocessor_api": False,
    # Experimental flag.
    # If True, RLlib will no longer flatten the policy-computed actions into
    # a single tensor (for storage in SampleCollectors/output files/etc..),
    # but leave (possibly nested) actions as-is. Disabling flattening affects:
    # - SampleCollectors: Have to store possibly nested action structs.
    # - Models that have the previous action(s) as part of their input.
    # - Algorithms reading from offline files (incl. action information).
    "_disable_action_flattening": False,
    # Experimental flag.
    # If True, the execution plan API will not be used. Instead,
    # a Trainer's `training_iteration` method will be called as-is each
    # training iteration.
    "_disable_execution_plan_api": False,

    # If True, disable the environment pre-checking module.
    "disable_env_checking": False,

    # === Deprecated keys ===
    # Uses the sync samples optimizer instead of the multi-gpu one. This is
    # usually slower, but you might want to try it if you run into issues with
    # the default optimizer.
    # This will be set automatically from now on.
    "simple_optimizer": DEPRECATED_VALUE,
    # Whether to write episode stats and videos to the agent log dir. This is
    # typically located in ~/ray_results.
    "monitor": DEPRECATED_VALUE,
    # Replaced by `evaluation_duration=10` and
    # `evaluation_duration_unit=episodes`.
    "evaluation_num_episodes": DEPRECATED_VALUE,
    # Use `metrics_num_episodes_for_smoothing` instead.
    "metrics_smoothing_episodes": DEPRECATED_VALUE,
    # Use `min_[env|train]_timesteps_per_reporting` instead.
    "timesteps_per_iteration": 0,
    # Use `min_time_s_per_reporting` instead.
    "min_iter_time_s": DEPRECATED_VALUE,
    # Use `metrics_episode_collection_timeout_s` instead.
    "collect_metrics_timeout": DEPRECATED_VALUE,
}


# __sphinx_doc_end__
# fmt: on


@DeveloperAPI
def with_common_config(extra_config: PartialTrainerConfigDict) -> TrainerConfigDict:
    """Returns the given config dict merged with common agent confs.

    Args:
        extra_config (PartialTrainerConfigDict): A user defined partial config
            which will get merged with COMMON_CONFIG and returned.

    Returns:
        TrainerConfigDict: The merged config dict resulting of COMMON_CONFIG
            plus `extra_config`.
    """
    return Trainer.merge_trainer_configs(
        COMMON_CONFIG, extra_config, _allow_unknown_configs=True
    )


@PublicAPI
class Trainer(Trainable):
    """An RLlib algorithm responsible for optimizing one or more Policies.

    Trainers contain a WorkerSet under `self.workers`. A WorkerSet is
    normally composed of a single local worker
    (self.workers.local_worker()), used to compute and apply learning updates,
    and optionally one or more remote workers (self.workers.remote_workers()),
    used to generate environment samples in parallel.

    Each worker (remotes or local) contains a PolicyMap, which itself
    may contain either one policy for single-agent training or one or more
    policies for multi-agent training. Policies are synchronized
    automatically from time to time using ray.remote calls. The exact
    synchronization logic depends on the specific algorithm (Trainer) used,
    but this usually happens from local worker to all remote workers and
    after each training update.

    You can write your own Trainer classes by sub-classing from `Trainer`
    or any of its built-in sub-classes.
    This allows you to override the `execution_plan` method to implement
    your own algorithm logic. You can find the different built-in
    algorithms' execution plans in their respective main py files,
    e.g. rllib.agents.dqn.dqn.py or rllib.agents.impala.impala.py.

    The most important API methods a Trainer exposes are `train()`,
    `evaluate()`, `save()` and `restore()`. Trainer objects retain internal
    model state between calls to train(), so you should create a new
    Trainer instance for each training session.
    """

    # Whether to allow unknown top-level config keys.
    _allow_unknown_configs = False

    # List of top-level keys with value=dict, for which new sub-keys are
    # allowed to be added to the value dict.
    _allow_unknown_subkeys = [
        "tf_session_args",
        "local_tf_session_args",
        "env_config",
        "model",
        "optimizer",
        "multiagent",
        "custom_resources_per_worker",
        "evaluation_config",
        "exploration_config",
        "replay_buffer_config",
        "extra_python_environs_for_worker",
        "input_config",
        "output_config",
    ]

    # List of top level keys with value=dict, for which we always override the
    # entire value (dict), iff the "type" key in that value dict changes.
    _override_all_subkeys_if_type_changes = [
        "exploration_config",
        "replay_buffer_config",
    ]

    # TODO: Deprecate. Instead, override `Trainer.get_default_config()`.
    _default_config = COMMON_CONFIG

    @PublicAPI
    def __init__(
        self,
        config: Optional[Union[PartialTrainerConfigDict, TrainerConfig]] = None,
        env: Optional[Union[str, EnvType]] = None,
        logger_creator: Optional[Callable[[], Logger]] = None,
        remote_checkpoint_dir: Optional[str] = None,
        sync_function_tpl: Optional[str] = None,
    ):
        """Initializes a Trainer instance.

        Args:
            config: Algorithm-specific configuration dict.
            env: Name of the environment to use (e.g. a gym-registered str),
                a full class path (e.g.
                "ray.rllib.examples.env.random_env.RandomEnv"), or an Env
                class directly. Note that this arg can also be specified via
                the "env" key in `config`.
            logger_creator: Callable that creates a ray.tune.Logger
                object. If unspecified, a default logger is created.
        """

        # User provided (partial) config (this may be w/o the default
        # Trainer's `COMMON_CONFIG` (see above)). Will get merged with
        # COMMON_CONFIG in self.setup().
        config = config or {}
        # Resolve TrainerConfig into a plain dict.
        # TODO: In the future, only support TrainerConfig objects here.
        if isinstance(config, TrainerConfig):
            config = config.to_dict()

        # Convert `env` provided in config into a string:
        # - If `env` is a string: `self._env_id` = `env`.
        # - If `env` is a class: `self._env_id` = `env.__name__` -> Already
        #   register it with a auto-generated env creator.
        # - If `env` is None: `self._env_id` is None.
        self._env_id: Optional[str] = self._register_if_needed(
            env or config.get("env"), config
        )

        # The env creator callable, taking an EnvContext (config dict)
        # as arg and returning an RLlib supported Env type (e.g. a gym.Env).
        self.env_creator: Optional[EnvCreator] = None

        # Placeholder for a local replay buffer instance.
        self.local_replay_buffer = None

        # Create a default logger creator if no logger_creator is specified
        if logger_creator is None:
            # Default logdir prefix containing the agent's name and the
            # env id.
            timestr = datetime.today().strftime("%Y-%m-%d_%H-%M-%S")
            logdir_prefix = "{}_{}_{}".format(str(self), self._env_id, timestr)
            if not os.path.exists(DEFAULT_RESULTS_DIR):
                os.makedirs(DEFAULT_RESULTS_DIR)
            logdir = tempfile.mkdtemp(prefix=logdir_prefix, dir=DEFAULT_RESULTS_DIR)

            # Allow users to more precisely configure the created logger
            # via "logger_config.type".
            if config.get("logger_config") and "type" in config["logger_config"]:

                def default_logger_creator(config):
                    """Creates a custom logger with the default prefix."""
                    cfg = config["logger_config"].copy()
                    cls = cfg.pop("type")
                    # Provide default for logdir, in case the user does
                    # not specify this in the "logger_config" dict.
                    logdir_ = cfg.pop("logdir", logdir)
                    return from_config(cls=cls, _args=[cfg], logdir=logdir_)

            # If no `type` given, use tune's UnifiedLogger as last resort.
            else:

                def default_logger_creator(config):
                    """Creates a Unified logger with the default prefix."""
                    return UnifiedLogger(config, logdir, loggers=None)

            logger_creator = default_logger_creator

        # Metrics-related properties.
        self._timers = defaultdict(_Timer)
        self._counters = defaultdict(int)
        self._episode_history = []
        self._episodes_to_be_collected = []
        self._remote_workers_for_metrics = []

        # Evaluation WorkerSet and metrics last returned by `self.evaluate()`.
        self.evaluation_workers: Optional[WorkerSet] = None
        # Initialize common evaluation_metrics to nan, before they become
        # available. We want to make sure the metrics are always present
        # (although their values may be nan), so that Tune does not complain
        # when we use these as stopping criteria.
        self.evaluation_metrics = {
            "evaluation": {
                "episode_reward_max": np.nan,
                "episode_reward_min": np.nan,
                "episode_reward_mean": np.nan,
            }
        }

        super().__init__(
            config, logger_creator, remote_checkpoint_dir, sync_function_tpl
        )

    @classmethod
    def get_default_config(cls) -> TrainerConfigDict:
        return cls._default_config or COMMON_CONFIG

    @override(Trainable)
    def setup(self, config: PartialTrainerConfigDict):

        # Setup our config: Merge the user-supplied config (which could
        # be a partial config dict with the class' default).
        self.config = self.merge_trainer_configs(
            self.get_default_config(), config, self._allow_unknown_configs
        )
        self.config["env"] = self._env_id

        # Validate the framework settings in config.
        self.validate_framework(self.config)

        # Setup the self.env_creator callable (to be passed
        # e.g. to RolloutWorkers' c'tors).
        self.env_creator = self._get_env_creator_from_env_id(self._env_id)

        # Set Trainer's seed after we have - if necessary - enabled
        # tf eager-execution.
        update_global_seed_if_necessary(self.config["framework"], self.config["seed"])

        self.validate_config(self.config)
        self.callbacks = self.config["callbacks"]()
        log_level = self.config.get("log_level")
        if log_level in ["WARN", "ERROR"]:
            logger.info(
                "Current log_level is {}. For more information, "
                "set 'log_level': 'INFO' / 'DEBUG' or use the -v and "
                "-vv flags.".format(log_level)
            )
        if self.config.get("log_level"):
            logging.getLogger("ray.rllib").setLevel(self.config["log_level"])

        # Create local replay buffer if necessary.
        self.local_replay_buffer = self._create_local_replay_buffer_if_necessary(
            self.config
        )

        # Create a dict, mapping ActorHandles to sets of open remote
        # requests (object refs). This way, we keep track, of which actors
        # inside this Trainer (e.g. a remote RolloutWorker) have
        # already been sent how many (e.g. `sample()`) requests.
        self.remote_requests_in_flight: DefaultDict[
            ActorHandle, Set[ray.ObjectRef]
        ] = defaultdict(set)

        self.workers: Optional[WorkerSet] = None
        self.train_exec_impl = None

        # Deprecated way of implementing Trainer sub-classes (or "templates"
        # via the `build_trainer` utility function).
        # Instead, sub-classes should override the Trainable's `setup()`
        # method and call super().setup() from within that override at some
        # point.
        # Old design: Override `Trainer._init` (or use `build_trainer()`, which
        # will do this for you).
        try:
            self._init(self.config, self.env_creator)
        # New design: Override `Trainable.setup()` (as indented by Trainable)
        # and do or don't call super().setup() from within your override.
        # By default, `super().setup()` will create both worker sets:
        # "rollout workers" for collecting samples for training and - if
        # applicable - "evaluation workers" for evaluation runs in between or
        # parallel to training.
        # TODO: Deprecate `_init()` and remove this try/except block.
        except NotImplementedError:
            # Only if user did not override `_init()`:
            # - Create rollout workers here automatically.
            # - Run the execution plan to create the local iterator to `next()`
            #   in each training iteration.
            # This matches the behavior of using `build_trainer()`, which
            # has been deprecated.
            self.workers = WorkerSet(
                env_creator=self.env_creator,
                validate_env=self.validate_env,
                policy_class=self.get_default_policy_class(self.config),
                trainer_config=self.config,
                num_workers=self.config["num_workers"],
                local_worker=True,
                logdir=self.logdir,
            )
            # By default, collect metrics for all remote workers.
            self._remote_workers_for_metrics = self.workers.remote_workers()

            # Function defining one single training iteration's behavior.
            if self.config["_disable_execution_plan_api"]:
                # Ensure remote workers are initially in sync with the local worker.
                self.workers.sync_weights()
            # LocalIterator-creating "execution plan".
            # Only call this once here to create `self.train_exec_impl`,
            # which is a ray.util.iter.LocalIterator that will be `next`'d
            # on each training iteration.
            else:
                self.train_exec_impl = self.execution_plan(
                    self.workers, self.config, **self._kwargs_for_execution_plan()
                )

            # Now that workers have been created, update our policies
            # dict in config[multiagent] (with the correct original/
            # unpreprocessed spaces).
            self.config["multiagent"][
                "policies"
            ] = self.workers.local_worker().policy_dict

        # Evaluation WorkerSet setup.
        # User would like to setup a separate evaluation worker set.

        # Update with evaluation settings:
        user_eval_config = copy.deepcopy(self.config["evaluation_config"])

        # Assert that user has not unset "in_evaluation".
        assert (
            "in_evaluation" not in user_eval_config
            or user_eval_config["in_evaluation"] is True
        )

        # Merge user-provided eval config with the base config. This makes sure
        # the eval config is always complete, no matter whether we have eval
        # workers or perform evaluation on the (non-eval) local worker.
        eval_config = merge_dicts(self.config, user_eval_config)
        self.config["evaluation_config"] = eval_config

        if self.config.get("evaluation_num_workers", 0) > 0 or self.config.get(
            "evaluation_interval"
        ):
            logger.debug(f"Using evaluation_config: {user_eval_config}.")

            # Validate evaluation config.
            self.validate_config(eval_config)

            # Set the `in_evaluation` flag.
            eval_config["in_evaluation"] = True

            # Evaluation duration unit: episodes.
            # Switch on `complete_episode` rollouts. Also, make sure
            # rollout fragments are short so we never have more than one
            # episode in one rollout.
            if eval_config["evaluation_duration_unit"] == "episodes":
                eval_config.update(
                    {
                        "batch_mode": "complete_episodes",
                        "rollout_fragment_length": 1,
                    }
                )
            # Evaluation duration unit: timesteps.
            # - Set `batch_mode=truncate_episodes` so we don't perform rollouts
            #   strictly along episode borders.
            # Set `rollout_fragment_length` such that desired steps are divided
            # equally amongst workers or - in "auto" duration mode - set it
            # to a reasonably small number (10), such that a single `sample()`
            # call doesn't take too much time so we can stop evaluation as soon
            # as possible after the train step is completed.
            else:
                eval_config.update(
                    {
                        "batch_mode": "truncate_episodes",
                        "rollout_fragment_length": 10
                        if self.config["evaluation_duration"] == "auto"
                        else int(
                            math.ceil(
                                self.config["evaluation_duration"]
                                / (self.config["evaluation_num_workers"] or 1)
                            )
                        ),
                    }
                )

            self.config["evaluation_config"] = eval_config

            env_id = self._register_if_needed(eval_config.get("env"), eval_config)
            env_creator = self._get_env_creator_from_env_id(env_id)

            # Create a separate evaluation worker set for evaluation.
            # If evaluation_num_workers=0, use the evaluation set's local
            # worker for evaluation, otherwise, use its remote workers
            # (parallelized evaluation).
            self.evaluation_workers: WorkerSet = WorkerSet(
                env_creator=env_creator,
                validate_env=None,
                policy_class=self.get_default_policy_class(self.config),
                trainer_config=eval_config,
                num_workers=self.config["evaluation_num_workers"],
                # Don't even create a local worker if num_workers > 0.
                local_worker=False,
                logdir=self.logdir,
            )

        # Run any callbacks after trainer initialization is done.
        self.callbacks.on_trainer_init(trainer=self)

    # TODO: Deprecated: In your sub-classes of Trainer, override `setup()`
    #  directly and call super().setup() from within it if you would like the
    #  default setup behavior plus some own setup logic.
    #  If you don't need the env/workers/config/etc.. setup for you by super,
    #  simply do not call super().setup() from your overridden method.
    def _init(self, config: TrainerConfigDict, env_creator: EnvCreator) -> None:
        raise NotImplementedError

    def get_default_policy_class(self, config: TrainerConfigDict) -> Type[Policy]:
        """Returns a default Policy class to use, given a config.

        This class will be used inside RolloutWorkers' PolicyMaps in case
        the policy class is not provided by the user in any single- or
        multi-agent PolicySpec.

        This method is experimental and currently only used, iff the Trainer
        class was not created using the `build_trainer` utility and if
        the Trainer sub-class does not override `_init()` and create it's
        own WorkerSet in `_init()`.
        """
        return getattr(self, "_policy_class", None)

    @override(Trainable)
    def step(self) -> ResultDict:
        """Implements the main `Trainer.train()` logic.

        Takes n attempts to perform a single training step. Thereby
        catches RayErrors resulting from worker failures. After n attempts,
        fails gracefully.

        Override this method in your Trainer sub-classes if you would like to
        handle worker failures yourself. Otherwise, override
        `self.step_attempt()` to keep the n attempts (catch worker failures).

        Returns:
            The results dict with stats/infos on sampling, training,
            and - if required - evaluation.
        """
        step_attempt_results = None

        with self._step_context() as step_ctx:
            while not step_ctx.should_stop(step_attempt_results):
                # Try to train one step.
                try:
                    step_attempt_results = self.step_attempt()
                # @ray.remote RolloutWorker failure.
                except RayError as e:
                    # Try to recover w/o the failed worker.
                    if (
                        self.config["ignore_worker_failures"]
                        or self.config["recreate_failed_workers"]
                    ):
                        logger.exception("Error in train call, attempting to recover")
                        self.try_recover_from_step_attempt()
                    # Error out.
                    else:
                        logger.warning(
                            "Worker crashed during call to `step_attempt()`. "
                            "To try to continue training without failed "
                            "worker(s), set `ignore_worker_failures=True`. "
                            "To try to recover the failed worker(s), set "
                            "`recreate_failed_workers=True`."
                        )
                        raise e
                # Any other exception.
                except Exception as e:
                    # Allow logs messages to propagate.
                    time.sleep(0.5)
                    raise e

        result = step_attempt_results

        if hasattr(self, "workers") and isinstance(self.workers, WorkerSet):
            # Sync filters on workers.
            self._sync_filters_if_needed(self.workers)

            # Collect worker metrics.
            if self.config["_disable_execution_plan_api"]:
                result = self._compile_step_results(
                    step_ctx=step_ctx,
                    step_attempt_results=step_attempt_results,
                )

        # Check `env_task_fn` for possible update of the env's task.
        if self.config["env_task_fn"] is not None:
            if not callable(self.config["env_task_fn"]):
                raise ValueError(
                    "`env_task_fn` must be None or a callable taking "
                    "[train_results, env, env_ctx] as args!"
                )

            def fn(env, env_context, task_fn):
                new_task = task_fn(result, env, env_context)
                cur_task = env.get_task()
                if cur_task != new_task:
                    env.set_task(new_task)

            fn = functools.partial(fn, task_fn=self.config["env_task_fn"])
            self.workers.foreach_env_with_context(fn)

        return result

    def step_attempt(self) -> ResultDict:
        """Attempts a single training step, including evaluation, if required.

        Override this method in your Trainer sub-classes if you would like to
        keep the n step-attempts logic (catch worker failures) in place or
        override `step()` directly if you would like to handle worker
        failures yourself.

        Returns:
            The results dict with stats/infos on sampling, training,
            and - if required - evaluation.
        """

        def auto_duration_fn(unit, num_eval_workers, eval_cfg, num_units_done):
            # Training is done and we already ran at least one
            # evaluation -> Nothing left to run.
            if num_units_done > 0 and train_future.done():
                return 0
            # Count by episodes. -> Run n more
            # (n=num eval workers).
            elif unit == "episodes":
                return num_eval_workers
            # Count by timesteps. -> Run n*m*p more
            # (n=num eval workers; m=rollout fragment length;
            # p=num-envs-per-worker).
            else:
                return (
                    num_eval_workers
                    * eval_cfg["rollout_fragment_length"]
                    * eval_cfg["num_envs_per_worker"]
                )

        # self._iteration gets incremented after this function returns,
        # meaning that e. g. the first time this function is called,
        # self._iteration will be 0.
        evaluate_this_iter = (
            self.config["evaluation_interval"]
            and (self._iteration + 1) % self.config["evaluation_interval"] == 0
        )

        step_results = {}

        # No evaluation necessary, just run the next training iteration.
        if not evaluate_this_iter:
            step_results = self._exec_plan_or_training_iteration_fn()
        # We have to evaluate in this training iteration.
        else:
            # No parallelism.
            if not self.config["evaluation_parallel_to_training"]:
                step_results = self._exec_plan_or_training_iteration_fn()

            # Kick off evaluation-loop (and parallel train() call,
            # if requested).
            # Parallel eval + training.
            if self.config["evaluation_parallel_to_training"]:
                with concurrent.futures.ThreadPoolExecutor() as executor:
                    train_future = executor.submit(
                        lambda: self._exec_plan_or_training_iteration_fn()
                    )
                    # Automatically determine duration of the evaluation.
                    if self.config["evaluation_duration"] == "auto":
                        unit = self.config["evaluation_duration_unit"]
                        step_results.update(
                            self.evaluate(
                                duration_fn=functools.partial(
                                    auto_duration_fn,
                                    unit,
                                    self.config["evaluation_num_workers"],
                                    self.config["evaluation_config"],
                                )
                            )
                        )
                    else:
                        step_results.update(self.evaluate())
                    # Collect the training results from the future.
                    step_results.update(train_future.result())
            # Sequential: train (already done above), then eval.
            else:
                step_results.update(self.evaluate())

        # Attach latest available evaluation results to train results,
        # if necessary.
        if not evaluate_this_iter and self.config["always_attach_evaluation_results"]:
            assert isinstance(
                self.evaluation_metrics, dict
            ), "Trainer.evaluate() needs to return a dict."
            step_results.update(self.evaluation_metrics)

        return step_results

    @PublicAPI
    def evaluate(
        self,
        episodes_left_fn=None,  # deprecated
        duration_fn: Optional[Callable[[int], int]] = None,
    ) -> dict:
        """Evaluates current policy under `evaluation_config` settings.

        Note that this default implementation does not do anything beyond
        merging evaluation_config with the normal trainer config.

        Args:
            duration_fn: An optional callable taking the already run
                num episodes as only arg and returning the number of
                episodes left to run. It's used to find out whether
                evaluation should continue.
        """
        if episodes_left_fn is not None:
            deprecation_warning(
                old="Trainer.evaluate(episodes_left_fn)",
                new="Trainer.evaluate(duration_fn)",
                error=False,
            )
            duration_fn = episodes_left_fn

        # In case we are evaluating (in a thread) parallel to training,
        # we may have to re-enable eager mode here (gets disabled in the
        # thread).
        if (
            self.config.get("framework") in ["tf2", "tfe"]
            and not tf.executing_eagerly()
        ):
            tf1.enable_eager_execution()

        # Call the `_before_evaluate` hook.
        self._before_evaluate()

        # Sync weights to the evaluation WorkerSet.
        if self.evaluation_workers is not None:
            self.evaluation_workers.sync_weights(
                from_worker=self.workers.local_worker()
            )
            self._sync_filters_if_needed(self.evaluation_workers)

        if self.config["custom_eval_function"]:
            logger.info(
                "Running custom eval function {}".format(
                    self.config["custom_eval_function"]
                )
            )
            metrics = self.config["custom_eval_function"](self, self.evaluation_workers)
            if not metrics or not isinstance(metrics, dict):
                raise ValueError(
                    "Custom eval function must return "
                    "dict of metrics, got {}.".format(metrics)
                )
        else:
            if (
                self.evaluation_workers is None
                and self.workers.local_worker().input_reader is None
            ):
                raise ValueError(
                    "Cannot evaluate w/o an evaluation worker set in "
                    "the Trainer or w/o an env on the local worker!\n"
                    "Try one of the following:\n1) Set "
                    "`evaluation_interval` >= 0 to force creating a "
                    "separate evaluation worker set.\n2) Set "
                    "`create_env_on_driver=True` to force the local "
                    "(non-eval) worker to have an environment to "
                    "evaluate on."
                )

            # How many episodes/timesteps do we need to run?
            # In "auto" mode (only for parallel eval + training): Run as long
            # as training lasts.
            unit = self.config["evaluation_duration_unit"]
            eval_cfg = self.config["evaluation_config"]
            rollout = eval_cfg["rollout_fragment_length"]
            num_envs = eval_cfg["num_envs_per_worker"]
            duration = (
                self.config["evaluation_duration"]
                if self.config["evaluation_duration"] != "auto"
                else (self.config["evaluation_num_workers"] or 1)
                * (1 if unit == "episodes" else rollout)
            )
            num_ts_run = 0

            # Default done-function returns True, whenever num episodes
            # have been completed.
            if duration_fn is None:

                def duration_fn(num_units_done):
                    return duration - num_units_done

            logger.info(f"Evaluating current policy for {duration} {unit}.")

            metrics = None
            # No evaluation worker set ->
            # Do evaluation using the local worker. Expect error due to the
            # local worker not having an env.
            if self.evaluation_workers is None:
                # If unit=episodes -> Run n times `sample()` (each sample
                # produces exactly 1 episode).
                # If unit=ts -> Run 1 `sample()` b/c the
                # `rollout_fragment_length` is exactly the desired ts.
                iters = duration if unit == "episodes" else 1
                for _ in range(iters):
                    num_ts_run += len(self.workers.local_worker().sample())
                metrics = collect_metrics(
                    self.workers.local_worker(),
                    keep_custom_metrics=self.config["keep_per_episode_custom_metrics"],
                )

            # Evaluation worker set only has local worker.
            elif self.config["evaluation_num_workers"] == 0:
                # If unit=episodes -> Run n times `sample()` (each sample
                # produces exactly 1 episode).
                # If unit=ts -> Run 1 `sample()` b/c the
                # `rollout_fragment_length` is exactly the desired ts.
                iters = duration if unit == "episodes" else 1
                for _ in range(iters):
                    num_ts_run += len(self.evaluation_workers.local_worker().sample())

            # Evaluation worker set has n remote workers.
            else:
                # How many episodes have we run (across all eval workers)?
                num_units_done = 0
                round_ = 0
                while True:
                    units_left_to_do = duration_fn(num_units_done)
                    if units_left_to_do <= 0:
                        break

                    round_ += 1
                    batches = ray.get(
                        [
                            w.sample.remote()
                            for i, w in enumerate(
                                self.evaluation_workers.remote_workers()
                            )
                            if i * (1 if unit == "episodes" else rollout * num_envs)
                            < units_left_to_do
                        ]
                    )
                    # 1 episode per returned batch.
                    if unit == "episodes":
                        num_units_done += len(batches)
                    # n timesteps per returned batch.
                    else:
                        ts = sum(len(b) for b in batches)
                        num_ts_run += ts
                        num_units_done += ts

                    logger.info(
                        f"Ran round {round_} of parallel evaluation "
                        f"({num_units_done}/{duration} {unit} done)"
                    )

            if metrics is None:
                metrics = collect_metrics(
                    self.evaluation_workers.local_worker(),
                    self.evaluation_workers.remote_workers(),
                    keep_custom_metrics=self.config["keep_per_episode_custom_metrics"],
                )
            metrics["timesteps_this_iter"] = num_ts_run

        # Evaluation does not run for every step.
        # Save evaluation metrics on trainer, so it can be attached to
        # subsequent step results as latest evaluation result.
        self.evaluation_metrics = {"evaluation": metrics}

        # Also return the results here for convenience.
        return self.evaluation_metrics

    @DeveloperAPI
    def training_iteration(self) -> ResultDict:
        """Default single iteration logic of an algorithm.

        - Collect on-policy samples (SampleBatches) in parallel using the
          Trainer's RolloutWorkers (@ray.remote).
        - Concatenate collected SampleBatches into one train batch.
        - Note that we may have more than one policy in the multi-agent case:
          Call the different policies' `learn_on_batch` (simple optimizer) OR
          `load_batch_into_buffer` + `learn_on_loaded_batch` (multi-GPU
          optimizer) methods to calculate loss and update the model(s).
        - Return all collected metrics for the iteration.

        Returns:
            The results dict from executing the training iteration.
        """
        # Collect SampleBatches from sample workers until we have a full batch.
        if self._by_agent_steps:
            train_batch = synchronous_parallel_sample(
                worker_set=self.workers, max_agent_steps=self.config["train_batch_size"]
            )
        else:
            train_batch = synchronous_parallel_sample(
                worker_set=self.workers, max_env_steps=self.config["train_batch_size"]
            )
        train_batch = train_batch.as_multi_agent()
        self._counters[NUM_AGENT_STEPS_SAMPLED] += train_batch.agent_steps()
        self._counters[NUM_ENV_STEPS_SAMPLED] += train_batch.env_steps()

        # Use simple optimizer (only for multi-agent or tf-eager; all other
        # cases should use the multi-GPU optimizer, even if only using 1 GPU).
        # TODO: (sven) rename MultiGPUOptimizer into something more
        #  meaningful.
        if self.config.get("simple_optimizer") is True:
            train_results = train_one_step(self, train_batch)
        else:
            train_results = multi_gpu_train_one_step(self, train_batch)

        # Update weights - after learning on the local worker - on all remote
        # workers.
        global_vars = {
            "timestep": self._counters[NUM_AGENT_STEPS_SAMPLED],
        }
        if self.workers.remote_workers():
            with self._timers[WORKER_UPDATE_TIMER]:
                self.workers.sync_weights(global_vars=global_vars)

        return train_results

    @DeveloperAPI
    @staticmethod
    def execution_plan(workers, config, **kwargs):

        # Collects experiences in parallel from multiple RolloutWorker actors.
        rollouts = ParallelRollouts(workers, mode="bulk_sync")

        # Combine experiences batches until we hit `train_batch_size` in size.
        # Then, train the policy on those experiences and update the workers.
        train_op = rollouts.combine(
            ConcatBatches(
                min_batch_size=config["train_batch_size"],
                count_steps_by=config["multiagent"]["count_steps_by"],
            )
        )

        if config.get("simple_optimizer") is True:
            train_op = train_op.for_each(TrainOneStep(workers))
        else:
            train_op = train_op.for_each(
                MultiGPUTrainOneStep(
                    workers=workers,
                    sgd_minibatch_size=config.get(
                        "sgd_minibatch_size", config["train_batch_size"]
                    ),
                    num_sgd_iter=config.get("num_sgd_iter", 1),
                    num_gpus=config["num_gpus"],
                    _fake_gpus=config["_fake_gpus"],
                )
            )

        # Add on the standard episode reward, etc. metrics reporting. This
        # returns a LocalIterator[metrics_dict] representing metrics for each
        # train step.
        return StandardMetricsReporting(train_op, workers, config)

    @PublicAPI
    def compute_single_action(
        self,
        observation: Optional[TensorStructType] = None,
        state: Optional[List[TensorStructType]] = None,
        *,
        prev_action: Optional[TensorStructType] = None,
        prev_reward: Optional[float] = None,
        info: Optional[EnvInfoDict] = None,
        input_dict: Optional[SampleBatch] = None,
        policy_id: PolicyID = DEFAULT_POLICY_ID,
        full_fetch: bool = False,
        explore: Optional[bool] = None,
        timestep: Optional[int] = None,
        episode: Optional[Episode] = None,
        unsquash_action: Optional[bool] = None,
        clip_action: Optional[bool] = None,
        # Deprecated args.
        unsquash_actions=DEPRECATED_VALUE,
        clip_actions=DEPRECATED_VALUE,
        # Kwargs placeholder for future compatibility.
        **kwargs,
    ) -> Union[
        TensorStructType,
        Tuple[TensorStructType, List[TensorType], Dict[str, TensorType]],
    ]:
        """Computes an action for the specified policy on the local worker.

        Note that you can also access the policy object through
        self.get_policy(policy_id) and call compute_single_action() on it
        directly.

        Args:
            observation: Single (unbatched) observation from the
                environment.
            state: List of all RNN hidden (single, unbatched) state tensors.
            prev_action: Single (unbatched) previous action value.
            prev_reward: Single (unbatched) previous reward value.
            info: Env info dict, if any.
            input_dict: An optional SampleBatch that holds all the values
                for: obs, state, prev_action, and prev_reward, plus maybe
                custom defined views of the current env trajectory. Note
                that only one of `obs` or `input_dict` must be non-None.
            policy_id: Policy to query (only applies to multi-agent).
                Default: "default_policy".
            full_fetch: Whether to return extra action fetch results.
                This is always set to True if `state` is specified.
            explore: Whether to apply exploration to the action.
                Default: None -> use self.config["explore"].
            timestep: The current (sampling) time step.
            episode: This provides access to all of the internal episodes'
                state, which may be useful for model-based or multi-agent
                algorithms.
            unsquash_action: Should actions be unsquashed according to the
                env's/Policy's action space? If None, use the value of
                self.config["normalize_actions"].
            clip_action: Should actions be clipped according to the
                env's/Policy's action space? If None, use the value of
                self.config["clip_actions"].

        Keyword Args:
            kwargs: forward compatibility placeholder

        Returns:
            The computed action if full_fetch=False, or a tuple of a) the
            full output of policy.compute_actions() if full_fetch=True
            or we have an RNN-based Policy.

        Raises:
            KeyError: If the `policy_id` cannot be found in this Trainer's
                local worker.
        """
        if clip_actions != DEPRECATED_VALUE:
            deprecation_warning(
                old="Trainer.compute_single_action(`clip_actions`=...)",
                new="Trainer.compute_single_action(`clip_action`=...)",
                error=False,
            )
            clip_action = clip_actions
        if unsquash_actions != DEPRECATED_VALUE:
            deprecation_warning(
                old="Trainer.compute_single_action(`unsquash_actions`=...)",
                new="Trainer.compute_single_action(`unsquash_action`=...)",
                error=False,
            )
            unsquash_action = unsquash_actions

        # `unsquash_action` is None: Use value of config['normalize_actions'].
        if unsquash_action is None:
            unsquash_action = self.config["normalize_actions"]
        # `clip_action` is None: Use value of config['clip_actions'].
        elif clip_action is None:
            clip_action = self.config["clip_actions"]

        # User provided an input-dict: Assert that `obs`, `prev_a|r`, `state`
        # are all None.
        err_msg = (
            "Provide either `input_dict` OR [`observation`, ...] as "
            "args to Trainer.compute_single_action!"
        )
        if input_dict is not None:
            assert (
                observation is None
                and prev_action is None
                and prev_reward is None
                and state is None
            ), err_msg
            observation = input_dict[SampleBatch.OBS]
        else:
            assert observation is not None, err_msg

        # Get the policy to compute the action for (in the multi-agent case,
        # Trainer may hold >1 policies).
        policy = self.get_policy(policy_id)
        if policy is None:
            raise KeyError(
                f"PolicyID '{policy_id}' not found in PolicyMap of the "
                f"Trainer's local worker!"
            )
        local_worker = self.workers.local_worker()

        # Check the preprocessor and preprocess, if necessary.
        pp = local_worker.preprocessors[policy_id]
        if pp and type(pp).__name__ != "NoPreprocessor":
            observation = pp.transform(observation)
        observation = local_worker.filters[policy_id](observation, update=False)

        # Input-dict.
        if input_dict is not None:
            input_dict[SampleBatch.OBS] = observation
            action, state, extra = policy.compute_single_action(
                input_dict=input_dict,
                explore=explore,
                timestep=timestep,
                episode=episode,
            )
        # Individual args.
        else:
            action, state, extra = policy.compute_single_action(
                obs=observation,
                state=state,
                prev_action=prev_action,
                prev_reward=prev_reward,
                info=info,
                explore=explore,
                timestep=timestep,
                episode=episode,
            )

        # If we work in normalized action space (normalize_actions=True),
        # we re-translate here into the env's action space.
        if unsquash_action:
            action = space_utils.unsquash_action(action, policy.action_space_struct)
        # Clip, according to env's action space.
        elif clip_action:
            action = space_utils.clip_action(action, policy.action_space_struct)

        # Return 3-Tuple: Action, states, and extra-action fetches.
        if state or full_fetch:
            return action, state, extra
        # Ensure backward compatibility.
        else:
            return action

    @PublicAPI
    def compute_actions(
        self,
        observations: TensorStructType,
        state: Optional[List[TensorStructType]] = None,
        *,
        prev_action: Optional[TensorStructType] = None,
        prev_reward: Optional[TensorStructType] = None,
        info: Optional[EnvInfoDict] = None,
        policy_id: PolicyID = DEFAULT_POLICY_ID,
        full_fetch: bool = False,
        explore: Optional[bool] = None,
        timestep: Optional[int] = None,
        episodes: Optional[List[Episode]] = None,
        unsquash_actions: Optional[bool] = None,
        clip_actions: Optional[bool] = None,
        # Deprecated.
        normalize_actions=None,
        **kwargs,
    ):
        """Computes an action for the specified policy on the local Worker.

        Note that you can also access the policy object through
        self.get_policy(policy_id) and call compute_actions() on it directly.

        Args:
            observation: Observation from the environment.
            state: RNN hidden state, if any. If state is not None,
                then all of compute_single_action(...) is returned
                (computed action, rnn state(s), logits dictionary).
                Otherwise compute_single_action(...)[0] is returned
                (computed action).
            prev_action: Previous action value, if any.
            prev_reward: Previous reward, if any.
            info: Env info dict, if any.
            policy_id: Policy to query (only applies to multi-agent).
            full_fetch: Whether to return extra action fetch results.
                This is always set to True if RNN state is specified.
            explore: Whether to pick an exploitation or exploration
                action (default: None -> use self.config["explore"]).
            timestep: The current (sampling) time step.
            episodes: This provides access to all of the internal episodes'
                state, which may be useful for model-based or multi-agent
                algorithms.
            unsquash_actions: Should actions be unsquashed according
                to the env's/Policy's action space? If None, use
                self.config["normalize_actions"].
            clip_actions: Should actions be clipped according to the
                env's/Policy's action space? If None, use
                self.config["clip_actions"].

        Keyword Args:
            kwargs: forward compatibility placeholder

        Returns:
            The computed action if full_fetch=False, or a tuple consisting of
            the full output of policy.compute_actions_from_input_dict() if
            full_fetch=True or we have an RNN-based Policy.
        """
        if normalize_actions is not None:
            deprecation_warning(
                old="Trainer.compute_actions(`normalize_actions`=...)",
                new="Trainer.compute_actions(`unsquash_actions`=...)",
                error=False,
            )
            unsquash_actions = normalize_actions

        # `unsquash_actions` is None: Use value of config['normalize_actions'].
        if unsquash_actions is None:
            unsquash_actions = self.config["normalize_actions"]
        # `clip_actions` is None: Use value of config['clip_actions'].
        elif clip_actions is None:
            clip_actions = self.config["clip_actions"]

        # Preprocess obs and states.
        state_defined = state is not None
        policy = self.get_policy(policy_id)
        filtered_obs, filtered_state = [], []
        for agent_id, ob in observations.items():
            worker = self.workers.local_worker()
            preprocessed = worker.preprocessors[policy_id].transform(ob)
            filtered = worker.filters[policy_id](preprocessed, update=False)
            filtered_obs.append(filtered)
            if state is None:
                continue
            elif agent_id in state:
                filtered_state.append(state[agent_id])
            else:
                filtered_state.append(policy.get_initial_state())

        # Batch obs and states
        obs_batch = np.stack(filtered_obs)
        if state is None:
            state = []
        else:
            state = list(zip(*filtered_state))
            state = [np.stack(s) for s in state]

        input_dict = {SampleBatch.OBS: obs_batch}

        # prev_action and prev_reward can be None, np.ndarray, or tensor-like structure.
        # Explicitly check for None here to avoid the error message "The truth value of
        # an array with more than one element is ambiguous.", when np arrays are passed
        # as arguments.
        if prev_action is not None:
            input_dict[SampleBatch.PREV_ACTIONS] = prev_action
        if prev_reward is not None:
            input_dict[SampleBatch.PREV_REWARDS] = prev_reward
        if info:
            input_dict[SampleBatch.INFOS] = info
        for i, s in enumerate(state):
            input_dict[f"state_in_{i}"] = s

        # Batch compute actions
        actions, states, infos = policy.compute_actions_from_input_dict(
            input_dict=input_dict,
            explore=explore,
            timestep=timestep,
            episodes=episodes,
        )

        # Unbatch actions for the environment into a multi-agent dict.
        single_actions = space_utils.unbatch(actions)
        actions = {}
        for key, a in zip(observations, single_actions):
            # If we work in normalized action space (normalize_actions=True),
            # we re-translate here into the env's action space.
            if unsquash_actions:
                a = space_utils.unsquash_action(a, policy.action_space_struct)
            # Clip, according to env's action space.
            elif clip_actions:
                a = space_utils.clip_action(a, policy.action_space_struct)
            actions[key] = a

        # Unbatch states into a multi-agent dict.
        unbatched_states = {}
        for idx, agent_id in enumerate(observations):
            unbatched_states[agent_id] = [s[idx] for s in states]

        # Return only actions or full tuple
        if state_defined or full_fetch:
            return actions, unbatched_states, infos
        else:
            return actions

    @PublicAPI
    def get_policy(self, policy_id: PolicyID = DEFAULT_POLICY_ID) -> Policy:
        """Return policy for the specified id, or None.

        Args:
            policy_id: ID of the policy to return.
        """
        return self.workers.local_worker().get_policy(policy_id)

    @PublicAPI
    def get_weights(self, policies: Optional[List[PolicyID]] = None) -> dict:
        """Return a dictionary of policy ids to weights.

        Args:
            policies: Optional list of policies to return weights for,
                or None for all policies.
        """
        return self.workers.local_worker().get_weights(policies)

    @PublicAPI
    def set_weights(self, weights: Dict[PolicyID, dict]):
        """Set policy weights by policy id.

        Args:
            weights: Map of policy ids to weights to set.
        """
        self.workers.local_worker().set_weights(weights)

    @PublicAPI
    def add_policy(
        self,
        policy_id: PolicyID,
        policy_cls: Type[Policy],
        *,
        observation_space: Optional[gym.spaces.Space] = None,
        action_space: Optional[gym.spaces.Space] = None,
        config: Optional[PartialTrainerConfigDict] = None,
        policy_state: Optional[PolicyState] = None,
        policy_mapping_fn: Optional[Callable[[AgentID, EpisodeID], PolicyID]] = None,
        policies_to_train: Optional[
            Union[
                Container[PolicyID],
                Callable[[PolicyID, Optional[SampleBatchType]], bool],
            ]
        ] = None,
        evaluation_workers: bool = True,
        workers: Optional[List[Union[RolloutWorker, ActorHandle]]] = None,
    ) -> Policy:
        """Adds a new policy to this Trainer.

        Args:
            policy_id: ID of the policy to add.
            policy_cls: The Policy class to use for
                constructing the new Policy.
            observation_space: The observation space of the policy to add.
                If None, try to infer this space from the environment.
            action_space: The action space of the policy to add.
                If None, try to infer this space from the environment.
            config: The config overrides for the policy to add.
            policy_state: Optional state dict to apply to the new
                policy instance, right after its construction.
            policy_mapping_fn: An optional (updated) policy mapping function
                to use from here on. Note that already ongoing episodes will
                not change their mapping but will use the old mapping till
                the end of the episode.
            policies_to_train: An optional list of policy IDs to be trained
                or a callable taking PolicyID and SampleBatchType and
                returning a bool (trainable or not?).
                If None, will keep the existing setup in place. Policies,
                whose IDs are not in the list (or for which the callable
                returns False) will not be updated.
            evaluation_workers: Whether to add the new policy also
                to the evaluation WorkerSet.
            workers: A list of RolloutWorker/ActorHandles (remote
                RolloutWorkers) to add this policy to. If defined, will only
                add the given policy to these workers.

        Returns:
            The newly added policy (the copy that got added to the local
            worker).
        """

        kwargs = dict(
            policy_id=policy_id,
            policy_cls=policy_cls,
            observation_space=observation_space,
            action_space=action_space,
            config=config,
            policy_state=policy_state,
            policy_mapping_fn=policy_mapping_fn,
            policies_to_train=list(policies_to_train) if policies_to_train else None,
        )

        def fn(worker: RolloutWorker):
            # `foreach_worker` function: Adds the policy the the worker (and
            # maybe changes its policy_mapping_fn - if provided here).
            worker.add_policy(**kwargs)

        if workers is not None:
            ray_gets = []
            for worker in workers:
                if isinstance(worker, ActorHandle):
                    ray_gets.append(worker.add_policy.remote(**kwargs))
                else:
                    fn(worker)
            ray.get(ray_gets)
        else:
            # Run foreach_worker fn on all workers.
            self.workers.foreach_worker(fn)

        # Update evaluation workers, if necessary.
        if evaluation_workers and self.evaluation_workers is not None:
            self.evaluation_workers.foreach_worker(fn)

        # Return newly added policy (from the local rollout worker).
        return self.get_policy(policy_id)

    @PublicAPI
    def remove_policy(
        self,
        policy_id: PolicyID = DEFAULT_POLICY_ID,
        *,
        policy_mapping_fn: Optional[Callable[[AgentID], PolicyID]] = None,
        policies_to_train: Optional[
            Union[Set[PolicyID], Callable[[PolicyID, Optional[SampleBatchType]], bool]]
        ] = None,
        evaluation_workers: bool = True,
    ) -> None:
        """Removes a new policy from this Trainer.

        Args:
            policy_id: ID of the policy to be removed.
            policy_mapping_fn: An optional (updated) policy mapping function
                to use from here on. Note that already ongoing episodes will
                not change their mapping but will use the old mapping till
                the end of the episode.
            policies_to_train: An optional list of policy IDs to be trained
                or a callable taking PolicyID and SampleBatchType and
                returning a bool (trainable or not?).
                If None, will keep the existing setup in place. Policies,
                whose IDs are not in the list (or for which the callable
                returns False) will not be updated.
            evaluation_workers: Whether to also remove the policy from the
                evaluation WorkerSet.
        """

        def fn(worker):
            worker.remove_policy(
                policy_id=policy_id,
                policy_mapping_fn=policy_mapping_fn,
                policies_to_train=policies_to_train,
            )

        self.workers.foreach_worker(fn)
        if evaluation_workers and self.evaluation_workers is not None:
            self.evaluation_workers.foreach_worker(fn)

    @DeveloperAPI
    def export_policy_model(
        self,
        export_dir: str,
        policy_id: PolicyID = DEFAULT_POLICY_ID,
        onnx: Optional[int] = None,
    ) -> None:
        """Exports policy model with given policy_id to a local directory.

        Args:
            export_dir: Writable local directory.
            policy_id: Optional policy id to export.
            onnx: If given, will export model in ONNX format. The
                value of this parameter set the ONNX OpSet version to use.
                If None, the output format will be DL framework specific.

        Example:
            >>> from ray.rllib.agents.ppo import PPOTrainer
            >>> # Use a Trainer from RLlib or define your own.
            >>> trainer = PPOTrainer(...) # doctest: +SKIP
            >>> for _ in range(10): # doctest: +SKIP
            >>>     trainer.train() # doctest: +SKIP
            >>> trainer.export_policy_model("/tmp/dir") # doctest: +SKIP
            >>> trainer.export_policy_model("/tmp/dir/onnx", onnx=1) # doctest: +SKIP
        """
        self.get_policy(policy_id).export_model(export_dir, onnx)

    @DeveloperAPI
    def export_policy_checkpoint(
        self,
        export_dir: str,
        filename_prefix: str = "model",
        policy_id: PolicyID = DEFAULT_POLICY_ID,
    ) -> None:
        """Exports policy model checkpoint to a local directory.

        Args:
            export_dir: Writable local directory.
            filename_prefix: file name prefix of checkpoint files.
            policy_id: Optional policy id to export.

        Example:
            >>> from ray.rllib.agents.ppo import PPOTrainer
            >>> # Use a Trainer from RLlib or define your own.
            >>> trainer = PPOTrainer(...) # doctest: +SKIP
            >>> for _ in range(10): # doctest: +SKIP
            >>>     trainer.train() # doctest: +SKIP
            >>> trainer.export_policy_checkpoint("/tmp/export_dir") # doctest: +SKIP
        """
        self.get_policy(policy_id).export_checkpoint(export_dir, filename_prefix)

    @DeveloperAPI
    def import_policy_model_from_h5(
        self,
        import_file: str,
        policy_id: PolicyID = DEFAULT_POLICY_ID,
    ) -> None:
        """Imports a policy's model with given policy_id from a local h5 file.

        Args:
            import_file: The h5 file to import from.
            policy_id: Optional policy id to import into.

        Example:
            >>> from ray.rllib.agents.ppo import PPOTrainer
            >>> trainer = PPOTrainer(...) # doctest: +SKIP
            >>> trainer.import_policy_model_from_h5("/tmp/weights.h5") # doctest: +SKIP
            >>> for _ in range(10): # doctest: +SKIP
            >>>     trainer.train() # doctest: +SKIP
        """
        self.get_policy(policy_id).import_model_from_h5(import_file)
        # Sync new weights to remote workers.
        self._sync_weights_to_workers(worker_set=self.workers)

    @override(Trainable)
    def save_checkpoint(self, checkpoint_dir: str) -> str:
        checkpoint_path = os.path.join(
            checkpoint_dir, "checkpoint-{}".format(self.iteration)
        )
        pickle.dump(self.__getstate__(), open(checkpoint_path, "wb"))

        return checkpoint_path

    @override(Trainable)
    def load_checkpoint(self, checkpoint_path: str) -> None:
        extra_data = pickle.load(open(checkpoint_path, "rb"))
        self.__setstate__(extra_data)

    @override(Trainable)
    def log_result(self, result: ResultDict) -> None:
        # Log after the callback is invoked, so that the user has a chance
        # to mutate the result.
        self.callbacks.on_train_result(trainer=self, result=result)
        # Then log according to Trainable's logging logic.
        Trainable.log_result(self, result)

    @override(Trainable)
    def cleanup(self) -> None:
        # Stop all workers.
        if hasattr(self, "workers"):
            self.workers.stop()

    @classmethod
    @override(Trainable)
    def default_resource_request(
        cls, config: PartialTrainerConfigDict
    ) -> Union[Resources, PlacementGroupFactory]:

        # Default logic for RLlib algorithms (Trainers):
        # Create one bundle per individual worker (local or remote).
        # Use `num_cpus_for_driver` and `num_gpus` for the local worker and
        # `num_cpus_per_worker` and `num_gpus_per_worker` for the remote
        # workers to determine their CPU/GPU resource needs.

        # Convenience config handles.
        cf = dict(cls.get_default_config(), **config)
        eval_cf = cf["evaluation_config"]

        # TODO(ekl): add custom resources here once tune supports them
        # Return PlacementGroupFactory containing all needed resources
        # (already properly defined as device bundles).
        return PlacementGroupFactory(
            bundles=[
                {
                    # Local worker.
                    "CPU": cf["num_cpus_for_driver"],
                    "GPU": 0 if cf["_fake_gpus"] else cf["num_gpus"],
                }
            ]
            + [
                {
                    # RolloutWorkers.
                    "CPU": cf["num_cpus_per_worker"],
                    "GPU": cf["num_gpus_per_worker"],
                }
                for _ in range(cf["num_workers"])
            ]
            + (
                [
                    {
                        # Evaluation workers.
                        # Note: The local eval worker is located on the driver CPU.
                        "CPU": eval_cf.get(
                            "num_cpus_per_worker", cf["num_cpus_per_worker"]
                        ),
                        "GPU": eval_cf.get(
                            "num_gpus_per_worker", cf["num_gpus_per_worker"]
                        ),
                    }
                    for _ in range(cf["evaluation_num_workers"])
                ]
                if cf["evaluation_interval"]
                else []
            )
            +
            # In case our I/O reader/writer requires conmpute resources.
            get_offline_io_resource_bundles(cf),
            strategy=config.get("placement_strategy", "PACK"),
        )

    @DeveloperAPI
    def _before_evaluate(self):
        """Pre-evaluation callback."""
        pass

    def _get_env_creator_from_env_id(self, env_id: Optional[str] = None) -> EnvCreator:
        """Returns an env creator callable, given an `env_id` (e.g. "CartPole-v0").

        Args:
            env_id: An already tune registered env ID, a known gym env name,
                or None (if no env is used).

        Returns:
        """
        if env_id:
            # An already registered env.
            if _global_registry.contains(ENV_CREATOR, env_id):
                return _global_registry.get(ENV_CREATOR, env_id)

            # A class path specifier.
            elif "." in env_id:

                def env_creator_from_classpath(env_context):
                    try:
                        env_obj = from_config(env_id, env_context)
                    except ValueError:
                        raise EnvError(ERR_MSG_INVALID_ENV_DESCRIPTOR.format(env_id))
                    return env_obj

                return env_creator_from_classpath
            # Try gym/PyBullet/Vizdoom.
            else:
                return functools.partial(gym_env_creator, env_descriptor=env_id)
        # No env -> Env creator always returns None.
        else:
            return lambda env_config: None

    def _sync_filters_if_needed(self, workers: WorkerSet):
        if self.config.get("observation_filter", "NoFilter") != "NoFilter":
            FilterManager.synchronize(
                workers.local_worker().filters,
                workers.remote_workers(),
                update_remote=self.config["synchronize_filters"],
            )
            logger.debug(
                "synchronized filters: {}".format(workers.local_worker().filters)
            )

    @DeveloperAPI
    def _sync_weights_to_workers(
        self,
        *,
        worker_set: Optional[WorkerSet] = None,
        workers: Optional[List[RolloutWorker]] = None,
    ) -> None:
        """Sync "main" weights to given WorkerSet or list of workers."""
        assert worker_set is not None
        # Broadcast the new policy weights to all evaluation workers.
        logger.info("Synchronizing weights to workers.")
        weights = ray.put(self.workers.local_worker().save())
        worker_set.foreach_worker(lambda w: w.restore(ray.get(weights)))

    def _exec_plan_or_training_iteration_fn(self):
        with self._timers[TRAINING_ITERATION_TIMER]:
            if self.config["_disable_execution_plan_api"]:
                results = self.training_iteration()
            else:
                results = next(self.train_exec_impl)
        return results

    @classmethod
    @override(Trainable)
    def resource_help(cls, config: TrainerConfigDict) -> str:
        return (
            "\n\nYou can adjust the resource requests of RLlib agents by "
            "setting `num_workers`, `num_gpus`, and other configs. See "
            "the DEFAULT_CONFIG defined by each agent for more info.\n\n"
            "The config of this agent is: {}".format(config)
        )

    @classmethod
    def merge_trainer_configs(
        cls,
        config1: TrainerConfigDict,
        config2: PartialTrainerConfigDict,
        _allow_unknown_configs: Optional[bool] = None,
    ) -> TrainerConfigDict:
        """Merges a complete Trainer config with a partial override dict.

        Respects nested structures within the config dicts. The values in the
        partial override dict take priority.

        Args:
            config1: The complete Trainer's dict to be merged (overridden)
                with `config2`.
            config2: The partial override config dict to merge on top of
                `config1`.
            _allow_unknown_configs: If True, keys in `config2` that don't exist
                in `config1` are allowed and will be added to the final config.

        Returns:
            The merged full trainer config dict.
        """
        config1 = copy.deepcopy(config1)
        if "callbacks" in config2 and type(config2["callbacks"]) is dict:
            legacy_callbacks_dict = config2["callbacks"]

            def make_callbacks():
                # Deprecation warning will be logged by DefaultCallbacks.
                return DefaultCallbacks(legacy_callbacks_dict=legacy_callbacks_dict)

            config2["callbacks"] = make_callbacks
        if _allow_unknown_configs is None:
            _allow_unknown_configs = cls._allow_unknown_configs
        return deep_update(
            config1,
            config2,
            _allow_unknown_configs,
            cls._allow_unknown_subkeys,
            cls._override_all_subkeys_if_type_changes,
        )

    @staticmethod
    def validate_framework(config: PartialTrainerConfigDict) -> None:
        """Validates the config dictionary wrt the framework settings.

        Args:
            config: The config dictionary to be validated.

        """
        _tf1, _tf, _tfv = None, None, None
        _torch = None
        framework = config["framework"]
        tf_valid_frameworks = {"tf", "tf2", "tfe"}
        if framework not in tf_valid_frameworks and framework != "torch":
            return
        elif framework in tf_valid_frameworks:
            _tf1, _tf, _tfv = try_import_tf()
        else:
            _torch, _ = try_import_torch()

        def check_if_correct_nn_framework_installed():
            """Check if tf/torch experiment is running and tf/torch installed."""
            if framework in tf_valid_frameworks:
                if not (_tf1 or _tf):
                    raise ImportError(
                        (
                            "TensorFlow was specified as the 'framework' "
                            "inside of your config dictionary. However, there was "
                            "no installation found. You can install TensorFlow "
                            "via `pip install tensorflow`"
                        )
                    )
            elif framework == "torch":
                if not _torch:
                    raise ImportError(
                        (
                            "PyTorch was specified as the 'framework' inside "
                            "of your config dictionary. However, there was no "
                            "installation found. You can install PyTorch via "
                            "`pip install torch`"
                        )
                    )

        def resolve_tf_settings():
            """Check and resolve tf settings."""

            if _tf1 and config["framework"] in ["tf2", "tfe"]:
                if config["framework"] == "tf2" and _tfv < 2:
                    raise ValueError(
                        "You configured `framework`=tf2, but your installed "
                        "pip tf-version is < 2.0! Make sure your TensorFlow "
                        "version is >= 2.x."
                    )
                if not _tf1.executing_eagerly():
                    _tf1.enable_eager_execution()
                # Recommend setting tracing to True for speedups.
                logger.info(
                    f"Executing eagerly (framework='{config['framework']}'),"
                    f" with eager_tracing={config['eager_tracing']}. For "
                    "production workloads, make sure to set eager_tracing=True"
                    "  in order to match the speed of tf-static-graph "
                    "(framework='tf'). For debugging purposes, "
                    "`eager_tracing=False` is the best choice."
                )
            # Tf-static-graph (framework=tf): Recommend upgrading to tf2 and
            # enabling eager tracing for similar speed.
            elif _tf1 and config["framework"] == "tf":
                logger.info(
                    "Your framework setting is 'tf', meaning you are using "
                    "static-graph mode. Set framework='tf2' to enable eager "
                    "execution with tf2.x. You may also then want to set "
                    "eager_tracing=True in order to reach similar execution "
                    "speed as with static-graph mode."
                )

        check_if_correct_nn_framework_installed()
        resolve_tf_settings()

    @DeveloperAPI
    def validate_config(self, config: TrainerConfigDict) -> None:
        """Validates a given config dict for this Trainer.

        Users should override this method to implement custom validation
        behavior. It is recommended to call `super().validate_config()` in
        this override.

        Args:
            config: The given config dict to check.

        Raises:
            ValueError: If there is something wrong with the config.
        """
        model_config = config.get("model")
        if model_config is None:
            config["model"] = model_config = {}

        # Monitor should be replaced by `record_env`.
        if config.get("monitor", DEPRECATED_VALUE) != DEPRECATED_VALUE:
            deprecation_warning("monitor", "record_env", error=False)
            config["record_env"] = config.get("monitor", False)
        # Empty string would fail some if-blocks checking for this setting.
        # Set to True instead, meaning: use default output dir to store
        # the videos.
        if config.get("record_env") == "":
            config["record_env"] = True

        # Use DefaultCallbacks class, if callbacks is None.
        if config["callbacks"] is None:
            config["callbacks"] = DefaultCallbacks
        # Check, whether given `callbacks` is a callable.
        if not callable(config["callbacks"]):
            raise ValueError(
                "`callbacks` must be a callable method that "
                "returns a subclass of DefaultCallbacks, got "
                f"{config['callbacks']}!"
            )

        # Multi-GPU settings.
        simple_optim_setting = config.get("simple_optimizer", DEPRECATED_VALUE)
        if simple_optim_setting != DEPRECATED_VALUE:
            deprecation_warning(old="simple_optimizer", error=False)

        # Validate "multiagent" sub-dict and convert policy 4-tuples to
        # PolicySpec objects.
        policies, is_multi_agent = check_multi_agent(config)

        framework = config.get("framework")
        # Multi-GPU setting: Must use MultiGPUTrainOneStep.
        if config.get("num_gpus", 0) > 1:
            if framework in ["tfe", "tf2"]:
                raise ValueError(
                    "`num_gpus` > 1 not supported yet for "
                    "framework={}!".format(framework)
                )
            elif simple_optim_setting is True:
                raise ValueError(
                    "Cannot use `simple_optimizer` if `num_gpus` > 1! "
                    "Consider not setting `simple_optimizer` in your config."
                )
            config["simple_optimizer"] = False
        # Auto-setting: Use simple-optimizer for tf-eager or multiagent,
        # otherwise: MultiGPUTrainOneStep (if supported by the algo's execution
        # plan).
        elif simple_optim_setting == DEPRECATED_VALUE:
            # tf-eager: Must use simple optimizer.
            if framework not in ["tf", "torch"]:
                config["simple_optimizer"] = True
            # Multi-agent case: Try using MultiGPU optimizer (only
            # if all policies used are DynamicTFPolicies or TorchPolicies).
            elif is_multi_agent:
                from ray.rllib.policy.dynamic_tf_policy import DynamicTFPolicy
                from ray.rllib.policy.torch_policy import TorchPolicy

                default_policy_cls = self.get_default_policy_class(config)
                if any(
                    (p[0] or default_policy_cls) is None
                    or not issubclass(
                        p[0] or default_policy_cls, (DynamicTFPolicy, TorchPolicy)
                    )
                    for p in config["multiagent"]["policies"].values()
                ):
                    config["simple_optimizer"] = True
                else:
                    config["simple_optimizer"] = False
            else:
                config["simple_optimizer"] = False

        # User manually set simple-optimizer to False -> Error if tf-eager.
        elif simple_optim_setting is False:
            if framework in ["tfe", "tf2"]:
                raise ValueError(
                    "`simple_optimizer=False` not supported for "
                    "framework={}!".format(framework)
                )

        # Offline RL settings.
        if isinstance(config["input_evaluation"], tuple):
            config["input_evaluation"] = list(config["input_evaluation"])
        elif not isinstance(config["input_evaluation"], list):
            raise ValueError(
                "`input_evaluation` must be a list of strings, got {}!".format(
                    config["input_evaluation"]
                )
            )

        # Check model config.
        # If no preprocessing, propagate into model's config as well
        # (so model will know, whether inputs are preprocessed or not).
        if config["_disable_preprocessor_api"] is True:
            model_config["_disable_preprocessor_api"] = True
        # If no action flattening, propagate into model's config as well
        # (so model will know, whether action inputs are already flattened or
        # not).
        if config["_disable_action_flattening"] is True:
            model_config["_disable_action_flattening"] = True

        # Prev_a/r settings.
        prev_a_r = model_config.get("lstm_use_prev_action_reward", DEPRECATED_VALUE)
        if prev_a_r != DEPRECATED_VALUE:
            deprecation_warning(
                "model.lstm_use_prev_action_reward",
                "model.lstm_use_prev_action and model.lstm_use_prev_reward",
                error=False,
            )
            model_config["lstm_use_prev_action"] = prev_a_r
            model_config["lstm_use_prev_reward"] = prev_a_r

        # Check batching/sample collection settings.
        if config["batch_mode"] not in ["truncate_episodes", "complete_episodes"]:
            raise ValueError(
                "`batch_mode` must be one of [truncate_episodes|"
                "complete_episodes]! Got {}".format(config["batch_mode"])
            )

        # Store multi-agent batch count mode.
        self._by_agent_steps = (
            self.config["multiagent"].get("count_steps_by") == "agent_steps"
        )

        # Metrics settings.
        if config["metrics_smoothing_episodes"] != DEPRECATED_VALUE:
            deprecation_warning(
                old="metrics_smoothing_episodes",
                new="metrics_num_episodes_for_smoothing",
                error=False,
            )
            config["metrics_num_episodes_for_smoothing"] = config[
                "metrics_smoothing_episodes"
            ]
        if config["min_iter_time_s"] != DEPRECATED_VALUE:
            deprecation_warning(
                old="min_iter_time_s",
                new="min_time_s_per_reporting",
                error=False,
            )
            config["min_time_s_per_reporting"] = config["min_iter_time_s"]

        if config["collect_metrics_timeout"] != DEPRECATED_VALUE:
            # TODO: Warn once all algos use the `training_iteration` method.
            # deprecation_warning(
            #     old="collect_metrics_timeout",
            #     new="metrics_episode_collection_timeout_s",
            #     error=False,
            # )
            config["metrics_episode_collection_timeout_s"] = config[
                "collect_metrics_timeout"
            ]

        if config["timesteps_per_iteration"] != DEPRECATED_VALUE:
            # TODO: Warn once all algos use the `training_iteration` method.
            # deprecation_warning(
            #     old="timesteps_per_iteration",
            #     new="min_sample_timesteps_per_reporting",
            #     error=False,
            # )
            config["min_sample_timesteps_per_reporting"] = config[
                "timesteps_per_iteration"
            ]

        # Evaluation settings.

        # Deprecated setting: `evaluation_num_episodes`.
        if config["evaluation_num_episodes"] != DEPRECATED_VALUE:
            deprecation_warning(
                old="evaluation_num_episodes",
                new="`evaluation_duration` and `evaluation_duration_unit=episodes`",
                error=False,
            )
            config["evaluation_duration"] = config["evaluation_num_episodes"]
            config["evaluation_duration_unit"] = "episodes"
            config["evaluation_num_episodes"] = DEPRECATED_VALUE

        # If `evaluation_num_workers` > 0, warn if `evaluation_interval` is
        # None (also set `evaluation_interval` to 1).
        if config["evaluation_num_workers"] > 0 and not config["evaluation_interval"]:
            logger.warning(
                f"You have specified {config['evaluation_num_workers']} "
                "evaluation workers, but your `evaluation_interval` is None! "
                "Therefore, evaluation will not occur automatically with each"
                " call to `Trainer.train()`. Instead, you will have to call "
                "`Trainer.evaluate()` manually in order to trigger an "
                "evaluation run."
            )
        # If `evaluation_num_workers=0` and
        # `evaluation_parallel_to_training=True`, warn that you need
        # at least one remote eval worker for parallel training and
        # evaluation, and set `evaluation_parallel_to_training` to False.
        elif config["evaluation_num_workers"] == 0 and config.get(
            "evaluation_parallel_to_training", False
        ):
            logger.warning(
                "`evaluation_parallel_to_training` can only be done if "
                "`evaluation_num_workers` > 0! Setting "
                "`evaluation_parallel_to_training` to False."
            )
            config["evaluation_parallel_to_training"] = False

        # If `evaluation_duration=auto`, error if
        # `evaluation_parallel_to_training=False`.
        if config["evaluation_duration"] == "auto":
            if not config["evaluation_parallel_to_training"]:
                raise ValueError(
                    "`evaluation_duration=auto` not supported for "
                    "`evaluation_parallel_to_training=False`!"
                )
        # Make sure, it's an int otherwise.
        elif (
            not isinstance(config["evaluation_duration"], int)
            or config["evaluation_duration"] <= 0
        ):
            raise ValueError(
                "`evaluation_duration` ({}) must be an int and "
                ">0!".format(config["evaluation_duration"])
            )

    @ExperimentalAPI
    @staticmethod
    def validate_env(env: EnvType, env_context: EnvContext) -> None:
        """Env validator function for this Trainer class.

        Override this in child classes to define custom validation
        behavior.

        Args:
            env: The (sub-)environment to validate. This is normally a
                single sub-environment (e.g. a gym.Env) within a vectorized
                setup.
            env_context: The EnvContext to configure the environment.

        Raises:
            Exception in case something is wrong with the given environment.
        """
        pass

    def try_recover_from_step_attempt(self) -> None:
        """Try to identify and remove any unhealthy workers.

        This method is called after an unexpected remote error is encountered
        from a worker during the call to `self.step_attempt()` (within
        `self.step()`). It issues check requests to all current workers and
        removes any that respond with error. If no healthy workers remain,
        an error is raised. Otherwise, tries to re-build the execution plan
        with the remaining (healthy) workers.
        """
        # Try to get our "main" WorkerSet (used for training sample collection).
        workers = getattr(self, "workers", None)
        if not isinstance(workers, WorkerSet):
            return

        # Search for failed workers and try to recover (restart) them.
        if self.config["recreate_failed_workers"] is True:
            workers.recreate_failed_workers()
        elif self.config["ignore_worker_failures"] is True:
            workers.remove_failed_workers()

        if not self.config.get("_disable_execution_plan_api") and callable(
            self.execution_plan
        ):
            logger.warning("Recreating execution plan after failure")
            self.train_exec_impl = self.execution_plan(
                workers, self.config, **self._kwargs_for_execution_plan()
            )

    @override(Trainable)
    def _export_model(
        self, export_formats: List[str], export_dir: str
    ) -> Dict[str, str]:
        ExportFormat.validate(export_formats)
        exported = {}
        if ExportFormat.CHECKPOINT in export_formats:
            path = os.path.join(export_dir, ExportFormat.CHECKPOINT)
            self.export_policy_checkpoint(path)
            exported[ExportFormat.CHECKPOINT] = path
        if ExportFormat.MODEL in export_formats:
            path = os.path.join(export_dir, ExportFormat.MODEL)
            self.export_policy_model(path)
            exported[ExportFormat.MODEL] = path
        if ExportFormat.ONNX in export_formats:
            path = os.path.join(export_dir, ExportFormat.ONNX)
            self.export_policy_model(path, onnx=int(os.getenv("ONNX_OPSET", "11")))
            exported[ExportFormat.ONNX] = path
        return exported

    def import_model(self, import_file: str):
        """Imports a model from import_file.

        Note: Currently, only h5 files are supported.

        Args:
            import_file (str): The file to import the model from.

        Returns:
            A dict that maps ExportFormats to successfully exported models.
        """
        # Check for existence.
        if not os.path.exists(import_file):
            raise FileNotFoundError(
                "`import_file` '{}' does not exist! Can't import Model.".format(
                    import_file
                )
            )
        # Get the format of the given file.
        import_format = "h5"  # TODO(sven): Support checkpoint loading.

        ExportFormat.validate([import_format])
        if import_format != ExportFormat.H5:
            raise NotImplementedError
        else:
            return self.import_policy_model_from_h5(import_file)

    def __getstate__(self) -> dict:
        state = {}
        if hasattr(self, "workers"):
            state["worker"] = self.workers.local_worker().save()
        # TODO: Experimental functionality: Store contents of replay buffer
        #  to checkpoint, only if user has configured this.
        if self.local_replay_buffer is not None and self.config.get(
            "store_buffer_in_checkpoints"
        ):
            state["local_replay_buffer"] = self.local_replay_buffer.get_state()

        if self.train_exec_impl is not None:
            state["train_exec_impl"] = self.train_exec_impl.shared_metrics.get().save()

        return state

    def __setstate__(self, state: dict):
        if hasattr(self, "workers") and "worker" in state:
            self.workers.local_worker().restore(state["worker"])
            remote_state = ray.put(state["worker"])
            for r in self.workers.remote_workers():
                r.restore.remote(remote_state)
            if self.evaluation_workers:
                # If evaluation workers are used, also restore the policies
                # there in case they are used for evaluation purpose.
                for r in self.evaluation_workers.remote_workers():
                    r.restore.remote(remote_state)
        # If necessary, restore replay data as well.
        if self.local_replay_buffer is not None:
            # TODO: Experimental functionality: Restore contents of replay
            #  buffer from checkpoint, only if user has configured this.
            if self.config.get("store_buffer_in_checkpoints"):
                if "local_replay_buffer" in state:
                    self.local_replay_buffer.set_state(state["local_replay_buffer"])
                else:
                    logger.warning(
                        "`store_buffer_in_checkpoints` is True, but no replay "
                        "data found in state!"
                    )
            elif "local_replay_buffer" in state and log_once(
                "no_store_buffer_in_checkpoints_but_data_found"
            ):
                logger.warning(
                    "`store_buffer_in_checkpoints` is False, but some replay "
                    "data found in state!"
                )

        if self.train_exec_impl is not None:
            self.train_exec_impl.shared_metrics.get().restore(state["train_exec_impl"])

    @DeveloperAPI
    def _create_local_replay_buffer_if_necessary(
        self, config: PartialTrainerConfigDict
    ) -> Optional[Union[MultiAgentReplayBuffer, Legacy_MultiAgentReplayBuffer]]:
        """Create a MultiAgentReplayBuffer instance if necessary.

        Args:
            config: Algorithm-specific configuration data.

        Returns:
            MultiAgentReplayBuffer instance based on trainer config.
            None, if local replay buffer is not needed.
        """
<<<<<<< HEAD
        # Deprecation of old-style replay buffer args
        # Warnings before checking of we need local buffer so that algorithms
        # Without local buffer also get warned
        deprecated_replay_buffer_keys = [
            "prioritized_replay_alpha",
            "prioritized_replay_beta",
            "prioritized_replay_eps",
            "learning_starts",
        ]
        for k in deprecated_replay_buffer_keys:
            if config.get(k) is not None:
                deprecation_warning(
                    old="config[{}]".format(k),
                    help="config['replay_buffer_config'][{}] should be used "
                    "for Q-Learning algorithms. Ignore this warning if "
                    "you are not using a Q-Learning algorithm and still "
                    "provide {}."
                    "".format(k, k),
                    error=False,
                )
                # Copy values over to new location in config to support new
                # and old configuration style
                if config.get("replay_buffer_config") is not None:
                    config["replay_buffer_config"][k] = config[k]

        # Old Ape-X configs may contain no_local_replay_buffer
        no_local_replay_buffer = config.get("no_local_replay_buffer", False)
        if no_local_replay_buffer:
            deprecation_warning(
                old="config['no_local_replay_buffer']",
                help="no_local_replay_buffer specified at new location config["
                "'replay_buffer_config']["
                "'capacity'] will be overwritten.",
                error=False,
            )
            config["replay_buffer_config"][
                "no_local_replay_buffer"
            ] = no_local_replay_buffer

        if not config.get("replay_buffer_config") or config["replay_buffer_config"].get(
            "no_local_replay_buffer", False
=======
        if not config.get("replay_buffer_config") or config["replay_buffer_config"].get(
            "no_local_replay_buffer" or config.get("no_local_replay_buffer"), False
>>>>>>> a7a64659
        ):
            return

        buffer_type = config["replay_buffer_config"]["type"]
        return from_config(buffer_type, config["replay_buffer_config"])

    @DeveloperAPI
    def _kwargs_for_execution_plan(self):
        kwargs = {}
        if self.local_replay_buffer is not None:
            kwargs["local_replay_buffer"] = self.local_replay_buffer
        return kwargs

    def _register_if_needed(
        self, env_object: Union[str, EnvType, None], config
    ) -> Optional[str]:
        if isinstance(env_object, str):
            return env_object
        elif isinstance(env_object, type):
            name = env_object.__name__

            if config.get("remote_worker_envs"):

                @ray.remote(num_cpus=0)
                class _wrapper(env_object):
                    # Add convenience `_get_spaces` and `_is_multi_agent`
                    # methods.
                    def _get_spaces(self):
                        return self.observation_space, self.action_space

                    def _is_multi_agent(self):
                        return isinstance(self, MultiAgentEnv)

                register_env(name, lambda cfg: _wrapper.remote(cfg))
            else:
                register_env(name, lambda cfg: env_object(cfg))
            return name
        elif env_object is None:
            return None
        raise ValueError(
            "{} is an invalid env specification. ".format(env_object)
            + "You can specify a custom env as either a class "
            '(e.g., YourEnvCls) or a registered env id (e.g., "your_env").'
        )

    def _step_context(trainer):
        class StepCtx:
            def __enter__(self):
                # First call to stop, `result` is expected to be None ->
                # Start with self.failures=-1 -> set to 0 the very first call
                # to `self.stop()`.
                self.failures = -1

                self.time_start = time.time()
                self.sampled = 0
                self.trained = 0
                self.init_env_steps_sampled = trainer._counters[NUM_ENV_STEPS_SAMPLED]
                self.init_env_steps_trained = trainer._counters[NUM_ENV_STEPS_TRAINED]
                self.init_agent_steps_sampled = trainer._counters[
                    NUM_AGENT_STEPS_SAMPLED
                ]
                self.init_agent_steps_trained = trainer._counters[
                    NUM_AGENT_STEPS_TRAINED
                ]
                return self

            def __exit__(self, *args):
                pass

            def should_stop(self, result):

                # First call to stop, `result` is expected to be None ->
                # self.failures=0.
                if result is None:
                    # Fail after n retries.
                    self.failures += 1
                    if self.failures > MAX_WORKER_FAILURE_RETRIES:
                        raise RuntimeError("Failed to recover from worker crash.")

                # Stopping criteria: Only when using the `training_iteration`
                # API, b/c for the `exec_plan` API, the logic to stop is
                # already built into the execution plans via the
                # `StandardMetricsReporting` op.
                elif trainer.config["_disable_execution_plan_api"]:
                    if trainer._by_agent_steps:
                        self.sampled = (
                            trainer._counters[NUM_AGENT_STEPS_SAMPLED]
                            - self.init_agent_steps_sampled
                        )
                        self.trained = (
                            trainer._counters[NUM_AGENT_STEPS_TRAINED]
                            - self.init_agent_steps_trained
                        )
                    else:
                        self.sampled = (
                            trainer._counters[NUM_ENV_STEPS_SAMPLED]
                            - self.init_env_steps_sampled
                        )
                        self.trained = (
                            trainer._counters[NUM_ENV_STEPS_TRAINED]
                            - self.init_env_steps_trained
                        )

                    min_t = trainer.config["min_time_s_per_reporting"]
                    min_sample_ts = trainer.config["min_sample_timesteps_per_reporting"]
                    min_train_ts = trainer.config["min_train_timesteps_per_reporting"]
                    # Repeat if not enough time has passed or if not enough
                    # env|train timesteps have been processed (or these min
                    # values are not provided by the user).
                    if (
                        result is not None
                        and (not min_t or time.time() - self.time_start >= min_t)
                        and (not min_sample_ts or self.sampled >= min_sample_ts)
                        and (not min_train_ts or self.trained >= min_train_ts)
                    ):
                        return True
                # No errors (we got results) -> Break.
                elif result is not None:
                    return True

                return False

        return StepCtx()

    def _compile_step_results(self, *, step_ctx, step_attempt_results=None):
        # Return dict.
        results: ResultDict = {}
        step_attempt_results = step_attempt_results or {}

        # Evaluation results.
        if "evaluation" in step_attempt_results:
            results["evaluation"] = step_attempt_results.pop("evaluation")

        # Custom metrics and episode media.
        results["custom_metrics"] = step_attempt_results.pop("custom_metrics", {})
        results["episode_media"] = step_attempt_results.pop("episode_media", {})

        # Learner info.
        results["info"] = {LEARNER_INFO: step_attempt_results}

        # Collect rollout worker metrics.
        episodes, self._episodes_to_be_collected = collect_episodes(
            self.workers.local_worker(),
            self._remote_workers_for_metrics,
            self._episodes_to_be_collected,
            timeout_seconds=self.config["metrics_episode_collection_timeout_s"],
        )
        orig_episodes = list(episodes)
        missing = self.config["metrics_num_episodes_for_smoothing"] - len(episodes)
        if missing > 0:
            episodes = self._episode_history[-missing:] + episodes
            assert len(episodes) <= self.config["metrics_num_episodes_for_smoothing"]
        self._episode_history.extend(orig_episodes)
        self._episode_history = self._episode_history[
            -self.config["metrics_num_episodes_for_smoothing"] :
        ]
        results["sampler_results"] = summarize_episodes(
            episodes, orig_episodes, self.config["keep_per_episode_custom_metrics"]
        )
        # TODO: Don't dump sampler results into top-level.
        results.update(results["sampler_results"])

        results["num_healthy_workers"] = len(self.workers.remote_workers())

        # Train-steps- and env/agent-steps this iteration.
        for c in [
            NUM_AGENT_STEPS_SAMPLED,
            NUM_AGENT_STEPS_TRAINED,
            NUM_ENV_STEPS_SAMPLED,
            NUM_ENV_STEPS_TRAINED,
        ]:
            results[c] = self._counters[c]
        if self._by_agent_steps:
            results[NUM_AGENT_STEPS_SAMPLED + "_this_iter"] = step_ctx.sampled
            results[NUM_AGENT_STEPS_TRAINED + "_this_iter"] = step_ctx.trained
            # TODO: For CQL and other algos, count by trained steps.
            results["timesteps_total"] = self._counters[NUM_AGENT_STEPS_SAMPLED]
        else:
            results[NUM_ENV_STEPS_SAMPLED + "_this_iter"] = step_ctx.sampled
            results[NUM_ENV_STEPS_TRAINED + "_this_iter"] = step_ctx.trained
            # TODO: For CQL and other algos, count by trained steps.
            results["timesteps_total"] = self._counters[NUM_ENV_STEPS_SAMPLED]
        # TODO: Backward compatibility.
        results["agent_timesteps_total"] = self._counters[NUM_AGENT_STEPS_SAMPLED]

        # Process timer results.
        timers = {}
        for k, timer in self._timers.items():
            timers["{}_time_ms".format(k)] = round(timer.mean * 1000, 3)
            if timer.has_units_processed():
                timers["{}_throughput".format(k)] = round(timer.mean_throughput, 3)
        results["timers"] = timers

        # Process counter results.
        counters = {}
        for k, counter in self._counters.items():
            counters[k] = counter
        results["counters"] = counters
        # TODO: Backward compatibility.
        results["info"].update(counters)

        return results

    def __repr__(self):
        return type(self).__name__

    @Deprecated(new="Trainer.compute_single_action()", error=False)
    def compute_action(self, *args, **kwargs):
        return self.compute_single_action(*args, **kwargs)

    @Deprecated(new="construct WorkerSet(...) instance directly", error=False)
    def _make_workers(
        self,
        *,
        env_creator: EnvCreator,
        validate_env: Optional[Callable[[EnvType, EnvContext], None]],
        policy_class: Type[Policy],
        config: TrainerConfigDict,
        num_workers: int,
        local_worker: bool = True,
    ) -> WorkerSet:
        return WorkerSet(
            env_creator=env_creator,
            validate_env=validate_env,
            policy_class=policy_class,
            trainer_config=config,
            num_workers=num_workers,
            local_worker=local_worker,
            logdir=self.logdir,
        )

    @Deprecated(new="Trainer.try_recover_from_step_attempt()", error=False)
    def _try_recover(self):
        return self.try_recover_from_step_attempt()

    @staticmethod
    @Deprecated(new="Trainer.validate_config()", error=False)
    def _validate_config(config, trainer_or_none):
        assert trainer_or_none is not None
        return trainer_or_none.validate_config(config)<|MERGE_RESOLUTION|>--- conflicted
+++ resolved
@@ -2736,52 +2736,8 @@
             MultiAgentReplayBuffer instance based on trainer config.
             None, if local replay buffer is not needed.
         """
-<<<<<<< HEAD
-        # Deprecation of old-style replay buffer args
-        # Warnings before checking of we need local buffer so that algorithms
-        # Without local buffer also get warned
-        deprecated_replay_buffer_keys = [
-            "prioritized_replay_alpha",
-            "prioritized_replay_beta",
-            "prioritized_replay_eps",
-            "learning_starts",
-        ]
-        for k in deprecated_replay_buffer_keys:
-            if config.get(k) is not None:
-                deprecation_warning(
-                    old="config[{}]".format(k),
-                    help="config['replay_buffer_config'][{}] should be used "
-                    "for Q-Learning algorithms. Ignore this warning if "
-                    "you are not using a Q-Learning algorithm and still "
-                    "provide {}."
-                    "".format(k, k),
-                    error=False,
-                )
-                # Copy values over to new location in config to support new
-                # and old configuration style
-                if config.get("replay_buffer_config") is not None:
-                    config["replay_buffer_config"][k] = config[k]
-
-        # Old Ape-X configs may contain no_local_replay_buffer
-        no_local_replay_buffer = config.get("no_local_replay_buffer", False)
-        if no_local_replay_buffer:
-            deprecation_warning(
-                old="config['no_local_replay_buffer']",
-                help="no_local_replay_buffer specified at new location config["
-                "'replay_buffer_config']["
-                "'capacity'] will be overwritten.",
-                error=False,
-            )
-            config["replay_buffer_config"][
-                "no_local_replay_buffer"
-            ] = no_local_replay_buffer
-
-        if not config.get("replay_buffer_config") or config["replay_buffer_config"].get(
-            "no_local_replay_buffer", False
-=======
         if not config.get("replay_buffer_config") or config["replay_buffer_config"].get(
             "no_local_replay_buffer" or config.get("no_local_replay_buffer"), False
->>>>>>> a7a64659
         ):
             return
 
