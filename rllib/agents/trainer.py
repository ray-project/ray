--- conflicted
+++ resolved
@@ -1444,21 +1444,11 @@
         else:
             train_results = multi_gpu_train_one_step(self, train_batch)
 
-<<<<<<< HEAD
         # Update weights - after learning on the local worker - on all remote
         # workers.
         if self.workers.remote_workers():
             with self._timers[WORKER_UPDATE_TIMER]:
                 self.workers.sync_weights()
-=======
-        # Update weights and global_vars - after learning on the local worker - on all
-        # remote workers.
-        global_vars = {
-            "timestep": self._counters[NUM_ENV_STEPS_SAMPLED],
-        }
-        with self._timers[WORKER_UPDATE_TIMER]:
-            self.workers.sync_weights(global_vars=global_vars)
->>>>>>> 627b9f2e
 
         return train_results
 
