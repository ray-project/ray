import numpy as np
import unittest

import ray
import ray.rllib.agents.pg as pg
from ray.rllib.evaluation.postprocessing import Postprocessing
from ray.rllib.models.tf.tf_action_dist import Categorical
from ray.rllib.models.torch.torch_action_dist import TorchCategorical
from ray.rllib.policy.sample_batch import SampleBatch
from ray.rllib.utils import check, fc, framework_iterator, check_compute_action


class TestPG(unittest.TestCase):
    def setUp(self):
        ray.init()

    def tearDown(self):
        ray.shutdown()

<<<<<<< HEAD
=======
    def test_pg_exec_impl(ray_start_regular):
        trainer = pg.PGTrainer(
            env="CartPole-v0",
            config={
                "min_iter_time_s": 0,
                "use_exec_api": True
            })
        assert isinstance(trainer.train(), dict)
        check_compute_action(trainer)

>>>>>>> 6dc366dc
    def test_pg_compilation(self):
        """Test whether a PGTrainer can be built with both frameworks."""
        config = pg.DEFAULT_CONFIG.copy()
        config["num_workers"] = 0  # Run locally.
        num_iterations = 2

        for _ in framework_iterator(config):
            trainer = pg.PGTrainer(config=config, env="CartPole-v0")
            for i in range(num_iterations):
                trainer.train()
            check_compute_action(trainer, include_prev_action_reward=True)

    def test_pg_loss_functions(self):
        """Tests the PG loss function math."""
        config = pg.DEFAULT_CONFIG.copy()
        config["num_workers"] = 0  # Run locally.
        config["gamma"] = 0.99
        config["model"]["fcnet_hiddens"] = [10]
        config["model"]["fcnet_activation"] = "linear"

        # Fake CartPole episode of n time steps.
        train_batch = {
            SampleBatch.CUR_OBS: np.array([[0.1, 0.2, 0.3,
                                            0.4], [0.5, 0.6, 0.7, 0.8],
                                           [0.9, 1.0, 1.1, 1.2]]),
            SampleBatch.ACTIONS: np.array([0, 1, 1]),
            SampleBatch.PREV_ACTIONS: np.array([1, 0, 1]),
            SampleBatch.REWARDS: np.array([1.0, 1.0, 1.0]),
            SampleBatch.PREV_REWARDS: np.array([-1.0, -1.0, -1.0]),
            SampleBatch.DONES: np.array([False, False, True])
        }

        for fw, sess in framework_iterator(config, session=True):
            dist_cls = (Categorical if fw != "torch" else TorchCategorical)
            trainer = pg.PGTrainer(config=config, env="CartPole-v0")
            policy = trainer.get_policy()
            vars = policy.model.trainable_variables()
            if fw == "tf":
                vars = policy.get_session().run(vars)

            # Post-process (calculate simple (non-GAE) advantages) and attach
            # to train_batch dict.
            # A = [0.99^2 * 1.0 + 0.99 * 1.0 + 1.0, 0.99 * 1.0 + 1.0, 1.0] =
            # [2.9701, 1.99, 1.0]
            train_batch = pg.post_process_advantages(policy, train_batch)
            if fw == "torch":
                train_batch = policy._lazy_tensor_dict(train_batch)

            # Check Advantage values.
            check(train_batch[Postprocessing.ADVANTAGES], [2.9701, 1.99, 1.0])

            # Actual loss results.
            if fw == "tf":
                results = policy.get_session().run(
                    policy._loss,
                    feed_dict=policy._get_loss_inputs_dict(
                        train_batch, shuffle=False))
            else:
                results = (pg.pg_tf_loss
                           if fw == "eager" else pg.pg_torch_loss)(
                               policy,
                               policy.model,
                               dist_class=dist_cls,
                               train_batch=train_batch)

            # Calculate expected results.
            if fw != "torch":
                expected_logits = fc(
                    fc(train_batch[SampleBatch.CUR_OBS],
                       vars[0],
                       vars[1],
                       framework=fw),
                    vars[2],
                    vars[3],
                    framework=fw)
            else:
                expected_logits = fc(
                    fc(train_batch[SampleBatch.CUR_OBS],
                       vars[2],
                       vars[3],
                       framework=fw),
                    vars[0],
                    vars[1],
                    framework=fw)
            expected_logp = dist_cls(expected_logits, policy.model).logp(
                train_batch[SampleBatch.ACTIONS])
            if sess:
                expected_logp = sess.run(expected_logp)
            else:
                expected_logp = expected_logp.numpy()
            expected_loss = -np.mean(
                expected_logp *
                (train_batch[Postprocessing.ADVANTAGES] if fw != "torch" else
                 train_batch[Postprocessing.ADVANTAGES].numpy()))
            check(results, expected_loss, decimals=4)


if __name__ == "__main__":
    import pytest
    import sys
    sys.exit(pytest.main(["-v", __file__]))<|MERGE_RESOLUTION|>--- conflicted
+++ resolved
@@ -17,19 +17,6 @@
     def tearDown(self):
         ray.shutdown()
 
-<<<<<<< HEAD
-=======
-    def test_pg_exec_impl(ray_start_regular):
-        trainer = pg.PGTrainer(
-            env="CartPole-v0",
-            config={
-                "min_iter_time_s": 0,
-                "use_exec_api": True
-            })
-        assert isinstance(trainer.train(), dict)
-        check_compute_action(trainer)
-
->>>>>>> 6dc366dc
     def test_pg_compilation(self):
         """Test whether a PGTrainer can be built with both frameworks."""
         config = pg.DEFAULT_CONFIG.copy()
