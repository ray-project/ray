<<<<<<< HEAD
import numpy as np
import unittest

import ray
import ray.rllib.agents.pg as pg
from ray.rllib.evaluation.postprocessing import Postprocessing
from ray.rllib.models.tf.tf_action_dist import Categorical
from ray.rllib.models.torch.torch_action_dist import TorchCategorical
from ray.rllib.policy.sample_batch import SampleBatch
from ray.rllib.utils.numpy import fc
from ray.rllib.utils.test_utils import (
    check,
    check_compute_single_action,
    check_train_results,
    framework_iterator,
)


class TestPG(unittest.TestCase):
    @classmethod
    def setUpClass(cls) -> None:
        ray.init()

    @classmethod
    def tearDownClass(cls) -> None:
        ray.shutdown()

    def test_pg_compilation(self):
        """Test whether a PGTrainer can be built with all frameworks."""
        config = pg.DEFAULT_CONFIG.copy()
        config["num_workers"] = 1
        config["rollout_fragment_length"] = 500
        num_iterations = 1

        for _ in framework_iterator(config, with_eager_tracing=True):
            for env in ["FrozenLake-v1", "CartPole-v0"]:
                trainer = pg.PGTrainer(config=config, env=env)
                for i in range(num_iterations):
                    results = trainer.train()
                    check_train_results(results)
                    print(results)

                check_compute_single_action(trainer, include_prev_action_reward=True)

    def test_pg_loss_functions(self):
        """Tests the PG loss function math."""
        config = pg.DEFAULT_CONFIG.copy()
        config["num_workers"] = 0  # Run locally.
        config["gamma"] = 0.99
        config["model"]["fcnet_hiddens"] = [10]
        config["model"]["fcnet_activation"] = "linear"

        # Fake CartPole episode of n time steps.
        train_batch = SampleBatch(
            {
                SampleBatch.OBS: np.array(
                    [[0.1, 0.2, 0.3, 0.4], [0.5, 0.6, 0.7, 0.8], [0.9, 1.0, 1.1, 1.2]]
                ),
                SampleBatch.ACTIONS: np.array([0, 1, 1]),
                SampleBatch.REWARDS: np.array([1.0, 1.0, 1.0]),
                SampleBatch.DONES: np.array([False, False, True]),
                SampleBatch.EPS_ID: np.array([1234, 1234, 1234]),
                SampleBatch.AGENT_INDEX: np.array([0, 0, 0]),
            }
        )

        for fw, sess in framework_iterator(config, session=True):
            dist_cls = Categorical if fw != "torch" else TorchCategorical
            trainer = pg.PGTrainer(config=config, env="CartPole-v0")
            policy = trainer.get_policy()
            vars = policy.model.trainable_variables()
            if sess:
                vars = policy.get_session().run(vars)

            # Post-process (calculate simple (non-GAE) advantages) and attach
            # to train_batch dict.
            # A = [0.99^2 * 1.0 + 0.99 * 1.0 + 1.0, 0.99 * 1.0 + 1.0, 1.0] =
            # [2.9701, 1.99, 1.0]
            train_batch_ = pg.post_process_advantages(policy, train_batch.copy())
            if fw == "torch":
                train_batch_ = policy._lazy_tensor_dict(train_batch_)

            # Check Advantage values.
            check(train_batch_[Postprocessing.ADVANTAGES], [2.9701, 1.99, 1.0])

            # Actual loss results.
            if sess:
                results = policy.get_session().run(
                    policy._loss,
                    feed_dict=policy._get_loss_inputs_dict(train_batch_, shuffle=False),
                )
            else:
                results = (pg.pg_tf_loss if fw in ["tf2", "tfe"] else pg.pg_torch_loss)(
                    policy, policy.model, dist_class=dist_cls, train_batch=train_batch_
                )

            # Calculate expected results.
            if fw != "torch":
                expected_logits = fc(
                    fc(train_batch_[SampleBatch.OBS], vars[0], vars[1], framework=fw),
                    vars[2],
                    vars[3],
                    framework=fw,
                )
            else:
                expected_logits = fc(
                    fc(train_batch_[SampleBatch.OBS], vars[2], vars[3], framework=fw),
                    vars[0],
                    vars[1],
                    framework=fw,
                )
            expected_logp = dist_cls(expected_logits, policy.model).logp(
                train_batch_[SampleBatch.ACTIONS]
            )
            adv = train_batch_[Postprocessing.ADVANTAGES]
            if sess:
                expected_logp = sess.run(expected_logp)
            elif fw == "torch":
                expected_logp = expected_logp.detach().cpu().numpy()
                adv = adv.detach().cpu().numpy()
            else:
                expected_logp = expected_logp.numpy()
            expected_loss = -np.mean(expected_logp * adv)
            check(results, expected_loss, decimals=4)


if __name__ == "__main__":
    import pytest
    import sys

    sys.exit(pytest.main(["-v", __file__]))
=======
from gym.spaces import Box, Dict, Discrete, Tuple
import numpy as np
import unittest

import ray
import ray.rllib.agents.pg as pg
from ray.rllib.evaluation.postprocessing import Postprocessing
from ray.rllib.examples.env.random_env import RandomEnv
from ray.rllib.models.tf.tf_action_dist import Categorical
from ray.rllib.models.torch.torch_action_dist import TorchCategorical
from ray.rllib.policy.sample_batch import SampleBatch
from ray.rllib.utils.numpy import fc
from ray.rllib.utils.test_utils import (
    check,
    check_compute_single_action,
    check_train_results,
    framework_iterator,
)
from ray import tune


class TestPG(unittest.TestCase):
    @classmethod
    def setUpClass(cls) -> None:
        ray.init()

    @classmethod
    def tearDownClass(cls) -> None:
        ray.shutdown()

    def test_pg_compilation(self):
        """Test whether a PGTrainer can be built with all frameworks."""
        config = pg.DEFAULT_CONFIG.copy()
        config["num_workers"] = 1
        config["rollout_fragment_length"] = 500
        # Test with filter to see whether they work w/o preprocessing.
        config["observation_filter"] = "MeanStdFilter"
        num_iterations = 1

        image_space = Box(-1.0, 1.0, shape=(84, 84, 3))
        simple_space = Box(-1.0, 1.0, shape=(3,))

        tune.register_env(
            "random_dict_env",
            lambda _: RandomEnv(
                {
                    "observation_space": Dict(
                        {
                            "a": simple_space,
                            "b": Discrete(2),
                            "c": image_space,
                        }
                    ),
                    "action_space": Box(-1.0, 1.0, shape=(1,)),
                }
            ),
        )
        tune.register_env(
            "random_tuple_env",
            lambda _: RandomEnv(
                {
                    "observation_space": Tuple(
                        [simple_space, Discrete(2), image_space]
                    ),
                    "action_space": Box(-1.0, 1.0, shape=(1,)),
                }
            ),
        )

        for _ in framework_iterator(config, with_eager_tracing=True):
            # Test for different env types (discrete w/ and w/o image, + cont).
            for env in [
                "random_dict_env",
                "random_tuple_env",
                "MsPacmanNoFrameskip-v4",
                "CartPole-v0",
                "FrozenLake-v1",
            ]:
                print(f"env={env}")
                trainer = pg.PGTrainer(config=config, env=env)
                for i in range(num_iterations):
                    results = trainer.train()
                    check_train_results(results)
                    print(results)

                check_compute_single_action(trainer, include_prev_action_reward=True)

    def test_pg_loss_functions(self):
        """Tests the PG loss function math."""
        config = pg.DEFAULT_CONFIG.copy()
        config["num_workers"] = 0  # Run locally.
        config["gamma"] = 0.99
        config["model"]["fcnet_hiddens"] = [10]
        config["model"]["fcnet_activation"] = "linear"

        # Fake CartPole episode of n time steps.
        train_batch = SampleBatch(
            {
                SampleBatch.OBS: np.array(
                    [[0.1, 0.2, 0.3, 0.4], [0.5, 0.6, 0.7, 0.8], [0.9, 1.0, 1.1, 1.2]]
                ),
                SampleBatch.ACTIONS: np.array([0, 1, 1]),
                SampleBatch.REWARDS: np.array([1.0, 1.0, 1.0]),
                SampleBatch.DONES: np.array([False, False, True]),
                SampleBatch.EPS_ID: np.array([1234, 1234, 1234]),
                SampleBatch.AGENT_INDEX: np.array([0, 0, 0]),
            }
        )

        for fw, sess in framework_iterator(config, session=True):
            dist_cls = Categorical if fw != "torch" else TorchCategorical
            trainer = pg.PGTrainer(config=config, env="CartPole-v0")
            policy = trainer.get_policy()
            vars = policy.model.trainable_variables()
            if sess:
                vars = policy.get_session().run(vars)

            # Post-process (calculate simple (non-GAE) advantages) and attach
            # to train_batch dict.
            # A = [0.99^2 * 1.0 + 0.99 * 1.0 + 1.0, 0.99 * 1.0 + 1.0, 1.0] =
            # [2.9701, 1.99, 1.0]
            train_batch_ = pg.post_process_advantages(policy, train_batch.copy())
            if fw == "torch":
                train_batch_ = policy._lazy_tensor_dict(train_batch_)

            # Check Advantage values.
            check(train_batch_[Postprocessing.ADVANTAGES], [2.9701, 1.99, 1.0])

            # Actual loss results.
            if sess:
                results = policy.get_session().run(
                    policy._loss,
                    feed_dict=policy._get_loss_inputs_dict(train_batch_, shuffle=False),
                )
            else:
                results = (pg.pg_tf_loss if fw in ["tf2", "tfe"] else pg.pg_torch_loss)(
                    policy, policy.model, dist_class=dist_cls, train_batch=train_batch_
                )

            # Calculate expected results.
            if fw != "torch":
                expected_logits = fc(
                    fc(train_batch_[SampleBatch.OBS], vars[0], vars[1], framework=fw),
                    vars[2],
                    vars[3],
                    framework=fw,
                )
            else:
                expected_logits = fc(
                    fc(train_batch_[SampleBatch.OBS], vars[2], vars[3], framework=fw),
                    vars[0],
                    vars[1],
                    framework=fw,
                )
            expected_logp = dist_cls(expected_logits, policy.model).logp(
                train_batch_[SampleBatch.ACTIONS]
            )
            adv = train_batch_[Postprocessing.ADVANTAGES]
            if sess:
                expected_logp = sess.run(expected_logp)
            elif fw == "torch":
                expected_logp = expected_logp.detach().cpu().numpy()
                adv = adv.detach().cpu().numpy()
            else:
                expected_logp = expected_logp.numpy()
            expected_loss = -np.mean(expected_logp * adv)
            check(results, expected_loss, decimals=4)


if __name__ == "__main__":
    import pytest
    import sys

    sys.exit(pytest.main(["-v", __file__]))
>>>>>>> 19672688
<|MERGE_RESOLUTION|>--- conflicted
+++ resolved
@@ -1,308 +1,174 @@
-<<<<<<< HEAD
-import numpy as np
-import unittest
-
-import ray
-import ray.rllib.agents.pg as pg
-from ray.rllib.evaluation.postprocessing import Postprocessing
-from ray.rllib.models.tf.tf_action_dist import Categorical
-from ray.rllib.models.torch.torch_action_dist import TorchCategorical
-from ray.rllib.policy.sample_batch import SampleBatch
-from ray.rllib.utils.numpy import fc
-from ray.rllib.utils.test_utils import (
-    check,
-    check_compute_single_action,
-    check_train_results,
-    framework_iterator,
-)
-
-
-class TestPG(unittest.TestCase):
-    @classmethod
-    def setUpClass(cls) -> None:
-        ray.init()
-
-    @classmethod
-    def tearDownClass(cls) -> None:
-        ray.shutdown()
-
-    def test_pg_compilation(self):
-        """Test whether a PGTrainer can be built with all frameworks."""
-        config = pg.DEFAULT_CONFIG.copy()
-        config["num_workers"] = 1
-        config["rollout_fragment_length"] = 500
-        num_iterations = 1
-
-        for _ in framework_iterator(config, with_eager_tracing=True):
-            for env in ["FrozenLake-v1", "CartPole-v0"]:
-                trainer = pg.PGTrainer(config=config, env=env)
-                for i in range(num_iterations):
-                    results = trainer.train()
-                    check_train_results(results)
-                    print(results)
-
-                check_compute_single_action(trainer, include_prev_action_reward=True)
-
-    def test_pg_loss_functions(self):
-        """Tests the PG loss function math."""
-        config = pg.DEFAULT_CONFIG.copy()
-        config["num_workers"] = 0  # Run locally.
-        config["gamma"] = 0.99
-        config["model"]["fcnet_hiddens"] = [10]
-        config["model"]["fcnet_activation"] = "linear"
-
-        # Fake CartPole episode of n time steps.
-        train_batch = SampleBatch(
-            {
-                SampleBatch.OBS: np.array(
-                    [[0.1, 0.2, 0.3, 0.4], [0.5, 0.6, 0.7, 0.8], [0.9, 1.0, 1.1, 1.2]]
-                ),
-                SampleBatch.ACTIONS: np.array([0, 1, 1]),
-                SampleBatch.REWARDS: np.array([1.0, 1.0, 1.0]),
-                SampleBatch.DONES: np.array([False, False, True]),
-                SampleBatch.EPS_ID: np.array([1234, 1234, 1234]),
-                SampleBatch.AGENT_INDEX: np.array([0, 0, 0]),
-            }
-        )
-
-        for fw, sess in framework_iterator(config, session=True):
-            dist_cls = Categorical if fw != "torch" else TorchCategorical
-            trainer = pg.PGTrainer(config=config, env="CartPole-v0")
-            policy = trainer.get_policy()
-            vars = policy.model.trainable_variables()
-            if sess:
-                vars = policy.get_session().run(vars)
-
-            # Post-process (calculate simple (non-GAE) advantages) and attach
-            # to train_batch dict.
-            # A = [0.99^2 * 1.0 + 0.99 * 1.0 + 1.0, 0.99 * 1.0 + 1.0, 1.0] =
-            # [2.9701, 1.99, 1.0]
-            train_batch_ = pg.post_process_advantages(policy, train_batch.copy())
-            if fw == "torch":
-                train_batch_ = policy._lazy_tensor_dict(train_batch_)
-
-            # Check Advantage values.
-            check(train_batch_[Postprocessing.ADVANTAGES], [2.9701, 1.99, 1.0])
-
-            # Actual loss results.
-            if sess:
-                results = policy.get_session().run(
-                    policy._loss,
-                    feed_dict=policy._get_loss_inputs_dict(train_batch_, shuffle=False),
-                )
-            else:
-                results = (pg.pg_tf_loss if fw in ["tf2", "tfe"] else pg.pg_torch_loss)(
-                    policy, policy.model, dist_class=dist_cls, train_batch=train_batch_
-                )
-
-            # Calculate expected results.
-            if fw != "torch":
-                expected_logits = fc(
-                    fc(train_batch_[SampleBatch.OBS], vars[0], vars[1], framework=fw),
-                    vars[2],
-                    vars[3],
-                    framework=fw,
-                )
-            else:
-                expected_logits = fc(
-                    fc(train_batch_[SampleBatch.OBS], vars[2], vars[3], framework=fw),
-                    vars[0],
-                    vars[1],
-                    framework=fw,
-                )
-            expected_logp = dist_cls(expected_logits, policy.model).logp(
-                train_batch_[SampleBatch.ACTIONS]
-            )
-            adv = train_batch_[Postprocessing.ADVANTAGES]
-            if sess:
-                expected_logp = sess.run(expected_logp)
-            elif fw == "torch":
-                expected_logp = expected_logp.detach().cpu().numpy()
-                adv = adv.detach().cpu().numpy()
-            else:
-                expected_logp = expected_logp.numpy()
-            expected_loss = -np.mean(expected_logp * adv)
-            check(results, expected_loss, decimals=4)
-
-
-if __name__ == "__main__":
-    import pytest
-    import sys
-
-    sys.exit(pytest.main(["-v", __file__]))
-=======
-from gym.spaces import Box, Dict, Discrete, Tuple
-import numpy as np
-import unittest
-
-import ray
-import ray.rllib.agents.pg as pg
-from ray.rllib.evaluation.postprocessing import Postprocessing
-from ray.rllib.examples.env.random_env import RandomEnv
-from ray.rllib.models.tf.tf_action_dist import Categorical
-from ray.rllib.models.torch.torch_action_dist import TorchCategorical
-from ray.rllib.policy.sample_batch import SampleBatch
-from ray.rllib.utils.numpy import fc
-from ray.rllib.utils.test_utils import (
-    check,
-    check_compute_single_action,
-    check_train_results,
-    framework_iterator,
-)
-from ray import tune
-
-
-class TestPG(unittest.TestCase):
-    @classmethod
-    def setUpClass(cls) -> None:
-        ray.init()
-
-    @classmethod
-    def tearDownClass(cls) -> None:
-        ray.shutdown()
-
-    def test_pg_compilation(self):
-        """Test whether a PGTrainer can be built with all frameworks."""
-        config = pg.DEFAULT_CONFIG.copy()
-        config["num_workers"] = 1
-        config["rollout_fragment_length"] = 500
-        # Test with filter to see whether they work w/o preprocessing.
-        config["observation_filter"] = "MeanStdFilter"
-        num_iterations = 1
-
-        image_space = Box(-1.0, 1.0, shape=(84, 84, 3))
-        simple_space = Box(-1.0, 1.0, shape=(3,))
-
-        tune.register_env(
-            "random_dict_env",
-            lambda _: RandomEnv(
-                {
-                    "observation_space": Dict(
-                        {
-                            "a": simple_space,
-                            "b": Discrete(2),
-                            "c": image_space,
-                        }
-                    ),
-                    "action_space": Box(-1.0, 1.0, shape=(1,)),
-                }
-            ),
-        )
-        tune.register_env(
-            "random_tuple_env",
-            lambda _: RandomEnv(
-                {
-                    "observation_space": Tuple(
-                        [simple_space, Discrete(2), image_space]
-                    ),
-                    "action_space": Box(-1.0, 1.0, shape=(1,)),
-                }
-            ),
-        )
-
-        for _ in framework_iterator(config, with_eager_tracing=True):
-            # Test for different env types (discrete w/ and w/o image, + cont).
-            for env in [
-                "random_dict_env",
-                "random_tuple_env",
-                "MsPacmanNoFrameskip-v4",
-                "CartPole-v0",
-                "FrozenLake-v1",
-            ]:
-                print(f"env={env}")
-                trainer = pg.PGTrainer(config=config, env=env)
-                for i in range(num_iterations):
-                    results = trainer.train()
-                    check_train_results(results)
-                    print(results)
-
-                check_compute_single_action(trainer, include_prev_action_reward=True)
-
-    def test_pg_loss_functions(self):
-        """Tests the PG loss function math."""
-        config = pg.DEFAULT_CONFIG.copy()
-        config["num_workers"] = 0  # Run locally.
-        config["gamma"] = 0.99
-        config["model"]["fcnet_hiddens"] = [10]
-        config["model"]["fcnet_activation"] = "linear"
-
-        # Fake CartPole episode of n time steps.
-        train_batch = SampleBatch(
-            {
-                SampleBatch.OBS: np.array(
-                    [[0.1, 0.2, 0.3, 0.4], [0.5, 0.6, 0.7, 0.8], [0.9, 1.0, 1.1, 1.2]]
-                ),
-                SampleBatch.ACTIONS: np.array([0, 1, 1]),
-                SampleBatch.REWARDS: np.array([1.0, 1.0, 1.0]),
-                SampleBatch.DONES: np.array([False, False, True]),
-                SampleBatch.EPS_ID: np.array([1234, 1234, 1234]),
-                SampleBatch.AGENT_INDEX: np.array([0, 0, 0]),
-            }
-        )
-
-        for fw, sess in framework_iterator(config, session=True):
-            dist_cls = Categorical if fw != "torch" else TorchCategorical
-            trainer = pg.PGTrainer(config=config, env="CartPole-v0")
-            policy = trainer.get_policy()
-            vars = policy.model.trainable_variables()
-            if sess:
-                vars = policy.get_session().run(vars)
-
-            # Post-process (calculate simple (non-GAE) advantages) and attach
-            # to train_batch dict.
-            # A = [0.99^2 * 1.0 + 0.99 * 1.0 + 1.0, 0.99 * 1.0 + 1.0, 1.0] =
-            # [2.9701, 1.99, 1.0]
-            train_batch_ = pg.post_process_advantages(policy, train_batch.copy())
-            if fw == "torch":
-                train_batch_ = policy._lazy_tensor_dict(train_batch_)
-
-            # Check Advantage values.
-            check(train_batch_[Postprocessing.ADVANTAGES], [2.9701, 1.99, 1.0])
-
-            # Actual loss results.
-            if sess:
-                results = policy.get_session().run(
-                    policy._loss,
-                    feed_dict=policy._get_loss_inputs_dict(train_batch_, shuffle=False),
-                )
-            else:
-                results = (pg.pg_tf_loss if fw in ["tf2", "tfe"] else pg.pg_torch_loss)(
-                    policy, policy.model, dist_class=dist_cls, train_batch=train_batch_
-                )
-
-            # Calculate expected results.
-            if fw != "torch":
-                expected_logits = fc(
-                    fc(train_batch_[SampleBatch.OBS], vars[0], vars[1], framework=fw),
-                    vars[2],
-                    vars[3],
-                    framework=fw,
-                )
-            else:
-                expected_logits = fc(
-                    fc(train_batch_[SampleBatch.OBS], vars[2], vars[3], framework=fw),
-                    vars[0],
-                    vars[1],
-                    framework=fw,
-                )
-            expected_logp = dist_cls(expected_logits, policy.model).logp(
-                train_batch_[SampleBatch.ACTIONS]
-            )
-            adv = train_batch_[Postprocessing.ADVANTAGES]
-            if sess:
-                expected_logp = sess.run(expected_logp)
-            elif fw == "torch":
-                expected_logp = expected_logp.detach().cpu().numpy()
-                adv = adv.detach().cpu().numpy()
-            else:
-                expected_logp = expected_logp.numpy()
-            expected_loss = -np.mean(expected_logp * adv)
-            check(results, expected_loss, decimals=4)
-
-
-if __name__ == "__main__":
-    import pytest
-    import sys
-
-    sys.exit(pytest.main(["-v", __file__]))
->>>>>>> 19672688
+from gym.spaces import Box, Dict, Discrete, Tuple
+import numpy as np
+import unittest
+
+import ray
+import ray.rllib.agents.pg as pg
+from ray.rllib.evaluation.postprocessing import Postprocessing
+from ray.rllib.examples.env.random_env import RandomEnv
+from ray.rllib.models.tf.tf_action_dist import Categorical
+from ray.rllib.models.torch.torch_action_dist import TorchCategorical
+from ray.rllib.policy.sample_batch import SampleBatch
+from ray.rllib.utils.numpy import fc
+from ray.rllib.utils.test_utils import (
+    check,
+    check_compute_single_action,
+    check_train_results,
+    framework_iterator,
+)
+from ray import tune
+
+
+class TestPG(unittest.TestCase):
+    @classmethod
+    def setUpClass(cls) -> None:
+        ray.init()
+
+    @classmethod
+    def tearDownClass(cls) -> None:
+        ray.shutdown()
+
+    def test_pg_compilation(self):
+        """Test whether a PGTrainer can be built with all frameworks."""
+        config = pg.DEFAULT_CONFIG.copy()
+        config["num_workers"] = 1
+        config["rollout_fragment_length"] = 500
+        # Test with filter to see whether they work w/o preprocessing.
+        config["observation_filter"] = "MeanStdFilter"
+        num_iterations = 1
+
+        image_space = Box(-1.0, 1.0, shape=(84, 84, 3))
+        simple_space = Box(-1.0, 1.0, shape=(3,))
+
+        tune.register_env(
+            "random_dict_env",
+            lambda _: RandomEnv(
+                {
+                    "observation_space": Dict(
+                        {
+                            "a": simple_space,
+                            "b": Discrete(2),
+                            "c": image_space,
+                        }
+                    ),
+                    "action_space": Box(-1.0, 1.0, shape=(1,)),
+                }
+            ),
+        )
+        tune.register_env(
+            "random_tuple_env",
+            lambda _: RandomEnv(
+                {
+                    "observation_space": Tuple(
+                        [simple_space, Discrete(2), image_space]
+                    ),
+                    "action_space": Box(-1.0, 1.0, shape=(1,)),
+                }
+            ),
+        )
+
+        for _ in framework_iterator(config, with_eager_tracing=True):
+            # Test for different env types (discrete w/ and w/o image, + cont).
+            for env in [
+                "random_dict_env",
+                "random_tuple_env",
+                "MsPacmanNoFrameskip-v4",
+                "CartPole-v0",
+                "FrozenLake-v1",
+            ]:
+                print(f"env={env}")
+                trainer = pg.PGTrainer(config=config, env=env)
+                for i in range(num_iterations):
+                    results = trainer.train()
+                    check_train_results(results)
+                    print(results)
+
+                check_compute_single_action(trainer, include_prev_action_reward=True)
+
+    def test_pg_loss_functions(self):
+        """Tests the PG loss function math."""
+        config = pg.DEFAULT_CONFIG.copy()
+        config["num_workers"] = 0  # Run locally.
+        config["gamma"] = 0.99
+        config["model"]["fcnet_hiddens"] = [10]
+        config["model"]["fcnet_activation"] = "linear"
+
+        # Fake CartPole episode of n time steps.
+        train_batch = SampleBatch(
+            {
+                SampleBatch.OBS: np.array(
+                    [[0.1, 0.2, 0.3, 0.4], [0.5, 0.6, 0.7, 0.8], [0.9, 1.0, 1.1, 1.2]]
+                ),
+                SampleBatch.ACTIONS: np.array([0, 1, 1]),
+                SampleBatch.REWARDS: np.array([1.0, 1.0, 1.0]),
+                SampleBatch.DONES: np.array([False, False, True]),
+                SampleBatch.EPS_ID: np.array([1234, 1234, 1234]),
+                SampleBatch.AGENT_INDEX: np.array([0, 0, 0]),
+            }
+        )
+
+        for fw, sess in framework_iterator(config, session=True):
+            dist_cls = Categorical if fw != "torch" else TorchCategorical
+            trainer = pg.PGTrainer(config=config, env="CartPole-v0")
+            policy = trainer.get_policy()
+            vars = policy.model.trainable_variables()
+            if sess:
+                vars = policy.get_session().run(vars)
+
+            # Post-process (calculate simple (non-GAE) advantages) and attach
+            # to train_batch dict.
+            # A = [0.99^2 * 1.0 + 0.99 * 1.0 + 1.0, 0.99 * 1.0 + 1.0, 1.0] =
+            # [2.9701, 1.99, 1.0]
+            train_batch_ = pg.post_process_advantages(policy, train_batch.copy())
+            if fw == "torch":
+                train_batch_ = policy._lazy_tensor_dict(train_batch_)
+
+            # Check Advantage values.
+            check(train_batch_[Postprocessing.ADVANTAGES], [2.9701, 1.99, 1.0])
+
+            # Actual loss results.
+            if sess:
+                results = policy.get_session().run(
+                    policy._loss,
+                    feed_dict=policy._get_loss_inputs_dict(train_batch_, shuffle=False),
+                )
+            else:
+                results = (pg.pg_tf_loss if fw in ["tf2", "tfe"] else pg.pg_torch_loss)(
+                    policy, policy.model, dist_class=dist_cls, train_batch=train_batch_
+                )
+
+            # Calculate expected results.
+            if fw != "torch":
+                expected_logits = fc(
+                    fc(train_batch_[SampleBatch.OBS], vars[0], vars[1], framework=fw),
+                    vars[2],
+                    vars[3],
+                    framework=fw,
+                )
+            else:
+                expected_logits = fc(
+                    fc(train_batch_[SampleBatch.OBS], vars[2], vars[3], framework=fw),
+                    vars[0],
+                    vars[1],
+                    framework=fw,
+                )
+            expected_logp = dist_cls(expected_logits, policy.model).logp(
+                train_batch_[SampleBatch.ACTIONS]
+            )
+            adv = train_batch_[Postprocessing.ADVANTAGES]
+            if sess:
+                expected_logp = sess.run(expected_logp)
+            elif fw == "torch":
+                expected_logp = expected_logp.detach().cpu().numpy()
+                adv = adv.detach().cpu().numpy()
+            else:
+                expected_logp = expected_logp.numpy()
+            expected_loss = -np.mean(expected_logp * adv)
+            check(results, expected_loss, decimals=4)
+
+
+if __name__ == "__main__":
+    import pytest
+    import sys
+
+    sys.exit(pytest.main(["-v", __file__]))