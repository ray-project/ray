import numpy as np
import unittest

import ray
import ray.rllib.agents.pg as pg
from ray.rllib.evaluation.postprocessing import Postprocessing
from ray.rllib.models.tf.tf_action_dist import Categorical
from ray.rllib.models.torch.torch_action_dist import TorchCategorical
from ray.rllib.policy.sample_batch import SampleBatch
from ray.rllib.utils import check, fc, framework_iterator, check_compute_action


class TestPG(unittest.TestCase):
    def setUp(self):
        ray.init()

    def tearDown(self):
        ray.shutdown()

    def test_pg_compilation(self):
        """Test whether a PGTrainer can be built with both frameworks."""
        config = pg.DEFAULT_CONFIG.copy()
        config["num_workers"] = 0  # Run locally.
        num_iterations = 2

        for _ in framework_iterator(config):
            trainer = pg.PGTrainer(config=config, env="CartPole-v0")
            for i in range(num_iterations):
                print(trainer.train())
            check_compute_action(trainer, include_prev_action_reward=True)

    def test_pg_loss_functions(self):
        """Tests the PG loss function math."""
        config = pg.DEFAULT_CONFIG.copy()
        config["num_workers"] = 0  # Run locally.
        config["gamma"] = 0.99
        config["model"]["fcnet_hiddens"] = [10]
        config["model"]["fcnet_activation"] = "linear"

        # Fake CartPole episode of n time steps.
        train_batch = {
            SampleBatch.CUR_OBS: np.array([[0.1, 0.2, 0.3,
                                            0.4], [0.5, 0.6, 0.7, 0.8],
                                           [0.9, 1.0, 1.1, 1.2]]),
            SampleBatch.ACTIONS: np.array([0, 1, 1]),
            SampleBatch.PREV_ACTIONS: np.array([1, 0, 1]),
            SampleBatch.REWARDS: np.array([1.0, 1.0, 1.0]),
            SampleBatch.PREV_REWARDS: np.array([-1.0, -1.0, -1.0]),
            SampleBatch.DONES: np.array([False, False, True])
        }

        for fw, sess in framework_iterator(config, session=True):
            dist_cls = (Categorical if fw != "torch" else TorchCategorical)
            trainer = pg.PGTrainer(config=config, env="CartPole-v0")
            policy = trainer.get_policy()
            vars = policy.model.trainable_variables()
            if sess:
                vars = policy.get_session().run(vars)

            # Post-process (calculate simple (non-GAE) advantages) and attach
            # to train_batch dict.
            # A = [0.99^2 * 1.0 + 0.99 * 1.0 + 1.0, 0.99 * 1.0 + 1.0, 1.0] =
            # [2.9701, 1.99, 1.0]
            train_batch = pg.post_process_advantages(policy, train_batch)
            if fw == "torch":
                train_batch = policy._lazy_tensor_dict(train_batch)

            # Check Advantage values.
            check(train_batch[Postprocessing.ADVANTAGES], [2.9701, 1.99, 1.0])

            # Actual loss results.
            if sess:
                results = policy.get_session().run(
                    policy._loss,
                    feed_dict=policy._get_loss_inputs_dict(
                        train_batch, shuffle=False))
            else:
<<<<<<< HEAD
                results = (pg.pg_tf_loss
                           if fw != "torch" else pg.pg_torch_loss)(
                               policy,
                               policy.model,
                               dist_class=dist_cls,
                               train_batch=train_batch)
=======
                results = (pg.pg_tf_loss if fw == "tfe" else pg.pg_torch_loss)(
                    policy,
                    policy.model,
                    dist_class=dist_cls,
                    train_batch=train_batch)
>>>>>>> aa06c3b1

            # Calculate expected results.
            if fw != "torch":
                expected_logits = fc(
                    fc(train_batch[SampleBatch.CUR_OBS],
                       vars[0],
                       vars[1],
                       framework=fw),
                    vars[2],
                    vars[3],
                    framework=fw)
            else:
                expected_logits = fc(
                    fc(train_batch[SampleBatch.CUR_OBS],
                       vars[2],
                       vars[3],
                       framework=fw),
                    vars[0],
                    vars[1],
                    framework=fw)
            expected_logp = dist_cls(expected_logits, policy.model).logp(
                train_batch[SampleBatch.ACTIONS])
            if sess:
                expected_logp = sess.run(expected_logp)
            else:
                expected_logp = expected_logp.numpy()
            expected_loss = -np.mean(
                expected_logp *
                (train_batch[Postprocessing.ADVANTAGES] if fw != "torch" else
                 train_batch[Postprocessing.ADVANTAGES].numpy()))
            check(results, expected_loss, decimals=4)


if __name__ == "__main__":
    import pytest
    import sys
    sys.exit(pytest.main(["-v", __file__]))<|MERGE_RESOLUTION|>--- conflicted
+++ resolved
@@ -75,20 +75,11 @@
                     feed_dict=policy._get_loss_inputs_dict(
                         train_batch, shuffle=False))
             else:
-<<<<<<< HEAD
-                results = (pg.pg_tf_loss
-                           if fw != "torch" else pg.pg_torch_loss)(
-                               policy,
-                               policy.model,
-                               dist_class=dist_cls,
-                               train_batch=train_batch)
-=======
                 results = (pg.pg_tf_loss if fw == "tfe" else pg.pg_torch_loss)(
                     policy,
                     policy.model,
                     dist_class=dist_cls,
                     train_batch=train_batch)
->>>>>>> aa06c3b1
 
             # Calculate expected results.
             if fw != "torch":
