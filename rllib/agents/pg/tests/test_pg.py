--- conflicted
+++ resolved
@@ -109,11 +109,6 @@
 
 
 if __name__ == "__main__":
-<<<<<<< HEAD
-    import unittest
-    unittest.main(verbosity=1)
-=======
     import pytest
     import sys
-    sys.exit(pytest.main(["-v", __file__]))
->>>>>>> 0d210a99
+    sys.exit(pytest.main(["-v", __file__]))