--- conflicted
+++ resolved
@@ -28,13 +28,8 @@
         config["rollout_fragment_length"] = 500
         num_iterations = 1
 
-<<<<<<< HEAD
         for _ in framework_iterator(config, with_eager_tracing=True):
-            for env in ["FrozenLake-v0", "CartPole-v0"]:
-=======
-        for _ in framework_iterator(config):
             for env in ["FrozenLake-v1", "CartPole-v0"]:
->>>>>>> 4cb23d1c
                 trainer = pg.PGTrainer(config=config, env=env)
                 for i in range(num_iterations):
                     results = trainer.train()
