import numpy as np
import unittest

import ray
import ray.rllib.agents.pg as pg
from ray.rllib.evaluation.postprocessing import Postprocessing
from ray.rllib.models.tf.tf_action_dist import Categorical
from ray.rllib.models.torch.torch_action_dist import TorchCategorical
from ray.rllib.policy.sample_batch import SampleBatch
from ray.rllib.utils import check, check_compute_single_action, fc, \
    framework_iterator


class TestPG(unittest.TestCase):
    def setUp(self):
        ray.init()

    def tearDown(self):
        ray.shutdown()

    def test_pg_compilation(self):
        """Test whether a PGTrainer can be built with both frameworks."""
        config = pg.DEFAULT_CONFIG.copy()
        config["num_workers"] = 0
        num_iterations = 2

        for _ in framework_iterator(config):
            trainer = pg.PGTrainer(config=config, env="CartPole-v0")
            for i in range(num_iterations):
                print(trainer.train())
            check_compute_single_action(
                trainer, include_prev_action_reward=True)

    def test_pg_loss_functions(self):
        """Tests the PG loss function math."""
        config = pg.DEFAULT_CONFIG.copy()
        config["num_workers"] = 0  # Run locally.
        config["gamma"] = 0.99
        config["model"]["fcnet_hiddens"] = [10]
        config["model"]["fcnet_activation"] = "linear"

        # Fake CartPole episode of n time steps.
        train_batch = {
<<<<<<< HEAD
            SampleBatch.OBS: np.array([[0.1, 0.2, 0.3, 0.4],
                                       [0.5, 0.6, 0.7, 0.8],
=======
            SampleBatch.OBS: np.array([[0.1, 0.2, 0.3,
                                        0.4], [0.5, 0.6, 0.7, 0.8],
>>>>>>> 58955545
                                       [0.9, 1.0, 1.1, 1.2]]),
            SampleBatch.ACTIONS: np.array([0, 1, 1]),
            SampleBatch.REWARDS: np.array([1.0, 1.0, 1.0]),
            SampleBatch.DONES: np.array([False, False, True]),
            SampleBatch.EPS_ID: np.array([1234, 1234, 1234]),
            SampleBatch.AGENT_INDEX: np.array([0, 0, 0]),
        }

        for fw, sess in framework_iterator(config, session=True):
            dist_cls = (Categorical if fw != "torch" else TorchCategorical)
            trainer = pg.PGTrainer(config=config, env="CartPole-v0")
            policy = trainer.get_policy()
            vars = policy.model.trainable_variables()
            if sess:
                vars = policy.get_session().run(vars)

            # Post-process (calculate simple (non-GAE) advantages) and attach
            # to train_batch dict.
            # A = [0.99^2 * 1.0 + 0.99 * 1.0 + 1.0, 0.99 * 1.0 + 1.0, 1.0] =
            # [2.9701, 1.99, 1.0]
<<<<<<< HEAD
            train_batch_ = pg.post_process_advantages(
                policy, train_batch.copy())
=======
            train_batch_ = pg.post_process_advantages(policy,
                                                      train_batch.copy())
>>>>>>> 58955545
            if fw == "torch":
                train_batch_ = policy._lazy_tensor_dict(train_batch_)

            # Check Advantage values.
            check(train_batch_[Postprocessing.ADVANTAGES], [2.9701, 1.99, 1.0])

            # Actual loss results.
            if sess:
                results = policy.get_session().run(
                    policy._loss,
                    feed_dict=policy._get_loss_inputs_dict(
                        train_batch_, shuffle=False))
            else:
                results = (pg.pg_tf_loss
                           if fw in ["tf2", "tfe"] else pg.pg_torch_loss)(
                               policy,
                               policy.model,
                               dist_class=dist_cls,
                               train_batch=train_batch_)

            # Calculate expected results.
            if fw != "torch":
                expected_logits = fc(
                    fc(train_batch_[SampleBatch.OBS],
                       vars[0],
                       vars[1],
                       framework=fw),
                    vars[2],
                    vars[3],
                    framework=fw)
            else:
                expected_logits = fc(
                    fc(train_batch_[SampleBatch.OBS],
                       vars[2],
                       vars[3],
                       framework=fw),
                    vars[0],
                    vars[1],
                    framework=fw)
            expected_logp = dist_cls(expected_logits, policy.model).logp(
                train_batch_[SampleBatch.ACTIONS])
            adv = train_batch_[Postprocessing.ADVANTAGES]
            if sess:
                expected_logp = sess.run(expected_logp)
            elif fw == "torch":
                expected_logp = expected_logp.detach().cpu().numpy()
                adv = adv.detach().cpu().numpy()
            else:
                expected_logp = expected_logp.numpy()
            expected_loss = -np.mean(expected_logp * adv)
            check(results, expected_loss, decimals=4)


if __name__ == "__main__":
    import pytest
    import sys
    sys.exit(pytest.main(["-v", __file__]))<|MERGE_RESOLUTION|>--- conflicted
+++ resolved
@@ -41,13 +41,8 @@
 
         # Fake CartPole episode of n time steps.
         train_batch = {
-<<<<<<< HEAD
-            SampleBatch.OBS: np.array([[0.1, 0.2, 0.3, 0.4],
-                                       [0.5, 0.6, 0.7, 0.8],
-=======
             SampleBatch.OBS: np.array([[0.1, 0.2, 0.3,
                                         0.4], [0.5, 0.6, 0.7, 0.8],
->>>>>>> 58955545
                                        [0.9, 1.0, 1.1, 1.2]]),
             SampleBatch.ACTIONS: np.array([0, 1, 1]),
             SampleBatch.REWARDS: np.array([1.0, 1.0, 1.0]),
@@ -68,13 +63,8 @@
             # to train_batch dict.
             # A = [0.99^2 * 1.0 + 0.99 * 1.0 + 1.0, 0.99 * 1.0 + 1.0, 1.0] =
             # [2.9701, 1.99, 1.0]
-<<<<<<< HEAD
-            train_batch_ = pg.post_process_advantages(
-                policy, train_batch.copy())
-=======
             train_batch_ = pg.post_process_advantages(policy,
                                                       train_batch.copy())
->>>>>>> 58955545
             if fw == "torch":
                 train_batch_ = policy._lazy_tensor_dict(train_batch_)
 
