--- conflicted
+++ resolved
@@ -15,7 +15,7 @@
 class TestPG(unittest.TestCase):
     @classmethod
     def setUpClass(cls) -> None:
-        ray.init(local_mode=True)#TODO
+        ray.init()
 
     @classmethod
     def tearDownClass(cls) -> None:
@@ -28,13 +28,8 @@
         config["rollout_fragment_length"] = 500
         num_iterations = 1
 
-<<<<<<< HEAD
-        for _ in framework_iterator(config, frameworks="tf"):#TODO
-            for env in ["FrozenLake-v0", "CartPole-v0"]:
-=======
         for _ in framework_iterator(config):
             for env in ["FrozenLake-v1", "CartPole-v0"]:
->>>>>>> a0841106
                 trainer = pg.PGTrainer(config=config, env=env)
                 for i in range(num_iterations):
                     results = trainer.train()
