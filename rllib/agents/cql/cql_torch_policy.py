--- conflicted
+++ resolved
@@ -39,12 +39,8 @@
 def policy_actions_repeat(model, action_dist, obs, num_repeat=1):
     obs_temp = obs.unsqueeze(1).repeat(1, num_repeat, 1).view(
         obs.shape[0] * num_repeat, obs.shape[1])
-<<<<<<< HEAD
-    policy_dist = action_dist(model.get_policy_output(obs_temp), model)
-=======
     logits = model.get_policy_output(obs_temp)
     policy_dist = action_dist(logits, model)
->>>>>>> a91d8d8e
     actions, logp_ = policy_dist.sample_logp()
     logp = logp_.unsqueeze(-1)
     return actions, logp.view(obs.shape[0], num_repeat, 1)
@@ -67,11 +63,7 @@
 def cql_loss(policy: Policy, model: ModelV2,
              dist_class: Type[TorchDistributionWrapper],
              train_batch: SampleBatch) -> Union[TensorType, List[TensorType]]:
-<<<<<<< HEAD
-    print(f"Current iteration = {policy.cur_iter}")  #TODO
-=======
     logger.info(f"Current iteration = {policy.cur_iter}")
->>>>>>> a91d8d8e
     policy.cur_iter += 1
 
     # For best performance, turn deterministic off
@@ -119,19 +111,8 @@
     action_dist_class = _get_dist_class(policy.config, policy.action_space)
     action_dist_t = action_dist_class(
         model.get_policy_output(model_out_t), policy.model)
-<<<<<<< HEAD
-    policy_t = action_dist_t.sample() if not deterministic else \
-        action_dist_t.deterministic_sample()
-    log_pis_t = torch.unsqueeze(action_dist_t.logp(policy_t), -1)
-    action_dist_tp1 = action_dist_class(
-        model.get_policy_output(model_out_tp1), policy.model)
-    policy_tp1 = action_dist_tp1.sample() if not deterministic else \
-        action_dist_tp1.deterministic_sample()
-    log_pis_tp1 = torch.unsqueeze(action_dist_tp1.logp(policy_tp1), -1)
-=======
     policy_t, log_pis_t = action_dist_t.sample_logp()
     log_pis_t = torch.unsqueeze(log_pis_t, -1)
->>>>>>> a91d8d8e
 
     # Unlike original SAC, Alpha and Actor Loss are computed first.
     # Alpha Loss
@@ -152,10 +133,6 @@
             min_q = torch.min(min_q, twin_q_)
         actor_loss = (alpha.detach() * log_pis_t - min_q).mean()
     else:
-<<<<<<< HEAD
-        bc_logp = action_dist_t.logp(actions)
-        actor_loss = (alpha.detach() * log_pis_t - bc_logp).mean()
-=======
 
         def bc_log(model, obs, actions):
             z = atanh(actions)
@@ -179,19 +156,15 @@
         policy_optimizer.zero_grad()
         actor_loss.backward(retain_graph=True)
         policy_optimizer.step()
->>>>>>> a91d8d8e
 
     # Critic Loss (Standard SAC Critic L2 Loss + CQL Entropy Loss)
     # SAC Loss:
     # Q-values for the batched actions.
-<<<<<<< HEAD
-=======
     action_dist_tp1 = action_dist_class(
         model.get_policy_output(model_out_tp1), policy.model)
     policy_tp1, log_pis_tp1 = action_dist_tp1.sample_logp()
 
     log_pis_tp1 = torch.unsqueeze(log_pis_tp1, -1)
->>>>>>> a91d8d8e
     q_t = model.get_q_values(model_out_t, train_batch[SampleBatch.ACTIONS])
     q_t_selected = torch.squeeze(q_t, dim=-1)
     if twin_q:
@@ -207,10 +180,6 @@
         # Take min over both twin-NNs.
         q_tp1 = torch.min(q_tp1, twin_q_tp1)
 
-<<<<<<< HEAD
-    q_tp1 = q_tp1 - alpha * log_pis_tp1
-=======
->>>>>>> a91d8d8e
     q_tp1_best = torch.squeeze(input=q_tp1, dim=-1)
     q_tp1_best_masked = (1.0 - terminals.float()) * q_tp1_best
 
@@ -227,15 +196,9 @@
     else:
         td_error = base_td_error
 
-<<<<<<< HEAD
-    critic_loss_0 = nn.functional.mse_loss(q_t_selected, q_t_target)
-    if twin_q:
-        critic_loss_1 = nn.functional.mse_loss(twin_q_t_selected, q_t_target)
-=======
     critic_loss_1 = nn.functional.mse_loss(q_t_selected, q_t_target)
     if twin_q:
         critic_loss_2 = nn.functional.mse_loss(twin_q_t_selected, q_t_target)
->>>>>>> a91d8d8e
 
     # CQL Loss (We are using Entropy version of CQL (the best version))
     rand_actions = convert_to_torch_tensor(
@@ -291,11 +254,6 @@
     if twin_q:
         cql_loss.append(min_qf2_loss)
 
-<<<<<<< HEAD
-    critic_loss = [critic_loss_0 + min_qf1_loss]
-    if twin_q:
-        critic_loss.append(critic_loss_1 + min_qf2_loss)
-=======
     critic_loss = [critic_loss_1 + min_qf1_loss]
     if twin_q:
         critic_loss.append(critic_loss_2 + min_qf2_loss)
@@ -308,7 +266,6 @@
         critic2_optimizer.zero_grad()
         critic_loss[1].backward(retain_graph=False)
         critic2_optimizer.step()
->>>>>>> a91d8d8e
 
     # Save for stats function.
     policy.q_t = q_t_selected
@@ -332,8 +289,8 @@
     if use_lagrange:
         return tuple([policy.actor_loss] + policy.critic_loss +
                      [policy.alpha_loss] + [policy.alpha_prime_loss])
-    return tuple([policy.alpha_loss] + [policy.actor_loss] +
-                 policy.critic_loss)
+    return tuple([policy.actor_loss] + policy.critic_loss +
+                 [policy.alpha_loss])
 
 
 def cql_stats(policy: Policy,
