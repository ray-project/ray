"""CQL (derived from SAC).
"""
import numpy as np
from typing import Optional, Type, List

<<<<<<< HEAD
from ray.rllib.offline.shuffled_input import ShuffledInput
=======
from ray.actor import ActorHandle
>>>>>>> 34d3d929
from ray.rllib.agents.sac.sac import SACTrainer, \
    DEFAULT_CONFIG as SAC_CONFIG
from ray.rllib.agents.cql.cql_torch_policy import CQLTorchPolicy
from ray.rllib.utils.typing import TrainerConfigDict
from ray.rllib.policy.policy import Policy
from ray.rllib.utils import merge_dicts

from ray.rllib.execution.concurrency_ops import Concurrently
from ray.rllib.execution.metric_ops import StandardMetricsReporting
from ray.rllib.execution.replay_buffer import LocalReplayBuffer
from ray.rllib.execution.replay_ops import Replay
from ray.rllib.execution.rollout_ops import ParallelRollouts
from ray.rllib.execution.train_ops import TrainOneStep, UpdateTargetNetwork, \
    TrainTFMultiGPU
from ray.rllib.policy.policy import LEARNER_STATS_KEY
from ray.rllib.agents.dqn.dqn import calculate_rr_weights
from ray.rllib.policy.sample_batch import SampleBatch

# yapf: disable
# __sphinx_doc_begin__
CQL_DEFAULT_CONFIG = merge_dicts(
    SAC_CONFIG, {
        # You should override this to point to an offline dataset.
        "input": "sampler",
        # Offline RL does not need IS estimators
        "input_evaluation": [],
        # Number of iterations with Behavior Cloning Pretraining
        "bc_iters": 20000,
        # CQL Loss Temperature
        "temperature": 1.0,
        # Num Actions to sample for CQL Loss
        "num_actions": 10,
        # Whether to use the Langrangian for Alpha Prime (in CQL Loss)
        "lagrangian": False,
        # Lagrangian Threshold
        "lagrangian_thresh": 5.0,
        # Min Q Weight multiplier
        "min_q_weight": 5.0,
        # Replay Buffer should be size of offline dataset
        "buffer_size": int(1e6),
    })
# __sphinx_doc_end__
# yapf: enable


def validate_config(config: TrainerConfigDict):
    if config["num_gpus"] > 1:
        raise ValueError("`num_gpus` > 1 not yet supported for CQL!")
    if config["framework"] == "tf":
        raise ValueError("Tensorflow CQL not implemented yet!")


replay_buffer = None


class NoOpReplayBuffer:
    def __init__(self,
                 *,
                 local_buffer: LocalReplayBuffer = None,
                 actors: List[ActorHandle] = None):
        return

    def __call__(self, batch):
        return batch


def execution_plan(workers, config):
    if config.get("prioritized_replay"):
        prio_args = {
            "prioritized_replay_alpha": config["prioritized_replay_alpha"],
            "prioritized_replay_beta": config["prioritized_replay_beta"],
            "prioritized_replay_eps": config["prioritized_replay_eps"],
        }
    else:
        prio_args = {}

    local_replay_buffer = LocalReplayBuffer(
        num_shards=1,
        learning_starts=config["learning_starts"],
        buffer_size=config["buffer_size"],
        replay_batch_size=config["train_batch_size"],
        replay_mode=config["multiagent"]["replay_mode"],
        replay_sequence_length=config.get("replay_sequence_length", 1),
        replay_burn_in=config.get("burn_in", 0),
        replay_zero_init_states=config.get("zero_init_states", True),
        **prio_args)

    global replay_buffer
    replay_buffer = local_replay_buffer

    rollouts = ParallelRollouts(workers, mode="bulk_sync")

    # NoReplayBuffer ensures that no online data is added
    # The Dataset is added to the Replay Buffer in  after_init()
    # method below the execution plan
    store_op = rollouts.for_each(
        NoOpReplayBuffer(local_buffer=local_replay_buffer))

    def update_prio(item):
        samples, info_dict = item
        if config.get("prioritized_replay"):
            prio_dict = {}
            for policy_id, info in info_dict.items():
                # TODO(sven): This is currently structured differently for
                #  torch/tf. Clean up these results/info dicts across
                #  policies (note: fixing this in torch_policy.py will
                #  break e.g. DDPPO!).
                td_error = info.get("td_error",
                                    info[LEARNER_STATS_KEY].get("td_error"))
                samples.policy_batches[policy_id].set_get_interceptor(None)
                prio_dict[policy_id] = (samples.policy_batches[policy_id]
                                        .get("batch_indexes"), td_error)
            local_replay_buffer.update_priorities(prio_dict)
        return info_dict

    # (2) Read and train on experiences from the replay buffer. Every batch
    # returned from the LocalReplay() iterator is passed to TrainOneStep to
    # take a SGD step, and then we decide whether to update the target network.
    post_fn = config.get("before_learn_on_batch") or (lambda b, *a: b)

    if config["simple_optimizer"]:
        train_step_op = TrainOneStep(workers)
    else:
        train_step_op = TrainTFMultiGPU(
            workers=workers,
            sgd_minibatch_size=config["train_batch_size"],
            num_sgd_iter=1,
            num_gpus=config["num_gpus"],
            shuffle_sequences=True,
            _fake_gpus=config["_fake_gpus"],
            framework=config.get("framework"))

    replay_op = Replay(local_buffer=local_replay_buffer) \
        .for_each(lambda x: post_fn(x, workers, config)) \
        .for_each(train_step_op) \
        .for_each(update_prio) \
        .for_each(UpdateTargetNetwork(
            workers, config["target_network_update_freq"]))

    # Alternate deterministically between (1) and (2). Only return the output
    # of (2) since training metrics are not available until (2) runs.
    train_op = Concurrently(
        [store_op, replay_op],
        mode="round_robin",
        output_indexes=[1],
        round_robin_weights=calculate_rr_weights(config))

    return StandardMetricsReporting(train_op, workers, config)


def get_policy_class(config: TrainerConfigDict) -> Optional[Type[Policy]]:
    if config["framework"] == "torch":
        return CQLTorchPolicy


def after_init(trainer):
    # Add the entire dataset to Replay Buffer (global variable)
    global replay_buffer
    reader = trainer.workers.local_worker().input_reader
    if "d4rl" in trainer.config["input"]:
        dataset = reader.dataset
        replay_buffer.add_batch(dataset)
    # For a list of files, add each file's entire content to the buffer.
    elif isinstance(reader, ShuffledInput):
        for batch in reader.child.read_all_files():
            # Add NEXT_OBS if not available. This is slightly hacked
            # as for the very last time step, we will use next-obs=zeros
            # and therefore force-set DONE=True to avoid this missing
            # next-obs to cause learning problems.
            if SampleBatch.NEXT_OBS not in batch:
                obs = batch[SampleBatch.OBS]
                batch[SampleBatch.NEXT_OBS] = \
                    np.concatenate([obs[1:], np.zeros_like(obs[0:1])])
                batch[SampleBatch.DONES][-1] = True
            replay_buffer.add_batch(batch)
    else:
        raise ValueError(
            "Unknown offline input! config['input'] must either be list of offline "
            "files (json) or a D4RL-specific InputReader specifier (e.g. "
            "'d4rl.hopper-medium-v0').")


CQLTrainer = SACTrainer.with_updates(
    name="CQL",
    default_config=CQL_DEFAULT_CONFIG,
    validate_config=validate_config,
    default_policy=CQLTorchPolicy,
    get_policy_class=get_policy_class,
    after_init=after_init,
    execution_plan=execution_plan,
)<|MERGE_RESOLUTION|>--- conflicted
+++ resolved
@@ -3,11 +3,8 @@
 import numpy as np
 from typing import Optional, Type, List
 
-<<<<<<< HEAD
+from ray.actor import ActorHandle
 from ray.rllib.offline.shuffled_input import ShuffledInput
-=======
-from ray.actor import ActorHandle
->>>>>>> 34d3d929
 from ray.rllib.agents.sac.sac import SACTrainer, \
     DEFAULT_CONFIG as SAC_CONFIG
 from ray.rllib.agents.cql.cql_torch_policy import CQLTorchPolicy
