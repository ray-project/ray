--- conflicted
+++ resolved
@@ -2,15 +2,10 @@
 """
 import numpy as np
 from typing import Optional, Type, List
-from ray.rllib.offline.shuffled_input import ShuffledInput
 
 from ray.actor import ActorHandle
-<<<<<<< HEAD
 from ray.rllib.agents.cql.cql_torch_policy import CQLTorchPolicy
 from ray.rllib.agents.dqn.dqn import calculate_rr_weights
-=======
-from ray.rllib.offline.shuffled_input import ShuffledInput
->>>>>>> a91d8d8e
 from ray.rllib.agents.sac.sac import SACTrainer, \
     DEFAULT_CONFIG as SAC_CONFIG
 from ray.rllib.execution.concurrency_ops import Concurrently
@@ -18,20 +13,13 @@
 from ray.rllib.execution.replay_buffer import LocalReplayBuffer
 from ray.rllib.execution.replay_ops import Replay
 from ray.rllib.execution.rollout_ops import ParallelRollouts
-<<<<<<< HEAD
 from ray.rllib.execution.train_ops import TrainTFMultiGPU, TrainOneStep, \
     UpdateTargetNetwork
+from ray.rllib.offline.shuffled_input import ShuffledInput
 from ray.rllib.policy.policy import LEARNER_STATS_KEY, Policy
 from ray.rllib.policy.sample_batch import SampleBatch
 from ray.rllib.utils import merge_dicts
 from ray.rllib.utils.typing import TrainerConfigDict
-=======
-from ray.rllib.execution.train_ops import TrainOneStep, UpdateTargetNetwork, \
-    TrainTFMultiGPU
-from ray.rllib.policy.policy import LEARNER_STATS_KEY
-from ray.rllib.agents.dqn.dqn import calculate_rr_weights
-from ray.rllib.policy.sample_batch import SampleBatch
->>>>>>> a91d8d8e
 
 # yapf: disable
 # __sphinx_doc_begin__
@@ -53,11 +41,7 @@
         "lagrangian_thresh": 5.0,
         # Min Q Weight multiplier.
         "min_q_weight": 5.0,
-<<<<<<< HEAD
         # Replay Buffer should be size of offline dataset.
-=======
-        # Replay Buffer should be size of offline dataset
->>>>>>> a91d8d8e
         "buffer_size": int(1e6),
     })
 # __sphinx_doc_end__
@@ -112,13 +96,8 @@
     rollouts = ParallelRollouts(workers, mode="bulk_sync")
 
     # NoReplayBuffer ensures that no online data is added
-<<<<<<< HEAD
     # The Dataset is added to the Replay Buffer in after_init()
     # method below the execution plan.
-=======
-    # The Dataset is added to the Replay Buffer in  after_init()
-    # method below the execution plan
->>>>>>> a91d8d8e
     store_op = rollouts.for_each(
         NoOpReplayBuffer(local_buffer=local_replay_buffer))
 
@@ -163,12 +142,7 @@
         .for_each(UpdateTargetNetwork(
             workers, config["target_network_update_freq"]))
 
-<<<<<<< HEAD
     # Alternate deterministically between (1) and (2).
-=======
-    # Alternate deterministically between (1) and (2). Only return the output
-    # of (2) since training metrics are not available until (2) runs.
->>>>>>> a91d8d8e
     train_op = Concurrently(
         [store_op, replay_op],
         mode="round_robin",
@@ -189,56 +163,36 @@
     # Add the entire dataset to Replay Buffer (global variable)
     global replay_buffer
     reader = trainer.workers.local_worker().input_reader
-<<<<<<< HEAD
 
     # For d4rl, add the D4RLReaders' dataset to the buffer.
-=======
->>>>>>> a91d8d8e
     if "d4rl" in trainer.config["input"]:
         dataset = reader.dataset
         replay_buffer.add_batch(dataset)
     # For a list of files, add each file's entire content to the buffer.
     elif isinstance(reader, ShuffledInput):
-<<<<<<< HEAD
         num_batches = 0
         total_timesteps = 0
         for batch in reader.child.read_all_files():
             num_batches += 1
             total_timesteps += len(batch)
-=======
-        for batch in reader.child.read_all_files():
->>>>>>> a91d8d8e
             # Add NEXT_OBS if not available. This is slightly hacked
             # as for the very last time step, we will use next-obs=zeros
             # and therefore force-set DONE=True to avoid this missing
             # next-obs to cause learning problems.
             if SampleBatch.NEXT_OBS not in batch:
-<<<<<<< HEAD
+                obs = batch[SampleBatch.OBS]
                 batch[SampleBatch.NEXT_OBS] = \
-                    np.concatenate([
-                        batch[SampleBatch.OBS][1:],
-                        np.zeros_like(batch[SampleBatch.OBS][0:1])
-                    ])
+                    np.concatenate([obs[1:], np.zeros_like(obs[0:1])])
                 batch[SampleBatch.DONES][-1] = True
             replay_buffer.add_batch(batch)
         print(
             f"Loaded {num_batches} batches ({total_timesteps} ts) into "
             f"replay buffer, which has capacity {replay_buffer.buffer_size}.")
     else:
-        raise ValueError("`input` config for CQL must be D4RL environment "
-                         "specifier or list of offline files!")
-=======
-                obs = batch[SampleBatch.OBS]
-                batch[SampleBatch.NEXT_OBS] = \
-                    np.concatenate([obs[1:], np.zeros_like(obs[0:1])])
-                batch[SampleBatch.DONES][-1] = True
-            replay_buffer.add_batch(batch)
-    else:
         raise ValueError(
             "Unknown offline input! config['input'] must either be list of offline "
             "files (json) or a D4RL-specific InputReader specifier (e.g. "
             "'d4rl.hopper-medium-v0').")
->>>>>>> a91d8d8e
 
 
 CQLTrainer = SACTrainer.with_updates(
