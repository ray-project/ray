--- conflicted
+++ resolved
@@ -51,8 +51,6 @@
         "lagrangian_thresh": 5.0,
         # Min Q weight multiplier.
         "min_q_weight": 5.0,
-<<<<<<< HEAD
-=======
         "replay_buffer_config": {
             "_enable_replay_buffer_api": True,
             "type": "MultiAgentPrioritizedReplayBuffer",
@@ -60,12 +58,14 @@
             # dataset.
             "capacity": int(1e6),
         },
->>>>>>> 8d906f9b
         # Reporting: As CQL is offline (no sampling steps), we need to limit
         # `self.train()` reporting by the number of steps trained (not sampled).
         "min_sample_timesteps_per_reporting": 0,
         "min_train_timesteps_per_reporting": 100,
 
+        # Deprecated keys.
+        # Use `replay_buffer_config.capacity` instead.
+        "buffer_size": DEPRECATED_VALUE,
         # Use `min_sample_timesteps_per_reporting` and
         # `min_train_timesteps_per_reporting` instead.
         "timesteps_per_iteration": DEPRECATED_VALUE,
