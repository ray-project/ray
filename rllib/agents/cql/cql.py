import logging
import numpy as np
from typing import Type

from ray.rllib.agents.cql.cql_tf_policy import CQLTFPolicy
from ray.rllib.agents.cql.cql_torch_policy import CQLTorchPolicy
from ray.rllib.agents.sac.sac import SACTrainer, \
    DEFAULT_CONFIG as SAC_CONFIG
from ray.rllib.execution.metric_ops import StandardMetricsReporting
from ray.rllib.execution.replay_ops import Replay
from ray.rllib.execution.train_ops import MultiGPUTrainOneStep, TrainOneStep, \
    UpdateTargetNetwork
from ray.rllib.offline.shuffled_input import ShuffledInput
from ray.rllib.policy.policy import Policy
from ray.rllib.policy.sample_batch import SampleBatch
from ray.rllib.utils import merge_dicts
from ray.rllib.utils.annotations import override
from ray.rllib.utils.deprecation import DEPRECATED_VALUE
from ray.rllib.utils.framework import try_import_tf, try_import_tfp
from ray.rllib.utils.metrics.learner_info import LEARNER_STATS_KEY
from ray.rllib.utils.typing import TrainerConfigDict

tf1, tf, tfv = try_import_tf()
tfp = try_import_tfp()
logger = logging.getLogger(__name__)

# yapf: disable
# __sphinx_doc_begin__
CQL_DEFAULT_CONFIG = merge_dicts(
    SAC_CONFIG, {
        # You should override this to point to an offline dataset.
        "input": "sampler",
        # Switch off off-policy evaluation.
        "input_evaluation": [],
        # Number of iterations with Behavior Cloning Pretraining.
        "bc_iters": 20000,
        # CQL loss temperature.
        "temperature": 1.0,
        # Number of actions to sample for CQL loss.
        "num_actions": 10,
        # Whether to use the Lagrangian for Alpha Prime (in CQL loss).
        "lagrangian": False,
        # Lagrangian threshold.
        "lagrangian_thresh": 5.0,
        # Min Q weight multiplier.
        "min_q_weight": 5.0,
        # Replay buffer should be larger or equal the size of the offline
        # dataset.
        "buffer_size": DEPRECATED_VALUE,
        "replay_buffer_config": {
            "type": "MultiAgentReplayBuffer",
            "capacity": int(1e6),
        },
    })
# __sphinx_doc_end__
# yapf: enable


<<<<<<< HEAD
class CQLTrainer(SACTrainer):
    """CQL (derived from SAC)."""

    def __init__(self, *args, **kwargs):
        super().__init__(*args, **kwargs)

        # Add the entire dataset to Replay Buffer (global variable)
        reader = self.workers.local_worker().input_reader
        replay_buffer = self.local_replay_buffer

        # For d4rl, add the D4RLReaders' dataset to the buffer.
        if isinstance(self.config["input"], str) and \
                "d4rl" in self.config["input"]:
            dataset = reader.dataset
            replay_buffer.add_batch(dataset)
        # For a list of files, add each file's entire content to the buffer.
        elif isinstance(reader, ShuffledInput):
            num_batches = 0
            total_timesteps = 0
            for batch in reader.child.read_all_files():
                num_batches += 1
                total_timesteps += len(batch)
                # Add NEXT_OBS if not available. This is slightly hacked
                # as for the very last time step, we will use next-obs=zeros
                # and therefore force-set DONE=True to avoid this missing
                # next-obs to cause learning problems.
                if SampleBatch.NEXT_OBS not in batch:
                    obs = batch[SampleBatch.OBS]
                    batch[SampleBatch.NEXT_OBS] = \
                        np.concatenate([obs[1:], np.zeros_like(obs[0:1])])
                    batch[SampleBatch.DONES][-1] = True
                replay_buffer.add_batch(batch)
            print(
                f"Loaded {num_batches} batches ({total_timesteps} ts) into the"
                f" replay buffer, which has capacity {replay_buffer.capacity}."
            )
        else:
            raise ValueError(
                "Unknown offline input! config['input'] must either be list of"
                " offline files (json) or a D4RL-specific InputReader "
                "specifier (e.g. 'd4rl.hopper-medium-v0').")

    @override(SACTrainer)
    def get_default_config(cls) -> TrainerConfigDict:
        return CQL_DEFAULT_CONFIG

    @override(SACTrainer)
    def validate_config(self, config: TrainerConfigDict) -> None:
        super().validate_config(config)

        if config["num_gpus"] > 1:
            raise ValueError("`num_gpus` > 1 not yet supported for CQL!")

        # CQL-torch performs the optimizer steps inside the loss function.
        # Using the multi-GPU optimizer will therefore not work (see multi-GPU
        # check above) and we must use the simple optimizer for now.
        if config["simple_optimizer"] is not True and \
                config["framework"] == "torch":
            config["simple_optimizer"] = True

        if config["framework"] in ["tf", "tf2", "tfe"] and tfp is None:
            logger.warning(
                "You need `tensorflow_probability` in order to run CQL! "
                "Install it via `pip install tensorflow_probability`. Your "
                f"tf.__version__={tf.__version__ if tf else None}."
                "Trying to import tfp results in the following error:")
            try_import_tfp(error=True)

    @override(SACTrainer)
    def get_default_policy_class(self,
                                 config: TrainerConfigDict) -> Type[Policy]:
        if config["framework"] == "torch":
            return CQLTorchPolicy
        else:
            return CQLTFPolicy

    @staticmethod
    @override(SACTrainer)
    def execution_plan(workers, config, **kwargs):
        assert "local_replay_buffer" in kwargs, (
            "CQL execution plan requires a local replay buffer.")

        local_replay_buffer = kwargs["local_replay_buffer"]

        def update_prio(item):
            samples, info_dict = item
            if config.get("prioritized_replay"):
                prio_dict = {}
                for policy_id, info in info_dict.items():
                    # TODO(sven): This is currently structured differently for
                    #  torch/tf. Clean up these results/info dicts across
                    #  policies (note: fixing this in torch_policy.py will
                    #  break e.g. DDPPO!).
                    td_error = info.get(
                        "td_error", info[LEARNER_STATS_KEY].get("td_error"))
                    samples.policy_batches[policy_id].set_get_interceptor(None)
                    prio_dict[policy_id] = (samples.policy_batches[policy_id]
                                            .get("batch_indexes"), td_error)
                local_replay_buffer.update_priorities(prio_dict)
            return info_dict

        # (2) Read and train on experiences from the replay buffer. Every batch
        # returned from the LocalReplay() iterator is passed to TrainOneStep to
        # take a SGD step, and then we decide whether to update the target
        # network.
        post_fn = config.get("before_learn_on_batch") or (lambda b, *a: b)

        if config["simple_optimizer"]:
            train_step_op = TrainOneStep(workers)
        else:
            train_step_op = MultiGPUTrainOneStep(
                workers=workers,
                sgd_minibatch_size=config["train_batch_size"],
                num_sgd_iter=1,
                num_gpus=config["num_gpus"],
                shuffle_sequences=True,
                _fake_gpus=config["_fake_gpus"],
                framework=config.get("framework"))

        replay_op = Replay(local_buffer=local_replay_buffer) \
            .for_each(lambda x: post_fn(x, workers, config)) \
            .for_each(train_step_op) \
            .for_each(update_prio) \
            .for_each(UpdateTargetNetwork(
                workers, config["target_network_update_freq"]))

        return StandardMetricsReporting(
            replay_op, workers, config, by_steps_trained=True)
=======
def validate_config(config: TrainerConfigDict):
    if config["num_gpus"] > 1:
        raise ValueError("`num_gpus` > 1 not yet supported for CQL!")

    # CQL-torch performs the optimizer steps inside the loss function.
    # Using the multi-GPU optimizer will therefore not work (see multi-GPU
    # check above) and we must use the simple optimizer for now.
    if config["simple_optimizer"] is not True and \
            config["framework"] == "torch":
        config["simple_optimizer"] = True

    if config["framework"] in ["tf", "tf2", "tfe"] and tfp is None:
        logger.warning(
            "You need `tensorflow_probability` in order to run CQL! "
            "Install it via `pip install tensorflow_probability`. Your "
            f"tf.__version__={tf.__version__ if tf else None}."
            "Trying to import tfp results in the following error:")
        try_import_tfp(error=True)


def execution_plan(workers, config, **kwargs):
    assert "local_replay_buffer" in kwargs, (
        "CQL execution plan requires a local replay buffer.")

    local_replay_buffer = kwargs["local_replay_buffer"]

    def update_prio(item):
        samples, info_dict = item
        if config.get("prioritized_replay"):
            prio_dict = {}
            for policy_id, info in info_dict.items():
                # TODO(sven): This is currently structured differently for
                #  torch/tf. Clean up these results/info dicts across
                #  policies (note: fixing this in torch_policy.py will
                #  break e.g. DDPPO!).
                td_error = info.get("td_error",
                                    info[LEARNER_STATS_KEY].get("td_error"))
                samples.policy_batches[policy_id].set_get_interceptor(None)
                prio_dict[policy_id] = (samples.policy_batches[policy_id]
                                        .get("batch_indexes"), td_error)
            local_replay_buffer.update_priorities(prio_dict)
        return info_dict

    # (2) Read and train on experiences from the replay buffer. Every batch
    # returned from the LocalReplay() iterator is passed to TrainOneStep to
    # take a SGD step, and then we decide whether to update the target network.
    post_fn = config.get("before_learn_on_batch") or (lambda b, *a: b)

    if config["simple_optimizer"]:
        train_step_op = TrainOneStep(workers)
    else:
        train_step_op = MultiGPUTrainOneStep(
            workers=workers,
            sgd_minibatch_size=config["train_batch_size"],
            num_sgd_iter=1,
            num_gpus=config["num_gpus"],
            shuffle_sequences=True,
            _fake_gpus=config["_fake_gpus"],
            framework=config.get("framework"))

    train_op = Replay(local_buffer=local_replay_buffer) \
        .for_each(lambda x: post_fn(x, workers, config)) \
        .for_each(train_step_op) \
        .for_each(update_prio) \
        .for_each(UpdateTargetNetwork(
            workers, config["target_network_update_freq"]))

    return StandardMetricsReporting(
        train_op, workers, config, by_steps_trained=True)


def get_policy_class(config: TrainerConfigDict) -> Optional[Type[Policy]]:
    if config["framework"] == "torch":
        return CQLTorchPolicy


def after_init(trainer):
    # Add the entire dataset to Replay Buffer (global variable)
    reader = trainer.workers.local_worker().input_reader
    replay_buffer = trainer.local_replay_buffer

    # For d4rl, add the D4RLReaders' dataset to the buffer.
    if isinstance(trainer.config["input"], str) and \
            "d4rl" in trainer.config["input"]:
        dataset = reader.dataset
        replay_buffer.add_batch(dataset)
    # For a list of files, add each file's entire content to the buffer.
    elif isinstance(reader, ShuffledInput):
        num_batches = 0
        total_timesteps = 0
        for batch in reader.child.read_all_files():
            num_batches += 1
            total_timesteps += len(batch)
            # Add NEXT_OBS if not available. This is slightly hacked
            # as for the very last time step, we will use next-obs=zeros
            # and therefore force-set DONE=True to avoid this missing
            # next-obs to cause learning problems.
            if SampleBatch.NEXT_OBS not in batch:
                obs = batch[SampleBatch.OBS]
                batch[SampleBatch.NEXT_OBS] = \
                    np.concatenate([obs[1:], np.zeros_like(obs[0:1])])
                batch[SampleBatch.DONES][-1] = True
            replay_buffer.add_batch(batch)
        print(f"Loaded {num_batches} batches ({total_timesteps} ts) into the "
              f"replay buffer, which has capacity {replay_buffer.capacity}.")
    else:
        raise ValueError(
            "Unknown offline input! config['input'] must either be list of "
            "offline files (json) or a D4RL-specific InputReader specifier "
            "(e.g. 'd4rl.hopper-medium-v0').")


CQLTrainer = SACTrainer.with_updates(
    name="CQL",
    default_config=CQL_DEFAULT_CONFIG,
    validate_config=validate_config,
    default_policy=CQLTFPolicy,
    get_policy_class=get_policy_class,
    after_init=after_init,
    execution_plan=execution_plan,
)
>>>>>>> 720bca8a
<|MERGE_RESOLUTION|>--- conflicted
+++ resolved
@@ -56,7 +56,6 @@
 # yapf: enable
 
 
-<<<<<<< HEAD
 class CQLTrainer(SACTrainer):
     """CQL (derived from SAC)."""
 
@@ -176,7 +175,7 @@
                 _fake_gpus=config["_fake_gpus"],
                 framework=config.get("framework"))
 
-        replay_op = Replay(local_buffer=local_replay_buffer) \
+        train_op = Replay(local_buffer=local_replay_buffer) \
             .for_each(lambda x: post_fn(x, workers, config)) \
             .for_each(train_step_op) \
             .for_each(update_prio) \
@@ -184,127 +183,4 @@
                 workers, config["target_network_update_freq"]))
 
         return StandardMetricsReporting(
-            replay_op, workers, config, by_steps_trained=True)
-=======
-def validate_config(config: TrainerConfigDict):
-    if config["num_gpus"] > 1:
-        raise ValueError("`num_gpus` > 1 not yet supported for CQL!")
-
-    # CQL-torch performs the optimizer steps inside the loss function.
-    # Using the multi-GPU optimizer will therefore not work (see multi-GPU
-    # check above) and we must use the simple optimizer for now.
-    if config["simple_optimizer"] is not True and \
-            config["framework"] == "torch":
-        config["simple_optimizer"] = True
-
-    if config["framework"] in ["tf", "tf2", "tfe"] and tfp is None:
-        logger.warning(
-            "You need `tensorflow_probability` in order to run CQL! "
-            "Install it via `pip install tensorflow_probability`. Your "
-            f"tf.__version__={tf.__version__ if tf else None}."
-            "Trying to import tfp results in the following error:")
-        try_import_tfp(error=True)
-
-
-def execution_plan(workers, config, **kwargs):
-    assert "local_replay_buffer" in kwargs, (
-        "CQL execution plan requires a local replay buffer.")
-
-    local_replay_buffer = kwargs["local_replay_buffer"]
-
-    def update_prio(item):
-        samples, info_dict = item
-        if config.get("prioritized_replay"):
-            prio_dict = {}
-            for policy_id, info in info_dict.items():
-                # TODO(sven): This is currently structured differently for
-                #  torch/tf. Clean up these results/info dicts across
-                #  policies (note: fixing this in torch_policy.py will
-                #  break e.g. DDPPO!).
-                td_error = info.get("td_error",
-                                    info[LEARNER_STATS_KEY].get("td_error"))
-                samples.policy_batches[policy_id].set_get_interceptor(None)
-                prio_dict[policy_id] = (samples.policy_batches[policy_id]
-                                        .get("batch_indexes"), td_error)
-            local_replay_buffer.update_priorities(prio_dict)
-        return info_dict
-
-    # (2) Read and train on experiences from the replay buffer. Every batch
-    # returned from the LocalReplay() iterator is passed to TrainOneStep to
-    # take a SGD step, and then we decide whether to update the target network.
-    post_fn = config.get("before_learn_on_batch") or (lambda b, *a: b)
-
-    if config["simple_optimizer"]:
-        train_step_op = TrainOneStep(workers)
-    else:
-        train_step_op = MultiGPUTrainOneStep(
-            workers=workers,
-            sgd_minibatch_size=config["train_batch_size"],
-            num_sgd_iter=1,
-            num_gpus=config["num_gpus"],
-            shuffle_sequences=True,
-            _fake_gpus=config["_fake_gpus"],
-            framework=config.get("framework"))
-
-    train_op = Replay(local_buffer=local_replay_buffer) \
-        .for_each(lambda x: post_fn(x, workers, config)) \
-        .for_each(train_step_op) \
-        .for_each(update_prio) \
-        .for_each(UpdateTargetNetwork(
-            workers, config["target_network_update_freq"]))
-
-    return StandardMetricsReporting(
-        train_op, workers, config, by_steps_trained=True)
-
-
-def get_policy_class(config: TrainerConfigDict) -> Optional[Type[Policy]]:
-    if config["framework"] == "torch":
-        return CQLTorchPolicy
-
-
-def after_init(trainer):
-    # Add the entire dataset to Replay Buffer (global variable)
-    reader = trainer.workers.local_worker().input_reader
-    replay_buffer = trainer.local_replay_buffer
-
-    # For d4rl, add the D4RLReaders' dataset to the buffer.
-    if isinstance(trainer.config["input"], str) and \
-            "d4rl" in trainer.config["input"]:
-        dataset = reader.dataset
-        replay_buffer.add_batch(dataset)
-    # For a list of files, add each file's entire content to the buffer.
-    elif isinstance(reader, ShuffledInput):
-        num_batches = 0
-        total_timesteps = 0
-        for batch in reader.child.read_all_files():
-            num_batches += 1
-            total_timesteps += len(batch)
-            # Add NEXT_OBS if not available. This is slightly hacked
-            # as for the very last time step, we will use next-obs=zeros
-            # and therefore force-set DONE=True to avoid this missing
-            # next-obs to cause learning problems.
-            if SampleBatch.NEXT_OBS not in batch:
-                obs = batch[SampleBatch.OBS]
-                batch[SampleBatch.NEXT_OBS] = \
-                    np.concatenate([obs[1:], np.zeros_like(obs[0:1])])
-                batch[SampleBatch.DONES][-1] = True
-            replay_buffer.add_batch(batch)
-        print(f"Loaded {num_batches} batches ({total_timesteps} ts) into the "
-              f"replay buffer, which has capacity {replay_buffer.capacity}.")
-    else:
-        raise ValueError(
-            "Unknown offline input! config['input'] must either be list of "
-            "offline files (json) or a D4RL-specific InputReader specifier "
-            "(e.g. 'd4rl.hopper-medium-v0').")
-
-
-CQLTrainer = SACTrainer.with_updates(
-    name="CQL",
-    default_config=CQL_DEFAULT_CONFIG,
-    validate_config=validate_config,
-    default_policy=CQLTFPolicy,
-    get_policy_class=get_policy_class,
-    after_init=after_init,
-    execution_plan=execution_plan,
-)
->>>>>>> 720bca8a
+            train_op, workers, config, by_steps_trained=True)