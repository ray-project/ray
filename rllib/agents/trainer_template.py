<<<<<<< HEAD
import logging
from typing import Callable, Iterable, List, Optional, Type, Union

from ray.rllib.agents.trainer import Trainer, COMMON_CONFIG
from ray.rllib.env.env_context import EnvContext
from ray.rllib.evaluation.worker_set import WorkerSet
from ray.rllib.policy import Policy
from ray.rllib.utils import add_mixins
from ray.rllib.utils.annotations import override
from ray.rllib.utils.deprecation import Deprecated
from ray.rllib.utils.typing import (
    EnvConfigDict,
    EnvType,
    PartialTrainerConfigDict,
    ResultDict,
    TrainerConfigDict,
)
from ray.tune.logger import Logger

logger = logging.getLogger(__name__)


@Deprecated(
    new="Sub-class from Trainer (or another Trainer sub-class) directly! "
    "See e.g. ray.rllib.agents.dqn.dqn.py for an example.",
    error=False,
)
def build_trainer(
    name: str,
    *,
    default_config: Optional[TrainerConfigDict] = None,
    validate_config: Optional[Callable[[TrainerConfigDict], None]] = None,
    default_policy: Optional[Type[Policy]] = None,
    get_policy_class: Optional[
        Callable[[TrainerConfigDict], Optional[Type[Policy]]]
    ] = None,
    validate_env: Optional[Callable[[EnvType, EnvContext], None]] = None,
    before_init: Optional[Callable[[Trainer], None]] = None,
    after_init: Optional[Callable[[Trainer], None]] = None,
    before_evaluate_fn: Optional[Callable[[Trainer], None]] = None,
    mixins: Optional[List[type]] = None,
    execution_plan: Optional[
        Union[
            Callable[[WorkerSet, TrainerConfigDict], Iterable[ResultDict]],
            Callable[[Trainer, WorkerSet, TrainerConfigDict], Iterable[ResultDict]],
        ]
    ] = None,
    allow_unknown_configs: bool = False,
    allow_unknown_subkeys: Optional[List[str]] = None,
    override_all_subkeys_if_type_changes: Optional[List[str]] = None,
) -> Type[Trainer]:
    """Helper function for defining a custom Trainer class.

    Functions will be run in this order to initialize the trainer:
        1. Config setup: validate_config, get_policy.
        2. Worker setup: before_init, execution_plan.
        3. Post setup: after_init.

    Args:
        name: name of the trainer (e.g., "PPO")
        default_config: The default config dict of the algorithm,
            otherwise uses the Trainer default config.
        validate_config: Optional callable that takes the config to check
            for correctness. It may mutate the config as needed.
        default_policy: The default Policy class to use if `get_policy_class`
            returns None.
        get_policy_class: Optional callable that takes a config and returns
            the policy class or None. If None is returned, will use
            `default_policy` (which must be provided then).
        validate_env: Optional callable to validate the generated environment
            (only on worker=0).
        before_init: Optional callable to run before anything is constructed
            inside Trainer (Workers with Policies, execution plan, etc..).
            Takes the Trainer instance as argument.
        after_init: Optional callable to run at the end of trainer init
            (after all Workers and the exec. plan have been constructed).
            Takes the Trainer instance as argument.
        before_evaluate_fn: Callback to run before evaluation. This takes
            the trainer instance as argument.
        mixins: List of any class mixins for the returned trainer class.
            These mixins will be applied in order and will have higher
            precedence than the Trainer class.
        execution_plan: Optional callable that sets up the
            distributed execution workflow.
        allow_unknown_configs: Whether to allow unknown top-level config keys.
        allow_unknown_subkeys: List of top-level keys
            with value=dict, for which new sub-keys are allowed to be added to
            the value dict. Appends to Trainer class defaults.
        override_all_subkeys_if_type_changes: List of top level keys with
            value=dict, for which we always override the entire value (dict),
            iff the "type" key in that value dict changes. Appends to Trainer
            class defaults.

    Returns:
        A Trainer sub-class configured by the specified args.
    """

    original_kwargs = locals().copy()
    base = add_mixins(Trainer, mixins)

    class trainer_cls(base):
        _name = name
        _default_config = default_config or COMMON_CONFIG
        _policy_class = default_policy

        def __init__(
            self,
            config: TrainerConfigDict = None,
            env: Union[str, EnvType, None] = None,
            logger_creator: Callable[[], Logger] = None,
            remote_checkpoint_dir: Optional[str] = None,
            sync_function_tpl: Optional[str] = None,
        ):
            Trainer.__init__(
                self,
                config,
                env,
                logger_creator,
                remote_checkpoint_dir,
                sync_function_tpl,
            )

        @override(base)
        def setup(self, config: PartialTrainerConfigDict):
            if allow_unknown_subkeys is not None:
                self._allow_unknown_subkeys += allow_unknown_subkeys
            self._allow_unknown_configs = allow_unknown_configs
            if override_all_subkeys_if_type_changes is not None:
                self._override_all_subkeys_if_type_changes += (
                    override_all_subkeys_if_type_changes
                )
            Trainer.setup(self, config)

        def _init(
            self,
            config: TrainerConfigDict,
            env_creator: Callable[[EnvConfigDict], EnvType],
        ):

            # No `get_policy_class` function.
            if get_policy_class is None:
                # Default_policy must be provided (unless in multi-agent mode,
                # where each policy can have its own default policy class).
                if not config["multiagent"]["policies"]:
                    assert default_policy is not None
            # Query the function for a class to use.
            else:
                self._policy_class = get_policy_class(config)
                # If None returned, use default policy (must be provided).
                if self._policy_class is None:
                    assert default_policy is not None
                    self._policy_class = default_policy

            if before_init:
                before_init(self)

            # Creating all workers (excluding evaluation workers).
            self.workers = self._make_workers(
                env_creator=env_creator,
                validate_env=validate_env,
                policy_class=self._policy_class,
                config=config,
                num_workers=self.config["num_workers"],
            )

            self.train_exec_impl = self.execution_plan(
                self.workers, config, **self._kwargs_for_execution_plan()
            )

            if after_init:
                after_init(self)

        @override(Trainer)
        def validate_config(self, config: PartialTrainerConfigDict):
            # Call super (Trainer) validation method first.
            Trainer.validate_config(self, config)
            # Then call user defined one, if any.
            if validate_config is not None:
                validate_config(config)

        @staticmethod
        @override(Trainer)
        def execution_plan(workers, config, **kwargs):
            # `execution_plan` is provided, use it inside
            # `self.execution_plan()`.
            if execution_plan is not None:
                return execution_plan(workers, config, **kwargs)
            # If `execution_plan` is not provided (None), the Trainer will use
            # it's already existing default `execution_plan()` static method
            # instead.
            else:
                return Trainer.execution_plan(workers, config, **kwargs)

        @override(Trainer)
        def _before_evaluate(self):
            if before_evaluate_fn:
                before_evaluate_fn(self)

        @staticmethod
        @override(Trainer)
        def with_updates(**overrides) -> Type[Trainer]:
            """Build a copy of this trainer class with the specified overrides.

            Keyword Args:
                overrides (dict): use this to override any of the arguments
                    originally passed to build_trainer() for this policy.

            Returns:
                Type[Trainer]: A the Trainer sub-class using `original_kwargs`
                    and `overrides`.

            Examples:
                >>> from ray.rllib.agents.ppo import PPOTrainer
                >>> MyPPOClass = PPOTrainer.with_updates({"name": "MyPPO"})
                >>> issubclass(MyPPOClass, PPOTrainer)
                False
                >>> issubclass(MyPPOClass, Trainer)
                True
                >>> trainer = MyPPOClass()
                >>> print(trainer)
                MyPPO
            """
            return build_trainer(**dict(original_kwargs, **overrides))

        def __repr__(self):
            return self._name

    trainer_cls.__name__ = name
    trainer_cls.__qualname__ = name
    return trainer_cls
=======
import logging
from typing import Callable, Iterable, List, Optional, Type, Union

from ray.rllib.agents.trainer import Trainer, COMMON_CONFIG
from ray.rllib.env.env_context import EnvContext
from ray.rllib.evaluation.worker_set import WorkerSet
from ray.rllib.policy import Policy
from ray.rllib.utils import add_mixins
from ray.rllib.utils.annotations import override
from ray.rllib.utils.deprecation import Deprecated
from ray.rllib.utils.typing import (
    EnvCreator,
    EnvType,
    PartialTrainerConfigDict,
    ResultDict,
    TrainerConfigDict,
)
from ray.tune.logger import Logger

logger = logging.getLogger(__name__)


@Deprecated(
    new="Sub-class from Trainer (or another Trainer sub-class) directly! "
    "See e.g. ray.rllib.agents.dqn.dqn.py for an example.",
    error=False,
)
def build_trainer(
    name: str,
    *,
    default_config: Optional[TrainerConfigDict] = None,
    validate_config: Optional[Callable[[TrainerConfigDict], None]] = None,
    default_policy: Optional[Type[Policy]] = None,
    get_policy_class: Optional[
        Callable[[TrainerConfigDict], Optional[Type[Policy]]]
    ] = None,
    validate_env: Optional[Callable[[EnvType, EnvContext], None]] = None,
    before_init: Optional[Callable[[Trainer], None]] = None,
    after_init: Optional[Callable[[Trainer], None]] = None,
    before_evaluate_fn: Optional[Callable[[Trainer], None]] = None,
    mixins: Optional[List[type]] = None,
    execution_plan: Optional[
        Union[
            Callable[[WorkerSet, TrainerConfigDict], Iterable[ResultDict]],
            Callable[[Trainer, WorkerSet, TrainerConfigDict], Iterable[ResultDict]],
        ]
    ] = None,
    allow_unknown_configs: bool = False,
    allow_unknown_subkeys: Optional[List[str]] = None,
    override_all_subkeys_if_type_changes: Optional[List[str]] = None,
) -> Type[Trainer]:
    """Helper function for defining a custom Trainer class.

    Functions will be run in this order to initialize the trainer:
        1. Config setup: validate_config, get_policy.
        2. Worker setup: before_init, execution_plan.
        3. Post setup: after_init.

    Args:
        name: name of the trainer (e.g., "PPO")
        default_config: The default config dict of the algorithm,
            otherwise uses the Trainer default config.
        validate_config: Optional callable that takes the config to check
            for correctness. It may mutate the config as needed.
        default_policy: The default Policy class to use if `get_policy_class`
            returns None.
        get_policy_class: Optional callable that takes a config and returns
            the policy class or None. If None is returned, will use
            `default_policy` (which must be provided then).
        validate_env: Optional callable to validate the generated environment
            (only on worker=0).
        before_init: Optional callable to run before anything is constructed
            inside Trainer (Workers with Policies, execution plan, etc..).
            Takes the Trainer instance as argument.
        after_init: Optional callable to run at the end of trainer init
            (after all Workers and the exec. plan have been constructed).
            Takes the Trainer instance as argument.
        before_evaluate_fn: Callback to run before evaluation. This takes
            the trainer instance as argument.
        mixins: List of any class mixins for the returned trainer class.
            These mixins will be applied in order and will have higher
            precedence than the Trainer class.
        execution_plan: Optional callable that sets up the
            distributed execution workflow.
        allow_unknown_configs: Whether to allow unknown top-level config keys.
        allow_unknown_subkeys: List of top-level keys
            with value=dict, for which new sub-keys are allowed to be added to
            the value dict. Appends to Trainer class defaults.
        override_all_subkeys_if_type_changes: List of top level keys with
            value=dict, for which we always override the entire value (dict),
            iff the "type" key in that value dict changes. Appends to Trainer
            class defaults.

    Returns:
        A Trainer sub-class configured by the specified args.
    """

    original_kwargs = locals().copy()
    base = add_mixins(Trainer, mixins)

    class trainer_cls(base):
        _name = name
        _default_config = default_config or COMMON_CONFIG
        _policy_class = default_policy

        def __init__(
            self,
            config: TrainerConfigDict = None,
            env: Union[str, EnvType, None] = None,
            logger_creator: Callable[[], Logger] = None,
            remote_checkpoint_dir: Optional[str] = None,
            sync_function_tpl: Optional[str] = None,
        ):
            Trainer.__init__(
                self,
                config,
                env,
                logger_creator,
                remote_checkpoint_dir,
                sync_function_tpl,
            )

        @override(base)
        def setup(self, config: PartialTrainerConfigDict):
            if allow_unknown_subkeys is not None:
                self._allow_unknown_subkeys += allow_unknown_subkeys
            self._allow_unknown_configs = allow_unknown_configs
            if override_all_subkeys_if_type_changes is not None:
                self._override_all_subkeys_if_type_changes += (
                    override_all_subkeys_if_type_changes
                )
            Trainer.setup(self, config)

        def _init(self, config: TrainerConfigDict, env_creator: EnvCreator):

            # No `get_policy_class` function.
            if get_policy_class is None:
                # Default_policy must be provided (unless in multi-agent mode,
                # where each policy can have its own default policy class).
                if not config["multiagent"]["policies"]:
                    assert default_policy is not None
            # Query the function for a class to use.
            else:
                self._policy_class = get_policy_class(config)
                # If None returned, use default policy (must be provided).
                if self._policy_class is None:
                    assert default_policy is not None
                    self._policy_class = default_policy

            if before_init:
                before_init(self)

            # Creating all workers (excluding evaluation workers).
            self.workers = self._make_workers(
                env_creator=env_creator,
                validate_env=validate_env,
                policy_class=self._policy_class,
                config=config,
                num_workers=self.config["num_workers"],
            )

            self.train_exec_impl = self.execution_plan(
                self.workers, config, **self._kwargs_for_execution_plan()
            )

            if after_init:
                after_init(self)

        @override(Trainer)
        def validate_config(self, config: PartialTrainerConfigDict):
            # Call super's validation method.
            Trainer.validate_config(self, config)
            # Then call user defined one, if any.
            if validate_config is not None:
                validate_config(config)

        @staticmethod
        @override(Trainer)
        def execution_plan(workers, config, **kwargs):
            # `execution_plan` is provided, use it inside
            # `self.execution_plan()`.
            if execution_plan is not None:
                return execution_plan(workers, config, **kwargs)
            # If `execution_plan` is not provided (None), the Trainer will use
            # it's already existing default `execution_plan()` static method
            # instead.
            else:
                return Trainer.execution_plan(workers, config, **kwargs)

        @override(Trainer)
        def _before_evaluate(self):
            if before_evaluate_fn:
                before_evaluate_fn(self)

        @staticmethod
        @override(Trainer)
        def with_updates(**overrides) -> Type[Trainer]:
            """Build a copy of this trainer class with the specified overrides.

            Keyword Args:
                overrides (dict): use this to override any of the arguments
                    originally passed to build_trainer() for this policy.

            Returns:
                Type[Trainer]: A the Trainer sub-class using `original_kwargs`
                    and `overrides`.

            Examples:
                >>> from ray.rllib.agents.ppo import PPOTrainer
                >>> MyPPOClass = PPOTrainer.with_updates({"name": "MyPPO"})
                >>> issubclass(MyPPOClass, PPOTrainer)
                False
                >>> issubclass(MyPPOClass, Trainer)
                True
                >>> trainer = MyPPOClass()
                >>> print(trainer)
                MyPPO
            """
            return build_trainer(**dict(original_kwargs, **overrides))

        def __repr__(self):
            return self._name

    trainer_cls.__name__ = name
    trainer_cls.__qualname__ = name
    return trainer_cls
>>>>>>> 19672688
<|MERGE_RESOLUTION|>--- conflicted
+++ resolved
@@ -1,459 +1,226 @@
-<<<<<<< HEAD
-import logging
-from typing import Callable, Iterable, List, Optional, Type, Union
-
-from ray.rllib.agents.trainer import Trainer, COMMON_CONFIG
-from ray.rllib.env.env_context import EnvContext
-from ray.rllib.evaluation.worker_set import WorkerSet
-from ray.rllib.policy import Policy
-from ray.rllib.utils import add_mixins
-from ray.rllib.utils.annotations import override
-from ray.rllib.utils.deprecation import Deprecated
-from ray.rllib.utils.typing import (
-    EnvConfigDict,
-    EnvType,
-    PartialTrainerConfigDict,
-    ResultDict,
-    TrainerConfigDict,
-)
-from ray.tune.logger import Logger
-
-logger = logging.getLogger(__name__)
-
-
-@Deprecated(
-    new="Sub-class from Trainer (or another Trainer sub-class) directly! "
-    "See e.g. ray.rllib.agents.dqn.dqn.py for an example.",
-    error=False,
-)
-def build_trainer(
-    name: str,
-    *,
-    default_config: Optional[TrainerConfigDict] = None,
-    validate_config: Optional[Callable[[TrainerConfigDict], None]] = None,
-    default_policy: Optional[Type[Policy]] = None,
-    get_policy_class: Optional[
-        Callable[[TrainerConfigDict], Optional[Type[Policy]]]
-    ] = None,
-    validate_env: Optional[Callable[[EnvType, EnvContext], None]] = None,
-    before_init: Optional[Callable[[Trainer], None]] = None,
-    after_init: Optional[Callable[[Trainer], None]] = None,
-    before_evaluate_fn: Optional[Callable[[Trainer], None]] = None,
-    mixins: Optional[List[type]] = None,
-    execution_plan: Optional[
-        Union[
-            Callable[[WorkerSet, TrainerConfigDict], Iterable[ResultDict]],
-            Callable[[Trainer, WorkerSet, TrainerConfigDict], Iterable[ResultDict]],
-        ]
-    ] = None,
-    allow_unknown_configs: bool = False,
-    allow_unknown_subkeys: Optional[List[str]] = None,
-    override_all_subkeys_if_type_changes: Optional[List[str]] = None,
-) -> Type[Trainer]:
-    """Helper function for defining a custom Trainer class.
-
-    Functions will be run in this order to initialize the trainer:
-        1. Config setup: validate_config, get_policy.
-        2. Worker setup: before_init, execution_plan.
-        3. Post setup: after_init.
-
-    Args:
-        name: name of the trainer (e.g., "PPO")
-        default_config: The default config dict of the algorithm,
-            otherwise uses the Trainer default config.
-        validate_config: Optional callable that takes the config to check
-            for correctness. It may mutate the config as needed.
-        default_policy: The default Policy class to use if `get_policy_class`
-            returns None.
-        get_policy_class: Optional callable that takes a config and returns
-            the policy class or None. If None is returned, will use
-            `default_policy` (which must be provided then).
-        validate_env: Optional callable to validate the generated environment
-            (only on worker=0).
-        before_init: Optional callable to run before anything is constructed
-            inside Trainer (Workers with Policies, execution plan, etc..).
-            Takes the Trainer instance as argument.
-        after_init: Optional callable to run at the end of trainer init
-            (after all Workers and the exec. plan have been constructed).
-            Takes the Trainer instance as argument.
-        before_evaluate_fn: Callback to run before evaluation. This takes
-            the trainer instance as argument.
-        mixins: List of any class mixins for the returned trainer class.
-            These mixins will be applied in order and will have higher
-            precedence than the Trainer class.
-        execution_plan: Optional callable that sets up the
-            distributed execution workflow.
-        allow_unknown_configs: Whether to allow unknown top-level config keys.
-        allow_unknown_subkeys: List of top-level keys
-            with value=dict, for which new sub-keys are allowed to be added to
-            the value dict. Appends to Trainer class defaults.
-        override_all_subkeys_if_type_changes: List of top level keys with
-            value=dict, for which we always override the entire value (dict),
-            iff the "type" key in that value dict changes. Appends to Trainer
-            class defaults.
-
-    Returns:
-        A Trainer sub-class configured by the specified args.
-    """
-
-    original_kwargs = locals().copy()
-    base = add_mixins(Trainer, mixins)
-
-    class trainer_cls(base):
-        _name = name
-        _default_config = default_config or COMMON_CONFIG
-        _policy_class = default_policy
-
-        def __init__(
-            self,
-            config: TrainerConfigDict = None,
-            env: Union[str, EnvType, None] = None,
-            logger_creator: Callable[[], Logger] = None,
-            remote_checkpoint_dir: Optional[str] = None,
-            sync_function_tpl: Optional[str] = None,
-        ):
-            Trainer.__init__(
-                self,
-                config,
-                env,
-                logger_creator,
-                remote_checkpoint_dir,
-                sync_function_tpl,
-            )
-
-        @override(base)
-        def setup(self, config: PartialTrainerConfigDict):
-            if allow_unknown_subkeys is not None:
-                self._allow_unknown_subkeys += allow_unknown_subkeys
-            self._allow_unknown_configs = allow_unknown_configs
-            if override_all_subkeys_if_type_changes is not None:
-                self._override_all_subkeys_if_type_changes += (
-                    override_all_subkeys_if_type_changes
-                )
-            Trainer.setup(self, config)
-
-        def _init(
-            self,
-            config: TrainerConfigDict,
-            env_creator: Callable[[EnvConfigDict], EnvType],
-        ):
-
-            # No `get_policy_class` function.
-            if get_policy_class is None:
-                # Default_policy must be provided (unless in multi-agent mode,
-                # where each policy can have its own default policy class).
-                if not config["multiagent"]["policies"]:
-                    assert default_policy is not None
-            # Query the function for a class to use.
-            else:
-                self._policy_class = get_policy_class(config)
-                # If None returned, use default policy (must be provided).
-                if self._policy_class is None:
-                    assert default_policy is not None
-                    self._policy_class = default_policy
-
-            if before_init:
-                before_init(self)
-
-            # Creating all workers (excluding evaluation workers).
-            self.workers = self._make_workers(
-                env_creator=env_creator,
-                validate_env=validate_env,
-                policy_class=self._policy_class,
-                config=config,
-                num_workers=self.config["num_workers"],
-            )
-
-            self.train_exec_impl = self.execution_plan(
-                self.workers, config, **self._kwargs_for_execution_plan()
-            )
-
-            if after_init:
-                after_init(self)
-
-        @override(Trainer)
-        def validate_config(self, config: PartialTrainerConfigDict):
-            # Call super (Trainer) validation method first.
-            Trainer.validate_config(self, config)
-            # Then call user defined one, if any.
-            if validate_config is not None:
-                validate_config(config)
-
-        @staticmethod
-        @override(Trainer)
-        def execution_plan(workers, config, **kwargs):
-            # `execution_plan` is provided, use it inside
-            # `self.execution_plan()`.
-            if execution_plan is not None:
-                return execution_plan(workers, config, **kwargs)
-            # If `execution_plan` is not provided (None), the Trainer will use
-            # it's already existing default `execution_plan()` static method
-            # instead.
-            else:
-                return Trainer.execution_plan(workers, config, **kwargs)
-
-        @override(Trainer)
-        def _before_evaluate(self):
-            if before_evaluate_fn:
-                before_evaluate_fn(self)
-
-        @staticmethod
-        @override(Trainer)
-        def with_updates(**overrides) -> Type[Trainer]:
-            """Build a copy of this trainer class with the specified overrides.
-
-            Keyword Args:
-                overrides (dict): use this to override any of the arguments
-                    originally passed to build_trainer() for this policy.
-
-            Returns:
-                Type[Trainer]: A the Trainer sub-class using `original_kwargs`
-                    and `overrides`.
-
-            Examples:
-                >>> from ray.rllib.agents.ppo import PPOTrainer
-                >>> MyPPOClass = PPOTrainer.with_updates({"name": "MyPPO"})
-                >>> issubclass(MyPPOClass, PPOTrainer)
-                False
-                >>> issubclass(MyPPOClass, Trainer)
-                True
-                >>> trainer = MyPPOClass()
-                >>> print(trainer)
-                MyPPO
-            """
-            return build_trainer(**dict(original_kwargs, **overrides))
-
-        def __repr__(self):
-            return self._name
-
-    trainer_cls.__name__ = name
-    trainer_cls.__qualname__ = name
-    return trainer_cls
-=======
-import logging
-from typing import Callable, Iterable, List, Optional, Type, Union
-
-from ray.rllib.agents.trainer import Trainer, COMMON_CONFIG
-from ray.rllib.env.env_context import EnvContext
-from ray.rllib.evaluation.worker_set import WorkerSet
-from ray.rllib.policy import Policy
-from ray.rllib.utils import add_mixins
-from ray.rllib.utils.annotations import override
-from ray.rllib.utils.deprecation import Deprecated
-from ray.rllib.utils.typing import (
-    EnvCreator,
-    EnvType,
-    PartialTrainerConfigDict,
-    ResultDict,
-    TrainerConfigDict,
-)
-from ray.tune.logger import Logger
-
-logger = logging.getLogger(__name__)
-
-
-@Deprecated(
-    new="Sub-class from Trainer (or another Trainer sub-class) directly! "
-    "See e.g. ray.rllib.agents.dqn.dqn.py for an example.",
-    error=False,
-)
-def build_trainer(
-    name: str,
-    *,
-    default_config: Optional[TrainerConfigDict] = None,
-    validate_config: Optional[Callable[[TrainerConfigDict], None]] = None,
-    default_policy: Optional[Type[Policy]] = None,
-    get_policy_class: Optional[
-        Callable[[TrainerConfigDict], Optional[Type[Policy]]]
-    ] = None,
-    validate_env: Optional[Callable[[EnvType, EnvContext], None]] = None,
-    before_init: Optional[Callable[[Trainer], None]] = None,
-    after_init: Optional[Callable[[Trainer], None]] = None,
-    before_evaluate_fn: Optional[Callable[[Trainer], None]] = None,
-    mixins: Optional[List[type]] = None,
-    execution_plan: Optional[
-        Union[
-            Callable[[WorkerSet, TrainerConfigDict], Iterable[ResultDict]],
-            Callable[[Trainer, WorkerSet, TrainerConfigDict], Iterable[ResultDict]],
-        ]
-    ] = None,
-    allow_unknown_configs: bool = False,
-    allow_unknown_subkeys: Optional[List[str]] = None,
-    override_all_subkeys_if_type_changes: Optional[List[str]] = None,
-) -> Type[Trainer]:
-    """Helper function for defining a custom Trainer class.
-
-    Functions will be run in this order to initialize the trainer:
-        1. Config setup: validate_config, get_policy.
-        2. Worker setup: before_init, execution_plan.
-        3. Post setup: after_init.
-
-    Args:
-        name: name of the trainer (e.g., "PPO")
-        default_config: The default config dict of the algorithm,
-            otherwise uses the Trainer default config.
-        validate_config: Optional callable that takes the config to check
-            for correctness. It may mutate the config as needed.
-        default_policy: The default Policy class to use if `get_policy_class`
-            returns None.
-        get_policy_class: Optional callable that takes a config and returns
-            the policy class or None. If None is returned, will use
-            `default_policy` (which must be provided then).
-        validate_env: Optional callable to validate the generated environment
-            (only on worker=0).
-        before_init: Optional callable to run before anything is constructed
-            inside Trainer (Workers with Policies, execution plan, etc..).
-            Takes the Trainer instance as argument.
-        after_init: Optional callable to run at the end of trainer init
-            (after all Workers and the exec. plan have been constructed).
-            Takes the Trainer instance as argument.
-        before_evaluate_fn: Callback to run before evaluation. This takes
-            the trainer instance as argument.
-        mixins: List of any class mixins for the returned trainer class.
-            These mixins will be applied in order and will have higher
-            precedence than the Trainer class.
-        execution_plan: Optional callable that sets up the
-            distributed execution workflow.
-        allow_unknown_configs: Whether to allow unknown top-level config keys.
-        allow_unknown_subkeys: List of top-level keys
-            with value=dict, for which new sub-keys are allowed to be added to
-            the value dict. Appends to Trainer class defaults.
-        override_all_subkeys_if_type_changes: List of top level keys with
-            value=dict, for which we always override the entire value (dict),
-            iff the "type" key in that value dict changes. Appends to Trainer
-            class defaults.
-
-    Returns:
-        A Trainer sub-class configured by the specified args.
-    """
-
-    original_kwargs = locals().copy()
-    base = add_mixins(Trainer, mixins)
-
-    class trainer_cls(base):
-        _name = name
-        _default_config = default_config or COMMON_CONFIG
-        _policy_class = default_policy
-
-        def __init__(
-            self,
-            config: TrainerConfigDict = None,
-            env: Union[str, EnvType, None] = None,
-            logger_creator: Callable[[], Logger] = None,
-            remote_checkpoint_dir: Optional[str] = None,
-            sync_function_tpl: Optional[str] = None,
-        ):
-            Trainer.__init__(
-                self,
-                config,
-                env,
-                logger_creator,
-                remote_checkpoint_dir,
-                sync_function_tpl,
-            )
-
-        @override(base)
-        def setup(self, config: PartialTrainerConfigDict):
-            if allow_unknown_subkeys is not None:
-                self._allow_unknown_subkeys += allow_unknown_subkeys
-            self._allow_unknown_configs = allow_unknown_configs
-            if override_all_subkeys_if_type_changes is not None:
-                self._override_all_subkeys_if_type_changes += (
-                    override_all_subkeys_if_type_changes
-                )
-            Trainer.setup(self, config)
-
-        def _init(self, config: TrainerConfigDict, env_creator: EnvCreator):
-
-            # No `get_policy_class` function.
-            if get_policy_class is None:
-                # Default_policy must be provided (unless in multi-agent mode,
-                # where each policy can have its own default policy class).
-                if not config["multiagent"]["policies"]:
-                    assert default_policy is not None
-            # Query the function for a class to use.
-            else:
-                self._policy_class = get_policy_class(config)
-                # If None returned, use default policy (must be provided).
-                if self._policy_class is None:
-                    assert default_policy is not None
-                    self._policy_class = default_policy
-
-            if before_init:
-                before_init(self)
-
-            # Creating all workers (excluding evaluation workers).
-            self.workers = self._make_workers(
-                env_creator=env_creator,
-                validate_env=validate_env,
-                policy_class=self._policy_class,
-                config=config,
-                num_workers=self.config["num_workers"],
-            )
-
-            self.train_exec_impl = self.execution_plan(
-                self.workers, config, **self._kwargs_for_execution_plan()
-            )
-
-            if after_init:
-                after_init(self)
-
-        @override(Trainer)
-        def validate_config(self, config: PartialTrainerConfigDict):
-            # Call super's validation method.
-            Trainer.validate_config(self, config)
-            # Then call user defined one, if any.
-            if validate_config is not None:
-                validate_config(config)
-
-        @staticmethod
-        @override(Trainer)
-        def execution_plan(workers, config, **kwargs):
-            # `execution_plan` is provided, use it inside
-            # `self.execution_plan()`.
-            if execution_plan is not None:
-                return execution_plan(workers, config, **kwargs)
-            # If `execution_plan` is not provided (None), the Trainer will use
-            # it's already existing default `execution_plan()` static method
-            # instead.
-            else:
-                return Trainer.execution_plan(workers, config, **kwargs)
-
-        @override(Trainer)
-        def _before_evaluate(self):
-            if before_evaluate_fn:
-                before_evaluate_fn(self)
-
-        @staticmethod
-        @override(Trainer)
-        def with_updates(**overrides) -> Type[Trainer]:
-            """Build a copy of this trainer class with the specified overrides.
-
-            Keyword Args:
-                overrides (dict): use this to override any of the arguments
-                    originally passed to build_trainer() for this policy.
-
-            Returns:
-                Type[Trainer]: A the Trainer sub-class using `original_kwargs`
-                    and `overrides`.
-
-            Examples:
-                >>> from ray.rllib.agents.ppo import PPOTrainer
-                >>> MyPPOClass = PPOTrainer.with_updates({"name": "MyPPO"})
-                >>> issubclass(MyPPOClass, PPOTrainer)
-                False
-                >>> issubclass(MyPPOClass, Trainer)
-                True
-                >>> trainer = MyPPOClass()
-                >>> print(trainer)
-                MyPPO
-            """
-            return build_trainer(**dict(original_kwargs, **overrides))
-
-        def __repr__(self):
-            return self._name
-
-    trainer_cls.__name__ = name
-    trainer_cls.__qualname__ = name
-    return trainer_cls
->>>>>>> 19672688
+import logging
+from typing import Callable, Iterable, List, Optional, Type, Union
+
+from ray.rllib.agents.trainer import Trainer, COMMON_CONFIG
+from ray.rllib.env.env_context import EnvContext
+from ray.rllib.evaluation.worker_set import WorkerSet
+from ray.rllib.policy import Policy
+from ray.rllib.utils import add_mixins
+from ray.rllib.utils.annotations import override
+from ray.rllib.utils.deprecation import Deprecated
+from ray.rllib.utils.typing import (
+    EnvCreator,
+    EnvType,
+    PartialTrainerConfigDict,
+    ResultDict,
+    TrainerConfigDict,
+)
+from ray.tune.logger import Logger
+
+logger = logging.getLogger(__name__)
+
+
+@Deprecated(
+    new="Sub-class from Trainer (or another Trainer sub-class) directly! "
+    "See e.g. ray.rllib.agents.dqn.dqn.py for an example.",
+    error=False,
+)
+def build_trainer(
+    name: str,
+    *,
+    default_config: Optional[TrainerConfigDict] = None,
+    validate_config: Optional[Callable[[TrainerConfigDict], None]] = None,
+    default_policy: Optional[Type[Policy]] = None,
+    get_policy_class: Optional[
+        Callable[[TrainerConfigDict], Optional[Type[Policy]]]
+    ] = None,
+    validate_env: Optional[Callable[[EnvType, EnvContext], None]] = None,
+    before_init: Optional[Callable[[Trainer], None]] = None,
+    after_init: Optional[Callable[[Trainer], None]] = None,
+    before_evaluate_fn: Optional[Callable[[Trainer], None]] = None,
+    mixins: Optional[List[type]] = None,
+    execution_plan: Optional[
+        Union[
+            Callable[[WorkerSet, TrainerConfigDict], Iterable[ResultDict]],
+            Callable[[Trainer, WorkerSet, TrainerConfigDict], Iterable[ResultDict]],
+        ]
+    ] = None,
+    allow_unknown_configs: bool = False,
+    allow_unknown_subkeys: Optional[List[str]] = None,
+    override_all_subkeys_if_type_changes: Optional[List[str]] = None,
+) -> Type[Trainer]:
+    """Helper function for defining a custom Trainer class.
+
+    Functions will be run in this order to initialize the trainer:
+        1. Config setup: validate_config, get_policy.
+        2. Worker setup: before_init, execution_plan.
+        3. Post setup: after_init.
+
+    Args:
+        name: name of the trainer (e.g., "PPO")
+        default_config: The default config dict of the algorithm,
+            otherwise uses the Trainer default config.
+        validate_config: Optional callable that takes the config to check
+            for correctness. It may mutate the config as needed.
+        default_policy: The default Policy class to use if `get_policy_class`
+            returns None.
+        get_policy_class: Optional callable that takes a config and returns
+            the policy class or None. If None is returned, will use
+            `default_policy` (which must be provided then).
+        validate_env: Optional callable to validate the generated environment
+            (only on worker=0).
+        before_init: Optional callable to run before anything is constructed
+            inside Trainer (Workers with Policies, execution plan, etc..).
+            Takes the Trainer instance as argument.
+        after_init: Optional callable to run at the end of trainer init
+            (after all Workers and the exec. plan have been constructed).
+            Takes the Trainer instance as argument.
+        before_evaluate_fn: Callback to run before evaluation. This takes
+            the trainer instance as argument.
+        mixins: List of any class mixins for the returned trainer class.
+            These mixins will be applied in order and will have higher
+            precedence than the Trainer class.
+        execution_plan: Optional callable that sets up the
+            distributed execution workflow.
+        allow_unknown_configs: Whether to allow unknown top-level config keys.
+        allow_unknown_subkeys: List of top-level keys
+            with value=dict, for which new sub-keys are allowed to be added to
+            the value dict. Appends to Trainer class defaults.
+        override_all_subkeys_if_type_changes: List of top level keys with
+            value=dict, for which we always override the entire value (dict),
+            iff the "type" key in that value dict changes. Appends to Trainer
+            class defaults.
+
+    Returns:
+        A Trainer sub-class configured by the specified args.
+    """
+
+    original_kwargs = locals().copy()
+    base = add_mixins(Trainer, mixins)
+
+    class trainer_cls(base):
+        _name = name
+        _default_config = default_config or COMMON_CONFIG
+        _policy_class = default_policy
+
+        def __init__(
+            self,
+            config: TrainerConfigDict = None,
+            env: Union[str, EnvType, None] = None,
+            logger_creator: Callable[[], Logger] = None,
+            remote_checkpoint_dir: Optional[str] = None,
+            sync_function_tpl: Optional[str] = None,
+        ):
+            Trainer.__init__(
+                self,
+                config,
+                env,
+                logger_creator,
+                remote_checkpoint_dir,
+                sync_function_tpl,
+            )
+
+        @override(base)
+        def setup(self, config: PartialTrainerConfigDict):
+            if allow_unknown_subkeys is not None:
+                self._allow_unknown_subkeys += allow_unknown_subkeys
+            self._allow_unknown_configs = allow_unknown_configs
+            if override_all_subkeys_if_type_changes is not None:
+                self._override_all_subkeys_if_type_changes += (
+                    override_all_subkeys_if_type_changes
+                )
+            Trainer.setup(self, config)
+
+        def _init(self, config: TrainerConfigDict, env_creator: EnvCreator):
+
+            # No `get_policy_class` function.
+            if get_policy_class is None:
+                # Default_policy must be provided (unless in multi-agent mode,
+                # where each policy can have its own default policy class).
+                if not config["multiagent"]["policies"]:
+                    assert default_policy is not None
+            # Query the function for a class to use.
+            else:
+                self._policy_class = get_policy_class(config)
+                # If None returned, use default policy (must be provided).
+                if self._policy_class is None:
+                    assert default_policy is not None
+                    self._policy_class = default_policy
+
+            if before_init:
+                before_init(self)
+
+            # Creating all workers (excluding evaluation workers).
+            self.workers = self._make_workers(
+                env_creator=env_creator,
+                validate_env=validate_env,
+                policy_class=self._policy_class,
+                config=config,
+                num_workers=self.config["num_workers"],
+            )
+
+            self.train_exec_impl = self.execution_plan(
+                self.workers, config, **self._kwargs_for_execution_plan()
+            )
+
+            if after_init:
+                after_init(self)
+
+        @override(Trainer)
+        def validate_config(self, config: PartialTrainerConfigDict):
+            # Call super's validation method.
+            Trainer.validate_config(self, config)
+            # Then call user defined one, if any.
+            if validate_config is not None:
+                validate_config(config)
+
+        @staticmethod
+        @override(Trainer)
+        def execution_plan(workers, config, **kwargs):
+            # `execution_plan` is provided, use it inside
+            # `self.execution_plan()`.
+            if execution_plan is not None:
+                return execution_plan(workers, config, **kwargs)
+            # If `execution_plan` is not provided (None), the Trainer will use
+            # it's already existing default `execution_plan()` static method
+            # instead.
+            else:
+                return Trainer.execution_plan(workers, config, **kwargs)
+
+        @override(Trainer)
+        def _before_evaluate(self):
+            if before_evaluate_fn:
+                before_evaluate_fn(self)
+
+        @staticmethod
+        @override(Trainer)
+        def with_updates(**overrides) -> Type[Trainer]:
+            """Build a copy of this trainer class with the specified overrides.
+
+            Keyword Args:
+                overrides (dict): use this to override any of the arguments
+                    originally passed to build_trainer() for this policy.
+
+            Returns:
+                Type[Trainer]: A the Trainer sub-class using `original_kwargs`
+                    and `overrides`.
+
+            Examples:
+                >>> from ray.rllib.agents.ppo import PPOTrainer
+                >>> MyPPOClass = PPOTrainer.with_updates({"name": "MyPPO"})
+                >>> issubclass(MyPPOClass, PPOTrainer)
+                False
+                >>> issubclass(MyPPOClass, Trainer)
+                True
+                >>> trainer = MyPPOClass()
+                >>> print(trainer)
+                MyPPO
+            """
+            return build_trainer(**dict(original_kwargs, **overrides))
+
+        def __repr__(self):
+            return self._name
+
+    trainer_cls.__name__ = name
+    trainer_cls.__qualname__ = name
+    return trainer_cls