--- conflicted
+++ resolved
@@ -1,7 +1,3 @@
-<<<<<<< HEAD
-from gym.spaces import Space
-=======
->>>>>>> 0d37103f
 import logging
 import time
 from typing import Callable, Optional, List, Iterable
@@ -38,13 +34,11 @@
 
 @DeveloperAPI
 def build_trainer(
-<<<<<<< HEAD
         name: str,
         default_policy: Optional[Policy],
         *,
         default_config: TrainerConfigDict = None,
         validate_config: Callable[[TrainerConfigDict], None] = None,
-        validate_spaces: Callable[[Policy, Space, Space], None] = None,
         get_initial_state=None,  # DEPRECATED
         get_policy_class: Callable[[TrainerConfigDict], Policy] = None,
         before_init: Callable[[Trainer], None] = None,
@@ -55,23 +49,6 @@
         after_optimizer_step=None,  # DEPRECATED
         after_train_result=None,  # DEPRECATED
         collect_metrics_fn=None,  # DEPRECATED
-=======
-    name: str,
-    default_policy: Optional[Policy],
-    *,
-    default_config: TrainerConfigDict = None,
-    validate_config: Callable[[TrainerConfigDict], None] = None,
-    get_initial_state=None,  # DEPRECATED
-    get_policy_class: Callable[[TrainerConfigDict], Policy] = None,
-    before_init: Callable[[Trainer], None] = None,
-    make_workers=None,  # DEPRECATED
-    make_policy_optimizer=None,  # DEPRECATED
-    after_init: Callable[[Trainer], None] = None,
-    before_train_step=None,  # DEPRECATED
-    after_optimizer_step=None,  # DEPRECATED
-    after_train_result=None,  # DEPRECATED
-    collect_metrics_fn=None,  # DEPRECATED
->>>>>>> 0d37103f
         before_evaluate_fn: Callable[[Trainer], None] = None,
         mixins: List[type] = None,
         execution_plan: Callable[[WorkerSet, TrainerConfigDict], Iterable[
@@ -89,15 +66,8 @@
         default_config (dict): The default config dict of the algorithm,
             otherwise uses the Trainer default config.
         validate_config (Optional[callable]): Optional callable that takes the
-<<<<<<< HEAD
-            config to check for correctness. It may mutate the config as needed.
-        validate_spaces (Optional[callable]): Optional callable that takes the
-            Policy, observation_space, and action_space to check for
-            correctness.
-=======
             config to check for correctness. It may mutate the config as
             needed.
->>>>>>> 0d37103f
         get_policy_class (Optional[callable]): Optional callable that takes a
             config and returns the policy class to override the default with.
         before_init (Optional[callable]): Optional callable to run at the start
@@ -150,9 +120,6 @@
                 self.workers = self._make_workers(env_creator, self._policy,
                                                   config,
                                                   self.config["num_workers"])
-            if validate_spaces:
-                for pid, p in self.workers.local_worker().policy_map.items():
-                    validate_spaces(pid, p.observation_space, p.action_space)
             self.train_exec_impl = None
             self.optimizer = None
             self.execution_plan = execution_plan
