from typing import Callable, Optional, List, Iterable
import logging
import time

from ray.rllib.agents.trainer import Trainer, COMMON_CONFIG
from ray.rllib.evaluation.worker_set import WorkerSet
from ray.rllib.execution.rollout_ops import ParallelRollouts, ConcatBatches
from ray.rllib.execution.train_ops import TrainOneStep
from ray.rllib.execution.metric_ops import StandardMetricsReporting
from ray.rllib.policy import Policy
from ray.rllib.utils import add_mixins
from ray.rllib.utils.annotations import override, DeveloperAPI
from ray.rllib.utils.deprecation import deprecation_warning
from ray.rllib.utils.types import TrainerConfigDict, ResultDict

logger = logging.getLogger(__name__)


def default_execution_plan(workers: WorkerSet, config: TrainerConfigDict):
    # Collects experiences in parallel from multiple RolloutWorker actors.
    rollouts = ParallelRollouts(workers, mode="bulk_sync")

    # Combine experiences batches until we hit `train_batch_size` in size.
    # Then, train the policy on those experiences and update the workers.
    train_op = rollouts \
        .combine(ConcatBatches(
            min_batch_size=config["train_batch_size"])) \
        .for_each(TrainOneStep(workers))

    # Add on the standard episode reward, etc. metrics reporting. This returns
    # a LocalIterator[metrics_dict] representing metrics for each train step.
    return StandardMetricsReporting(train_op, workers, config)


@DeveloperAPI
def build_trainer(
<<<<<<< HEAD
        name,
        default_policy,
        *,
        default_config=None,
        validate_config=None,
        validate_spaces=None,
=======
        name: str,
        default_policy: Optional[Policy],
        default_config: TrainerConfigDict = None,
        validate_config: Callable[[TrainerConfigDict], None] = None,
>>>>>>> b5fafe1f
        get_initial_state=None,  # DEPRECATED
        get_policy_class: Callable[[TrainerConfigDict], Policy] = None,
        before_init: Callable[[Trainer], None] = None,
        make_workers=None,  # DEPRECATED
        make_policy_optimizer=None,  # DEPRECATED
        after_init: Callable[[Trainer], None] = None,
        before_train_step=None,  # DEPRECATED
        after_optimizer_step=None,  # DEPRECATED
        after_train_result=None,  # DEPRECATED
        collect_metrics_fn=None,  # DEPRECATED
        before_evaluate_fn: Callable[[Trainer], None] = None,
        mixins: List[type] = None,
        execution_plan: Callable[[WorkerSet, TrainerConfigDict], Iterable[
            ResultDict]] = default_execution_plan):
    """Helper function for defining a custom trainer.

    Functions will be run in this order to initialize the trainer:
        1. Config setup: validate_config, get_policy
        2. Worker setup: before_init, execution_plan
        3. Post setup: after_init

    Arguments:
        name (str): name of the trainer (e.g., "PPO")
        default_policy (cls): the default Policy class to use
        default_config (dict): The default config dict of the algorithm,
            otherwise uses the Trainer default config.
        validate_config (Optional[callable]): Optional callable that takes the
            observation_space, action_space, and the config to check
            for correctness. It may mutate the config as needed.
        get_policy_class (Optional[callable]): Optional callable that takes a
            config and returns the policy class to override the default with.
        before_init (Optional[callable]): Optional callable to run at the start
            of trainer init that takes the trainer instance as argument.
        after_init (Optional[callable]): Optional callable to run at the end of
            trainer init that takes the trainer instance as argument.
        before_evaluate_fn (Optional[callable]): callback to run before
            evaluation. This takes the trainer instance as argument.
        mixins (list): list of any class mixins for the returned trainer class.
            These mixins will be applied in order and will have higher
            precedence than the Trainer class.
        execution_plan (func): Setup the distributed execution workflow.

    Returns:
        a Trainer instance that uses the specified args.
    """

    original_kwargs = locals().copy()
    base = add_mixins(Trainer, mixins)

    class trainer_cls(base):
        _name = name
        _default_config = default_config or COMMON_CONFIG
        _policy = default_policy

        def __init__(self, config=None, env=None, logger_creator=None):
            Trainer.__init__(self, config, env, logger_creator)

        def _init(self, config, env_creator):
            if validate_config:
                validate_config(config)

            if get_initial_state:
                deprecation_warning("get_initial_state", "execution_plan")
                self.state = get_initial_state(self)
            else:
                self.state = {}
            if get_policy_class is None:
                self._policy = default_policy
            else:
                self._policy = get_policy_class(config)
            if before_init:
                before_init(self)
            # Creating all workers (excluding evaluation workers).
            if make_workers and not execution_plan:
                deprecation_warning("make_workers", "execution_plan")
                self.workers = make_workers(self, env_creator, self._policy,
                                            config)
            else:
                self.workers = self._make_workers(env_creator, self._policy,
                                                  config,
                                                  self.config["num_workers"])
            if validate_spaces:
                for pid, p in self.workers.local_worker().policy_map.items():
                    validate_spaces(pid, p.observation_space, p.action_space)
            self.train_exec_impl = None
            self.optimizer = None
            self.execution_plan = execution_plan

            if make_policy_optimizer:
                deprecation_warning("make_policy_optimizer", "execution_plan")
                self.optimizer = make_policy_optimizer(self.workers, config)
            else:
                assert execution_plan is not None
                self.train_exec_impl = execution_plan(self.workers, config)
            if after_init:
                after_init(self)

        @override(Trainer)
        def _train(self):
            if self.train_exec_impl:
                return self._train_exec_impl()

            if before_train_step:
                deprecation_warning("before_train_step", "execution_plan")
                before_train_step(self)
            prev_steps = self.optimizer.num_steps_sampled

            start = time.time()
            optimizer_steps_this_iter = 0
            while True:
                fetches = self.optimizer.step()
                optimizer_steps_this_iter += 1
                if after_optimizer_step:
                    deprecation_warning("after_optimizer_step",
                                        "execution_plan")
                    after_optimizer_step(self, fetches)
                if (time.time() - start >= self.config["min_iter_time_s"]
                        and self.optimizer.num_steps_sampled - prev_steps >=
                        self.config["timesteps_per_iteration"]):
                    break

            if collect_metrics_fn:
                deprecation_warning("collect_metrics_fn", "execution_plan")
                res = collect_metrics_fn(self)
            else:
                res = self.collect_metrics()
            res.update(
                optimizer_steps_this_iter=optimizer_steps_this_iter,
                timesteps_this_iter=self.optimizer.num_steps_sampled -
                prev_steps,
                info=res.get("info", {}))

            if after_train_result:
                deprecation_warning("after_train_result", "execution_plan")
                after_train_result(self, res)
            return res

        def _train_exec_impl(self):
            res = next(self.train_exec_impl)
            return res

        @override(Trainer)
        def _before_evaluate(self):
            if before_evaluate_fn:
                before_evaluate_fn(self)

        def __getstate__(self):
            state = Trainer.__getstate__(self)
            state["trainer_state"] = self.state.copy()
            if self.train_exec_impl:
                state["train_exec_impl"] = (
                    self.train_exec_impl.shared_metrics.get().save())
            return state

        def __setstate__(self, state):
            Trainer.__setstate__(self, state)
            self.state = state["trainer_state"].copy()
            if self.train_exec_impl:
                self.train_exec_impl.shared_metrics.get().restore(
                    state["train_exec_impl"])

    def with_updates(**overrides):
        """Build a copy of this trainer with the specified overrides.

        Arguments:
            overrides (dict): use this to override any of the arguments
                originally passed to build_trainer() for this policy.
        """
        return build_trainer(**dict(original_kwargs, **overrides))

    trainer_cls.with_updates = staticmethod(with_updates)
    trainer_cls.__name__ = name
    trainer_cls.__qualname__ = name
    return trainer_cls<|MERGE_RESOLUTION|>--- conflicted
+++ resolved
@@ -1,6 +1,7 @@
-from typing import Callable, Optional, List, Iterable
+from gym.spaces import Space
 import logging
 import time
+from typing import Callable, Optional, List, Iterable
 
 from ray.rllib.agents.trainer import Trainer, COMMON_CONFIG
 from ray.rllib.evaluation.worker_set import WorkerSet
@@ -34,19 +35,12 @@
 
 @DeveloperAPI
 def build_trainer(
-<<<<<<< HEAD
-        name,
-        default_policy,
-        *,
-        default_config=None,
-        validate_config=None,
-        validate_spaces=None,
-=======
         name: str,
         default_policy: Optional[Policy],
+        *,
         default_config: TrainerConfigDict = None,
         validate_config: Callable[[TrainerConfigDict], None] = None,
->>>>>>> b5fafe1f
+        validate_spaces: Callable[[Policy, Space, Space], None] = None,
         get_initial_state=None,  # DEPRECATED
         get_policy_class: Callable[[TrainerConfigDict], Policy] = None,
         before_init: Callable[[Trainer], None] = None,
@@ -74,8 +68,10 @@
         default_config (dict): The default config dict of the algorithm,
             otherwise uses the Trainer default config.
         validate_config (Optional[callable]): Optional callable that takes the
-            observation_space, action_space, and the config to check
-            for correctness. It may mutate the config as needed.
+            config to check for correctness. It may mutate the config as needed.
+        validate_spaces (Optional[callable]): Optional callable that takes the
+            Policy, observation_space, and action_space to check for
+            correctness.
         get_policy_class (Optional[callable]): Optional callable that takes a
             config and returns the policy class to override the default with.
         before_init (Optional[callable]): Optional callable to run at the start
