import numpy as np
import unittest

import ray
import ray.rllib.agents.ddpg.td3 as td3
from ray.rllib.utils.framework import try_import_tf
from ray.rllib.utils.test_utils import check, check_compute_single_action, \
    check_train_results, framework_iterator

tf1, tf, tfv = try_import_tf()


class TestTD3(unittest.TestCase):
    @classmethod
    def setUpClass(cls) -> None:
        ray.init()

    @classmethod
    def tearDownClass(cls) -> None:
        ray.shutdown()

    def test_td3_compilation(self):
        """Test whether a TD3Trainer can be built with both frameworks."""
        config = td3.TD3_DEFAULT_CONFIG.copy()
        config["num_workers"] = 0  # Run locally.

        # Test against all frameworks.
<<<<<<< HEAD
        for _ in framework_iterator(config):
            trainer = td3.TD3Trainer(config=config, env="Pendulum-v1")
=======
        for _ in framework_iterator(config, with_eager_tracing=True):
            trainer = td3.TD3Trainer(config=config, env="Pendulum-v0")
>>>>>>> 9385b6c1
            num_iterations = 1
            for i in range(num_iterations):
                results = trainer.train()
                check_train_results(results)
                print(results)
            check_compute_single_action(trainer)
            trainer.stop()

    def test_td3_exploration_and_with_random_prerun(self):
        """Tests TD3's Exploration (w/ random actions for n timesteps)."""
        config = td3.TD3_DEFAULT_CONFIG.copy()
        config["num_workers"] = 0  # Run locally.
        obs = np.array([0.0, 0.1, -0.1])

        # Test against all frameworks.
        for _ in framework_iterator(config, with_eager_tracing=True):
            lcl_config = config.copy()
            # Default GaussianNoise setup.
            trainer = td3.TD3Trainer(config=lcl_config, env="Pendulum-v1")
            # Setting explore=False should always return the same action.
            a_ = trainer.compute_single_action(obs, explore=False)
            self.assertEqual(trainer.get_policy().global_timestep, 1)
            for i in range(50):
                a = trainer.compute_single_action(obs, explore=False)
                self.assertEqual(trainer.get_policy().global_timestep, i + 2)
                check(a, a_)
            # explore=None (default: explore) should return different actions.
            actions = []
            for i in range(50):
                actions.append(trainer.compute_single_action(obs))
                self.assertEqual(trainer.get_policy().global_timestep, i + 52)
            check(np.std(actions), 0.0, false=True)
            trainer.stop()

            # Check randomness at beginning.
            lcl_config["exploration_config"] = {
                # Act randomly at beginning ...
                "random_timesteps": 30,
                # Then act very closely to deterministic actions thereafter.
                "stddev": 0.001,
                "initial_scale": 0.001,
                "final_scale": 0.001,
            }
            trainer = td3.TD3Trainer(config=lcl_config, env="Pendulum-v1")
            # ts=0 (get a deterministic action as per explore=False).
            deterministic_action = trainer.compute_single_action(
                obs, explore=False)
            self.assertEqual(trainer.get_policy().global_timestep, 1)
            # ts=1-29 (in random window).
            random_a = []
            for i in range(1, 30):
                random_a.append(
                    trainer.compute_single_action(obs, explore=True))
                self.assertEqual(trainer.get_policy().global_timestep, i + 1)
                check(random_a[-1], deterministic_action, false=True)
            self.assertTrue(np.std(random_a) > 0.3)

            # ts > 30 (a=deterministic_action + scale * N[0,1])
            for i in range(50):
                a = trainer.compute_single_action(obs, explore=True)
                self.assertEqual(trainer.get_policy().global_timestep, i + 31)
                check(a, deterministic_action, rtol=0.1)

            # ts >> 30 (BUT: explore=False -> expect deterministic action).
            for i in range(50):
                a = trainer.compute_single_action(obs, explore=False)
                self.assertEqual(trainer.get_policy().global_timestep, i + 81)
                check(a, deterministic_action)
            trainer.stop()


if __name__ == "__main__":
    import pytest
    import sys
    sys.exit(pytest.main(["-v", __file__]))<|MERGE_RESOLUTION|>--- conflicted
+++ resolved
@@ -25,13 +25,8 @@
         config["num_workers"] = 0  # Run locally.
 
         # Test against all frameworks.
-<<<<<<< HEAD
-        for _ in framework_iterator(config):
-            trainer = td3.TD3Trainer(config=config, env="Pendulum-v1")
-=======
         for _ in framework_iterator(config, with_eager_tracing=True):
             trainer = td3.TD3Trainer(config=config, env="Pendulum-v0")
->>>>>>> 9385b6c1
             num_iterations = 1
             for i in range(num_iterations):
                 results = trainer.train()
@@ -50,7 +45,7 @@
         for _ in framework_iterator(config, with_eager_tracing=True):
             lcl_config = config.copy()
             # Default GaussianNoise setup.
-            trainer = td3.TD3Trainer(config=lcl_config, env="Pendulum-v1")
+            trainer = td3.TD3Trainer(config=lcl_config, env="Pendulum-v0")
             # Setting explore=False should always return the same action.
             a_ = trainer.compute_single_action(obs, explore=False)
             self.assertEqual(trainer.get_policy().global_timestep, 1)
@@ -75,7 +70,7 @@
                 "initial_scale": 0.001,
                 "final_scale": 0.001,
             }
-            trainer = td3.TD3Trainer(config=lcl_config, env="Pendulum-v1")
+            trainer = td3.TD3Trainer(config=lcl_config, env="Pendulum-v0")
             # ts=0 (get a deterministic action as per explore=False).
             deterministic_action = trainer.compute_single_action(
                 obs, explore=False)
