import numpy as np
import re
import unittest

import ray.rllib.agents.ddpg as ddpg
from ray.rllib.agents.ddpg.ddpg_torch_policy import ddpg_actor_critic_loss as \
    loss_torch
from ray.rllib.agents.sac.tests.test_sac import SimpleEnv
from ray.rllib.execution.replay_buffer import LocalReplayBuffer
from ray.rllib.policy.sample_batch import SampleBatch
from ray.rllib.utils.framework import try_import_tf, try_import_torch
from ray.rllib.utils.numpy import fc, huber_loss, l2_loss, relu, sigmoid
from ray.rllib.utils.test_utils import check, framework_iterator, \
    check_compute_action
from ray.rllib.utils.torch_ops import convert_to_torch_tensor

tf = try_import_tf()
torch, _ = try_import_torch()


class TestDDPG(unittest.TestCase):
    def test_ddpg_compilation(self):
        """Test whether a DDPGTrainer can be built with both frameworks."""
        config = ddpg.DEFAULT_CONFIG.copy()
<<<<<<< HEAD
        config["num_workers"] = 1
        config["num_envs_per_worker"] = 2
=======
        config["num_workers"] = 0  # Run locally.
        config["num_envs_per_worker"] = 2
        config["learning_starts"] = 0
        config["exploration_config"]["random_timesteps"] = 100
>>>>>>> baa05349

        num_iterations = 2

        # Test against all frameworks.
        for _ in framework_iterator(config, ("tf", "torch")):
            trainer = ddpg.DDPGTrainer(config=config, env="Pendulum-v0")
            for i in range(num_iterations):
                results = trainer.train()
                print(results)
            check_compute_action(trainer)

    def test_ddpg_exploration_and_with_random_prerun(self):
        """Tests DDPG's Exploration (w/ random actions for n timesteps)."""
        core_config = ddpg.DEFAULT_CONFIG.copy()
        core_config["num_workers"] = 0  # Run locally.
        obs = np.array([0.0, 0.1, -0.1])

        # Test against all frameworks.
        for _ in framework_iterator(core_config, ("torch", "tf")):
            config = core_config.copy()
            # Default OUNoise setup.
            trainer = ddpg.DDPGTrainer(config=config, env="Pendulum-v0")
            # Setting explore=False should always return the same action.
            a_ = trainer.compute_action(obs, explore=False)
            for _ in range(50):
                a = trainer.compute_action(obs, explore=False)
                check(a, a_)
            # explore=None (default: explore) should return different actions.
            actions = []
            for _ in range(50):
                actions.append(trainer.compute_action(obs))
            check(np.std(actions), 0.0, false=True)

            # Check randomness at beginning.
            config["exploration_config"] = {
                # Act randomly at beginning ...
                "random_timesteps": 50,
                # Then act very closely to deterministic actions thereafter.
                "ou_base_scale": 0.001,
                "initial_scale": 0.001,
                "final_scale": 0.001,
            }
            trainer = ddpg.DDPGTrainer(config=config, env="Pendulum-v0")
            # ts=1 (get a deterministic action as per explore=False).
            deterministic_action = trainer.compute_action(obs, explore=False)
            # ts=2-5 (in random window).
            random_a = []
            for _ in range(49):
                random_a.append(trainer.compute_action(obs, explore=True))
                check(random_a[-1], deterministic_action, false=True)
            self.assertTrue(np.std(random_a) > 0.5)

            # ts > 50 (a=deterministic_action + scale * N[0,1])
            for _ in range(50):
                a = trainer.compute_action(obs, explore=True)
                check(a, deterministic_action, rtol=0.1)

            # ts >> 50 (BUT: explore=False -> expect deterministic action).
            for _ in range(50):
                a = trainer.compute_action(obs, explore=False)
                check(a, deterministic_action)

    def test_ddpg_loss_function(self):
        """Tests DDPG loss function results across all frameworks."""
        config = ddpg.DEFAULT_CONFIG.copy()
        # Run locally.
        config["num_workers"] = 0
        config["learning_starts"] = 0
        config["twin_q"] = True
        config["use_huber"] = True
        config["huber_threshold"] = 1.0
        config["gamma"] = 0.99
        # Make this small (seems to introduce errors).
        config["l2_reg"] = 1e-10
        config["prioritized_replay"] = False
        # Use very simple nets.
        config["actor_hiddens"] = [10]
        config["critic_hiddens"] = [10]
        # Make sure, timing differences do not affect trainer.train().
        config["min_iter_time_s"] = 0
        config["timesteps_per_iteration"] = 100

        map_ = {
            # Normal net.
            "default_policy/actor_hidden_0/kernel": "policy_model.action_0."
            "_model.0.weight",
            "default_policy/actor_hidden_0/bias": "policy_model.action_0."
            "_model.0.bias",
            "default_policy/actor_out/kernel": "policy_model.action_out."
            "_model.0.weight",
            "default_policy/actor_out/bias": "policy_model.action_out."
            "_model.0.bias",
            "default_policy/sequential/q_hidden_0/kernel": "q_model.q_hidden_0"
            "._model.0.weight",
            "default_policy/sequential/q_hidden_0/bias": "q_model.q_hidden_0."
            "_model.0.bias",
            "default_policy/sequential/q_out/kernel": "q_model.q_out._model."
            "0.weight",
            "default_policy/sequential/q_out/bias": "q_model.q_out._model."
            "0.bias",
            # -- twin.
            "default_policy/sequential_1/twin_q_hidden_0/kernel": "twin_"
            "q_model.twin_q_hidden_0._model.0.weight",
            "default_policy/sequential_1/twin_q_hidden_0/bias": "twin_"
            "q_model.twin_q_hidden_0._model.0.bias",
            "default_policy/sequential_1/twin_q_out/kernel": "twin_"
            "q_model.twin_q_out._model.0.weight",
            "default_policy/sequential_1/twin_q_out/bias": "twin_"
            "q_model.twin_q_out._model.0.bias",
            # Target net.
            "default_policy/actor_hidden_0_1/kernel": "policy_model.action_0."
            "_model.0.weight",
            "default_policy/actor_hidden_0_1/bias": "policy_model.action_0."
            "_model.0.bias",
            "default_policy/actor_out_1/kernel": "policy_model.action_out."
            "_model.0.weight",
            "default_policy/actor_out_1/bias": "policy_model.action_out._model"
            ".0.bias",
            "default_policy/sequential_2/q_hidden_0/kernel": "q_model."
            "q_hidden_0._model.0.weight",
            "default_policy/sequential_2/q_hidden_0/bias": "q_model."
            "q_hidden_0._model.0.bias",
            "default_policy/sequential_2/q_out/kernel": "q_model."
            "q_out._model.0.weight",
            "default_policy/sequential_2/q_out/bias": "q_model."
            "q_out._model.0.bias",
            # -- twin.
            "default_policy/sequential_3/twin_q_hidden_0/kernel": "twin_"
            "q_model.twin_q_hidden_0._model.0.weight",
            "default_policy/sequential_3/twin_q_hidden_0/bias": "twin_"
            "q_model.twin_q_hidden_0._model.0.bias",
            "default_policy/sequential_3/twin_q_out/kernel": "twin_"
            "q_model.twin_q_out._model.0.weight",
            "default_policy/sequential_3/twin_q_out/bias": "twin_"
            "q_model.twin_q_out._model.0.bias",
        }

        env = SimpleEnv
        batch_size = 100
        if env is SimpleEnv:
            obs_size = (batch_size, 1)
            actions = np.random.random(size=(batch_size, 1))
        elif env == "CartPole-v0":
            obs_size = (batch_size, 4)
            actions = np.random.randint(0, 2, size=(batch_size, ))
        else:
            obs_size = (batch_size, 3)
            actions = np.random.random(size=(batch_size, 1))

        # Batch of size=n.
        input_ = self._get_batch_helper(obs_size, actions, batch_size)

        # Simply compare loss values AND grads of all frameworks with each
        # other.
        prev_fw_loss = weights_dict = None
        expect_c, expect_a, expect_t = None, None, None
        # History of tf-updated NN-weights over n training steps.
        tf_updated_weights = []
        # History of input batches used.
        tf_inputs = []
        for fw, sess in framework_iterator(
                config, frameworks=("tf", "torch"), session=True):
            # Generate Trainer and get its default Policy object.
            trainer = ddpg.DDPGTrainer(config=config, env=env)
            policy = trainer.get_policy()
            p_sess = None
            if sess:
                p_sess = policy.get_session()

            # Set all weights (of all nets) to fixed values.
            if weights_dict is None:
                assert fw == "tf"  # Start with the tf vars-dict.
                weights_dict = policy.get_weights()
            else:
                assert fw == "torch"  # Then transfer that to torch Model.
                model_dict = self._translate_weights_to_torch(
                    weights_dict, map_)
                policy.model.load_state_dict(model_dict)
                policy.target_model.load_state_dict(model_dict)

            if fw == "torch":
                # Actually convert to torch tensors.
                input_ = policy._lazy_tensor_dict(input_)
                input_ = {k: input_[k] for k in input_.keys()}

            # Only run the expectation once, should be the same anyways
            # for all frameworks.
            if expect_c is None:
                expect_c, expect_a, expect_t = \
                    self._ddpg_loss_helper(
                        input_, weights_dict, sorted(weights_dict.keys()), fw,
                        gamma=config["gamma"],
                        huber_threshold=config["huber_threshold"],
                        l2_reg=config["l2_reg"],
                        sess=sess)

            # Get actual outs and compare to expectation AND previous
            # framework. c=critic, a=actor, e=entropy, t=td-error.
            if fw == "tf":
                c, a, t, tf_c_grads, tf_a_grads = \
                    p_sess.run([
                        policy.critic_loss,
                        policy.actor_loss,
                        policy.td_error,
                        policy._critic_optimizer.compute_gradients(
                            policy.critic_loss,
                            policy.model.q_variables()),
                        policy._actor_optimizer.compute_gradients(
                            policy.actor_loss,
                            policy.model.policy_variables())],
                        feed_dict=policy._get_loss_inputs_dict(
                            input_, shuffle=False))
                # Check pure loss values.
                check(c, expect_c)
                check(a, expect_a)
                check(t, expect_t)

                tf_c_grads = [g for g, v in tf_c_grads]
                tf_a_grads = [g for g, v in tf_a_grads]

            elif fw == "torch":
                loss_torch(policy, policy.model, None, input_)
                c, a, t = policy.critic_loss, policy.actor_loss, \
                    policy.td_error
                # Check pure loss values.
                check(c, expect_c)
                check(a, expect_a)
                check(t, expect_t)

                # Test actor gradients.
                policy._actor_optimizer.zero_grad()
                assert all(v.grad is None for v in policy.model.q_variables())
                assert all(
                    v.grad is None for v in policy.model.policy_variables())
                a.backward()
                # `actor_loss` depends on Q-net vars
                # (but not twin-Q-net vars!).
                assert not any(v.grad is None
                               for v in policy.model.q_variables()[:4])
                assert all(
                    v.grad is None for v in policy.model.q_variables()[4:])
                assert not all(
                    torch.mean(v.grad) == 0
                    for v in policy.model.policy_variables())
                assert not all(
                    torch.min(v.grad) == 0
                    for v in policy.model.policy_variables())
                # Compare with tf ones.
                torch_a_grads = [
                    v.grad for v in policy.model.policy_variables()
                ]
                for tf_g, torch_g in zip(tf_a_grads, torch_a_grads):
                    if tf_g.shape != torch_g.shape:
                        check(tf_g, np.transpose(torch_g))
                    else:
                        check(tf_g, torch_g)

                # Test critic gradients.
                policy._critic_optimizer.zero_grad()
                assert all(
                    v.grad is None or torch.mean(v.grad) == 0.0
                    for v in policy.model.q_variables())
                assert all(
                    v.grad is None or torch.min(v.grad) == 0.0
                    for v in policy.model.q_variables())
                c.backward()
                assert not all(
                    torch.mean(v.grad) == 0
                    for v in policy.model.q_variables())
                assert not all(
                    torch.min(v.grad) == 0 for v in policy.model.q_variables())
                # Compare with tf ones.
                torch_c_grads = [v.grad for v in policy.model.q_variables()]
                for tf_g, torch_g in zip(tf_c_grads, torch_c_grads):
                    if tf_g.shape != torch_g.shape:
                        check(tf_g, np.transpose(torch_g))
                    else:
                        check(tf_g, torch_g)
                # Compare (unchanged(!) actor grads) with tf ones.
                torch_a_grads = [
                    v.grad for v in policy.model.policy_variables()
                ]
                for tf_g, torch_g in zip(tf_a_grads, torch_a_grads):
                    if tf_g.shape != torch_g.shape:
                        check(tf_g, np.transpose(torch_g))
                    else:
                        check(tf_g, torch_g)

            # Store this framework's losses in prev_fw_loss to compare with
            # next framework's outputs.
            if prev_fw_loss is not None:
                check(c, prev_fw_loss[0])
                check(a, prev_fw_loss[1])
                check(t, prev_fw_loss[2])

            prev_fw_loss = (c, a, t)

            # Update weights from our batch (n times).
            for update_iteration in range(10):
                print("train iteration {}".format(update_iteration))
                if fw == "tf":
                    in_ = self._get_batch_helper(obs_size, actions, batch_size)
                    tf_inputs.append(in_)
                    # Set a fake-batch to use
                    # (instead of sampling from replay buffer).
                    buf = LocalReplayBuffer.get_instance_for_testing()
                    buf._fake_batch = in_
                    trainer.train()
                    updated_weights = policy.get_weights()
                    # Net must have changed.
                    if tf_updated_weights:
                        check(
                            updated_weights[
                                "default_policy/actor_hidden_0/kernel"],
                            tf_updated_weights[-1][
                                "default_policy/actor_hidden_0/kernel"],
                            false=True)
                    tf_updated_weights.append(updated_weights)

                # Compare with updated tf-weights. Must all be the same.
                else:
                    tf_weights = tf_updated_weights[update_iteration]
                    in_ = tf_inputs[update_iteration]
                    # Set a fake-batch to use
                    # (instead of sampling from replay buffer).
                    buf = LocalReplayBuffer.get_instance_for_testing()
                    buf._fake_batch = in_
                    trainer.train()
                    # Compare updated model and target weights.
                    for tf_key in tf_weights.keys():
                        tf_var = tf_weights[tf_key]
                        # Model.
                        if re.search(
                                "actor_out_1|actor_hidden_0_1|sequential_"
                                "[23]", tf_key):
                            torch_var = policy.target_model.state_dict()[map_[
                                tf_key]]
                        # Target model.
                        else:
                            torch_var = policy.model.state_dict()[map_[tf_key]]
                        if tf_var.shape != torch_var.shape:
                            check(tf_var, np.transpose(torch_var), rtol=0.07)
                        else:
                            check(tf_var, torch_var, rtol=0.07)

            trainer.stop()

    def _get_batch_helper(self, obs_size, actions, batch_size):
        return {
            SampleBatch.CUR_OBS: np.random.random(size=obs_size),
            SampleBatch.ACTIONS: actions,
            SampleBatch.REWARDS: np.random.random(size=(batch_size, )),
            SampleBatch.DONES: np.random.choice(
                [True, False], size=(batch_size, )),
            SampleBatch.NEXT_OBS: np.random.random(size=obs_size),
            "weights": np.ones(shape=(batch_size, )),
        }

    def _ddpg_loss_helper(self, train_batch, weights, ks, fw, gamma,
                          huber_threshold, l2_reg, sess):
        """Emulates DDPG loss functions for tf and torch."""
        model_out_t = train_batch[SampleBatch.CUR_OBS]
        target_model_out_tp1 = train_batch[SampleBatch.NEXT_OBS]
        # get_policy_output
        policy_t = sigmoid(2.0 * fc(
            relu(
                fc(model_out_t, weights[ks[1]], weights[ks[0]], framework=fw)),
            weights[ks[5]], weights[ks[4]]))
        # Get policy output for t+1 (target model).
        policy_tp1 = sigmoid(2.0 * fc(
            relu(
                fc(target_model_out_tp1,
                   weights[ks[3]],
                   weights[ks[2]],
                   framework=fw)), weights[ks[7]], weights[ks[6]]))
        # Assume no smooth target policy.
        policy_tp1_smoothed = policy_tp1

        # Q-values for the actually selected actions.
        # get_q_values
        q_t = fc(
            relu(
                fc(np.concatenate(
                    [model_out_t, train_batch[SampleBatch.ACTIONS]], -1),
                   weights[ks[9]],
                   weights[ks[8]],
                   framework=fw)),
            weights[ks[11]],
            weights[ks[10]],
            framework=fw)
        twin_q_t = fc(
            relu(
                fc(np.concatenate(
                    [model_out_t, train_batch[SampleBatch.ACTIONS]], -1),
                   weights[ks[13]],
                   weights[ks[12]],
                   framework=fw)),
            weights[ks[15]],
            weights[ks[14]],
            framework=fw)

        # Q-values for current policy in given current state.
        # get_q_values
        q_t_det_policy = fc(
            relu(
                fc(np.concatenate([model_out_t, policy_t], -1),
                   weights[ks[9]],
                   weights[ks[8]],
                   framework=fw)),
            weights[ks[11]],
            weights[ks[10]],
            framework=fw)

        # Target q network evaluation.
        # target_model.get_q_values
        q_tp1 = fc(
            relu(
                fc(np.concatenate([target_model_out_tp1, policy_tp1_smoothed],
                                  -1),
                   weights[ks[17]],
                   weights[ks[16]],
                   framework=fw)),
            weights[ks[19]],
            weights[ks[18]],
            framework=fw)
        twin_q_tp1 = fc(
            relu(
                fc(np.concatenate([target_model_out_tp1, policy_tp1_smoothed],
                                  -1),
                   weights[ks[21]],
                   weights[ks[20]],
                   framework=fw)),
            weights[ks[23]],
            weights[ks[22]],
            framework=fw)

        q_t_selected = np.squeeze(q_t, axis=-1)
        twin_q_t_selected = np.squeeze(twin_q_t, axis=-1)
        q_tp1 = np.minimum(q_tp1, twin_q_tp1)
        q_tp1_best = np.squeeze(q_tp1, axis=-1)

        dones = train_batch[SampleBatch.DONES]
        rewards = train_batch[SampleBatch.REWARDS]
        if fw == "torch":
            dones = dones.float().numpy()
            rewards = rewards.numpy()

        q_tp1_best_masked = (1.0 - dones) * q_tp1_best
        q_t_selected_target = rewards + gamma * q_tp1_best_masked

        td_error = q_t_selected - q_t_selected_target
        twin_td_error = twin_q_t_selected - q_t_selected_target
        td_error = td_error + twin_td_error
        errors = huber_loss(td_error, huber_threshold) + \
            huber_loss(twin_td_error, huber_threshold)

        critic_loss = np.mean(errors)
        actor_loss = -np.mean(q_t_det_policy)
        # Add l2-regularization if required.
        for name, var in weights.items():
            if re.match("default_policy/actor_(hidden_0|out)/kernel", name):
                actor_loss += (l2_reg * l2_loss(var))
            elif re.match("default_policy/sequential(_1)?/\\w+/kernel", name):
                critic_loss += (l2_reg * l2_loss(var))

        return critic_loss, actor_loss, td_error

    def _translate_weights_to_torch(self, weights_dict, map_):
        model_dict = {
            map_[k]: convert_to_torch_tensor(
                np.transpose(v) if re.search("kernel", k) else v)
            for k, v in weights_dict.items() if re.search(
                "default_policy/(actor_(hidden_0|out)|sequential(_1)?)/", k)
        }
        return model_dict


if __name__ == "__main__":
    import pytest
    import sys
    sys.exit(pytest.main(["-v", __file__]))<|MERGE_RESOLUTION|>--- conflicted
+++ resolved
@@ -22,15 +22,10 @@
     def test_ddpg_compilation(self):
         """Test whether a DDPGTrainer can be built with both frameworks."""
         config = ddpg.DEFAULT_CONFIG.copy()
-<<<<<<< HEAD
         config["num_workers"] = 1
-        config["num_envs_per_worker"] = 2
-=======
-        config["num_workers"] = 0  # Run locally.
         config["num_envs_per_worker"] = 2
         config["learning_starts"] = 0
         config["exploration_config"]["random_timesteps"] = 100
->>>>>>> baa05349
 
         num_iterations = 2
 
