import numpy as np
import re
import unittest
from tempfile import TemporaryDirectory

import ray
import ray.rllib.agents.ddpg as ddpg
from ray.rllib.agents.ddpg.ddpg_torch_policy import ddpg_actor_critic_loss as \
    loss_torch
from ray.rllib.agents.sac.tests.test_sac import SimpleEnv
from ray.rllib.execution.replay_buffer import LocalReplayBuffer
from ray.rllib.policy.sample_batch import SampleBatch
from ray.rllib.utils.framework import try_import_tf, try_import_torch
from ray.rllib.utils.numpy import fc, huber_loss, l2_loss, relu, sigmoid
from ray.rllib.utils.test_utils import check, check_compute_single_action, \
    check_train_results, framework_iterator
from ray.rllib.utils.torch_utils import convert_to_torch_tensor

tf1, tf, tfv = try_import_tf()
torch, _ = try_import_torch()


class TestDDPG(unittest.TestCase):
    @classmethod
    def setUpClass(cls) -> None:
        ray.init()

    @classmethod
    def tearDownClass(cls) -> None:
        ray.shutdown()

    def test_ddpg_compilation(self):
        """Test whether a DDPGTrainer can be built with both frameworks."""
        config = ddpg.DEFAULT_CONFIG.copy()
        config["seed"] = 42
        config["num_workers"] = 1
        config["num_envs_per_worker"] = 2
        config["learning_starts"] = 0
        config["exploration_config"]["random_timesteps"] = 100

        num_iterations = 1

        # Test against all frameworks.
<<<<<<< HEAD
        for _ in framework_iterator(config, with_eager_tracing=True):
            trainer = ddpg.DDPGTrainer(config=config, env="Pendulum-v0")
=======
        for _ in framework_iterator(config):
            trainer = ddpg.DDPGTrainer(config=config, env="Pendulum-v1")
>>>>>>> 555b87d5
            for i in range(num_iterations):
                results = trainer.train()
                check_train_results(results)
                print(results)
            check_compute_single_action(trainer)
            # Ensure apply_gradient_fn is being called and updating global_step
            if config["framework"] == "tf":
                a = trainer.get_policy().global_step.eval(
                    trainer.get_policy().get_session())
            else:
                a = trainer.get_policy().global_step
            check(a, 500)
            trainer.stop()

    def test_ddpg_checkpoint_save_and_restore(self):
        """Test whether a DDPGTrainer can save and load checkpoints."""
        config = ddpg.DEFAULT_CONFIG.copy()
        config["num_workers"] = 1
        config["num_envs_per_worker"] = 2
        config["learning_starts"] = 0
        config["exploration_config"]["random_timesteps"] = 100

        # Test against all frameworks.
        for _ in framework_iterator(config, with_eager_tracing=True):
            trainer = ddpg.DDPGTrainer(config=config, env="Pendulum-v1")
            trainer.train()
            with TemporaryDirectory() as temp_dir:
                checkpoint = trainer.save(temp_dir)
                trainer.restore(checkpoint)
            trainer.stop()

    def test_ddpg_exploration_and_with_random_prerun(self):
        """Tests DDPG's Exploration (w/ random actions for n timesteps)."""
        core_config = ddpg.DEFAULT_CONFIG.copy()
        core_config["num_workers"] = 0  # Run locally.
        obs = np.array([0.0, 0.1, -0.1])

        # Test against all frameworks.
        for _ in framework_iterator(core_config):
            config = core_config.copy()
            # Default OUNoise setup.
            trainer = ddpg.DDPGTrainer(config=config, env="Pendulum-v1")
            # Setting explore=False should always return the same action.
            a_ = trainer.compute_single_action(obs, explore=False)
            self.assertEqual(trainer.get_policy().global_timestep, 1)
            for i in range(50):
                a = trainer.compute_single_action(obs, explore=False)
                self.assertEqual(trainer.get_policy().global_timestep, i + 2)
                check(a, a_)
            # explore=None (default: explore) should return different actions.
            actions = []
            for i in range(50):
                actions.append(trainer.compute_single_action(obs))
                self.assertEqual(trainer.get_policy().global_timestep, i + 52)
            check(np.std(actions), 0.0, false=True)
            trainer.stop()

            # Check randomness at beginning.
            config["exploration_config"] = {
                # Act randomly at beginning ...
                "random_timesteps": 50,
                # Then act very closely to deterministic actions thereafter.
                "ou_base_scale": 0.001,
                "initial_scale": 0.001,
                "final_scale": 0.001,
            }
            trainer = ddpg.DDPGTrainer(config=config, env="Pendulum-v1")
            # ts=0 (get a deterministic action as per explore=False).
            deterministic_action = trainer.compute_single_action(
                obs, explore=False)
            self.assertEqual(trainer.get_policy().global_timestep, 1)
            # ts=1-49 (in random window).
            random_a = []
            for i in range(1, 50):
                random_a.append(
                    trainer.compute_single_action(obs, explore=True))
                self.assertEqual(trainer.get_policy().global_timestep, i + 1)
                check(random_a[-1], deterministic_action, false=True)
            self.assertTrue(np.std(random_a) > 0.5)

            # ts > 50 (a=deterministic_action + scale * N[0,1])
            for i in range(50):
                a = trainer.compute_single_action(obs, explore=True)
                self.assertEqual(trainer.get_policy().global_timestep, i + 51)
                check(a, deterministic_action, rtol=0.1)

            # ts >> 50 (BUT: explore=False -> expect deterministic action).
            for i in range(50):
                a = trainer.compute_single_action(obs, explore=False)
                self.assertEqual(trainer.get_policy().global_timestep, i + 101)
                check(a, deterministic_action)
            trainer.stop()

    def test_ddpg_loss_function(self):
        """Tests DDPG loss function results across all frameworks."""
        config = ddpg.DEFAULT_CONFIG.copy()
        # Run locally.
        config["num_workers"] = 0
        config["learning_starts"] = 0
        config["twin_q"] = True
        config["use_huber"] = True
        config["huber_threshold"] = 1.0
        config["gamma"] = 0.99
        # Make this small (seems to introduce errors).
        config["l2_reg"] = 1e-10
        config["prioritized_replay"] = False
        # Use very simple nets.
        config["actor_hiddens"] = [10]
        config["critic_hiddens"] = [10]
        # Make sure, timing differences do not affect trainer.train().
        config["min_iter_time_s"] = 0
        config["timesteps_per_iteration"] = 100

        map_ = {
            # Normal net.
            "default_policy/actor_hidden_0/kernel": "policy_model.action_0."
            "_model.0.weight",
            "default_policy/actor_hidden_0/bias": "policy_model.action_0."
            "_model.0.bias",
            "default_policy/actor_out/kernel": "policy_model.action_out."
            "_model.0.weight",
            "default_policy/actor_out/bias": "policy_model.action_out."
            "_model.0.bias",
            "default_policy/sequential/q_hidden_0/kernel": "q_model.q_hidden_0"
            "._model.0.weight",
            "default_policy/sequential/q_hidden_0/bias": "q_model.q_hidden_0."
            "_model.0.bias",
            "default_policy/sequential/q_out/kernel": "q_model.q_out._model."
            "0.weight",
            "default_policy/sequential/q_out/bias": "q_model.q_out._model."
            "0.bias",
            # -- twin.
            "default_policy/sequential_1/twin_q_hidden_0/kernel": "twin_"
            "q_model.twin_q_hidden_0._model.0.weight",
            "default_policy/sequential_1/twin_q_hidden_0/bias": "twin_"
            "q_model.twin_q_hidden_0._model.0.bias",
            "default_policy/sequential_1/twin_q_out/kernel": "twin_"
            "q_model.twin_q_out._model.0.weight",
            "default_policy/sequential_1/twin_q_out/bias": "twin_"
            "q_model.twin_q_out._model.0.bias",
            # Target net.
            "default_policy/actor_hidden_0_1/kernel": "policy_model.action_0."
            "_model.0.weight",
            "default_policy/actor_hidden_0_1/bias": "policy_model.action_0."
            "_model.0.bias",
            "default_policy/actor_out_1/kernel": "policy_model.action_out."
            "_model.0.weight",
            "default_policy/actor_out_1/bias": "policy_model.action_out._model"
            ".0.bias",
            "default_policy/sequential_2/q_hidden_0/kernel": "q_model."
            "q_hidden_0._model.0.weight",
            "default_policy/sequential_2/q_hidden_0/bias": "q_model."
            "q_hidden_0._model.0.bias",
            "default_policy/sequential_2/q_out/kernel": "q_model."
            "q_out._model.0.weight",
            "default_policy/sequential_2/q_out/bias": "q_model."
            "q_out._model.0.bias",
            # -- twin.
            "default_policy/sequential_3/twin_q_hidden_0/kernel": "twin_"
            "q_model.twin_q_hidden_0._model.0.weight",
            "default_policy/sequential_3/twin_q_hidden_0/bias": "twin_"
            "q_model.twin_q_hidden_0._model.0.bias",
            "default_policy/sequential_3/twin_q_out/kernel": "twin_"
            "q_model.twin_q_out._model.0.weight",
            "default_policy/sequential_3/twin_q_out/bias": "twin_"
            "q_model.twin_q_out._model.0.bias",
        }

        env = SimpleEnv
        batch_size = 100
        obs_size = (batch_size, 1)
        actions = np.random.random(size=(batch_size, 1))

        # Batch of size=n.
        input_ = self._get_batch_helper(obs_size, actions, batch_size)

        # Simply compare loss values AND grads of all frameworks with each
        # other.
        prev_fw_loss = weights_dict = None
        expect_c, expect_a, expect_t = None, None, None
        # History of tf-updated NN-weights over n training steps.
        tf_updated_weights = []
        # History of input batches used.
        tf_inputs = []
        for fw, sess in framework_iterator(
                config, frameworks=("tf", "torch"), session=True):
            # Generate Trainer and get its default Policy object.
            trainer = ddpg.DDPGTrainer(config=config, env=env)
            policy = trainer.get_policy()
            p_sess = None
            if sess:
                p_sess = policy.get_session()

            # Set all weights (of all nets) to fixed values.
            if weights_dict is None:
                assert fw == "tf"  # Start with the tf vars-dict.
                weights_dict = policy.get_weights()
            else:
                assert fw == "torch"  # Then transfer that to torch Model.
                model_dict = self._translate_weights_to_torch(
                    weights_dict, map_)
                policy.model.load_state_dict(model_dict)
                policy.target_model.load_state_dict(model_dict)

            if fw == "torch":
                # Actually convert to torch tensors.
                input_ = policy._lazy_tensor_dict(input_)
                input_ = {k: input_[k] for k in input_.keys()}

            # Only run the expectation once, should be the same anyways
            # for all frameworks.
            if expect_c is None:
                expect_c, expect_a, expect_t = \
                    self._ddpg_loss_helper(
                        input_, weights_dict, sorted(weights_dict.keys()), fw,
                        gamma=config["gamma"],
                        huber_threshold=config["huber_threshold"],
                        l2_reg=config["l2_reg"],
                        sess=sess)

            # Get actual outs and compare to expectation AND previous
            # framework. c=critic, a=actor, e=entropy, t=td-error.
            if fw == "tf":
                c, a, t, tf_c_grads, tf_a_grads = \
                    p_sess.run([
                        policy.critic_loss,
                        policy.actor_loss,
                        policy.td_error,
                        policy._critic_optimizer.compute_gradients(
                            policy.critic_loss,
                            policy.model.q_variables()),
                        policy._actor_optimizer.compute_gradients(
                            policy.actor_loss,
                            policy.model.policy_variables())],
                        feed_dict=policy._get_loss_inputs_dict(
                            input_, shuffle=False))
                # Check pure loss values.
                check(c, expect_c)
                check(a, expect_a)
                check(t, expect_t)

                tf_c_grads = [g for g, v in tf_c_grads]
                tf_a_grads = [g for g, v in tf_a_grads]

            elif fw == "torch":
                loss_torch(policy, policy.model, None, input_)
                c, a, t = policy.get_tower_stats("critic_loss")[0], \
                    policy.get_tower_stats("actor_loss")[0], \
                    policy.get_tower_stats("td_error")[0]
                # Check pure loss values.
                check(c, expect_c)
                check(a, expect_a)
                check(t, expect_t)

                # Test actor gradients.
                policy._actor_optimizer.zero_grad()
                assert all(v.grad is None for v in policy.model.q_variables())
                assert all(
                    v.grad is None for v in policy.model.policy_variables())
                a.backward()
                # `actor_loss` depends on Q-net vars
                # (but not twin-Q-net vars!).
                assert not any(v.grad is None
                               for v in policy.model.q_variables()[:4])
                assert all(
                    v.grad is None for v in policy.model.q_variables()[4:])
                assert not all(
                    torch.mean(v.grad) == 0
                    for v in policy.model.policy_variables())
                assert not all(
                    torch.min(v.grad) == 0
                    for v in policy.model.policy_variables())
                # Compare with tf ones.
                torch_a_grads = [
                    v.grad for v in policy.model.policy_variables()
                ]
                for tf_g, torch_g in zip(tf_a_grads, torch_a_grads):
                    if tf_g.shape != torch_g.shape:
                        check(tf_g, np.transpose(torch_g.cpu()))
                    else:
                        check(tf_g, torch_g)

                # Test critic gradients.
                policy._critic_optimizer.zero_grad()
                assert all(
                    v.grad is None or torch.mean(v.grad) == 0.0
                    for v in policy.model.q_variables())
                assert all(
                    v.grad is None or torch.min(v.grad) == 0.0
                    for v in policy.model.q_variables())
                c.backward()
                assert not all(
                    torch.mean(v.grad) == 0
                    for v in policy.model.q_variables())
                assert not all(
                    torch.min(v.grad) == 0 for v in policy.model.q_variables())
                # Compare with tf ones.
                torch_c_grads = [v.grad for v in policy.model.q_variables()]
                for tf_g, torch_g in zip(tf_c_grads, torch_c_grads):
                    if tf_g.shape != torch_g.shape:
                        check(tf_g, np.transpose(torch_g.cpu()))
                    else:
                        check(tf_g, torch_g)
                # Compare (unchanged(!) actor grads) with tf ones.
                torch_a_grads = [
                    v.grad for v in policy.model.policy_variables()
                ]
                for tf_g, torch_g in zip(tf_a_grads, torch_a_grads):
                    if tf_g.shape != torch_g.shape:
                        check(tf_g, np.transpose(torch_g.cpu()))
                    else:
                        check(tf_g, torch_g)

            # Store this framework's losses in prev_fw_loss to compare with
            # next framework's outputs.
            if prev_fw_loss is not None:
                check(c, prev_fw_loss[0])
                check(a, prev_fw_loss[1])
                check(t, prev_fw_loss[2])

            prev_fw_loss = (c, a, t)

            # Update weights from our batch (n times).
            for update_iteration in range(6):
                print("train iteration {}".format(update_iteration))
                if fw == "tf":
                    in_ = self._get_batch_helper(obs_size, actions, batch_size)
                    tf_inputs.append(in_)
                    # Set a fake-batch to use
                    # (instead of sampling from replay buffer).
                    buf = LocalReplayBuffer.get_instance_for_testing()
                    buf._fake_batch = in_
                    trainer.train()
                    updated_weights = policy.get_weights()
                    # Net must have changed.
                    if tf_updated_weights:
                        check(
                            updated_weights[
                                "default_policy/actor_hidden_0/kernel"],
                            tf_updated_weights[-1][
                                "default_policy/actor_hidden_0/kernel"],
                            false=True)
                    tf_updated_weights.append(updated_weights)

                # Compare with updated tf-weights. Must all be the same.
                else:
                    tf_weights = tf_updated_weights[update_iteration]
                    in_ = tf_inputs[update_iteration]
                    # Set a fake-batch to use
                    # (instead of sampling from replay buffer).
                    buf = LocalReplayBuffer.get_instance_for_testing()
                    buf._fake_batch = in_
                    trainer.train()
                    # Compare updated model and target weights.
                    for tf_key in tf_weights.keys():
                        tf_var = tf_weights[tf_key]
                        # Model.
                        if re.search(
                                "actor_out_1|actor_hidden_0_1|sequential_"
                                "[23]", tf_key):
                            torch_var = policy.target_model.state_dict()[map_[
                                tf_key]]
                        # Target model.
                        else:
                            torch_var = policy.model.state_dict()[map_[tf_key]]
                        if tf_var.shape != torch_var.shape:
                            check(
                                tf_var,
                                np.transpose(torch_var.cpu()),
                                atol=0.1)
                        else:
                            check(tf_var, torch_var, atol=0.1)

            trainer.stop()

    def _get_batch_helper(self, obs_size, actions, batch_size):
        return SampleBatch({
            SampleBatch.CUR_OBS: np.random.random(size=obs_size),
            SampleBatch.ACTIONS: actions,
            SampleBatch.REWARDS: np.random.random(size=(batch_size, )),
            SampleBatch.DONES: np.random.choice(
                [True, False], size=(batch_size, )),
            SampleBatch.NEXT_OBS: np.random.random(size=obs_size),
            "weights": np.ones(shape=(batch_size, )),
        })

    def _ddpg_loss_helper(self, train_batch, weights, ks, fw, gamma,
                          huber_threshold, l2_reg, sess):
        """Emulates DDPG loss functions for tf and torch."""
        model_out_t = train_batch[SampleBatch.CUR_OBS]
        target_model_out_tp1 = train_batch[SampleBatch.NEXT_OBS]
        # get_policy_output
        policy_t = sigmoid(2.0 * fc(
            relu(
                fc(model_out_t, weights[ks[1]], weights[ks[0]], framework=fw)),
            weights[ks[5]],
            weights[ks[4]],
            framework=fw))
        # Get policy output for t+1 (target model).
        policy_tp1 = sigmoid(2.0 * fc(
            relu(
                fc(target_model_out_tp1,
                   weights[ks[3]],
                   weights[ks[2]],
                   framework=fw)),
            weights[ks[7]],
            weights[ks[6]],
            framework=fw))
        # Assume no smooth target policy.
        policy_tp1_smoothed = policy_tp1

        # Q-values for the actually selected actions.
        # get_q_values
        q_t = fc(
            relu(
                fc(np.concatenate(
                    [model_out_t, train_batch[SampleBatch.ACTIONS]], -1),
                   weights[ks[9]],
                   weights[ks[8]],
                   framework=fw)),
            weights[ks[11]],
            weights[ks[10]],
            framework=fw)
        twin_q_t = fc(
            relu(
                fc(np.concatenate(
                    [model_out_t, train_batch[SampleBatch.ACTIONS]], -1),
                   weights[ks[13]],
                   weights[ks[12]],
                   framework=fw)),
            weights[ks[15]],
            weights[ks[14]],
            framework=fw)

        # Q-values for current policy in given current state.
        # get_q_values
        q_t_det_policy = fc(
            relu(
                fc(np.concatenate([model_out_t, policy_t], -1),
                   weights[ks[9]],
                   weights[ks[8]],
                   framework=fw)),
            weights[ks[11]],
            weights[ks[10]],
            framework=fw)

        # Target q network evaluation.
        # target_model.get_q_values
        q_tp1 = fc(
            relu(
                fc(np.concatenate([target_model_out_tp1, policy_tp1_smoothed],
                                  -1),
                   weights[ks[17]],
                   weights[ks[16]],
                   framework=fw)),
            weights[ks[19]],
            weights[ks[18]],
            framework=fw)
        twin_q_tp1 = fc(
            relu(
                fc(np.concatenate([target_model_out_tp1, policy_tp1_smoothed],
                                  -1),
                   weights[ks[21]],
                   weights[ks[20]],
                   framework=fw)),
            weights[ks[23]],
            weights[ks[22]],
            framework=fw)

        q_t_selected = np.squeeze(q_t, axis=-1)
        twin_q_t_selected = np.squeeze(twin_q_t, axis=-1)
        q_tp1 = np.minimum(q_tp1, twin_q_tp1)
        q_tp1_best = np.squeeze(q_tp1, axis=-1)

        dones = train_batch[SampleBatch.DONES]
        rewards = train_batch[SampleBatch.REWARDS]
        if fw == "torch":
            dones = dones.float().numpy()
            rewards = rewards.numpy()

        q_tp1_best_masked = (1.0 - dones) * q_tp1_best
        q_t_selected_target = rewards + gamma * q_tp1_best_masked

        td_error = q_t_selected - q_t_selected_target
        twin_td_error = twin_q_t_selected - q_t_selected_target
        errors = huber_loss(td_error, huber_threshold) + \
            huber_loss(twin_td_error, huber_threshold)

        critic_loss = np.mean(errors)
        actor_loss = -np.mean(q_t_det_policy)
        # Add l2-regularization if required.
        for name, var in weights.items():
            if re.match("default_policy/actor_(hidden_0|out)/kernel", name):
                actor_loss += (l2_reg * l2_loss(var))
            elif re.match("default_policy/sequential(_1)?/\\w+/kernel", name):
                critic_loss += (l2_reg * l2_loss(var))

        return critic_loss, actor_loss, td_error

    def _translate_weights_to_torch(self, weights_dict, map_):
        model_dict = {
            map_[k]: convert_to_torch_tensor(
                np.transpose(v) if re.search("kernel", k) else v)
            for k, v in weights_dict.items() if re.search(
                "default_policy/(actor_(hidden_0|out)|sequential(_1)?)/", k)
        }
        model_dict["policy_model.action_out_squashed.low_action"] = \
            convert_to_torch_tensor(np.array([0.0]))
        model_dict["policy_model.action_out_squashed.action_range"] = \
            convert_to_torch_tensor(np.array([1.0]))
        return model_dict


if __name__ == "__main__":
    import pytest
    import sys
    sys.exit(pytest.main(["-v", __file__]))<|MERGE_RESOLUTION|>--- conflicted
+++ resolved
@@ -41,13 +41,8 @@
         num_iterations = 1
 
         # Test against all frameworks.
-<<<<<<< HEAD
         for _ in framework_iterator(config, with_eager_tracing=True):
-            trainer = ddpg.DDPGTrainer(config=config, env="Pendulum-v0")
-=======
-        for _ in framework_iterator(config):
             trainer = ddpg.DDPGTrainer(config=config, env="Pendulum-v1")
->>>>>>> 555b87d5
             for i in range(num_iterations):
                 results = trainer.train()
                 check_train_results(results)
