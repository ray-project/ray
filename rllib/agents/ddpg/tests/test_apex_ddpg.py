--- conflicted
+++ resolved
@@ -24,11 +24,7 @@
         config["learning_starts"] = 0
         config["optimizer"]["num_replay_buffer_shards"] = 1
         num_iterations = 1
-<<<<<<< HEAD
-        for _ in framework_iterator(config):
-=======
         for _ in framework_iterator(config, frameworks=("tf", "torch")):
->>>>>>> 47202c83
             plain_config = config.copy()
             trainer = apex_ddpg.ApexDDPGTrainer(
                 config=plain_config, env="Pendulum-v0")
