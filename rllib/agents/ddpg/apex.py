--- conflicted
+++ resolved
@@ -33,12 +33,6 @@
     },
 )
 
-<<<<<<< HEAD
-ApexDDPGTrainer = DDPGTrainer.with_updates(
-    name="APEX_DDPG",
-    default_config=APEX_DDPG_DEFAULT_CONFIG,
-    execution_plan=ApexTrainer.execution_plan)
-=======
 
 class ApexDDPGTrainer(DDPGTrainer):
     @classmethod
@@ -51,5 +45,4 @@
     def execution_plan(workers: WorkerSet, config: dict,
                        **kwargs) -> LocalIterator[dict]:
         """Use APEX-DQN's execution plan."""
-        return ApexTrainer.execution_plan(workers, config, **kwargs)
->>>>>>> 4ef0d4a3
+        return ApexTrainer.execution_plan(workers, config, **kwargs)