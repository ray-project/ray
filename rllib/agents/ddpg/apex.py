--- conflicted
+++ resolved
@@ -1,105 +1,56 @@
-<<<<<<< HEAD
-from ray.rllib.agents.dqn.apex import ApexTrainer
-from ray.rllib.agents.ddpg.ddpg import DDPGTrainer, DEFAULT_CONFIG as DDPG_CONFIG
-from ray.rllib.evaluation.worker_set import WorkerSet
-from ray.rllib.utils.annotations import override
-from ray.rllib.utils.typing import TrainerConfigDict
-from ray.util.iter import LocalIterator
-
-APEX_DDPG_DEFAULT_CONFIG = DDPGTrainer.merge_trainer_configs(
-    DDPG_CONFIG,  # see also the options in ddpg.py, which are also supported
-    {
-        "optimizer": {
-            "max_weight_sync_delay": 400,
-            "num_replay_buffer_shards": 4,
-            "debug": False,
-        },
-        "exploration_config": {"type": "PerWorkerOrnsteinUhlenbeckNoise"},
-        "n_step": 3,
-        "num_gpus": 0,
-        "num_workers": 32,
-        "buffer_size": 2000000,
-        # TODO(jungong) : update once Apex supports replay_buffer_config.
-        "replay_buffer_config": None,
-        "learning_starts": 50000,
-        "train_batch_size": 512,
-        "rollout_fragment_length": 50,
-        "target_network_update_freq": 500000,
-        "timesteps_per_iteration": 25000,
-        "worker_side_prioritization": True,
-        "min_iter_time_s": 30,
-    },
-)
-
-
-class ApexDDPGTrainer(DDPGTrainer):
-    @classmethod
-    @override(DDPGTrainer)
-    def get_default_config(cls) -> TrainerConfigDict:
-        return APEX_DDPG_DEFAULT_CONFIG
-
-    @staticmethod
-    @override(DDPGTrainer)
-    def execution_plan(
-        workers: WorkerSet, config: dict, **kwargs
-    ) -> LocalIterator[dict]:
-        """Use APEX-DQN's execution plan."""
-        return ApexTrainer.execution_plan(workers, config, **kwargs)
-=======
-from ray.rllib.agents.dqn.apex import ApexTrainer
-from ray.rllib.agents.ddpg.ddpg import DDPGTrainer, DEFAULT_CONFIG as DDPG_CONFIG
-from ray.rllib.evaluation.worker_set import WorkerSet
-from ray.rllib.utils.annotations import override
-from ray.rllib.utils.typing import TrainerConfigDict
-from ray.util.iter import LocalIterator
-
-APEX_DDPG_DEFAULT_CONFIG = DDPGTrainer.merge_trainer_configs(
-    DDPG_CONFIG,  # see also the options in ddpg.py, which are also supported
-    {
-        "optimizer": {
-            "max_weight_sync_delay": 400,
-            "num_replay_buffer_shards": 4,
-            "debug": False,
-        },
-        "exploration_config": {"type": "PerWorkerOrnsteinUhlenbeckNoise"},
-        "n_step": 3,
-        "num_gpus": 0,
-        "num_workers": 32,
-        "buffer_size": 2000000,
-        # TODO(jungong) : update once Apex supports replay_buffer_config.
-        "replay_buffer_config": None,
-        # Whether all shards of the replay buffer must be co-located
-        # with the learner process (running the execution plan).
-        # This is preferred b/c the learner process should have quick
-        # access to the data from the buffer shards, avoiding network
-        # traffic each time samples from the buffer(s) are drawn.
-        # Set this to False for relaxing this constraint and allowing
-        # replay shards to be created on node(s) other than the one
-        # on which the learner is located.
-        "replay_buffer_shards_colocated_with_driver": True,
-        "learning_starts": 50000,
-        "train_batch_size": 512,
-        "rollout_fragment_length": 50,
-        "target_network_update_freq": 500000,
-        "timesteps_per_iteration": 25000,
-        "worker_side_prioritization": True,
-        "min_time_s_per_reporting": 30,
-    },
-    _allow_unknown_configs=True,
-)
-
-
-class ApexDDPGTrainer(DDPGTrainer):
-    @classmethod
-    @override(DDPGTrainer)
-    def get_default_config(cls) -> TrainerConfigDict:
-        return APEX_DDPG_DEFAULT_CONFIG
-
-    @staticmethod
-    @override(DDPGTrainer)
-    def execution_plan(
-        workers: WorkerSet, config: dict, **kwargs
-    ) -> LocalIterator[dict]:
-        """Use APEX-DQN's execution plan."""
-        return ApexTrainer.execution_plan(workers, config, **kwargs)
->>>>>>> 19672688
+from ray.rllib.agents.dqn.apex import ApexTrainer
+from ray.rllib.agents.ddpg.ddpg import DDPGTrainer, DEFAULT_CONFIG as DDPG_CONFIG
+from ray.rllib.evaluation.worker_set import WorkerSet
+from ray.rllib.utils.annotations import override
+from ray.rllib.utils.typing import TrainerConfigDict
+from ray.util.iter import LocalIterator
+
+APEX_DDPG_DEFAULT_CONFIG = DDPGTrainer.merge_trainer_configs(
+    DDPG_CONFIG,  # see also the options in ddpg.py, which are also supported
+    {
+        "optimizer": {
+            "max_weight_sync_delay": 400,
+            "num_replay_buffer_shards": 4,
+            "debug": False,
+        },
+        "exploration_config": {"type": "PerWorkerOrnsteinUhlenbeckNoise"},
+        "n_step": 3,
+        "num_gpus": 0,
+        "num_workers": 32,
+        "buffer_size": 2000000,
+        # TODO(jungong) : update once Apex supports replay_buffer_config.
+        "replay_buffer_config": None,
+        # Whether all shards of the replay buffer must be co-located
+        # with the learner process (running the execution plan).
+        # This is preferred b/c the learner process should have quick
+        # access to the data from the buffer shards, avoiding network
+        # traffic each time samples from the buffer(s) are drawn.
+        # Set this to False for relaxing this constraint and allowing
+        # replay shards to be created on node(s) other than the one
+        # on which the learner is located.
+        "replay_buffer_shards_colocated_with_driver": True,
+        "learning_starts": 50000,
+        "train_batch_size": 512,
+        "rollout_fragment_length": 50,
+        "target_network_update_freq": 500000,
+        "timesteps_per_iteration": 25000,
+        "worker_side_prioritization": True,
+        "min_time_s_per_reporting": 30,
+    },
+    _allow_unknown_configs=True,
+)
+
+
+class ApexDDPGTrainer(DDPGTrainer):
+    @classmethod
+    @override(DDPGTrainer)
+    def get_default_config(cls) -> TrainerConfigDict:
+        return APEX_DDPG_DEFAULT_CONFIG
+
+    @staticmethod
+    @override(DDPGTrainer)
+    def execution_plan(
+        workers: WorkerSet, config: dict, **kwargs
+    ) -> LocalIterator[dict]:
+        """Use APEX-DQN's execution plan."""
+        return ApexTrainer.execution_plan(workers, config, **kwargs)