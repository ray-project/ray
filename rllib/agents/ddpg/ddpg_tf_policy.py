from gym.spaces import Box
import logging
import numpy as np

import ray
import ray.experimental.tf_utils
from ray.util.debug import log_once
from ray.rllib.agents.ddpg.ddpg_tf_model import DDPGTFModel
from ray.rllib.agents.ddpg.ddpg_torch_model import DDPGTorchModel
from ray.rllib.agents.ddpg.noop_model import NoopModel, TorchNoopModel
from ray.rllib.agents.dqn.dqn_tf_policy import postprocess_nstep_and_prio, \
    PRIO_WEIGHTS
from ray.rllib.policy.sample_batch import SampleBatch
from ray.rllib.models import ModelCatalog
from ray.rllib.models.tf.tf_action_dist import Deterministic
from ray.rllib.models.torch.torch_action_dist import TorchDeterministic
from ray.rllib.utils.annotations import override
from ray.rllib.policy.tf_policy import TFPolicy
from ray.rllib.policy.tf_policy_template import build_tf_policy
from ray.rllib.utils.error import UnsupportedSpaceException
from ray.rllib.utils.framework import try_import_tf
from ray.rllib.utils.tf_ops import huber_loss, minimize_and_clip, \
    make_tf_callable

tf1, tf, tfv = try_import_tf()

logger = logging.getLogger(__name__)


def build_ddpg_models(policy, observation_space, action_space, config):
    if policy.config["use_state_preprocessor"]:
        default_model = None  # catalog decides
        num_outputs = 256  # arbitrary
        config["model"]["no_final_linear"] = True
    else:
        default_model = TorchNoopModel if config["framework"] == "torch" \
            else NoopModel
        num_outputs = int(np.product(observation_space.shape))

    policy.model = ModelCatalog.get_model_v2(
        obs_space=observation_space,
        action_space=action_space,
        num_outputs=num_outputs,
        model_config=config["model"],
        framework=config["framework"],
        model_interface=(DDPGTorchModel
                         if config["framework"] == "torch" else DDPGTFModel),
        default_model=default_model,
        name="ddpg_model",
        actor_hidden_activation=config["actor_hidden_activation"],
        actor_hiddens=config["actor_hiddens"],
        critic_hidden_activation=config["critic_hidden_activation"],
        critic_hiddens=config["critic_hiddens"],
        twin_q=config["twin_q"],
        add_layer_norm=(policy.config["exploration_config"].get("type") ==
                        "ParameterNoise"),
    )

    policy.target_model = ModelCatalog.get_model_v2(
        obs_space=observation_space,
        action_space=action_space,
        num_outputs=num_outputs,
        model_config=config["model"],
        framework=config["framework"],
        model_interface=(DDPGTorchModel
                         if config["framework"] == "torch" else DDPGTFModel),
        default_model=default_model,
        name="target_ddpg_model",
        actor_hidden_activation=config["actor_hidden_activation"],
        actor_hiddens=config["actor_hiddens"],
        critic_hidden_activation=config["critic_hidden_activation"],
        critic_hiddens=config["critic_hiddens"],
        twin_q=config["twin_q"],
        add_layer_norm=(policy.config["exploration_config"].get("type") ==
                        "ParameterNoise"),
    )

    return policy.model


def get_distribution_inputs_and_class(policy,
                                      model,
                                      obs_batch,
                                      *,
                                      explore=True,
                                      is_training=False,
                                      **kwargs):
    model_out, _ = model({
        "obs": obs_batch,
        "is_training": is_training,
    }, [], None)
    dist_inputs = model.get_policy_output(model_out)

    return dist_inputs, (TorchDeterministic
                         if policy.config["framework"] == "torch" else
                         Deterministic), []  # []=state out


def ddpg_actor_critic_loss(policy, model, _, train_batch):
    twin_q = policy.config["twin_q"]
    gamma = policy.config["gamma"]
    n_step = policy.config["n_step"]
    use_huber = policy.config["use_huber"]
    huber_threshold = policy.config["huber_threshold"]
    l2_reg = policy.config["l2_reg"]

    input_dict = {
        "obs": train_batch[SampleBatch.CUR_OBS],
        "is_training": True,
    }
    input_dict_next = {
        "obs": train_batch[SampleBatch.NEXT_OBS],
        "is_training": True,
    }

    model_out_t, _ = model(input_dict, [], None)
    model_out_tp1, _ = model(input_dict_next, [], None)
    target_model_out_tp1, _ = policy.target_model(input_dict_next, [], None)

    # Policy network evaluation.
<<<<<<< HEAD
    # prev_update_ops = set(tf.get_collection(tf.GraphKeys.UPDATE_OPS))
    policy_t = model.get_policy_output(model_out_t)
    # policy_batchnorm_update_ops = list(
    #   set(tf1.get_collection(tf.GraphKeys.UPDATE_OPS)) - prev_update_ops)

    policy_tp1 = \
        policy.target_model.get_policy_output(target_model_out_tp1)

    # Action outputs.
    if policy.config["smooth_target_policy"]:
        target_noise_clip = policy.config["target_noise_clip"]
        clipped_normal_sample = tf.clip_by_value(
            tf.random.normal(
                tf.shape(policy_tp1),
                stddev=policy.config["target_noise"]), -target_noise_clip,
            target_noise_clip)
        policy_tp1_smoothed = tf.clip_by_value(
            policy_tp1 + clipped_normal_sample,
            policy.action_space.low * tf.ones_like(policy_tp1),
            policy.action_space.high * tf.ones_like(policy_tp1))
    else:
        # No smoothing, just use deterministic actions.
        policy_tp1_smoothed = policy_tp1

    # Q-net(s) evaluation.
    # prev_update_ops = set(tf.get_collection(tf.GraphKeys.UPDATE_OPS))
    # Q-values for given actions & observations in given current
    q_t = model.get_q_values(model_out_t, train_batch[SampleBatch.ACTIONS])

    # Q-values for current policy (no noise) in given current state
    q_t_det_policy = model.get_q_values(model_out_t, policy_t)

    if twin_q:
        twin_q_t = model.get_twin_q_values(
            model_out_t, train_batch[SampleBatch.ACTIONS])
=======
    with tf1.variable_scope(POLICY_SCOPE, reuse=True):
        # prev_update_ops = set(tf1.get_collection(tf.GraphKeys.UPDATE_OPS))
        policy_t = model.get_policy_output(model_out_t)
        # policy_batchnorm_update_ops = list(
        #   set(tf1.get_collection(tf.GraphKeys.UPDATE_OPS)) - prev_update_ops)

    with tf1.variable_scope(POLICY_TARGET_SCOPE):
        policy_tp1 = \
            policy.target_model.get_policy_output(target_model_out_tp1)

    # Action outputs.
    with tf1.variable_scope(ACTION_SCOPE, reuse=True):
        if policy.config["smooth_target_policy"]:
            target_noise_clip = policy.config["target_noise_clip"]
            clipped_normal_sample = tf.clip_by_value(
                tf.random.normal(
                    tf.shape(policy_tp1),
                    stddev=policy.config["target_noise"]), -target_noise_clip,
                target_noise_clip)
            policy_tp1_smoothed = tf.clip_by_value(
                policy_tp1 + clipped_normal_sample,
                policy.action_space.low * tf.ones_like(policy_tp1),
                policy.action_space.high * tf.ones_like(policy_tp1))
        else:
            # No smoothing, just use deterministic actions.
            policy_tp1_smoothed = policy_tp1

    # Q-net(s) evaluation.
    # prev_update_ops = set(tf1.get_collection(tf.GraphKeys.UPDATE_OPS))
    with tf1.variable_scope(Q_SCOPE):
        # Q-values for given actions & observations in given current
        q_t = model.get_q_values(model_out_t, train_batch[SampleBatch.ACTIONS])

    with tf1.variable_scope(Q_SCOPE, reuse=True):
        # Q-values for current policy (no noise) in given current state
        q_t_det_policy = model.get_q_values(model_out_t, policy_t)

    if twin_q:
        with tf1.variable_scope(TWIN_Q_SCOPE):
            twin_q_t = model.get_twin_q_values(
                model_out_t, train_batch[SampleBatch.ACTIONS])
>>>>>>> 43043ee4
    # q_batchnorm_update_ops = list(
    #     set(tf1.get_collection(tf.GraphKeys.UPDATE_OPS)) - prev_update_ops)

    # Target q-net(s) evaluation.
<<<<<<< HEAD
    q_tp1 = policy.target_model.get_q_values(target_model_out_tp1,
                                             policy_tp1_smoothed)

    if twin_q:
        twin_q_tp1 = policy.target_model.get_twin_q_values(
            target_model_out_tp1, policy_tp1_smoothed)
=======
    with tf1.variable_scope(Q_TARGET_SCOPE):
        q_tp1 = policy.target_model.get_q_values(target_model_out_tp1,
                                                 policy_tp1_smoothed)

    if twin_q:
        with tf1.variable_scope(TWIN_Q_TARGET_SCOPE):
            twin_q_tp1 = policy.target_model.get_twin_q_values(
                target_model_out_tp1, policy_tp1_smoothed)
>>>>>>> 43043ee4

    q_t_selected = tf.squeeze(q_t, axis=len(q_t.shape) - 1)
    if twin_q:
        twin_q_t_selected = tf.squeeze(twin_q_t, axis=len(q_t.shape) - 1)
        q_tp1 = tf.minimum(q_tp1, twin_q_tp1)

    q_tp1_best = tf.squeeze(input=q_tp1, axis=len(q_tp1.shape) - 1)
    q_tp1_best_masked = \
        (1.0 - tf.cast(train_batch[SampleBatch.DONES], tf.float32)) * \
        q_tp1_best

    # Compute RHS of bellman equation.
    q_t_selected_target = tf.stop_gradient(train_batch[SampleBatch.REWARDS] +
                                           gamma**n_step * q_tp1_best_masked)

    # Compute the error (potentially clipped).
    if twin_q:
        td_error = q_t_selected - q_t_selected_target
        twin_td_error = twin_q_t_selected - q_t_selected_target
        td_error = td_error + twin_td_error
        if use_huber:
            errors = huber_loss(td_error, huber_threshold) + \
                huber_loss(twin_td_error, huber_threshold)
        else:
            errors = 0.5 * tf.math.square(td_error) + \
                     0.5 * tf.math.square(twin_td_error)
    else:
        td_error = q_t_selected - q_t_selected_target
        if use_huber:
            errors = huber_loss(td_error, huber_threshold)
        else:
            errors = 0.5 * tf.math.square(td_error)

    critic_loss = tf.reduce_mean(
        tf.cast(train_batch[PRIO_WEIGHTS], tf.float32) * errors)
    actor_loss = -tf.reduce_mean(q_t_det_policy)

    # Add l2-regularization if required.
    if l2_reg is not None:
        for var in policy.model.policy_variables():
            if "bias" not in var.name:
                actor_loss += (l2_reg * tf1.nn.l2_loss(var))
        for var in policy.model.q_variables():
            if "bias" not in var.name:
                critic_loss += (l2_reg * tf1.nn.l2_loss(var))

    # Model self-supervised losses.
    if policy.config["use_state_preprocessor"]:
        # Expand input_dict in case custom_loss' need them.
        input_dict[SampleBatch.ACTIONS] = train_batch[SampleBatch.ACTIONS]
        input_dict[SampleBatch.REWARDS] = train_batch[SampleBatch.REWARDS]
        input_dict[SampleBatch.DONES] = train_batch[SampleBatch.DONES]
        input_dict[SampleBatch.NEXT_OBS] = train_batch[SampleBatch.NEXT_OBS]
        if log_once("ddpg_custom_loss"):
            logger.warning(
                "You are using a state-preprocessor with DDPG and "
                "therefore, `custom_loss` will be called on your Model! "
                "Please be aware that DDPG now uses the ModelV2 API, which "
                "merges all previously separate sub-models (policy_model, "
                "q_model, and twin_q_model) into one ModelV2, on which "
                "`custom_loss` is called, passing it "
                "[actor_loss, critic_loss] as 1st argument. "
                "You may have to change your custom loss function to handle "
                "this.")
        [actor_loss, critic_loss] = model.custom_loss(
            [actor_loss, critic_loss], input_dict)

    # Store values for stats function.
    policy.actor_loss = actor_loss
    policy.critic_loss = critic_loss
    policy.td_error = td_error
    policy.q_t = q_t

    # Return one loss value (even though we treat them separately in our
    # 2 optimizers: actor and critic).
    return policy.critic_loss + policy.actor_loss


def make_ddpg_optimizers(policy, config):
    # Create separate optimizers for actor & critic losses.
    policy._actor_optimizer = tf1.train.AdamOptimizer(
        learning_rate=config["actor_lr"])
    policy._critic_optimizer = tf1.train.AdamOptimizer(
        learning_rate=config["critic_lr"])
    return None

    # TFPolicy.__init__(
    #    self,
    #    observation_space,
    #    action_space,
    #    self.config,
    #    self.sess,
    #    #obs_input=self.cur_observations,
    #    sampled_action=self.output_actions,
    #    loss=self.actor_loss + self.critic_loss,
    #    loss_inputs=self.loss_inputs,
    #    update_ops=q_batchnorm_update_ops + policy_batchnorm_update_ops,
    #    explore=explore,
    #    dist_inputs=self._distribution_inputs,
    #    dist_class=Deterministic,
    #    timestep=timestep)


def build_apply_op(policy, optimizer, grads_and_vars):
    # For policy gradient, update policy net one time v.s.
    # update critic net `policy_delay` time(s).
    should_apply_actor_opt = tf.equal(
        tf.math.floormod(policy.global_step, policy.config["policy_delay"]), 0)

    def make_apply_op():
        return policy._actor_optimizer.apply_gradients(
            policy._actor_grads_and_vars)

    actor_op = tf.cond(
        should_apply_actor_opt,
        true_fn=make_apply_op,
        false_fn=lambda: tf.no_op())
    critic_op = policy._critic_optimizer.apply_gradients(
        policy._critic_grads_and_vars)
    # Increment global step & apply ops.
    with tf1.control_dependencies([tf1.assign_add(policy.global_step, 1)]):
        return tf.group(actor_op, critic_op)


def gradients_fn(policy, optimizer, loss):
    if policy.config["grad_norm_clipping"] is not None:
        actor_grads_and_vars = minimize_and_clip(
            policy._actor_optimizer,
            policy.actor_loss,
            var_list=policy.model.policy_variables(),
            clip_val=policy.config["grad_norm_clipping"])
        critic_grads_and_vars = minimize_and_clip(
            policy._critic_optimizer,
            policy.critic_loss,
            var_list=policy.model.q_variables(),
            clip_val=policy.config["grad_norm_clipping"])
    else:
        if tf.executing_eagerly():
            tape = optimizer.tape
            pol_weights = policy.model.policy_variables()
            actor_grads_and_vars = list(zip(tape.gradient(
                policy.actor_loss, pol_weights), pol_weights))
            q_weights = policy.model.q_variables()
            critic_grads_and_vars = list(zip(tape.gradient(
                policy.critic_loss, q_weights), q_weights))
        else:
            actor_grads_and_vars = policy._actor_optimizer.compute_gradients(
                policy.actor_loss, var_list=policy.model.policy_variables())
            critic_grads_and_vars = policy._critic_optimizer.compute_gradients(
                policy.critic_loss, var_list=policy.model.q_variables())
    # Save these for later use in build_apply_op.
    policy._actor_grads_and_vars = [(g, v) for (g, v) in actor_grads_and_vars
                                    if g is not None]
    policy._critic_grads_and_vars = [(g, v) for (g, v) in critic_grads_and_vars
                                     if g is not None]
    grads_and_vars = policy._actor_grads_and_vars + \
        policy._critic_grads_and_vars
    return grads_and_vars


def build_ddpg_stats(policy, batch):
    stats = {
        "mean_q": tf.reduce_mean(policy.q_t),
        "max_q": tf.reduce_max(policy.q_t),
        "min_q": tf.reduce_min(policy.q_t),
    }
    return stats


def before_init_fn(policy, obs_space, action_space, config):
    # Create global step for counting the number of update operations.
    policy.global_step = tf1.train.get_or_create_global_step()


class ComputeTDErrorMixin:
    def __init__(self, loss_fn):
        @make_tf_callable(self.get_session(), dynamic_shape=True)
        def compute_td_error(obs_t, act_t, rew_t, obs_tp1, done_mask,
                             importance_weights):
            # Do forward pass on loss to update td errors attribute
            # (one TD-error value per item in batch to update PR weights).
            loss_fn(
                self, self.model, None, {
                    SampleBatch.CUR_OBS: tf.convert_to_tensor(obs_t),
                    SampleBatch.ACTIONS: tf.convert_to_tensor(act_t),
                    SampleBatch.REWARDS: tf.convert_to_tensor(rew_t),
                    SampleBatch.NEXT_OBS: tf.convert_to_tensor(obs_tp1),
                    SampleBatch.DONES: tf.convert_to_tensor(done_mask),
                    PRIO_WEIGHTS: tf.convert_to_tensor(importance_weights),
                })
            # `self.td_error` is set in loss_fn.
            return self.td_error

        self.compute_td_error = compute_td_error


def setup_mid_mixins(policy, obs_space, action_space, config):
    ComputeTDErrorMixin.__init__(policy, ddpg_actor_critic_loss)


class TargetNetworkMixin:
    def __init__(self, config):
        @make_tf_callable(self.get_session())
        def update_target_fn(tau):
            tau = tf.convert_to_tensor(tau, dtype=tf.float32)
            update_target_expr = []
            model_vars = self.model.trainable_variables()
            target_model_vars = self.target_model.trainable_variables()
            assert len(model_vars) == len(target_model_vars), \
                (model_vars, target_model_vars)
            for var, var_target in zip(model_vars, target_model_vars):
                update_target_expr.append(
                    var_target.assign(tau * var + (1.0 - tau) * var_target))
                logger.debug("Update target op {}".format(var_target))
            return tf.group(*update_target_expr)

        # Hard initial update.
        self._do_update = update_target_fn
        self.update_target(tau=1.0)

    # Support both hard and soft sync.
    def update_target(self, tau=None):
        self._do_update(np.float32(tau or self.config.get("tau")))

    @override(TFPolicy)
    def variables(self):
        return self.model.variables() + self.target_model.variables()


def setup_late_mixins(policy, obs_space, action_space, config):
    TargetNetworkMixin.__init__(policy, config)


def validate_spaces(pid, observation_space, action_space, config):
    if not isinstance(action_space, Box):
        raise UnsupportedSpaceException(
            "Action space ({}) of {} is not supported for "
            "DDPG.".format(action_space, pid))
    elif len(action_space.shape) > 1:
        raise UnsupportedSpaceException(
            "Action space ({}) of {} has multiple dimensions "
            "{}. ".format(action_space, pid, action_space.shape) +
            "Consider reshaping this into a single dimension, "
            "using a Tuple action space, or the multi-agent API.")


DDPGTFPolicy = build_tf_policy(
    name="DDPGTFPolicy",
    get_default_config=lambda: ray.rllib.agents.ddpg.ddpg.DEFAULT_CONFIG,
    make_model=build_ddpg_models,
    action_distribution_fn=get_distribution_inputs_and_class,
    loss_fn=ddpg_actor_critic_loss,
    stats_fn=build_ddpg_stats,
    postprocess_fn=postprocess_nstep_and_prio,
    optimizer_fn=make_ddpg_optimizers,
    gradients_fn=gradients_fn,
    apply_gradients_fn=build_apply_op,
    extra_learn_fetches_fn=lambda policy: {"td_error": policy.td_error},
    validate_spaces=validate_spaces,
    before_init=before_init_fn,
    before_loss_init=setup_mid_mixins,
    after_init=setup_late_mixins,
    obs_include_prev_action_reward=False,
    mixins=[
        TargetNetworkMixin,
        ComputeTDErrorMixin,
    ])<|MERGE_RESOLUTION|>--- conflicted
+++ resolved
@@ -118,7 +118,6 @@
     target_model_out_tp1, _ = policy.target_model(input_dict_next, [], None)
 
     # Policy network evaluation.
-<<<<<<< HEAD
     # prev_update_ops = set(tf.get_collection(tf.GraphKeys.UPDATE_OPS))
     policy_t = model.get_policy_output(model_out_t)
     # policy_batchnorm_update_ops = list(
@@ -154,70 +153,16 @@
     if twin_q:
         twin_q_t = model.get_twin_q_values(
             model_out_t, train_batch[SampleBatch.ACTIONS])
-=======
-    with tf1.variable_scope(POLICY_SCOPE, reuse=True):
-        # prev_update_ops = set(tf1.get_collection(tf.GraphKeys.UPDATE_OPS))
-        policy_t = model.get_policy_output(model_out_t)
-        # policy_batchnorm_update_ops = list(
-        #   set(tf1.get_collection(tf.GraphKeys.UPDATE_OPS)) - prev_update_ops)
-
-    with tf1.variable_scope(POLICY_TARGET_SCOPE):
-        policy_tp1 = \
-            policy.target_model.get_policy_output(target_model_out_tp1)
-
-    # Action outputs.
-    with tf1.variable_scope(ACTION_SCOPE, reuse=True):
-        if policy.config["smooth_target_policy"]:
-            target_noise_clip = policy.config["target_noise_clip"]
-            clipped_normal_sample = tf.clip_by_value(
-                tf.random.normal(
-                    tf.shape(policy_tp1),
-                    stddev=policy.config["target_noise"]), -target_noise_clip,
-                target_noise_clip)
-            policy_tp1_smoothed = tf.clip_by_value(
-                policy_tp1 + clipped_normal_sample,
-                policy.action_space.low * tf.ones_like(policy_tp1),
-                policy.action_space.high * tf.ones_like(policy_tp1))
-        else:
-            # No smoothing, just use deterministic actions.
-            policy_tp1_smoothed = policy_tp1
-
-    # Q-net(s) evaluation.
-    # prev_update_ops = set(tf1.get_collection(tf.GraphKeys.UPDATE_OPS))
-    with tf1.variable_scope(Q_SCOPE):
-        # Q-values for given actions & observations in given current
-        q_t = model.get_q_values(model_out_t, train_batch[SampleBatch.ACTIONS])
-
-    with tf1.variable_scope(Q_SCOPE, reuse=True):
-        # Q-values for current policy (no noise) in given current state
-        q_t_det_policy = model.get_q_values(model_out_t, policy_t)
-
-    if twin_q:
-        with tf1.variable_scope(TWIN_Q_SCOPE):
-            twin_q_t = model.get_twin_q_values(
-                model_out_t, train_batch[SampleBatch.ACTIONS])
->>>>>>> 43043ee4
     # q_batchnorm_update_ops = list(
     #     set(tf1.get_collection(tf.GraphKeys.UPDATE_OPS)) - prev_update_ops)
 
     # Target q-net(s) evaluation.
-<<<<<<< HEAD
     q_tp1 = policy.target_model.get_q_values(target_model_out_tp1,
                                              policy_tp1_smoothed)
 
     if twin_q:
         twin_q_tp1 = policy.target_model.get_twin_q_values(
             target_model_out_tp1, policy_tp1_smoothed)
-=======
-    with tf1.variable_scope(Q_TARGET_SCOPE):
-        q_tp1 = policy.target_model.get_q_values(target_model_out_tp1,
-                                                 policy_tp1_smoothed)
-
-    if twin_q:
-        with tf1.variable_scope(TWIN_Q_TARGET_SCOPE):
-            twin_q_tp1 = policy.target_model.get_twin_q_values(
-                target_model_out_tp1, policy_tp1_smoothed)
->>>>>>> 43043ee4
 
     q_t_selected = tf.squeeze(q_t, axis=len(q_t.shape) - 1)
     if twin_q:
