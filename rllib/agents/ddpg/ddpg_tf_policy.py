import logging
import numpy as np

import ray
import ray.experimental.tf_utils
from ray.util.debug import log_once
from ray.rllib.agents.ddpg.ddpg_tf_model import DDPGTFModel
from ray.rllib.agents.ddpg.ddpg_torch_model import DDPGTorchModel
from ray.rllib.agents.ddpg.noop_model import NoopModel, TorchNoopModel
from ray.rllib.agents.dqn.dqn_tf_policy import postprocess_nstep_and_prio, \
    PRIO_WEIGHTS
from ray.rllib.policy.sample_batch import SampleBatch
from ray.rllib.models import ModelCatalog
from ray.rllib.models.tf.tf_action_dist import Deterministic
from ray.rllib.models.torch.torch_action_dist import TorchDeterministic
from ray.rllib.utils.annotations import override
from ray.rllib.policy.tf_policy import TFPolicy
from ray.rllib.policy.tf_policy_template import build_tf_policy
<<<<<<< HEAD
from ray.rllib.utils.framework import get_variable, try_import_tf
from ray.rllib.utils.tf_ops import huber_loss, minimize_and_clip, \
    make_tf_callable
=======
from ray.rllib.utils.error import UnsupportedSpaceException
from ray.rllib.utils.framework import get_variable, try_import_tf
from ray.rllib.utils.tf_ops import huber_loss, make_tf_callable
>>>>>>> 47202c83

tf1, tf, tfv = try_import_tf()

logger = logging.getLogger(__name__)

<<<<<<< HEAD
#ACTION_SCOPE = "action"
#POLICY_SCOPE = "policy"
#POLICY_TARGET_SCOPE = "target_policy"
#Q_SCOPE = "critic"
#Q_TARGET_SCOPE = "target_critic"
#TWIN_Q_SCOPE = "twin_critic"
#TWIN_Q_TARGET_SCOPE = "twin_target_critic"

=======
>>>>>>> 47202c83

def build_ddpg_models(policy, observation_space, action_space, config):
    if policy.config["use_state_preprocessor"]:
        default_model = None  # catalog decides
        num_outputs = 256  # arbitrary
        config["model"]["no_final_linear"] = True
    else:
        default_model = TorchNoopModel if config["framework"] == "torch" \
            else NoopModel
        num_outputs = int(np.product(observation_space.shape))

    policy.model = ModelCatalog.get_model_v2(
        obs_space=observation_space,
        action_space=action_space,
        num_outputs=num_outputs,
        model_config=config["model"],
        framework=config["framework"],
        model_interface=(DDPGTorchModel
                         if config["framework"] == "torch" else DDPGTFModel),
        default_model=default_model,
        name="ddpg_model",
        actor_hidden_activation=config["actor_hidden_activation"],
        actor_hiddens=config["actor_hiddens"],
        critic_hidden_activation=config["critic_hidden_activation"],
        critic_hiddens=config["critic_hiddens"],
        twin_q=config["twin_q"],
        add_layer_norm=(policy.config["exploration_config"].get("type") ==
                        "ParameterNoise"),
    )

    policy.target_model = ModelCatalog.get_model_v2(
        obs_space=observation_space,
        action_space=action_space,
        num_outputs=num_outputs,
        model_config=config["model"],
        framework=config["framework"],
        model_interface=(DDPGTorchModel
                         if config["framework"] == "torch" else DDPGTFModel),
        default_model=default_model,
        name="target_ddpg_model",
        actor_hidden_activation=config["actor_hidden_activation"],
        actor_hiddens=config["actor_hiddens"],
        critic_hidden_activation=config["critic_hidden_activation"],
        critic_hiddens=config["critic_hiddens"],
        twin_q=config["twin_q"],
        add_layer_norm=(policy.config["exploration_config"].get("type") ==
                        "ParameterNoise"),
    )

    return policy.model


def get_distribution_inputs_and_class(policy,
                                      model,
                                      obs_batch,
                                      *,
                                      explore=True,
                                      is_training=False,
                                      **kwargs):
    model_out, _ = model({
        "obs": obs_batch,
        "is_training": is_training,
    }, [], None)
    dist_inputs = model.get_policy_output(model_out)

    return dist_inputs, (TorchDeterministic
                         if policy.config["framework"] == "torch" else
                         Deterministic), []  # []=state out


def ddpg_actor_critic_loss(policy, model, _, train_batch):
    twin_q = policy.config["twin_q"]
    gamma = policy.config["gamma"]
    n_step = policy.config["n_step"]
    use_huber = policy.config["use_huber"]
    huber_threshold = policy.config["huber_threshold"]
    l2_reg = policy.config["l2_reg"]

    input_dict = {
        "obs": train_batch[SampleBatch.CUR_OBS],
        "is_training": True,
    }
    input_dict_next = {
        "obs": train_batch[SampleBatch.NEXT_OBS],
        "is_training": True,
    }

    model_out_t, _ = model(input_dict, [], None)
    model_out_tp1, _ = model(input_dict_next, [], None)
    target_model_out_tp1, _ = policy.target_model(input_dict_next, [], None)

    # Policy network evaluation.
<<<<<<< HEAD
    #with tf1.variable_scope(POLICY_SCOPE, reuse=True):
    # prev_update_ops = set(tf1.get_collection(tf.GraphKeys.UPDATE_OPS))
    policy_t = model.get_policy_output(model_out_t)
    # policy_batchnorm_update_ops = list(
    #   set(tf1.get_collection(tf.GraphKeys.UPDATE_OPS)) - prev_update_ops)

    #with tf1.variable_scope(POLICY_TARGET_SCOPE):
=======
    policy_t = model.get_policy_output(model_out_t)
>>>>>>> 47202c83
    policy_tp1 = \
        policy.target_model.get_policy_output(target_model_out_tp1)

    # Action outputs.
<<<<<<< HEAD
    #with tf1.variable_scope(ACTION_SCOPE, reuse=True):
=======
>>>>>>> 47202c83
    if policy.config["smooth_target_policy"]:
        target_noise_clip = policy.config["target_noise_clip"]
        clipped_normal_sample = tf.clip_by_value(
            tf.random.normal(
                tf.shape(policy_tp1),
                stddev=policy.config["target_noise"]), -target_noise_clip,
            target_noise_clip)
        policy_tp1_smoothed = tf.clip_by_value(
            policy_tp1 + clipped_normal_sample,
            policy.action_space.low * tf.ones_like(policy_tp1),
            policy.action_space.high * tf.ones_like(policy_tp1))
    else:
        # No smoothing, just use deterministic actions.
        policy_tp1_smoothed = policy_tp1

    # Q-net(s) evaluation.
<<<<<<< HEAD
    # prev_update_ops = set(tf1.get_collection(tf.GraphKeys.UPDATE_OPS))
    #with tf1.variable_scope(Q_SCOPE):
    # Q-values for given actions & observations in given current
    q_t = model.get_q_values(model_out_t, train_batch[SampleBatch.ACTIONS])

    #with tf1.variable_scope(Q_SCOPE, reuse=True):
=======
    # prev_update_ops = set(tf.get_collection(tf.GraphKeys.UPDATE_OPS))
    # Q-values for given actions & observations in given current
    q_t = model.get_q_values(model_out_t, train_batch[SampleBatch.ACTIONS])

>>>>>>> 47202c83
    # Q-values for current policy (no noise) in given current state
    q_t_det_policy = model.get_q_values(model_out_t, policy_t)

    if twin_q:
<<<<<<< HEAD
        #with tf1.variable_scope(TWIN_Q_SCOPE):
        twin_q_t = model.get_twin_q_values(
            model_out_t, train_batch[SampleBatch.ACTIONS])
    # q_batchnorm_update_ops = list(
    #     set(tf1.get_collection(tf.GraphKeys.UPDATE_OPS)) - prev_update_ops)

    # Target q-net(s) evaluation.
    #with tf1.variable_scope(Q_TARGET_SCOPE):
=======
        twin_q_t = model.get_twin_q_values(
            model_out_t, train_batch[SampleBatch.ACTIONS])

    # Target q-net(s) evaluation.
>>>>>>> 47202c83
    q_tp1 = policy.target_model.get_q_values(target_model_out_tp1,
                                             policy_tp1_smoothed)

    if twin_q:
<<<<<<< HEAD
        #with tf1.variable_scope(TWIN_Q_TARGET_SCOPE):
=======
>>>>>>> 47202c83
        twin_q_tp1 = policy.target_model.get_twin_q_values(
            target_model_out_tp1, policy_tp1_smoothed)

    q_t_selected = tf.squeeze(q_t, axis=len(q_t.shape) - 1)
    if twin_q:
        twin_q_t_selected = tf.squeeze(twin_q_t, axis=len(q_t.shape) - 1)
        q_tp1 = tf.minimum(q_tp1, twin_q_tp1)

    q_tp1_best = tf.squeeze(input=q_tp1, axis=len(q_tp1.shape) - 1)
    q_tp1_best_masked = \
        (1.0 - tf.cast(train_batch[SampleBatch.DONES], tf.float32)) * \
        q_tp1_best

    # Compute RHS of bellman equation.
    q_t_selected_target = tf.stop_gradient(train_batch[SampleBatch.REWARDS] +
                                           gamma**n_step * q_tp1_best_masked)

    # Compute the error (potentially clipped).
    if twin_q:
        td_error = q_t_selected - q_t_selected_target
        twin_td_error = twin_q_t_selected - q_t_selected_target
        td_error = td_error + twin_td_error
        if use_huber:
            errors = huber_loss(td_error, huber_threshold) + \
                huber_loss(twin_td_error, huber_threshold)
        else:
            errors = 0.5 * tf.math.square(td_error) + \
                     0.5 * tf.math.square(twin_td_error)
    else:
        td_error = q_t_selected - q_t_selected_target
        if use_huber:
            errors = huber_loss(td_error, huber_threshold)
        else:
            errors = 0.5 * tf.math.square(td_error)

    critic_loss = tf.reduce_mean(
        tf.cast(train_batch[PRIO_WEIGHTS], tf.float32) * errors)
    actor_loss = -tf.reduce_mean(q_t_det_policy)

    # Add l2-regularization if required.
    if l2_reg is not None:
        for var in policy.model.policy_variables():
            if "bias" not in var.name:
                actor_loss += (l2_reg * tf.nn.l2_loss(var))
        for var in policy.model.q_variables():
            if "bias" not in var.name:
                critic_loss += (l2_reg * tf.nn.l2_loss(var))

    # Model self-supervised losses.
    if policy.config["use_state_preprocessor"]:
        # Expand input_dict in case custom_loss' need them.
        input_dict[SampleBatch.ACTIONS] = train_batch[SampleBatch.ACTIONS]
        input_dict[SampleBatch.REWARDS] = train_batch[SampleBatch.REWARDS]
        input_dict[SampleBatch.DONES] = train_batch[SampleBatch.DONES]
        input_dict[SampleBatch.NEXT_OBS] = train_batch[SampleBatch.NEXT_OBS]
        if log_once("ddpg_custom_loss"):
            logger.warning(
                "You are using a state-preprocessor with DDPG and "
                "therefore, `custom_loss` will be called on your Model! "
                "Please be aware that DDPG now uses the ModelV2 API, which "
                "merges all previously separate sub-models (policy_model, "
                "q_model, and twin_q_model) into one ModelV2, on which "
                "`custom_loss` is called, passing it "
                "[actor_loss, critic_loss] as 1st argument. "
                "You may have to change your custom loss function to handle "
                "this.")
        [actor_loss, critic_loss] = model.custom_loss(
            [actor_loss, critic_loss], input_dict)

    # Store values for stats function.
    policy.actor_loss = actor_loss
    policy.critic_loss = critic_loss
    policy.td_error = td_error
    policy.q_t = q_t

    # Return one loss value (even though we treat them separately in our
    # 2 optimizers: actor and critic).
    return policy.critic_loss + policy.actor_loss


def make_ddpg_optimizers(policy, config):
    # Create separate optimizers for actor & critic losses.
<<<<<<< HEAD
    if tfv == 2:
=======
    if tfv == 2 and config["framework"] == "tfe":
>>>>>>> 47202c83
        policy._actor_optimizer = tf.keras.optimizers.Adam(
            learning_rate=config["actor_lr"])
        policy._critic_optimizer = tf.keras.optimizers.Adam(
            learning_rate=config["critic_lr"])
    else:
        policy._actor_optimizer = tf1.train.AdamOptimizer(
            learning_rate=config["actor_lr"])
        policy._critic_optimizer = tf1.train.AdamOptimizer(
            learning_rate=config["critic_lr"])
    return None


def build_apply_op(policy, optimizer, grads_and_vars):
    # For policy gradient, update policy net one time v.s.
    # update critic net `policy_delay` time(s).
    should_apply_actor_opt = tf.equal(
        tf.math.floormod(policy.global_step, policy.config["policy_delay"]), 0)

    def make_apply_op():
        return policy._actor_optimizer.apply_gradients(
            policy._actor_grads_and_vars)

    actor_op = tf.cond(
        should_apply_actor_opt,
        true_fn=make_apply_op,
        false_fn=lambda: tf.no_op())
    critic_op = policy._critic_optimizer.apply_gradients(
        policy._critic_grads_and_vars)
    # Increment global step & apply ops.
<<<<<<< HEAD
    if tfv == 2:
        policy.global_step.assign_add(1)
=======
    if tfv == 2 and policy.config["framework"] == "tfe":
        policy.global_step.assign_add(1)
        return tf.no_op()
>>>>>>> 47202c83
    else:
        with tf1.control_dependencies([tf1.assign_add(policy.global_step, 1)]):
            return tf.group(actor_op, critic_op)


def gradients_fn(policy, optimizer, loss):
    if policy.config["framework"] == "tfe":
        tape = optimizer.tape
        pol_weights = policy.model.policy_variables()
        actor_grads_and_vars = list(zip(tape.gradient(
            policy.actor_loss, pol_weights), pol_weights))
        q_weights = policy.model.q_variables()
        critic_grads_and_vars = list(zip(tape.gradient(
            policy.critic_loss, q_weights), q_weights))
    else:
<<<<<<< HEAD
        if tf.executing_eagerly():
            tape = optimizer.tape
            pol_weights = policy.model.policy_variables()
            actor_grads_and_vars = list(zip(tape.gradient(
                policy.actor_loss, pol_weights), pol_weights))
            q_weights = policy.model.q_variables()
            critic_grads_and_vars = list(zip(tape.gradient(
                policy.critic_loss, q_weights), q_weights))
        else:
            actor_grads_and_vars = policy._actor_optimizer.compute_gradients(
                policy.actor_loss, var_list=policy.model.policy_variables())
            critic_grads_and_vars = policy._critic_optimizer.compute_gradients(
                policy.critic_loss, var_list=policy.model.q_variables())
    # Save these for later use in build_apply_op.
    policy._actor_grads_and_vars = [(g, v) for (g, v) in actor_grads_and_vars
                                    if g is not None]
    policy._critic_grads_and_vars = [(g, v) for (g, v) in critic_grads_and_vars
                                     if g is not None]
=======
        actor_grads_and_vars = policy._actor_optimizer.compute_gradients(
            policy.actor_loss, var_list=policy.model.policy_variables())
        critic_grads_and_vars = policy._critic_optimizer.compute_gradients(
            policy.critic_loss, var_list=policy.model.q_variables())

    # Clip if necessary.
    if policy.config["grad_clip"]:
        clip_func = tf.clip_by_norm
    else:
        clip_func = tf.identity

    # Save grads and vars for later use in `build_apply_op`.
    policy._actor_grads_and_vars = [
        (clip_func(g), v) for (g, v) in actor_grads_and_vars if g is not None]
    policy._critic_grads_and_vars = [
        (clip_func(g), v) for (g, v) in critic_grads_and_vars if g is not None]

>>>>>>> 47202c83
    grads_and_vars = policy._actor_grads_and_vars + \
        policy._critic_grads_and_vars

    return grads_and_vars


def build_ddpg_stats(policy, batch):
    stats = {
        "mean_q": tf.reduce_mean(policy.q_t),
        "max_q": tf.reduce_max(policy.q_t),
        "min_q": tf.reduce_min(policy.q_t),
    }
    return stats


def before_init_fn(policy, obs_space, action_space, config):
    # Create global step for counting the number of update operations.
<<<<<<< HEAD
    if tfv == 2:
=======
    if tfv == 2 and config["framework"] == "tfe":
>>>>>>> 47202c83
        policy.global_step = get_variable(0, tf_name="global_step")
    else:
        policy.global_step = tf1.train.get_or_create_global_step()


class ComputeTDErrorMixin:
    def __init__(self, loss_fn):
        @make_tf_callable(self.get_session(), dynamic_shape=True)
        def compute_td_error(obs_t, act_t, rew_t, obs_tp1, done_mask,
                             importance_weights):
            # Do forward pass on loss to update td errors attribute
            # (one TD-error value per item in batch to update PR weights).
            loss_fn(
                self, self.model, None, {
                    SampleBatch.CUR_OBS: tf.convert_to_tensor(obs_t),
                    SampleBatch.ACTIONS: tf.convert_to_tensor(act_t),
                    SampleBatch.REWARDS: tf.convert_to_tensor(rew_t),
                    SampleBatch.NEXT_OBS: tf.convert_to_tensor(obs_tp1),
                    SampleBatch.DONES: tf.convert_to_tensor(done_mask),
                    PRIO_WEIGHTS: tf.convert_to_tensor(importance_weights),
                })
            # `self.td_error` is set in loss_fn.
            return self.td_error

        self.compute_td_error = compute_td_error


def setup_mid_mixins(policy, obs_space, action_space, config):
    ComputeTDErrorMixin.__init__(policy, ddpg_actor_critic_loss)


class TargetNetworkMixin:
    def __init__(self, config):
        @make_tf_callable(self.get_session())
        def update_target_fn(tau):
            tau = tf.convert_to_tensor(tau, dtype=tf.float32)
            update_target_expr = []
            model_vars = self.model.trainable_variables()
            target_model_vars = self.target_model.trainable_variables()
            assert len(model_vars) == len(target_model_vars), \
                (model_vars, target_model_vars)
            for var, var_target in zip(model_vars, target_model_vars):
                update_target_expr.append(
                    var_target.assign(tau * var + (1.0 - tau) * var_target))
                logger.debug("Update target op {}".format(var_target))
            return tf.group(*update_target_expr)

        # Hard initial update.
        self._do_update = update_target_fn
        self.update_target(tau=1.0)

    # Support both hard and soft sync.
    def update_target(self, tau=None):
        self._do_update(np.float32(tau or self.config.get("tau")))

    @override(TFPolicy)
    def variables(self):
        return self.model.variables() + self.target_model.variables()


def setup_late_mixins(policy, obs_space, action_space, config):
    TargetNetworkMixin.__init__(policy, config)


def validate_spaces(pid, observation_space, action_space, config):
    if not isinstance(action_space, Box):
        raise UnsupportedSpaceException(
            "Action space ({}) of {} is not supported for "
            "DDPG.".format(action_space, pid))
    elif len(action_space.shape) > 1:
        raise UnsupportedSpaceException(
            "Action space ({}) of {} has multiple dimensions "
            "{}. ".format(action_space, pid, action_space.shape) +
            "Consider reshaping this into a single dimension, "
            "using a Tuple action space, or the multi-agent API.")


DDPGTFPolicy = build_tf_policy(
    name="DDPGTFPolicy",
    get_default_config=lambda: ray.rllib.agents.ddpg.ddpg.DEFAULT_CONFIG,
    make_model=build_ddpg_models,
    action_distribution_fn=get_distribution_inputs_and_class,
    loss_fn=ddpg_actor_critic_loss,
    stats_fn=build_ddpg_stats,
    postprocess_fn=postprocess_nstep_and_prio,
    optimizer_fn=make_ddpg_optimizers,
    gradients_fn=gradients_fn,
    apply_gradients_fn=build_apply_op,
    extra_learn_fetches_fn=lambda policy: {"td_error": policy.td_error},
    validate_spaces=validate_spaces,
    before_init=before_init_fn,
    before_loss_init=setup_mid_mixins,
    after_init=setup_late_mixins,
    obs_include_prev_action_reward=False,
    mixins=[
        TargetNetworkMixin,
        ComputeTDErrorMixin,
    ])<|MERGE_RESOLUTION|>--- conflicted
+++ resolved
@@ -1,3 +1,4 @@
+from gym.spaces import Box
 import logging
 import numpy as np
 
@@ -16,31 +17,14 @@
 from ray.rllib.utils.annotations import override
 from ray.rllib.policy.tf_policy import TFPolicy
 from ray.rllib.policy.tf_policy_template import build_tf_policy
-<<<<<<< HEAD
-from ray.rllib.utils.framework import get_variable, try_import_tf
-from ray.rllib.utils.tf_ops import huber_loss, minimize_and_clip, \
-    make_tf_callable
-=======
 from ray.rllib.utils.error import UnsupportedSpaceException
 from ray.rllib.utils.framework import get_variable, try_import_tf
 from ray.rllib.utils.tf_ops import huber_loss, make_tf_callable
->>>>>>> 47202c83
 
 tf1, tf, tfv = try_import_tf()
 
 logger = logging.getLogger(__name__)
 
-<<<<<<< HEAD
-#ACTION_SCOPE = "action"
-#POLICY_SCOPE = "policy"
-#POLICY_TARGET_SCOPE = "target_policy"
-#Q_SCOPE = "critic"
-#Q_TARGET_SCOPE = "target_critic"
-#TWIN_Q_SCOPE = "twin_critic"
-#TWIN_Q_TARGET_SCOPE = "twin_target_critic"
-
-=======
->>>>>>> 47202c83
 
 def build_ddpg_models(policy, observation_space, action_space, config):
     if policy.config["use_state_preprocessor"]:
@@ -133,25 +117,11 @@
     target_model_out_tp1, _ = policy.target_model(input_dict_next, [], None)
 
     # Policy network evaluation.
-<<<<<<< HEAD
-    #with tf1.variable_scope(POLICY_SCOPE, reuse=True):
-    # prev_update_ops = set(tf1.get_collection(tf.GraphKeys.UPDATE_OPS))
     policy_t = model.get_policy_output(model_out_t)
-    # policy_batchnorm_update_ops = list(
-    #   set(tf1.get_collection(tf.GraphKeys.UPDATE_OPS)) - prev_update_ops)
-
-    #with tf1.variable_scope(POLICY_TARGET_SCOPE):
-=======
-    policy_t = model.get_policy_output(model_out_t)
->>>>>>> 47202c83
     policy_tp1 = \
         policy.target_model.get_policy_output(target_model_out_tp1)
 
     # Action outputs.
-<<<<<<< HEAD
-    #with tf1.variable_scope(ACTION_SCOPE, reuse=True):
-=======
->>>>>>> 47202c83
     if policy.config["smooth_target_policy"]:
         target_noise_clip = policy.config["target_noise_clip"]
         clipped_normal_sample = tf.clip_by_value(
@@ -168,46 +138,22 @@
         policy_tp1_smoothed = policy_tp1
 
     # Q-net(s) evaluation.
-<<<<<<< HEAD
-    # prev_update_ops = set(tf1.get_collection(tf.GraphKeys.UPDATE_OPS))
-    #with tf1.variable_scope(Q_SCOPE):
-    # Q-values for given actions & observations in given current
-    q_t = model.get_q_values(model_out_t, train_batch[SampleBatch.ACTIONS])
-
-    #with tf1.variable_scope(Q_SCOPE, reuse=True):
-=======
     # prev_update_ops = set(tf.get_collection(tf.GraphKeys.UPDATE_OPS))
     # Q-values for given actions & observations in given current
     q_t = model.get_q_values(model_out_t, train_batch[SampleBatch.ACTIONS])
 
->>>>>>> 47202c83
     # Q-values for current policy (no noise) in given current state
     q_t_det_policy = model.get_q_values(model_out_t, policy_t)
 
     if twin_q:
-<<<<<<< HEAD
-        #with tf1.variable_scope(TWIN_Q_SCOPE):
         twin_q_t = model.get_twin_q_values(
             model_out_t, train_batch[SampleBatch.ACTIONS])
-    # q_batchnorm_update_ops = list(
-    #     set(tf1.get_collection(tf.GraphKeys.UPDATE_OPS)) - prev_update_ops)
 
     # Target q-net(s) evaluation.
-    #with tf1.variable_scope(Q_TARGET_SCOPE):
-=======
-        twin_q_t = model.get_twin_q_values(
-            model_out_t, train_batch[SampleBatch.ACTIONS])
-
-    # Target q-net(s) evaluation.
->>>>>>> 47202c83
     q_tp1 = policy.target_model.get_q_values(target_model_out_tp1,
                                              policy_tp1_smoothed)
 
     if twin_q:
-<<<<<<< HEAD
-        #with tf1.variable_scope(TWIN_Q_TARGET_SCOPE):
-=======
->>>>>>> 47202c83
         twin_q_tp1 = policy.target_model.get_twin_q_values(
             target_model_out_tp1, policy_tp1_smoothed)
 
@@ -290,11 +236,7 @@
 
 def make_ddpg_optimizers(policy, config):
     # Create separate optimizers for actor & critic losses.
-<<<<<<< HEAD
-    if tfv == 2:
-=======
     if tfv == 2 and config["framework"] == "tfe":
->>>>>>> 47202c83
         policy._actor_optimizer = tf.keras.optimizers.Adam(
             learning_rate=config["actor_lr"])
         policy._critic_optimizer = tf.keras.optimizers.Adam(
@@ -324,14 +266,9 @@
     critic_op = policy._critic_optimizer.apply_gradients(
         policy._critic_grads_and_vars)
     # Increment global step & apply ops.
-<<<<<<< HEAD
-    if tfv == 2:
-        policy.global_step.assign_add(1)
-=======
     if tfv == 2 and policy.config["framework"] == "tfe":
         policy.global_step.assign_add(1)
         return tf.no_op()
->>>>>>> 47202c83
     else:
         with tf1.control_dependencies([tf1.assign_add(policy.global_step, 1)]):
             return tf.group(actor_op, critic_op)
@@ -347,26 +284,6 @@
         critic_grads_and_vars = list(zip(tape.gradient(
             policy.critic_loss, q_weights), q_weights))
     else:
-<<<<<<< HEAD
-        if tf.executing_eagerly():
-            tape = optimizer.tape
-            pol_weights = policy.model.policy_variables()
-            actor_grads_and_vars = list(zip(tape.gradient(
-                policy.actor_loss, pol_weights), pol_weights))
-            q_weights = policy.model.q_variables()
-            critic_grads_and_vars = list(zip(tape.gradient(
-                policy.critic_loss, q_weights), q_weights))
-        else:
-            actor_grads_and_vars = policy._actor_optimizer.compute_gradients(
-                policy.actor_loss, var_list=policy.model.policy_variables())
-            critic_grads_and_vars = policy._critic_optimizer.compute_gradients(
-                policy.critic_loss, var_list=policy.model.q_variables())
-    # Save these for later use in build_apply_op.
-    policy._actor_grads_and_vars = [(g, v) for (g, v) in actor_grads_and_vars
-                                    if g is not None]
-    policy._critic_grads_and_vars = [(g, v) for (g, v) in critic_grads_and_vars
-                                     if g is not None]
-=======
         actor_grads_and_vars = policy._actor_optimizer.compute_gradients(
             policy.actor_loss, var_list=policy.model.policy_variables())
         critic_grads_and_vars = policy._critic_optimizer.compute_gradients(
@@ -384,7 +301,6 @@
     policy._critic_grads_and_vars = [
         (clip_func(g), v) for (g, v) in critic_grads_and_vars if g is not None]
 
->>>>>>> 47202c83
     grads_and_vars = policy._actor_grads_and_vars + \
         policy._critic_grads_and_vars
 
@@ -402,11 +318,7 @@
 
 def before_init_fn(policy, obs_space, action_space, config):
     # Create global step for counting the number of update operations.
-<<<<<<< HEAD
-    if tfv == 2:
-=======
     if tfv == 2 and config["framework"] == "tfe":
->>>>>>> 47202c83
         policy.global_step = get_variable(0, tf_name="global_step")
     else:
         policy.global_step = tf1.train.get_or_create_global_step()
