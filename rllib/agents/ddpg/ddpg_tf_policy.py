import logging
import numpy as np

import ray
import ray.experimental.tf_utils
from ray.util.debug import log_once
from ray.rllib.agents.ddpg.ddpg_tf_model import DDPGTFModel
from ray.rllib.agents.ddpg.ddpg_torch_model import DDPGTorchModel
from ray.rllib.agents.ddpg.noop_model import NoopModel, TorchNoopModel
from ray.rllib.agents.dqn.dqn_tf_policy import postprocess_nstep_and_prio, \
    PRIO_WEIGHTS
from ray.rllib.policy.sample_batch import SampleBatch
from ray.rllib.models import ModelCatalog
from ray.rllib.models.tf.tf_action_dist import Deterministic
from ray.rllib.models.torch.torch_action_dist import TorchDeterministic
from ray.rllib.utils.annotations import override
from ray.rllib.policy.tf_policy import TFPolicy
from ray.rllib.policy.tf_policy_template import build_tf_policy
<<<<<<< HEAD
from ray.rllib.utils.framework import try_import_tf, get_variable
=======
from ray.rllib.utils.error import UnsupportedSpaceException
from ray.rllib.utils.framework import try_import_tf
>>>>>>> 0d37103f
from ray.rllib.utils.tf_ops import huber_loss, minimize_and_clip, \
    make_tf_callable

tf, tfv = try_import_tf()

logger = logging.getLogger(__name__)

#ACTION_SCOPE = "action"
#POLICY_SCOPE = "policy"
#POLICY_TARGET_SCOPE = "target_policy"
#Q_SCOPE = "critic"
#Q_TARGET_SCOPE = "target_critic"
#TWIN_Q_SCOPE = "twin_critic"
#TWIN_Q_TARGET_SCOPE = "twin_target_critic"


def build_ddpg_models(policy, observation_space, action_space, config):
    if policy.config["use_state_preprocessor"]:
        default_model = None  # catalog decides
        num_outputs = 256  # arbitrary
        config["model"]["no_final_linear"] = True
    else:
        default_model = TorchNoopModel if config["framework"] == "torch" \
            else NoopModel
        num_outputs = int(np.product(observation_space.shape))

    policy.model = ModelCatalog.get_model_v2(
        obs_space=observation_space,
        action_space=action_space,
        num_outputs=num_outputs,
        model_config=config["model"],
        framework=config["framework"],
        model_interface=(DDPGTorchModel
                         if config["framework"] == "torch" else DDPGTFModel),
        default_model=default_model,
        name="ddpg_model",
        actor_hidden_activation=config["actor_hidden_activation"],
        actor_hiddens=config["actor_hiddens"],
        critic_hidden_activation=config["critic_hidden_activation"],
        critic_hiddens=config["critic_hiddens"],
        twin_q=config["twin_q"],
        add_layer_norm=(policy.config["exploration_config"].get("type") ==
                        "ParameterNoise"),
    )

    policy.target_model = ModelCatalog.get_model_v2(
        obs_space=observation_space,
        action_space=action_space,
        num_outputs=num_outputs,
        model_config=config["model"],
        framework=config["framework"],
        model_interface=(DDPGTorchModel
                         if config["framework"] == "torch" else DDPGTFModel),
        default_model=default_model,
        name="target_ddpg_model",
        actor_hidden_activation=config["actor_hidden_activation"],
        actor_hiddens=config["actor_hiddens"],
        critic_hidden_activation=config["critic_hidden_activation"],
        critic_hiddens=config["critic_hiddens"],
        twin_q=config["twin_q"],
        add_layer_norm=(policy.config["exploration_config"].get("type") ==
                        "ParameterNoise"),
    )

    return policy.model


def get_distribution_inputs_and_class(policy,
                                      model,
                                      obs_batch,
                                      *,
                                      explore=True,
                                      is_training=False,
                                      **kwargs):
    model_out, _ = model({
        "obs": obs_batch,
        "is_training": is_training,
    }, [], None)
    dist_inputs = model.get_policy_output(model_out)

    return dist_inputs, (TorchDeterministic
                         if policy.config["framework"] == "torch" else
                         Deterministic), []  # []=state out


def ddpg_actor_critic_loss(policy, model, _, train_batch):
    twin_q = policy.config["twin_q"]
    gamma = policy.config["gamma"]
    n_step = policy.config["n_step"]
    use_huber = policy.config["use_huber"]
    huber_threshold = policy.config["huber_threshold"]
    l2_reg = policy.config["l2_reg"]

    input_dict = {
        "obs": train_batch[SampleBatch.CUR_OBS],
        "is_training": True,
    }
    input_dict_next = {
        "obs": train_batch[SampleBatch.NEXT_OBS],
        "is_training": True,
    }

    model_out_t, _ = model(input_dict, [], None)
    model_out_tp1, _ = model(input_dict_next, [], None)
    target_model_out_tp1, _ = policy.target_model(input_dict_next, [], None)

    # Policy network evaluation.
    #with tf.variable_scope(POLICY_SCOPE, reuse=True):
    # prev_update_ops = set(tf.get_collection(tf.GraphKeys.UPDATE_OPS))
    policy_t = model.get_policy_output(model_out_t)
    # policy_batchnorm_update_ops = list(
    #    set(tf.get_collection(tf.GraphKeys.UPDATE_OPS)) - prev_update_ops)

    #with tf.variable_scope(POLICY_TARGET_SCOPE):
    policy_tp1 = \
        policy.target_model.get_policy_output(target_model_out_tp1)

    # Action outputs.
<<<<<<< HEAD
    #with tf.variable_scope(ACTION_SCOPE, reuse=True):
    if policy.config["smooth_target_policy"]:
        target_noise_clip = policy.config["target_noise_clip"]
        clipped_normal_sample = tf.clip_by_value(
            tf.random.normal(
                tf.shape(policy_tp1),
                stddev=policy.config["target_noise"]), -target_noise_clip,
            target_noise_clip)
        policy_tp1_smoothed = tf.clip_by_value(
            policy_tp1 + clipped_normal_sample,
            policy.action_space.low * tf.ones_like(policy_tp1),
            policy.action_space.high * tf.ones_like(policy_tp1))
    else:
        # No smoothing, just use deterministic actions.
        policy_tp1_smoothed = policy_tp1
=======
    with tf.variable_scope(ACTION_SCOPE, reuse=True):
        if policy.config["smooth_target_policy"]:
            target_noise_clip = policy.config["target_noise_clip"]
            clipped_normal_sample = tf.clip_by_value(
                tf.random.normal(
                    tf.shape(policy_tp1),
                    stddev=policy.config["target_noise"]), -target_noise_clip,
                target_noise_clip)
            policy_tp1_smoothed = tf.clip_by_value(
                policy_tp1 + clipped_normal_sample,
                policy.action_space.low * tf.ones_like(policy_tp1),
                policy.action_space.high * tf.ones_like(policy_tp1))
        else:
            # No smoothing, just use deterministic actions.
            policy_tp1_smoothed = policy_tp1
>>>>>>> 0d37103f

    # Q-net(s) evaluation.
    # prev_update_ops = set(tf.get_collection(tf.GraphKeys.UPDATE_OPS))
    #with tf.variable_scope(Q_SCOPE):
    # Q-values for given actions & observations in given current
    q_t = model.get_q_values(model_out_t, train_batch[SampleBatch.ACTIONS])

    #with tf.variable_scope(Q_SCOPE, reuse=True):
    # Q-values for current policy (no noise) in given current state
    q_t_det_policy = model.get_q_values(model_out_t, policy_t)

    if twin_q:
        #with tf.variable_scope(TWIN_Q_SCOPE):
        twin_q_t = model.get_twin_q_values(
            model_out_t, train_batch[SampleBatch.ACTIONS])
    # q_batchnorm_update_ops = list(
    #     set(tf.get_collection(tf.GraphKeys.UPDATE_OPS)) - prev_update_ops)

    # Target q-net(s) evaluation.
    #with tf.variable_scope(Q_TARGET_SCOPE):
    q_tp1 = policy.target_model.get_q_values(target_model_out_tp1,
                                             policy_tp1_smoothed)

    if twin_q:
        #with tf.variable_scope(TWIN_Q_TARGET_SCOPE):
        twin_q_tp1 = policy.target_model.get_twin_q_values(
            target_model_out_tp1, policy_tp1_smoothed)

    q_t_selected = tf.squeeze(q_t, axis=len(q_t.shape) - 1)
    if twin_q:
        twin_q_t_selected = tf.squeeze(twin_q_t, axis=len(q_t.shape) - 1)
        q_tp1 = tf.minimum(q_tp1, twin_q_tp1)

    q_tp1_best = tf.squeeze(input=q_tp1, axis=len(q_tp1.shape) - 1)
    q_tp1_best_masked = \
        (1.0 - tf.cast(train_batch[SampleBatch.DONES], tf.float32)) * \
        q_tp1_best

    # Compute RHS of bellman equation.
    q_t_selected_target = tf.stop_gradient(train_batch[SampleBatch.REWARDS] +
                                           gamma**n_step * q_tp1_best_masked)

    # Compute the error (potentially clipped).
    if twin_q:
        td_error = q_t_selected - q_t_selected_target
        twin_td_error = twin_q_t_selected - q_t_selected_target
        td_error = td_error + twin_td_error
        if use_huber:
            errors = huber_loss(td_error, huber_threshold) + \
                huber_loss(twin_td_error, huber_threshold)
        else:
            errors = 0.5 * tf.math.square(td_error) + \
                     0.5 * tf.math.square(twin_td_error)
    else:
        td_error = q_t_selected - q_t_selected_target
        if use_huber:
            errors = huber_loss(td_error, huber_threshold)
        else:
            errors = 0.5 * tf.math.square(td_error)

    critic_loss = tf.reduce_mean(
        tf.cast(train_batch[PRIO_WEIGHTS], tf.float32) * errors)
    actor_loss = -tf.reduce_mean(q_t_det_policy)

    # Add l2-regularization if required.
    if l2_reg is not None:
        for var in policy.model.policy_variables():
            if "bias" not in var.name:
                actor_loss += (l2_reg * tf.nn.l2_loss(var))
        for var in policy.model.q_variables():
            if "bias" not in var.name:
                critic_loss += (l2_reg * tf.nn.l2_loss(var))

    # Model self-supervised losses.
    if policy.config["use_state_preprocessor"]:
        # Expand input_dict in case custom_loss' need them.
        input_dict[SampleBatch.ACTIONS] = train_batch[SampleBatch.ACTIONS]
        input_dict[SampleBatch.REWARDS] = train_batch[SampleBatch.REWARDS]
        input_dict[SampleBatch.DONES] = train_batch[SampleBatch.DONES]
        input_dict[SampleBatch.NEXT_OBS] = train_batch[SampleBatch.NEXT_OBS]
        if log_once("ddpg_custom_loss"):
            logger.warning(
                "You are using a state-preprocessor with DDPG and "
                "therefore, `custom_loss` will be called on your Model! "
                "Please be aware that DDPG now uses the ModelV2 API, which "
                "merges all previously separate sub-models (policy_model, "
                "q_model, and twin_q_model) into one ModelV2, on which "
                "`custom_loss` is called, passing it "
                "[actor_loss, critic_loss] as 1st argument. "
                "You may have to change your custom loss function to handle "
                "this.")
        [actor_loss, critic_loss] = model.custom_loss(
            [actor_loss, critic_loss], input_dict)

    # Store values for stats function.
    policy.actor_loss = actor_loss
    policy.critic_loss = critic_loss
    policy.td_error = td_error
    policy.q_t = q_t

    # Return one loss value (even though we treat them separately in our
    # 2 optimizers: actor and critic).
    return policy.critic_loss + policy.actor_loss


def make_ddpg_optimizers(policy, config):
    # Create separate optimizers for actor & critic losses.
    if tfv == 2:
        policy._actor_optimizer = tf.keras.optimizers.Adam(
            learning_rate=config["actor_lr"])
        policy._critic_optimizer = tf.keras.optimizers.Adam(
            learning_rate=config["critic_lr"])
    else:
        policy._actor_optimizer = tf.train.AdamOptimizer(
            learning_rate=config["actor_lr"])
        policy._critic_optimizer = tf.train.AdamOptimizer(
            learning_rate=config["critic_lr"])
    return None

    # TFPolicy.__init__(
    #    self,
    #    observation_space,
    #    action_space,
    #    self.config,
    #    self.sess,
    #    #obs_input=self.cur_observations,
    #    sampled_action=self.output_actions,
    #    loss=self.actor_loss + self.critic_loss,
    #    loss_inputs=self.loss_inputs,
    #    update_ops=q_batchnorm_update_ops + policy_batchnorm_update_ops,
    #    explore=explore,
    #    dist_inputs=self._distribution_inputs,
    #    dist_class=Deterministic,
    #    timestep=timestep)


def build_apply_op(policy, optimizer, grads_and_vars):
    # For policy gradient, update policy net one time v.s.
    # update critic net `policy_delay` time(s).
    should_apply_actor_opt = tf.equal(
        tf.math.floormod(policy.global_step, policy.config["policy_delay"]), 0)

    def make_apply_op():
        return policy._actor_optimizer.apply_gradients(
            policy._actor_grads_and_vars)

    actor_op = tf.cond(
        should_apply_actor_opt,
        true_fn=make_apply_op,
        false_fn=lambda: tf.no_op())
    critic_op = policy._critic_optimizer.apply_gradients(
        policy._critic_grads_and_vars)
    # Increment global step & apply ops.
    if tfv == 2:
        policy.global_step.assign_add(1)
    else:
        with tf.control_dependencies([tf.assign_add(policy.global_step, 1)]):
            return tf.group(actor_op, critic_op)


def gradients_fn(policy, optimizer, loss):
    if policy.config["grad_norm_clipping"] is not None:
        actor_grads_and_vars = minimize_and_clip(
            policy._actor_optimizer,
            policy.actor_loss,
            var_list=policy.model.policy_variables(),
            clip_val=policy.config["grad_norm_clipping"])
        critic_grads_and_vars = minimize_and_clip(
            policy._critic_optimizer,
            policy.critic_loss,
            var_list=policy.model.q_variables(),
            clip_val=policy.config["grad_norm_clipping"])
    else:
        if tf.executing_eagerly():
            tape = optimizer.tape
            pol_weights = policy.model.policy_variables()
            actor_grads_and_vars = list(zip(tape.gradient(
                policy.actor_loss, pol_weights), pol_weights))
            q_weights = policy.model.q_variables()
            critic_grads_and_vars = list(zip(tape.gradient(
                policy.critic_loss, q_weights), q_weights))
        else:
            actor_grads_and_vars = policy._actor_optimizer.compute_gradients(
                policy.actor_loss, var_list=policy.model.policy_variables())
            critic_grads_and_vars = policy._critic_optimizer.compute_gradients(
                policy.critic_loss, var_list=policy.model.q_variables())
    # Save these for later use in build_apply_op.
    policy._actor_grads_and_vars = [(g, v) for (g, v) in actor_grads_and_vars
                                    if g is not None]
    policy._critic_grads_and_vars = [(g, v) for (g, v) in critic_grads_and_vars
                                     if g is not None]
    grads_and_vars = policy._actor_grads_and_vars + \
        policy._critic_grads_and_vars
    return grads_and_vars


def build_ddpg_stats(policy, batch):
    stats = {
        "mean_q": tf.reduce_mean(policy.q_t),
        "max_q": tf.reduce_max(policy.q_t),
        "min_q": tf.reduce_min(policy.q_t),
    }
    return stats


def before_init_fn(policy, obs_space, action_space, config):
    # Create global step for counting the number of update operations.
    if tfv == 2:
        policy.global_step = get_variable(0, tf_name="global_step")
    else:
        policy.global_step = tf.train.get_or_create_global_step()


class ComputeTDErrorMixin:
    def __init__(self, loss_fn):
        @make_tf_callable(self.get_session(), dynamic_shape=True)
        def compute_td_error(obs_t, act_t, rew_t, obs_tp1, done_mask,
                             importance_weights):
            # Do forward pass on loss to update td errors attribute
            # (one TD-error value per item in batch to update PR weights).
            loss_fn(
                self, self.model, None, {
                    SampleBatch.CUR_OBS: tf.convert_to_tensor(obs_t),
                    SampleBatch.ACTIONS: tf.convert_to_tensor(act_t),
                    SampleBatch.REWARDS: tf.convert_to_tensor(rew_t),
                    SampleBatch.NEXT_OBS: tf.convert_to_tensor(obs_tp1),
                    SampleBatch.DONES: tf.convert_to_tensor(done_mask),
                    PRIO_WEIGHTS: tf.convert_to_tensor(importance_weights),
                })
            # `self.td_error` is set in loss_fn.
            return self.td_error

        self.compute_td_error = compute_td_error


def setup_mid_mixins(policy, obs_space, action_space, config):
    ComputeTDErrorMixin.__init__(policy, ddpg_actor_critic_loss)


class TargetNetworkMixin:
    def __init__(self, config):
        @make_tf_callable(self.get_session())
        def update_target_fn(tau):
            tau = tf.convert_to_tensor(tau, dtype=tf.float32)
            update_target_expr = []
            model_vars = self.model.trainable_variables()
            target_model_vars = self.target_model.trainable_variables()
            assert len(model_vars) == len(target_model_vars), \
                (model_vars, target_model_vars)
            for var, var_target in zip(model_vars, target_model_vars):
                update_target_expr.append(
                    var_target.assign(tau * var + (1.0 - tau) * var_target))
                logger.debug("Update target op {}".format(var_target))
            return tf.group(*update_target_expr)

        # Hard initial update.
        self._do_update = update_target_fn
        self.update_target(tau=1.0)

    # Support both hard and soft sync.
    def update_target(self, tau=None):
        self._do_update(np.float32(tau or self.config.get("tau")))

    @override(TFPolicy)
    def variables(self):
        return self.model.variables() + self.target_model.variables()


def setup_late_mixins(policy, obs_space, action_space, config):
    TargetNetworkMixin.__init__(policy, config)


def validate_spaces(pid, observation_space, action_space, config):
    if not isinstance(action_space, Box):
        raise UnsupportedSpaceException(
            "Action space ({}) of {} is not supported for "
            "DDPG.".format(action_space, pid))
    elif len(action_space.shape) > 1:
        raise UnsupportedSpaceException(
            "Action space ({}) of {} has multiple dimensions "
            "{}. ".format(action_space, pid, action_space.shape) +
            "Consider reshaping this into a single dimension, "
            "using a Tuple action space, or the multi-agent API.")


DDPGTFPolicy = build_tf_policy(
    name="DDPGTFPolicy",
    get_default_config=lambda: ray.rllib.agents.ddpg.ddpg.DEFAULT_CONFIG,
    make_model=build_ddpg_models,
    action_distribution_fn=get_distribution_inputs_and_class,
    loss_fn=ddpg_actor_critic_loss,
    stats_fn=build_ddpg_stats,
    postprocess_fn=postprocess_nstep_and_prio,
    optimizer_fn=make_ddpg_optimizers,
    gradients_fn=gradients_fn,
    apply_gradients_fn=build_apply_op,
    extra_learn_fetches_fn=lambda policy: {"td_error": policy.td_error},
    validate_spaces=validate_spaces,
    before_init=before_init_fn,
    before_loss_init=setup_mid_mixins,
    after_init=setup_late_mixins,
    obs_include_prev_action_reward=False,
    mixins=[
        TargetNetworkMixin,
        ComputeTDErrorMixin,
    ])<|MERGE_RESOLUTION|>--- conflicted
+++ resolved
@@ -16,16 +16,11 @@
 from ray.rllib.utils.annotations import override
 from ray.rllib.policy.tf_policy import TFPolicy
 from ray.rllib.policy.tf_policy_template import build_tf_policy
-<<<<<<< HEAD
-from ray.rllib.utils.framework import try_import_tf, get_variable
-=======
-from ray.rllib.utils.error import UnsupportedSpaceException
-from ray.rllib.utils.framework import try_import_tf
->>>>>>> 0d37103f
+from ray.rllib.utils.framework import get_variable, try_import_tf
 from ray.rllib.utils.tf_ops import huber_loss, minimize_and_clip, \
     make_tf_callable
 
-tf, tfv = try_import_tf()
+tf1, tf, tfv = try_import_tf()
 
 logger = logging.getLogger(__name__)
 
@@ -140,7 +135,6 @@
         policy.target_model.get_policy_output(target_model_out_tp1)
 
     # Action outputs.
-<<<<<<< HEAD
     #with tf.variable_scope(ACTION_SCOPE, reuse=True):
     if policy.config["smooth_target_policy"]:
         target_noise_clip = policy.config["target_noise_clip"]
@@ -156,23 +150,6 @@
     else:
         # No smoothing, just use deterministic actions.
         policy_tp1_smoothed = policy_tp1
-=======
-    with tf.variable_scope(ACTION_SCOPE, reuse=True):
-        if policy.config["smooth_target_policy"]:
-            target_noise_clip = policy.config["target_noise_clip"]
-            clipped_normal_sample = tf.clip_by_value(
-                tf.random.normal(
-                    tf.shape(policy_tp1),
-                    stddev=policy.config["target_noise"]), -target_noise_clip,
-                target_noise_clip)
-            policy_tp1_smoothed = tf.clip_by_value(
-                policy_tp1 + clipped_normal_sample,
-                policy.action_space.low * tf.ones_like(policy_tp1),
-                policy.action_space.high * tf.ones_like(policy_tp1))
-        else:
-            # No smoothing, just use deterministic actions.
-            policy_tp1_smoothed = policy_tp1
->>>>>>> 0d37103f
 
     # Q-net(s) evaluation.
     # prev_update_ops = set(tf.get_collection(tf.GraphKeys.UPDATE_OPS))
