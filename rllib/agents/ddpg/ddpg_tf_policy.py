--- conflicted
+++ resolved
@@ -124,19 +124,18 @@
     target_model_out_tp1, _ = policy.target_model(input_dict_next, [], None)
 
     # Policy network evaluation.
-<<<<<<< HEAD
-    #with tf.variable_scope(POLICY_SCOPE, reuse=True):
-    # prev_update_ops = set(tf.get_collection(tf.GraphKeys.UPDATE_OPS))
+    #with tf1.variable_scope(POLICY_SCOPE, reuse=True):
+    # prev_update_ops = set(tf1.get_collection(tf.GraphKeys.UPDATE_OPS))
     policy_t = model.get_policy_output(model_out_t)
     # policy_batchnorm_update_ops = list(
-    #    set(tf.get_collection(tf.GraphKeys.UPDATE_OPS)) - prev_update_ops)
-
-    #with tf.variable_scope(POLICY_TARGET_SCOPE):
+    #   set(tf1.get_collection(tf.GraphKeys.UPDATE_OPS)) - prev_update_ops)
+
+    #with tf1.variable_scope(POLICY_TARGET_SCOPE):
     policy_tp1 = \
         policy.target_model.get_policy_output(target_model_out_tp1)
 
     # Action outputs.
-    #with tf.variable_scope(ACTION_SCOPE, reuse=True):
+    #with tf1.variable_scope(ACTION_SCOPE, reuse=True):
     if policy.config["smooth_target_policy"]:
         target_noise_clip = policy.config["target_noise_clip"]
         clipped_normal_sample = tf.clip_by_value(
@@ -153,85 +152,31 @@
         policy_tp1_smoothed = policy_tp1
 
     # Q-net(s) evaluation.
-    # prev_update_ops = set(tf.get_collection(tf.GraphKeys.UPDATE_OPS))
-    #with tf.variable_scope(Q_SCOPE):
+    # prev_update_ops = set(tf1.get_collection(tf.GraphKeys.UPDATE_OPS))
+    #with tf1.variable_scope(Q_SCOPE):
     # Q-values for given actions & observations in given current
     q_t = model.get_q_values(model_out_t, train_batch[SampleBatch.ACTIONS])
 
-    #with tf.variable_scope(Q_SCOPE, reuse=True):
+    #with tf1.variable_scope(Q_SCOPE, reuse=True):
     # Q-values for current policy (no noise) in given current state
     q_t_det_policy = model.get_q_values(model_out_t, policy_t)
 
     if twin_q:
-        #with tf.variable_scope(TWIN_Q_SCOPE):
+        #with tf1.variable_scope(TWIN_Q_SCOPE):
         twin_q_t = model.get_twin_q_values(
             model_out_t, train_batch[SampleBatch.ACTIONS])
-=======
-    with tf1.variable_scope(POLICY_SCOPE, reuse=True):
-        # prev_update_ops = set(tf1.get_collection(tf.GraphKeys.UPDATE_OPS))
-        policy_t = model.get_policy_output(model_out_t)
-        # policy_batchnorm_update_ops = list(
-        #   set(tf1.get_collection(tf.GraphKeys.UPDATE_OPS)) - prev_update_ops)
-
-    with tf1.variable_scope(POLICY_TARGET_SCOPE):
-        policy_tp1 = \
-            policy.target_model.get_policy_output(target_model_out_tp1)
-
-    # Action outputs.
-    with tf1.variable_scope(ACTION_SCOPE, reuse=True):
-        if policy.config["smooth_target_policy"]:
-            target_noise_clip = policy.config["target_noise_clip"]
-            clipped_normal_sample = tf.clip_by_value(
-                tf.random.normal(
-                    tf.shape(policy_tp1),
-                    stddev=policy.config["target_noise"]), -target_noise_clip,
-                target_noise_clip)
-            policy_tp1_smoothed = tf.clip_by_value(
-                policy_tp1 + clipped_normal_sample,
-                policy.action_space.low * tf.ones_like(policy_tp1),
-                policy.action_space.high * tf.ones_like(policy_tp1))
-        else:
-            # No smoothing, just use deterministic actions.
-            policy_tp1_smoothed = policy_tp1
-
-    # Q-net(s) evaluation.
-    # prev_update_ops = set(tf1.get_collection(tf.GraphKeys.UPDATE_OPS))
-    with tf1.variable_scope(Q_SCOPE):
-        # Q-values for given actions & observations in given current
-        q_t = model.get_q_values(model_out_t, train_batch[SampleBatch.ACTIONS])
-
-    with tf1.variable_scope(Q_SCOPE, reuse=True):
-        # Q-values for current policy (no noise) in given current state
-        q_t_det_policy = model.get_q_values(model_out_t, policy_t)
-
-    if twin_q:
-        with tf1.variable_scope(TWIN_Q_SCOPE):
-            twin_q_t = model.get_twin_q_values(
-                model_out_t, train_batch[SampleBatch.ACTIONS])
->>>>>>> b71c912d
     # q_batchnorm_update_ops = list(
     #     set(tf1.get_collection(tf.GraphKeys.UPDATE_OPS)) - prev_update_ops)
 
     # Target q-net(s) evaluation.
-<<<<<<< HEAD
-    #with tf.variable_scope(Q_TARGET_SCOPE):
+    #with tf1.variable_scope(Q_TARGET_SCOPE):
     q_tp1 = policy.target_model.get_q_values(target_model_out_tp1,
                                              policy_tp1_smoothed)
 
     if twin_q:
-        #with tf.variable_scope(TWIN_Q_TARGET_SCOPE):
+        #with tf1.variable_scope(TWIN_Q_TARGET_SCOPE):
         twin_q_tp1 = policy.target_model.get_twin_q_values(
             target_model_out_tp1, policy_tp1_smoothed)
-=======
-    with tf1.variable_scope(Q_TARGET_SCOPE):
-        q_tp1 = policy.target_model.get_q_values(target_model_out_tp1,
-                                                 policy_tp1_smoothed)
-
-    if twin_q:
-        with tf1.variable_scope(TWIN_Q_TARGET_SCOPE):
-            twin_q_tp1 = policy.target_model.get_twin_q_values(
-                target_model_out_tp1, policy_tp1_smoothed)
->>>>>>> b71c912d
 
     q_t_selected = tf.squeeze(q_t, axis=len(q_t.shape) - 1)
     if twin_q:
@@ -312,23 +257,16 @@
 
 def make_ddpg_optimizers(policy, config):
     # Create separate optimizers for actor & critic losses.
-<<<<<<< HEAD
     if tfv == 2:
         policy._actor_optimizer = tf.keras.optimizers.Adam(
             learning_rate=config["actor_lr"])
         policy._critic_optimizer = tf.keras.optimizers.Adam(
             learning_rate=config["critic_lr"])
     else:
-        policy._actor_optimizer = tf.train.AdamOptimizer(
+        policy._actor_optimizer = tf1.train.AdamOptimizer(
             learning_rate=config["actor_lr"])
-        policy._critic_optimizer = tf.train.AdamOptimizer(
+        policy._critic_optimizer = tf1.train.AdamOptimizer(
             learning_rate=config["critic_lr"])
-=======
-    policy._actor_optimizer = tf1.train.AdamOptimizer(
-        learning_rate=config["actor_lr"])
-    policy._critic_optimizer = tf1.train.AdamOptimizer(
-        learning_rate=config["critic_lr"])
->>>>>>> b71c912d
     return None
 
     # TFPolicy.__init__(
@@ -365,16 +303,11 @@
     critic_op = policy._critic_optimizer.apply_gradients(
         policy._critic_grads_and_vars)
     # Increment global step & apply ops.
-<<<<<<< HEAD
     if tfv == 2:
         policy.global_step.assign_add(1)
     else:
-        with tf.control_dependencies([tf.assign_add(policy.global_step, 1)]):
+        with tf1.control_dependencies([tf1.assign_add(policy.global_step, 1)]):
             return tf.group(actor_op, critic_op)
-=======
-    with tf1.control_dependencies([tf1.assign_add(policy.global_step, 1)]):
-        return tf.group(actor_op, critic_op)
->>>>>>> b71c912d
 
 
 def gradients_fn(policy, optimizer, loss):
@@ -424,14 +357,10 @@
 
 def before_init_fn(policy, obs_space, action_space, config):
     # Create global step for counting the number of update operations.
-<<<<<<< HEAD
     if tfv == 2:
         policy.global_step = get_variable(0, tf_name="global_step")
     else:
-        policy.global_step = tf.train.get_or_create_global_step()
-=======
-    policy.global_step = tf1.train.get_or_create_global_step()
->>>>>>> b71c912d
+        policy.global_step = tf1.train.get_or_create_global_step()
 
 
 class ComputeTDErrorMixin:
