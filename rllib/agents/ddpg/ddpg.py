import logging
from typing import Type

from ray.rllib.agents.trainer import with_common_config
from ray.rllib.agents.dqn.simple_q import SimpleQTrainer
from ray.rllib.agents.ddpg.ddpg_tf_policy import DDPGTFPolicy
from ray.rllib.policy.policy import Policy
from ray.rllib.utils.annotations import override
from ray.rllib.utils.deprecation import DEPRECATED_VALUE
from ray.rllib.utils.typing import TrainerConfigDict

logger = logging.getLogger(__name__)

# fmt: off
# __sphinx_doc_begin__
DEFAULT_CONFIG = with_common_config({
    # === Twin Delayed DDPG (TD3) and Soft Actor-Critic (SAC) tricks ===
    # TD3: https://spinningup.openai.com/en/latest/algorithms/td3.html
    # In addition to settings below, you can use "exploration_noise_type" and
    # "exploration_gauss_act_noise" to get IID Gaussian exploration noise
    # instead of OU exploration noise.
    # twin Q-net
    "twin_q": False,
    # delayed policy update
    "policy_delay": 1,
    # target policy smoothing
    # (this also replaces OU exploration noise with IID Gaussian exploration
    # noise, for now)
    "smooth_target_policy": False,
    # gaussian stddev of target action noise for smoothing
    "target_noise": 0.2,
    # target noise limit (bound)
    "target_noise_clip": 0.5,

    # === Evaluation ===
    # Evaluate with epsilon=0 every `evaluation_interval` training iterations.
    # The evaluation stats will be reported under the "evaluation" metric key.
    # Note that evaluation is currently not parallelized, and that for Ape-X
    # metrics are already only reported for the lowest epsilon workers.
    "evaluation_interval": None,
    # Number of episodes to run per evaluation period.
    "evaluation_duration": 10,

    # === Model ===
    # Apply a state preprocessor with spec given by the "model" config option
    # (like other RL algorithms). This is mostly useful if you have a weird
    # observation shape, like an image. Disabled by default.
    "use_state_preprocessor": False,
    # Postprocess the policy network model output with these hidden layers. If
    # use_state_preprocessor is False, then these will be the *only* hidden
    # layers in the network.
    "actor_hiddens": [400, 300],
    # Hidden layers activation of the postprocessing stage of the policy
    # network
    "actor_hidden_activation": "relu",
    # Postprocess the critic network model output with these hidden layers;
    # again, if use_state_preprocessor is True, then the state will be
    # preprocessed by the model specified with the "model" config option first.
    "critic_hiddens": [400, 300],
    # Hidden layers activation of the postprocessing state of the critic.
    "critic_hidden_activation": "relu",
    # N-step Q learning
    "n_step": 1,

    # === Exploration ===
    "exploration_config": {
        # DDPG uses OrnsteinUhlenbeck (stateful) noise to be added to NN-output
        # actions (after a possible pure random phase of n timesteps).
        "type": "OrnsteinUhlenbeckNoise",
        # For how many timesteps should we return completely random actions,
        # before we start adding (scaled) noise?
        "random_timesteps": 1000,
        # The OU-base scaling factor to always apply to action-added noise.
        "ou_base_scale": 0.1,
        # The OU theta param.
        "ou_theta": 0.15,
        # The OU sigma param.
        "ou_sigma": 0.2,
        # The initial noise scaling factor.
        "initial_scale": 1.0,
        # The final noise scaling factor.
        "final_scale": 0.02,
        # Timesteps over which to anneal scale (from initial to final values).
        "scale_timesteps": 10000,
    },
<<<<<<< HEAD
    # Number of env steps to optimize for before returning
    "min_sample_timesteps_per_reporting": 1000,
=======
>>>>>>> d178645f
    # Extra configuration that disables exploration.
    "evaluation_config": {
        "explore": False
    },
    # === Replay buffer ===
    # Size of the replay buffer. Note that if async_updates is set, then
    # each worker will have a replay buffer of this size.
    "buffer_size": DEPRECATED_VALUE,
    "replay_buffer_config": {
        "_enable_replay_buffer_api": True,
        "type": "MultiAgentPrioritizedReplayBuffer",
        "capacity": 50000,
        # Alpha parameter for prioritized replay buffer.
        "prioritized_replay_alpha": 0.6,
        # Beta parameter for sampling from prioritized replay buffer.
        "prioritized_replay_beta": 0.4,
        # Epsilon to add to the TD errors when updating priorities.
        "prioritized_replay_eps": 1e-6,
    },
    # Set this to True, if you want the contents of your buffer(s) to be
    # stored in any saved checkpoints as well.
    # Warnings will be created if:
    # - This is True AND restoring from a checkpoint that contains no buffer
    #   data.
    # - This is False AND restoring from a checkpoint that does contain
    #   buffer data.
    "store_buffer_in_checkpoints": False,
    # Whether to LZ4 compress observations
    "compress_observations": False,

    # The intensity with which to update the model (vs collecting samples from
    # the env). If None, uses the "natural" value of:
    # `train_batch_size` / (`rollout_fragment_length` x `num_workers` x
    # `num_envs_per_worker`).
    # If provided, will make sure that the ratio between ts inserted into and
    # sampled from the buffer matches the given value.
    # Example:
    #   training_intensity=1000.0
    #   train_batch_size=250 rollout_fragment_length=1
    #   num_workers=1 (or 0) num_envs_per_worker=1
    #   -> natural value = 250 / 1 = 250.0
    #   -> will make sure that replay+train op will be executed 4x as
    #      often as rollout+insert op (4 * 250 = 1000).
    # See: rllib/agents/dqn/dqn.py::calculate_rr_weights for further details.
    "training_intensity": None,

    # === Optimization ===
    # Learning rate for the critic (Q-function) optimizer.
    "critic_lr": 1e-3,
    # Learning rate for the actor (policy) optimizer.
    "actor_lr": 1e-3,
    # Update the target network every `target_network_update_freq` steps.
    "target_network_update_freq": 0,
    # Update the target by \tau * policy + (1-\tau) * target_policy
    "tau": 0.002,
    # If True, use huber loss instead of squared loss for critic network
    # Conventionally, no need to clip gradients if using a huber loss
    "use_huber": False,
    # Threshold of a huber loss
    "huber_threshold": 1.0,
    # Weights for L2 regularization
    "l2_reg": 1e-6,
    # If not None, clip gradients during optimization at this value
    "grad_clip": None,
    # How many steps of the model to sample before learning starts.
    "learning_starts": 1500,
    # Update the replay buffer with this many samples at once. Note that this
    # setting applies per-worker if num_workers > 1.
    "rollout_fragment_length": 1,
    # Size of a batched sampled from replay buffer for training. Note that
    # if async_updates is set, then each worker returns gradients for a
    # batch of this size.
    "train_batch_size": 256,

    # === Parallelism ===
    # Number of workers for collecting samples with. This only makes sense
    # to increase if your environment is particularly slow to sample, or if
    # you're using the Async or Ape-X optimizers.
    "num_workers": 0,
    # Whether to compute priorities on workers.
    "worker_side_prioritization": False,
    # Prevent reporting frequency from going lower than this time span.
    "min_time_s_per_reporting": 1,
<<<<<<< HEAD
    # Use `min_[env|train]_timesteps_per_reporting` instead.
    "timesteps_per_iteration": DEPRECATED_VALUE,
=======
    # Minimum env sampling timesteps to accumulate within a single `train()` call. This
    # value does not affect learning, only the number of times `Trainer.step_attempt()`
    # is called by `Trauber.train()`. If - after one `step_attempt()`, the env sampling
    # timestep count has not been reached, will perform n more `step_attempt()` calls
    # until the minimum timesteps have been executed. Set to 0 for no minimum timesteps.
    "min_sample_timesteps_per_reporting": 1000,

>>>>>>> d178645f
    # Experimental flag.
    # If True, the execution plan API will not be used. Instead,
    # a Trainer's `training_iteration` method will be called as-is each
    # training iteration.
    "_disable_execution_plan_api": True,
})
# __sphinx_doc_end__
# fmt: on


class DDPGTrainer(SimpleQTrainer):
    @classmethod
    @override(SimpleQTrainer)
    def get_default_config(cls) -> TrainerConfigDict:
        return DEFAULT_CONFIG

    @override(SimpleQTrainer)
    def get_default_policy_class(self, config: TrainerConfigDict) -> Type[Policy]:
        if config["framework"] == "torch":
            from ray.rllib.agents.ddpg.ddpg_torch_policy import DDPGTorchPolicy

            return DDPGTorchPolicy
        else:
            return DDPGTFPolicy

    @override(SimpleQTrainer)
    def validate_config(self, config: TrainerConfigDict) -> None:
        # Call super's validation method.
        super().validate_config(config)

        if config["model"]["custom_model"]:
            logger.warning(
                "Setting use_state_preprocessor=True since a custom model "
                "was specified."
            )
            config["use_state_preprocessor"] = True

        if config["grad_clip"] is not None and config["grad_clip"] <= 0.0:
            raise ValueError("`grad_clip` value must be > 0.0!")

        if config["exploration_config"]["type"] == "ParameterNoise":
            if config["batch_mode"] != "complete_episodes":
                logger.warning(
                    "ParameterNoise Exploration requires `batch_mode` to be "
                    "'complete_episodes'. Setting "
                    "batch_mode=complete_episodes."
                )
                config["batch_mode"] = "complete_episodes"<|MERGE_RESOLUTION|>--- conflicted
+++ resolved
@@ -83,11 +83,8 @@
         # Timesteps over which to anneal scale (from initial to final values).
         "scale_timesteps": 10000,
     },
-<<<<<<< HEAD
     # Number of env steps to optimize for before returning
     "min_sample_timesteps_per_reporting": 1000,
-=======
->>>>>>> d178645f
     # Extra configuration that disables exploration.
     "evaluation_config": {
         "explore": False
@@ -171,10 +168,6 @@
     "worker_side_prioritization": False,
     # Prevent reporting frequency from going lower than this time span.
     "min_time_s_per_reporting": 1,
-<<<<<<< HEAD
-    # Use `min_[env|train]_timesteps_per_reporting` instead.
-    "timesteps_per_iteration": DEPRECATED_VALUE,
-=======
     # Minimum env sampling timesteps to accumulate within a single `train()` call. This
     # value does not affect learning, only the number of times `Trainer.step_attempt()`
     # is called by `Trauber.train()`. If - after one `step_attempt()`, the env sampling
@@ -182,7 +175,6 @@
     # until the minimum timesteps have been executed. Set to 0 for no minimum timesteps.
     "min_sample_timesteps_per_reporting": 1000,
 
->>>>>>> d178645f
     # Experimental flag.
     # If True, the execution plan API will not be used. Instead,
     # a Trainer's `training_iteration` method will be called as-is each
