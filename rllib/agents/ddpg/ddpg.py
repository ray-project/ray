<<<<<<< HEAD
import logging
from typing import Type

from ray.rllib.agents.trainer import with_common_config
from ray.rllib.agents.dqn.simple_q import SimpleQTrainer
from ray.rllib.agents.ddpg.ddpg_tf_policy import DDPGTFPolicy
from ray.rllib.policy.policy import Policy
from ray.rllib.utils.annotations import override
from ray.rllib.utils.deprecation import DEPRECATED_VALUE
from ray.rllib.utils.typing import TrainerConfigDict

logger = logging.getLogger(__name__)

# yapf: disable
# __sphinx_doc_begin__
DEFAULT_CONFIG = with_common_config({
    # === Twin Delayed DDPG (TD3) and Soft Actor-Critic (SAC) tricks ===
    # TD3: https://spinningup.openai.com/en/latest/algorithms/td3.html
    # In addition to settings below, you can use "exploration_noise_type" and
    # "exploration_gauss_act_noise" to get IID Gaussian exploration noise
    # instead of OU exploration noise.
    # twin Q-net
    "twin_q": False,
    # delayed policy update
    "policy_delay": 1,
    # target policy smoothing
    # (this also replaces OU exploration noise with IID Gaussian exploration
    # noise, for now)
    "smooth_target_policy": False,
    # gaussian stddev of target action noise for smoothing
    "target_noise": 0.2,
    # target noise limit (bound)
    "target_noise_clip": 0.5,

    # === Evaluation ===
    # Evaluate with epsilon=0 every `evaluation_interval` training iterations.
    # The evaluation stats will be reported under the "evaluation" metric key.
    # Note that evaluation is currently not parallelized, and that for Ape-X
    # metrics are already only reported for the lowest epsilon workers.
    "evaluation_interval": None,
    # Number of episodes to run per evaluation period.
    "evaluation_duration": 10,

    # === Model ===
    # Apply a state preprocessor with spec given by the "model" config option
    # (like other RL algorithms). This is mostly useful if you have a weird
    # observation shape, like an image. Disabled by default.
    "use_state_preprocessor": False,
    # Postprocess the policy network model output with these hidden layers. If
    # use_state_preprocessor is False, then these will be the *only* hidden
    # layers in the network.
    "actor_hiddens": [400, 300],
    # Hidden layers activation of the postprocessing stage of the policy
    # network
    "actor_hidden_activation": "relu",
    # Postprocess the critic network model output with these hidden layers;
    # again, if use_state_preprocessor is True, then the state will be
    # preprocessed by the model specified with the "model" config option first.
    "critic_hiddens": [400, 300],
    # Hidden layers activation of the postprocessing state of the critic.
    "critic_hidden_activation": "relu",
    # N-step Q learning
    "n_step": 1,

    # === Exploration ===
    "exploration_config": {
        # DDPG uses OrnsteinUhlenbeck (stateful) noise to be added to NN-output
        # actions (after a possible pure random phase of n timesteps).
        "type": "OrnsteinUhlenbeckNoise",
        # For how many timesteps should we return completely random actions,
        # before we start adding (scaled) noise?
        "random_timesteps": 1000,
        # The OU-base scaling factor to always apply to action-added noise.
        "ou_base_scale": 0.1,
        # The OU theta param.
        "ou_theta": 0.15,
        # The OU sigma param.
        "ou_sigma": 0.2,
        # The initial noise scaling factor.
        "initial_scale": 1.0,
        # The final noise scaling factor.
        "final_scale": 0.02,
        # Timesteps over which to anneal scale (from initial to final values).
        "scale_timesteps": 10000,
    },
    # Number of env steps to optimize for before returning
    "timesteps_per_iteration": 1000,
    # Extra configuration that disables exploration.
    "evaluation_config": {
        "explore": False
    },
    # === Replay buffer ===
    # Size of the replay buffer. Note that if async_updates is set, then
    # each worker will have a replay buffer of this size.
    "buffer_size": DEPRECATED_VALUE,
    "replay_buffer_config": {
        "type": "MultiAgentReplayBuffer",
        "capacity": 50000,
    },
    # Set this to True, if you want the contents of your buffer(s) to be
    # stored in any saved checkpoints as well.
    # Warnings will be created if:
    # - This is True AND restoring from a checkpoint that contains no buffer
    #   data.
    # - This is False AND restoring from a checkpoint that does contain
    #   buffer data.
    "store_buffer_in_checkpoints": False,
    # If True prioritized replay buffer will be used.
    "prioritized_replay": True,
    # Alpha parameter for prioritized replay buffer.
    "prioritized_replay_alpha": 0.6,
    # Beta parameter for sampling from prioritized replay buffer.
    "prioritized_replay_beta": 0.4,
    # Time steps over which the beta parameter is annealed.
    "prioritized_replay_beta_annealing_timesteps": 20000,
    # Final value of beta
    "final_prioritized_replay_beta": 0.4,
    # Epsilon to add to the TD errors when updating priorities.
    "prioritized_replay_eps": 1e-6,
    # Whether to LZ4 compress observations
    "compress_observations": False,

    # The intensity with which to update the model (vs collecting samples from
    # the env). If None, uses the "natural" value of:
    # `train_batch_size` / (`rollout_fragment_length` x `num_workers` x
    # `num_envs_per_worker`).
    # If provided, will make sure that the ratio between ts inserted into and
    # sampled from the buffer matches the given value.
    # Example:
    #   training_intensity=1000.0
    #   train_batch_size=250 rollout_fragment_length=1
    #   num_workers=1 (or 0) num_envs_per_worker=1
    #   -> natural value = 250 / 1 = 250.0
    #   -> will make sure that replay+train op will be executed 4x as
    #      often as rollout+insert op (4 * 250 = 1000).
    # See: rllib/agents/dqn/dqn.py::calculate_rr_weights for further details.
    "training_intensity": None,

    # === Optimization ===
    # Learning rate for the critic (Q-function) optimizer.
    "critic_lr": 1e-3,
    # Learning rate for the actor (policy) optimizer.
    "actor_lr": 1e-3,
    # Update the target network every `target_network_update_freq` steps.
    "target_network_update_freq": 0,
    # Update the target by \tau * policy + (1-\tau) * target_policy
    "tau": 0.002,
    # If True, use huber loss instead of squared loss for critic network
    # Conventionally, no need to clip gradients if using a huber loss
    "use_huber": False,
    # Threshold of a huber loss
    "huber_threshold": 1.0,
    # Weights for L2 regularization
    "l2_reg": 1e-6,
    # If not None, clip gradients during optimization at this value
    "grad_clip": None,
    # How many steps of the model to sample before learning starts.
    "learning_starts": 1500,
    # Update the replay buffer with this many samples at once. Note that this
    # setting applies per-worker if num_workers > 1.
    "rollout_fragment_length": 1,
    # Size of a batched sampled from replay buffer for training. Note that
    # if async_updates is set, then each worker returns gradients for a
    # batch of this size.
    "train_batch_size": 256,

    # === Parallelism ===
    # Number of workers for collecting samples with. This only makes sense
    # to increase if your environment is particularly slow to sample, or if
    # you're using the Async or Ape-X optimizers.
    "num_workers": 0,
    # Whether to compute priorities on workers.
    "worker_side_prioritization": False,
    # Prevent iterations from going lower than this time span
    "min_iter_time_s": 1,
})
# __sphinx_doc_end__
# yapf: enable


class DDPGTrainer(SimpleQTrainer):
    @classmethod
    @override(SimpleQTrainer)
    def get_default_config(cls) -> TrainerConfigDict:
        return DEFAULT_CONFIG

    @override(SimpleQTrainer)
    def get_default_policy_class(self, config: TrainerConfigDict) -> Type[Policy]:
        if config["framework"] == "torch":
            from ray.rllib.agents.ddpg.ddpg_torch_policy import DDPGTorchPolicy

            return DDPGTorchPolicy
        else:
            return DDPGTFPolicy

    @override(SimpleQTrainer)
    def validate_config(self, config: TrainerConfigDict) -> None:

        super().validate_config(config)

        if config["model"]["custom_model"]:
            logger.warning(
                "Setting use_state_preprocessor=True since a custom model "
                "was specified."
            )
            config["use_state_preprocessor"] = True

        if config["grad_clip"] is not None and config["grad_clip"] <= 0.0:
            raise ValueError("`grad_clip` value must be > 0.0!")

        if config["exploration_config"]["type"] == "ParameterNoise":
            if config["batch_mode"] != "complete_episodes":
                logger.warning(
                    "ParameterNoise Exploration requires `batch_mode` to be "
                    "'complete_episodes'. Setting "
                    "batch_mode=complete_episodes."
                )
                config["batch_mode"] = "complete_episodes"

        if config.get("prioritized_replay"):
            if config["multiagent"]["replay_mode"] == "lockstep":
                raise ValueError(
                    "Prioritized replay is not supported when " "replay_mode=lockstep."
                )
        else:
            if config.get("worker_side_prioritization"):
                raise ValueError(
                    "Worker side prioritization is not supported when "
                    "prioritized_replay=False."
                )
=======
import logging
from typing import Type

from ray.rllib.agents.trainer import with_common_config
from ray.rllib.agents.dqn.simple_q import SimpleQTrainer
from ray.rllib.agents.ddpg.ddpg_tf_policy import DDPGTFPolicy
from ray.rllib.policy.policy import Policy
from ray.rllib.utils.annotations import override
from ray.rllib.utils.deprecation import DEPRECATED_VALUE
from ray.rllib.utils.typing import TrainerConfigDict

logger = logging.getLogger(__name__)

# yapf: disable
# __sphinx_doc_begin__
DEFAULT_CONFIG = with_common_config({
    # === Twin Delayed DDPG (TD3) and Soft Actor-Critic (SAC) tricks ===
    # TD3: https://spinningup.openai.com/en/latest/algorithms/td3.html
    # In addition to settings below, you can use "exploration_noise_type" and
    # "exploration_gauss_act_noise" to get IID Gaussian exploration noise
    # instead of OU exploration noise.
    # twin Q-net
    "twin_q": False,
    # delayed policy update
    "policy_delay": 1,
    # target policy smoothing
    # (this also replaces OU exploration noise with IID Gaussian exploration
    # noise, for now)
    "smooth_target_policy": False,
    # gaussian stddev of target action noise for smoothing
    "target_noise": 0.2,
    # target noise limit (bound)
    "target_noise_clip": 0.5,

    # === Evaluation ===
    # Evaluate with epsilon=0 every `evaluation_interval` training iterations.
    # The evaluation stats will be reported under the "evaluation" metric key.
    # Note that evaluation is currently not parallelized, and that for Ape-X
    # metrics are already only reported for the lowest epsilon workers.
    "evaluation_interval": None,
    # Number of episodes to run per evaluation period.
    "evaluation_duration": 10,

    # === Model ===
    # Apply a state preprocessor with spec given by the "model" config option
    # (like other RL algorithms). This is mostly useful if you have a weird
    # observation shape, like an image. Disabled by default.
    "use_state_preprocessor": False,
    # Postprocess the policy network model output with these hidden layers. If
    # use_state_preprocessor is False, then these will be the *only* hidden
    # layers in the network.
    "actor_hiddens": [400, 300],
    # Hidden layers activation of the postprocessing stage of the policy
    # network
    "actor_hidden_activation": "relu",
    # Postprocess the critic network model output with these hidden layers;
    # again, if use_state_preprocessor is True, then the state will be
    # preprocessed by the model specified with the "model" config option first.
    "critic_hiddens": [400, 300],
    # Hidden layers activation of the postprocessing state of the critic.
    "critic_hidden_activation": "relu",
    # N-step Q learning
    "n_step": 1,

    # === Exploration ===
    "exploration_config": {
        # DDPG uses OrnsteinUhlenbeck (stateful) noise to be added to NN-output
        # actions (after a possible pure random phase of n timesteps).
        "type": "OrnsteinUhlenbeckNoise",
        # For how many timesteps should we return completely random actions,
        # before we start adding (scaled) noise?
        "random_timesteps": 1000,
        # The OU-base scaling factor to always apply to action-added noise.
        "ou_base_scale": 0.1,
        # The OU theta param.
        "ou_theta": 0.15,
        # The OU sigma param.
        "ou_sigma": 0.2,
        # The initial noise scaling factor.
        "initial_scale": 1.0,
        # The final noise scaling factor.
        "final_scale": 0.02,
        # Timesteps over which to anneal scale (from initial to final values).
        "scale_timesteps": 10000,
    },
    # Number of env steps to optimize for before returning
    "timesteps_per_iteration": 1000,
    # Extra configuration that disables exploration.
    "evaluation_config": {
        "explore": False
    },
    # === Replay buffer ===
    # Size of the replay buffer. Note that if async_updates is set, then
    # each worker will have a replay buffer of this size.
    "buffer_size": DEPRECATED_VALUE,
    "replay_buffer_config": {
        "type": "MultiAgentReplayBuffer",
        "capacity": 50000,
    },
    # Set this to True, if you want the contents of your buffer(s) to be
    # stored in any saved checkpoints as well.
    # Warnings will be created if:
    # - This is True AND restoring from a checkpoint that contains no buffer
    #   data.
    # - This is False AND restoring from a checkpoint that does contain
    #   buffer data.
    "store_buffer_in_checkpoints": False,
    # If True prioritized replay buffer will be used.
    "prioritized_replay": True,
    # Alpha parameter for prioritized replay buffer.
    "prioritized_replay_alpha": 0.6,
    # Beta parameter for sampling from prioritized replay buffer.
    "prioritized_replay_beta": 0.4,
    # Time steps over which the beta parameter is annealed.
    "prioritized_replay_beta_annealing_timesteps": 20000,
    # Final value of beta
    "final_prioritized_replay_beta": 0.4,
    # Epsilon to add to the TD errors when updating priorities.
    "prioritized_replay_eps": 1e-6,
    # Whether to LZ4 compress observations
    "compress_observations": False,

    # The intensity with which to update the model (vs collecting samples from
    # the env). If None, uses the "natural" value of:
    # `train_batch_size` / (`rollout_fragment_length` x `num_workers` x
    # `num_envs_per_worker`).
    # If provided, will make sure that the ratio between ts inserted into and
    # sampled from the buffer matches the given value.
    # Example:
    #   training_intensity=1000.0
    #   train_batch_size=250 rollout_fragment_length=1
    #   num_workers=1 (or 0) num_envs_per_worker=1
    #   -> natural value = 250 / 1 = 250.0
    #   -> will make sure that replay+train op will be executed 4x as
    #      often as rollout+insert op (4 * 250 = 1000).
    # See: rllib/agents/dqn/dqn.py::calculate_rr_weights for further details.
    "training_intensity": None,

    # === Optimization ===
    # Learning rate for the critic (Q-function) optimizer.
    "critic_lr": 1e-3,
    # Learning rate for the actor (policy) optimizer.
    "actor_lr": 1e-3,
    # Update the target network every `target_network_update_freq` steps.
    "target_network_update_freq": 0,
    # Update the target by \tau * policy + (1-\tau) * target_policy
    "tau": 0.002,
    # If True, use huber loss instead of squared loss for critic network
    # Conventionally, no need to clip gradients if using a huber loss
    "use_huber": False,
    # Threshold of a huber loss
    "huber_threshold": 1.0,
    # Weights for L2 regularization
    "l2_reg": 1e-6,
    # If not None, clip gradients during optimization at this value
    "grad_clip": None,
    # How many steps of the model to sample before learning starts.
    "learning_starts": 1500,
    # Update the replay buffer with this many samples at once. Note that this
    # setting applies per-worker if num_workers > 1.
    "rollout_fragment_length": 1,
    # Size of a batched sampled from replay buffer for training. Note that
    # if async_updates is set, then each worker returns gradients for a
    # batch of this size.
    "train_batch_size": 256,

    # === Parallelism ===
    # Number of workers for collecting samples with. This only makes sense
    # to increase if your environment is particularly slow to sample, or if
    # you're using the Async or Ape-X optimizers.
    "num_workers": 0,
    # Whether to compute priorities on workers.
    "worker_side_prioritization": False,
    # Prevent reporting frequency from going lower than this time span.
    "min_time_s_per_reporting": 1,
})
# __sphinx_doc_end__
# yapf: enable


class DDPGTrainer(SimpleQTrainer):
    @classmethod
    @override(SimpleQTrainer)
    def get_default_config(cls) -> TrainerConfigDict:
        return DEFAULT_CONFIG

    @override(SimpleQTrainer)
    def get_default_policy_class(self, config: TrainerConfigDict) -> Type[Policy]:
        if config["framework"] == "torch":
            from ray.rllib.agents.ddpg.ddpg_torch_policy import DDPGTorchPolicy

            return DDPGTorchPolicy
        else:
            return DDPGTFPolicy

    @override(SimpleQTrainer)
    def validate_config(self, config: TrainerConfigDict) -> None:
        # Call super's validation method.
        super().validate_config(config)

        if config["model"]["custom_model"]:
            logger.warning(
                "Setting use_state_preprocessor=True since a custom model "
                "was specified."
            )
            config["use_state_preprocessor"] = True

        if config["grad_clip"] is not None and config["grad_clip"] <= 0.0:
            raise ValueError("`grad_clip` value must be > 0.0!")

        if config["exploration_config"]["type"] == "ParameterNoise":
            if config["batch_mode"] != "complete_episodes":
                logger.warning(
                    "ParameterNoise Exploration requires `batch_mode` to be "
                    "'complete_episodes'. Setting "
                    "batch_mode=complete_episodes."
                )
                config["batch_mode"] = "complete_episodes"

        if config.get("prioritized_replay"):
            if config["multiagent"]["replay_mode"] == "lockstep":
                raise ValueError(
                    "Prioritized replay is not supported when " "replay_mode=lockstep."
                )
        else:
            if config.get("worker_side_prioritization"):
                raise ValueError(
                    "Worker side prioritization is not supported when "
                    "prioritized_replay=False."
                )
>>>>>>> 19672688
<|MERGE_RESOLUTION|>--- conflicted
+++ resolved
@@ -1,463 +1,230 @@
-<<<<<<< HEAD
-import logging
-from typing import Type
-
-from ray.rllib.agents.trainer import with_common_config
-from ray.rllib.agents.dqn.simple_q import SimpleQTrainer
-from ray.rllib.agents.ddpg.ddpg_tf_policy import DDPGTFPolicy
-from ray.rllib.policy.policy import Policy
-from ray.rllib.utils.annotations import override
-from ray.rllib.utils.deprecation import DEPRECATED_VALUE
-from ray.rllib.utils.typing import TrainerConfigDict
-
-logger = logging.getLogger(__name__)
-
-# yapf: disable
-# __sphinx_doc_begin__
-DEFAULT_CONFIG = with_common_config({
-    # === Twin Delayed DDPG (TD3) and Soft Actor-Critic (SAC) tricks ===
-    # TD3: https://spinningup.openai.com/en/latest/algorithms/td3.html
-    # In addition to settings below, you can use "exploration_noise_type" and
-    # "exploration_gauss_act_noise" to get IID Gaussian exploration noise
-    # instead of OU exploration noise.
-    # twin Q-net
-    "twin_q": False,
-    # delayed policy update
-    "policy_delay": 1,
-    # target policy smoothing
-    # (this also replaces OU exploration noise with IID Gaussian exploration
-    # noise, for now)
-    "smooth_target_policy": False,
-    # gaussian stddev of target action noise for smoothing
-    "target_noise": 0.2,
-    # target noise limit (bound)
-    "target_noise_clip": 0.5,
-
-    # === Evaluation ===
-    # Evaluate with epsilon=0 every `evaluation_interval` training iterations.
-    # The evaluation stats will be reported under the "evaluation" metric key.
-    # Note that evaluation is currently not parallelized, and that for Ape-X
-    # metrics are already only reported for the lowest epsilon workers.
-    "evaluation_interval": None,
-    # Number of episodes to run per evaluation period.
-    "evaluation_duration": 10,
-
-    # === Model ===
-    # Apply a state preprocessor with spec given by the "model" config option
-    # (like other RL algorithms). This is mostly useful if you have a weird
-    # observation shape, like an image. Disabled by default.
-    "use_state_preprocessor": False,
-    # Postprocess the policy network model output with these hidden layers. If
-    # use_state_preprocessor is False, then these will be the *only* hidden
-    # layers in the network.
-    "actor_hiddens": [400, 300],
-    # Hidden layers activation of the postprocessing stage of the policy
-    # network
-    "actor_hidden_activation": "relu",
-    # Postprocess the critic network model output with these hidden layers;
-    # again, if use_state_preprocessor is True, then the state will be
-    # preprocessed by the model specified with the "model" config option first.
-    "critic_hiddens": [400, 300],
-    # Hidden layers activation of the postprocessing state of the critic.
-    "critic_hidden_activation": "relu",
-    # N-step Q learning
-    "n_step": 1,
-
-    # === Exploration ===
-    "exploration_config": {
-        # DDPG uses OrnsteinUhlenbeck (stateful) noise to be added to NN-output
-        # actions (after a possible pure random phase of n timesteps).
-        "type": "OrnsteinUhlenbeckNoise",
-        # For how many timesteps should we return completely random actions,
-        # before we start adding (scaled) noise?
-        "random_timesteps": 1000,
-        # The OU-base scaling factor to always apply to action-added noise.
-        "ou_base_scale": 0.1,
-        # The OU theta param.
-        "ou_theta": 0.15,
-        # The OU sigma param.
-        "ou_sigma": 0.2,
-        # The initial noise scaling factor.
-        "initial_scale": 1.0,
-        # The final noise scaling factor.
-        "final_scale": 0.02,
-        # Timesteps over which to anneal scale (from initial to final values).
-        "scale_timesteps": 10000,
-    },
-    # Number of env steps to optimize for before returning
-    "timesteps_per_iteration": 1000,
-    # Extra configuration that disables exploration.
-    "evaluation_config": {
-        "explore": False
-    },
-    # === Replay buffer ===
-    # Size of the replay buffer. Note that if async_updates is set, then
-    # each worker will have a replay buffer of this size.
-    "buffer_size": DEPRECATED_VALUE,
-    "replay_buffer_config": {
-        "type": "MultiAgentReplayBuffer",
-        "capacity": 50000,
-    },
-    # Set this to True, if you want the contents of your buffer(s) to be
-    # stored in any saved checkpoints as well.
-    # Warnings will be created if:
-    # - This is True AND restoring from a checkpoint that contains no buffer
-    #   data.
-    # - This is False AND restoring from a checkpoint that does contain
-    #   buffer data.
-    "store_buffer_in_checkpoints": False,
-    # If True prioritized replay buffer will be used.
-    "prioritized_replay": True,
-    # Alpha parameter for prioritized replay buffer.
-    "prioritized_replay_alpha": 0.6,
-    # Beta parameter for sampling from prioritized replay buffer.
-    "prioritized_replay_beta": 0.4,
-    # Time steps over which the beta parameter is annealed.
-    "prioritized_replay_beta_annealing_timesteps": 20000,
-    # Final value of beta
-    "final_prioritized_replay_beta": 0.4,
-    # Epsilon to add to the TD errors when updating priorities.
-    "prioritized_replay_eps": 1e-6,
-    # Whether to LZ4 compress observations
-    "compress_observations": False,
-
-    # The intensity with which to update the model (vs collecting samples from
-    # the env). If None, uses the "natural" value of:
-    # `train_batch_size` / (`rollout_fragment_length` x `num_workers` x
-    # `num_envs_per_worker`).
-    # If provided, will make sure that the ratio between ts inserted into and
-    # sampled from the buffer matches the given value.
-    # Example:
-    #   training_intensity=1000.0
-    #   train_batch_size=250 rollout_fragment_length=1
-    #   num_workers=1 (or 0) num_envs_per_worker=1
-    #   -> natural value = 250 / 1 = 250.0
-    #   -> will make sure that replay+train op will be executed 4x as
-    #      often as rollout+insert op (4 * 250 = 1000).
-    # See: rllib/agents/dqn/dqn.py::calculate_rr_weights for further details.
-    "training_intensity": None,
-
-    # === Optimization ===
-    # Learning rate for the critic (Q-function) optimizer.
-    "critic_lr": 1e-3,
-    # Learning rate for the actor (policy) optimizer.
-    "actor_lr": 1e-3,
-    # Update the target network every `target_network_update_freq` steps.
-    "target_network_update_freq": 0,
-    # Update the target by \tau * policy + (1-\tau) * target_policy
-    "tau": 0.002,
-    # If True, use huber loss instead of squared loss for critic network
-    # Conventionally, no need to clip gradients if using a huber loss
-    "use_huber": False,
-    # Threshold of a huber loss
-    "huber_threshold": 1.0,
-    # Weights for L2 regularization
-    "l2_reg": 1e-6,
-    # If not None, clip gradients during optimization at this value
-    "grad_clip": None,
-    # How many steps of the model to sample before learning starts.
-    "learning_starts": 1500,
-    # Update the replay buffer with this many samples at once. Note that this
-    # setting applies per-worker if num_workers > 1.
-    "rollout_fragment_length": 1,
-    # Size of a batched sampled from replay buffer for training. Note that
-    # if async_updates is set, then each worker returns gradients for a
-    # batch of this size.
-    "train_batch_size": 256,
-
-    # === Parallelism ===
-    # Number of workers for collecting samples with. This only makes sense
-    # to increase if your environment is particularly slow to sample, or if
-    # you're using the Async or Ape-X optimizers.
-    "num_workers": 0,
-    # Whether to compute priorities on workers.
-    "worker_side_prioritization": False,
-    # Prevent iterations from going lower than this time span
-    "min_iter_time_s": 1,
-})
-# __sphinx_doc_end__
-# yapf: enable
-
-
-class DDPGTrainer(SimpleQTrainer):
-    @classmethod
-    @override(SimpleQTrainer)
-    def get_default_config(cls) -> TrainerConfigDict:
-        return DEFAULT_CONFIG
-
-    @override(SimpleQTrainer)
-    def get_default_policy_class(self, config: TrainerConfigDict) -> Type[Policy]:
-        if config["framework"] == "torch":
-            from ray.rllib.agents.ddpg.ddpg_torch_policy import DDPGTorchPolicy
-
-            return DDPGTorchPolicy
-        else:
-            return DDPGTFPolicy
-
-    @override(SimpleQTrainer)
-    def validate_config(self, config: TrainerConfigDict) -> None:
-
-        super().validate_config(config)
-
-        if config["model"]["custom_model"]:
-            logger.warning(
-                "Setting use_state_preprocessor=True since a custom model "
-                "was specified."
-            )
-            config["use_state_preprocessor"] = True
-
-        if config["grad_clip"] is not None and config["grad_clip"] <= 0.0:
-            raise ValueError("`grad_clip` value must be > 0.0!")
-
-        if config["exploration_config"]["type"] == "ParameterNoise":
-            if config["batch_mode"] != "complete_episodes":
-                logger.warning(
-                    "ParameterNoise Exploration requires `batch_mode` to be "
-                    "'complete_episodes'. Setting "
-                    "batch_mode=complete_episodes."
-                )
-                config["batch_mode"] = "complete_episodes"
-
-        if config.get("prioritized_replay"):
-            if config["multiagent"]["replay_mode"] == "lockstep":
-                raise ValueError(
-                    "Prioritized replay is not supported when " "replay_mode=lockstep."
-                )
-        else:
-            if config.get("worker_side_prioritization"):
-                raise ValueError(
-                    "Worker side prioritization is not supported when "
-                    "prioritized_replay=False."
-                )
-=======
-import logging
-from typing import Type
-
-from ray.rllib.agents.trainer import with_common_config
-from ray.rllib.agents.dqn.simple_q import SimpleQTrainer
-from ray.rllib.agents.ddpg.ddpg_tf_policy import DDPGTFPolicy
-from ray.rllib.policy.policy import Policy
-from ray.rllib.utils.annotations import override
-from ray.rllib.utils.deprecation import DEPRECATED_VALUE
-from ray.rllib.utils.typing import TrainerConfigDict
-
-logger = logging.getLogger(__name__)
-
-# yapf: disable
-# __sphinx_doc_begin__
-DEFAULT_CONFIG = with_common_config({
-    # === Twin Delayed DDPG (TD3) and Soft Actor-Critic (SAC) tricks ===
-    # TD3: https://spinningup.openai.com/en/latest/algorithms/td3.html
-    # In addition to settings below, you can use "exploration_noise_type" and
-    # "exploration_gauss_act_noise" to get IID Gaussian exploration noise
-    # instead of OU exploration noise.
-    # twin Q-net
-    "twin_q": False,
-    # delayed policy update
-    "policy_delay": 1,
-    # target policy smoothing
-    # (this also replaces OU exploration noise with IID Gaussian exploration
-    # noise, for now)
-    "smooth_target_policy": False,
-    # gaussian stddev of target action noise for smoothing
-    "target_noise": 0.2,
-    # target noise limit (bound)
-    "target_noise_clip": 0.5,
-
-    # === Evaluation ===
-    # Evaluate with epsilon=0 every `evaluation_interval` training iterations.
-    # The evaluation stats will be reported under the "evaluation" metric key.
-    # Note that evaluation is currently not parallelized, and that for Ape-X
-    # metrics are already only reported for the lowest epsilon workers.
-    "evaluation_interval": None,
-    # Number of episodes to run per evaluation period.
-    "evaluation_duration": 10,
-
-    # === Model ===
-    # Apply a state preprocessor with spec given by the "model" config option
-    # (like other RL algorithms). This is mostly useful if you have a weird
-    # observation shape, like an image. Disabled by default.
-    "use_state_preprocessor": False,
-    # Postprocess the policy network model output with these hidden layers. If
-    # use_state_preprocessor is False, then these will be the *only* hidden
-    # layers in the network.
-    "actor_hiddens": [400, 300],
-    # Hidden layers activation of the postprocessing stage of the policy
-    # network
-    "actor_hidden_activation": "relu",
-    # Postprocess the critic network model output with these hidden layers;
-    # again, if use_state_preprocessor is True, then the state will be
-    # preprocessed by the model specified with the "model" config option first.
-    "critic_hiddens": [400, 300],
-    # Hidden layers activation of the postprocessing state of the critic.
-    "critic_hidden_activation": "relu",
-    # N-step Q learning
-    "n_step": 1,
-
-    # === Exploration ===
-    "exploration_config": {
-        # DDPG uses OrnsteinUhlenbeck (stateful) noise to be added to NN-output
-        # actions (after a possible pure random phase of n timesteps).
-        "type": "OrnsteinUhlenbeckNoise",
-        # For how many timesteps should we return completely random actions,
-        # before we start adding (scaled) noise?
-        "random_timesteps": 1000,
-        # The OU-base scaling factor to always apply to action-added noise.
-        "ou_base_scale": 0.1,
-        # The OU theta param.
-        "ou_theta": 0.15,
-        # The OU sigma param.
-        "ou_sigma": 0.2,
-        # The initial noise scaling factor.
-        "initial_scale": 1.0,
-        # The final noise scaling factor.
-        "final_scale": 0.02,
-        # Timesteps over which to anneal scale (from initial to final values).
-        "scale_timesteps": 10000,
-    },
-    # Number of env steps to optimize for before returning
-    "timesteps_per_iteration": 1000,
-    # Extra configuration that disables exploration.
-    "evaluation_config": {
-        "explore": False
-    },
-    # === Replay buffer ===
-    # Size of the replay buffer. Note that if async_updates is set, then
-    # each worker will have a replay buffer of this size.
-    "buffer_size": DEPRECATED_VALUE,
-    "replay_buffer_config": {
-        "type": "MultiAgentReplayBuffer",
-        "capacity": 50000,
-    },
-    # Set this to True, if you want the contents of your buffer(s) to be
-    # stored in any saved checkpoints as well.
-    # Warnings will be created if:
-    # - This is True AND restoring from a checkpoint that contains no buffer
-    #   data.
-    # - This is False AND restoring from a checkpoint that does contain
-    #   buffer data.
-    "store_buffer_in_checkpoints": False,
-    # If True prioritized replay buffer will be used.
-    "prioritized_replay": True,
-    # Alpha parameter for prioritized replay buffer.
-    "prioritized_replay_alpha": 0.6,
-    # Beta parameter for sampling from prioritized replay buffer.
-    "prioritized_replay_beta": 0.4,
-    # Time steps over which the beta parameter is annealed.
-    "prioritized_replay_beta_annealing_timesteps": 20000,
-    # Final value of beta
-    "final_prioritized_replay_beta": 0.4,
-    # Epsilon to add to the TD errors when updating priorities.
-    "prioritized_replay_eps": 1e-6,
-    # Whether to LZ4 compress observations
-    "compress_observations": False,
-
-    # The intensity with which to update the model (vs collecting samples from
-    # the env). If None, uses the "natural" value of:
-    # `train_batch_size` / (`rollout_fragment_length` x `num_workers` x
-    # `num_envs_per_worker`).
-    # If provided, will make sure that the ratio between ts inserted into and
-    # sampled from the buffer matches the given value.
-    # Example:
-    #   training_intensity=1000.0
-    #   train_batch_size=250 rollout_fragment_length=1
-    #   num_workers=1 (or 0) num_envs_per_worker=1
-    #   -> natural value = 250 / 1 = 250.0
-    #   -> will make sure that replay+train op will be executed 4x as
-    #      often as rollout+insert op (4 * 250 = 1000).
-    # See: rllib/agents/dqn/dqn.py::calculate_rr_weights for further details.
-    "training_intensity": None,
-
-    # === Optimization ===
-    # Learning rate for the critic (Q-function) optimizer.
-    "critic_lr": 1e-3,
-    # Learning rate for the actor (policy) optimizer.
-    "actor_lr": 1e-3,
-    # Update the target network every `target_network_update_freq` steps.
-    "target_network_update_freq": 0,
-    # Update the target by \tau * policy + (1-\tau) * target_policy
-    "tau": 0.002,
-    # If True, use huber loss instead of squared loss for critic network
-    # Conventionally, no need to clip gradients if using a huber loss
-    "use_huber": False,
-    # Threshold of a huber loss
-    "huber_threshold": 1.0,
-    # Weights for L2 regularization
-    "l2_reg": 1e-6,
-    # If not None, clip gradients during optimization at this value
-    "grad_clip": None,
-    # How many steps of the model to sample before learning starts.
-    "learning_starts": 1500,
-    # Update the replay buffer with this many samples at once. Note that this
-    # setting applies per-worker if num_workers > 1.
-    "rollout_fragment_length": 1,
-    # Size of a batched sampled from replay buffer for training. Note that
-    # if async_updates is set, then each worker returns gradients for a
-    # batch of this size.
-    "train_batch_size": 256,
-
-    # === Parallelism ===
-    # Number of workers for collecting samples with. This only makes sense
-    # to increase if your environment is particularly slow to sample, or if
-    # you're using the Async or Ape-X optimizers.
-    "num_workers": 0,
-    # Whether to compute priorities on workers.
-    "worker_side_prioritization": False,
-    # Prevent reporting frequency from going lower than this time span.
-    "min_time_s_per_reporting": 1,
-})
-# __sphinx_doc_end__
-# yapf: enable
-
-
-class DDPGTrainer(SimpleQTrainer):
-    @classmethod
-    @override(SimpleQTrainer)
-    def get_default_config(cls) -> TrainerConfigDict:
-        return DEFAULT_CONFIG
-
-    @override(SimpleQTrainer)
-    def get_default_policy_class(self, config: TrainerConfigDict) -> Type[Policy]:
-        if config["framework"] == "torch":
-            from ray.rllib.agents.ddpg.ddpg_torch_policy import DDPGTorchPolicy
-
-            return DDPGTorchPolicy
-        else:
-            return DDPGTFPolicy
-
-    @override(SimpleQTrainer)
-    def validate_config(self, config: TrainerConfigDict) -> None:
-        # Call super's validation method.
-        super().validate_config(config)
-
-        if config["model"]["custom_model"]:
-            logger.warning(
-                "Setting use_state_preprocessor=True since a custom model "
-                "was specified."
-            )
-            config["use_state_preprocessor"] = True
-
-        if config["grad_clip"] is not None and config["grad_clip"] <= 0.0:
-            raise ValueError("`grad_clip` value must be > 0.0!")
-
-        if config["exploration_config"]["type"] == "ParameterNoise":
-            if config["batch_mode"] != "complete_episodes":
-                logger.warning(
-                    "ParameterNoise Exploration requires `batch_mode` to be "
-                    "'complete_episodes'. Setting "
-                    "batch_mode=complete_episodes."
-                )
-                config["batch_mode"] = "complete_episodes"
-
-        if config.get("prioritized_replay"):
-            if config["multiagent"]["replay_mode"] == "lockstep":
-                raise ValueError(
-                    "Prioritized replay is not supported when " "replay_mode=lockstep."
-                )
-        else:
-            if config.get("worker_side_prioritization"):
-                raise ValueError(
-                    "Worker side prioritization is not supported when "
-                    "prioritized_replay=False."
-                )
->>>>>>> 19672688
+import logging
+from typing import Type
+
+from ray.rllib.agents.trainer import with_common_config
+from ray.rllib.agents.dqn.simple_q import SimpleQTrainer
+from ray.rllib.agents.ddpg.ddpg_tf_policy import DDPGTFPolicy
+from ray.rllib.policy.policy import Policy
+from ray.rllib.utils.annotations import override
+from ray.rllib.utils.deprecation import DEPRECATED_VALUE
+from ray.rllib.utils.typing import TrainerConfigDict
+
+logger = logging.getLogger(__name__)
+
+# yapf: disable
+# __sphinx_doc_begin__
+DEFAULT_CONFIG = with_common_config({
+    # === Twin Delayed DDPG (TD3) and Soft Actor-Critic (SAC) tricks ===
+    # TD3: https://spinningup.openai.com/en/latest/algorithms/td3.html
+    # In addition to settings below, you can use "exploration_noise_type" and
+    # "exploration_gauss_act_noise" to get IID Gaussian exploration noise
+    # instead of OU exploration noise.
+    # twin Q-net
+    "twin_q": False,
+    # delayed policy update
+    "policy_delay": 1,
+    # target policy smoothing
+    # (this also replaces OU exploration noise with IID Gaussian exploration
+    # noise, for now)
+    "smooth_target_policy": False,
+    # gaussian stddev of target action noise for smoothing
+    "target_noise": 0.2,
+    # target noise limit (bound)
+    "target_noise_clip": 0.5,
+
+    # === Evaluation ===
+    # Evaluate with epsilon=0 every `evaluation_interval` training iterations.
+    # The evaluation stats will be reported under the "evaluation" metric key.
+    # Note that evaluation is currently not parallelized, and that for Ape-X
+    # metrics are already only reported for the lowest epsilon workers.
+    "evaluation_interval": None,
+    # Number of episodes to run per evaluation period.
+    "evaluation_duration": 10,
+
+    # === Model ===
+    # Apply a state preprocessor with spec given by the "model" config option
+    # (like other RL algorithms). This is mostly useful if you have a weird
+    # observation shape, like an image. Disabled by default.
+    "use_state_preprocessor": False,
+    # Postprocess the policy network model output with these hidden layers. If
+    # use_state_preprocessor is False, then these will be the *only* hidden
+    # layers in the network.
+    "actor_hiddens": [400, 300],
+    # Hidden layers activation of the postprocessing stage of the policy
+    # network
+    "actor_hidden_activation": "relu",
+    # Postprocess the critic network model output with these hidden layers;
+    # again, if use_state_preprocessor is True, then the state will be
+    # preprocessed by the model specified with the "model" config option first.
+    "critic_hiddens": [400, 300],
+    # Hidden layers activation of the postprocessing state of the critic.
+    "critic_hidden_activation": "relu",
+    # N-step Q learning
+    "n_step": 1,
+
+    # === Exploration ===
+    "exploration_config": {
+        # DDPG uses OrnsteinUhlenbeck (stateful) noise to be added to NN-output
+        # actions (after a possible pure random phase of n timesteps).
+        "type": "OrnsteinUhlenbeckNoise",
+        # For how many timesteps should we return completely random actions,
+        # before we start adding (scaled) noise?
+        "random_timesteps": 1000,
+        # The OU-base scaling factor to always apply to action-added noise.
+        "ou_base_scale": 0.1,
+        # The OU theta param.
+        "ou_theta": 0.15,
+        # The OU sigma param.
+        "ou_sigma": 0.2,
+        # The initial noise scaling factor.
+        "initial_scale": 1.0,
+        # The final noise scaling factor.
+        "final_scale": 0.02,
+        # Timesteps over which to anneal scale (from initial to final values).
+        "scale_timesteps": 10000,
+    },
+    # Number of env steps to optimize for before returning
+    "timesteps_per_iteration": 1000,
+    # Extra configuration that disables exploration.
+    "evaluation_config": {
+        "explore": False
+    },
+    # === Replay buffer ===
+    # Size of the replay buffer. Note that if async_updates is set, then
+    # each worker will have a replay buffer of this size.
+    "buffer_size": DEPRECATED_VALUE,
+    "replay_buffer_config": {
+        "type": "MultiAgentReplayBuffer",
+        "capacity": 50000,
+    },
+    # Set this to True, if you want the contents of your buffer(s) to be
+    # stored in any saved checkpoints as well.
+    # Warnings will be created if:
+    # - This is True AND restoring from a checkpoint that contains no buffer
+    #   data.
+    # - This is False AND restoring from a checkpoint that does contain
+    #   buffer data.
+    "store_buffer_in_checkpoints": False,
+    # If True prioritized replay buffer will be used.
+    "prioritized_replay": True,
+    # Alpha parameter for prioritized replay buffer.
+    "prioritized_replay_alpha": 0.6,
+    # Beta parameter for sampling from prioritized replay buffer.
+    "prioritized_replay_beta": 0.4,
+    # Time steps over which the beta parameter is annealed.
+    "prioritized_replay_beta_annealing_timesteps": 20000,
+    # Final value of beta
+    "final_prioritized_replay_beta": 0.4,
+    # Epsilon to add to the TD errors when updating priorities.
+    "prioritized_replay_eps": 1e-6,
+    # Whether to LZ4 compress observations
+    "compress_observations": False,
+
+    # The intensity with which to update the model (vs collecting samples from
+    # the env). If None, uses the "natural" value of:
+    # `train_batch_size` / (`rollout_fragment_length` x `num_workers` x
+    # `num_envs_per_worker`).
+    # If provided, will make sure that the ratio between ts inserted into and
+    # sampled from the buffer matches the given value.
+    # Example:
+    #   training_intensity=1000.0
+    #   train_batch_size=250 rollout_fragment_length=1
+    #   num_workers=1 (or 0) num_envs_per_worker=1
+    #   -> natural value = 250 / 1 = 250.0
+    #   -> will make sure that replay+train op will be executed 4x as
+    #      often as rollout+insert op (4 * 250 = 1000).
+    # See: rllib/agents/dqn/dqn.py::calculate_rr_weights for further details.
+    "training_intensity": None,
+
+    # === Optimization ===
+    # Learning rate for the critic (Q-function) optimizer.
+    "critic_lr": 1e-3,
+    # Learning rate for the actor (policy) optimizer.
+    "actor_lr": 1e-3,
+    # Update the target network every `target_network_update_freq` steps.
+    "target_network_update_freq": 0,
+    # Update the target by \tau * policy + (1-\tau) * target_policy
+    "tau": 0.002,
+    # If True, use huber loss instead of squared loss for critic network
+    # Conventionally, no need to clip gradients if using a huber loss
+    "use_huber": False,
+    # Threshold of a huber loss
+    "huber_threshold": 1.0,
+    # Weights for L2 regularization
+    "l2_reg": 1e-6,
+    # If not None, clip gradients during optimization at this value
+    "grad_clip": None,
+    # How many steps of the model to sample before learning starts.
+    "learning_starts": 1500,
+    # Update the replay buffer with this many samples at once. Note that this
+    # setting applies per-worker if num_workers > 1.
+    "rollout_fragment_length": 1,
+    # Size of a batched sampled from replay buffer for training. Note that
+    # if async_updates is set, then each worker returns gradients for a
+    # batch of this size.
+    "train_batch_size": 256,
+
+    # === Parallelism ===
+    # Number of workers for collecting samples with. This only makes sense
+    # to increase if your environment is particularly slow to sample, or if
+    # you're using the Async or Ape-X optimizers.
+    "num_workers": 0,
+    # Whether to compute priorities on workers.
+    "worker_side_prioritization": False,
+    # Prevent reporting frequency from going lower than this time span.
+    "min_time_s_per_reporting": 1,
+})
+# __sphinx_doc_end__
+# yapf: enable
+
+
+class DDPGTrainer(SimpleQTrainer):
+    @classmethod
+    @override(SimpleQTrainer)
+    def get_default_config(cls) -> TrainerConfigDict:
+        return DEFAULT_CONFIG
+
+    @override(SimpleQTrainer)
+    def get_default_policy_class(self, config: TrainerConfigDict) -> Type[Policy]:
+        if config["framework"] == "torch":
+            from ray.rllib.agents.ddpg.ddpg_torch_policy import DDPGTorchPolicy
+
+            return DDPGTorchPolicy
+        else:
+            return DDPGTFPolicy
+
+    @override(SimpleQTrainer)
+    def validate_config(self, config: TrainerConfigDict) -> None:
+        # Call super's validation method.
+        super().validate_config(config)
+
+        if config["model"]["custom_model"]:
+            logger.warning(
+                "Setting use_state_preprocessor=True since a custom model "
+                "was specified."
+            )
+            config["use_state_preprocessor"] = True
+
+        if config["grad_clip"] is not None and config["grad_clip"] <= 0.0:
+            raise ValueError("`grad_clip` value must be > 0.0!")
+
+        if config["exploration_config"]["type"] == "ParameterNoise":
+            if config["batch_mode"] != "complete_episodes":
+                logger.warning(
+                    "ParameterNoise Exploration requires `batch_mode` to be "
+                    "'complete_episodes'. Setting "
+                    "batch_mode=complete_episodes."
+                )
+                config["batch_mode"] = "complete_episodes"
+
+        if config.get("prioritized_replay"):
+            if config["multiagent"]["replay_mode"] == "lockstep":
+                raise ValueError(
+                    "Prioritized replay is not supported when " "replay_mode=lockstep."
+                )
+        else:
+            if config.get("worker_side_prioritization"):
+                raise ValueError(
+                    "Worker side prioritization is not supported when "
+                    "prioritized_replay=False."
+                )