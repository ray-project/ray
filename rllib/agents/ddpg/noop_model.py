from ray.rllib.models.modelv2 import ModelV2
from ray.rllib.models.tf.tf_modelv2 import TFModelV2
from ray.rllib.models.torch.torch_modelv2 import TorchModelV2
from ray.rllib.utils.annotations import override
from ray.rllib.utils.framework import try_import_tf

<<<<<<< HEAD
tf, tfv = try_import_tf()
=======
_, tf, _ = try_import_tf()
>>>>>>> b71c912d


class NoopModel(TFModelV2):
    """Trivial model that just returns the obs flattened.

    This is the model used if use_state_preprocessor=False."""

    @override(ModelV2)
    def forward(self, input_dict, state, seq_lens):
        return tf.cast(input_dict["obs_flat"], tf.float32), state


class TorchNoopModel(TorchModelV2):
    """Trivial model that just returns the obs flattened.

    This is the model used if use_state_preprocessor=False."""

    @override(ModelV2)
    def forward(self, input_dict, state, seq_lens):
        return input_dict["obs_flat"].float(), state<|MERGE_RESOLUTION|>--- conflicted
+++ resolved
@@ -4,11 +4,7 @@
 from ray.rllib.utils.annotations import override
 from ray.rllib.utils.framework import try_import_tf
 
-<<<<<<< HEAD
-tf, tfv = try_import_tf()
-=======
 _, tf, _ = try_import_tf()
->>>>>>> b71c912d
 
 
 class NoopModel(TFModelV2):
