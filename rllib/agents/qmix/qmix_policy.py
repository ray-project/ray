from gym.spaces import Tuple, Discrete, Dict
import logging
import numpy as np
import torch as th
import torch.nn as nn
from torch.optim import RMSprop
from torch.distributions import Categorical

import ray
from ray.rllib.agents.qmix.mixers import VDNMixer, QMixer
from ray.rllib.agents.qmix.model import RNNModel, _get_size
from ray.rllib.evaluation.metrics import LEARNER_STATS_KEY
from ray.rllib.policy.policy import TupleActions, Policy
from ray.rllib.policy.rnn_sequencing import chop_into_sequences
from ray.rllib.policy.sample_batch import SampleBatch
from ray.rllib.models.catalog import ModelCatalog
from ray.rllib.models.model import _unpack_obs
from ray.rllib.env.constants import GROUP_REWARDS
from ray.rllib.utils.annotations import override

logger = logging.getLogger(__name__)

# if the obs space is Dict type, look for the global state under this key
ENV_STATE = "state"


class QMixLoss(nn.Module):
    def __init__(self,
                 model,
                 target_model,
                 mixer,
                 target_mixer,
                 n_agents,
                 n_actions,
                 double_q=True,
                 gamma=0.99):
        nn.Module.__init__(self)
        self.model = model
        self.target_model = target_model
        self.mixer = mixer
        self.target_mixer = target_mixer
        self.n_agents = n_agents
        self.n_actions = n_actions
        self.double_q = double_q
        self.gamma = gamma

    def forward(self,
                rewards,
                actions,
                terminated,
                mask,
                obs,
                next_obs,
                action_mask,
                next_action_mask,
                state=None,
                next_state=None):
        """Forward pass of the loss.

        Arguments:
            rewards: Tensor of shape [B, T, n_agents]
            actions: Tensor of shape [B, T, n_agents]
            terminated: Tensor of shape [B, T, n_agents]
            mask: Tensor of shape [B, T, n_agents]
            obs: Tensor of shape [B, T, n_agents, obs_size]
            next_obs: Tensor of shape [B, T, n_agents, obs_size]
            action_mask: Tensor of shape [B, T, n_agents, n_actions]
            next_action_mask: Tensor of shape [B, T, n_agents, n_actions]
            state: Tensor of shape [B, T, state_dim] (optional)
            next_state: Tensor of shape [B, T, state_dim] (optional)
        """

        # Assert either none or both of state and next_state are given
        if state is None and next_state is None:
            state = obs  # default to state being all agents' observations
            next_state = next_obs
        elif (state is None) != (next_state is None):
            raise ValueError("Expected either neither or both of `state` and "
                             "`next_state` to be given. Got: "
                             "\n`state` = {}\n`next_state` = {}".format(
                                 state, next_state))

        # Calculate estimated Q-Values
        mac_out = _unroll_mac(self.model, obs)

        # Pick the Q-Values for the actions taken -> [B * n_agents, T]
        chosen_action_qvals = th.gather(
            mac_out, dim=3, index=actions.unsqueeze(3)).squeeze(3)

        # Calculate the Q-Values necessary for the target
        target_mac_out = _unroll_mac(self.target_model, next_obs)

        # Mask out unavailable actions for the t+1 step
        ignore_action_tp1 = (next_action_mask == 0) & (mask == 1).unsqueeze(-1)
        target_mac_out[ignore_action_tp1] = -np.inf

        # Max over target Q-Values
        if self.double_q:
            # Double Q learning computes the target Q values by selecting the
            # t+1 timestep action according to the "policy" neural network and
            # then estimating the Q-value of that action with the "target"
            # neural network

            # Compute the t+1 Q-values to be used in action selection
            # using next_obs
            mac_out_tp1 = _unroll_mac(self.model, next_obs)

            # mask out unallowed actions
            mac_out_tp1[ignore_action_tp1] = -np.inf

            # obtain best actions at t+1 according to policy NN
            cur_max_actions = mac_out_tp1.argmax(dim=3, keepdim=True)

            # use the target network to estimate the Q-values of policy
            # network's selected actions
            target_max_qvals = th.gather(target_mac_out, 3,
                                         cur_max_actions).squeeze(3)
        else:
            target_max_qvals = target_mac_out.max(dim=3)[0]

        assert target_max_qvals.min().item() != -np.inf, \
            "target_max_qvals contains a masked action; \
            there may be a state with no valid actions."

        # Mix
        if self.mixer is not None:
            chosen_action_qvals = self.mixer(chosen_action_qvals, state)
            target_max_qvals = self.target_mixer(target_max_qvals, next_state)

        # Calculate 1-step Q-Learning targets
        targets = rewards + self.gamma * (1 - terminated) * target_max_qvals

        # Td-error
        td_error = (chosen_action_qvals - targets.detach())

        mask = mask.expand_as(td_error)

        # 0-out the targets that came from padded data
        masked_td_error = td_error * mask

        # Normal L2 loss, take mean over actual data
        loss = (masked_td_error**2).sum() / mask.sum()
        return loss, mask, masked_td_error, chosen_action_qvals, targets


<<<<<<< HEAD
# TODO: Make this a TorchPolicy child.
=======
# TODO(sven): Make this a TorchPolicy child.
>>>>>>> c2cbb85a
class QMixTorchPolicy(Policy):
    """QMix impl. Assumes homogeneous agents for now.

    You must use MultiAgentEnv.with_agent_groups() to group agents
    together for QMix. This creates the proper Tuple obs/action spaces and
    populates the '_group_rewards' info field.

    Action masking: to specify an action mask for individual agents, use a
    dict space with an action_mask key, e.g. {"obs": ob, "action_mask": mask}.
    The mask space must be `Box(0, 1, (n_actions,))`.
    """
    def __init__(self, obs_space, action_space, config):
        _validate(obs_space, action_space)
        config = dict(ray.rllib.agents.qmix.qmix.DEFAULT_CONFIG, **config)
        super().__init__(obs_space, action_space, config)
        self.n_agents = len(obs_space.original_space.spaces)
        self.n_actions = action_space.spaces[0].n
        self.h_size = config["model"]["lstm_cell_size"]
        self.has_env_global_state = False
        self.has_action_mask = False
        self.device = (th.device("cuda")
                       if th.cuda.is_available() else th.device("cpu"))

        agent_obs_space = obs_space.original_space.spaces[0]
        if isinstance(agent_obs_space, Dict):
            space_keys = set(agent_obs_space.spaces.keys())
            if "obs" not in space_keys:
                raise ValueError(
                    "Dict obs space must have subspace labeled `obs`")
            self.obs_size = _get_size(agent_obs_space.spaces["obs"])
            if "action_mask" in space_keys:
                mask_shape = tuple(agent_obs_space.spaces["action_mask"].shape)
                if mask_shape != (self.n_actions, ):
                    raise ValueError(
                        "Action mask shape must be {}, got {}".format(
                            (self.n_actions, ), mask_shape))
                self.has_action_mask = True
            if ENV_STATE in space_keys:
                self.env_global_state_shape = _get_size(
                    agent_obs_space.spaces[ENV_STATE])
                self.has_env_global_state = True
            else:
                self.env_global_state_shape = (self.obs_size, self.n_agents)
            # The real agent obs space is nested inside the dict
            config["model"]["full_obs_space"] = agent_obs_space
            agent_obs_space = agent_obs_space.spaces["obs"]
        else:
            self.obs_size = _get_size(agent_obs_space)

        self.model = ModelCatalog.get_model_v2(
            agent_obs_space,
            action_space.spaces[0],
            self.n_actions,
            config["model"],
            framework="torch",
            name="model",
            default_model=RNNModel).to(self.device)

        self.target_model = ModelCatalog.get_model_v2(
            agent_obs_space,
            action_space.spaces[0],
            self.n_actions,
            config["model"],
            framework="torch",
            name="target_model",
            default_model=RNNModel).to(self.device)

        # Setup the mixer network.
        if config["mixer"] is None:
            self.mixer = None
            self.target_mixer = None
        elif config["mixer"] == "qmix":
            self.mixer = QMixer(self.n_agents, self.env_global_state_shape,
                                config["mixing_embed_dim"]).to(self.device)
            self.target_mixer = QMixer(
                self.n_agents, self.env_global_state_shape,
                config["mixing_embed_dim"]).to(self.device)
        elif config["mixer"] == "vdn":
            self.mixer = VDNMixer().to(self.device)
            self.target_mixer = VDNMixer().to(self.device)
        else:
            raise ValueError("Unknown mixer type {}".format(config["mixer"]))

        self.cur_epsilon = 1.0
        self.update_target()  # initial sync

        # Setup optimizer
        self.params = list(self.model.parameters())
        if self.mixer:
            self.params += list(self.mixer.parameters())
        self.loss = QMixLoss(self.model, self.target_model, self.mixer,
                             self.target_mixer, self.n_agents, self.n_actions,
                             self.config["double_q"], self.config["gamma"])
        self.optimiser = RMSprop(
            params=self.params,
            lr=config["lr"],
            alpha=config["optim_alpha"],
            eps=config["optim_eps"])

    @override(Policy)
    def compute_actions(self,
                        obs_batch,
                        state_batches=None,
                        prev_action_batch=None,
                        prev_reward_batch=None,
                        info_batch=None,
                        episodes=None,
                        **kwargs):
        obs_batch, action_mask, _ = self._unpack_observation(obs_batch)
        # We need to ensure we do not use the env global state
        # to compute actions

        # Compute actions
        with th.no_grad():
            q_values, hiddens = _mac(
                self.model,
                th.as_tensor(obs_batch, dtype=th.float, device=self.device), [
                    th.as_tensor(
                        np.array(s), dtype=th.float, device=self.device)
                    for s in state_batches
                ])
            avail = th.as_tensor(
                action_mask, dtype=th.float, device=self.device)
            masked_q_values = q_values.clone()
            masked_q_values[avail == 0.0] = -float("inf")
            # epsilon-greedy action selector
            random_numbers = th.rand_like(q_values[:, :, 0])
            pick_random = (random_numbers < self.cur_epsilon).long()
            random_actions = Categorical(avail).sample().long()
            actions = (pick_random * random_actions +
                       (1 - pick_random) * masked_q_values.argmax(dim=2))
            actions = actions.cpu().numpy()
            hiddens = [s.cpu().numpy() for s in hiddens]

        return TupleActions(list(actions.transpose([1, 0]))), hiddens, {}

    @override(Policy)
    def learn_on_batch(self, samples):
        obs_batch, action_mask, env_global_state = self._unpack_observation(
            samples[SampleBatch.CUR_OBS])
        (next_obs_batch, next_action_mask,
         next_env_global_state) = self._unpack_observation(
             samples[SampleBatch.NEXT_OBS])
        group_rewards = self._get_group_rewards(samples[SampleBatch.INFOS])

        input_list = [
            group_rewards, action_mask, next_action_mask,
            samples[SampleBatch.ACTIONS], samples[SampleBatch.DONES],
            obs_batch, next_obs_batch
        ]
        if self.has_env_global_state:
            input_list.extend([env_global_state, next_env_global_state])

        output_list, _, seq_lens = \
            chop_into_sequences(
                samples[SampleBatch.EPS_ID],
                samples[SampleBatch.UNROLL_ID],
                samples[SampleBatch.AGENT_INDEX],
                input_list,
                [],  # RNN states not used here
                max_seq_len=self.config["model"]["max_seq_len"],
                dynamic_max=True)
        # These will be padded to shape [B * T, ...]
        if self.has_env_global_state:
            (rew, action_mask, next_action_mask, act, dones, obs, next_obs,
             env_global_state, next_env_global_state) = output_list
        else:
            (rew, action_mask, next_action_mask, act, dones, obs,
             next_obs) = output_list
        B, T = len(seq_lens), max(seq_lens)

        def to_batches(arr, dtype):
            new_shape = [B, T] + list(arr.shape[1:])
            return th.as_tensor(
                np.reshape(arr, new_shape), dtype=dtype, device=self.device)

        rewards = to_batches(rew, th.float)
        actions = to_batches(act, th.long)
        obs = to_batches(obs, th.float).reshape(
            [B, T, self.n_agents, self.obs_size])
        action_mask = to_batches(action_mask, th.float)
        next_obs = to_batches(next_obs, th.float).reshape(
            [B, T, self.n_agents, self.obs_size])
        next_action_mask = to_batches(next_action_mask, th.float)
        if self.has_env_global_state:
            env_global_state = to_batches(env_global_state, th.float)
            next_env_global_state = to_batches(next_env_global_state, th.float)

        # TODO(ekl) this treats group termination as individual termination
        terminated = to_batches(dones, th.float).unsqueeze(2).expand(
            B, T, self.n_agents)

        # Create mask for where index is < unpadded sequence length
        filled = np.reshape(
            np.tile(np.arange(T, dtype=np.float32), B),
            [B, T]) < np.expand_dims(seq_lens, 1)
        mask = th.as_tensor(
            filled, dtype=th.float, device=self.device).unsqueeze(2).expand(
                B, T, self.n_agents)

        # Compute loss
        loss_out, mask, masked_td_error, chosen_action_qvals, targets = (
            self.loss(rewards, actions, terminated, mask, obs, next_obs,
                      action_mask, next_action_mask, env_global_state,
                      next_env_global_state))

        # Optimise
        self.optimiser.zero_grad()
        loss_out.backward()
        grad_norm = th.nn.utils.clip_grad_norm_(
            self.params, self.config["grad_norm_clipping"])
        self.optimiser.step()

        mask_elems = mask.sum().item()
        stats = {
            "loss": loss_out.item(),
            "grad_norm": grad_norm
            if isinstance(grad_norm, float) else grad_norm.item(),
            "td_error_abs": masked_td_error.abs().sum().item() / mask_elems,
            "q_taken_mean": (chosen_action_qvals * mask).sum().item() /
            mask_elems,
            "target_mean": (targets * mask).sum().item() / mask_elems,
        }
        return {LEARNER_STATS_KEY: stats}

    @override(Policy)
    def get_initial_state(self):  # initial RNN state
        return [
            s.expand([self.n_agents, -1]).cpu().numpy()
            for s in self.model.get_initial_state()
        ]

    @override(Policy)
    def get_weights(self):
        return {
            "model": self._cpu_dict(self.model.state_dict()),
            "target_model": self._cpu_dict(self.target_model.state_dict()),
            "mixer": self._cpu_dict(self.mixer.state_dict())
            if self.mixer else None,
            "target_mixer": self._cpu_dict(self.target_mixer.state_dict())
            if self.mixer else None,
        }

    @override(Policy)
    def set_weights(self, weights):
        self.model.load_state_dict(self._device_dict(weights["model"]))
        self.target_model.load_state_dict(
            self._device_dict(weights["target_model"]))
        if weights["mixer"] is not None:
            self.mixer.load_state_dict(self._device_dict(weights["mixer"]))
            self.target_mixer.load_state_dict(
                self._device_dict(weights["target_mixer"]))

    @override(Policy)
    def get_state(self):
        state = self.get_weights()
        state["cur_epsilon"] = self.cur_epsilon
        return state

    @override(Policy)
    def set_state(self, state):
        self.set_weights(state)
        self.set_epsilon(state["cur_epsilon"])

    def update_target(self):
        self.target_model.load_state_dict(self.model.state_dict())
        if self.mixer is not None:
            self.target_mixer.load_state_dict(self.mixer.state_dict())
        logger.debug("Updated target networks")

    def set_epsilon(self, epsilon):
        self.cur_epsilon = epsilon

    def _get_group_rewards(self, info_batch):
        group_rewards = np.array([
            info.get(GROUP_REWARDS, [0.0] * self.n_agents)
            for info in info_batch
        ])
        return group_rewards

    def _device_dict(self, state_dict):
        return {
            k: th.as_tensor(v, device=self.device)
            for k, v in state_dict.items()
        }

    @staticmethod
    def _cpu_dict(state_dict):
        return {k: v.cpu().detach().numpy() for k, v in state_dict.items()}

    def _unpack_observation(self, obs_batch):
        """Unpacks the observation, action mask, and state (if present)
        from agent grouping.

        Returns:
            obs (np.ndarray): obs tensor of shape [B, n_agents, obs_size]
            mask (np.ndarray): action mask, if any
            state (np.ndarray or None): state tensor of shape [B, state_size]
                or None if it is not in the batch
        """
        unpacked = _unpack_obs(
            np.array(obs_batch, dtype=np.float32),
            self.observation_space.original_space,
            tensorlib=np)
        if self.has_action_mask:
            obs = np.concatenate(
                [o["obs"] for o in unpacked],
                axis=1).reshape([len(obs_batch), self.n_agents, self.obs_size])
            action_mask = np.concatenate(
                [o["action_mask"] for o in unpacked], axis=1).reshape(
                    [len(obs_batch), self.n_agents, self.n_actions])
        else:
            if isinstance(unpacked[0], dict):
                unpacked_obs = [u["obs"] for u in unpacked]
            else:
                unpacked_obs = unpacked
            obs = np.concatenate(
                unpacked_obs,
                axis=1).reshape([len(obs_batch), self.n_agents, self.obs_size])
            action_mask = np.ones(
                [len(obs_batch), self.n_agents, self.n_actions],
                dtype=np.float32)

        if self.has_env_global_state:
            state = unpacked[0][ENV_STATE]
        else:
            state = None
        return obs, action_mask, state


def _validate(obs_space, action_space):
    if not hasattr(obs_space, "original_space") or \
            not isinstance(obs_space.original_space, Tuple):
        raise ValueError("Obs space must be a Tuple, got {}. Use ".format(
            obs_space) + "MultiAgentEnv.with_agent_groups() to group related "
                         "agents for QMix.")
    if not isinstance(action_space, Tuple):
        raise ValueError(
            "Action space must be a Tuple, got {}. ".format(action_space) +
            "Use MultiAgentEnv.with_agent_groups() to group related "
            "agents for QMix.")
    if not isinstance(action_space.spaces[0], Discrete):
        raise ValueError(
            "QMix requires a discrete action space, got {}".format(
                action_space.spaces[0]))
    if len({str(x) for x in obs_space.original_space.spaces}) > 1:
        raise ValueError(
            "Implementation limitation: observations of grouped agents "
            "must be homogeneous, got {}".format(
                obs_space.original_space.spaces))
    if len({str(x) for x in action_space.spaces}) > 1:
        raise ValueError(
            "Implementation limitation: action space of grouped agents "
            "must be homogeneous, got {}".format(action_space.spaces))


def _mac(model, obs, h):
    """Forward pass of the multi-agent controller.

    Arguments:
        model: TorchModelV2 class
        obs: Tensor of shape [B, n_agents, obs_size]
        h: List of tensors of shape [B, n_agents, h_size]

    Returns:
        q_vals: Tensor of shape [B, n_agents, n_actions]
        h: Tensor of shape [B, n_agents, h_size]
    """
    B, n_agents = obs.size(0), obs.size(1)
    if not isinstance(obs, dict):
        obs = {"obs": obs}
    obs_agents_as_batches = {k: _drop_agent_dim(v) for k, v in obs.items()}
    h_flat = [s.reshape([B * n_agents, -1]) for s in h]
    q_flat, h_flat = model(obs_agents_as_batches, h_flat, None)
    return q_flat.reshape(
        [B, n_agents, -1]), [s.reshape([B, n_agents, -1]) for s in h_flat]


def _unroll_mac(model, obs_tensor):
    """Computes the estimated Q values for an entire trajectory batch"""
    B = obs_tensor.size(0)
    T = obs_tensor.size(1)
    n_agents = obs_tensor.size(2)

    mac_out = []
    h = [s.expand([B, n_agents, -1]) for s in model.get_initial_state()]
    for t in range(T):
        q, h = _mac(model, obs_tensor[:, t], h)
        mac_out.append(q)
    mac_out = th.stack(mac_out, dim=1)  # Concat over time

    return mac_out


def _drop_agent_dim(T):
    shape = list(T.shape)
    B, n_agents = shape[0], shape[1]
    return T.reshape([B * n_agents] + shape[2:])


def _add_agent_dim(T, n_agents):
    shape = list(T.shape)
    B = shape[0] // n_agents
    assert shape[0] % n_agents == 0
    return T.reshape([B, n_agents] + shape[1:])<|MERGE_RESOLUTION|>--- conflicted
+++ resolved
@@ -143,11 +143,7 @@
         return loss, mask, masked_td_error, chosen_action_qvals, targets
 
 
-<<<<<<< HEAD
-# TODO: Make this a TorchPolicy child.
-=======
 # TODO(sven): Make this a TorchPolicy child.
->>>>>>> c2cbb85a
 class QMixTorchPolicy(Policy):
     """QMix impl. Assumes homogeneous agents for now.
 
