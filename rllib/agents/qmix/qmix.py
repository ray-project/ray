from typing import Optional, Type

from ray.rllib.agents.dqn.simple_q import SimpleQConfig, SimpleQTrainer
from ray.rllib.agents.qmix.qmix_policy import QMixTorchPolicy
from ray.rllib.execution.rollout_ops import (
    synchronous_parallel_sample,
)
from ray.rllib.execution.train_ops import (
    multi_gpu_train_one_step,
    train_one_step,
)
from ray.rllib.policy.policy import Policy
from ray.rllib.utils.annotations import override
<<<<<<< HEAD
=======
from ray.rllib.utils.deprecation import DEPRECATED_VALUE, Deprecated
>>>>>>> 6f14b6a9
from ray.rllib.utils.metrics import (
    LAST_TARGET_UPDATE_TS,
    NUM_AGENT_STEPS_SAMPLED,
    NUM_ENV_STEPS_SAMPLED,
    NUM_TARGET_UPDATES,
    SYNCH_WORKER_WEIGHTS_TIMER,
)
from ray.rllib.utils.replay_buffers.utils import sample_min_n_steps_from_buffer
from ray.rllib.utils.typing import ResultDict, TrainerConfigDict
from ray.rllib.utils.deprecation import DEPRECATED_VALUE

<<<<<<< HEAD
# fmt: off
# __sphinx_doc_begin__
DEFAULT_CONFIG = with_common_config({
    # === QMix ===
    # Mixing network. Either "qmix", "vdn", or None
    "mixer": "qmix",
    # Size of the mixing network embedding
    "mixing_embed_dim": 32,
    # Whether to use Double_Q learning
    "double_q": True,
    # Optimize over complete episodes by default.
    "batch_mode": "complete_episodes",

    # === Exploration Settings ===
    "exploration_config": {
        # The Exploration class to use.
        "type": "EpsilonGreedy",
        # Config for the Exploration class' constructor:
        "initial_epsilon": 1.0,
        "final_epsilon": 0.01,
        # Timesteps over which to anneal epsilon.
        "epsilon_timesteps": 40000,

        # For soft_q, use:
        # "exploration_config" = {
        #   "type": "SoftQ"
        #   "temperature": [float, e.g. 1.0]
        # }
    },

    # === Evaluation ===
    # Evaluate with epsilon=0 every `evaluation_interval` training iterations.
    # The evaluation stats will be reported under the "evaluation" metric key.
    # Note that evaluation is currently not parallelized, and that for Ape-X
    # metrics are already only reported for the lowest epsilon workers.
    "evaluation_interval": None,
    # Number of episodes to run per evaluation period.
    "evaluation_duration": 10,
    # Switch to greedy actions in evaluation workers.
    "evaluation_config": {
        "explore": False,
    },

    # Minimum env sampling timesteps to accumulate within a single `train()` call. This
    # value does not affect learning, only the number of times `Trainer.step_attempt()`
    # is called by `Trauber.train()`. If - after one `step_attempt()`, the env sampling
    # timestep count has not been reached, will perform n more `step_attempt()` calls
    # until the minimum timesteps have been executed. Set to 0 for no minimum timesteps.
    "min_sample_timesteps_per_reporting": 1000,
    # Update the target network every `target_network_update_freq` steps.
    "target_network_update_freq": 500,

    # === Replay buffer ===
    "replay_buffer_config": {
        "type": "SimpleReplayBuffer",
        # Specify prioritized replay by supplying a buffer type that supports
        # prioritization, for example: MultiAgentPrioritizedReplayBuffer.
        "prioritized_replay": DEPRECATED_VALUE,
        # Size of the replay buffer in batches (not timesteps!).
        "capacity": 1000,
        "learning_starts": 1000,
        # Whether to compute priorities on workers.
        "worker_side_prioritization": False,
    },

    # === Optimization ===
    # Learning rate for RMSProp optimizer
    "lr": 0.0005,
    # RMSProp alpha
    "optim_alpha": 0.99,
    # RMSProp epsilon
    "optim_eps": 0.00001,
    # If not None, clip gradients during optimization at this value
    "grad_norm_clipping": 10,
    # Update the replay buffer with this many samples at once. Note that
    # this setting applies per-worker if num_workers > 1.
    "rollout_fragment_length": 4,
    # Minimum batch size used for training (in timesteps). With the default buffer
    # (ReplayBuffer) this means, sampling from the buffer (entire-episode SampleBatches)
    # as many times as is required to reach at least this number of timesteps.
    "train_batch_size": 32,

    # === Parallelism ===
    # Number of workers for collecting samples with. This only makes sense
    # to increase if your environment is particularly slow to sample, or if
    # you"re using the Async or Ape-X optimizers.
    "num_workers": 0,
    # Prevent reporting frequency from going lower than this time span.
    "min_time_s_per_reporting": 1,

    # === Model ===
    "model": {
        "lstm_cell_size": 64,
        "max_seq_len": 999999,
    },
    # Only torch supported so far.
    "framework": "torch",
})
# __sphinx_doc_end__
# fmt: on
=======

class QMixConfig(SimpleQConfig):
    """Defines a configuration class from which a QMixTrainer can be built.

    Example:
        >>> from ray.rllib.examples.env.two_step_game import TwoStepGame
        >>> from ray.rllib.agents.qmix import QMixConfig
        >>> config = QMixConfig().training(gamma=0.9, lr=0.01, kl_coeff=0.3)\
        ...             .resources(num_gpus=0)\
        ...             .rollouts(num_workers=4)
        >>> print(config.to_dict())
        >>> # Build a Trainer object from the config and run 1 training iteration.
        >>> trainer = config.build(env=TwoStepGame)
        >>> trainer.train()

    Example:
        >>> from ray.rllib.examples.env.two_step_game import TwoStepGame
        >>> from ray.rllib.agents.qmix import QMixConfig
        >>> from ray import tune
        >>> config = QMixConfig()
        >>> # Print out some default values.
        >>> print(config.optim_alpha)
        >>> # Update the config object.
        >>> config.training(lr=tune.grid_search([0.001, 0.0001]), optim_alpha=0.97)
        >>> # Set the config object's env.
        >>> config.environment(env=TwoStepGame)
        >>> # Use to_dict() to get the old-style python config dict
        >>> # when running with tune.
        >>> tune.run(
        ...     "QMix",
        ...     stop={"episode_reward_mean": 200},
        ...     config=config.to_dict(),
        ... )
    """

    def __init__(self):
        """Initializes a PPOConfig instance."""
        super().__init__(trainer_class=QMixTrainer)

        # fmt: off
        # __sphinx_doc_begin__
        # QMix specific settings:
        self.mixer = "qmix"
        self.mixing_embed_dim = 32
        self.double_q = True
        self.target_network_update_freq = 500
        self.replay_buffer_config = {
            # Use the new ReplayBuffer API here
            "_enable_replay_buffer_api": True,
            "type": "SimpleReplayBuffer",
            # Size of the replay buffer in batches (not timesteps!).
            "capacity": 1000,
            "learning_starts": 1000,
        }
        self.optim_alpha = 0.99
        self.optim_eps = 0.00001
        self.grad_norm_clipping = 10
        self.worker_side_prioritization = False

        # Override some of TrainerConfig's default values with QMix-specific values.
        self.num_workers = 0
        self.min_time_s_per_reporting = 1
        self.model = {
            "lstm_cell_size": 64,
            "max_seq_len": 999999,
        }
        self.framework_str = "torch"
        self.lr = 0.0005
        self.rollout_fragment_length = 4
        self.train_batch_size = 32
        self.batch_mode = "complete_episodes"
        self.exploration_config = {
            # The Exploration class to use.
            "type": "EpsilonGreedy",
            # Config for the Exploration class' constructor:
            "initial_epsilon": 1.0,
            "final_epsilon": 0.01,
            # Timesteps over which to anneal epsilon.
            "epsilon_timesteps": 40000,

            # For soft_q, use:
            # "exploration_config" = {
            #   "type": "SoftQ"
            #   "temperature": [float, e.g. 1.0]
            # }
        }

        # Evaluate with epsilon=0 every `evaluation_interval` training iterations.
        # The evaluation stats will be reported under the "evaluation" metric key.
        # Note that evaluation is currently not parallelized, and that for Ape-X
        # metrics are already only reported for the lowest epsilon workers.
        self.evaluation_interval = None
        self.evaluation_duration = 10
        self.evaluation_config = {
            "explore": False,
        }
        self.min_sample_timesteps_per_reporting = 1000
        # __sphinx_doc_end__
        # fmt: on

        # Deprecated keys:
        self.learning_starts = DEPRECATED_VALUE
        self.buffer_size = DEPRECATED_VALUE

    @override(SimpleQConfig)
    def training(
        self,
        *,
        mixer: Optional[str] = None,
        mixing_embed_dim: Optional[int] = None,
        double_q: Optional[bool] = None,
        target_network_update_freq: Optional[int] = None,
        replay_buffer_config: Optional[dict] = None,
        optim_alpha: Optional[float] = None,
        optim_eps: Optional[float] = None,
        grad_norm_clipping: Optional[float] = None,
        worker_side_prioritization: Optional[bool] = None,
        **kwargs,
    ) -> "QMixConfig":
        """Sets the training related configuration.

        Args:
            mixer: Mixing network. Either "qmix", "vdn", or None.
            mixing_embed_dim: Size of the mixing network embedding.
            double_q: Whether to use Double_Q learning.
            target_network_update_freq: Update the target network every
                `target_network_update_freq` sample steps.
            replay_buffer_config:
            optim_alpha: RMSProp alpha.
            optim_eps: RMSProp epsilon.
            grad_norm_clipping: If not None, clip gradients during optimization at
                this value.
            worker_side_prioritization: Whether to compute priorities for the replay
                buffer on worker side.

        Returns:
            This updated TrainerConfig object.
        """
        # Pass kwargs onto super's `training()` method.
        super().training(**kwargs)

        if mixer is not None:
            self.mixer = mixer
        if mixing_embed_dim is not None:
            self.mixing_embed_dim = mixing_embed_dim
        if double_q is not None:
            self.double_q = double_q
        if target_network_update_freq is not None:
            self.target_network_update_freq = target_network_update_freq
        if replay_buffer_config is not None:
            self.replay_buffer_config = replay_buffer_config
        if optim_alpha is not None:
            self.optim_alpha = optim_alpha
        if optim_eps is not None:
            self.optim_eps = optim_eps
        if grad_norm_clipping is not None:
            self.grad_norm_clipping = grad_norm_clipping
        if worker_side_prioritization is not None:
            self.worker_side_prioritization = worker_side_prioritization

        return self
>>>>>>> 6f14b6a9


class QMixTrainer(SimpleQTrainer):
    @classmethod
    @override(SimpleQTrainer)
    def get_default_config(cls) -> TrainerConfigDict:
        return QMixConfig().to_dict()

    @override(SimpleQTrainer)
    def validate_config(self, config: TrainerConfigDict) -> None:
        # Call super's validation method.
        super().validate_config(config)

        if config["framework"] != "torch":
            raise ValueError("Only `framework=torch` supported so far for QMixTrainer!")

    @override(SimpleQTrainer)
    def get_default_policy_class(self, config: TrainerConfigDict) -> Type[Policy]:
        return QMixTorchPolicy

    @override(SimpleQTrainer)
    def training_iteration(self) -> ResultDict:
        """QMIX training iteration function.

        - Sample n MultiAgentBatches from n workers synchronously.
        - Store new samples in the replay buffer.
        - Sample one training MultiAgentBatch from the replay buffer.
        - Learn on the training batch.
        - Update the target network every `target_network_update_freq` steps.
        - Return all collected training metrics for the iteration.

        Returns:
            The results dict from executing the training iteration.
        """
        # Sample n batches from n workers.
        new_sample_batches = synchronous_parallel_sample(
            worker_set=self.workers, concat=False
        )

        for batch in new_sample_batches:
            # Update counters.
            self._counters[NUM_ENV_STEPS_SAMPLED] += batch.env_steps()
            self._counters[NUM_AGENT_STEPS_SAMPLED] += batch.agent_steps()
            # Store new samples in the replay buffer.
            self.local_replay_buffer.add(batch)

        # Sample n batches from replay buffer until the total number of timesteps
        # reaches `train_batch_size`.
        train_batch = sample_min_n_steps_from_buffer(
            replay_buffer=self.local_replay_buffer,
            min_steps=self.config["train_batch_size"],
            count_by_agent_steps=self._by_agent_steps,
        )
        if train_batch is None:
            return {}

        # Learn on the training batch.
        # Use simple optimizer (only for multi-agent or tf-eager; all other
        # cases should use the multi-GPU optimizer, even if only using 1 GPU)
        if self.config.get("simple_optimizer") is True:
            train_results = train_one_step(self, train_batch)
        else:
            train_results = multi_gpu_train_one_step(self, train_batch)

        # TODO: Move training steps counter update outside of `train_one_step()` method.
        # # Update train step counters.
        # self._counters[NUM_ENV_STEPS_TRAINED] += train_batch.env_steps()
        # self._counters[NUM_AGENT_STEPS_TRAINED] += train_batch.agent_steps()

        # Update target network every `target_network_update_freq` steps.
        cur_ts = self._counters[NUM_ENV_STEPS_SAMPLED]
        last_update = self._counters[LAST_TARGET_UPDATE_TS]
        if cur_ts - last_update >= self.config["target_network_update_freq"]:
            to_update = self.workers.local_worker().get_policies_to_train()
            self.workers.local_worker().foreach_policy_to_train(
                lambda p, pid: pid in to_update and p.update_target()
            )
            self._counters[NUM_TARGET_UPDATES] += 1
            self._counters[LAST_TARGET_UPDATE_TS] = cur_ts

        # Update weights and global_vars - after learning on the local worker - on all
        # remote workers.
        global_vars = {
            "timestep": self._counters[NUM_ENV_STEPS_SAMPLED],
        }
        # Update remote workers' weights and global vars after learning on local worker.
        with self._timers[SYNCH_WORKER_WEIGHTS_TIMER]:
            self.workers.sync_weights(global_vars=global_vars)

        # Return all collected metrics for the iteration.
        return train_results


# Deprecated: Use ray.rllib.agents.qmix.qmix.QMixConfig instead!
class _deprecated_default_config(dict):
    def __init__(self):
        super().__init__(QMixConfig().to_dict())

    @Deprecated(
        old="ray.rllib.agents.qmix.qmix.DEFAULT_CONFIG",
        new="ray.rllib.agents.qmix.qmix.QMixConfig(...)",
        error=False,
    )
    def __getitem__(self, item):
        return super().__getitem__(item)


DEFAULT_CONFIG = _deprecated_default_config()<|MERGE_RESOLUTION|>--- conflicted
+++ resolved
@@ -11,10 +11,7 @@
 )
 from ray.rllib.policy.policy import Policy
 from ray.rllib.utils.annotations import override
-<<<<<<< HEAD
-=======
 from ray.rllib.utils.deprecation import DEPRECATED_VALUE, Deprecated
->>>>>>> 6f14b6a9
 from ray.rllib.utils.metrics import (
     LAST_TARGET_UPDATE_TS,
     NUM_AGENT_STEPS_SAMPLED,
@@ -26,108 +23,6 @@
 from ray.rllib.utils.typing import ResultDict, TrainerConfigDict
 from ray.rllib.utils.deprecation import DEPRECATED_VALUE
 
-<<<<<<< HEAD
-# fmt: off
-# __sphinx_doc_begin__
-DEFAULT_CONFIG = with_common_config({
-    # === QMix ===
-    # Mixing network. Either "qmix", "vdn", or None
-    "mixer": "qmix",
-    # Size of the mixing network embedding
-    "mixing_embed_dim": 32,
-    # Whether to use Double_Q learning
-    "double_q": True,
-    # Optimize over complete episodes by default.
-    "batch_mode": "complete_episodes",
-
-    # === Exploration Settings ===
-    "exploration_config": {
-        # The Exploration class to use.
-        "type": "EpsilonGreedy",
-        # Config for the Exploration class' constructor:
-        "initial_epsilon": 1.0,
-        "final_epsilon": 0.01,
-        # Timesteps over which to anneal epsilon.
-        "epsilon_timesteps": 40000,
-
-        # For soft_q, use:
-        # "exploration_config" = {
-        #   "type": "SoftQ"
-        #   "temperature": [float, e.g. 1.0]
-        # }
-    },
-
-    # === Evaluation ===
-    # Evaluate with epsilon=0 every `evaluation_interval` training iterations.
-    # The evaluation stats will be reported under the "evaluation" metric key.
-    # Note that evaluation is currently not parallelized, and that for Ape-X
-    # metrics are already only reported for the lowest epsilon workers.
-    "evaluation_interval": None,
-    # Number of episodes to run per evaluation period.
-    "evaluation_duration": 10,
-    # Switch to greedy actions in evaluation workers.
-    "evaluation_config": {
-        "explore": False,
-    },
-
-    # Minimum env sampling timesteps to accumulate within a single `train()` call. This
-    # value does not affect learning, only the number of times `Trainer.step_attempt()`
-    # is called by `Trauber.train()`. If - after one `step_attempt()`, the env sampling
-    # timestep count has not been reached, will perform n more `step_attempt()` calls
-    # until the minimum timesteps have been executed. Set to 0 for no minimum timesteps.
-    "min_sample_timesteps_per_reporting": 1000,
-    # Update the target network every `target_network_update_freq` steps.
-    "target_network_update_freq": 500,
-
-    # === Replay buffer ===
-    "replay_buffer_config": {
-        "type": "SimpleReplayBuffer",
-        # Specify prioritized replay by supplying a buffer type that supports
-        # prioritization, for example: MultiAgentPrioritizedReplayBuffer.
-        "prioritized_replay": DEPRECATED_VALUE,
-        # Size of the replay buffer in batches (not timesteps!).
-        "capacity": 1000,
-        "learning_starts": 1000,
-        # Whether to compute priorities on workers.
-        "worker_side_prioritization": False,
-    },
-
-    # === Optimization ===
-    # Learning rate for RMSProp optimizer
-    "lr": 0.0005,
-    # RMSProp alpha
-    "optim_alpha": 0.99,
-    # RMSProp epsilon
-    "optim_eps": 0.00001,
-    # If not None, clip gradients during optimization at this value
-    "grad_norm_clipping": 10,
-    # Update the replay buffer with this many samples at once. Note that
-    # this setting applies per-worker if num_workers > 1.
-    "rollout_fragment_length": 4,
-    # Minimum batch size used for training (in timesteps). With the default buffer
-    # (ReplayBuffer) this means, sampling from the buffer (entire-episode SampleBatches)
-    # as many times as is required to reach at least this number of timesteps.
-    "train_batch_size": 32,
-
-    # === Parallelism ===
-    # Number of workers for collecting samples with. This only makes sense
-    # to increase if your environment is particularly slow to sample, or if
-    # you"re using the Async or Ape-X optimizers.
-    "num_workers": 0,
-    # Prevent reporting frequency from going lower than this time span.
-    "min_time_s_per_reporting": 1,
-
-    # === Model ===
-    "model": {
-        "lstm_cell_size": 64,
-        "max_seq_len": 999999,
-    },
-    # Only torch supported so far.
-    "framework": "torch",
-})
-# __sphinx_doc_end__
-# fmt: on
-=======
 
 class QMixConfig(SimpleQConfig):
     """Defines a configuration class from which a QMixTrainer can be built.
@@ -175,12 +70,15 @@
         self.double_q = True
         self.target_network_update_freq = 500
         self.replay_buffer_config = {
-            # Use the new ReplayBuffer API here
-            "_enable_replay_buffer_api": True,
             "type": "SimpleReplayBuffer",
+            # Specify prioritized replay by supplying a buffer type that supports
+            # prioritization, for example: MultiAgentPrioritizedReplayBuffer.
+            "prioritized_replay": DEPRECATED_VALUE,
             # Size of the replay buffer in batches (not timesteps!).
             "capacity": 1000,
             "learning_starts": 1000,
+            # Whether to compute priorities on workers.
+            "worker_side_prioritization": False,
         }
         self.optim_alpha = 0.99
         self.optim_eps = 0.00001
@@ -289,7 +187,6 @@
             self.worker_side_prioritization = worker_side_prioritization
 
         return self
->>>>>>> 6f14b6a9
 
 
 class QMixTrainer(SimpleQTrainer):
