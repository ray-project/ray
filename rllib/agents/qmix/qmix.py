from typing import Type

from ray.rllib.agents.trainer import with_common_config
from ray.rllib.agents.dqn.simple_q import SimpleQTrainer
from ray.rllib.agents.qmix.qmix_policy import QMixTorchPolicy
from ray.rllib.evaluation.worker_set import WorkerSet
from ray.rllib.execution.concurrency_ops import Concurrently
from ray.rllib.execution.metric_ops import StandardMetricsReporting
from ray.rllib.execution.replay_ops import (
    SimpleReplayBuffer,
    Replay,
    StoreToReplayBuffer,
)
from ray.rllib.execution.rollout_ops import (
    ConcatBatches,
    ParallelRollouts,
    synchronous_parallel_sample,
)
from ray.rllib.execution.train_ops import (
    multi_gpu_train_one_step,
    train_one_step,
    TrainOneStep,
    UpdateTargetNetwork,
)
from ray.rllib.policy.policy import Policy
from ray.rllib.policy.sample_batch import SampleBatch
from ray.rllib.utils.annotations import override
from ray.rllib.utils.deprecation import DEPRECATED_VALUE
from ray.rllib.utils.metrics import (
    LAST_TARGET_UPDATE_TS,
    NUM_AGENT_STEPS_SAMPLED,
<<<<<<< HEAD
    NUM_ENV_STEPS_SAMPLED,
    NUM_TARGET_UPDATES,
    SYNCH_WORKER_WEIGHTS_TIMER,
)
=======
    NUM_AGENT_STEPS_TRAINED,
    NUM_ENV_STEPS_SAMPLED,
    NUM_ENV_STEPS_TRAINED,
    NUM_TARGET_UPDATES,
    SYNCH_WORKER_WEIGHTS_TIMER,
)
from ray.rllib.utils.replay_buffers.utils import sample_min_n_steps_from_buffer
>>>>>>> 60c5cd8c
from ray.rllib.utils.typing import ResultDict, TrainerConfigDict
from ray.util.iter import LocalIterator

# fmt: off
# __sphinx_doc_begin__
DEFAULT_CONFIG = with_common_config({
    # === QMix ===
    # Mixing network. Either "qmix", "vdn", or None
    "mixer": "qmix",
    # Size of the mixing network embedding
    "mixing_embed_dim": 32,
    # Whether to use Double_Q learning
    "double_q": True,
    # Optimize over complete episodes by default.
    "batch_mode": "complete_episodes",

    # === Exploration Settings ===
    "exploration_config": {
        # The Exploration class to use.
        "type": "EpsilonGreedy",
        # Config for the Exploration class' constructor:
        "initial_epsilon": 1.0,
        "final_epsilon": 0.01,
        # Timesteps over which to anneal epsilon.
        "epsilon_timesteps": 40000,

        # For soft_q, use:
        # "exploration_config" = {
        #   "type": "SoftQ"
        #   "temperature": [float, e.g. 1.0]
        # }
    },

    # === Evaluation ===
    # Evaluate with epsilon=0 every `evaluation_interval` training iterations.
    # The evaluation stats will be reported under the "evaluation" metric key.
    # Note that evaluation is currently not parallelized, and that for Ape-X
    # metrics are already only reported for the lowest epsilon workers.
    "evaluation_interval": None,
    # Number of episodes to run per evaluation period.
    "evaluation_duration": 10,
    # Switch to greedy actions in evaluation workers.
    "evaluation_config": {
        "explore": False,
    },

    # Number of env steps to optimize for before returning
    "timesteps_per_iteration": 1000,
    # Update the target network every `target_network_update_freq` steps.
    "target_network_update_freq": 500,

    # === Replay buffer ===
    "replay_buffer_config": {
        # Use the new ReplayBuffer API here
        "_enable_replay_buffer_api": True,
        "type": "ReplayBuffer",
        # Size of the replay buffer in batches (not timesteps!).
        "capacity": 1000,
    },

    # === Optimization ===
    # Learning rate for RMSProp optimizer
    "lr": 0.0005,
    # RMSProp alpha
    "optim_alpha": 0.99,
    # RMSProp epsilon
    "optim_eps": 0.00001,
    # If not None, clip gradients during optimization at this value
    "grad_norm_clipping": 10,
    # Update the replay buffer with this many samples at once. Note that
    # this setting applies per-worker if num_workers > 1.
    "rollout_fragment_length": 4,
    # Minimum batch size used for training (in timesteps). With the default buffer
    # (ReplayBuffer) this means, sampling from the buffer (entire-episode SampleBatches)
    # as many times as is required to reach at least this number of timesteps.
    "train_batch_size": 32,

    # === Parallelism ===
    # Number of workers for collecting samples with. This only makes sense
    # to increase if your environment is particularly slow to sample, or if
    # you"re using the Async or Ape-X optimizers.
    "num_workers": 0,
    # Whether to compute priorities on workers.
    "worker_side_prioritization": False,
    # Prevent reporting frequency from going lower than this time span.
    "min_time_s_per_reporting": 1,

    # === Model ===
    "model": {
        "lstm_cell_size": 64,
        "max_seq_len": 999999,
    },
    # Only torch supported so far.
    "framework": "torch",

    # === Experimental Flags ===
    # If True, the execution plan API will not be used. Instead,
    # a Trainer's `training_iteration` method will be called as-is each
    # training iteration.
    "_disable_execution_plan_api": True,

    # Deprecated keys:
    # Use `replay_buffer_config.learning_starts` instead.
    "learning_starts": DEPRECATED_VALUE,
    # Use `replay_buffer_config.capacity` instead.
    "buffer_size": DEPRECATED_VALUE,
})
# __sphinx_doc_end__
# fmt: on


class QMixTrainer(SimpleQTrainer):
    @classmethod
    @override(SimpleQTrainer)
    def get_default_config(cls) -> TrainerConfigDict:
        return DEFAULT_CONFIG

    @override(SimpleQTrainer)
    def validate_config(self, config: TrainerConfigDict) -> None:
        # Call super's validation method.
        super().validate_config(config)

        if config["framework"] != "torch":
            raise ValueError("Only `framework=torch` supported so far for QMixTrainer!")

    @override(SimpleQTrainer)
    def get_default_policy_class(self, config: TrainerConfigDict) -> Type[Policy]:
        return QMixTorchPolicy

    @override(SimpleQTrainer)
    def training_iteration(self) -> ResultDict:
        """QMIX training iteration function.

        - Sample n MultiAgentBatches from n workers synchronously.
        - Store new samples in the replay buffer.
        - Sample one training MultiAgentBatch from the replay buffer.
        - Learn on the training batch.
        - Update the target network every `target_network_update_freq` steps.
        - Return all collected training metrics for the iteration.

        Returns:
            The results dict from executing the training iteration.
        """
        # Sample n batches from n workers.
        new_sample_batches = synchronous_parallel_sample(
            worker_set=self.workers, concat=False
        )

        for batch in new_sample_batches:
            # Update counters.
            self._counters[NUM_ENV_STEPS_SAMPLED] += batch.env_steps()
            self._counters[NUM_AGENT_STEPS_SAMPLED] += batch.agent_steps()
            # Store new samples in the replay buffer.
            self.local_replay_buffer.add(batch)

<<<<<<< HEAD
        # Sample n batches from replay buffer until the total number of timesteps
        # reaches `train_batch_size`.
        train_batch_size = 0
        train_batches = []
        while train_batch_size < self.config["train_batch_size"]:
            train_batches.append(self.local_replay_buffer.sample(num_items=1))
            train_batch_size += (
                train_batches[-1].agent_steps()
                if self._by_agent_steps
                else train_batches[-1].env_steps()
            )
        train_batch = SampleBatch.concat_samples(train_batches)
=======
        train_batch = sample_min_n_steps_from_buffer(
            replay_buffer=self.local_replay_buffer,
            min_steps=self.config["train_batch_size"],
            count_by_agent_steps=self._by_agent_steps,
        )
>>>>>>> 60c5cd8c

        # Learn on the training batch.
        # Use simple optimizer (only for multi-agent or tf-eager; all other
        # cases should use the multi-GPU optimizer, even if only using 1 GPU)
        if self.config.get("simple_optimizer") is True:
            train_results = train_one_step(self, train_batch)
        else:
            train_results = multi_gpu_train_one_step(self, train_batch)

        # TODO: Move training steps counter update outside of `train_one_step()` method.
        # # Update train step counters.
        # self._counters[NUM_ENV_STEPS_TRAINED] += train_batch.env_steps()
        # self._counters[NUM_AGENT_STEPS_TRAINED] += train_batch.agent_steps()

        # Update target network every `target_network_update_freq` steps.
        cur_ts = self._counters[NUM_ENV_STEPS_SAMPLED]
        last_update = self._counters[LAST_TARGET_UPDATE_TS]
        if cur_ts - last_update >= self.config["target_network_update_freq"]:
            to_update = self.workers.local_worker().get_policies_to_train()
            self.workers.local_worker().foreach_policy_to_train(
                lambda p, pid: pid in to_update and p.update_target()
            )
            self._counters[NUM_TARGET_UPDATES] += 1
            self._counters[LAST_TARGET_UPDATE_TS] = cur_ts

        # Update remote workers' weights after learning on local worker.
        if self.workers.remote_workers():
            with self._timers[SYNCH_WORKER_WEIGHTS_TIMER]:
                self.workers.sync_weights()

        # Return all collected metrics for the iteration.
        return train_results

    @staticmethod
    @override(SimpleQTrainer)
    def execution_plan(
        workers: WorkerSet, config: TrainerConfigDict, **kwargs
    ) -> LocalIterator[dict]:
        assert (
            len(kwargs) == 0
        ), "QMIX execution_plan does NOT take any additional parameters"

        rollouts = ParallelRollouts(workers, mode="bulk_sync")
        replay_buffer = SimpleReplayBuffer(config["buffer_size"])

        store_op = rollouts.for_each(StoreToReplayBuffer(local_buffer=replay_buffer))

        train_op = (
            Replay(local_buffer=replay_buffer)
            .combine(
                ConcatBatches(
                    min_batch_size=config["train_batch_size"],
                    count_steps_by=config["multiagent"]["count_steps_by"],
                )
            )
            .for_each(TrainOneStep(workers))
            .for_each(
                UpdateTargetNetwork(workers, config["target_network_update_freq"])
            )
        )

        merged_op = Concurrently(
            [store_op, train_op], mode="round_robin", output_indexes=[1]
        )

        return StandardMetricsReporting(merged_op, workers, config)<|MERGE_RESOLUTION|>--- conflicted
+++ resolved
@@ -29,20 +29,11 @@
 from ray.rllib.utils.metrics import (
     LAST_TARGET_UPDATE_TS,
     NUM_AGENT_STEPS_SAMPLED,
-<<<<<<< HEAD
     NUM_ENV_STEPS_SAMPLED,
     NUM_TARGET_UPDATES,
     SYNCH_WORKER_WEIGHTS_TIMER,
 )
-=======
-    NUM_AGENT_STEPS_TRAINED,
-    NUM_ENV_STEPS_SAMPLED,
-    NUM_ENV_STEPS_TRAINED,
-    NUM_TARGET_UPDATES,
-    SYNCH_WORKER_WEIGHTS_TIMER,
-)
 from ray.rllib.utils.replay_buffers.utils import sample_min_n_steps_from_buffer
->>>>>>> 60c5cd8c
 from ray.rllib.utils.typing import ResultDict, TrainerConfigDict
 from ray.util.iter import LocalIterator
 
@@ -198,26 +189,13 @@
             # Store new samples in the replay buffer.
             self.local_replay_buffer.add(batch)
 
-<<<<<<< HEAD
         # Sample n batches from replay buffer until the total number of timesteps
         # reaches `train_batch_size`.
-        train_batch_size = 0
-        train_batches = []
-        while train_batch_size < self.config["train_batch_size"]:
-            train_batches.append(self.local_replay_buffer.sample(num_items=1))
-            train_batch_size += (
-                train_batches[-1].agent_steps()
-                if self._by_agent_steps
-                else train_batches[-1].env_steps()
-            )
-        train_batch = SampleBatch.concat_samples(train_batches)
-=======
         train_batch = sample_min_n_steps_from_buffer(
             replay_buffer=self.local_replay_buffer,
             min_steps=self.config["train_batch_size"],
             count_by_agent_steps=self._by_agent_steps,
         )
->>>>>>> 60c5cd8c
 
         # Learn on the training batch.
         # Use simple optimizer (only for multi-agent or tf-eager; all other
