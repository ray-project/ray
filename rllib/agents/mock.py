--- conflicted
+++ resolved
@@ -1,302 +1,158 @@
-<<<<<<< HEAD
-import os
-import pickle
-import numpy as np
-
-from ray.tune import result as tune_result
-from ray.rllib.agents.trainer import Trainer, with_common_config
-from ray.rllib.utils.annotations import override
-from ray.rllib.utils.typing import TrainerConfigDict
-
-
-class _MockTrainer(Trainer):
-    """Mock trainer for use in tests"""
-
-    @classmethod
-    @override(Trainer)
-    def get_default_config(cls) -> TrainerConfigDict:
-        return with_common_config(
-            {
-                "mock_error": False,
-                "persistent_error": False,
-                "test_variable": 1,
-                "num_workers": 0,
-                "user_checkpoint_freq": 0,
-                "framework": "tf",
-            }
-        )
-
-    @classmethod
-    def default_resource_request(cls, config):
-        return None
-
-    def _init(self, config, env_creator):
-        self.info = None
-        self.restored = False
-
-    def step(self):
-        if (
-            self.config["mock_error"]
-            and self.iteration == 1
-            and (self.config["persistent_error"] or not self.restored)
-        ):
-            raise Exception("mock error")
-        result = dict(
-            episode_reward_mean=10, episode_len_mean=10, timesteps_this_iter=10, info={}
-        )
-        if self.config["user_checkpoint_freq"] > 0 and self.iteration > 0:
-            if self.iteration % self.config["user_checkpoint_freq"] == 0:
-                result.update({tune_result.SHOULD_CHECKPOINT: True})
-        return result
-
-    def save_checkpoint(self, checkpoint_dir):
-        path = os.path.join(checkpoint_dir, "mock_agent.pkl")
-        with open(path, "wb") as f:
-            pickle.dump(self.info, f)
-        return path
-
-    def load_checkpoint(self, checkpoint_path):
-        with open(checkpoint_path, "rb") as f:
-            info = pickle.load(f)
-        self.info = info
-        self.restored = True
-
-    def _register_if_needed(self, env_object, config):
-        pass
-
-    def set_info(self, info):
-        self.info = info
-        return info
-
-    def get_info(self, sess=None):
-        return self.info
-
-
-class _SigmoidFakeData(_MockTrainer):
-    """Trainer that returns sigmoid learning curves.
-
-    This can be helpful for evaluating early stopping algorithms."""
-
-    @classmethod
-    @override(Trainer)
-    def get_default_config(cls) -> TrainerConfigDict:
-        return with_common_config(
-            {
-                "width": 100,
-                "height": 100,
-                "offset": 0,
-                "iter_time": 10,
-                "iter_timesteps": 1,
-                "num_workers": 0,
-            }
-        )
-
-    def step(self):
-        i = max(0, self.iteration - self.config["offset"])
-        v = np.tanh(float(i) / self.config["width"])
-        v *= self.config["height"]
-        return dict(
-            episode_reward_mean=v,
-            episode_len_mean=v,
-            timesteps_this_iter=self.config["iter_timesteps"],
-            time_this_iter_s=self.config["iter_time"],
-            info={},
-        )
-
-
-class _ParameterTuningTrainer(_MockTrainer):
-    @classmethod
-    @override(Trainer)
-    def get_default_config(cls) -> TrainerConfigDict:
-        return with_common_config(
-            {
-                "reward_amt": 10,
-                "dummy_param": 10,
-                "dummy_param2": 15,
-                "iter_time": 10,
-                "iter_timesteps": 1,
-                "num_workers": 0,
-            }
-        )
-
-    def step(self):
-        return dict(
-            episode_reward_mean=self.config["reward_amt"] * self.iteration,
-            episode_len_mean=self.config["reward_amt"],
-            timesteps_this_iter=self.config["iter_timesteps"],
-            time_this_iter_s=self.config["iter_time"],
-            info={},
-        )
-
-
-def _trainer_import_failed(trace):
-    """Returns dummy agent class for if PyTorch etc. is not installed."""
-
-    class _TrainerImportFailed(Trainer):
-        _name = "TrainerImportFailed"
-        _default_config = with_common_config({})
-
-        def setup(self, config):
-            raise ImportError(trace)
-
-    return _TrainerImportFailed
-=======
-import os
-import pickle
-import numpy as np
-
-from ray.tune import result as tune_result
-from ray.rllib.agents.trainer import Trainer, with_common_config
-from ray.rllib.utils.annotations import override
-from ray.rllib.utils.typing import TrainerConfigDict
-
-
-class _MockTrainer(Trainer):
-    """Mock trainer for use in tests"""
-
-    @classmethod
-    @override(Trainer)
-    def get_default_config(cls) -> TrainerConfigDict:
-        return with_common_config(
-            {
-                "mock_error": False,
-                "persistent_error": False,
-                "test_variable": 1,
-                "num_workers": 0,
-                "user_checkpoint_freq": 0,
-                "framework": "tf",
-            }
-        )
-
-    @classmethod
-    def default_resource_request(cls, config):
-        return None
-
-    @override(Trainer)
-    def setup(self, config):
-        # Setup our config: Merge the user-supplied config (which could
-        # be a partial config dict with the class' default).
-        self.config = self.merge_trainer_configs(
-            self.get_default_config(), config, self._allow_unknown_configs
-        )
-        self.config["env"] = self._env_id
-
-        self.validate_config(self.config)
-        self.callbacks = self.config["callbacks"]()
-
-        # Add needed properties.
-        self.info = None
-        self.restored = False
-
-    @override(Trainer)
-    def step(self):
-        if (
-            self.config["mock_error"]
-            and self.iteration == 1
-            and (self.config["persistent_error"] or not self.restored)
-        ):
-            raise Exception("mock error")
-        result = dict(
-            episode_reward_mean=10, episode_len_mean=10, timesteps_this_iter=10, info={}
-        )
-        if self.config["user_checkpoint_freq"] > 0 and self.iteration > 0:
-            if self.iteration % self.config["user_checkpoint_freq"] == 0:
-                result.update({tune_result.SHOULD_CHECKPOINT: True})
-        return result
-
-    @override(Trainer)
-    def save_checkpoint(self, checkpoint_dir):
-        path = os.path.join(checkpoint_dir, "mock_agent.pkl")
-        with open(path, "wb") as f:
-            pickle.dump(self.info, f)
-        return path
-
-    @override(Trainer)
-    def load_checkpoint(self, checkpoint_path):
-        with open(checkpoint_path, "rb") as f:
-            info = pickle.load(f)
-        self.info = info
-        self.restored = True
-
-    @override(Trainer)
-    def _register_if_needed(self, env_object, config):
-        # No env to register.
-        pass
-
-    def set_info(self, info):
-        self.info = info
-        return info
-
-    def get_info(self, sess=None):
-        return self.info
-
-
-class _SigmoidFakeData(_MockTrainer):
-    """Trainer that returns sigmoid learning curves.
-
-    This can be helpful for evaluating early stopping algorithms."""
-
-    @classmethod
-    @override(Trainer)
-    def get_default_config(cls) -> TrainerConfigDict:
-        return with_common_config(
-            {
-                "width": 100,
-                "height": 100,
-                "offset": 0,
-                "iter_time": 10,
-                "iter_timesteps": 1,
-                "num_workers": 0,
-            }
-        )
-
-    def step(self):
-        i = max(0, self.iteration - self.config["offset"])
-        v = np.tanh(float(i) / self.config["width"])
-        v *= self.config["height"]
-        return dict(
-            episode_reward_mean=v,
-            episode_len_mean=v,
-            timesteps_this_iter=self.config["iter_timesteps"],
-            time_this_iter_s=self.config["iter_time"],
-            info={},
-        )
-
-
-class _ParameterTuningTrainer(_MockTrainer):
-    @classmethod
-    @override(Trainer)
-    def get_default_config(cls) -> TrainerConfigDict:
-        return with_common_config(
-            {
-                "reward_amt": 10,
-                "dummy_param": 10,
-                "dummy_param2": 15,
-                "iter_time": 10,
-                "iter_timesteps": 1,
-                "num_workers": 0,
-            }
-        )
-
-    def step(self):
-        return dict(
-            episode_reward_mean=self.config["reward_amt"] * self.iteration,
-            episode_len_mean=self.config["reward_amt"],
-            timesteps_this_iter=self.config["iter_timesteps"],
-            time_this_iter_s=self.config["iter_time"],
-            info={},
-        )
-
-
-def _trainer_import_failed(trace):
-    """Returns dummy agent class for if PyTorch etc. is not installed."""
-
-    class _TrainerImportFailed(Trainer):
-        _name = "TrainerImportFailed"
-        _default_config = with_common_config({})
-
-        def setup(self, config):
-            raise ImportError(trace)
-
-    return _TrainerImportFailed
->>>>>>> 19672688
+import os
+import pickle
+import numpy as np
+
+from ray.tune import result as tune_result
+from ray.rllib.agents.trainer import Trainer, with_common_config
+from ray.rllib.utils.annotations import override
+from ray.rllib.utils.typing import TrainerConfigDict
+
+
+class _MockTrainer(Trainer):
+    """Mock trainer for use in tests"""
+
+    @classmethod
+    @override(Trainer)
+    def get_default_config(cls) -> TrainerConfigDict:
+        return with_common_config(
+            {
+                "mock_error": False,
+                "persistent_error": False,
+                "test_variable": 1,
+                "num_workers": 0,
+                "user_checkpoint_freq": 0,
+                "framework": "tf",
+            }
+        )
+
+    @classmethod
+    def default_resource_request(cls, config):
+        return None
+
+    @override(Trainer)
+    def setup(self, config):
+        # Setup our config: Merge the user-supplied config (which could
+        # be a partial config dict with the class' default).
+        self.config = self.merge_trainer_configs(
+            self.get_default_config(), config, self._allow_unknown_configs
+        )
+        self.config["env"] = self._env_id
+
+        self.validate_config(self.config)
+        self.callbacks = self.config["callbacks"]()
+
+        # Add needed properties.
+        self.info = None
+        self.restored = False
+
+    @override(Trainer)
+    def step(self):
+        if (
+            self.config["mock_error"]
+            and self.iteration == 1
+            and (self.config["persistent_error"] or not self.restored)
+        ):
+            raise Exception("mock error")
+        result = dict(
+            episode_reward_mean=10, episode_len_mean=10, timesteps_this_iter=10, info={}
+        )
+        if self.config["user_checkpoint_freq"] > 0 and self.iteration > 0:
+            if self.iteration % self.config["user_checkpoint_freq"] == 0:
+                result.update({tune_result.SHOULD_CHECKPOINT: True})
+        return result
+
+    @override(Trainer)
+    def save_checkpoint(self, checkpoint_dir):
+        path = os.path.join(checkpoint_dir, "mock_agent.pkl")
+        with open(path, "wb") as f:
+            pickle.dump(self.info, f)
+        return path
+
+    @override(Trainer)
+    def load_checkpoint(self, checkpoint_path):
+        with open(checkpoint_path, "rb") as f:
+            info = pickle.load(f)
+        self.info = info
+        self.restored = True
+
+    @override(Trainer)
+    def _register_if_needed(self, env_object, config):
+        # No env to register.
+        pass
+
+    def set_info(self, info):
+        self.info = info
+        return info
+
+    def get_info(self, sess=None):
+        return self.info
+
+
+class _SigmoidFakeData(_MockTrainer):
+    """Trainer that returns sigmoid learning curves.
+
+    This can be helpful for evaluating early stopping algorithms."""
+
+    @classmethod
+    @override(Trainer)
+    def get_default_config(cls) -> TrainerConfigDict:
+        return with_common_config(
+            {
+                "width": 100,
+                "height": 100,
+                "offset": 0,
+                "iter_time": 10,
+                "iter_timesteps": 1,
+                "num_workers": 0,
+            }
+        )
+
+    def step(self):
+        i = max(0, self.iteration - self.config["offset"])
+        v = np.tanh(float(i) / self.config["width"])
+        v *= self.config["height"]
+        return dict(
+            episode_reward_mean=v,
+            episode_len_mean=v,
+            timesteps_this_iter=self.config["iter_timesteps"],
+            time_this_iter_s=self.config["iter_time"],
+            info={},
+        )
+
+
+class _ParameterTuningTrainer(_MockTrainer):
+    @classmethod
+    @override(Trainer)
+    def get_default_config(cls) -> TrainerConfigDict:
+        return with_common_config(
+            {
+                "reward_amt": 10,
+                "dummy_param": 10,
+                "dummy_param2": 15,
+                "iter_time": 10,
+                "iter_timesteps": 1,
+                "num_workers": 0,
+            }
+        )
+
+    def step(self):
+        return dict(
+            episode_reward_mean=self.config["reward_amt"] * self.iteration,
+            episode_len_mean=self.config["reward_amt"],
+            timesteps_this_iter=self.config["iter_timesteps"],
+            time_this_iter_s=self.config["iter_time"],
+            info={},
+        )
+
+
+def _trainer_import_failed(trace):
+    """Returns dummy agent class for if PyTorch etc. is not installed."""
+
+    class _TrainerImportFailed(Trainer):
+        _name = "TrainerImportFailed"
+        _default_config = with_common_config({})
+
+        def setup(self, config):
+            raise ImportError(trace)
+
+    return _TrainerImportFailed