--- conflicted
+++ resolved
@@ -161,158 +161,5 @@
     new="rllib.evaluation.postprocessing.compute_gae_for_sample_batch",
     error=True,
 )
-<<<<<<< HEAD
-def add_advantages(
-    policy: Policy,
-    sample_batch: SampleBatch,
-    other_agent_batches: Optional[Dict[PolicyID, SampleBatch]] = None,
-    episode: Optional[Episode] = None,
-) -> SampleBatch:
-
-    return compute_gae_for_sample_batch(
-        policy, sample_batch, other_agent_batches, episode
-    )
-
-
-def actor_critic_loss(
-    policy: Policy,
-    model: ModelV2,
-    dist_class: ActionDistribution,
-    train_batch: SampleBatch,
-) -> TensorType:
-    logits, _ = model(train_batch)
-    values = model.value_function()
-
-    if policy.is_recurrent():
-        B = len(train_batch[SampleBatch.SEQ_LENS])
-        max_seq_len = logits.shape[0] // B
-        mask_orig = sequence_mask(train_batch[SampleBatch.SEQ_LENS], max_seq_len)
-        valid_mask = torch.reshape(mask_orig, [-1])
-    else:
-        valid_mask = torch.ones_like(values, dtype=torch.bool)
-
-    dist = dist_class(logits, model)
-    log_probs = dist.logp(train_batch[SampleBatch.ACTIONS]).reshape(-1)
-    pi_err = -torch.sum(
-        torch.masked_select(
-            log_probs * train_batch[Postprocessing.ADVANTAGES], valid_mask
-        )
-    )
-
-    # Compute a value function loss.
-    if policy.config["use_critic"]:
-        value_err = 0.5 * torch.sum(
-            torch.pow(
-                torch.masked_select(
-                    values.reshape(-1) - train_batch[Postprocessing.VALUE_TARGETS],
-                    valid_mask,
-                ),
-                2.0,
-            )
-        )
-    # Ignore the value function.
-    else:
-        value_err = 0.0
-
-    entropy = torch.sum(torch.masked_select(dist.entropy(), valid_mask))
-
-    total_loss = (
-        pi_err
-        + value_err * policy.config["vf_loss_coeff"]
-        - entropy * policy.entropy_coeff
-    )
-
-    # Store values for stats function in model (tower), such that for
-    # multi-GPU, we do not override them during the parallel loss phase.
-    model.tower_stats["entropy"] = entropy
-    model.tower_stats["pi_err"] = pi_err
-    model.tower_stats["value_err"] = value_err
-
-    return total_loss
-
-
-def stats(policy: Policy, train_batch: SampleBatch) -> Dict[str, TensorType]:
-
-    return {
-        "cur_lr": policy.cur_lr,
-        "entropy_coeff": policy.entropy_coeff,
-        "policy_entropy": torch.mean(torch.stack(policy.get_tower_stats("entropy"))),
-        "policy_loss": torch.mean(torch.stack(policy.get_tower_stats("pi_err"))),
-        "vf_loss": torch.mean(torch.stack(policy.get_tower_stats("value_err"))),
-    }
-
-
-def vf_preds_fetches(
-    policy: Policy,
-    input_dict: Dict[str, TensorType],
-    state_batches: List[TensorType],
-    model: ModelV2,
-    action_dist: TorchDistributionWrapper,
-) -> Dict[str, TensorType]:
-    """Defines extra fetches per action computation.
-
-    Args:
-        policy: The Policy to perform the extra action fetch on.
-        input_dict (Dict[str, TensorType]): The input dict used for the action
-            computing forward pass.
-        state_batches (List[TensorType]): List of state tensors (empty for
-            non-RNNs).
-        model (ModelV2): The Model object of the Policy.
-        action_dist: The instantiated distribution
-            object, resulting from the model's outputs and the given
-            distribution class.
-
-    Returns:
-        Dict[str, TensorType]: Dict with extra tf fetches to perform per
-            action computation.
-    """
-    # Return value function outputs. VF estimates will hence be added to the
-    # SampleBatches produced by the sampler(s) to generate the train batches
-    # going into the loss function.
-    return {
-        SampleBatch.VF_PREDS: model.value_function(),
-    }
-
-
-def torch_optimizer(policy: Policy, config: TrainerConfigDict) -> LocalOptimizer:
-    return torch.optim.Adam(policy.model.parameters(), lr=config["lr"])
-
-
-def setup_mixins(
-    policy: Policy,
-    obs_space: gym.spaces.Space,
-    action_space: gym.spaces.Space,
-    config: TrainerConfigDict,
-) -> None:
-    """Call all mixin classes' constructors before PPOPolicy initialization.
-
-    Args:
-        policy: The Policy object.
-        obs_space (gym.spaces.Space): The Policy's observation space.
-        action_space (gym.spaces.Space): The Policy's action space.
-        config: The Policy's config.
-    """
-    EntropyCoeffSchedule.__init__(
-        policy, config["entropy_coeff"], config["entropy_coeff_schedule"]
-    )
-    LearningRateSchedule.__init__(policy, config["lr"], config["lr_schedule"])
-    ValueNetworkMixin.__init__(policy, config)
-
-
-A3CTorchPolicy = build_policy_class(
-    name="A3CTorchPolicy",
-    framework="torch",
-    get_default_config=lambda: ray.rllib.agents.a3c.a3c.DEFAULT_CONFIG,
-    loss_fn=actor_critic_loss,
-    stats_fn=stats,
-    postprocess_fn=compute_gae_for_sample_batch,
-    extra_action_out_fn=vf_preds_fetches,
-    extra_grad_process_fn=apply_grad_clipping,
-    optimizer_fn=torch_optimizer,
-    before_loss_init=setup_mixins,
-    mixins=[ValueNetworkMixin, LearningRateSchedule, EntropyCoeffSchedule],
-)
-=======
 def add_advantages(*args, **kwargs):
-    pass
->>>>>>> d95009a3
+    pass