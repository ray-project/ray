import logging
from typing import Any, Dict, List, Optional, Type, Union

from ray.actor import ActorHandle
from ray.rllib.agents.a3c.a3c_tf_policy import A3CTFPolicy
from ray.rllib.agents.trainer import Trainer
from ray.rllib.agents.trainer_config import TrainerConfig
from ray.rllib.evaluation.rollout_worker import RolloutWorker
from ray.rllib.evaluation.worker_set import WorkerSet
from ray.rllib.execution.metric_ops import StandardMetricsReporting
from ray.rllib.execution.parallel_requests import asynchronous_parallel_requests
from ray.rllib.execution.rollout_ops import AsyncGradients
from ray.rllib.execution.train_ops import ApplyGradients
from ray.rllib.policy.policy import Policy
from ray.rllib.utils.annotations import override
from ray.rllib.utils.deprecation import Deprecated
from ray.rllib.utils.metrics import (
    APPLY_GRADS_TIMER,
    GRAD_WAIT_TIMER,
    NUM_AGENT_STEPS_SAMPLED,
    NUM_AGENT_STEPS_TRAINED,
    NUM_ENV_STEPS_SAMPLED,
    NUM_ENV_STEPS_TRAINED,
    SYNCH_WORKER_WEIGHTS_TIMER,
)
from ray.rllib.utils.metrics.learner_info import LearnerInfoBuilder
from ray.rllib.utils.typing import ResultDict, TrainerConfigDict
from ray.util.iter import LocalIterator

logger = logging.getLogger(__name__)

<<<<<<< HEAD
# fmt: off
# __sphinx_doc_begin__
DEFAULT_CONFIG = with_common_config({
    # Should use a critic as a baseline (otherwise don't use value baseline;
    # required for using GAE).
    "use_critic": True,
    # If true, use the Generalized Advantage Estimator (GAE)
    # with a value function, see https://arxiv.org/pdf/1506.02438.pdf.
    "use_gae": True,
    # Size of rollout batch
    "rollout_fragment_length": 10,
    # GAE(gamma) parameter
    "lambda": 1.0,
    # Max global norm for each gradient calculated by worker
    "grad_clip": 40.0,
    # Learning rate
    "lr": 0.0001,
    # Learning rate schedule
    "lr_schedule": None,
    # Value Function Loss coefficient
    "vf_loss_coeff": 0.5,
    # Entropy coefficient
    "entropy_coeff": 0.01,
    # Entropy coefficient schedule
    "entropy_coeff_schedule": None,
    # Min time (in seconds) per reporting.
    # This causes not every call to `training_iteration` to be reported,
    # but to wait until n seconds have passed and then to summarize the
    # thus far collected results.
    "min_time_s_per_reporting": 5,
    # Workers sample async. Note that this increases the effective
    # rollout_fragment_length by up to 5x due to async buffering of batches.
    "sample_async": True,
})
# __sphinx_doc_end__
# fmt: on
=======

class A3CConfig(TrainerConfig):
    """Defines a PPOTrainer configuration class from which a PPOTrainer can be built.

    Example:
        >>> from ray import tune
        >>> config = A3CConfig().training(lr=0.01, grad_clip=30.0)\
        ...     .resources(num_gpus=0)\
        ...     .rollouts(num_rollout_workers=4)
        >>> print(config.to_dict())
        >>> # Build a Trainer object from the config and run 1 training iteration.
        >>> trainer = config.build(env="CartPole-v1")
        >>> trainer.train()

    Example:
        >>> config = A3CConfig()
        >>> # Print out some default values.
        >>> print(config.sample_async)
        >>> # Update the config object.
        >>> config.training(lr=tune.grid_search([0.001, 0.0001]), use_critic=False)
        >>> # Set the config object's env.
        >>> config.environment(env="CartPole-v1")
        >>> # Use to_dict() to get the old-style python config dict
        >>> # when running with tune.
        >>> tune.run(
        ...     "A3C",
        ...     stop={"episode_reward_mean": 200},
        ...     config=config.to_dict(),
        ... )
    """

    def __init__(self, trainer_class=None):
        """Initializes a A3CConfig instance."""
        super().__init__(trainer_class=trainer_class or A3CTrainer)

        # fmt: off
        # __sphinx_doc_begin__
        #
        # A3C specific settings.
        self.use_critic = True
        self.use_gae = True
        self.lambda_ = 1.0
        self.grad_clip = 40.0
        self.lr_schedule = None
        self.vf_loss_coeff = 0.5
        self.entropy_coeff = 0.01
        self.entropy_coeff_schedule = None
        self.sample_async = True

        # Override some of TrainerConfig's default values with PPO-specific values.
        self.rollout_fragment_length = 10
        self.lr = 0.0001
        # Min time (in seconds) per reporting.
        # This causes not every call to `training_iteration` to be reported,
        # but to wait until n seconds have passed and then to summarize the
        # thus far collected results.
        self.min_time_s_per_reporting = 5
        self._disable_execution_plan_api = True
        # __sphinx_doc_end__
        # fmt: on

    @override(TrainerConfig)
    def training(
        self,
        *,
        lr_schedule: Optional[List[List[Union[int, float]]]] = None,
        use_critic: Optional[bool] = None,
        use_gae: Optional[bool] = None,
        lambda_: Optional[float] = None,
        grad_clip: Optional[float] = None,
        vf_loss_coeff: Optional[float] = None,
        entropy_coeff: Optional[float] = None,
        entropy_coeff_schedule: Optional[List[List[Union[int, float]]]] = None,
        sample_async: Optional[bool] = None,
        **kwargs,
    ) -> "A3CConfig":
        """Sets the training related configuration.

        Args:
            lr_schedule: Learning rate schedule. In the format of
                [[timestep, lr-value], [timestep, lr-value], ...]
                Intermediary timesteps will be assigned to interpolated learning rate
                values. A schedule should normally start from timestep 0.
            use_critic: Should use a critic as a baseline (otherwise don't use value
                baseline; required for using GAE).
            use_gae: If true, use the Generalized Advantage Estimator (GAE)
                with a value function, see https://arxiv.org/pdf/1506.02438.pdf.
            lambda_: GAE(gamma) parameter.
            grad_clip: Max global norm for each gradient calculated by worker.
            vf_loss_coeff: Value Function Loss coefficient.
            entropy_coeff: Coefficient of the entropy regularizer.
            entropy_coeff_schedule: Decay schedule for the entropy regularizer.
            sample_async: Whether workers should sample async. Note that this
                increases the effective rollout_fragment_length by up to 5x due
                to async buffering of batches.

        Returns:
            This updated TrainerConfig object.
        """
        # Pass kwargs onto super's `training()` method.
        super().training(**kwargs)

        if lr_schedule is not None:
            self.lr_schedule = lr_schedule
        if use_critic is not None:
            self.lr_schedule = use_critic
        if use_gae is not None:
            self.use_gae = use_gae
        if lambda_ is not None:
            self.lambda_ = lambda_
        if grad_clip is not None:
            self.grad_clip = grad_clip
        if vf_loss_coeff is not None:
            self.vf_loss_coeff = vf_loss_coeff
        if entropy_coeff is not None:
            self.entropy_coeff = entropy_coeff
        if entropy_coeff_schedule is not None:
            self.entropy_coeff_schedule = entropy_coeff_schedule
        if sample_async is not None:
            self.sample_async = sample_async

        return self
>>>>>>> 87eaf55d


class A3CTrainer(Trainer):
    @classmethod
    @override(Trainer)
    def get_default_config(cls) -> TrainerConfigDict:
        return A3CConfig().to_dict()

    @override(Trainer)
    def validate_config(self, config: TrainerConfigDict) -> None:
        # Call super's validation method.
        super().validate_config(config)

        if config["entropy_coeff"] < 0:
            raise ValueError("`entropy_coeff` must be >= 0.0!")
        if config["num_workers"] <= 0 and config["sample_async"]:
            raise ValueError("`num_workers` for A3C must be >= 1!")

    @override(Trainer)
    def get_default_policy_class(self, config: TrainerConfigDict) -> Type[Policy]:
        if config["framework"] == "torch":
            from ray.rllib.agents.a3c.a3c_torch_policy import A3CTorchPolicy

            return A3CTorchPolicy
        else:
            return A3CTFPolicy

    def training_iteration(self) -> ResultDict:
        # Shortcut.
        local_worker = self.workers.local_worker()

        # Define the function executed in parallel by all RolloutWorkers to collect
        # samples + compute and return gradients (and other information).

        def sample_and_compute_grads(worker: RolloutWorker) -> Dict[str, Any]:
            """Call sample() and compute_gradients() remotely on workers."""
            samples = worker.sample()
            grads, infos = worker.compute_gradients(samples)
            return {
                "grads": grads,
                "infos": infos,
                "agent_steps": samples.agent_steps(),
                "env_steps": samples.env_steps(),
            }

        # Perform rollouts and gradient calculations asynchronously.
        with self._timers[GRAD_WAIT_TIMER]:
            # Results are a mapping from ActorHandle (RolloutWorker) to their
            # returned gradient calculation results.
            async_results: Dict[ActorHandle, Dict] = asynchronous_parallel_requests(
                remote_requests_in_flight=self.remote_requests_in_flight,
                actors=self.workers.remote_workers(),
                ray_wait_timeout_s=0.0,
                max_remote_requests_in_flight_per_actor=1,
                remote_fn=sample_and_compute_grads,
            )

        # Loop through all fetched worker-computed gradients (if any)
        # and apply them - one by one - to the local worker's model.
        # After each apply step (one step per worker that returned some gradients),
        # update that particular worker's weights.
        global_vars = None
        learner_info_builder = LearnerInfoBuilder(num_devices=1)
        for worker, results in async_results.items():
            for result in results:
                # Apply gradients to local worker.
                with self._timers[APPLY_GRADS_TIMER]:
                    local_worker.apply_gradients(result["grads"])
                self._timers[APPLY_GRADS_TIMER].push_units_processed(
                    result["agent_steps"]
                )

                # Update all step counters.
                self._counters[NUM_AGENT_STEPS_SAMPLED] += result["agent_steps"]
                self._counters[NUM_ENV_STEPS_SAMPLED] += result["env_steps"]
                self._counters[NUM_AGENT_STEPS_TRAINED] += result["agent_steps"]
                self._counters[NUM_ENV_STEPS_TRAINED] += result["env_steps"]

                learner_info_builder.add_learn_on_batch_results_multi_agent(
                    result["infos"]
                )

            # Create current global vars.
            global_vars = {
                "timestep": self._counters[NUM_AGENT_STEPS_SAMPLED],
            }

            # Synch updated weights back to the particular worker.
            with self._timers[SYNCH_WORKER_WEIGHTS_TIMER]:
                weights = local_worker.get_weights(local_worker.get_policies_to_train())
                worker.set_weights.remote(weights, global_vars)

        # Update global vars of the local worker.
        if global_vars:
            local_worker.set_global_vars(global_vars)

        return learner_info_builder.finalize()

    @staticmethod
    @override(Trainer)
    def execution_plan(
        workers: WorkerSet, config: TrainerConfigDict, **kwargs
    ) -> LocalIterator[dict]:
        assert (
            len(kwargs) == 0
        ), "A3C execution_plan does NOT take any additional parameters"

        # For A3C, compute policy gradients remotely on the rollout workers.
        grads = AsyncGradients(workers)

        # Apply the gradients as they arrive. We set update_all to False so
        # that only the worker sending the gradient is updated with new
        # weights.
        train_op = grads.for_each(ApplyGradients(workers, update_all=False))

        return StandardMetricsReporting(train_op, workers, config)


# Deprecated: Use ray.rllib.agents.a3c.A3CConfig instead!
class _deprecated_default_config(dict):
    def __init__(self):
        super().__init__(A3CConfig().to_dict())

    @Deprecated(
        old="ray.rllib.agents.ppo.ppo.DEFAULT_CONFIG",
        new="ray.rllib.agents.ppo.ppo.PPOConfig(...)",
        error=False,
    )
    def __getitem__(self, item):
        return super().__getitem__(item)


DEFAULT_CONFIG = _deprecated_default_config()<|MERGE_RESOLUTION|>--- conflicted
+++ resolved
@@ -29,44 +29,6 @@
 
 logger = logging.getLogger(__name__)
 
-<<<<<<< HEAD
-# fmt: off
-# __sphinx_doc_begin__
-DEFAULT_CONFIG = with_common_config({
-    # Should use a critic as a baseline (otherwise don't use value baseline;
-    # required for using GAE).
-    "use_critic": True,
-    # If true, use the Generalized Advantage Estimator (GAE)
-    # with a value function, see https://arxiv.org/pdf/1506.02438.pdf.
-    "use_gae": True,
-    # Size of rollout batch
-    "rollout_fragment_length": 10,
-    # GAE(gamma) parameter
-    "lambda": 1.0,
-    # Max global norm for each gradient calculated by worker
-    "grad_clip": 40.0,
-    # Learning rate
-    "lr": 0.0001,
-    # Learning rate schedule
-    "lr_schedule": None,
-    # Value Function Loss coefficient
-    "vf_loss_coeff": 0.5,
-    # Entropy coefficient
-    "entropy_coeff": 0.01,
-    # Entropy coefficient schedule
-    "entropy_coeff_schedule": None,
-    # Min time (in seconds) per reporting.
-    # This causes not every call to `training_iteration` to be reported,
-    # but to wait until n seconds have passed and then to summarize the
-    # thus far collected results.
-    "min_time_s_per_reporting": 5,
-    # Workers sample async. Note that this increases the effective
-    # rollout_fragment_length by up to 5x due to async buffering of batches.
-    "sample_async": True,
-})
-# __sphinx_doc_end__
-# fmt: on
-=======
 
 class A3CConfig(TrainerConfig):
     """Defines a PPOTrainer configuration class from which a PPOTrainer can be built.
@@ -124,7 +86,6 @@
         # but to wait until n seconds have passed and then to summarize the
         # thus far collected results.
         self.min_time_s_per_reporting = 5
-        self._disable_execution_plan_api = True
         # __sphinx_doc_end__
         # fmt: on
 
@@ -189,7 +150,6 @@
             self.sample_async = sample_async
 
         return self
->>>>>>> 87eaf55d
 
 
 class A3CTrainer(Trainer):
