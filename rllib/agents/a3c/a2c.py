--- conflicted
+++ resolved
@@ -1,191 +1,93 @@
-<<<<<<< HEAD
-import math
-
-from ray.util.iter import LocalIterator
-from ray.rllib.agents.a3c.a3c import DEFAULT_CONFIG as A3C_CONFIG, A3CTrainer
-from ray.rllib.agents.trainer import Trainer
-from ray.rllib.execution.metric_ops import StandardMetricsReporting
-from ray.rllib.execution.rollout_ops import ParallelRollouts, ConcatBatches
-from ray.rllib.execution.train_ops import (
-    ComputeGradients,
-    AverageGradients,
-    ApplyGradients,
-    MultiGPUTrainOneStep,
-    TrainOneStep,
-)
-from ray.rllib.utils import merge_dicts
-from ray.rllib.utils.annotations import override
-from ray.rllib.utils.typing import TrainerConfigDict
-from ray.rllib.evaluation.worker_set import WorkerSet
-
-A2C_DEFAULT_CONFIG = merge_dicts(
-    A3C_CONFIG,
-    {
-        "rollout_fragment_length": 20,
-        "min_iter_time_s": 10,
-        "sample_async": False,
-        # A2C supports microbatching, in which we accumulate gradients over
-        # batch of this size until the train batch size is reached. This allows
-        # training with batch sizes much larger than can fit in GPU memory.
-        # To enable, set this to a value less than the train batch size.
-        "microbatch_size": None,
-    },
-)
-
-
-class A2CTrainer(A3CTrainer):
-    @classmethod
-    @override(A3CTrainer)
-    def get_default_config(cls) -> TrainerConfigDict:
-        return A2C_DEFAULT_CONFIG
-
-    @staticmethod
-    @override(Trainer)
-    def execution_plan(
-        workers: WorkerSet, config: TrainerConfigDict, **kwargs
-    ) -> LocalIterator[dict]:
-        assert (
-            len(kwargs) == 0
-        ), "A2C execution_plan does NOT take any additional parameters"
-
-        rollouts = ParallelRollouts(workers, mode="bulk_sync")
-
-        if config["microbatch_size"]:
-            num_microbatches = math.ceil(
-                config["train_batch_size"] / config["microbatch_size"]
-            )
-            # In microbatch mode, we want to compute gradients on experience
-            # microbatches, average a number of these microbatches, and then
-            # apply the averaged gradient in one SGD step. This conserves GPU
-            # memory, allowing for extremely large experience batches to be
-            # used.
-            train_op = (
-                rollouts.combine(
-                    ConcatBatches(
-                        min_batch_size=config["microbatch_size"],
-                        count_steps_by=config["multiagent"]["count_steps_by"],
-                    )
-                )
-                .for_each(ComputeGradients(workers))  # (grads, info)
-                .batch(num_microbatches)  # List[(grads, info)]
-                .for_each(AverageGradients())  # (avg_grads, info)
-                .for_each(ApplyGradients(workers))
-            )
-        else:
-            # In normal mode, we execute one SGD step per each train batch.
-            if config["simple_optimizer"]:
-                train_step_op = TrainOneStep(workers)
-            else:
-                train_step_op = MultiGPUTrainOneStep(
-                    workers=workers,
-                    sgd_minibatch_size=config["train_batch_size"],
-                    num_sgd_iter=1,
-                    num_gpus=config["num_gpus"],
-                    shuffle_sequences=True,
-                    _fake_gpus=config["_fake_gpus"],
-                    framework=config.get("framework"),
-                )
-
-            train_op = rollouts.combine(
-                ConcatBatches(
-                    min_batch_size=config["train_batch_size"],
-                    count_steps_by=config["multiagent"]["count_steps_by"],
-                )
-            ).for_each(train_step_op)
-
-        return StandardMetricsReporting(train_op, workers, config)
-=======
-import math
-
-from ray.util.iter import LocalIterator
-from ray.rllib.agents.a3c.a3c import DEFAULT_CONFIG as A3C_CONFIG, A3CTrainer
-from ray.rllib.agents.trainer import Trainer
-from ray.rllib.execution.metric_ops import StandardMetricsReporting
-from ray.rllib.execution.rollout_ops import ParallelRollouts, ConcatBatches
-from ray.rllib.execution.train_ops import (
-    ComputeGradients,
-    AverageGradients,
-    ApplyGradients,
-    MultiGPUTrainOneStep,
-    TrainOneStep,
-)
-from ray.rllib.utils import merge_dicts
-from ray.rllib.utils.annotations import override
-from ray.rllib.utils.typing import TrainerConfigDict
-from ray.rllib.evaluation.worker_set import WorkerSet
-
-A2C_DEFAULT_CONFIG = merge_dicts(
-    A3C_CONFIG,
-    {
-        "rollout_fragment_length": 20,
-        "min_time_s_per_reporting": 10,
-        "sample_async": False,
-        # A2C supports microbatching, in which we accumulate gradients over
-        # batch of this size until the train batch size is reached. This allows
-        # training with batch sizes much larger than can fit in GPU memory.
-        # To enable, set this to a value less than the train batch size.
-        "microbatch_size": None,
-    },
-)
-
-
-class A2CTrainer(A3CTrainer):
-    @classmethod
-    @override(A3CTrainer)
-    def get_default_config(cls) -> TrainerConfigDict:
-        return A2C_DEFAULT_CONFIG
-
-    @staticmethod
-    @override(Trainer)
-    def execution_plan(
-        workers: WorkerSet, config: TrainerConfigDict, **kwargs
-    ) -> LocalIterator[dict]:
-        assert (
-            len(kwargs) == 0
-        ), "A2C execution_plan does NOT take any additional parameters"
-
-        rollouts = ParallelRollouts(workers, mode="bulk_sync")
-
-        if config["microbatch_size"]:
-            num_microbatches = math.ceil(
-                config["train_batch_size"] / config["microbatch_size"]
-            )
-            # In microbatch mode, we want to compute gradients on experience
-            # microbatches, average a number of these microbatches, and then
-            # apply the averaged gradient in one SGD step. This conserves GPU
-            # memory, allowing for extremely large experience batches to be
-            # used.
-            train_op = (
-                rollouts.combine(
-                    ConcatBatches(
-                        min_batch_size=config["microbatch_size"],
-                        count_steps_by=config["multiagent"]["count_steps_by"],
-                    )
-                )
-                .for_each(ComputeGradients(workers))  # (grads, info)
-                .batch(num_microbatches)  # List[(grads, info)]
-                .for_each(AverageGradients())  # (avg_grads, info)
-                .for_each(ApplyGradients(workers))
-            )
-        else:
-            # In normal mode, we execute one SGD step per each train batch.
-            if config["simple_optimizer"]:
-                train_step_op = TrainOneStep(workers)
-            else:
-                train_step_op = MultiGPUTrainOneStep(
-                    workers=workers,
-                    sgd_minibatch_size=config["train_batch_size"],
-                    num_sgd_iter=1,
-                    num_gpus=config["num_gpus"],
-                    _fake_gpus=config["_fake_gpus"],
-                )
-
-            train_op = rollouts.combine(
-                ConcatBatches(
-                    min_batch_size=config["train_batch_size"],
-                    count_steps_by=config["multiagent"]["count_steps_by"],
-                )
-            ).for_each(train_step_op)
-
-        return StandardMetricsReporting(train_op, workers, config)
->>>>>>> 19672688
+import math
+
+from ray.util.iter import LocalIterator
+from ray.rllib.agents.a3c.a3c import DEFAULT_CONFIG as A3C_CONFIG, A3CTrainer
+from ray.rllib.agents.trainer import Trainer
+from ray.rllib.execution.metric_ops import StandardMetricsReporting
+from ray.rllib.execution.rollout_ops import ParallelRollouts, ConcatBatches
+from ray.rllib.execution.train_ops import (
+    ComputeGradients,
+    AverageGradients,
+    ApplyGradients,
+    MultiGPUTrainOneStep,
+    TrainOneStep,
+)
+from ray.rllib.utils import merge_dicts
+from ray.rllib.utils.annotations import override
+from ray.rllib.utils.typing import TrainerConfigDict
+from ray.rllib.evaluation.worker_set import WorkerSet
+
+A2C_DEFAULT_CONFIG = merge_dicts(
+    A3C_CONFIG,
+    {
+        "rollout_fragment_length": 20,
+        "min_time_s_per_reporting": 10,
+        "sample_async": False,
+        # A2C supports microbatching, in which we accumulate gradients over
+        # batch of this size until the train batch size is reached. This allows
+        # training with batch sizes much larger than can fit in GPU memory.
+        # To enable, set this to a value less than the train batch size.
+        "microbatch_size": None,
+    },
+)
+
+
+class A2CTrainer(A3CTrainer):
+    @classmethod
+    @override(A3CTrainer)
+    def get_default_config(cls) -> TrainerConfigDict:
+        return A2C_DEFAULT_CONFIG
+
+    @staticmethod
+    @override(Trainer)
+    def execution_plan(
+        workers: WorkerSet, config: TrainerConfigDict, **kwargs
+    ) -> LocalIterator[dict]:
+        assert (
+            len(kwargs) == 0
+        ), "A2C execution_plan does NOT take any additional parameters"
+
+        rollouts = ParallelRollouts(workers, mode="bulk_sync")
+
+        if config["microbatch_size"]:
+            num_microbatches = math.ceil(
+                config["train_batch_size"] / config["microbatch_size"]
+            )
+            # In microbatch mode, we want to compute gradients on experience
+            # microbatches, average a number of these microbatches, and then
+            # apply the averaged gradient in one SGD step. This conserves GPU
+            # memory, allowing for extremely large experience batches to be
+            # used.
+            train_op = (
+                rollouts.combine(
+                    ConcatBatches(
+                        min_batch_size=config["microbatch_size"],
+                        count_steps_by=config["multiagent"]["count_steps_by"],
+                    )
+                )
+                .for_each(ComputeGradients(workers))  # (grads, info)
+                .batch(num_microbatches)  # List[(grads, info)]
+                .for_each(AverageGradients())  # (avg_grads, info)
+                .for_each(ApplyGradients(workers))
+            )
+        else:
+            # In normal mode, we execute one SGD step per each train batch.
+            if config["simple_optimizer"]:
+                train_step_op = TrainOneStep(workers)
+            else:
+                train_step_op = MultiGPUTrainOneStep(
+                    workers=workers,
+                    sgd_minibatch_size=config["train_batch_size"],
+                    num_sgd_iter=1,
+                    num_gpus=config["num_gpus"],
+                    _fake_gpus=config["_fake_gpus"],
+                )
+
+            train_op = rollouts.combine(
+                ConcatBatches(
+                    min_batch_size=config["train_batch_size"],
+                    count_steps_by=config["multiagent"]["count_steps_by"],
+                )
+            ).for_each(train_step_op)
+
+        return StandardMetricsReporting(train_op, workers, config)