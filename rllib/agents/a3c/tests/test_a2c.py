<<<<<<< HEAD
import unittest

import ray
import ray.rllib.agents.a3c as a3c
from ray.rllib.utils.test_utils import (
    check_compute_single_action,
    check_train_results,
    framework_iterator,
)


class TestA2C(unittest.TestCase):
    """Sanity tests for A2C exec impl."""

    def setUp(self):
        ray.init(num_cpus=4)

    def tearDown(self):
        ray.shutdown()

    def test_a2c_compilation(self):
        """Test whether an A2CTrainer can be built with both frameworks."""
        config = a3c.a2c.A2C_DEFAULT_CONFIG.copy()
        config["num_workers"] = 2
        config["num_envs_per_worker"] = 2

        num_iterations = 1

        # Test against all frameworks.
        for _ in framework_iterator(config, with_eager_tracing=True):
            for env in ["CartPole-v0", "Pendulum-v1", "PongDeterministic-v0"]:
                trainer = a3c.A2CTrainer(config=config, env=env)
                for i in range(num_iterations):
                    results = trainer.train()
                    check_train_results(results)
                    print(results)
                check_compute_single_action(trainer)
                trainer.stop()

    def test_a2c_exec_impl(ray_start_regular):
        config = {"min_iter_time_s": 0}
        for _ in framework_iterator(config):
            trainer = a3c.A2CTrainer(env="CartPole-v0", config=config)
            results = trainer.train()
            check_train_results(results)
            print(results)
            check_compute_single_action(trainer)
            trainer.stop()

    def test_a2c_exec_impl_microbatch(ray_start_regular):
        config = {
            "min_iter_time_s": 0,
            "microbatch_size": 10,
        }
        for _ in framework_iterator(config):
            trainer = a3c.A2CTrainer(env="CartPole-v0", config=config)
            results = trainer.train()
            check_train_results(results)
            print(results)
            check_compute_single_action(trainer)
            trainer.stop()


if __name__ == "__main__":
    import pytest
    import sys

    sys.exit(pytest.main(["-v", __file__]))
=======
import unittest

import ray
import ray.rllib.agents.a3c as a3c
from ray.rllib.utils.test_utils import (
    check_compute_single_action,
    check_train_results,
    framework_iterator,
)


class TestA2C(unittest.TestCase):
    """Sanity tests for A2C exec impl."""

    def setUp(self):
        ray.init(num_cpus=4)

    def tearDown(self):
        ray.shutdown()

    def test_a2c_compilation(self):
        """Test whether an A2CTrainer can be built with both frameworks."""
        config = a3c.a2c.A2C_DEFAULT_CONFIG.copy()
        config["num_workers"] = 2
        config["num_envs_per_worker"] = 2

        num_iterations = 1

        # Test against all frameworks.
        for _ in framework_iterator(config, with_eager_tracing=True):
            for env in ["CartPole-v0", "Pendulum-v1", "PongDeterministic-v0"]:
                trainer = a3c.A2CTrainer(config=config, env=env)
                for i in range(num_iterations):
                    results = trainer.train()
                    check_train_results(results)
                    print(results)
                check_compute_single_action(trainer)
                trainer.stop()

    def test_a2c_exec_impl(ray_start_regular):
        config = {"min_time_s_per_reporting": 0}
        for _ in framework_iterator(config):
            trainer = a3c.A2CTrainer(env="CartPole-v0", config=config)
            results = trainer.train()
            check_train_results(results)
            print(results)
            check_compute_single_action(trainer)
            trainer.stop()

    def test_a2c_exec_impl_microbatch(ray_start_regular):
        config = {
            "min_time_s_per_reporting": 0,
            "microbatch_size": 10,
        }
        for _ in framework_iterator(config):
            trainer = a3c.A2CTrainer(env="CartPole-v0", config=config)
            results = trainer.train()
            check_train_results(results)
            print(results)
            check_compute_single_action(trainer)
            trainer.stop()


if __name__ == "__main__":
    import pytest
    import sys

    sys.exit(pytest.main(["-v", __file__]))
>>>>>>> 19672688
<|MERGE_RESOLUTION|>--- conflicted
+++ resolved
@@ -1,139 +1,68 @@
-<<<<<<< HEAD
-import unittest
-
-import ray
-import ray.rllib.agents.a3c as a3c
-from ray.rllib.utils.test_utils import (
-    check_compute_single_action,
-    check_train_results,
-    framework_iterator,
-)
-
-
-class TestA2C(unittest.TestCase):
-    """Sanity tests for A2C exec impl."""
-
-    def setUp(self):
-        ray.init(num_cpus=4)
-
-    def tearDown(self):
-        ray.shutdown()
-
-    def test_a2c_compilation(self):
-        """Test whether an A2CTrainer can be built with both frameworks."""
-        config = a3c.a2c.A2C_DEFAULT_CONFIG.copy()
-        config["num_workers"] = 2
-        config["num_envs_per_worker"] = 2
-
-        num_iterations = 1
-
-        # Test against all frameworks.
-        for _ in framework_iterator(config, with_eager_tracing=True):
-            for env in ["CartPole-v0", "Pendulum-v1", "PongDeterministic-v0"]:
-                trainer = a3c.A2CTrainer(config=config, env=env)
-                for i in range(num_iterations):
-                    results = trainer.train()
-                    check_train_results(results)
-                    print(results)
-                check_compute_single_action(trainer)
-                trainer.stop()
-
-    def test_a2c_exec_impl(ray_start_regular):
-        config = {"min_iter_time_s": 0}
-        for _ in framework_iterator(config):
-            trainer = a3c.A2CTrainer(env="CartPole-v0", config=config)
-            results = trainer.train()
-            check_train_results(results)
-            print(results)
-            check_compute_single_action(trainer)
-            trainer.stop()
-
-    def test_a2c_exec_impl_microbatch(ray_start_regular):
-        config = {
-            "min_iter_time_s": 0,
-            "microbatch_size": 10,
-        }
-        for _ in framework_iterator(config):
-            trainer = a3c.A2CTrainer(env="CartPole-v0", config=config)
-            results = trainer.train()
-            check_train_results(results)
-            print(results)
-            check_compute_single_action(trainer)
-            trainer.stop()
-
-
-if __name__ == "__main__":
-    import pytest
-    import sys
-
-    sys.exit(pytest.main(["-v", __file__]))
-=======
-import unittest
-
-import ray
-import ray.rllib.agents.a3c as a3c
-from ray.rllib.utils.test_utils import (
-    check_compute_single_action,
-    check_train_results,
-    framework_iterator,
-)
-
-
-class TestA2C(unittest.TestCase):
-    """Sanity tests for A2C exec impl."""
-
-    def setUp(self):
-        ray.init(num_cpus=4)
-
-    def tearDown(self):
-        ray.shutdown()
-
-    def test_a2c_compilation(self):
-        """Test whether an A2CTrainer can be built with both frameworks."""
-        config = a3c.a2c.A2C_DEFAULT_CONFIG.copy()
-        config["num_workers"] = 2
-        config["num_envs_per_worker"] = 2
-
-        num_iterations = 1
-
-        # Test against all frameworks.
-        for _ in framework_iterator(config, with_eager_tracing=True):
-            for env in ["CartPole-v0", "Pendulum-v1", "PongDeterministic-v0"]:
-                trainer = a3c.A2CTrainer(config=config, env=env)
-                for i in range(num_iterations):
-                    results = trainer.train()
-                    check_train_results(results)
-                    print(results)
-                check_compute_single_action(trainer)
-                trainer.stop()
-
-    def test_a2c_exec_impl(ray_start_regular):
-        config = {"min_time_s_per_reporting": 0}
-        for _ in framework_iterator(config):
-            trainer = a3c.A2CTrainer(env="CartPole-v0", config=config)
-            results = trainer.train()
-            check_train_results(results)
-            print(results)
-            check_compute_single_action(trainer)
-            trainer.stop()
-
-    def test_a2c_exec_impl_microbatch(ray_start_regular):
-        config = {
-            "min_time_s_per_reporting": 0,
-            "microbatch_size": 10,
-        }
-        for _ in framework_iterator(config):
-            trainer = a3c.A2CTrainer(env="CartPole-v0", config=config)
-            results = trainer.train()
-            check_train_results(results)
-            print(results)
-            check_compute_single_action(trainer)
-            trainer.stop()
-
-
-if __name__ == "__main__":
-    import pytest
-    import sys
-
-    sys.exit(pytest.main(["-v", __file__]))
->>>>>>> 19672688
+import unittest
+
+import ray
+import ray.rllib.agents.a3c as a3c
+from ray.rllib.utils.test_utils import (
+    check_compute_single_action,
+    check_train_results,
+    framework_iterator,
+)
+
+
+class TestA2C(unittest.TestCase):
+    """Sanity tests for A2C exec impl."""
+
+    def setUp(self):
+        ray.init(num_cpus=4)
+
+    def tearDown(self):
+        ray.shutdown()
+
+    def test_a2c_compilation(self):
+        """Test whether an A2CTrainer can be built with both frameworks."""
+        config = a3c.a2c.A2C_DEFAULT_CONFIG.copy()
+        config["num_workers"] = 2
+        config["num_envs_per_worker"] = 2
+
+        num_iterations = 1
+
+        # Test against all frameworks.
+        for _ in framework_iterator(config, with_eager_tracing=True):
+            for env in ["CartPole-v0", "Pendulum-v1", "PongDeterministic-v0"]:
+                trainer = a3c.A2CTrainer(config=config, env=env)
+                for i in range(num_iterations):
+                    results = trainer.train()
+                    check_train_results(results)
+                    print(results)
+                check_compute_single_action(trainer)
+                trainer.stop()
+
+    def test_a2c_exec_impl(ray_start_regular):
+        config = {"min_time_s_per_reporting": 0}
+        for _ in framework_iterator(config):
+            trainer = a3c.A2CTrainer(env="CartPole-v0", config=config)
+            results = trainer.train()
+            check_train_results(results)
+            print(results)
+            check_compute_single_action(trainer)
+            trainer.stop()
+
+    def test_a2c_exec_impl_microbatch(ray_start_regular):
+        config = {
+            "min_time_s_per_reporting": 0,
+            "microbatch_size": 10,
+        }
+        for _ in framework_iterator(config):
+            trainer = a3c.A2CTrainer(env="CartPole-v0", config=config)
+            results = trainer.train()
+            check_train_results(results)
+            print(results)
+            check_compute_single_action(trainer)
+            trainer.stop()
+
+
+if __name__ == "__main__":
+    import pytest
+    import sys
+
+    sys.exit(pytest.main(["-v", __file__]))