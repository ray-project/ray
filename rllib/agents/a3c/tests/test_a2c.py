import unittest

import ray
import ray.rllib.agents.a3c as a3c
from ray.rllib.utils.test_utils import check_compute_single_action, \
    framework_iterator


class TestA2C(unittest.TestCase):
    """Sanity tests for A2C exec impl."""

    def setUp(self):
        ray.init(num_cpus=4)

    def tearDown(self):
        ray.shutdown()

    def test_a2c_compilation(self):
        """Test whether an A2CTrainer can be built with both frameworks."""
        config = a3c.DEFAULT_CONFIG.copy()
        config["num_workers"] = 2
        config["num_envs_per_worker"] = 2

        num_iterations = 1

        # Test against all frameworks.
        for fw in framework_iterator(config):
<<<<<<< HEAD
            config["sample_async"] = fw == "tf"
=======
            config["sample_async"] = fw in ["tf", "tfe"]
>>>>>>> 47202c83
            for env in ["PongDeterministic-v0"]:
                trainer = a3c.A2CTrainer(config=config, env=env)
                for i in range(num_iterations):
                    results = trainer.train()
                    print(results)
                check_compute_single_action(trainer)
                trainer.stop()

    def test_a2c_exec_impl(ray_start_regular):
        config = {"min_iter_time_s": 0}
        for _ in framework_iterator(config):
            trainer = a3c.A2CTrainer(env="CartPole-v0", config=config)
            assert isinstance(trainer.train(), dict)
            check_compute_single_action(trainer)
            trainer.stop()

    def test_a2c_exec_impl_microbatch(ray_start_regular):
        config = {
            "min_iter_time_s": 0,
            "microbatch_size": 10,
        }
        for _ in framework_iterator(config):
            trainer = a3c.A2CTrainer(env="CartPole-v0", config=config)
            assert isinstance(trainer.train(), dict)
            check_compute_single_action(trainer)
            trainer.stop()


if __name__ == "__main__":
    import pytest
    import sys
    sys.exit(pytest.main(["-v", __file__]))<|MERGE_RESOLUTION|>--- conflicted
+++ resolved
@@ -25,11 +25,7 @@
 
         # Test against all frameworks.
         for fw in framework_iterator(config):
-<<<<<<< HEAD
-            config["sample_async"] = fw == "tf"
-=======
             config["sample_async"] = fw in ["tf", "tfe"]
->>>>>>> 47202c83
             for env in ["PongDeterministic-v0"]:
                 trainer = a3c.A2CTrainer(config=config, env=env)
                 for i in range(num_iterations):
