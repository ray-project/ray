--- conflicted
+++ resolved
@@ -27,13 +27,8 @@
         num_iterations = 1
 
         # Test against all frameworks.
-<<<<<<< HEAD
         for _ in framework_iterator(config, with_eager_tracing=True):
-            for env in ["CartPole-v1", "Pendulum-v0", "PongDeterministic-v0"]:
-=======
-        for _ in framework_iterator(config):
             for env in ["CartPole-v1", "Pendulum-v1", "PongDeterministic-v0"]:
->>>>>>> 555b87d5
                 print("env={}".format(env))
                 config["model"]["use_lstm"] = env == "CartPole-v1"
                 trainer = a3c.A3CTrainer(config=config, env=env)
