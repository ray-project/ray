--- conflicted
+++ resolved
@@ -37,13 +37,8 @@
         self.legacy_callbacks = legacy_callbacks_dict or {}
 
     def on_episode_start(self, *, worker: "RolloutWorker", base_env: BaseEnv,
-<<<<<<< HEAD
-                         policies: Dict[PolicyID, Policy],
-                         episode: MultiAgentEpisode, **kwargs) -> None:
-=======
                          policies: Dict[PolicyID, Policy], episode: Episode,
                          **kwargs) -> None:
->>>>>>> 9c73871d
         """Callback run on the rollout worker before each episode starts.
 
         Args:
@@ -53,19 +48,10 @@
                 `base_env.get_sub_environments()`.
             policies: Mapping of policy id to policy objects. In single
                 agent mode there will only be a single "default" policy.
-<<<<<<< HEAD
-            episode: Episode object which contains episode
-                state. You can use the `episode.user_data` dict to store
-                temporary data, and `episode.custom_metrics` to store custom
-                metrics for the episode.
-=======
             episode: Episode object which contains the episode's
                 state. You can use the `episode.user_data` dict to store
                 temporary data, and `episode.custom_metrics` to store custom
                 metrics for the episode.
-            env_index: Obsoleted: The ID of the environment, which the
-                episode belongs to.
->>>>>>> 9c73871d
             kwargs: Forward compatibility placeholder.
         """
 
@@ -81,23 +67,19 @@
                         worker: "RolloutWorker",
                         base_env: BaseEnv,
                         policies: Optional[Dict[PolicyID, Policy]] = None,
-<<<<<<< HEAD
-                        episode: MultiAgentEpisode,
-=======
                         episode: Episode,
->>>>>>> 9c73871d
                         **kwargs) -> None:
         """Runs on each episode step.
 
         Args:
-            worker (RolloutWorker): Reference to the current rollout worker.
-            base_env (BaseEnv): BaseEnv running the episode. The underlying
+            worker: Reference to the current rollout worker.
+            base_env: BaseEnv running the episode. The underlying
                 sub environment objects can be retrieved by calling
                 `base_env.get_sub_environments()`.
-            policies (Optional[Dict[PolicyID, Policy]]): Mapping of policy id
+            policies: Mapping of policy id
                 to policy objects. In single agent mode there will only be a
                 single "default_policy".
-            episode (Episode): Episode object which contains episode
+            episode: Episode object which contains episode
                 state. You can use the `episode.user_data` dict to store
                 temporary data, and `episode.custom_metrics` to store custom
                 metrics for the episode.
@@ -111,24 +93,19 @@
             })
 
     def on_episode_end(self, *, worker: "RolloutWorker", base_env: BaseEnv,
-<<<<<<< HEAD
-                       policies: Dict[PolicyID, Policy],
-                       episode: MultiAgentEpisode, **kwargs) -> None:
-=======
                        policies: Dict[PolicyID, Policy], episode: Episode,
                        **kwargs) -> None:
->>>>>>> 9c73871d
         """Runs when an episode is done.
 
         Args:
-            worker (RolloutWorker): Reference to the current rollout worker.
-            base_env (BaseEnv): BaseEnv running the episode. The underlying
+            worker: Reference to the current rollout worker.
+            base_env: BaseEnv running the episode. The underlying
                 sub environment objects can be retrieved by calling
                 `base_env.get_sub_environments()`.
-            policies (Dict[PolicyID, Policy]): Mapping of policy id to policy
+            policies: Mapping of policy id to policy
                 objects. In single agent mode there will only be a single
                 "default_policy".
-            episode (Episode): Episode object which contains episode
+            episode: Episode object which contains episode
                 state. You can use the `episode.user_data` dict to store
                 temporary data, and `episode.custom_metrics` to store custom
                 metrics for the episode.
@@ -154,16 +131,16 @@
         settings.
 
         Args:
-            worker (RolloutWorker): Reference to the current rollout worker.
-            episode (Episode): Episode object.
-            agent_id (str): Id of the current agent.
-            policy_id (str): Id of the current policy for the agent.
-            policies (dict): Mapping of policy id to policy objects. In single
+            worker: Reference to the current rollout worker.
+            episode: Episode object.
+            agent_id: Id of the current agent.
+            policy_id: Id of the current policy for the agent.
+            policies: Mapping of policy id to policy objects. In single
                 agent mode there will only be a single "default_policy".
-            postprocessed_batch (SampleBatch): The postprocessed sample batch
+            postprocessed_batch: The postprocessed sample batch
                 for this agent. You can mutate this object to apply your own
                 trajectory postprocessing.
-            original_batches (dict): Mapping of agents to their unpostprocessed
+            original_batches: Mapping of agents to their unpostprocessed
                 trajectory data. You should not mutate this object.
             kwargs: Forward compatibility placeholder.
         """
@@ -182,8 +159,8 @@
         """Called at the end of RolloutWorker.sample().
 
         Args:
-            worker (RolloutWorker): Reference to the current rollout worker.
-            samples (SampleBatch): Batch to be returned. You can mutate this
+            worker: Reference to the current rollout worker.
+            samples: Batch to be returned. You can mutate this
                 object to modify the samples generated.
             kwargs: Forward compatibility placeholder.
         """
@@ -202,10 +179,10 @@
         `pad_batch_to_sequences_of_same_size`.
 
         Args:
-            policy (Policy): Reference to the current Policy object.
-            train_batch (SampleBatch): SampleBatch to be trained on. You can
+            policy: Reference to the current Policy object.
+            train_batch: SampleBatch to be trained on. You can
                 mutate this object to modify the samples generated.
-            result (dict): A results dict to add custom metrics to.
+            result: A results dict to add custom metrics to.
             kwargs: Forward compatibility placeholder.
         """
 
