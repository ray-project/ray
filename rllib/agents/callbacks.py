import os
import tracemalloc
from typing import Dict, Optional, TYPE_CHECKING

from ray.rllib.env import BaseEnv
from ray.rllib.policy import Policy
from ray.rllib.policy.sample_batch import SampleBatch
from ray.rllib.evaluation.episode import Episode
from ray.rllib.utils.annotations import PublicAPI
from ray.rllib.utils.deprecation import deprecation_warning
from ray.rllib.utils.typing import AgentID, PolicyID

# Import psutil after ray so the packaged version is used.
import psutil

if TYPE_CHECKING:
    from ray.rllib.agents.trainer import Trainer
    from ray.rllib.evaluation import RolloutWorker


@PublicAPI
class DefaultCallbacks:
    """Abstract base class for RLlib callbacks (similar to Keras callbacks).

    These callbacks can be used for custom metrics and custom postprocessing.

    By default, all of these callbacks are no-ops. To configure custom training
    callbacks, subclass DefaultCallbacks and then set
    {"callbacks": YourCallbacksClass} in the trainer config.
    """

    def __init__(self, legacy_callbacks_dict: Dict[str, callable] = None):
        if legacy_callbacks_dict:
            deprecation_warning(
                "callbacks dict interface",
                "a class extending rllib.agents.callbacks.DefaultCallbacks")
        self.legacy_callbacks = legacy_callbacks_dict or {}

    def on_episode_start(self, *, worker: "RolloutWorker", base_env: BaseEnv,
                         policies: Dict[PolicyID, Policy],
<<<<<<< HEAD
                         episode: Episode,
                         env_index: Optional[int] = None,
                         **kwargs) -> None:
=======
                         episode: MultiAgentEpisode, **kwargs) -> None:
>>>>>>> b238297b
        """Callback run on the rollout worker before each episode starts.

        Args:
            worker: Reference to the current rollout worker.
            base_env: BaseEnv running the episode. The underlying
                env object can be gotten by calling base_env.get_unwrapped().
            policies: Mapping of policy id to policy objects. In single
                agent mode there will only be a single "default" policy.
<<<<<<< HEAD
            episode (Episode): Episode object which contains episode
=======
            episode: Episode object which contains episode
>>>>>>> b238297b
                state. You can use the `episode.user_data` dict to store
                temporary data, and `episode.custom_metrics` to store custom
                metrics for the episode.
            kwargs: Forward compatibility placeholder.
        """

        if self.legacy_callbacks.get("on_episode_start"):
            self.legacy_callbacks["on_episode_start"]({
                "env": base_env,
                "policy": policies,
                "episode": episode,
            })

    def on_episode_step(self,
                        *,
                        worker: "RolloutWorker",
                        base_env: BaseEnv,
                        policies: Optional[Dict[PolicyID, Policy]] = None,
<<<<<<< HEAD
                        episode: Episode,
                        env_index: Optional[int] = None,
=======
                        episode: MultiAgentEpisode,
>>>>>>> b238297b
                        **kwargs) -> None:
        """Runs on each episode step.

        Args:
            worker (RolloutWorker): Reference to the current rollout worker.
            base_env (BaseEnv): BaseEnv running the episode. The underlying
                env object can be gotten by calling base_env.get_unwrapped().
            policies (Optional[Dict[PolicyID, Policy]]): Mapping of policy id
                to policy objects. In single agent mode there will only be a
                single "default_policy".
            episode (Episode): Episode object which contains episode
                state. You can use the `episode.user_data` dict to store
                temporary data, and `episode.custom_metrics` to store custom
                metrics for the episode.
            kwargs: Forward compatibility placeholder.
        """

        if self.legacy_callbacks.get("on_episode_step"):
            self.legacy_callbacks["on_episode_step"]({
                "env": base_env,
                "episode": episode
            })

    def on_episode_end(self, *, worker: "RolloutWorker", base_env: BaseEnv,
                       policies: Dict[PolicyID, Policy],
<<<<<<< HEAD
                       episode: Episode,
                       env_index: Optional[int] = None,
                       **kwargs) -> None:
=======
                       episode: MultiAgentEpisode, **kwargs) -> None:
>>>>>>> b238297b
        """Runs when an episode is done.

        Args:
            worker (RolloutWorker): Reference to the current rollout worker.
            base_env (BaseEnv): BaseEnv running the episode. The underlying
                env object can be gotten by calling base_env.get_unwrapped().
            policies (Dict[PolicyID, Policy]): Mapping of policy id to policy
                objects. In single agent mode there will only be a single
                "default_policy".
            episode (Episode): Episode object which contains episode
                state. You can use the `episode.user_data` dict to store
                temporary data, and `episode.custom_metrics` to store custom
                metrics for the episode.
            kwargs: Forward compatibility placeholder.
        """

        if self.legacy_callbacks.get("on_episode_end"):
            self.legacy_callbacks["on_episode_end"]({
                "env": base_env,
                "policy": policies,
                "episode": episode,
            })

    def on_postprocess_trajectory(
            self, *, worker: "RolloutWorker", episode: Episode,
            agent_id: AgentID, policy_id: PolicyID,
            policies: Dict[PolicyID, Policy], postprocessed_batch: SampleBatch,
            original_batches: Dict[AgentID, SampleBatch], **kwargs) -> None:
        """Called immediately after a policy's postprocess_fn is called.

        You can use this callback to do additional postprocessing for a policy,
        including looking at the trajectory data of other agents in multi-agent
        settings.

        Args:
            worker (RolloutWorker): Reference to the current rollout worker.
            episode (Episode): Episode object.
            agent_id (str): Id of the current agent.
            policy_id (str): Id of the current policy for the agent.
            policies (dict): Mapping of policy id to policy objects. In single
                agent mode there will only be a single "default_policy".
            postprocessed_batch (SampleBatch): The postprocessed sample batch
                for this agent. You can mutate this object to apply your own
                trajectory postprocessing.
            original_batches (dict): Mapping of agents to their unpostprocessed
                trajectory data. You should not mutate this object.
            kwargs: Forward compatibility placeholder.
        """

        if self.legacy_callbacks.get("on_postprocess_traj"):
            self.legacy_callbacks["on_postprocess_traj"]({
                "episode": episode,
                "agent_id": agent_id,
                "pre_batch": original_batches[agent_id],
                "post_batch": postprocessed_batch,
                "all_pre_batches": original_batches,
            })

    def on_sample_end(self, *, worker: "RolloutWorker", samples: SampleBatch,
                      **kwargs) -> None:
        """Called at the end of RolloutWorker.sample().

        Args:
            worker (RolloutWorker): Reference to the current rollout worker.
            samples (SampleBatch): Batch to be returned. You can mutate this
                object to modify the samples generated.
            kwargs: Forward compatibility placeholder.
        """

        if self.legacy_callbacks.get("on_sample_end"):
            self.legacy_callbacks["on_sample_end"]({
                "worker": worker,
                "samples": samples,
            })

    def on_learn_on_batch(self, *, policy: Policy, train_batch: SampleBatch,
                          result: dict, **kwargs) -> None:
        """Called at the beginning of Policy.learn_on_batch().

        Note: This is called before 0-padding via
        `pad_batch_to_sequences_of_same_size`.

        Args:
            policy (Policy): Reference to the current Policy object.
            train_batch (SampleBatch): SampleBatch to be trained on. You can
                mutate this object to modify the samples generated.
            result (dict): A results dict to add custom metrics to.
            kwargs: Forward compatibility placeholder.
        """

        pass

    def on_train_result(self, *, trainer: "Trainer", result: dict,
                        **kwargs) -> None:
        """Called at the end of Trainable.train().

        Args:
            trainer: Current trainer instance.
            result: Dict of results returned from trainer.train() call.
                You can mutate this object to add additional metrics.
            kwargs: Forward compatibility placeholder.
        """

        if self.legacy_callbacks.get("on_train_result"):
            self.legacy_callbacks["on_train_result"]({
                "trainer": trainer,
                "result": result,
            })


class MemoryTrackingCallbacks(DefaultCallbacks):
    """MemoryTrackingCallbacks can be used to trace and track memory usage
    in rollout workers.

    The Memory Tracking Callbacks uses tracemalloc and psutil to track
    python allocations during rollouts,
    in training or evaluation.

    The tracking data is logged to the custom_metrics of an episode and
    can therefore be viewed in tensorboard
    (or in WandB etc..)

    Add MemoryTrackingCallbacks callback to the tune config
    e.g. { ...'callbacks': MemoryTrackingCallbacks ...}

    Note:
        This class is meant for debugging and should not be used
        in production code as tracemalloc incurs
        a significant slowdown in execution speed.
    """

    def __init__(self):
        super().__init__()

        # Will track the top 10 lines where memory is allocated
        tracemalloc.start(10)

    def on_episode_end(self,
                       *,
                       worker: "RolloutWorker",
                       base_env: BaseEnv,
                       policies: Dict[PolicyID, Policy],
                       episode: Episode,
                       env_index: Optional[int] = None,
                       **kwargs) -> None:
        snapshot = tracemalloc.take_snapshot()
        top_stats = snapshot.statistics("lineno")

        for stat in top_stats[:10]:
            count = stat.count
            size = stat.size

            trace = str(stat.traceback)

            episode.custom_metrics[f"tracemalloc/{trace}/size"] = size
            episode.custom_metrics[f"tracemalloc/{trace}/count"] = count

        process = psutil.Process(os.getpid())
        worker_rss = process.memory_info().rss
        worker_data = process.memory_info().data
        worker_vms = process.memory_info().vms
        episode.custom_metrics["tracemalloc/worker/rss"] = worker_rss
        episode.custom_metrics["tracemalloc/worker/data"] = worker_data
        episode.custom_metrics["tracemalloc/worker/vms"] = worker_vms


class MultiCallbacks(DefaultCallbacks):
    """MultiCallbacks allows multiple callbacks to be registered at
    the same time in the config of the environment.

    Example:

        .. code-block:: python

            'callbacks': MultiCallbacks([
                MyCustomStatsCallbacks,
                MyCustomVideoCallbacks,
                MyCustomTraceCallbacks,
                ....
            ])
    """

    def __init__(self, callback_class_list):
        super().__init__()
        self._callback_class_list = callback_class_list

        self._callback_list = []

    def __call__(self, *args, **kwargs):
        self._callback_list = [
            callback_class() for callback_class in self._callback_class_list
        ]

        return self

    def on_episode_start(self,
                         *,
                         worker: "RolloutWorker",
                         base_env: BaseEnv,
                         policies: Dict[PolicyID, Policy],
                         episode: Episode,
                         env_index: Optional[int] = None,
                         **kwargs) -> None:
        for callback in self._callback_list:
            callback.on_episode_start(
                worker=worker,
                base_env=base_env,
                policies=policies,
                episode=episode,
                env_index=env_index,
                **kwargs)

    def on_episode_step(self,
                        *,
                        worker: "RolloutWorker",
                        base_env: BaseEnv,
                        policies: Optional[Dict[PolicyID, Policy]] = None,
                        episode: Episode,
                        env_index: Optional[int] = None,
                        **kwargs) -> None:
        for callback in self._callback_list:
            callback.on_episode_step(
                worker=worker,
                base_env=base_env,
                policies=policies,
                episode=episode,
                env_index=env_index,
                **kwargs)

    def on_episode_end(self,
                       *,
                       worker: "RolloutWorker",
                       base_env: BaseEnv,
                       policies: Dict[PolicyID, Policy],
                       episode: Episode,
                       env_index: Optional[int] = None,
                       **kwargs) -> None:
        for callback in self._callback_list:
            callback.on_episode_end(
                worker=worker,
                base_env=base_env,
                policies=policies,
                episode=episode,
                env_index=env_index,
                **kwargs)

    def on_postprocess_trajectory(
            self, *, worker: "RolloutWorker", episode: Episode,
            agent_id: AgentID, policy_id: PolicyID,
            policies: Dict[PolicyID, Policy], postprocessed_batch: SampleBatch,
            original_batches: Dict[AgentID, SampleBatch], **kwargs) -> None:
        for callback in self._callback_list:
            callback.on_postprocess_trajectory(
                worker=worker,
                episode=episode,
                agent_id=agent_id,
                policy_id=policy_id,
                policies=policies,
                postprocessed_batch=postprocessed_batch,
                original_batches=original_batches,
                **kwargs)

    def on_sample_end(self, *, worker: "RolloutWorker", samples: SampleBatch,
                      **kwargs) -> None:
        for callback in self._callback_list:
            callback.on_sample_end(worker=worker, samples=samples, **kwargs)

    def on_learn_on_batch(self, *, policy: Policy, train_batch: SampleBatch,
                          result: dict, **kwargs) -> None:
        for callback in self._callback_list:
            callback.on_learn_on_batch(
                policy=policy,
                train_batch=train_batch,
                result=result,
                **kwargs)

    def on_train_result(self, *, trainer, result: dict, **kwargs) -> None:
        for callback in self._callback_list:
            callback.on_train_result(trainer=trainer, result=result, **kwargs)<|MERGE_RESOLUTION|>--- conflicted
+++ resolved
@@ -38,13 +38,7 @@
 
     def on_episode_start(self, *, worker: "RolloutWorker", base_env: BaseEnv,
                          policies: Dict[PolicyID, Policy],
-<<<<<<< HEAD
-                         episode: Episode,
-                         env_index: Optional[int] = None,
-                         **kwargs) -> None:
-=======
-                         episode: MultiAgentEpisode, **kwargs) -> None:
->>>>>>> b238297b
+                         episode: Episode, **kwargs) -> None:
         """Callback run on the rollout worker before each episode starts.
 
         Args:
@@ -53,11 +47,7 @@
                 env object can be gotten by calling base_env.get_unwrapped().
             policies: Mapping of policy id to policy objects. In single
                 agent mode there will only be a single "default" policy.
-<<<<<<< HEAD
-            episode (Episode): Episode object which contains episode
-=======
-            episode: Episode object which contains episode
->>>>>>> b238297b
+            episode: Episode object which contains the episode's
                 state. You can use the `episode.user_data` dict to store
                 temporary data, and `episode.custom_metrics` to store custom
                 metrics for the episode.
@@ -76,12 +66,7 @@
                         worker: "RolloutWorker",
                         base_env: BaseEnv,
                         policies: Optional[Dict[PolicyID, Policy]] = None,
-<<<<<<< HEAD
                         episode: Episode,
-                        env_index: Optional[int] = None,
-=======
-                        episode: MultiAgentEpisode,
->>>>>>> b238297b
                         **kwargs) -> None:
         """Runs on each episode step.
 
@@ -107,13 +92,8 @@
 
     def on_episode_end(self, *, worker: "RolloutWorker", base_env: BaseEnv,
                        policies: Dict[PolicyID, Policy],
-<<<<<<< HEAD
                        episode: Episode,
-                       env_index: Optional[int] = None,
                        **kwargs) -> None:
-=======
-                       episode: MultiAgentEpisode, **kwargs) -> None:
->>>>>>> b238297b
         """Runs when an episode is done.
 
         Args:
