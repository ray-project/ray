--- conflicted
+++ resolved
@@ -38,11 +38,7 @@
 
     def on_episode_start(self, *, worker: "RolloutWorker", base_env: BaseEnv,
                          policies: Dict[PolicyID, Policy],
-<<<<<<< HEAD
                          episode: Episode, **kwargs) -> None:
-=======
-                         episode: MultiAgentEpisode, **kwargs) -> None:
->>>>>>> aa5499ef
         """Callback run on the rollout worker before each episode starts.
 
         Args:
@@ -70,11 +66,7 @@
                         worker: "RolloutWorker",
                         base_env: BaseEnv,
                         policies: Optional[Dict[PolicyID, Policy]] = None,
-<<<<<<< HEAD
-                        episode: Episode,                        env_index: Optional[int] = None,
-=======
-                        episode: MultiAgentEpisode,
->>>>>>> aa5499ef
+                        episode: Episode,
                         **kwargs) -> None:
         """Runs on each episode step.
 
@@ -100,11 +92,7 @@
 
     def on_episode_end(self, *, worker: "RolloutWorker", base_env: BaseEnv,
                        policies: Dict[PolicyID, Policy],
-<<<<<<< HEAD
                        episode: Episode, **kwargs) -> None:
-=======
-                       episode: MultiAgentEpisode, **kwargs) -> None:
->>>>>>> aa5499ef
         """Runs when an episode is done.
 
         Args:
