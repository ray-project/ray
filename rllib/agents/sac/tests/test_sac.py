from gym import Env
from gym.spaces import Box
import numpy as np
import re
import unittest

import ray.rllib.agents.sac as sac
from ray.rllib.agents.sac.sac_tf_policy import sac_actor_critic_loss as tf_loss
from ray.rllib.agents.sac.sac_torch_policy import actor_critic_loss as \
    loss_torch
from ray.rllib.models.tf.tf_action_dist import SquashedGaussian
from ray.rllib.models.torch.torch_action_dist import TorchSquashedGaussian
from ray.rllib.execution.replay_buffer import LocalReplayBuffer
from ray.rllib.policy.sample_batch import SampleBatch
from ray.rllib.utils.framework import try_import_torch
from ray.rllib.utils.numpy import fc, relu
from ray.rllib.utils.test_utils import check, check_compute_single_action, \
    framework_iterator
from ray.rllib.utils.torch_ops import convert_to_torch_tensor

<<<<<<< HEAD
tf, tfv = try_import_tf()
=======
>>>>>>> b71c912d
torch, _ = try_import_torch()


class SimpleEnv(Env):
    def __init__(self, config):
        self.action_space = Box(0.0, 1.0, (1, ))
        self.observation_space = Box(0.0, 1.0, (1, ))
        self.max_steps = config.get("max_steps", 100)
        self.state = None
        self.steps = None

    def reset(self):
        self.state = self.observation_space.sample()
        self.steps = 0
        return self.state

    def step(self, action):
        self.steps += 1
        # Reward is 1.0 - (action - state).
        [r] = 1.0 - np.abs(action - self.state)
        d = self.steps >= self.max_steps
        self.state = self.observation_space.sample()
        return self.state, r, d, {}


class TestSAC(unittest.TestCase):
    def test_sac_compilation(self):
        """Tests whether an SACTrainer can be built with all frameworks."""
        config = sac.DEFAULT_CONFIG.copy()
        config["num_workers"] = 0  # Run locally.
        config["twin_q"] = True
        config["soft_horizon"] = True
        config["clip_actions"] = False
        config["normalize_actions"] = True
        config["learning_starts"] = 0
        config["prioritized_replay"] = True
        num_iterations = 1
        for _ in framework_iterator(config):
            # Test for different env types (discrete w/ and w/o image, + cont).
            for env in [
                    "Pendulum-v0", "MsPacmanNoFrameskip-v4", "CartPole-v0"
            ]:
                print("Env={}".format(env))
                config["use_state_preprocessor"] = \
                    env == "MsPacmanNoFrameskip-v4"
                trainer = sac.SACTrainer(config=config, env=env)
                for i in range(num_iterations):
                    results = trainer.train()
                    print(results)
                check_compute_single_action(trainer)
                trainer.stop()

    def test_sac_loss_function(self):
        """Tests SAC loss function results across all frameworks."""
        config = sac.DEFAULT_CONFIG.copy()
        # Run locally.
        config["num_workers"] = 0
        config["learning_starts"] = 0
        config["twin_q"] = False
        config["gamma"] = 0.99
        # Switch on deterministic loss so we can compare the loss values.
        config["_deterministic_loss"] = True
        # Use very simple nets.
        config["Q_model"]["fcnet_hiddens"] = [10]
        config["policy_model"]["fcnet_hiddens"] = [10]
        # Make sure, timing differences do not affect trainer.train().
        config["min_iter_time_s"] = 0

        map_ = {
            # Normal net.
            "default_policy/sequential/action_1/kernel": "action_model."
            "action_0._model.0.weight",
            "default_policy/sequential/action_1/bias": "action_model."
            "action_0._model.0.bias",
            "default_policy/sequential/action_out/kernel": "action_model."
            "action_out._model.0.weight",
            "default_policy/sequential/action_out/bias": "action_model."
            "action_out._model.0.bias",
            "default_policy/sequential_1/q_hidden_0/kernel": "q_net."
            "q_hidden_0._model.0.weight",
            "default_policy/sequential_1/q_hidden_0/bias": "q_net."
            "q_hidden_0._model.0.bias",
            "default_policy/sequential_1/q_out/kernel": "q_net."
            "q_out._model.0.weight",
            "default_policy/sequential_1/q_out/bias": "q_net."
            "q_out._model.0.bias",
            "default_policy/value_out/kernel": "_value_branch."
            "_model.0.weight",
            "default_policy/value_out/bias": "_value_branch."
            "_model.0.bias",
            # Target net.
            "default_policy/sequential_2/action_1/kernel": "action_model."
            "action_0._model.0.weight",
            "default_policy/sequential_2/action_1/bias": "action_model."
            "action_0._model.0.bias",
            "default_policy/sequential_2/action_out/kernel": "action_model."
            "action_out._model.0.weight",
            "default_policy/sequential_2/action_out/bias": "action_model."
            "action_out._model.0.bias",
            "default_policy/sequential_3/q_hidden_0/kernel": "q_net."
            "q_hidden_0._model.0.weight",
            "default_policy/sequential_3/q_hidden_0/bias": "q_net."
            "q_hidden_0._model.0.bias",
            "default_policy/sequential_3/q_out/kernel": "q_net."
            "q_out._model.0.weight",
            "default_policy/sequential_3/q_out/bias": "q_net."
            "q_out._model.0.bias",
            "default_policy/value_out_1/kernel": "_value_branch."
            "_model.0.weight",
            "default_policy/value_out_1/bias": "_value_branch."
            "_model.0.bias",
        }

        env = SimpleEnv
        batch_size = 100
        if env is SimpleEnv:
            obs_size = (batch_size, 1)
            actions = np.random.random(size=(batch_size, 1))
        elif env == "CartPole-v0":
            obs_size = (batch_size, 4)
            actions = np.random.randint(0, 2, size=(batch_size, ))
        else:
            obs_size = (batch_size, 3)
            actions = np.random.random(size=(batch_size, 1))

        # Batch of size=n.
        input_ = self._get_batch_helper(obs_size, actions, batch_size)

        # Simply compare loss values AND grads of all frameworks with each
        # other.
        prev_fw_loss = weights_dict = None
        expect_c, expect_a, expect_e, expect_t = None, None, None, None
        # History of tf-updated NN-weights over n training steps.
        tf_updated_weights = []
        # History of input batches used.
        tf_inputs = []
        for fw, sess in framework_iterator(
                config, frameworks=("tf", "torch"), session=True):
            # Generate Trainer and get its default Policy object.
            trainer = sac.SACTrainer(config=config, env=env)
            policy = trainer.get_policy()
            p_sess = None
            if sess:
                p_sess = policy.get_session()

            # Set all weights (of all nets) to fixed values.
            if weights_dict is None:
                assert fw in ["tf", "tfe"]  # Start with the tf vars-dict.
                weights_dict = policy.get_weights()
                if fw == "tfe":
                    log_alpha = weights_dict[10]
                    weights_dict = self._translate_tfe_weights(
                        weights_dict, map_)
            else:
                assert fw == "torch"  # Then transfer that to torch Model.
                model_dict = self._translate_weights_to_torch(
                    weights_dict, map_)
                policy.model.load_state_dict(model_dict)
                policy.target_model.load_state_dict(model_dict)

            if fw == "tf":
                log_alpha = weights_dict["default_policy/log_alpha"]
            elif fw == "torch":
                # Actually convert to torch tensors (by accessing everything).
                input_ = policy._lazy_tensor_dict(input_)
                input_ = {k: input_[k] for k in input_.keys()}
                log_alpha = policy.model.log_alpha.detach().numpy()[0]

            # Only run the expectation once, should be the same anyways
            # for all frameworks.
            if expect_c is None:
                expect_c, expect_a, expect_e, expect_t = \
                    self._sac_loss_helper(input_, weights_dict,
                                          sorted(weights_dict.keys()),
                                          log_alpha, fw,
                                          gamma=config["gamma"], sess=sess)

            # Get actual outs and compare to expectation AND previous
            # framework. c=critic, a=actor, e=entropy, t=td-error.
            if fw == "tf":
                c, a, e, t, tf_c_grads, tf_a_grads, tf_e_grads = \
                    p_sess.run([
                        policy.critic_loss,
                        policy.actor_loss,
                        policy.alpha_loss,
                        policy.td_error,
                        policy.optimizer().compute_gradients(
                            policy.critic_loss[0],
                            policy.model.q_variables()),
                        policy.optimizer().compute_gradients(
                            policy.actor_loss,
                            policy.model.policy_variables()),
                        policy.optimizer().compute_gradients(
                            policy.alpha_loss, policy.model.log_alpha)],
                        feed_dict=policy._get_loss_inputs_dict(
                            input_, shuffle=False))
                tf_c_grads = [g for g, v in tf_c_grads]
                tf_a_grads = [g for g, v in tf_a_grads]
                tf_e_grads = [g for g, v in tf_e_grads]

            elif fw == "tfe":
                with tf.GradientTape() as tape:
                    tf_loss(policy, policy.model, None, input_)
                c, a, e, t = policy.critic_loss, policy.actor_loss, \
                    policy.alpha_loss, policy.td_error
                vars = tape.watched_variables()
                tf_c_grads = tape.gradient(c[0], vars[6:10])
                tf_a_grads = tape.gradient(a, vars[2:6])
                tf_e_grads = tape.gradient(e, vars[10])

            elif fw == "torch":
                loss_torch(policy, policy.model, None, input_)
                c, a, e, t = policy.critic_loss, policy.actor_loss, \
                    policy.alpha_loss, policy.td_error

                # Test actor gradients.
                policy.actor_optim.zero_grad()
                assert all(v.grad is None for v in policy.model.q_variables())
                assert all(
                    v.grad is None for v in policy.model.policy_variables())
                assert policy.model.log_alpha.grad is None
                a.backward()
                # `actor_loss` depends on Q-net vars (but these grads must
                # be ignored and overridden in critic_loss.backward!).
                assert not any(v.grad is None
                               for v in policy.model.q_variables())
                assert not all(
                    torch.mean(v.grad) == 0
                    for v in policy.model.policy_variables())
                assert not all(
                    torch.min(v.grad) == 0
                    for v in policy.model.policy_variables())
                assert policy.model.log_alpha.grad is None
                # Compare with tf ones.
                torch_a_grads = [
                    v.grad for v in policy.model.policy_variables()
                ]
                for tf_g, torch_g in zip(tf_a_grads, torch_a_grads):
                    if tf_g.shape != torch_g.shape:
                        check(tf_g, np.transpose(torch_g))
                    else:
                        check(tf_g, torch_g)

                # Test critic gradients.
                policy.critic_optims[0].zero_grad()
                assert all(
                    torch.mean(v.grad) == 0.0
                    for v in policy.model.q_variables())
                assert all(
                    torch.min(v.grad) == 0.0
                    for v in policy.model.q_variables())
                assert policy.model.log_alpha.grad is None
                c[0].backward()
                assert not all(
                    torch.mean(v.grad) == 0
                    for v in policy.model.q_variables())
                assert not all(
                    torch.min(v.grad) == 0 for v in policy.model.q_variables())
                assert policy.model.log_alpha.grad is None
                # Compare with tf ones.
                torch_c_grads = [v.grad for v in policy.model.q_variables()]
                for tf_g, torch_g in zip(tf_c_grads, torch_c_grads):
                    if tf_g.shape != torch_g.shape:
                        check(tf_g, np.transpose(torch_g))
                    else:
                        check(tf_g, torch_g)
                # Compare (unchanged(!) actor grads) with tf ones.
                torch_a_grads = [
                    v.grad for v in policy.model.policy_variables()
                ]
                for tf_g, torch_g in zip(tf_a_grads, torch_a_grads):
                    if tf_g.shape != torch_g.shape:
                        check(tf_g, np.transpose(torch_g))
                    else:
                        check(tf_g, torch_g)

                # Test alpha gradient.
                policy.alpha_optim.zero_grad()
                assert policy.model.log_alpha.grad is None
                e.backward()
                assert policy.model.log_alpha.grad is not None
                check(policy.model.log_alpha.grad, tf_e_grads)

            check(c, expect_c)
            check(a, expect_a)
            check(e, expect_e)
            check(t, expect_t)

            # Store this framework's losses in prev_fw_loss to compare with
            # next framework's outputs.
            if prev_fw_loss is not None:
                check(c, prev_fw_loss[0])
                check(a, prev_fw_loss[1])
                check(e, prev_fw_loss[2])
                check(t, prev_fw_loss[3])

            prev_fw_loss = (c, a, e, t)

            # Update weights from our batch (n times).
            for update_iteration in range(10):
                print("train iteration {}".format(update_iteration))
                if fw == "tf":
                    in_ = self._get_batch_helper(obs_size, actions, batch_size)
                    tf_inputs.append(in_)
                    # Set a fake-batch to use
                    # (instead of sampling from replay buffer).
                    buf = LocalReplayBuffer.get_instance_for_testing()
                    buf._fake_batch = in_
                    trainer.train()
                    updated_weights = policy.get_weights()
                    # Net must have changed.
                    if tf_updated_weights:
                        check(
                            updated_weights[
                                "default_policy/sequential/action_1/kernel"],
                            tf_updated_weights[-1][
                                "default_policy/sequential/action_1/kernel"],
                            false=True)
                    tf_updated_weights.append(updated_weights)

                # Compare with updated tf-weights. Must all be the same.
                else:
                    tf_weights = tf_updated_weights[update_iteration]
                    in_ = tf_inputs[update_iteration]
                    # Set a fake-batch to use
                    # (instead of sampling from replay buffer).
                    buf = LocalReplayBuffer.get_instance_for_testing()
                    buf._fake_batch = in_
                    trainer.train()
                    # Compare updated model.
                    for tf_key in sorted(tf_weights.keys())[2:10]:
                        tf_var = tf_weights[tf_key]
                        torch_var = policy.model.state_dict()[map_[tf_key]]
                        if tf_var.shape != torch_var.shape:
                            check(tf_var, np.transpose(torch_var), rtol=0.05)
                        else:
                            check(tf_var, torch_var, rtol=0.05)
                    # And alpha.
                    check(policy.model.log_alpha,
                          tf_weights["default_policy/log_alpha"])
                    # Compare target nets.
                    for tf_key in sorted(tf_weights.keys())[10:18]:
                        tf_var = tf_weights[tf_key]
                        torch_var = policy.target_model.state_dict()[map_[
                            tf_key]]
                        if tf_var.shape != torch_var.shape:
                            check(tf_var, np.transpose(torch_var), rtol=0.05)
                        else:
                            check(tf_var, torch_var, rtol=0.05)

    def _get_batch_helper(self, obs_size, actions, batch_size):
        return {
            SampleBatch.CUR_OBS: np.random.random(size=obs_size),
            SampleBatch.ACTIONS: actions,
            SampleBatch.REWARDS: np.random.random(size=(batch_size, )),
            SampleBatch.DONES: np.random.choice(
                [True, False], size=(batch_size, )),
            SampleBatch.NEXT_OBS: np.random.random(size=obs_size)
        }

    def _sac_loss_helper(self, train_batch, weights, ks, log_alpha, fw, gamma,
                         sess):
        """Emulates SAC loss functions for tf and torch."""
        # ks:
        # 0=log_alpha
        # 1=target log-alpha (not used)

        # 2=action hidden bias
        # 3=action hidden kernel
        # 4=action out bias
        # 5=action out kernel

        # 6=Q hidden bias
        # 7=Q hidden kernel
        # 8=Q out bias
        # 9=Q out kernel

        # 14=target Q hidden bias
        # 15=target Q hidden kernel
        # 16=target Q out bias
        # 17=target Q out kernel
        alpha = np.exp(log_alpha)
        cls = TorchSquashedGaussian if fw == "torch" else SquashedGaussian
        model_out_t = train_batch[SampleBatch.CUR_OBS]
        model_out_tp1 = train_batch[SampleBatch.NEXT_OBS]
        target_model_out_tp1 = train_batch[SampleBatch.NEXT_OBS]

        # get_policy_output
        action_dist_t = cls(
            fc(
                relu(
                    fc(model_out_t,
                       weights[ks[3]],
                       weights[ks[2]],
                       framework=fw)), weights[ks[5]], weights[ks[4]]), None)
        policy_t = action_dist_t.deterministic_sample()
        log_pis_t = action_dist_t.logp(policy_t)
        if sess:
            log_pis_t = sess.run(log_pis_t)
            policy_t = sess.run(policy_t)
        log_pis_t = np.expand_dims(log_pis_t, -1)

        # Get policy output for t+1.
        action_dist_tp1 = cls(
            fc(
                relu(
                    fc(model_out_tp1,
                       weights[ks[3]],
                       weights[ks[2]],
                       framework=fw)), weights[ks[5]], weights[ks[4]]), None)
        policy_tp1 = action_dist_tp1.deterministic_sample()
        log_pis_tp1 = action_dist_tp1.logp(policy_tp1)
        if sess:
            log_pis_tp1 = sess.run(log_pis_tp1)
            policy_tp1 = sess.run(policy_tp1)
        log_pis_tp1 = np.expand_dims(log_pis_tp1, -1)

        # Q-values for the actually selected actions.
        # get_q_values
        q_t = fc(
            relu(
                fc(np.concatenate(
                    [model_out_t, train_batch[SampleBatch.ACTIONS]], -1),
                   weights[ks[7]],
                   weights[ks[6]],
                   framework=fw)),
            weights[ks[9]],
            weights[ks[8]],
            framework=fw)

        # Q-values for current policy in given current state.
        # get_q_values
        q_t_det_policy = fc(
            relu(
                fc(np.concatenate([model_out_t, policy_t], -1),
                   weights[ks[7]],
                   weights[ks[6]],
                   framework=fw)),
            weights[ks[9]],
            weights[ks[8]],
            framework=fw)

        # Target q network evaluation.
        # target_model.get_q_values
        if fw == "tf":
            q_tp1 = fc(
                relu(
                    fc(np.concatenate([target_model_out_tp1, policy_tp1], -1),
                       weights[ks[15]],
                       weights[ks[14]],
                       framework=fw)),
                weights[ks[17]],
                weights[ks[16]],
                framework=fw)
        else:
            assert fw == "tfe"
            q_tp1 = fc(
                relu(
                    fc(np.concatenate([target_model_out_tp1, policy_tp1], -1),
                       weights[ks[7]],
                       weights[ks[6]],
                       framework=fw)),
                weights[ks[9]],
                weights[ks[8]],
                framework=fw)

        q_t_selected = np.squeeze(q_t, axis=-1)
        q_tp1 -= alpha * log_pis_tp1
        q_tp1_best = np.squeeze(q_tp1, axis=-1)
        dones = train_batch[SampleBatch.DONES]
        rewards = train_batch[SampleBatch.REWARDS]
        if fw == "torch":
            dones = dones.float().numpy()
            rewards = rewards.numpy()
        q_tp1_best_masked = (1.0 - dones) * q_tp1_best
        q_t_selected_target = rewards + gamma * q_tp1_best_masked
        base_td_error = np.abs(q_t_selected - q_t_selected_target)
        td_error = base_td_error
        critic_loss = [
            0.5 * np.mean(np.power(q_t_selected_target - q_t_selected, 2.0))
        ]
        target_entropy = -np.prod((1, ))
        alpha_loss = -np.mean(log_alpha * (log_pis_t + target_entropy))
        actor_loss = np.mean(alpha * log_pis_t - q_t_det_policy)

        return critic_loss, actor_loss, alpha_loss, td_error

    def _translate_weights_to_torch(self, weights_dict, map_):
        model_dict = {
            map_[k]: convert_to_torch_tensor(
                np.transpose(v) if re.search("kernel", k) else v)
            for k, v in weights_dict.items()
            if re.search("(sequential(/|_1)|value_out/)", k)
        }
        return model_dict

    def _translate_tfe_weights(self, weights_dict, map_):
        model_dict = {
            "default_policy/log_alpha": None,
            "default_policy/log_alpha_target": None,
            "default_policy/sequential/action_1/kernel": weights_dict[2],
            "default_policy/sequential/action_1/bias": weights_dict[3],
            "default_policy/sequential/action_out/kernel": weights_dict[4],
            "default_policy/sequential/action_out/bias": weights_dict[5],
            "default_policy/sequential_1/q_hidden_0/kernel": weights_dict[6],
            "default_policy/sequential_1/q_hidden_0/bias": weights_dict[7],
            "default_policy/sequential_1/q_out/kernel": weights_dict[8],
            "default_policy/sequential_1/q_out/bias": weights_dict[9],
            "default_policy/value_out/kernel": weights_dict[0],
            "default_policy/value_out/bias": weights_dict[1],
        }
        return model_dict


if __name__ == "__main__":
    import pytest
    import sys
    sys.exit(pytest.main(["-v", __file__]))<|MERGE_RESOLUTION|>--- conflicted
+++ resolved
@@ -18,10 +18,6 @@
     framework_iterator
 from ray.rllib.utils.torch_ops import convert_to_torch_tensor
 
-<<<<<<< HEAD
-tf, tfv = try_import_tf()
-=======
->>>>>>> b71c912d
 torch, _ = try_import_torch()
 
 
