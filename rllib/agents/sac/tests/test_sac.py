--- conflicted
+++ resolved
@@ -65,396 +65,8 @@
     def tearDownClass(cls) -> None:
         ray.shutdown()
 
-<<<<<<< HEAD
-    # def test_sac_compilation(self):
-    #     """Tests whether an SACTrainer can be built with all frameworks."""
-    #     config = sac.DEFAULT_CONFIG.copy()
-    #     config["Q_model"] = sac.DEFAULT_CONFIG["Q_model"].copy()
-    #     config["num_workers"] = 0  # Run locally.
-    #     config["n_step"] = 3
-    #     config["twin_q"] = True
-    #     config["learning_starts"] = 0
-    #     config["prioritized_replay"] = True
-    #     config["rollout_fragment_length"] = 10
-    #     config["train_batch_size"] = 10
-    #     # If we use default buffer size (1e6), the buffer will take up
-    #     # 169.445 GB memory, which is beyond travis-ci's current (Mar 19, 2021)
-    #     # available system memory (8.34816 GB).
-    #     config["buffer_size"] = 40000
-    #     # Test with saved replay buffer.
-    #     config["store_buffer_in_checkpoints"] = True
-    #     num_iterations = 1
-    #
-    #     ModelCatalog.register_custom_model("batch_norm", KerasBatchNormModel)
-    #     ModelCatalog.register_custom_model("batch_norm_torch",
-    #                                        TorchBatchNormModel)
-    #
-    #     image_space = Box(-1.0, 1.0, shape=(84, 84, 3))
-    #     simple_space = Box(-1.0, 1.0, shape=(3, ))
-    #
-    #     tune.register_env(
-    #         "random_dict_env", lambda _: RandomEnv({
-    #             "observation_space": Dict({
-    #                 "a": simple_space,
-    #                 "b": Discrete(2),
-    #                 "c": image_space, }),
-    #             "action_space": Box(-1.0, 1.0, shape=(1, )), }))
-    #     tune.register_env(
-    #         "random_tuple_env", lambda _: RandomEnv({
-    #             "observation_space": Tuple([
-    #                 simple_space, Discrete(2), image_space]),
-    #             "action_space": Box(-1.0, 1.0, shape=(1, )), }))
-    #
-    #     for fw in framework_iterator(config):
-    #         # Test for different env types (discrete w/ and w/o image, + cont).
-    #         for env in [
-    #                 "random_dict_env",
-    #                 "random_tuple_env",
-    #                 "MsPacmanNoFrameskip-v4",
-    #                 "CartPole-v0",
-    #         ]:
-    #             print("Env={}".format(env))
-    #             # Test making the Q-model a custom one for CartPole, otherwise,
-    #             # use the default model.
-    #             config["Q_model"]["custom_model"] = "batch_norm{}".format(
-    #                 "_torch"
-    #                 if fw == "torch" else "") if env == "CartPole-v0" else None
-    #             trainer = sac.SACTrainer(config=config, env=env)
-    #             for i in range(num_iterations):
-    #                 results = trainer.train()
-    #                 check_train_results(results)
-    #                 print(results)
-    #             check_compute_single_action(trainer)
-    #
-    #             # Test, whether the replay buffer is saved along with
-    #             # a checkpoint (no point in doing it for all frameworks since
-    #             # this is framework agnostic).
-    #             if fw == "tf" and env == "CartPole-v0":
-    #                 checkpoint = trainer.save()
-    #                 new_trainer = sac.SACTrainer(config, env=env)
-    #                 new_trainer.restore(checkpoint)
-    #                 # Get some data from the buffer and compare.
-    #                 data = trainer.local_replay_buffer.replay_buffers[
-    #                     "default_policy"]._storage[:42 + 42]
-    #                 new_data = new_trainer.local_replay_buffer.replay_buffers[
-    #                     "default_policy"]._storage[:42 + 42]
-    #                 check(data, new_data)
-    #                 new_trainer.stop()
-    #
-    #             trainer.stop()
-    #
-    # def test_sac_loss_function(self):
-    #     """Tests SAC loss function results across all frameworks."""
-    #     config = sac.DEFAULT_CONFIG.copy()
-    #     # Run locally.
-    #     config["num_workers"] = 0
-    #     config["learning_starts"] = 0
-    #     config["twin_q"] = False
-    #     config["gamma"] = 0.99
-    #     # Switch on deterministic loss so we can compare the loss values.
-    #     config["_deterministic_loss"] = True
-    #     # Use very simple nets.
-    #     config["Q_model"]["fcnet_hiddens"] = [10]
-    #     config["policy_model"]["fcnet_hiddens"] = [10]
-    #     # Make sure, timing differences do not affect trainer.train().
-    #     config["min_iter_time_s"] = 0
-    #     # Test SAC with Simplex action space.
-    #     config["env_config"] = {"simplex_actions": True}
-    #
-    #     map_ = {
-    #         # Action net.
-    #         "default_policy/fc_1/kernel": "action_model._hidden_layers.0."
-    #         "_model.0.weight",
-    #         "default_policy/fc_1/bias": "action_model._hidden_layers.0."
-    #         "_model.0.bias",
-    #         "default_policy/fc_out/kernel": "action_model."
-    #         "_logits._model.0.weight",
-    #         "default_policy/fc_out/bias": "action_model._logits._model.0.bias",
-    #         "default_policy/value_out/kernel": "action_model."
-    #         "_value_branch._model.0.weight",
-    #         "default_policy/value_out/bias": "action_model."
-    #         "_value_branch._model.0.bias",
-    #         # Q-net.
-    #         "default_policy/fc_1_1/kernel": "q_net."
-    #         "_hidden_layers.0._model.0.weight",
-    #         "default_policy/fc_1_1/bias": "q_net."
-    #         "_hidden_layers.0._model.0.bias",
-    #         "default_policy/fc_out_1/kernel": "q_net._logits._model.0.weight",
-    #         "default_policy/fc_out_1/bias": "q_net._logits._model.0.bias",
-    #         "default_policy/value_out_1/kernel": "q_net."
-    #         "_value_branch._model.0.weight",
-    #         "default_policy/value_out_1/bias": "q_net."
-    #         "_value_branch._model.0.bias",
-    #         "default_policy/log_alpha": "log_alpha",
-    #         # Target action-net.
-    #         "default_policy/fc_1_2/kernel": "action_model."
-    #         "_hidden_layers.0._model.0.weight",
-    #         "default_policy/fc_1_2/bias": "action_model."
-    #         "_hidden_layers.0._model.0.bias",
-    #         "default_policy/fc_out_2/kernel": "action_model."
-    #         "_logits._model.0.weight",
-    #         "default_policy/fc_out_2/bias": "action_model."
-    #         "_logits._model.0.bias",
-    #         "default_policy/value_out_2/kernel": "action_model."
-    #         "_value_branch._model.0.weight",
-    #         "default_policy/value_out_2/bias": "action_model."
-    #         "_value_branch._model.0.bias",
-    #         # Target Q-net
-    #         "default_policy/fc_1_3/kernel": "q_net."
-    #         "_hidden_layers.0._model.0.weight",
-    #         "default_policy/fc_1_3/bias": "q_net."
-    #         "_hidden_layers.0._model.0.bias",
-    #         "default_policy/fc_out_3/kernel": "q_net."
-    #         "_logits._model.0.weight",
-    #         "default_policy/fc_out_3/bias": "q_net."
-    #         "_logits._model.0.bias",
-    #         "default_policy/value_out_3/kernel": "q_net."
-    #         "_value_branch._model.0.weight",
-    #         "default_policy/value_out_3/bias": "q_net."
-    #         "_value_branch._model.0.bias",
-    #         "default_policy/log_alpha_1": "log_alpha",
-    #     }
-    #
-    #     env = SimpleEnv
-    #     batch_size = 100
-    #     obs_size = (batch_size, 1)
-    #     actions = np.random.random(size=(batch_size, 2))
-    #
-    #     # Batch of size=n.
-    #     input_ = self._get_batch_helper(obs_size, actions, batch_size)
-    #
-    #     # Simply compare loss values AND grads of all frameworks with each
-    #     # other.
-    #     prev_fw_loss = weights_dict = None
-    #     expect_c, expect_a, expect_e, expect_t = None, None, None, None
-    #     # History of tf-updated NN-weights over n training steps.
-    #     tf_updated_weights = []
-    #     # History of input batches used.
-    #     tf_inputs = []
-    #     for fw, sess in framework_iterator(
-    #             config, frameworks=("tf", "torch"), session=True):
-    #         # Generate Trainer and get its default Policy object.
-    #         trainer = sac.SACTrainer(config=config, env=env)
-    #         policy = trainer.get_policy()
-    #         p_sess = None
-    #         if sess:
-    #             p_sess = policy.get_session()
-    #
-    #         # Set all weights (of all nets) to fixed values.
-    #         if weights_dict is None:
-    #             # Start with the tf vars-dict.
-    #             assert fw in ["tf2", "tf", "tfe"]
-    #             weights_dict = policy.get_weights()
-    #             if fw == "tfe":
-    #                 log_alpha = weights_dict[10]
-    #                 weights_dict = self._translate_tfe_weights(
-    #                     weights_dict, map_)
-    #         else:
-    #             assert fw == "torch"  # Then transfer that to torch Model.
-    #             model_dict = self._translate_weights_to_torch(
-    #                 weights_dict, map_)
-    #             # Have to add this here (not a parameter in tf, but must be
-    #             # one in torch, so it gets properly copied to the GPU(s)).
-    #             model_dict["target_entropy"] = policy.model.target_entropy
-    #             policy.model.load_state_dict(model_dict)
-    #             policy.target_model.load_state_dict(model_dict)
-    #
-    #         if fw == "tf":
-    #             log_alpha = weights_dict["default_policy/log_alpha"]
-    #         elif fw == "torch":
-    #             # Actually convert to torch tensors (by accessing everything).
-    #             input_ = policy._lazy_tensor_dict(input_)
-    #             input_ = {k: input_[k] for k in input_.keys()}
-    #             log_alpha = policy.model.log_alpha.detach().cpu().numpy()[0]
-    #
-    #         # Only run the expectation once, should be the same anyways
-    #         # for all frameworks.
-    #         if expect_c is None:
-    #             expect_c, expect_a, expect_e, expect_t = \
-    #                 self._sac_loss_helper(input_, weights_dict,
-    #                                       sorted(weights_dict.keys()),
-    #                                       log_alpha, fw,
-    #                                       gamma=config["gamma"], sess=sess)
-    #
-    #         # Get actual outs and compare to expectation AND previous
-    #         # framework. c=critic, a=actor, e=entropy, t=td-error.
-    #         if fw == "tf":
-    #             c, a, e, t, tf_c_grads, tf_a_grads, tf_e_grads = \
-    #                 p_sess.run([
-    #                     policy.critic_loss,
-    #                     policy.actor_loss,
-    #                     policy.alpha_loss,
-    #                     policy.td_error,
-    #                     policy.optimizer().compute_gradients(
-    #                         policy.critic_loss[0],
-    #                         [v for v in policy.model.q_variables() if
-    #                          "value_" not in v.name]),
-    #                     policy.optimizer().compute_gradients(
-    #                         policy.actor_loss,
-    #                         [v for v in policy.model.policy_variables() if
-    #                          "value_" not in v.name]),
-    #                     policy.optimizer().compute_gradients(
-    #                         policy.alpha_loss, policy.model.log_alpha)],
-    #                     feed_dict=policy._get_loss_inputs_dict(
-    #                         input_, shuffle=False))
-    #             tf_c_grads = [g for g, v in tf_c_grads]
-    #             tf_a_grads = [g for g, v in tf_a_grads]
-    #             tf_e_grads = [g for g, v in tf_e_grads]
-    #
-    #         elif fw == "tfe":
-    #             with tf.GradientTape() as tape:
-    #                 tf_loss(policy, policy.model, None, input_)
-    #             c, a, e, t = policy.critic_loss, policy.actor_loss, \
-    #                 policy.alpha_loss, policy.td_error
-    #             vars = tape.watched_variables()
-    #             tf_c_grads = tape.gradient(c[0], vars[6:10])
-    #             tf_a_grads = tape.gradient(a, vars[2:6])
-    #             tf_e_grads = tape.gradient(e, vars[10])
-    #
-    #         elif fw == "torch":
-    #             loss_torch(policy, policy.model, None, input_)
-    #             c, a, e, t = policy.get_tower_stats("critic_loss")[0], \
-    #                 policy.get_tower_stats("actor_loss")[0], \
-    #                 policy.get_tower_stats("alpha_loss")[0], \
-    #                 policy.get_tower_stats("td_error")[0]
-    #
-    #             # Test actor gradients.
-    #             policy.actor_optim.zero_grad()
-    #             assert all(v.grad is None for v in policy.model.q_variables())
-    #             assert all(
-    #                 v.grad is None for v in policy.model.policy_variables())
-    #             assert policy.model.log_alpha.grad is None
-    #             a.backward()
-    #             # `actor_loss` depends on Q-net vars (but these grads must
-    #             # be ignored and overridden in critic_loss.backward!).
-    #             assert not all(
-    #                 torch.mean(v.grad) == 0
-    #                 for v in policy.model.policy_variables())
-    #             assert not all(
-    #                 torch.min(v.grad) == 0
-    #                 for v in policy.model.policy_variables())
-    #             assert policy.model.log_alpha.grad is None
-    #             # Compare with tf ones.
-    #             torch_a_grads = [
-    #                 v.grad for v in policy.model.policy_variables()
-    #                 if v.grad is not None
-    #             ]
-    #             check(tf_a_grads[2],
-    #                   np.transpose(torch_a_grads[0].detach().cpu()))
-    #
-    #             # Test critic gradients.
-    #             policy.critic_optims[0].zero_grad()
-    #             assert all(
-    #                 torch.mean(v.grad) == 0.0
-    #                 for v in policy.model.q_variables() if v.grad is not None)
-    #             assert all(
-    #                 torch.min(v.grad) == 0.0
-    #                 for v in policy.model.q_variables() if v.grad is not None)
-    #             assert policy.model.log_alpha.grad is None
-    #             c[0].backward()
-    #             assert not all(
-    #                 torch.mean(v.grad) == 0
-    #                 for v in policy.model.q_variables() if v.grad is not None)
-    #             assert not all(
-    #                 torch.min(v.grad) == 0 for v in policy.model.q_variables()
-    #                 if v.grad is not None)
-    #             assert policy.model.log_alpha.grad is None
-    #             # Compare with tf ones.
-    #             torch_c_grads = [v.grad for v in policy.model.q_variables()]
-    #             check(tf_c_grads[0],
-    #                   np.transpose(torch_c_grads[2].detach().cpu()))
-    #             # Compare (unchanged(!) actor grads) with tf ones.
-    #             torch_a_grads = [
-    #                 v.grad for v in policy.model.policy_variables()
-    #             ]
-    #             check(tf_a_grads[2],
-    #                   np.transpose(torch_a_grads[0].detach().cpu()))
-    #
-    #             # Test alpha gradient.
-    #             policy.alpha_optim.zero_grad()
-    #             assert policy.model.log_alpha.grad is None
-    #             e.backward()
-    #             assert policy.model.log_alpha.grad is not None
-    #             check(policy.model.log_alpha.grad, tf_e_grads)
-    #
-    #         check(c, expect_c)
-    #         check(a, expect_a)
-    #         check(e, expect_e)
-    #         check(t, expect_t)
-    #
-    #         # Store this framework's losses in prev_fw_loss to compare with
-    #         # next framework's outputs.
-    #         if prev_fw_loss is not None:
-    #             check(c, prev_fw_loss[0])
-    #             check(a, prev_fw_loss[1])
-    #             check(e, prev_fw_loss[2])
-    #             check(t, prev_fw_loss[3])
-    #
-    #         prev_fw_loss = (c, a, e, t)
-    #
-    #         # Update weights from our batch (n times).
-    #         for update_iteration in range(5):
-    #             print("train iteration {}".format(update_iteration))
-    #             if fw == "tf":
-    #                 in_ = self._get_batch_helper(obs_size, actions, batch_size)
-    #                 tf_inputs.append(in_)
-    #                 # Set a fake-batch to use
-    #                 # (instead of sampling from replay buffer).
-    #                 buf = LocalReplayBuffer.get_instance_for_testing()
-    #                 buf._fake_batch = in_
-    #                 trainer.train()
-    #                 updated_weights = policy.get_weights()
-    #                 # Net must have changed.
-    #                 if tf_updated_weights:
-    #                     check(
-    #                         updated_weights["default_policy/fc_1/kernel"],
-    #                         tf_updated_weights[-1][
-    #                             "default_policy/fc_1/kernel"],
-    #                         false=True)
-    #                 tf_updated_weights.append(updated_weights)
-    #
-    #             # Compare with updated tf-weights. Must all be the same.
-    #             else:
-    #                 tf_weights = tf_updated_weights[update_iteration]
-    #                 in_ = tf_inputs[update_iteration]
-    #                 # Set a fake-batch to use
-    #                 # (instead of sampling from replay buffer).
-    #                 buf = LocalReplayBuffer.get_instance_for_testing()
-    #                 buf._fake_batch = in_
-    #                 trainer.train()
-    #                 # Compare updated model.
-    #                 for tf_key in sorted(tf_weights.keys()):
-    #                     if re.search("_[23]|alpha", tf_key):
-    #                         continue
-    #                     tf_var = tf_weights[tf_key]
-    #                     torch_var = policy.model.state_dict()[map_[tf_key]]
-    #                     if tf_var.shape != torch_var.shape:
-    #                         check(
-    #                             tf_var,
-    #                             np.transpose(torch_var.detach().cpu()),
-    #                             atol=0.003)
-    #                     else:
-    #                         check(tf_var, torch_var, atol=0.003)
-    #                 # And alpha.
-    #                 check(policy.model.log_alpha,
-    #                       tf_weights["default_policy/log_alpha"])
-    #                 # Compare target nets.
-    #                 for tf_key in sorted(tf_weights.keys()):
-    #                     if not re.search("_[23]", tf_key):
-    #                         continue
-    #                     tf_var = tf_weights[tf_key]
-    #                     torch_var = policy.target_model.state_dict()[map_[
-    #                         tf_key]]
-    #                     if tf_var.shape != torch_var.shape:
-    #                         check(
-    #                             tf_var,
-    #                             np.transpose(torch_var.detach().cpu()),
-    #                             atol=0.003)
-    #                     else:
-    #                         check(tf_var, torch_var, atol=0.003)
-    #         trainer.stop()
-=======
     def test_sac_compilation(self):
+        return #TODO
         """Tests whether an SACTrainer can be built with all frameworks."""
         config = sac.DEFAULT_CONFIG.copy()
         config["Q_model"] = sac.DEFAULT_CONFIG["Q_model"].copy()
@@ -841,7 +453,6 @@
                         else:
                             check(tf_var, torch_var, atol=0.003)
             trainer.stop()
->>>>>>> 1341bb59
 
     def _get_batch_helper(self, obs_size, actions, batch_size):
         return SampleBatch({
