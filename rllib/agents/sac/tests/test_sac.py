--- conflicted
+++ resolved
@@ -401,15 +401,12 @@
             SampleBatch.DONES: np.random.choice(
                 [True, False], size=(batch_size, )),
             SampleBatch.NEXT_OBS: np.random.random(size=obs_size),
-<<<<<<< HEAD
-            SampleBatch.EPS_ID: np.zeros((batch_size,), dtype=np.int32),
-            SampleBatch.AGENT_INDEX: np.zeros((batch_size,), dtype=np.int32),
-            SampleBatch.ACTION_LOGP: -np.ones((batch_size,)),
-            # 2=squashed gaussian has 2 inputs per action dim.
-            SampleBatch.ACTION_DIST_INPUTS: -np.ones((batch_size, 2)),
-=======
             "weights": np.random.random(size=(batch_size, )),
->>>>>>> 4744ed01
+            #SampleBatch.EPS_ID: np.zeros((batch_size,), dtype=np.int32),
+            #SampleBatch.AGENT_INDEX: np.zeros((batch_size,), dtype=np.int32),
+            #SampleBatch.ACTION_LOGP: -np.ones((batch_size,)),
+            ## 2=squashed gaussian has 2 inputs per action dim.
+            #SampleBatch.ACTION_DIST_INPUTS: -np.ones((batch_size, 2)),
         }
 
     def _sac_loss_helper(self, train_batch, weights, ks, log_alpha, fw, gamma,
