<<<<<<< HEAD
import logging
from typing import Type

from ray.rllib.agents.trainer import with_common_config
from ray.rllib.agents.dqn.dqn import DQNTrainer
from ray.rllib.agents.sac.sac_tf_policy import SACTFPolicy
from ray.rllib.policy.policy import Policy
from ray.rllib.utils.annotations import override
from ray.rllib.utils.deprecation import DEPRECATED_VALUE, deprecation_warning
from ray.rllib.utils.framework import try_import_tf, try_import_tfp
from ray.rllib.utils.typing import TrainerConfigDict

tf1, tf, tfv = try_import_tf()
tfp = try_import_tfp()

logger = logging.getLogger(__name__)

OPTIMIZER_SHARED_CONFIGS = [
    "buffer_size",
    "prioritized_replay",
    "prioritized_replay_alpha",
    "prioritized_replay_beta",
    "prioritized_replay_eps",
    "rollout_fragment_length",
    "train_batch_size",
    "learning_starts",
]

# yapf: disable
# __sphinx_doc_begin__

# Adds the following updates to the (base) `Trainer` config in
# rllib/agents/trainer.py (`COMMON_CONFIG` dict).
DEFAULT_CONFIG = with_common_config({
    # === Model ===
    # Use two Q-networks (instead of one) for action-value estimation.
    # Note: Each Q-network will have its own target network.
    "twin_q": True,
    # Use a e.g. conv2D state preprocessing network before concatenating the
    # resulting (feature) vector with the action input for the input to
    # the Q-networks.
    "use_state_preprocessor": DEPRECATED_VALUE,
    # Model options for the Q network(s). These will override MODEL_DEFAULTS.
    # The `Q_model` dict is treated just as the top-level `model` dict in
    # setting up the Q-network(s) (2 if twin_q=True).
    # That means, you can do for different observation spaces:
    # obs=Box(1D) -> Tuple(Box(1D) + Action) -> concat -> post_fcnet
    # obs=Box(3D) -> Tuple(Box(3D) + Action) -> vision-net -> concat w/ action
    #   -> post_fcnet
    # obs=Tuple(Box(1D), Box(3D)) -> Tuple(Box(1D), Box(3D), Action)
    #   -> vision-net -> concat w/ Box(1D) and action -> post_fcnet
    # You can also have SAC use your custom_model as Q-model(s), by simply
    # specifying the `custom_model` sub-key in below dict (just like you would
    # do in the top-level `model` dict.
    "Q_model": {
        "fcnet_hiddens": [256, 256],
        "fcnet_activation": "relu",
        "post_fcnet_hiddens": [],
        "post_fcnet_activation": None,
        "custom_model": None,  # Use this to define custom Q-model(s).
        "custom_model_config": {},
    },
    # Model options for the policy function (see `Q_model` above for details).
    # The difference to `Q_model` above is that no action concat'ing is
    # performed before the post_fcnet stack.
    "policy_model": {
        "fcnet_hiddens": [256, 256],
        "fcnet_activation": "relu",
        "post_fcnet_hiddens": [],
        "post_fcnet_activation": None,
        "custom_model": None,  # Use this to define a custom policy model.
        "custom_model_config": {},
    },
    # Actions are already normalized, no need to clip them further.
    "clip_actions": False,

    # === Learning ===
    # Update the target by \tau * policy + (1-\tau) * target_policy.
    "tau": 5e-3,
    # Initial value to use for the entropy weight alpha.
    "initial_alpha": 1.0,
    # Target entropy lower bound. If "auto", will be set to -|A| (e.g. -2.0 for
    # Discrete(2), -3.0 for Box(shape=(3,))).
    # This is the inverse of reward scale, and will be optimized automatically.
    "target_entropy": "auto",
    # N-step target updates. If >1, sars' tuples in trajectories will be
    # postprocessed to become sa[discounted sum of R][s t+n] tuples.
    "n_step": 1,
    # Number of env steps to optimize for before returning.
    "timesteps_per_iteration": 100,

    # === Replay buffer ===
    # Size of the replay buffer (in time steps).
    "buffer_size": DEPRECATED_VALUE,
    "replay_buffer_config": {
        "type": "MultiAgentReplayBuffer",
        "capacity": int(1e6),
    },
    # Set this to True, if you want the contents of your buffer(s) to be
    # stored in any saved checkpoints as well.
    # Warnings will be created if:
    # - This is True AND restoring from a checkpoint that contains no buffer
    #   data.
    # - This is False AND restoring from a checkpoint that does contain
    #   buffer data.
    "store_buffer_in_checkpoints": False,
    # If True prioritized replay buffer will be used.
    "prioritized_replay": False,
    "prioritized_replay_alpha": 0.6,
    "prioritized_replay_beta": 0.4,
    "prioritized_replay_eps": 1e-6,
    "prioritized_replay_beta_annealing_timesteps": 20000,
    "final_prioritized_replay_beta": 0.4,
    # Whether to LZ4 compress observations
    "compress_observations": False,

    # The intensity with which to update the model (vs collecting samples from
    # the env). If None, uses the "natural" value of:
    # `train_batch_size` / (`rollout_fragment_length` x `num_workers` x
    # `num_envs_per_worker`).
    # If provided, will make sure that the ratio between ts inserted into and
    # sampled from the buffer matches the given value.
    # Example:
    #   training_intensity=1000.0
    #   train_batch_size=250 rollout_fragment_length=1
    #   num_workers=1 (or 0) num_envs_per_worker=1
    #   -> natural value = 250 / 1 = 250.0
    #   -> will make sure that replay+train op will be executed 4x as
    #      often as rollout+insert op (4 * 250 = 1000).
    # See: rllib/agents/dqn/dqn.py::calculate_rr_weights for further details.
    "training_intensity": None,

    # === Optimization ===
    "optimization": {
        "actor_learning_rate": 3e-4,
        "critic_learning_rate": 3e-4,
        "entropy_learning_rate": 3e-4,
    },
    # If not None, clip gradients during optimization at this value.
    "grad_clip": None,
    # How many steps of the model to sample before learning starts.
    "learning_starts": 1500,
    # Update the replay buffer with this many samples at once. Note that this
    # setting applies per-worker if num_workers > 1.
    "rollout_fragment_length": 1,
    # Size of a batched sampled from replay buffer for training.
    "train_batch_size": 256,
    # Update the target network every `target_network_update_freq` steps.
    "target_network_update_freq": 0,

    # === Parallelism ===
    # Whether to use a GPU for local optimization.
    "num_gpus": 0,
    # Number of workers for collecting samples with. This only makes sense
    # to increase if your environment is particularly slow to sample, or if
    # you"re using the Async or Ape-X optimizers.
    "num_workers": 0,
    # Whether to allocate GPUs for workers (if > 0).
    "num_gpus_per_worker": 0,
    # Whether to allocate CPUs for workers (if > 0).
    "num_cpus_per_worker": 1,
    # Whether to compute priorities on workers.
    "worker_side_prioritization": False,
    # Prevent iterations from going lower than this time span.
    "min_iter_time_s": 1,

    # Whether the loss should be calculated deterministically (w/o the
    # stochastic action sampling step). True only useful for cont. actions and
    # for debugging!
    "_deterministic_loss": False,
    # Use a Beta-distribution instead of a SquashedGaussian for bounded,
    # continuous action spaces (not recommended, for debugging only).
    "_use_beta_distribution": False,
})
# __sphinx_doc_end__
# yapf: enable


class SACTrainer(DQNTrainer):
    """Soft Actor Critic (SAC) Trainer class.

    This file defines the distributed Trainer class for the soft actor critic
    algorithm.
    See `sac_[tf|torch]_policy.py` for the definition of the policy loss.

    Detailed documentation:
    https://docs.ray.io/en/master/rllib-algorithms.html#sac
    """

    def __init__(self, *args, **kwargs):
        self._allow_unknown_subkeys += ["policy_model", "Q_model"]
        super().__init__(*args, **kwargs)

    @classmethod
    @override(DQNTrainer)
    def get_default_config(cls) -> TrainerConfigDict:
        return DEFAULT_CONFIG

    @override(DQNTrainer)
    def validate_config(self, config: TrainerConfigDict) -> None:
        super().validate_config(config)

        if config["use_state_preprocessor"] != DEPRECATED_VALUE:
            deprecation_warning(old="config['use_state_preprocessor']", error=False)
            config["use_state_preprocessor"] = DEPRECATED_VALUE

        if config["grad_clip"] is not None and config["grad_clip"] <= 0.0:
            raise ValueError("`grad_clip` value must be > 0.0!")

        if config["framework"] in ["tf", "tf2", "tfe"] and tfp is None:
            logger.warning(
                "You need `tensorflow_probability` in order to run SAC! "
                "Install it via `pip install tensorflow_probability`. Your "
                f"tf.__version__={tf.__version__ if tf else None}."
                "Trying to import tfp results in the following error:"
            )
            try_import_tfp(error=True)

    @override(DQNTrainer)
    def get_default_policy_class(self, config: TrainerConfigDict) -> Type[Policy]:
        if config["framework"] == "torch":
            from ray.rllib.agents.sac.sac_torch_policy import SACTorchPolicy

            return SACTorchPolicy
        else:
            return SACTFPolicy
=======
import logging
from typing import Type

from ray.rllib.agents.trainer import with_common_config
from ray.rllib.agents.dqn.dqn import DQNTrainer
from ray.rllib.agents.sac.sac_tf_policy import SACTFPolicy
from ray.rllib.policy.policy import Policy
from ray.rllib.utils.annotations import override
from ray.rllib.utils.deprecation import DEPRECATED_VALUE, deprecation_warning
from ray.rllib.utils.framework import try_import_tf, try_import_tfp
from ray.rllib.utils.typing import TrainerConfigDict

tf1, tf, tfv = try_import_tf()
tfp = try_import_tfp()

logger = logging.getLogger(__name__)

OPTIMIZER_SHARED_CONFIGS = [
    "buffer_size",
    "prioritized_replay",
    "prioritized_replay_alpha",
    "prioritized_replay_beta",
    "prioritized_replay_eps",
    "rollout_fragment_length",
    "train_batch_size",
    "learning_starts",
]

# yapf: disable
# __sphinx_doc_begin__

# Adds the following updates to the (base) `Trainer` config in
# rllib/agents/trainer.py (`COMMON_CONFIG` dict).
DEFAULT_CONFIG = with_common_config({
    # === Model ===
    # Use two Q-networks (instead of one) for action-value estimation.
    # Note: Each Q-network will have its own target network.
    "twin_q": True,
    # Use a e.g. conv2D state preprocessing network before concatenating the
    # resulting (feature) vector with the action input for the input to
    # the Q-networks.
    "use_state_preprocessor": DEPRECATED_VALUE,
    # Model options for the Q network(s). These will override MODEL_DEFAULTS.
    # The `Q_model` dict is treated just as the top-level `model` dict in
    # setting up the Q-network(s) (2 if twin_q=True).
    # That means, you can do for different observation spaces:
    # obs=Box(1D) -> Tuple(Box(1D) + Action) -> concat -> post_fcnet
    # obs=Box(3D) -> Tuple(Box(3D) + Action) -> vision-net -> concat w/ action
    #   -> post_fcnet
    # obs=Tuple(Box(1D), Box(3D)) -> Tuple(Box(1D), Box(3D), Action)
    #   -> vision-net -> concat w/ Box(1D) and action -> post_fcnet
    # You can also have SAC use your custom_model as Q-model(s), by simply
    # specifying the `custom_model` sub-key in below dict (just like you would
    # do in the top-level `model` dict.
    "Q_model": {
        "fcnet_hiddens": [256, 256],
        "fcnet_activation": "relu",
        "post_fcnet_hiddens": [],
        "post_fcnet_activation": None,
        "custom_model": None,  # Use this to define custom Q-model(s).
        "custom_model_config": {},
    },
    # Model options for the policy function (see `Q_model` above for details).
    # The difference to `Q_model` above is that no action concat'ing is
    # performed before the post_fcnet stack.
    "policy_model": {
        "fcnet_hiddens": [256, 256],
        "fcnet_activation": "relu",
        "post_fcnet_hiddens": [],
        "post_fcnet_activation": None,
        "custom_model": None,  # Use this to define a custom policy model.
        "custom_model_config": {},
    },
    # Actions are already normalized, no need to clip them further.
    "clip_actions": False,

    # === Learning ===
    # Update the target by \tau * policy + (1-\tau) * target_policy.
    "tau": 5e-3,
    # Initial value to use for the entropy weight alpha.
    "initial_alpha": 1.0,
    # Target entropy lower bound. If "auto", will be set to -|A| (e.g. -2.0 for
    # Discrete(2), -3.0 for Box(shape=(3,))).
    # This is the inverse of reward scale, and will be optimized automatically.
    "target_entropy": "auto",
    # N-step target updates. If >1, sars' tuples in trajectories will be
    # postprocessed to become sa[discounted sum of R][s t+n] tuples.
    "n_step": 1,
    # Number of env steps to optimize for before returning.
    "timesteps_per_iteration": 100,

    # === Replay buffer ===
    # Size of the replay buffer (in time steps).
    "buffer_size": DEPRECATED_VALUE,
    "replay_buffer_config": {
        "type": "MultiAgentReplayBuffer",
        "capacity": int(1e6),
    },
    # Set this to True, if you want the contents of your buffer(s) to be
    # stored in any saved checkpoints as well.
    # Warnings will be created if:
    # - This is True AND restoring from a checkpoint that contains no buffer
    #   data.
    # - This is False AND restoring from a checkpoint that does contain
    #   buffer data.
    "store_buffer_in_checkpoints": False,
    # If True prioritized replay buffer will be used.
    "prioritized_replay": False,
    "prioritized_replay_alpha": 0.6,
    "prioritized_replay_beta": 0.4,
    "prioritized_replay_eps": 1e-6,
    "prioritized_replay_beta_annealing_timesteps": 20000,
    "final_prioritized_replay_beta": 0.4,
    # Whether to LZ4 compress observations
    "compress_observations": False,

    # The intensity with which to update the model (vs collecting samples from
    # the env). If None, uses the "natural" value of:
    # `train_batch_size` / (`rollout_fragment_length` x `num_workers` x
    # `num_envs_per_worker`).
    # If provided, will make sure that the ratio between ts inserted into and
    # sampled from the buffer matches the given value.
    # Example:
    #   training_intensity=1000.0
    #   train_batch_size=250 rollout_fragment_length=1
    #   num_workers=1 (or 0) num_envs_per_worker=1
    #   -> natural value = 250 / 1 = 250.0
    #   -> will make sure that replay+train op will be executed 4x as
    #      often as rollout+insert op (4 * 250 = 1000).
    # See: rllib/agents/dqn/dqn.py::calculate_rr_weights for further details.
    "training_intensity": None,

    # === Optimization ===
    "optimization": {
        "actor_learning_rate": 3e-4,
        "critic_learning_rate": 3e-4,
        "entropy_learning_rate": 3e-4,
    },
    # If not None, clip gradients during optimization at this value.
    "grad_clip": None,
    # How many steps of the model to sample before learning starts.
    "learning_starts": 1500,
    # Update the replay buffer with this many samples at once. Note that this
    # setting applies per-worker if num_workers > 1.
    "rollout_fragment_length": 1,
    # Size of a batched sampled from replay buffer for training.
    "train_batch_size": 256,
    # Update the target network every `target_network_update_freq` steps.
    "target_network_update_freq": 0,

    # === Parallelism ===
    # Whether to use a GPU for local optimization.
    "num_gpus": 0,
    # Number of workers for collecting samples with. This only makes sense
    # to increase if your environment is particularly slow to sample, or if
    # you"re using the Async or Ape-X optimizers.
    "num_workers": 0,
    # Whether to allocate GPUs for workers (if > 0).
    "num_gpus_per_worker": 0,
    # Whether to allocate CPUs for workers (if > 0).
    "num_cpus_per_worker": 1,
    # Whether to compute priorities on workers.
    "worker_side_prioritization": False,
    # Prevent reporting frequency from going lower than this time span.
    "min_time_s_per_reporting": 1,

    # Whether the loss should be calculated deterministically (w/o the
    # stochastic action sampling step). True only useful for cont. actions and
    # for debugging!
    "_deterministic_loss": False,
    # Use a Beta-distribution instead of a SquashedGaussian for bounded,
    # continuous action spaces (not recommended, for debugging only).
    "_use_beta_distribution": False,
})
# __sphinx_doc_end__
# yapf: enable


class SACTrainer(DQNTrainer):
    """Soft Actor Critic (SAC) Trainer class.

    This file defines the distributed Trainer class for the soft actor critic
    algorithm.
    See `sac_[tf|torch]_policy.py` for the definition of the policy loss.

    Detailed documentation:
    https://docs.ray.io/en/master/rllib-algorithms.html#sac
    """

    def __init__(self, *args, **kwargs):
        self._allow_unknown_subkeys += ["policy_model", "Q_model"]
        super().__init__(*args, **kwargs)

    @classmethod
    @override(DQNTrainer)
    def get_default_config(cls) -> TrainerConfigDict:
        return DEFAULT_CONFIG

    @override(DQNTrainer)
    def validate_config(self, config: TrainerConfigDict) -> None:
        # Call super's validation method.
        super().validate_config(config)

        if config["use_state_preprocessor"] != DEPRECATED_VALUE:
            deprecation_warning(old="config['use_state_preprocessor']", error=False)
            config["use_state_preprocessor"] = DEPRECATED_VALUE

        if config["grad_clip"] is not None and config["grad_clip"] <= 0.0:
            raise ValueError("`grad_clip` value must be > 0.0!")

        if config["framework"] in ["tf", "tf2", "tfe"] and tfp is None:
            logger.warning(
                "You need `tensorflow_probability` in order to run SAC! "
                "Install it via `pip install tensorflow_probability`. Your "
                f"tf.__version__={tf.__version__ if tf else None}."
                "Trying to import tfp results in the following error:"
            )
            try_import_tfp(error=True)

    @override(DQNTrainer)
    def get_default_policy_class(self, config: TrainerConfigDict) -> Type[Policy]:
        if config["framework"] == "torch":
            from ray.rllib.agents.sac.sac_torch_policy import SACTorchPolicy

            return SACTorchPolicy
        else:
            return SACTFPolicy
>>>>>>> 19672688
<|MERGE_RESOLUTION|>--- conflicted
+++ resolved
@@ -1,456 +1,227 @@
-<<<<<<< HEAD
-import logging
-from typing import Type
-
-from ray.rllib.agents.trainer import with_common_config
-from ray.rllib.agents.dqn.dqn import DQNTrainer
-from ray.rllib.agents.sac.sac_tf_policy import SACTFPolicy
-from ray.rllib.policy.policy import Policy
-from ray.rllib.utils.annotations import override
-from ray.rllib.utils.deprecation import DEPRECATED_VALUE, deprecation_warning
-from ray.rllib.utils.framework import try_import_tf, try_import_tfp
-from ray.rllib.utils.typing import TrainerConfigDict
-
-tf1, tf, tfv = try_import_tf()
-tfp = try_import_tfp()
-
-logger = logging.getLogger(__name__)
-
-OPTIMIZER_SHARED_CONFIGS = [
-    "buffer_size",
-    "prioritized_replay",
-    "prioritized_replay_alpha",
-    "prioritized_replay_beta",
-    "prioritized_replay_eps",
-    "rollout_fragment_length",
-    "train_batch_size",
-    "learning_starts",
-]
-
-# yapf: disable
-# __sphinx_doc_begin__
-
-# Adds the following updates to the (base) `Trainer` config in
-# rllib/agents/trainer.py (`COMMON_CONFIG` dict).
-DEFAULT_CONFIG = with_common_config({
-    # === Model ===
-    # Use two Q-networks (instead of one) for action-value estimation.
-    # Note: Each Q-network will have its own target network.
-    "twin_q": True,
-    # Use a e.g. conv2D state preprocessing network before concatenating the
-    # resulting (feature) vector with the action input for the input to
-    # the Q-networks.
-    "use_state_preprocessor": DEPRECATED_VALUE,
-    # Model options for the Q network(s). These will override MODEL_DEFAULTS.
-    # The `Q_model` dict is treated just as the top-level `model` dict in
-    # setting up the Q-network(s) (2 if twin_q=True).
-    # That means, you can do for different observation spaces:
-    # obs=Box(1D) -> Tuple(Box(1D) + Action) -> concat -> post_fcnet
-    # obs=Box(3D) -> Tuple(Box(3D) + Action) -> vision-net -> concat w/ action
-    #   -> post_fcnet
-    # obs=Tuple(Box(1D), Box(3D)) -> Tuple(Box(1D), Box(3D), Action)
-    #   -> vision-net -> concat w/ Box(1D) and action -> post_fcnet
-    # You can also have SAC use your custom_model as Q-model(s), by simply
-    # specifying the `custom_model` sub-key in below dict (just like you would
-    # do in the top-level `model` dict.
-    "Q_model": {
-        "fcnet_hiddens": [256, 256],
-        "fcnet_activation": "relu",
-        "post_fcnet_hiddens": [],
-        "post_fcnet_activation": None,
-        "custom_model": None,  # Use this to define custom Q-model(s).
-        "custom_model_config": {},
-    },
-    # Model options for the policy function (see `Q_model` above for details).
-    # The difference to `Q_model` above is that no action concat'ing is
-    # performed before the post_fcnet stack.
-    "policy_model": {
-        "fcnet_hiddens": [256, 256],
-        "fcnet_activation": "relu",
-        "post_fcnet_hiddens": [],
-        "post_fcnet_activation": None,
-        "custom_model": None,  # Use this to define a custom policy model.
-        "custom_model_config": {},
-    },
-    # Actions are already normalized, no need to clip them further.
-    "clip_actions": False,
-
-    # === Learning ===
-    # Update the target by \tau * policy + (1-\tau) * target_policy.
-    "tau": 5e-3,
-    # Initial value to use for the entropy weight alpha.
-    "initial_alpha": 1.0,
-    # Target entropy lower bound. If "auto", will be set to -|A| (e.g. -2.0 for
-    # Discrete(2), -3.0 for Box(shape=(3,))).
-    # This is the inverse of reward scale, and will be optimized automatically.
-    "target_entropy": "auto",
-    # N-step target updates. If >1, sars' tuples in trajectories will be
-    # postprocessed to become sa[discounted sum of R][s t+n] tuples.
-    "n_step": 1,
-    # Number of env steps to optimize for before returning.
-    "timesteps_per_iteration": 100,
-
-    # === Replay buffer ===
-    # Size of the replay buffer (in time steps).
-    "buffer_size": DEPRECATED_VALUE,
-    "replay_buffer_config": {
-        "type": "MultiAgentReplayBuffer",
-        "capacity": int(1e6),
-    },
-    # Set this to True, if you want the contents of your buffer(s) to be
-    # stored in any saved checkpoints as well.
-    # Warnings will be created if:
-    # - This is True AND restoring from a checkpoint that contains no buffer
-    #   data.
-    # - This is False AND restoring from a checkpoint that does contain
-    #   buffer data.
-    "store_buffer_in_checkpoints": False,
-    # If True prioritized replay buffer will be used.
-    "prioritized_replay": False,
-    "prioritized_replay_alpha": 0.6,
-    "prioritized_replay_beta": 0.4,
-    "prioritized_replay_eps": 1e-6,
-    "prioritized_replay_beta_annealing_timesteps": 20000,
-    "final_prioritized_replay_beta": 0.4,
-    # Whether to LZ4 compress observations
-    "compress_observations": False,
-
-    # The intensity with which to update the model (vs collecting samples from
-    # the env). If None, uses the "natural" value of:
-    # `train_batch_size` / (`rollout_fragment_length` x `num_workers` x
-    # `num_envs_per_worker`).
-    # If provided, will make sure that the ratio between ts inserted into and
-    # sampled from the buffer matches the given value.
-    # Example:
-    #   training_intensity=1000.0
-    #   train_batch_size=250 rollout_fragment_length=1
-    #   num_workers=1 (or 0) num_envs_per_worker=1
-    #   -> natural value = 250 / 1 = 250.0
-    #   -> will make sure that replay+train op will be executed 4x as
-    #      often as rollout+insert op (4 * 250 = 1000).
-    # See: rllib/agents/dqn/dqn.py::calculate_rr_weights for further details.
-    "training_intensity": None,
-
-    # === Optimization ===
-    "optimization": {
-        "actor_learning_rate": 3e-4,
-        "critic_learning_rate": 3e-4,
-        "entropy_learning_rate": 3e-4,
-    },
-    # If not None, clip gradients during optimization at this value.
-    "grad_clip": None,
-    # How many steps of the model to sample before learning starts.
-    "learning_starts": 1500,
-    # Update the replay buffer with this many samples at once. Note that this
-    # setting applies per-worker if num_workers > 1.
-    "rollout_fragment_length": 1,
-    # Size of a batched sampled from replay buffer for training.
-    "train_batch_size": 256,
-    # Update the target network every `target_network_update_freq` steps.
-    "target_network_update_freq": 0,
-
-    # === Parallelism ===
-    # Whether to use a GPU for local optimization.
-    "num_gpus": 0,
-    # Number of workers for collecting samples with. This only makes sense
-    # to increase if your environment is particularly slow to sample, or if
-    # you"re using the Async or Ape-X optimizers.
-    "num_workers": 0,
-    # Whether to allocate GPUs for workers (if > 0).
-    "num_gpus_per_worker": 0,
-    # Whether to allocate CPUs for workers (if > 0).
-    "num_cpus_per_worker": 1,
-    # Whether to compute priorities on workers.
-    "worker_side_prioritization": False,
-    # Prevent iterations from going lower than this time span.
-    "min_iter_time_s": 1,
-
-    # Whether the loss should be calculated deterministically (w/o the
-    # stochastic action sampling step). True only useful for cont. actions and
-    # for debugging!
-    "_deterministic_loss": False,
-    # Use a Beta-distribution instead of a SquashedGaussian for bounded,
-    # continuous action spaces (not recommended, for debugging only).
-    "_use_beta_distribution": False,
-})
-# __sphinx_doc_end__
-# yapf: enable
-
-
-class SACTrainer(DQNTrainer):
-    """Soft Actor Critic (SAC) Trainer class.
-
-    This file defines the distributed Trainer class for the soft actor critic
-    algorithm.
-    See `sac_[tf|torch]_policy.py` for the definition of the policy loss.
-
-    Detailed documentation:
-    https://docs.ray.io/en/master/rllib-algorithms.html#sac
-    """
-
-    def __init__(self, *args, **kwargs):
-        self._allow_unknown_subkeys += ["policy_model", "Q_model"]
-        super().__init__(*args, **kwargs)
-
-    @classmethod
-    @override(DQNTrainer)
-    def get_default_config(cls) -> TrainerConfigDict:
-        return DEFAULT_CONFIG
-
-    @override(DQNTrainer)
-    def validate_config(self, config: TrainerConfigDict) -> None:
-        super().validate_config(config)
-
-        if config["use_state_preprocessor"] != DEPRECATED_VALUE:
-            deprecation_warning(old="config['use_state_preprocessor']", error=False)
-            config["use_state_preprocessor"] = DEPRECATED_VALUE
-
-        if config["grad_clip"] is not None and config["grad_clip"] <= 0.0:
-            raise ValueError("`grad_clip` value must be > 0.0!")
-
-        if config["framework"] in ["tf", "tf2", "tfe"] and tfp is None:
-            logger.warning(
-                "You need `tensorflow_probability` in order to run SAC! "
-                "Install it via `pip install tensorflow_probability`. Your "
-                f"tf.__version__={tf.__version__ if tf else None}."
-                "Trying to import tfp results in the following error:"
-            )
-            try_import_tfp(error=True)
-
-    @override(DQNTrainer)
-    def get_default_policy_class(self, config: TrainerConfigDict) -> Type[Policy]:
-        if config["framework"] == "torch":
-            from ray.rllib.agents.sac.sac_torch_policy import SACTorchPolicy
-
-            return SACTorchPolicy
-        else:
-            return SACTFPolicy
-=======
-import logging
-from typing import Type
-
-from ray.rllib.agents.trainer import with_common_config
-from ray.rllib.agents.dqn.dqn import DQNTrainer
-from ray.rllib.agents.sac.sac_tf_policy import SACTFPolicy
-from ray.rllib.policy.policy import Policy
-from ray.rllib.utils.annotations import override
-from ray.rllib.utils.deprecation import DEPRECATED_VALUE, deprecation_warning
-from ray.rllib.utils.framework import try_import_tf, try_import_tfp
-from ray.rllib.utils.typing import TrainerConfigDict
-
-tf1, tf, tfv = try_import_tf()
-tfp = try_import_tfp()
-
-logger = logging.getLogger(__name__)
-
-OPTIMIZER_SHARED_CONFIGS = [
-    "buffer_size",
-    "prioritized_replay",
-    "prioritized_replay_alpha",
-    "prioritized_replay_beta",
-    "prioritized_replay_eps",
-    "rollout_fragment_length",
-    "train_batch_size",
-    "learning_starts",
-]
-
-# yapf: disable
-# __sphinx_doc_begin__
-
-# Adds the following updates to the (base) `Trainer` config in
-# rllib/agents/trainer.py (`COMMON_CONFIG` dict).
-DEFAULT_CONFIG = with_common_config({
-    # === Model ===
-    # Use two Q-networks (instead of one) for action-value estimation.
-    # Note: Each Q-network will have its own target network.
-    "twin_q": True,
-    # Use a e.g. conv2D state preprocessing network before concatenating the
-    # resulting (feature) vector with the action input for the input to
-    # the Q-networks.
-    "use_state_preprocessor": DEPRECATED_VALUE,
-    # Model options for the Q network(s). These will override MODEL_DEFAULTS.
-    # The `Q_model` dict is treated just as the top-level `model` dict in
-    # setting up the Q-network(s) (2 if twin_q=True).
-    # That means, you can do for different observation spaces:
-    # obs=Box(1D) -> Tuple(Box(1D) + Action) -> concat -> post_fcnet
-    # obs=Box(3D) -> Tuple(Box(3D) + Action) -> vision-net -> concat w/ action
-    #   -> post_fcnet
-    # obs=Tuple(Box(1D), Box(3D)) -> Tuple(Box(1D), Box(3D), Action)
-    #   -> vision-net -> concat w/ Box(1D) and action -> post_fcnet
-    # You can also have SAC use your custom_model as Q-model(s), by simply
-    # specifying the `custom_model` sub-key in below dict (just like you would
-    # do in the top-level `model` dict.
-    "Q_model": {
-        "fcnet_hiddens": [256, 256],
-        "fcnet_activation": "relu",
-        "post_fcnet_hiddens": [],
-        "post_fcnet_activation": None,
-        "custom_model": None,  # Use this to define custom Q-model(s).
-        "custom_model_config": {},
-    },
-    # Model options for the policy function (see `Q_model` above for details).
-    # The difference to `Q_model` above is that no action concat'ing is
-    # performed before the post_fcnet stack.
-    "policy_model": {
-        "fcnet_hiddens": [256, 256],
-        "fcnet_activation": "relu",
-        "post_fcnet_hiddens": [],
-        "post_fcnet_activation": None,
-        "custom_model": None,  # Use this to define a custom policy model.
-        "custom_model_config": {},
-    },
-    # Actions are already normalized, no need to clip them further.
-    "clip_actions": False,
-
-    # === Learning ===
-    # Update the target by \tau * policy + (1-\tau) * target_policy.
-    "tau": 5e-3,
-    # Initial value to use for the entropy weight alpha.
-    "initial_alpha": 1.0,
-    # Target entropy lower bound. If "auto", will be set to -|A| (e.g. -2.0 for
-    # Discrete(2), -3.0 for Box(shape=(3,))).
-    # This is the inverse of reward scale, and will be optimized automatically.
-    "target_entropy": "auto",
-    # N-step target updates. If >1, sars' tuples in trajectories will be
-    # postprocessed to become sa[discounted sum of R][s t+n] tuples.
-    "n_step": 1,
-    # Number of env steps to optimize for before returning.
-    "timesteps_per_iteration": 100,
-
-    # === Replay buffer ===
-    # Size of the replay buffer (in time steps).
-    "buffer_size": DEPRECATED_VALUE,
-    "replay_buffer_config": {
-        "type": "MultiAgentReplayBuffer",
-        "capacity": int(1e6),
-    },
-    # Set this to True, if you want the contents of your buffer(s) to be
-    # stored in any saved checkpoints as well.
-    # Warnings will be created if:
-    # - This is True AND restoring from a checkpoint that contains no buffer
-    #   data.
-    # - This is False AND restoring from a checkpoint that does contain
-    #   buffer data.
-    "store_buffer_in_checkpoints": False,
-    # If True prioritized replay buffer will be used.
-    "prioritized_replay": False,
-    "prioritized_replay_alpha": 0.6,
-    "prioritized_replay_beta": 0.4,
-    "prioritized_replay_eps": 1e-6,
-    "prioritized_replay_beta_annealing_timesteps": 20000,
-    "final_prioritized_replay_beta": 0.4,
-    # Whether to LZ4 compress observations
-    "compress_observations": False,
-
-    # The intensity with which to update the model (vs collecting samples from
-    # the env). If None, uses the "natural" value of:
-    # `train_batch_size` / (`rollout_fragment_length` x `num_workers` x
-    # `num_envs_per_worker`).
-    # If provided, will make sure that the ratio between ts inserted into and
-    # sampled from the buffer matches the given value.
-    # Example:
-    #   training_intensity=1000.0
-    #   train_batch_size=250 rollout_fragment_length=1
-    #   num_workers=1 (or 0) num_envs_per_worker=1
-    #   -> natural value = 250 / 1 = 250.0
-    #   -> will make sure that replay+train op will be executed 4x as
-    #      often as rollout+insert op (4 * 250 = 1000).
-    # See: rllib/agents/dqn/dqn.py::calculate_rr_weights for further details.
-    "training_intensity": None,
-
-    # === Optimization ===
-    "optimization": {
-        "actor_learning_rate": 3e-4,
-        "critic_learning_rate": 3e-4,
-        "entropy_learning_rate": 3e-4,
-    },
-    # If not None, clip gradients during optimization at this value.
-    "grad_clip": None,
-    # How many steps of the model to sample before learning starts.
-    "learning_starts": 1500,
-    # Update the replay buffer with this many samples at once. Note that this
-    # setting applies per-worker if num_workers > 1.
-    "rollout_fragment_length": 1,
-    # Size of a batched sampled from replay buffer for training.
-    "train_batch_size": 256,
-    # Update the target network every `target_network_update_freq` steps.
-    "target_network_update_freq": 0,
-
-    # === Parallelism ===
-    # Whether to use a GPU for local optimization.
-    "num_gpus": 0,
-    # Number of workers for collecting samples with. This only makes sense
-    # to increase if your environment is particularly slow to sample, or if
-    # you"re using the Async or Ape-X optimizers.
-    "num_workers": 0,
-    # Whether to allocate GPUs for workers (if > 0).
-    "num_gpus_per_worker": 0,
-    # Whether to allocate CPUs for workers (if > 0).
-    "num_cpus_per_worker": 1,
-    # Whether to compute priorities on workers.
-    "worker_side_prioritization": False,
-    # Prevent reporting frequency from going lower than this time span.
-    "min_time_s_per_reporting": 1,
-
-    # Whether the loss should be calculated deterministically (w/o the
-    # stochastic action sampling step). True only useful for cont. actions and
-    # for debugging!
-    "_deterministic_loss": False,
-    # Use a Beta-distribution instead of a SquashedGaussian for bounded,
-    # continuous action spaces (not recommended, for debugging only).
-    "_use_beta_distribution": False,
-})
-# __sphinx_doc_end__
-# yapf: enable
-
-
-class SACTrainer(DQNTrainer):
-    """Soft Actor Critic (SAC) Trainer class.
-
-    This file defines the distributed Trainer class for the soft actor critic
-    algorithm.
-    See `sac_[tf|torch]_policy.py` for the definition of the policy loss.
-
-    Detailed documentation:
-    https://docs.ray.io/en/master/rllib-algorithms.html#sac
-    """
-
-    def __init__(self, *args, **kwargs):
-        self._allow_unknown_subkeys += ["policy_model", "Q_model"]
-        super().__init__(*args, **kwargs)
-
-    @classmethod
-    @override(DQNTrainer)
-    def get_default_config(cls) -> TrainerConfigDict:
-        return DEFAULT_CONFIG
-
-    @override(DQNTrainer)
-    def validate_config(self, config: TrainerConfigDict) -> None:
-        # Call super's validation method.
-        super().validate_config(config)
-
-        if config["use_state_preprocessor"] != DEPRECATED_VALUE:
-            deprecation_warning(old="config['use_state_preprocessor']", error=False)
-            config["use_state_preprocessor"] = DEPRECATED_VALUE
-
-        if config["grad_clip"] is not None and config["grad_clip"] <= 0.0:
-            raise ValueError("`grad_clip` value must be > 0.0!")
-
-        if config["framework"] in ["tf", "tf2", "tfe"] and tfp is None:
-            logger.warning(
-                "You need `tensorflow_probability` in order to run SAC! "
-                "Install it via `pip install tensorflow_probability`. Your "
-                f"tf.__version__={tf.__version__ if tf else None}."
-                "Trying to import tfp results in the following error:"
-            )
-            try_import_tfp(error=True)
-
-    @override(DQNTrainer)
-    def get_default_policy_class(self, config: TrainerConfigDict) -> Type[Policy]:
-        if config["framework"] == "torch":
-            from ray.rllib.agents.sac.sac_torch_policy import SACTorchPolicy
-
-            return SACTorchPolicy
-        else:
-            return SACTFPolicy
->>>>>>> 19672688
+import logging
+from typing import Type
+
+from ray.rllib.agents.trainer import with_common_config
+from ray.rllib.agents.dqn.dqn import DQNTrainer
+from ray.rllib.agents.sac.sac_tf_policy import SACTFPolicy
+from ray.rllib.policy.policy import Policy
+from ray.rllib.utils.annotations import override
+from ray.rllib.utils.deprecation import DEPRECATED_VALUE, deprecation_warning
+from ray.rllib.utils.framework import try_import_tf, try_import_tfp
+from ray.rllib.utils.typing import TrainerConfigDict
+
+tf1, tf, tfv = try_import_tf()
+tfp = try_import_tfp()
+
+logger = logging.getLogger(__name__)
+
+OPTIMIZER_SHARED_CONFIGS = [
+    "buffer_size",
+    "prioritized_replay",
+    "prioritized_replay_alpha",
+    "prioritized_replay_beta",
+    "prioritized_replay_eps",
+    "rollout_fragment_length",
+    "train_batch_size",
+    "learning_starts",
+]
+
+# yapf: disable
+# __sphinx_doc_begin__
+
+# Adds the following updates to the (base) `Trainer` config in
+# rllib/agents/trainer.py (`COMMON_CONFIG` dict).
+DEFAULT_CONFIG = with_common_config({
+    # === Model ===
+    # Use two Q-networks (instead of one) for action-value estimation.
+    # Note: Each Q-network will have its own target network.
+    "twin_q": True,
+    # Use a e.g. conv2D state preprocessing network before concatenating the
+    # resulting (feature) vector with the action input for the input to
+    # the Q-networks.
+    "use_state_preprocessor": DEPRECATED_VALUE,
+    # Model options for the Q network(s). These will override MODEL_DEFAULTS.
+    # The `Q_model` dict is treated just as the top-level `model` dict in
+    # setting up the Q-network(s) (2 if twin_q=True).
+    # That means, you can do for different observation spaces:
+    # obs=Box(1D) -> Tuple(Box(1D) + Action) -> concat -> post_fcnet
+    # obs=Box(3D) -> Tuple(Box(3D) + Action) -> vision-net -> concat w/ action
+    #   -> post_fcnet
+    # obs=Tuple(Box(1D), Box(3D)) -> Tuple(Box(1D), Box(3D), Action)
+    #   -> vision-net -> concat w/ Box(1D) and action -> post_fcnet
+    # You can also have SAC use your custom_model as Q-model(s), by simply
+    # specifying the `custom_model` sub-key in below dict (just like you would
+    # do in the top-level `model` dict.
+    "Q_model": {
+        "fcnet_hiddens": [256, 256],
+        "fcnet_activation": "relu",
+        "post_fcnet_hiddens": [],
+        "post_fcnet_activation": None,
+        "custom_model": None,  # Use this to define custom Q-model(s).
+        "custom_model_config": {},
+    },
+    # Model options for the policy function (see `Q_model` above for details).
+    # The difference to `Q_model` above is that no action concat'ing is
+    # performed before the post_fcnet stack.
+    "policy_model": {
+        "fcnet_hiddens": [256, 256],
+        "fcnet_activation": "relu",
+        "post_fcnet_hiddens": [],
+        "post_fcnet_activation": None,
+        "custom_model": None,  # Use this to define a custom policy model.
+        "custom_model_config": {},
+    },
+    # Actions are already normalized, no need to clip them further.
+    "clip_actions": False,
+
+    # === Learning ===
+    # Update the target by \tau * policy + (1-\tau) * target_policy.
+    "tau": 5e-3,
+    # Initial value to use for the entropy weight alpha.
+    "initial_alpha": 1.0,
+    # Target entropy lower bound. If "auto", will be set to -|A| (e.g. -2.0 for
+    # Discrete(2), -3.0 for Box(shape=(3,))).
+    # This is the inverse of reward scale, and will be optimized automatically.
+    "target_entropy": "auto",
+    # N-step target updates. If >1, sars' tuples in trajectories will be
+    # postprocessed to become sa[discounted sum of R][s t+n] tuples.
+    "n_step": 1,
+    # Number of env steps to optimize for before returning.
+    "timesteps_per_iteration": 100,
+
+    # === Replay buffer ===
+    # Size of the replay buffer (in time steps).
+    "buffer_size": DEPRECATED_VALUE,
+    "replay_buffer_config": {
+        "type": "MultiAgentReplayBuffer",
+        "capacity": int(1e6),
+    },
+    # Set this to True, if you want the contents of your buffer(s) to be
+    # stored in any saved checkpoints as well.
+    # Warnings will be created if:
+    # - This is True AND restoring from a checkpoint that contains no buffer
+    #   data.
+    # - This is False AND restoring from a checkpoint that does contain
+    #   buffer data.
+    "store_buffer_in_checkpoints": False,
+    # If True prioritized replay buffer will be used.
+    "prioritized_replay": False,
+    "prioritized_replay_alpha": 0.6,
+    "prioritized_replay_beta": 0.4,
+    "prioritized_replay_eps": 1e-6,
+    "prioritized_replay_beta_annealing_timesteps": 20000,
+    "final_prioritized_replay_beta": 0.4,
+    # Whether to LZ4 compress observations
+    "compress_observations": False,
+
+    # The intensity with which to update the model (vs collecting samples from
+    # the env). If None, uses the "natural" value of:
+    # `train_batch_size` / (`rollout_fragment_length` x `num_workers` x
+    # `num_envs_per_worker`).
+    # If provided, will make sure that the ratio between ts inserted into and
+    # sampled from the buffer matches the given value.
+    # Example:
+    #   training_intensity=1000.0
+    #   train_batch_size=250 rollout_fragment_length=1
+    #   num_workers=1 (or 0) num_envs_per_worker=1
+    #   -> natural value = 250 / 1 = 250.0
+    #   -> will make sure that replay+train op will be executed 4x as
+    #      often as rollout+insert op (4 * 250 = 1000).
+    # See: rllib/agents/dqn/dqn.py::calculate_rr_weights for further details.
+    "training_intensity": None,
+
+    # === Optimization ===
+    "optimization": {
+        "actor_learning_rate": 3e-4,
+        "critic_learning_rate": 3e-4,
+        "entropy_learning_rate": 3e-4,
+    },
+    # If not None, clip gradients during optimization at this value.
+    "grad_clip": None,
+    # How many steps of the model to sample before learning starts.
+    "learning_starts": 1500,
+    # Update the replay buffer with this many samples at once. Note that this
+    # setting applies per-worker if num_workers > 1.
+    "rollout_fragment_length": 1,
+    # Size of a batched sampled from replay buffer for training.
+    "train_batch_size": 256,
+    # Update the target network every `target_network_update_freq` steps.
+    "target_network_update_freq": 0,
+
+    # === Parallelism ===
+    # Whether to use a GPU for local optimization.
+    "num_gpus": 0,
+    # Number of workers for collecting samples with. This only makes sense
+    # to increase if your environment is particularly slow to sample, or if
+    # you"re using the Async or Ape-X optimizers.
+    "num_workers": 0,
+    # Whether to allocate GPUs for workers (if > 0).
+    "num_gpus_per_worker": 0,
+    # Whether to allocate CPUs for workers (if > 0).
+    "num_cpus_per_worker": 1,
+    # Whether to compute priorities on workers.
+    "worker_side_prioritization": False,
+    # Prevent reporting frequency from going lower than this time span.
+    "min_time_s_per_reporting": 1,
+
+    # Whether the loss should be calculated deterministically (w/o the
+    # stochastic action sampling step). True only useful for cont. actions and
+    # for debugging!
+    "_deterministic_loss": False,
+    # Use a Beta-distribution instead of a SquashedGaussian for bounded,
+    # continuous action spaces (not recommended, for debugging only).
+    "_use_beta_distribution": False,
+})
+# __sphinx_doc_end__
+# yapf: enable
+
+
+class SACTrainer(DQNTrainer):
+    """Soft Actor Critic (SAC) Trainer class.
+
+    This file defines the distributed Trainer class for the soft actor critic
+    algorithm.
+    See `sac_[tf|torch]_policy.py` for the definition of the policy loss.
+
+    Detailed documentation:
+    https://docs.ray.io/en/master/rllib-algorithms.html#sac
+    """
+
+    def __init__(self, *args, **kwargs):
+        self._allow_unknown_subkeys += ["policy_model", "Q_model"]
+        super().__init__(*args, **kwargs)
+
+    @classmethod
+    @override(DQNTrainer)
+    def get_default_config(cls) -> TrainerConfigDict:
+        return DEFAULT_CONFIG
+
+    @override(DQNTrainer)
+    def validate_config(self, config: TrainerConfigDict) -> None:
+        # Call super's validation method.
+        super().validate_config(config)
+
+        if config["use_state_preprocessor"] != DEPRECATED_VALUE:
+            deprecation_warning(old="config['use_state_preprocessor']", error=False)
+            config["use_state_preprocessor"] = DEPRECATED_VALUE
+
+        if config["grad_clip"] is not None and config["grad_clip"] <= 0.0:
+            raise ValueError("`grad_clip` value must be > 0.0!")
+
+        if config["framework"] in ["tf", "tf2", "tfe"] and tfp is None:
+            logger.warning(
+                "You need `tensorflow_probability` in order to run SAC! "
+                "Install it via `pip install tensorflow_probability`. Your "
+                f"tf.__version__={tf.__version__ if tf else None}."
+                "Trying to import tfp results in the following error:"
+            )
+            try_import_tfp(error=True)
+
+    @override(DQNTrainer)
+    def get_default_policy_class(self, config: TrainerConfigDict) -> Type[Policy]:
+        if config["framework"] == "torch":
+            from ray.rllib.agents.sac.sac_torch_policy import SACTorchPolicy
+
+            return SACTorchPolicy
+        else:
+            return SACTFPolicy