from ray.rllib.agents.trainer import with_common_config
from ray.rllib.agents.dqn.dqn import GenericOffPolicyTrainer
from ray.rllib.agents.sac.sac_policy import SACTFPolicy

OPTIMIZER_SHARED_CONFIGS = [
    "buffer_size", "prioritized_replay", "prioritized_replay_alpha",
    "prioritized_replay_beta", "prioritized_replay_eps", "sample_batch_size",
    "train_batch_size", "learning_starts"
]

# yapf: disable
# __sphinx_doc_begin__
DEFAULT_CONFIG = with_common_config({
    # === Model ===
    "twin_q": True,
    "use_state_preprocessor": False,
    "policy": "GaussianLatentSpacePolicy",
    # RLlib model options for the Q function
    "Q_model": {
        "hidden_activation": "relu",
        "hidden_layer_sizes": (256, 256),
    },
    # RLlib model options for the policy function
    "policy_model": {
        "hidden_activation": "relu",
        "hidden_layer_sizes": (256, 256),
    },
    # Unsquash actions to the upper and lower bounds of env's action space
    "normalize_actions": True,

    # === Learning ===
    # Update the target by \tau * policy + (1-\tau) * target_policy
    "tau": 5e-3,
    # Target entropy lower bound. This is the inverse of reward scale,
    # and will be optimized automatically.
    "target_entropy": "auto",
    # Disable setting done=True at end of episode.
    "no_done_at_end": True,
    # N-step target updates
    "n_step": 1,

    # === Evaluation ===
    # The evaluation stats will be reported under the "evaluation" metric key.
    "evaluation_interval": 1,
    # Number of episodes to run per evaluation period.
    "evaluation_num_episodes": 1,
    # Extra configuration that disables exploration.
    "evaluation_config": {
<<<<<<< HEAD
        "exploration": False,
=======
        "model": {
            "deterministic_action_sampling": True,
        }
>>>>>>> 0e430555
    },

    # === Exploration ===
    # Number of env steps to optimize for before returning
    "timesteps_per_iteration": 100,

    # === Replay buffer ===
    # Size of the replay buffer. Note that if async_updates is set, then
    # each worker will have a replay buffer of this size.
    "buffer_size": int(1e6),
    # If True prioritized replay buffer will be used.
    # TODO(hartikainen): Make sure this works or remove the option.
    "prioritized_replay": False,
    "prioritized_replay_alpha": 0.6,
    "prioritized_replay_beta": 0.4,
    "prioritized_replay_eps": 1e-6,
    "prioritized_replay_beta_annealing_timesteps": 20000,
    "final_prioritized_replay_beta": 0.4,
    "compress_observations": False,

    # === Optimization ===
    "optimization": {
        "actor_learning_rate": 3e-4,
        "critic_learning_rate": 3e-4,
        "entropy_learning_rate": 3e-4,
    },
    # If not None, clip gradients during optimization at this value
    "grad_norm_clipping": None,
    # How many steps of the model to sample before learning starts.
    "learning_starts": 1500,
    # Update the replay buffer with this many samples at once. Note that this
    # setting applies per-worker if num_workers > 1.
    "sample_batch_size": 1,
    # Size of a batched sampled from replay buffer for training. Note that
    # if async_updates is set, then each worker returns gradients for a
    # batch of this size.
    "train_batch_size": 256,
    # Update the target network every `target_network_update_freq` steps.
    "target_network_update_freq": 0,

    # === Parallelism ===
    # Whether to use a GPU for local optimization.
    "num_gpus": 0,
    # Number of workers for collecting samples with. This only makes sense
    # to increase if your environment is particularly slow to sample, or if
    # you"re using the Async or Ape-X optimizers.
    "num_workers": 0,
    # Whether to allocate GPUs for workers (if > 0).
    "num_gpus_per_worker": 0,
    # Whether to allocate CPUs for workers (if > 0).
    "num_cpus_per_worker": 1,
    # Whether to compute priorities on workers.
    "worker_side_prioritization": False,
    # Prevent iterations from going lower than this time span.
    "min_iter_time_s": 1,

    # DEPRECATED:
    "per_worker_exploration": -1,
    "exploration_fraction": -1,
    "schedule_max_timesteps": -1,
    "exploration_initial_eps": -1,
    "exploration_final_eps": -1,
})
# __sphinx_doc_end__
# yapf: enable

SACTrainer = GenericOffPolicyTrainer.with_updates(
    name="SAC", default_config=DEFAULT_CONFIG, default_policy=SACTFPolicy)<|MERGE_RESOLUTION|>--- conflicted
+++ resolved
@@ -38,7 +38,6 @@
     "no_done_at_end": True,
     # N-step target updates
     "n_step": 1,
-
     # === Evaluation ===
     # The evaluation stats will be reported under the "evaluation" metric key.
     "evaluation_interval": 1,
@@ -46,16 +45,9 @@
     "evaluation_num_episodes": 1,
     # Extra configuration that disables exploration.
     "evaluation_config": {
-<<<<<<< HEAD
         "exploration": False,
-=======
-        "model": {
-            "deterministic_action_sampling": True,
-        }
->>>>>>> 0e430555
     },
 
-    # === Exploration ===
     # Number of env steps to optimize for before returning
     "timesteps_per_iteration": 100,
 
