--- conflicted
+++ resolved
@@ -1,7 +1,4 @@
-<<<<<<< HEAD
 from gym.spaces import Box, Discrete
-=======
->>>>>>> 4fd8977e
 import logging
 
 from ray.rllib.agents.trainer import with_common_config
@@ -9,8 +6,6 @@
 from ray.rllib.agents.sac.sac_tf_policy import SACTFPolicy
 from ray.rllib.utils.deprecation import deprecation_warning, DEPRECATED_VALUE
 from ray.rllib.utils.error import UnsupportedSpaceException
-
-logger = logging.getLogger(__name__)
 
 logger = logging.getLogger(__name__)
 
@@ -155,13 +150,13 @@
     # Use same keys as for standard Trainer "model" config.
     for model in ["Q_model", "policy_model"]:
         if config[model].get("hidden_activation", DEPRECATED_VALUE) != \
-            DEPRECATED_VALUE:
+                DEPRECATED_VALUE:
             deprecation_warning(
                 "{}.hidden_activation".format(model),
                 "{}.fcnet_activation".format(model),
                 error=True)
         if config[model].get("hidden_layer_sizes", DEPRECATED_VALUE) != \
-            DEPRECATED_VALUE:
+                DEPRECATED_VALUE:
             deprecation_warning(
                 "{}.hidden_layer_sizes".format(model),
                 "{}.fcnet_hiddens".format(model),
