--- conflicted
+++ resolved
@@ -14,12 +14,9 @@
 from ray.rllib.policy.sample_batch import SampleBatch
 from ray.rllib.policy.tf_policy import TFPolicy
 from ray.rllib.policy.tf_policy_template import build_tf_policy
-<<<<<<< HEAD
-=======
 from ray.rllib.models import ModelCatalog
 from ray.rllib.models.tf.tf_action_dist import (Categorical, SquashedGaussian,
                                                 DiagGaussian)
->>>>>>> 7ebc6783
 from ray.rllib.utils import try_import_tf, try_import_tfp
 from ray.rllib.utils.annotations import override
 from ray.rllib.utils.error import UnsupportedSpaceException
@@ -117,32 +114,10 @@
         "obs": obs_batch,
         "is_training": policy._get_is_training_placeholder(),
     }, [], None)
-<<<<<<< HEAD
     # Get action model output from base-model output.
-    distribution_inputs = model.action_model(model_out)
+    distribution_inputs = model.get_policy_output(model_out)
     action_dist_class = get_dist_class(policy.config, policy.action_space)
     return distribution_inputs, action_dist_class, state_out
-=======
-    distribution_inputs = model.get_policy_output(model_out)
-    action_dist_class = get_dist_class(policy.config, action_space)
-    return action_dist_class(distribution_inputs, model).logp(actions)
-
-
-def build_action_output(policy, model, input_dict, obs_space, action_space,
-                        explore, config, timestep):
-    model_out, _ = model({
-        "obs": input_dict[SampleBatch.CUR_OBS],
-        "is_training": policy._get_is_training_placeholder(),
-    }, [], None)
-    distribution_inputs = model.get_policy_output(model_out)
-    action_dist_class = get_dist_class(policy.config, action_space)
-
-    policy.output_actions, policy.sampled_action_logp = \
-        policy.exploration.get_exploration_action(
-            distribution_inputs, action_dist_class, model, timestep, explore)
-
-    return policy.output_actions, policy.sampled_action_logp
->>>>>>> 7ebc6783
 
 
 def actor_critic_loss(policy, model, _, train_batch):
