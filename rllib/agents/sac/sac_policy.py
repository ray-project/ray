--- conflicted
+++ resolved
@@ -467,11 +467,7 @@
     get_default_config=lambda: ray.rllib.agents.sac.sac.DEFAULT_CONFIG,
     make_model=build_sac_model,
     postprocess_fn=postprocess_trajectory,
-<<<<<<< HEAD
-    forward_fn=get_distribution_inputs_and_class,
-=======
     action_distribution_fn=get_distribution_inputs_and_class,
->>>>>>> f9eecbcd
     loss_fn=actor_critic_loss,
     stats_fn=stats,
     gradients_fn=gradients,
