--- conflicted
+++ resolved
@@ -402,7 +402,6 @@
         actor_loss = reduce_mean_valid(alpha.detach() * log_pis_t -
                                        q_t_det_policy)
 
-<<<<<<< HEAD
     # Store values for stats function in model (tower), such that for
     # multi-GPU, we do not override them during the parallel loss phase.
     model.tower_stats["q_t"] = q_t * seq_mask[..., None]
@@ -411,29 +410,10 @@
     model.tower_stats["actor_loss"] = actor_loss
     model.tower_stats["critic_loss"] = critic_loss
     model.tower_stats["alpha_loss"] = alpha_loss
-    # TD-error tensor in final stats
-    # will be concatenated and retrieved for each individual batch item.
-    model.tower_stats["td_error"] = td_error * seq_mask
-=======
-    # Save for stats function.
-    policy.q_t = q_t * seq_mask[..., None]
-    policy.policy_t = policy_t * seq_mask[..., None]
-    policy.log_pis_t = log_pis_t * seq_mask[..., None]
-
-    # Store td-error in model, such that for multi-GPU, we do not override
-    # them during the parallel loss phase. TD-error tensor in final stats
-    # can then be concatenated and retrieved for each individual batch item.
-    # Also, store per time chunk (b/c we need only one mean
+    # Store per time chunk (b/c we need only one mean
     # prioritized replay weight per stored sequence).
-    model.td_error = torch.mean(td_error.reshape([-1, T]), dim=-1)
-
-    policy.actor_loss = actor_loss
-    policy.critic_loss = critic_loss
-    policy.alpha_loss = alpha_loss
-    policy.log_alpha_value = model.log_alpha
-    policy.alpha_value = alpha
-    policy.target_entropy = model.target_entropy
->>>>>>> 291fd36d
+    model.tower_stats["td_error"] = torch.mean(
+        td_error.reshape([-1, T]), dim=-1)
 
     # Return all loss terms corresponding to our optimizers.
     return tuple([actor_loss] + critic_loss + [alpha_loss])
