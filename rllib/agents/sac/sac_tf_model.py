--- conflicted
+++ resolved
@@ -4,11 +4,7 @@
 from ray.rllib.models.tf.tf_modelv2 import TFModelV2
 from ray.rllib.utils.framework import try_import_tf
 
-<<<<<<< HEAD
-tf, tfv = try_import_tf()
-=======
 tf1, tf, tfv = try_import_tf()
->>>>>>> b71c912d
 
 
 class SACTFModel(TFModelV2):
