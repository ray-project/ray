--- conflicted
+++ resolved
@@ -1,138 +1,68 @@
-<<<<<<< HEAD
-from typing import Type
-
-from ray.rllib.agents.sac import SACTrainer, DEFAULT_CONFIG as SAC_DEFAULT_CONFIG
-from ray.rllib.agents.sac.rnnsac_torch_policy import RNNSACTorchPolicy
-from ray.rllib.policy.policy import Policy
-from ray.rllib.utils.annotations import override
-from ray.rllib.utils.typing import TrainerConfigDict
-
-DEFAULT_CONFIG = SACTrainer.merge_trainer_configs(
-    SAC_DEFAULT_CONFIG,
-    {
-        # Batch mode (see common config)
-        "batch_mode": "complete_episodes",
-        # If True, assume a zero-initialized state input (no matter where in
-        # the episode the sequence is located).
-        # If False, store the initial states along with each SampleBatch, use
-        # it (as initial state when running through the network for training),
-        # and update that initial state during training (from the internal
-        # state outputs of the immediately preceding sequence).
-        "zero_init_states": True,
-        # If > 0, use the `burn_in` first steps of each replay-sampled sequence
-        # (starting either from all 0.0-values if `zero_init_state=True` or
-        # from the already stored values) to calculate an even more accurate
-        # initial states for the actual sequence (starting after this burn-in
-        # window). In the burn-in case, the actual length of the sequence
-        # used for loss calculation is `n - burn_in` time steps
-        # (n=LSTM’s/attention net’s max_seq_len).
-        "burn_in": 0,
-        # Set automatically: The number of contiguous environment steps to
-        # replay at once. Will be calculated via
-        # model->max_seq_len + burn_in.
-        # Do not set this to any valid value!
-        "replay_sequence_length": -1,
-    },
-    _allow_unknown_configs=True,
-)
-
-
-class RNNSACTrainer(SACTrainer):
-    @classmethod
-    @override(SACTrainer)
-    def get_default_config(cls) -> TrainerConfigDict:
-        return DEFAULT_CONFIG
-
-    @override(SACTrainer)
-    def validate_config(self, config: TrainerConfigDict) -> None:
-        super().validate_config(config)
-
-        if config["replay_sequence_length"] != -1:
-            raise ValueError(
-                "`replay_sequence_length` is calculated automatically to be "
-                "model->max_seq_len + burn_in!"
-            )
-        # Add the `burn_in` to the Model's max_seq_len.
-        # Set the replay sequence length to the max_seq_len of the model.
-        config["replay_sequence_length"] = (
-            config["burn_in"] + config["model"]["max_seq_len"]
-        )
-
-        if config["framework"] != "torch":
-            raise ValueError(
-                "Only `framework=torch` supported so far for RNNSACTrainer!"
-            )
-
-    @override(SACTrainer)
-    def get_default_policy_class(self, config: TrainerConfigDict) -> Type[Policy]:
-        return RNNSACTorchPolicy
-=======
-from typing import Type
-
-from ray.rllib.agents.sac import SACTrainer, DEFAULT_CONFIG as SAC_DEFAULT_CONFIG
-from ray.rllib.agents.sac.rnnsac_torch_policy import RNNSACTorchPolicy
-from ray.rllib.policy.policy import Policy
-from ray.rllib.utils.annotations import override
-from ray.rllib.utils.typing import TrainerConfigDict
-
-DEFAULT_CONFIG = SACTrainer.merge_trainer_configs(
-    SAC_DEFAULT_CONFIG,
-    {
-        # Batch mode (see common config)
-        "batch_mode": "complete_episodes",
-        # If True, assume a zero-initialized state input (no matter where in
-        # the episode the sequence is located).
-        # If False, store the initial states along with each SampleBatch, use
-        # it (as initial state when running through the network for training),
-        # and update that initial state during training (from the internal
-        # state outputs of the immediately preceding sequence).
-        "zero_init_states": True,
-        # If > 0, use the `burn_in` first steps of each replay-sampled sequence
-        # (starting either from all 0.0-values if `zero_init_state=True` or
-        # from the already stored values) to calculate an even more accurate
-        # initial states for the actual sequence (starting after this burn-in
-        # window). In the burn-in case, the actual length of the sequence
-        # used for loss calculation is `n - burn_in` time steps
-        # (n=LSTM’s/attention net’s max_seq_len).
-        "burn_in": 0,
-        # Set automatically: The number of contiguous environment steps to
-        # replay at once. Will be calculated via
-        # model->max_seq_len + burn_in.
-        # Do not set this to any valid value!
-        "replay_sequence_length": -1,
-    },
-    _allow_unknown_configs=True,
-)
-
-
-class RNNSACTrainer(SACTrainer):
-    @classmethod
-    @override(SACTrainer)
-    def get_default_config(cls) -> TrainerConfigDict:
-        return DEFAULT_CONFIG
-
-    @override(SACTrainer)
-    def validate_config(self, config: TrainerConfigDict) -> None:
-        # Call super's validation method.
-        super().validate_config(config)
-
-        if config["replay_sequence_length"] != -1:
-            raise ValueError(
-                "`replay_sequence_length` is calculated automatically to be "
-                "model->max_seq_len + burn_in!"
-            )
-        # Add the `burn_in` to the Model's max_seq_len.
-        # Set the replay sequence length to the max_seq_len of the model.
-        config["replay_sequence_length"] = (
-            config["burn_in"] + config["model"]["max_seq_len"]
-        )
-
-        if config["framework"] != "torch":
-            raise ValueError(
-                "Only `framework=torch` supported so far for RNNSACTrainer!"
-            )
-
-    @override(SACTrainer)
-    def get_default_policy_class(self, config: TrainerConfigDict) -> Type[Policy]:
-        return RNNSACTorchPolicy
->>>>>>> 19672688
+from typing import Type
+
+from ray.rllib.agents.sac import SACTrainer, DEFAULT_CONFIG as SAC_DEFAULT_CONFIG
+from ray.rllib.agents.sac.rnnsac_torch_policy import RNNSACTorchPolicy
+from ray.rllib.policy.policy import Policy
+from ray.rllib.utils.annotations import override
+from ray.rllib.utils.typing import TrainerConfigDict
+
+DEFAULT_CONFIG = SACTrainer.merge_trainer_configs(
+    SAC_DEFAULT_CONFIG,
+    {
+        # Batch mode (see common config)
+        "batch_mode": "complete_episodes",
+        # If True, assume a zero-initialized state input (no matter where in
+        # the episode the sequence is located).
+        # If False, store the initial states along with each SampleBatch, use
+        # it (as initial state when running through the network for training),
+        # and update that initial state during training (from the internal
+        # state outputs of the immediately preceding sequence).
+        "zero_init_states": True,
+        # If > 0, use the `burn_in` first steps of each replay-sampled sequence
+        # (starting either from all 0.0-values if `zero_init_state=True` or
+        # from the already stored values) to calculate an even more accurate
+        # initial states for the actual sequence (starting after this burn-in
+        # window). In the burn-in case, the actual length of the sequence
+        # used for loss calculation is `n - burn_in` time steps
+        # (n=LSTM’s/attention net’s max_seq_len).
+        "burn_in": 0,
+        # Set automatically: The number of contiguous environment steps to
+        # replay at once. Will be calculated via
+        # model->max_seq_len + burn_in.
+        # Do not set this to any valid value!
+        "replay_sequence_length": -1,
+    },
+    _allow_unknown_configs=True,
+)
+
+
+class RNNSACTrainer(SACTrainer):
+    @classmethod
+    @override(SACTrainer)
+    def get_default_config(cls) -> TrainerConfigDict:
+        return DEFAULT_CONFIG
+
+    @override(SACTrainer)
+    def validate_config(self, config: TrainerConfigDict) -> None:
+        # Call super's validation method.
+        super().validate_config(config)
+
+        if config["replay_sequence_length"] != -1:
+            raise ValueError(
+                "`replay_sequence_length` is calculated automatically to be "
+                "model->max_seq_len + burn_in!"
+            )
+        # Add the `burn_in` to the Model's max_seq_len.
+        # Set the replay sequence length to the max_seq_len of the model.
+        config["replay_sequence_length"] = (
+            config["burn_in"] + config["model"]["max_seq_len"]
+        )
+
+        if config["framework"] != "torch":
+            raise ValueError(
+                "Only `framework=torch` supported so far for RNNSACTrainer!"
+            )
+
+    @override(SACTrainer)
+    def get_default_policy_class(self, config: TrainerConfigDict) -> Type[Policy]:
+        return RNNSACTorchPolicy