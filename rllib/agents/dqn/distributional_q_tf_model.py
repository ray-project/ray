<<<<<<< HEAD
import numpy as np

=======
>>>>>>> 47202c83
from ray.rllib.models.tf.layers import NoisyLayer
from ray.rllib.models.tf.tf_modelv2 import TFModelV2
from ray.rllib.utils.framework import try_import_tf

tf1, tf, tfv = try_import_tf()


class DistributionalQTFModel(TFModelV2):
    """Extension of standard TFModel to provide distributional Q values.

    It also supports options for noisy nets and parameter space noise.

    Data flow:
        obs -> forward() -> model_out
        model_out -> get_q_value_distributions() -> Q(s, a) atoms
        model_out -> get_state_value() -> V(s)

    Note that this class by itself is not a valid model unless you
    implement forward() in a subclass."""

    def __init__(
            self,
            obs_space,
            action_space,
            num_outputs,
            model_config,
            name,
            q_hiddens=(256, ),
            dueling=False,
            num_atoms=1,
            use_noisy=False,
            v_min=-10.0,
            v_max=10.0,
            sigma0=0.5,
            # TODO(sven): Move `add_layer_norm` into ModelCatalog as
            #  generic option, then error if we use ParameterNoise as
            #  Exploration type and do not have any LayerNorm layers in
            #  the net.
            add_layer_norm=False):
        """Initialize variables of this model.

        Extra model kwargs:
            q_hiddens (List[int]): List of layer-sizes after(!) the
                Advantages(A)/Value(V)-split. Hence, each of the A- and V-
                branches will have this structure of Dense layers. To define
                the NN before this A/V-split, use - as always -
                config["model"]["fcnet_hiddens"].
            dueling (bool): Whether to build the advantage(A)/value(V) heads
                for DDQN. If True, Q-values are calculated as:
                Q = (A - mean[A]) + V. If False, raw NN output is interpreted
                as Q-values.
            num_atoms (int): if >1, enables distributional DQN
            use_noisy (bool): use noisy nets
            v_min (float): min value support for distributional DQN
            v_max (float): max value support for distributional DQN
            sigma0 (float): initial value of noisy nets
            add_layer_norm (bool): Add a LayerNorm after each layer..

        Note that the core layers for forward() are not defined here, this
        only defines the layers for the Q head. Those layers for forward()
        should be defined in subclasses of DistributionalQModel.
        """

        super(DistributionalQTFModel, self).__init__(
            obs_space, action_space, num_outputs, model_config, name)

        # setup the Q head output (i.e., model for get_q_values)
        self.model_out = tf.keras.layers.Input(
            shape=(num_outputs, ), name="model_out")

        def build_action_value(prefix, model_out):
            if q_hiddens:
                action_out = model_out
                for i in range(len(q_hiddens)):
                    if use_noisy:
                        action_out = NoisyLayer(
<<<<<<< HEAD
                            "{}hidden_{}".format(prefix, i), q_hiddens[i], sigma0)(action_out)
=======
                            "{}hidden_{}".format(prefix, i),
                            q_hiddens[i],
                            sigma0)(action_out)
>>>>>>> 47202c83
                    elif add_layer_norm:
                        action_out = tf.keras.layers.Dense(
                            units=q_hiddens[i],
                            activation=tf.nn.relu)(action_out)
                        action_out = \
                            tf.keras.layers.LayerNormalization()(
                                action_out)
                    else:
                        action_out = tf.keras.layers.Dense(
                            units=q_hiddens[i],
                            activation=tf.nn.relu,
                            name="hidden_%d" % i)(action_out)
            else:
                # Avoid postprocessing the outputs. This enables custom models
                # to be used for parametric action DQN.
                action_out = model_out

            if use_noisy:
                action_scores = NoisyLayer(
                    "{}output".format(prefix),
                    self.action_space.n * num_atoms,
                    sigma0,
                    activation=None)(action_out)
            elif q_hiddens:
                action_scores = tf.keras.layers.Dense(
                    units=self.action_space.n * num_atoms,
                    activation=None)(action_out)
            else:
                action_scores = model_out

            if num_atoms > 1:
                # Distributional Q-learning uses a discrete support z
                # to represent the action value distribution
                z = tf.range(num_atoms, dtype=tf.float32)
                z = v_min + z * (v_max - v_min) / float(num_atoms - 1)

                def _layer(x):
                    support_logits_per_action = tf.reshape(
                        tensor=x, shape=(-1, self.action_space.n, num_atoms))
                    support_prob_per_action = tf.nn.softmax(
                        logits=support_logits_per_action)
                    x = tf.reduce_sum(
                        input_tensor=z * support_prob_per_action, axis=-1)
                    logits = support_logits_per_action
                    dist = support_prob_per_action
                    return [x, z, support_logits_per_action, logits, dist]

                return tf.keras.layers.Lambda(_layer)(action_scores)
            else:
                logits = tf.expand_dims(tf.ones_like(action_scores), -1)
                dist = tf.expand_dims(tf.ones_like(action_scores), -1)
                return [action_scores, logits, dist]

        def build_state_score(prefix, model_out):
            state_out = model_out
            for i in range(len(q_hiddens)):
                if use_noisy:
                    state_out = NoisyLayer(
                        "{}dueling_hidden_{}".format(prefix, i),
                        q_hiddens[i],
                        sigma0)(state_out)
                else:
                    state_out = tf.keras.layers.Dense(
                        units=q_hiddens[i], activation=tf.nn.relu)(state_out)
                    if add_layer_norm:
                        state_out = tf.keras.layers.LayerNormalization()(
                            state_out)
            if use_noisy:
                state_score = NoisyLayer(
                    "{}dueling_output".format(prefix),
                    num_atoms,
                    sigma0,
                    activation=None)(state_out)
            else:
                state_score = tf.keras.layers.Dense(
                    units=num_atoms, activation=None)(state_out)
            return state_score

<<<<<<< HEAD
        #if tf1.executing_eagerly():
        #    from tensorflow.python.ops import variable_scope
        #    # Have to use a variable store to reuse variables in eager mode
        #    store = variable_scope.EagerVariableStore()

        #    # Save the scope objects, since in eager we will execute this
        #    # path repeatedly and there is no guarantee it will always be run
        #    # in the same original scope.
        #    with tf1.variable_scope(name + "/action_value") as action_scope:
        #        pass
        #    with tf1.variable_scope(name + "/state_value") as state_scope:
        #        pass

        #    def build_action_value_in_scope(model_out):
        #        with store.as_default():
        #            with tf1.variable_scope(
                            action_scope, reuse=tf1.AUTO_REUSE):
        #                return build_action_value(model_out)

        #    def build_state_score_in_scope(model_out):
        #        with store.as_default():
        #            with tf1.variable_scope(
                            state_scope, reuse=tf1.AUTO_REUSE):
        #                return build_state_score(model_out)
        #else:

        #    def build_action_value_in_scope(model_out):
        #        with tf1.variable_scope(
        #                name + "/action_value", reuse=tf1.AUTO_REUSE):
        #            return build_action_value(model_out)

        #    def build_state_score_in_scope(model_out):
        #        with tf1.variable_scope(
        #                name + "/state_value", reuse=tf1.AUTO_REUSE):
        #            return build_state_score(model_out)

=======
>>>>>>> 47202c83
        q_out = build_action_value(name + "/action_value/", self.model_out)
        self.q_value_head = tf.keras.Model(self.model_out, q_out)
        self.register_variables(self.q_value_head.variables)

        if dueling:
<<<<<<< HEAD
            state_out = build_state_score(name + "/state_value/", self.model_out)
=======
            state_out = build_state_score(
                name + "/state_value/", self.model_out)
>>>>>>> 47202c83
            self.state_value_head = tf.keras.Model(self.model_out, state_out)
            self.register_variables(self.state_value_head.variables)

    def get_q_value_distributions(self, model_out):
        """Returns distributional values for Q(s, a) given a state embedding.

        Override this in your custom model to customize the Q output head.

        Arguments:
            model_out (Tensor): embedding from the model layers

        Returns:
            (action_scores, logits, dist) if num_atoms == 1, otherwise
            (action_scores, z, support_logits_per_action, logits, dist)
        """

        return self.q_value_head(model_out)

    def get_state_value(self, model_out):
        """Returns the state value prediction for the given state embedding."""

<<<<<<< HEAD
        return self.state_value_head(model_out)

    #TODO: (sven) Move into tf layers folder for re-use in other algos / exploration schemas.
    def _noisy_layer(self,
                     prefix,
                     action_in,
                     out_size,
                     sigma0,
                     non_linear=True):
        """
        a common dense layer: y = w^{T}x + b
        a noisy layer: y = (w + \\epsilon_w*\\sigma_w)^{T}x +
            (b+\\epsilon_b*\\sigma_b)
        where \epsilon are random variables sampled from factorized normal
        distributions and \\sigma are trainable variables which are expected to
        vanish along the training procedure
        """
        in_size = int(action_in.shape[1])

        epsilon_in = tf.random.normal(shape=[in_size])
        epsilon_out = tf.random.normal(shape=[out_size])
        epsilon_in = self._f_epsilon(epsilon_in)
        epsilon_out = self._f_epsilon(epsilon_out)
        epsilon_w = tf.matmul(
            a=tf.expand_dims(epsilon_in, -1), b=tf.expand_dims(epsilon_out, 0))
        epsilon_b = epsilon_out
        sigma_w = tf1.get_variable(
            name=prefix + "_sigma_w",
            shape=[in_size, out_size],
            dtype=tf.float32,
            initializer=tf1.random_uniform_initializer(
                minval=-1.0 / np.sqrt(float(in_size)),
                maxval=1.0 / np.sqrt(float(in_size))))
        # TF noise generation can be unreliable on GPU
        # If generating the noise on the CPU,
        # lowering sigma0 to 0.1 may be helpful
        sigma_b = tf1.get_variable(
            name=prefix + "_sigma_b",
            shape=[out_size],
            dtype=tf.float32,  # 0.5~GPU, 0.1~CPU
            initializer=tf1.constant_initializer(
                sigma0 / np.sqrt(float(in_size))))

        w = tf1.get_variable(
            name=prefix + "_fc_w",
            shape=[in_size, out_size],
            dtype=tf.float32,
            initializer=tf.initializers.GlorotUniform())
        b = tf1.get_variable(
            name=prefix + "_fc_b",
            shape=[out_size],
            dtype=tf.float32,
            initializer=tf.initializers.Zeros())

        action_activation = \
            tf.keras.layers.Lambda(lambda x: tf.matmul(
                x, w + sigma_w * epsilon_w) + b + sigma_b * epsilon_b)(
                action_in)

        if not non_linear:
            return action_activation
        return tf.nn.relu(action_activation)

    def _f_epsilon(self, x):
        return tf.math.sign(x) * tf.math.sqrt(tf.math.abs(x))
=======
        return self.state_value_head(model_out)
>>>>>>> 47202c83
<|MERGE_RESOLUTION|>--- conflicted
+++ resolved
@@ -1,8 +1,3 @@
-<<<<<<< HEAD
-import numpy as np
-
-=======
->>>>>>> 47202c83
 from ray.rllib.models.tf.layers import NoisyLayer
 from ray.rllib.models.tf.tf_modelv2 import TFModelV2
 from ray.rllib.utils.framework import try_import_tf
@@ -79,13 +74,9 @@
                 for i in range(len(q_hiddens)):
                     if use_noisy:
                         action_out = NoisyLayer(
-<<<<<<< HEAD
-                            "{}hidden_{}".format(prefix, i), q_hiddens[i], sigma0)(action_out)
-=======
                             "{}hidden_{}".format(prefix, i),
                             q_hiddens[i],
                             sigma0)(action_out)
->>>>>>> 47202c83
                     elif add_layer_norm:
                         action_out = tf.keras.layers.Dense(
                             units=q_hiddens[i],
@@ -164,56 +155,13 @@
                     units=num_atoms, activation=None)(state_out)
             return state_score
 
-<<<<<<< HEAD
-        #if tf1.executing_eagerly():
-        #    from tensorflow.python.ops import variable_scope
-        #    # Have to use a variable store to reuse variables in eager mode
-        #    store = variable_scope.EagerVariableStore()
-
-        #    # Save the scope objects, since in eager we will execute this
-        #    # path repeatedly and there is no guarantee it will always be run
-        #    # in the same original scope.
-        #    with tf1.variable_scope(name + "/action_value") as action_scope:
-        #        pass
-        #    with tf1.variable_scope(name + "/state_value") as state_scope:
-        #        pass
-
-        #    def build_action_value_in_scope(model_out):
-        #        with store.as_default():
-        #            with tf1.variable_scope(
-                            action_scope, reuse=tf1.AUTO_REUSE):
-        #                return build_action_value(model_out)
-
-        #    def build_state_score_in_scope(model_out):
-        #        with store.as_default():
-        #            with tf1.variable_scope(
-                            state_scope, reuse=tf1.AUTO_REUSE):
-        #                return build_state_score(model_out)
-        #else:
-
-        #    def build_action_value_in_scope(model_out):
-        #        with tf1.variable_scope(
-        #                name + "/action_value", reuse=tf1.AUTO_REUSE):
-        #            return build_action_value(model_out)
-
-        #    def build_state_score_in_scope(model_out):
-        #        with tf1.variable_scope(
-        #                name + "/state_value", reuse=tf1.AUTO_REUSE):
-        #            return build_state_score(model_out)
-
-=======
->>>>>>> 47202c83
         q_out = build_action_value(name + "/action_value/", self.model_out)
         self.q_value_head = tf.keras.Model(self.model_out, q_out)
         self.register_variables(self.q_value_head.variables)
 
         if dueling:
-<<<<<<< HEAD
-            state_out = build_state_score(name + "/state_value/", self.model_out)
-=======
             state_out = build_state_score(
                 name + "/state_value/", self.model_out)
->>>>>>> 47202c83
             self.state_value_head = tf.keras.Model(self.model_out, state_out)
             self.register_variables(self.state_value_head.variables)
 
@@ -235,72 +183,4 @@
     def get_state_value(self, model_out):
         """Returns the state value prediction for the given state embedding."""
 
-<<<<<<< HEAD
-        return self.state_value_head(model_out)
-
-    #TODO: (sven) Move into tf layers folder for re-use in other algos / exploration schemas.
-    def _noisy_layer(self,
-                     prefix,
-                     action_in,
-                     out_size,
-                     sigma0,
-                     non_linear=True):
-        """
-        a common dense layer: y = w^{T}x + b
-        a noisy layer: y = (w + \\epsilon_w*\\sigma_w)^{T}x +
-            (b+\\epsilon_b*\\sigma_b)
-        where \epsilon are random variables sampled from factorized normal
-        distributions and \\sigma are trainable variables which are expected to
-        vanish along the training procedure
-        """
-        in_size = int(action_in.shape[1])
-
-        epsilon_in = tf.random.normal(shape=[in_size])
-        epsilon_out = tf.random.normal(shape=[out_size])
-        epsilon_in = self._f_epsilon(epsilon_in)
-        epsilon_out = self._f_epsilon(epsilon_out)
-        epsilon_w = tf.matmul(
-            a=tf.expand_dims(epsilon_in, -1), b=tf.expand_dims(epsilon_out, 0))
-        epsilon_b = epsilon_out
-        sigma_w = tf1.get_variable(
-            name=prefix + "_sigma_w",
-            shape=[in_size, out_size],
-            dtype=tf.float32,
-            initializer=tf1.random_uniform_initializer(
-                minval=-1.0 / np.sqrt(float(in_size)),
-                maxval=1.0 / np.sqrt(float(in_size))))
-        # TF noise generation can be unreliable on GPU
-        # If generating the noise on the CPU,
-        # lowering sigma0 to 0.1 may be helpful
-        sigma_b = tf1.get_variable(
-            name=prefix + "_sigma_b",
-            shape=[out_size],
-            dtype=tf.float32,  # 0.5~GPU, 0.1~CPU
-            initializer=tf1.constant_initializer(
-                sigma0 / np.sqrt(float(in_size))))
-
-        w = tf1.get_variable(
-            name=prefix + "_fc_w",
-            shape=[in_size, out_size],
-            dtype=tf.float32,
-            initializer=tf.initializers.GlorotUniform())
-        b = tf1.get_variable(
-            name=prefix + "_fc_b",
-            shape=[out_size],
-            dtype=tf.float32,
-            initializer=tf.initializers.Zeros())
-
-        action_activation = \
-            tf.keras.layers.Lambda(lambda x: tf.matmul(
-                x, w + sigma_w * epsilon_w) + b + sigma_b * epsilon_b)(
-                action_in)
-
-        if not non_linear:
-            return action_activation
-        return tf.nn.relu(action_activation)
-
-    def _f_epsilon(self, x):
-        return tf.math.sign(x) * tf.math.sqrt(tf.math.abs(x))
-=======
-        return self.state_value_head(model_out)
->>>>>>> 47202c83
+        return self.state_value_head(model_out)