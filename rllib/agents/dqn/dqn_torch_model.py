--- conflicted
+++ resolved
@@ -46,15 +46,9 @@
             sigma0 (float): initial value of noisy nets
             add_layer_norm (bool): Enable layer norm (for param noise).
         """
-<<<<<<< HEAD
-
-        super().__init__(obs_space, action_space, num_outputs, model_config,
-                         name)
-=======
         nn.Module.__init__(self)
         super(DQNTorchModel, self).__init__(obs_space, action_space,
                                             num_outputs, model_config, name)
->>>>>>> 060e524c
 
         self.dueling = dueling
         ins = num_outputs
