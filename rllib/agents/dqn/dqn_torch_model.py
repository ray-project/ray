--- conflicted
+++ resolved
@@ -68,30 +68,6 @@
 
         # Dueling case: Build the shared (advantages and value) fc-network.
         for i, n in enumerate(q_hiddens):
-<<<<<<< HEAD
-            advantage_module.add_module("dueling_A_{}".format(i),
-                                        nn.Linear(ins, n))
-            value_module.add_module("dueling_V_{}".format(i), nn.Linear(
-                ins, n))
-            # Add activations if necessary.
-            if dueling_activation == "relu":
-                advantage_module.add_module("dueling_A_act_{}".format(i),
-                                            nn.ReLU())
-                value_module.add_module("dueling_V_act_{}".format(i),
-                                        nn.ReLU())
-            elif dueling_activation == "tanh":
-                advantage_module.add_module("dueling_A_act_{}".format(i),
-                                            nn.Tanh())
-                value_module.add_module("dueling_V_act_{}".format(i),
-                                        nn.Tanh())
-
-            # Add LayerNorm after each Dense.
-            if add_layer_norm:
-                advantage_module.add_module("LayerNorm_A_{}".format(i),
-                                            nn.LayerNorm(n))
-                value_module.add_module("LayerNorm_V_{}".format(i),
-                                        nn.LayerNorm(n))
-=======
             if use_noisy:
                 advantage_module.add_module(
                     "dueling_A_{}".format(i),
@@ -116,7 +92,6 @@
                         "LayerNorm_A_{}".format(i), nn.LayerNorm(n))
                     value_module.add_module(
                         "LayerNorm_V_{}".format(i), nn.LayerNorm(n))
->>>>>>> 2790818c
             ins = n
 
         # Actual Advantages layer (nodes=num-actions).
