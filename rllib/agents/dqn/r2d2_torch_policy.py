--- conflicted
+++ resolved
@@ -170,18 +170,7 @@
         td_error = q_selected - target.reshape([B, T])[:, :-1].detach()
         td_error = td_error * seq_mask
         weights = weights.reshape([B, T])[:, :-1]
-<<<<<<< HEAD
         total_loss = reduce_mean_valid(weights * huber_loss(td_error))
-=======
-        policy._total_loss = reduce_mean_valid(weights * huber_loss(td_error))
-        policy._td_error = torch.mean(td_error, dim=-1)
-        policy._loss_stats = {
-            "mean_q": reduce_mean_valid(q_selected),
-            "min_q": torch.min(q_selected),
-            "max_q": torch.max(q_selected),
-            "mean_td_error": reduce_mean_valid(td_error),
-        }
->>>>>>> 291fd36d
 
         # Store values for stats function in model (tower), such that for
         # multi-GPU, we do not override them during the parallel loss phase.
@@ -190,9 +179,9 @@
         model.tower_stats["min_q"] = torch.min(q_selected)
         model.tower_stats["max_q"] = torch.max(q_selected)
         model.tower_stats["mean_td_error"] = reduce_mean_valid(td_error)
-        # TD-error tensor in final stats
-        # will be concatenated and retrieved for each individual batch item.
-        model.tower_stats["td_error"] = td_error.reshape([-1])
+        # Store per time chunk (b/c we need only one mean
+        # prioritized replay weight per stored sequence).
+        model.tower_stats["td_error"] = torch.mean(td_error, dim=-1)
 
     return total_loss
 
