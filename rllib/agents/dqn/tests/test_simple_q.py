--- conflicted
+++ resolved
@@ -29,18 +29,10 @@
 
     def test_simple_q_compilation(self):
         """Test whether a SimpleQTrainer can be built on all frameworks."""
-<<<<<<< HEAD
         # Run locally and with compression
         config = dqn.simple_q.SimpleQConfig().rollouts(
             num_rollout_workers=0, compress_observations=True
         )
-=======
-        config = dqn.SimpleQConfig()
-        # Run locally.
-        config.num_workers = 0
-        # Test with compression.
-        config.compress_observations = True
->>>>>>> 6a6c58b5
 
         num_iterations = 2
 
@@ -58,15 +50,7 @@
 
     def test_simple_q_loss_function(self):
         """Tests the Simple-Q loss function results on all frameworks."""
-<<<<<<< HEAD
         config = dqn.simple_q.SimpleQConfig().rollouts(num_rollout_workers=0)
-        # Use very simple net (layer0=10 nodes, q-layer=2 nodes (2 actions)).
-        config.model["fcnet_hiddens"] = [10]
-        config.model["fcnet_activation"] = "linear"
-=======
-        config = dqn.SimpleQConfig()
-        # Run locally.
-        config.num_workers = 0
         # Use very simple net (layer0=10 nodes, q-layer=2 nodes (2 actions)).
         config.training(
             model={
@@ -74,7 +58,6 @@
                 "fcnet_activation": "linear",
             }
         )
->>>>>>> 6a6c58b5
 
         for fw in framework_iterator(config):
             # Generate Trainer and get its default Policy object.
