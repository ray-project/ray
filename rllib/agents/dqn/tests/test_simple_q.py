import numpy as np
import unittest

import ray.rllib.agents.dqn as dqn
from ray.rllib.agents.dqn.simple_q_tf_policy import build_q_losses as loss_tf
from ray.rllib.agents.dqn.simple_q_torch_policy import build_q_losses as \
    loss_torch
from ray.rllib.policy.sample_batch import SampleBatch
from ray.rllib.utils.framework import try_import_tf
from ray.rllib.utils.numpy import fc, one_hot, huber_loss
from ray.rllib.utils.test_utils import check, check_compute_single_action, \
    framework_iterator

tf1, tf, tfv = try_import_tf()


class TestSimpleQ(unittest.TestCase):
    def test_simple_q_compilation(self):
        """Test whether a SimpleQTrainer can be built on all frameworks."""
        config = dqn.SIMPLE_Q_DEFAULT_CONFIG.copy()
        config["num_workers"] = 0  # Run locally.

        for _ in framework_iterator(config):
            trainer = dqn.SimpleQTrainer(config=config, env="CartPole-v0")
            num_iterations = 2
            for i in range(num_iterations):
                results = trainer.train()
                print(results)

            check_compute_single_action(trainer)

    def test_simple_q_loss_function(self):
        """Tests the Simple-Q loss function results on all frameworks."""
        config = dqn.SIMPLE_Q_DEFAULT_CONFIG.copy()
        # Run locally.
        config["num_workers"] = 0
        # Use very simple net (layer0=10 nodes, q-layer=2 nodes (2 actions)).
        config["model"]["fcnet_hiddens"] = [10]
        config["model"]["fcnet_activation"] = "linear"

        for fw in framework_iterator(config):
            # Generate Trainer and get its default Policy object.
            trainer = dqn.SimpleQTrainer(config=config, env="CartPole-v0")
            policy = trainer.get_policy()
            # Batch of size=2.
            input_ = {
                SampleBatch.CUR_OBS: np.random.random(size=(2, 4)),
                SampleBatch.ACTIONS: np.array([0, 1]),
                SampleBatch.REWARDS: np.array([0.4, -1.23]),
                SampleBatch.DONES: np.array([False, False]),
                SampleBatch.NEXT_OBS: np.random.random(size=(2, 4)),
                SampleBatch.EPS_ID: np.array([1234, 1234]),
                SampleBatch.AGENT_INDEX: np.array([0, 0]),
                SampleBatch.ACTION_LOGP: np.array([-0.1, -0.1]),
<<<<<<< HEAD
                SampleBatch.ACTION_DIST_INPUTS: np.array(
                    [[0.1, 0.2], [-0.1, -0.2]]),
=======
                SampleBatch.ACTION_DIST_INPUTS: np.array([[0.1, 0.2],
                                                          [-0.1, -0.2]]),
>>>>>>> 4744ed01
                SampleBatch.ACTION_PROB: np.array([0.1, 0.2]),
                "q_values": np.array([[0.1, 0.2], [0.2, 0.1]]),
            }
            # Get model vars for computing expected model outs (q-vals).
            # 0=layer-kernel; 1=layer-bias; 2=q-val-kernel; 3=q-val-bias
            vars = policy.get_weights()
            if isinstance(vars, dict):
                vars = list(vars.values())
            vars_t = policy.target_q_func_vars
            if fw == "tf":
                vars_t = policy.get_session().run(vars_t)

            # Q(s,a) outputs.
            q_t = np.sum(
                one_hot(input_[SampleBatch.ACTIONS], 2) * fc(
                    fc(input_[SampleBatch.CUR_OBS],
                       vars[0 if fw != "torch" else 2],
                       vars[1 if fw != "torch" else 3],
                       framework=fw),
                    vars[2 if fw != "torch" else 0],
                    vars[3 if fw != "torch" else 1],
                    framework=fw), 1)
            # max[a'](Qtarget(s',a')) outputs.
            q_target_tp1 = np.max(
                fc(fc(
                    input_[SampleBatch.NEXT_OBS],
                    vars_t[0 if fw != "torch" else 2],
                    vars_t[1 if fw != "torch" else 3],
                    framework=fw),
                   vars_t[2 if fw != "torch" else 0],
                   vars_t[3 if fw != "torch" else 1],
                   framework=fw), 1)
            # TD-errors (Bellman equation).
            td_error = q_t - config["gamma"] * input_[SampleBatch.REWARDS] + \
                q_target_tp1
            # Huber/Square loss on TD-error.
            expected_loss = huber_loss(td_error).mean()

            if fw == "torch":
                input_ = policy._lazy_tensor_dict(input_)
            # Get actual out and compare.
            if fw == "tf":
                out = policy.get_session().run(
                    policy._loss,
                    feed_dict=policy._get_loss_inputs_dict(
                        input_, shuffle=False))
            else:
                out = (loss_torch if fw == "torch" else
                       loss_tf)(policy, policy.model, None, input_)
            check(out, expected_loss, decimals=1)


if __name__ == "__main__":
    import pytest
    import sys
    sys.exit(pytest.main(["-v", __file__]))<|MERGE_RESOLUTION|>--- conflicted
+++ resolved
@@ -52,13 +52,8 @@
                 SampleBatch.EPS_ID: np.array([1234, 1234]),
                 SampleBatch.AGENT_INDEX: np.array([0, 0]),
                 SampleBatch.ACTION_LOGP: np.array([-0.1, -0.1]),
-<<<<<<< HEAD
-                SampleBatch.ACTION_DIST_INPUTS: np.array(
-                    [[0.1, 0.2], [-0.1, -0.2]]),
-=======
                 SampleBatch.ACTION_DIST_INPUTS: np.array([[0.1, 0.2],
                                                           [-0.1, -0.2]]),
->>>>>>> 4744ed01
                 SampleBatch.ACTION_PROB: np.array([0.1, 0.2]),
                 "q_values": np.array([[0.1, 0.2], [0.2, 0.1]]),
             }
