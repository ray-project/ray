--- conflicted
+++ resolved
@@ -1,263 +1,130 @@
-<<<<<<< HEAD
-import pytest
-import unittest
-
-import ray
-import ray.rllib.agents.dqn.apex as apex
-from ray.rllib.policy.sample_batch import DEFAULT_POLICY_ID
-from ray.rllib.utils.metrics.learner_info import LEARNER_INFO, LEARNER_STATS_KEY
-from ray.rllib.utils.test_utils import (
-    check,
-    check_compute_single_action,
-    check_train_results,
-    framework_iterator,
-)
-
-
-class TestApexDQN(unittest.TestCase):
-    def setUp(self):
-        ray.init(num_cpus=4)
-
-    def tearDown(self):
-        ray.shutdown()
-
-    def test_apex_zero_workers(self):
-        config = apex.APEX_DEFAULT_CONFIG.copy()
-        config["num_workers"] = 0
-        config["num_gpus"] = 0
-        config["learning_starts"] = 1000
-        config["prioritized_replay"] = True
-        config["timesteps_per_iteration"] = 100
-        config["min_iter_time_s"] = 1
-        config["optimizer"]["num_replay_buffer_shards"] = 1
-        for _ in framework_iterator(config):
-            trainer = apex.ApexTrainer(config=config, env="CartPole-v0")
-            results = trainer.train()
-            check_train_results(results)
-            print(results)
-            trainer.stop()
-
-    def test_apex_dqn_compilation_and_per_worker_epsilon_values(self):
-        """Test whether an APEX-DQNTrainer can be built on all frameworks."""
-        config = apex.APEX_DEFAULT_CONFIG.copy()
-        config["num_workers"] = 3
-        config["num_gpus"] = 0
-        config["learning_starts"] = 1000
-        config["prioritized_replay"] = True
-        config["timesteps_per_iteration"] = 100
-        config["min_iter_time_s"] = 1
-        config["optimizer"]["num_replay_buffer_shards"] = 1
-
-        for _ in framework_iterator(config, with_eager_tracing=True):
-            plain_config = config.copy()
-            trainer = apex.ApexTrainer(config=plain_config, env="CartPole-v0")
-
-            # Test per-worker epsilon distribution.
-            infos = trainer.workers.foreach_policy(
-                lambda p, _: p.get_exploration_state()
-            )
-            expected = [0.4, 0.016190862, 0.00065536]
-            check([i["cur_epsilon"] for i in infos], [0.0] + expected)
-
-            check_compute_single_action(trainer)
-
-            for i in range(2):
-                results = trainer.train()
-                check_train_results(results)
-                print(results)
-
-            # Test again per-worker epsilon distribution
-            # (should not have changed).
-            infos = trainer.workers.foreach_policy(
-                lambda p, _: p.get_exploration_state()
-            )
-            check([i["cur_epsilon"] for i in infos], [0.0] + expected)
-
-            trainer.stop()
-
-    def test_apex_lr_schedule(self):
-        config = apex.APEX_DEFAULT_CONFIG.copy()
-        config["num_workers"] = 1
-        config["num_gpus"] = 0
-        config["buffer_size"] = 100
-        config["learning_starts"] = 10
-        config["train_batch_size"] = 10
-        config["rollout_fragment_length"] = 5
-        config["prioritized_replay"] = True
-        config["timesteps_per_iteration"] = 10
-        # 0 metrics reporting delay, this makes sure timestep,
-        # which lr depends on, is updated after each worker rollout.
-        config["min_iter_time_s"] = 0
-        config["optimizer"]["num_replay_buffer_shards"] = 1
-        # This makes sure learning schedule is checked every 10 timesteps.
-        config["optimizer"]["max_weight_sync_delay"] = 10
-        # Initial lr, doesn't really matter because of the schedule below.
-        config["lr"] = 0.2
-        lr_schedule = [
-            [0, 0.2],
-            [100, 0.001],
-        ]
-        config["lr_schedule"] = lr_schedule
-
-        def _step_n_times(trainer, n: int):
-            """Step trainer n times.
-
-            Returns:
-                learning rate at the end of the execution.
-            """
-            for _ in range(n):
-                results = trainer.train()
-            return results["info"][LEARNER_INFO][DEFAULT_POLICY_ID][LEARNER_STATS_KEY][
-                "cur_lr"
-            ]
-
-        for _ in framework_iterator(config):
-            trainer = apex.ApexTrainer(config=config, env="CartPole-v0")
-
-            lr = _step_n_times(trainer, 1)  # 10 timesteps
-            # Close to 0.2
-            self.assertGreaterEqual(lr, 0.1)
-
-            lr = _step_n_times(trainer, 20)  # 200 timesteps
-            # LR Annealed to 0.001
-            self.assertLessEqual(lr, 0.0011)
-
-            trainer.stop()
-
-
-if __name__ == "__main__":
-    import sys
-
-    sys.exit(pytest.main(["-v", __file__]))
-=======
-import pytest
-import unittest
-
-import ray
-import ray.rllib.agents.dqn.apex as apex
-from ray.rllib.policy.sample_batch import DEFAULT_POLICY_ID
-from ray.rllib.utils.metrics.learner_info import LEARNER_INFO, LEARNER_STATS_KEY
-from ray.rllib.utils.test_utils import (
-    check,
-    check_compute_single_action,
-    check_train_results,
-    framework_iterator,
-)
-
-
-class TestApexDQN(unittest.TestCase):
-    def setUp(self):
-        ray.init(num_cpus=4)
-
-    def tearDown(self):
-        ray.shutdown()
-
-    def test_apex_zero_workers(self):
-        config = apex.APEX_DEFAULT_CONFIG.copy()
-        config["num_workers"] = 0
-        config["num_gpus"] = 0
-        config["learning_starts"] = 1000
-        config["prioritized_replay"] = True
-        config["timesteps_per_iteration"] = 100
-        config["min_time_s_per_reporting"] = 1
-        config["optimizer"]["num_replay_buffer_shards"] = 1
-        for _ in framework_iterator(config):
-            trainer = apex.ApexTrainer(config=config, env="CartPole-v0")
-            results = trainer.train()
-            check_train_results(results)
-            print(results)
-            trainer.stop()
-
-    def test_apex_dqn_compilation_and_per_worker_epsilon_values(self):
-        """Test whether an APEX-DQNTrainer can be built on all frameworks."""
-        config = apex.APEX_DEFAULT_CONFIG.copy()
-        config["num_workers"] = 3
-        config["num_gpus"] = 0
-        config["learning_starts"] = 1000
-        config["prioritized_replay"] = True
-        config["timesteps_per_iteration"] = 100
-        config["min_time_s_per_reporting"] = 1
-        config["optimizer"]["num_replay_buffer_shards"] = 1
-
-        for _ in framework_iterator(config, with_eager_tracing=True):
-            plain_config = config.copy()
-            trainer = apex.ApexTrainer(config=plain_config, env="CartPole-v0")
-
-            # Test per-worker epsilon distribution.
-            infos = trainer.workers.foreach_policy(
-                lambda p, _: p.get_exploration_state()
-            )
-            expected = [0.4, 0.016190862, 0.00065536]
-            check([i["cur_epsilon"] for i in infos], [0.0] + expected)
-
-            check_compute_single_action(trainer)
-
-            for i in range(2):
-                results = trainer.train()
-                check_train_results(results)
-                print(results)
-
-            # Test again per-worker epsilon distribution
-            # (should not have changed).
-            infos = trainer.workers.foreach_policy(
-                lambda p, _: p.get_exploration_state()
-            )
-            check([i["cur_epsilon"] for i in infos], [0.0] + expected)
-
-            trainer.stop()
-
-    def test_apex_lr_schedule(self):
-        config = apex.APEX_DEFAULT_CONFIG.copy()
-        config["num_workers"] = 1
-        config["num_gpus"] = 0
-        config["buffer_size"] = 100
-        config["learning_starts"] = 10
-        config["train_batch_size"] = 10
-        config["rollout_fragment_length"] = 5
-        config["prioritized_replay"] = True
-        config["timesteps_per_iteration"] = 10
-        # 0 metrics reporting delay, this makes sure timestep,
-        # which lr depends on, is updated after each worker rollout.
-        config["min_time_s_per_reporting"] = 0
-        config["optimizer"]["num_replay_buffer_shards"] = 1
-        # This makes sure learning schedule is checked every 10 timesteps.
-        config["optimizer"]["max_weight_sync_delay"] = 10
-        # Initial lr, doesn't really matter because of the schedule below.
-        config["lr"] = 0.2
-        lr_schedule = [
-            [0, 0.2],
-            [100, 0.001],
-        ]
-        config["lr_schedule"] = lr_schedule
-
-        def _step_n_times(trainer, n: int):
-            """Step trainer n times.
-
-            Returns:
-                learning rate at the end of the execution.
-            """
-            for _ in range(n):
-                results = trainer.train()
-            return results["info"][LEARNER_INFO][DEFAULT_POLICY_ID][LEARNER_STATS_KEY][
-                "cur_lr"
-            ]
-
-        for _ in framework_iterator(config):
-            trainer = apex.ApexTrainer(config=config, env="CartPole-v0")
-
-            lr = _step_n_times(trainer, 1)  # 10 timesteps
-            # Close to 0.2
-            self.assertGreaterEqual(lr, 0.1)
-
-            lr = _step_n_times(trainer, 20)  # 200 timesteps
-            # LR Annealed to 0.001
-            self.assertLessEqual(lr, 0.0011)
-
-            trainer.stop()
-
-
-if __name__ == "__main__":
-    import sys
-
-    sys.exit(pytest.main(["-v", __file__]))
->>>>>>> 19672688
+import pytest
+import unittest
+
+import ray
+import ray.rllib.agents.dqn.apex as apex
+from ray.rllib.policy.sample_batch import DEFAULT_POLICY_ID
+from ray.rllib.utils.metrics.learner_info import LEARNER_INFO, LEARNER_STATS_KEY
+from ray.rllib.utils.test_utils import (
+    check,
+    check_compute_single_action,
+    check_train_results,
+    framework_iterator,
+)
+
+
+class TestApexDQN(unittest.TestCase):
+    def setUp(self):
+        ray.init(num_cpus=4)
+
+    def tearDown(self):
+        ray.shutdown()
+
+    def test_apex_zero_workers(self):
+        config = apex.APEX_DEFAULT_CONFIG.copy()
+        config["num_workers"] = 0
+        config["num_gpus"] = 0
+        config["learning_starts"] = 1000
+        config["prioritized_replay"] = True
+        config["timesteps_per_iteration"] = 100
+        config["min_time_s_per_reporting"] = 1
+        config["optimizer"]["num_replay_buffer_shards"] = 1
+        for _ in framework_iterator(config):
+            trainer = apex.ApexTrainer(config=config, env="CartPole-v0")
+            results = trainer.train()
+            check_train_results(results)
+            print(results)
+            trainer.stop()
+
+    def test_apex_dqn_compilation_and_per_worker_epsilon_values(self):
+        """Test whether an APEX-DQNTrainer can be built on all frameworks."""
+        config = apex.APEX_DEFAULT_CONFIG.copy()
+        config["num_workers"] = 3
+        config["num_gpus"] = 0
+        config["learning_starts"] = 1000
+        config["prioritized_replay"] = True
+        config["timesteps_per_iteration"] = 100
+        config["min_time_s_per_reporting"] = 1
+        config["optimizer"]["num_replay_buffer_shards"] = 1
+
+        for _ in framework_iterator(config, with_eager_tracing=True):
+            plain_config = config.copy()
+            trainer = apex.ApexTrainer(config=plain_config, env="CartPole-v0")
+
+            # Test per-worker epsilon distribution.
+            infos = trainer.workers.foreach_policy(
+                lambda p, _: p.get_exploration_state()
+            )
+            expected = [0.4, 0.016190862, 0.00065536]
+            check([i["cur_epsilon"] for i in infos], [0.0] + expected)
+
+            check_compute_single_action(trainer)
+
+            for i in range(2):
+                results = trainer.train()
+                check_train_results(results)
+                print(results)
+
+            # Test again per-worker epsilon distribution
+            # (should not have changed).
+            infos = trainer.workers.foreach_policy(
+                lambda p, _: p.get_exploration_state()
+            )
+            check([i["cur_epsilon"] for i in infos], [0.0] + expected)
+
+            trainer.stop()
+
+    def test_apex_lr_schedule(self):
+        config = apex.APEX_DEFAULT_CONFIG.copy()
+        config["num_workers"] = 1
+        config["num_gpus"] = 0
+        config["buffer_size"] = 100
+        config["learning_starts"] = 10
+        config["train_batch_size"] = 10
+        config["rollout_fragment_length"] = 5
+        config["prioritized_replay"] = True
+        config["timesteps_per_iteration"] = 10
+        # 0 metrics reporting delay, this makes sure timestep,
+        # which lr depends on, is updated after each worker rollout.
+        config["min_time_s_per_reporting"] = 0
+        config["optimizer"]["num_replay_buffer_shards"] = 1
+        # This makes sure learning schedule is checked every 10 timesteps.
+        config["optimizer"]["max_weight_sync_delay"] = 10
+        # Initial lr, doesn't really matter because of the schedule below.
+        config["lr"] = 0.2
+        lr_schedule = [
+            [0, 0.2],
+            [100, 0.001],
+        ]
+        config["lr_schedule"] = lr_schedule
+
+        def _step_n_times(trainer, n: int):
+            """Step trainer n times.
+
+            Returns:
+                learning rate at the end of the execution.
+            """
+            for _ in range(n):
+                results = trainer.train()
+            return results["info"][LEARNER_INFO][DEFAULT_POLICY_ID][LEARNER_STATS_KEY][
+                "cur_lr"
+            ]
+
+        for _ in framework_iterator(config):
+            trainer = apex.ApexTrainer(config=config, env="CartPole-v0")
+
+            lr = _step_n_times(trainer, 1)  # 10 timesteps
+            # Close to 0.2
+            self.assertGreaterEqual(lr, 0.1)
+
+            lr = _step_n_times(trainer, 20)  # 200 timesteps
+            # LR Annealed to 0.001
+            self.assertLessEqual(lr, 0.0011)
+
+            trainer.stop()
+
+
+if __name__ == "__main__":
+    import sys
+
+    sys.exit(pytest.main(["-v", __file__]))