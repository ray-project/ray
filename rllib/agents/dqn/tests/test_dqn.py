--- conflicted
+++ resolved
@@ -15,12 +15,6 @@
         config = dqn.DEFAULT_CONFIG.copy()
         config["num_workers"] = 0  # Run locally.
 
-<<<<<<< HEAD
-        # tf.
-        config["eager"] = False
-        trainer = dqn.DQNTrainer(config=config, env="CartPole-v0")
-        num_iterations = 1
-=======
         # Rainbow.
         rainbow_config = config.copy()
         rainbow_config["eager"] = False
@@ -31,22 +25,10 @@
         rainbow_config["n_step"] = 5
         trainer = dqn.DQNTrainer(config=rainbow_config, env="CartPole-v0")
         num_iterations = 2
->>>>>>> f9eecbcd
         for i in range(num_iterations):
             results = trainer.train()
             print(results)
 
-<<<<<<< HEAD
-        # tf-eager.
-        config["eager"] = True
-        eager_mode_ctx = eager_mode()
-        eager_mode_ctx.__enter__()
-        trainer = dqn.DQNTrainer(config=config, env="CartPole-v0")
-        for i in range(num_iterations):
-            results = trainer.train()
-            print(results)
-        eager_mode_ctx.__exit__(None, None, None)
-=======
         # tf.
         tf_config = config.copy()
         tf_config["eager"] = False
@@ -67,7 +49,6 @@
             results = trainer.train()
             print(results)
         eager_ctx.__exit__(None, None, None)
->>>>>>> f9eecbcd
 
     def test_dqn_exploration_and_soft_q_config(self):
         """Tests, whether a DQN Agent outputs exploration/softmaxed actions."""
