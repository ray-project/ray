--- conflicted
+++ resolved
@@ -100,170 +100,6 @@
                 actions.append(trainer.compute_action(obs))
             check(np.std(actions), 0.0, false=True)
 
-<<<<<<< HEAD
-=======
-    def test_dqn_parameter_noise_exploration(self):
-        """Tests, whether a DQN Agent works with ParameterNoise."""
-        obs = np.array(0)
-        core_config = dqn.DEFAULT_CONFIG.copy()
-        core_config["num_workers"] = 0  # Run locally.
-        core_config["env_config"] = {"is_slippery": False, "map_name": "4x4"}
-
-        # Test against all frameworks.
-        for fw in framework_iterator(core_config):
-            config = core_config.copy()
-
-            # DQN with ParameterNoise exploration (config["explore"]=True).
-            # ----
-            config["exploration_config"] = {"type": "ParameterNoise"}
-            config["explore"] = True
-
-            trainer = dqn.DQNTrainer(config=config, env="FrozenLake-v0")
-            policy = trainer.get_policy()
-            p_sess = getattr(policy, "_sess", None)
-            self.assertFalse(policy.exploration.weights_are_currently_noisy)
-            noise_before = self._get_current_noise(policy, fw)
-            check(noise_before, 0.0)
-            initial_weights = self._get_current_weight(policy, fw)
-
-            # Pseudo-start an episode and compare the weights before and after.
-            policy.exploration.on_episode_start(policy, tf_sess=p_sess)
-            self.assertFalse(policy.exploration.weights_are_currently_noisy)
-            noise_after_ep_start = self._get_current_noise(policy, fw)
-            weights_after_ep_start = self._get_current_weight(policy, fw)
-            # Should be the same, as we don't do anything at the beginning of
-            # the episode, only one step later.
-            check(noise_after_ep_start, noise_before)
-            check(initial_weights, weights_after_ep_start)
-
-            # Setting explore=False should always return the same action.
-            a_ = trainer.compute_action(obs, explore=False)
-            self.assertFalse(policy.exploration.weights_are_currently_noisy)
-            noise = self._get_current_noise(policy, fw)
-            # We sampled the first noise (not zero anymore).
-            check(noise, 0.0, false=True)
-            # But still not applied b/c explore=False.
-            check(self._get_current_weight(policy, fw), initial_weights)
-            for _ in range(10):
-                a = trainer.compute_action(obs, explore=False)
-                check(a, a_)
-                # Noise never gets applied.
-                check(self._get_current_weight(policy, fw), initial_weights)
-                self.assertFalse(
-                    policy.exploration.weights_are_currently_noisy)
-
-            # Explore=None (default: True) should return different actions.
-            # However, this is only due to the underlying epsilon-greedy
-            # exploration.
-            actions = []
-            current_weight = None
-            for _ in range(10):
-                actions.append(trainer.compute_action(obs))
-                self.assertTrue(policy.exploration.weights_are_currently_noisy)
-                # Now, noise actually got applied (explore=True).
-                current_weight = self._get_current_weight(policy, fw)
-                check(current_weight, initial_weights, false=True)
-                check(current_weight, initial_weights + noise)
-            check(np.std(actions), 0.0, false=True)
-
-            # Pseudo-end the episode and compare weights again.
-            # Make sure they are the original ones.
-            policy.exploration.on_episode_end(policy, tf_sess=p_sess)
-            weights_after_ep_end = self._get_current_weight(policy, fw)
-            check(current_weight - noise, weights_after_ep_end, decimals=5)
-
-            # DQN with ParameterNoise exploration (config["explore"]=False).
-            # ----
-            config = core_config.copy()
-            config["exploration_config"] = {"type": "ParameterNoise"}
-            config["explore"] = False
-            trainer = dqn.DQNTrainer(config=config, env="FrozenLake-v0")
-            policy = trainer.get_policy()
-            p_sess = getattr(policy, "_sess", None)
-            self.assertFalse(policy.exploration.weights_are_currently_noisy)
-            initial_weights = self._get_current_weight(policy, fw)
-
-            # Noise before anything (should be 0.0, no episode started yet).
-            noise = self._get_current_noise(policy, fw)
-            check(noise, 0.0)
-
-            # Pseudo-start an episode and compare the weights before and after
-            # (they should be the same).
-            policy.exploration.on_episode_start(policy, tf_sess=p_sess)
-            self.assertFalse(policy.exploration.weights_are_currently_noisy)
-
-            # Should be the same, as we don't do anything at the beginning of
-            # the episode, only one step later.
-            noise = self._get_current_noise(policy, fw)
-            check(noise, 0.0)
-            noisy_weights = self._get_current_weight(policy, fw)
-            check(initial_weights, noisy_weights)
-
-            # Setting explore=False or None should always return the same
-            # action.
-            a_ = trainer.compute_action(obs, explore=False)
-            # Now we have re-sampled.
-            noise = self._get_current_noise(policy, fw)
-            check(noise, 0.0, false=True)
-            for _ in range(5):
-                a = trainer.compute_action(obs, explore=None)
-                check(a, a_)
-                a = trainer.compute_action(obs, explore=False)
-                check(a, a_)
-
-            # Pseudo-end the episode and compare weights again.
-            # Make sure they are the original ones (no noise permanently
-            # applied throughout the episode).
-            policy.exploration.on_episode_end(policy, tf_sess=p_sess)
-            weights_after_episode_end = self._get_current_weight(policy, fw)
-            check(initial_weights, weights_after_episode_end)
-            # Noise should still be the same (re-sampling only happens at
-            # beginning of episode).
-            noise_after = self._get_current_noise(policy, fw)
-            check(noise, noise_after)
-
-            # Switch off EpsilonGreedy underlying exploration.
-            # ----
-            config = core_config.copy()
-            config["exploration_config"] = {
-                "type": "ParameterNoise",
-                "sub_exploration": {
-                    "type": "EpsilonGreedy",
-                    "action_space": trainer.get_policy().action_space,
-                    "initial_epsilon": 0.0,  # <- no randomness whatsoever
-                }
-            }
-            config["explore"] = True
-            trainer = dqn.DQNTrainer(config=config, env="FrozenLake-v0")
-            # Now, when we act - even with explore=True - we would expect
-            # the same action for the same input (parameter noise is
-            # deterministic).
-            policy = trainer.get_policy()
-            p_sess = getattr(policy, "_sess", None)
-            policy.exploration.on_episode_start(policy, tf_sess=p_sess)
-            a_ = trainer.compute_action(obs)
-            for _ in range(10):
-                a = trainer.compute_action(obs, explore=True)
-                check(a, a_)
-
-    def _get_current_noise(self, policy, fw):
-        # If noise not even created yet, return 0.0.
-        if policy.exploration.noise is None:
-            return 0.0
-
-        noise = policy.exploration.noise[0][0][0]
-        if fw == "tf":
-            noise = policy.get_session().run(noise)
-        else:
-            noise = noise.numpy()
-        return noise
-
-    def _get_current_weight(self, policy, fw):
-        weights = policy.get_weights()
-        key = 0 if fw == "eager" else list(weights.keys())[0]
-        return weights[key][0][0]
-
->>>>>>> a67edc40
 
 if __name__ == "__main__":
     import pytest
