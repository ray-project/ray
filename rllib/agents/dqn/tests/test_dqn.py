--- conflicted
+++ resolved
@@ -22,12 +22,8 @@
         config["num_workers"] = 2
 
         num_iterations = 1
-<<<<<<< HEAD
-        for _ in framework_iterator(config):
-=======
 
         for _ in framework_iterator(config, with_eager_tracing=True):
->>>>>>> 9385b6c1
             # Double-dueling DQN.
             print("Double-dueling")
             plain_config = config.copy()
