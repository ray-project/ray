import logging

from ray.rllib.agents.trainer import with_common_config
from ray.rllib.agents.trainer_template import build_trainer
from ray.rllib.agents.dqn.dqn_tf_policy import DQNTFPolicy
from ray.rllib.agents.dqn.simple_q_tf_policy import SimpleQTFPolicy
from ray.rllib.optimizers import SyncReplayOptimizer
from ray.rllib.optimizers.replay_buffer import ReplayBuffer
from ray.rllib.utils.deprecation import deprecation_warning, DEPRECATED_VALUE
from ray.rllib.utils.exploration import PerWorkerEpsilonGreedy
from ray.rllib.utils.experimental_dsl import (
    ParallelRollouts, Concurrently, StoreToReplayBuffer, LocalReplay,
    TrainOneStep, StandardMetricsReporting, UpdateTargetNetwork)

logger = logging.getLogger(__name__)

# yapf: disable
# __sphinx_doc_begin__
DEFAULT_CONFIG = with_common_config({
    # === Model ===
    # Number of atoms for representing the distribution of return. When
    # this is greater than 1, distributional Q-learning is used.
    # the discrete supports are bounded by v_min and v_max
    "num_atoms": 1,
    "v_min": -10.0,
    "v_max": 10.0,
    # Whether to use noisy network
    "noisy": False,
    # control the initial value of noisy nets
    "sigma0": 0.5,
    # Whether to use dueling dqn
    "dueling": True,
    # Dense-layer setup for each the advantage branch and the value branch
    # in a dueling architecture.
<<<<<<< HEAD
    "dueling_hiddens": [256],
=======
    "hiddens": [256],
>>>>>>> a67edc40
    # Whether to use double dqn
    "double_q": True,
    # N-step Q learning
    "n_step": 1,

    # === Exploration Settings (Experimental) ===
    "exploration_config": {
        # The Exploration class to use.
        "type": "EpsilonGreedy",
        # Config for the Exploration class' constructor:
        "initial_epsilon": 1.0,
        "final_epsilon": 0.02,
        "epsilon_timesteps": 10000,  # Timesteps over which to anneal epsilon.

        # For soft_q, use:
        # "exploration_config" = {
        #   "type": "SoftQ"
        #   "temperature": [float, e.g. 1.0]
        # }
    },
    # Switch to greedy actions in evaluation workers.
    "evaluation_config": {
        "explore": False,
    },

    # Minimum env steps to optimize for per train call. This value does
    # not affect learning, only the length of iterations.
    "timesteps_per_iteration": 1000,
    # Update the target network every `target_network_update_freq` steps.
    "target_network_update_freq": 500,
    # === Replay buffer ===
    # Size of the replay buffer. Note that if async_updates is set, then
    # each worker will have a replay buffer of this size.
    "buffer_size": 50000,
    # If True prioritized replay buffer will be used.
    "prioritized_replay": True,
    # Alpha parameter for prioritized replay buffer.
    "prioritized_replay_alpha": 0.6,
    # Beta parameter for sampling from prioritized replay buffer.
    "prioritized_replay_beta": 0.4,
    # Final value of beta (by default, we use constant beta=0.4).
    "final_prioritized_replay_beta": 0.4,
    # Time steps over which the beta parameter is annealed.
    "prioritized_replay_beta_annealing_timesteps": 20000,
    # Epsilon to add to the TD errors when updating priorities.
    "prioritized_replay_eps": 1e-6,
    # Whether to LZ4 compress observations
    "compress_observations": False,

    # === Optimization ===
    # Learning rate for adam optimizer
    "lr": 5e-4,
    # Learning rate schedule
    "lr_schedule": None,
    # Adam epsilon hyper parameter
    "adam_epsilon": 1e-8,
    # If not None, clip gradients during optimization at this value
    "grad_clip": 40,
    # How many steps of the model to sample before learning starts.
    "learning_starts": 1000,
    # Update the replay buffer with this many samples at once. Note that
    # this setting applies per-worker if num_workers > 1.
    "rollout_fragment_length": 4,
    # Size of a batch sampled from replay buffer for training. Note that
    # if async_updates is set, then each worker returns gradients for a
    # batch of this size.
    "train_batch_size": 32,

    # === Parallelism ===
    # Number of workers for collecting samples with. This only makes sense
    # to increase if your environment is particularly slow to sample, or if
    # you"re using the Async or Ape-X optimizers.
    "num_workers": 0,
    # Whether to compute priorities on workers.
    "worker_side_prioritization": False,
    # Prevent iterations from going lower than this time span
    "min_iter_time_s": 1,

    # DEPRECATED VALUES (set to -1 to indicate they have not been overwritten
    # by user's config). If we don't set them here, we will get an error
    # from the config-key checker.
    "schedule_max_timesteps": DEPRECATED_VALUE,
    "exploration_final_eps": DEPRECATED_VALUE,
    "exploration_fraction": DEPRECATED_VALUE,
    "beta_annealing_fraction": DEPRECATED_VALUE,
    "per_worker_exploration": DEPRECATED_VALUE,
    "softmax_temp": DEPRECATED_VALUE,
    "soft_q": DEPRECATED_VALUE,
    "parameter_noise": DEPRECATED_VALUE,
<<<<<<< HEAD
    "hiddens": DEPRECATED_VALUE,
=======
>>>>>>> a67edc40
    "grad_norm_clipping": DEPRECATED_VALUE,
})
# __sphinx_doc_end__
# yapf: enable


def make_policy_optimizer(workers, config):
    """Create the single process DQN policy optimizer.

    Returns:
        SyncReplayOptimizer: Used for generic off-policy Trainers.
    """
    # SimpleQ does not use a PR buffer.
    kwargs = {"prioritized_replay": config.get("prioritized_replay", False)}
    kwargs.update(**config["optimizer"])
    if "prioritized_replay" in config:
        kwargs.update({
            "prioritized_replay_alpha": config["prioritized_replay_alpha"],
            "prioritized_replay_beta": config["prioritized_replay_beta"],
            "prioritized_replay_beta_annealing_timesteps": config[
                "prioritized_replay_beta_annealing_timesteps"],
            "final_prioritized_replay_beta": config[
                "final_prioritized_replay_beta"],
            "prioritized_replay_eps": config["prioritized_replay_eps"],
        })

    return SyncReplayOptimizer(
        workers,
        # TODO(sven): Move all PR-beta decays into Schedule components.
        learning_starts=config["learning_starts"],
        buffer_size=config["buffer_size"],
        train_batch_size=config["train_batch_size"],
        **kwargs)


def validate_config_and_setup_param_noise(config):
    """Checks and updates the config based on settings.

    Rewrites rollout_fragment_length to take into account n_step truncation.
    """
    # TODO(sven): Remove at some point.
    #  Backward compatibility of epsilon-exploration config AND beta-annealing
    # fraction settings (both based on schedule_max_timesteps, which is
    # deprecated).
<<<<<<< HEAD
    if config.get("hiddens", DEPRECATED_VALUE) != DEPRECATED_VALUE:
        deprecation_warning("hiddens", "dueling_hiddens")
        config["dueling_hiddens"] = config.pop("hiddens")

=======
>>>>>>> a67edc40
    if config.get("grad_norm_clipping", DEPRECATED_VALUE) != DEPRECATED_VALUE:
        deprecation_warning("grad_norm_clipping", "grad_clip")
        config["grad_clip"] = config.pop("grad_norm_clipping")

    schedule_max_timesteps = None
    if config.get("schedule_max_timesteps", DEPRECATED_VALUE) != \
            DEPRECATED_VALUE:
        deprecation_warning(
            "schedule_max_timesteps",
            "exploration_config.epsilon_timesteps AND "
            "prioritized_replay_beta_annealing_timesteps")
        schedule_max_timesteps = config["schedule_max_timesteps"]
    if config.get("exploration_final_eps", DEPRECATED_VALUE) != \
            DEPRECATED_VALUE:
        deprecation_warning("exploration_final_eps",
                            "exploration_config.final_epsilon")
        if isinstance(config["exploration_config"], dict):
            config["exploration_config"]["final_epsilon"] = \
                config.pop("exploration_final_eps")
    if config.get("exploration_fraction", DEPRECATED_VALUE) != \
            DEPRECATED_VALUE:
        assert schedule_max_timesteps is not None
        deprecation_warning("exploration_fraction",
                            "exploration_config.epsilon_timesteps")
        if isinstance(config["exploration_config"], dict):
            config["exploration_config"]["epsilon_timesteps"] = config.pop(
                "exploration_fraction") * schedule_max_timesteps
    if config.get("beta_annealing_fraction", DEPRECATED_VALUE) != \
            DEPRECATED_VALUE:
        assert schedule_max_timesteps is not None
        deprecation_warning(
            "beta_annealing_fraction (decimal)",
            "prioritized_replay_beta_annealing_timesteps (int)")
        config["prioritized_replay_beta_annealing_timesteps"] = config.pop(
            "beta_annealing_fraction") * schedule_max_timesteps
    if config.get("per_worker_exploration", DEPRECATED_VALUE) != \
            DEPRECATED_VALUE:
        deprecation_warning("per_worker_exploration",
                            "exploration_config.type=PerWorkerEpsilonGreedy")
        if isinstance(config["exploration_config"], dict):
            config["exploration_config"]["type"] = PerWorkerEpsilonGreedy
    if config.get("softmax_temp", DEPRECATED_VALUE) != DEPRECATED_VALUE:
        deprecation_warning(
            "soft_q", "exploration_config={"
            "type=StochasticSampling, temperature=[float]"
            "}")
        if config.get("softmax_temp", 1.0) < 0.00001:
            logger.warning("softmax temp very low: Clipped it to 0.00001.")
            config["softmax_temperature"] = 0.00001
    if config.get("soft_q", DEPRECATED_VALUE) != DEPRECATED_VALUE:
        deprecation_warning(
            "soft_q", "exploration_config={"
            "type=SoftQ, temperature=[float]"
            "}")
        config["exploration_config"] = {
            "type": "SoftQ",
            "temperature": config.get("softmax_temp", 1.0)
        }
    if config.get("parameter_noise", DEPRECATED_VALUE) != DEPRECATED_VALUE:
        deprecation_warning("parameter_noise", "exploration_config={"
                            "type=ParameterNoise"
                            "}")

    if config["exploration_config"]["type"] == "ParameterNoise":
        if config["batch_mode"] != "complete_episodes":
            logger.warning(
                "ParameterNoise Exploration requires `batch_mode` to be "
                "'complete_episodes'. Setting batch_mode=complete_episodes.")
            config["batch_mode"] = "complete_episodes"
        if config.get("noisy", False):
            raise ValueError(
                "ParameterNoise Exploration and `noisy` network cannot be "
                "used at the same time!")

    # Update effective batch size to include n-step
    adjusted_batch_size = max(config["rollout_fragment_length"],
                              config.get("n_step", 1))
    config["rollout_fragment_length"] = adjusted_batch_size


def get_initial_state(config):
    return {
        "last_target_update_ts": 0,
        "num_target_updates": 0,
    }


# TODO(sven): Move this to generic Trainer. Every Algo should do this.
def update_worker_exploration(trainer):
    """Sets epsilon exploration values in all policies to updated values.

    According to current time-step.

    Args:
        trainer (Trainer): The Trainer object for the DQN.
    """
    # Store some data for metrics after learning.
    global_timestep = trainer.optimizer.num_steps_sampled
    trainer.train_start_timestep = global_timestep

    # Get all current exploration-infos (from Policies, which cache this info).
    trainer.exploration_infos = trainer.workers.foreach_trainable_policy(
        lambda p, _: p.get_exploration_info())


def after_train_result(trainer, result):
    """Add some DQN specific metrics to results."""
    global_timestep = trainer.optimizer.num_steps_sampled
    result.update(
        timesteps_this_iter=global_timestep - trainer.train_start_timestep,
        info=dict({
            "exploration_infos": trainer.exploration_infos,
            "num_target_updates": trainer.state["num_target_updates"],
        }, **trainer.optimizer.stats()))


def update_target_if_needed(trainer, fetches):
    """Update the target network in configured intervals."""
    global_timestep = trainer.optimizer.num_steps_sampled
    if global_timestep - trainer.state["last_target_update_ts"] > \
            trainer.config["target_network_update_freq"]:
        trainer.workers.local_worker().foreach_trainable_policy(
            lambda p, _: p.update_target())
        trainer.state["last_target_update_ts"] = global_timestep
        trainer.state["num_target_updates"] += 1


# Experimental distributed execution impl; enable with "use_exec_api": True.
def execution_plan(workers, config):
    local_replay_buffer = ReplayBuffer(config["buffer_size"])
    rollouts = ParallelRollouts(workers, mode="bulk_sync")

    # We execute the following steps concurrently:
    # (1) Generate rollouts and store them in our local replay buffer. Calling
    # next() on store_op drives this.
    store_op = rollouts.for_each(StoreToReplayBuffer(local_replay_buffer))

    # (2) Read and train on experiences from the replay buffer. Every batch
    # returned from the LocalReplay() iterator is passed to TrainOneStep to
    # take a SGD step, and then we decide whether to update the target network.
    replay_op = LocalReplay(local_replay_buffer, config["train_batch_size"]) \
        .for_each(TrainOneStep(workers)) \
        .for_each(UpdateTargetNetwork(
            workers, config["target_network_update_freq"]))

    # Alternate deterministically between (1) and (2).
    train_op = Concurrently([store_op, replay_op], mode="round_robin")

    return StandardMetricsReporting(train_op, workers, config)


def get_policy_class(config):
    if config["use_pytorch"]:
        from ray.rllib.agents.dqn.dqn_torch_policy import DQNTorchPolicy
        return DQNTorchPolicy
    else:
        return DQNTFPolicy


def get_simple_policy_class(config):
    if config["use_pytorch"]:
        from ray.rllib.agents.dqn.simple_q_torch_policy import \
            SimpleQTorchPolicy
        return SimpleQTorchPolicy
    else:
        return SimpleQTFPolicy


GenericOffPolicyTrainer = build_trainer(
    name="GenericOffPolicyAlgorithm",
    default_policy=None,
    get_policy_class=get_policy_class,
    default_config=DEFAULT_CONFIG,
    validate_config=validate_config_and_setup_param_noise,
    get_initial_state=get_initial_state,
    make_policy_optimizer=make_policy_optimizer,
    before_train_step=update_worker_exploration,
    after_optimizer_step=update_target_if_needed,
    after_train_result=after_train_result,
    execution_plan=execution_plan)

DQNTrainer = GenericOffPolicyTrainer.with_updates(
    name="DQN", default_policy=DQNTFPolicy, default_config=DEFAULT_CONFIG)

SimpleQTrainer = DQNTrainer.with_updates(
    default_policy=SimpleQTFPolicy, get_policy_class=get_simple_policy_class)<|MERGE_RESOLUTION|>--- conflicted
+++ resolved
@@ -32,11 +32,7 @@
     "dueling": True,
     # Dense-layer setup for each the advantage branch and the value branch
     # in a dueling architecture.
-<<<<<<< HEAD
-    "dueling_hiddens": [256],
-=======
     "hiddens": [256],
->>>>>>> a67edc40
     # Whether to use double dqn
     "double_q": True,
     # N-step Q learning
@@ -126,10 +122,6 @@
     "softmax_temp": DEPRECATED_VALUE,
     "soft_q": DEPRECATED_VALUE,
     "parameter_noise": DEPRECATED_VALUE,
-<<<<<<< HEAD
-    "hiddens": DEPRECATED_VALUE,
-=======
->>>>>>> a67edc40
     "grad_norm_clipping": DEPRECATED_VALUE,
 })
 # __sphinx_doc_end__
@@ -174,13 +166,6 @@
     #  Backward compatibility of epsilon-exploration config AND beta-annealing
     # fraction settings (both based on schedule_max_timesteps, which is
     # deprecated).
-<<<<<<< HEAD
-    if config.get("hiddens", DEPRECATED_VALUE) != DEPRECATED_VALUE:
-        deprecation_warning("hiddens", "dueling_hiddens")
-        config["dueling_hiddens"] = config.pop("hiddens")
-
-=======
->>>>>>> a67edc40
     if config.get("grad_norm_clipping", DEPRECATED_VALUE) != DEPRECATED_VALUE:
         deprecation_warning("grad_norm_clipping", "grad_clip")
         config["grad_clip"] = config.pop("grad_norm_clipping")
