--- conflicted
+++ resolved
@@ -36,12 +36,8 @@
     "n_step": 1,
 
     # === Exploration Settings (Experimental) ===
-    "exploration": {
-        # The Exploration class to use. In the simplest case, this is the name
-        # (str) of any class present in the `rllib.utils.exploration` package.
-        # You can also provide the python class directly or the full location
-        # of your class (e.g. "ray.rllib.utils.exploration.epsilon_greedy.
-        # EpsilonGreedy").
+    "exploration_config": {
+        # The Exploration class to use.
         "type": "EpsilonGreedy",
         # Config for the Exploration class' constructor:
         "initial_epsilon": 1.0,
@@ -49,21 +45,12 @@
         "epsilon_timesteps": 10000,  # Timesteps over which to anneal epsilon.
 
         # For soft_q, use:
-        # "exploration" = {
+        # "exploration_config" = {
         #   "type": "SoftQ"
         #   "temperature": [float, e.g. 1.0]
         # }
     },
 
-<<<<<<< HEAD
-=======
-    # Use softmax for sampling actions. Required for off policy estimation.
-    "soft_q": False,
-    # Softmax temperature. Q values are divided by this value prior to softmax.
-    # Softmax approaches argmax as the temperature drops to zero.
-    "softmax_temperature": 1.0,
-
->>>>>>> 0e430555
     # TODO(sven): Make Exploration class for parameter noise.
     # If True parameter space noise will be used for exploration
     # See https://blog.openai.com/better-exploration-with-parameter-noise/
@@ -131,10 +118,7 @@
     "beta_annealing_fraction": -1,
     "per_worker_exploration": -1,
     "softmax_temp": -1,
-<<<<<<< HEAD
     "soft_q": -1,
-=======
->>>>>>> 0e430555
 })
 # __sphinx_doc_end__
 # yapf: enable
@@ -179,22 +163,23 @@
     if "schedule_max_timesteps" in config and \
             config["schedule_max_timesteps"] > 0:
         deprecation_warning(
-            "schedule_max_timesteps", "exploration.epsilon_timesteps AND "
+            "schedule_max_timesteps",
+            "exploration_config.epsilon_timesteps AND "
             "prioritized_replay_beta_annealing_timesteps")
         schedule_max_timesteps = config["schedule_max_timesteps"]
     if "exploration_final_eps" in config and \
             config["exploration_final_eps"] > 0:
         deprecation_warning("exploration_final_eps",
-                            "exploration.final_epsilon")
-        if isinstance(config["exploration"], dict):
-            config["exploration"]["final_epsilon"] = \
+                            "exploration_config.final_epsilon")
+        if isinstance(config["exploration_config"], dict):
+            config["exploration_config"]["final_epsilon"] = \
                 config.pop("exploration_final_eps")
     if "exploration_fraction" in config and config["exploration_fraction"] > 0:
         assert schedule_max_timesteps is not None
         deprecation_warning("exploration_fraction",
-                            "exploration.epsilon_timesteps")
-        if isinstance(config["exploration"], dict):
-            config["exploration"]["epsilon_timesteps"] = config.pop(
+                            "exploration_config.epsilon_timesteps")
+        if isinstance(config["exploration_config"], dict):
+            config["exploration_config"]["epsilon_timesteps"] = config.pop(
                 "exploration_fraction") * schedule_max_timesteps
     if "beta_annealing_fraction" in config and \
             config["beta_annealing_fraction"] > 0:
@@ -207,45 +192,31 @@
     if "per_worker_exploration" in config and \
             config["per_worker_exploration"] != -1:
         deprecation_warning("per_worker_exploration",
-                            "exploration.type=PerWorkerEpsilonGreedy")
-        if isinstance(config["exploration"], dict):
-            config["exploration"]["type"] = PerWorkerEpsilonGreedy
-<<<<<<< HEAD
+                            "exploration_config.type=PerWorkerEpsilonGreedy")
+        if isinstance(config["exploration_config"], dict):
+            config["exploration_config"]["type"] = PerWorkerEpsilonGreedy
     if config.get("softmax_temp", -1) != -1:
         deprecation_warning(
-            "soft_q",
-            "exploration={type=StochasticSampling, temperature=[float]}")
+            "soft_q", "exploration_config={"
+            "type=StochasticSampling, temperature=[float]"
+            "}")
         if config.get("softmax_temp", 1.0) < 0.00001:
             logger.warning("softmax temp very low: Clipped it to 0.00001.")
             config["softmax_temperature"] = 0.00001
     if config.get("soft_q", -1) != -1:
         deprecation_warning(
-            "soft_q",
-            "exploration={type=StochasticSampling, temperature=[float]}")
-        config["exploration"] = {
+            "soft_q", "exploration_config={"
+            "type=StochasticSampling, temperature=[float]"
+            "}")
+        config["exploration_config"] = {
             "type": "SoftQ",
             "temperature": config.get("softmax_temp", 1.0)
         }
-=======
-    if "softmax_temp" in config and config["softmax_temp"] != -1:
-        deprecation_warning("softmax_temp", "softmax_temperature")
-        config["softmax_temperature"] = config["softmax_temp"]
-    if config.get("softmax_temperature", 1.0) < 0.00001:
-        logger.warning("softmax temp very low: Clipped it to 0.00001.")
-        config["softmax_temperature"] = 0.00001
->>>>>>> 0e430555
 
     # Update effective batch size to include n-step
     adjusted_batch_size = max(config["sample_batch_size"],
                               config.get("n_step", 1))
     config["sample_batch_size"] = adjusted_batch_size
-<<<<<<< HEAD
-=======
-
-    # Setup soft-Q learning via Model/distribution config.
-    if "soft_q" in config:
-        config["model"]["deterministic_action_sampling"] = not config["soft_q"]
->>>>>>> 0e430555
 
     # Setup parameter noise.
     if config.get("parameter_noise", False):
