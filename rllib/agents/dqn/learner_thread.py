import queue
import threading

<<<<<<< HEAD
from ray.rllib.evaluation.metrics import get_learner_stats
from ray.rllib.policy.policy import LEARNER_STATS_KEY
from ray.rllib.policy.sample_batch import DEFAULT_POLICY_ID
from ray.rllib.utils.annotations import override
=======
>>>>>>> 8e00537b
from ray.rllib.utils.framework import try_import_tf
from ray.rllib.utils.metrics.learner_info import LearnerInfoBuilder
from ray.rllib.utils.metrics.window_stat import WindowStat
from ray.rllib.utils.timer import TimerStat

LEARNER_QUEUE_MAX_SIZE = 16

tf1, tf, tfv = try_import_tf()


class APEXLearnerThread(threading.Thread):
    """Background thread that updates the local model from replay data.

    The learner thread communicates with the main thread through Queues. This
    is needed since Ray operations can only be run on the main thread. In
    addition, moving heavyweight gradient ops session runs off the main thread
    improves overall throughput.

    The different queues in particular are:
    inqueue: Holds tuples of (replay actor (which shard?), multi-agent batch).
    outqueue: Populated after an update with tuple:
      (replay actor, prio-weights dict, timesteps used for update).
    """

    def __init__(self, local_worker):
        """
        Args:
            local_worker (RolloutWorker): The local worker holding the central
                model to be updated from incoming replay data.
        """
        threading.Thread.__init__(self)
        self.learner_queue_size = WindowStat("size", 50)
        self.local_worker = local_worker
        self.inqueue = queue.Queue(maxsize=LEARNER_QUEUE_MAX_SIZE)
        self.outqueue = queue.Queue()
        self.queue_timer = TimerStat()
        self.grad_timer = TimerStat()
        self.load_timer = TimerStat()
        self.load_wait_timer = TimerStat()
        self.overall_timer = TimerStat()
        self.daemon = True
        self.weights_updated = False
        self.stopped = False
        self.learner_info = {}

    def run(self):
        """Runs the task of this thread until self.stopped is set to True."""

        # Switch on eager mode if configured.
        if self.local_worker.policy_config.get("framework") in ["tf2", "tfe"]:
            tf1.enable_eager_execution()

        # Run till self.stopped is set to True.
        while not self.stopped:
            self.step()

    def step(self):
        """Executes the actual logic for one step.

        Get batch from in-queue, call `learn_on_batch()` on the local worker,
        update some stats, and send results (new prio weights, steps updated)
        to out-queue (for metrics and prio-weights updates in the prioritized
        replay buffer).
        """

        with self.overall_timer:
            with self.queue_timer:
                replay_actor, ma_batch = self.inqueue.get()
            if ma_batch is not None:
                prio_dict = {}
                with self.grad_timer:
<<<<<<< HEAD
                    grad_out = self.local_worker.learn_on_batch(ma_batch)
                    for pid, info in grad_out.items():
                        td_error = info.get(
                            "td_error",
                            info[LEARNER_STATS_KEY].get("td_error"))
=======
                    # Use LearnerInfoBuilder as a unified way to build the
                    # final results dict from `learn_on_loaded_batch` call(s).
                    # This makes sure results dicts always have the same
                    # structure no matter the setup (multi-GPU, multi-agent,
                    # minibatch SGD, tf vs torch).
                    learner_info_builder = LearnerInfoBuilder(num_devices=1)
                    multi_agent_results = self.local_worker.learn_on_batch(replay)
                    for pid, results in multi_agent_results.items():
                        learner_info_builder.add_learn_on_batch_results(results, pid)
                        td_error = results["td_error"]
>>>>>>> 8e00537b
                        # Switch off auto-conversion from numpy to torch/tf
                        # tensors for the indices. This may lead to errors
                        # when sent to the buffer for processing
                        # (may get manipulated if they are part of a tensor).
                        ma_batch.policy_batches[pid].set_get_interceptor(None)
                        prio_dict[pid] = (
<<<<<<< HEAD
                            ma_batch.policy_batches[pid].get("batch_indexes"),
                            td_error)
                        self.stats[pid] = get_learner_stats(info)
                    self.grad_timer.push_units_processed(ma_batch.count)
                self.outqueue.put((replay_actor, prio_dict, ma_batch.count))
                self.weights_updated = True

=======
                            replay.policy_batches[pid].get("batch_indexes"),
                            td_error,
                        )
                    self.learner_info = learner_info_builder.finalize()
                    self.grad_timer.push_units_processed(replay.count)
                self.outqueue.put((ra, prio_dict, replay.count))
>>>>>>> 8e00537b
            self.learner_queue_size.push(self.inqueue.qsize())
            self.overall_timer.push_units_processed(ma_batch and ma_batch.count
                                                    or 0)


# For backward compatibility.
LearnerThread = APEXLearnerThread


class APEXMultiGPULearnerThread(APEXLearnerThread):
    """Background thread that updates the local model from replay data.

     Thereby utilizing multiple GPUs via pre data loading, then updating
     from the pre-loaded data.
    """

    def __init__(
            self,
            local_worker: RolloutWorker,
            train_batch_size: int = 500,
            num_multi_gpu_tower_stacks: int = 1,
            learner_queue_size: int = 16,
            learner_queue_timeout: int = 300,
            num_data_load_threads: int = 16,
            _fake_gpus: bool = False):
        """Initializes a MultiGPULearnerThread instance.

        Args:
            local_worker (RolloutWorker): Local RolloutWorker holding
                policies this thread will call load_data() and optimizer() on.
            num_gpus (int): Number of GPUs to use for data-parallel SGD.
            train_batch_size (int): Size of batches (minibatches if
                `num_sgd_iter` > 1) to learn on.
            num_multi_gpu_tower_stacks (int): Number of buffers to parallelly
                load data into on one device. Each buffer is of size
                `train_batch_size` and hence increases GPU memory usage
                accordingly.
            minibatch_buffer_size (int): Max number of train batches to store
                in the minibatch buffer.
            num_sgd_iter (int): Number of passes to learn on per train batch
                (minibatch if `num_sgd_iter` > 1).
            learner_queue_size (int): Max size of queue of inbound
                train batches to this thread.
            num_data_load_threads (int): Number of threads to use to load
                data into GPU memory in parallel.
        """
        APEXLearnerThread.__init__(self, local_worker)
        self.train_batch_size = train_batch_size

        # TODO: (sven) Allow multi-GPU to work for multi-agent as well.
        self.policy = self.local_worker.policy_map[DEFAULT_POLICY_ID]

        logger.info("APEXMultiGPULearnerThread devices {}".format(
            self.policy.devices))
        assert self.train_batch_size % len(self.policy.devices) == 0
        assert self.train_batch_size >= len(self.policy.devices), \
            "batch too small"

        if set(self.local_worker.policy_map.keys()) != {DEFAULT_POLICY_ID}:
            raise NotImplementedError("Multi-gpu mode for multi-agent")

        self.tower_stack_indices = list(range(num_multi_gpu_tower_stacks))

        self.idle_tower_stacks = queue.Queue()
        self.ready_tower_stacks = queue.Queue()
        for idx in self.tower_stack_indices:
            self.idle_tower_stacks.put(idx)
        for i in range(num_data_load_threads):
            self.loader_thread = _MultiGPULoaderThread(
                self, share_stats=(i == 0))
            self.loader_thread.start()

    @override(APEXLearnerThread)
    def step(self) -> None:
        assert self.loader_thread.is_alive()
        with self.load_wait_timer:
            buffer_idx, released = self.inqueue.get()

        with self.grad_timer:
            fetches = self.policy.learn_on_loaded_batch(
                offset=0, buffer_index=buffer_idx)
            self.weights_updated = True
<<<<<<< HEAD
            self.stats = {DEFAULT_POLICY_ID: get_learner_stats(fetches)}

        if released:
            self.idle_tower_stacks.put(buffer_idx)

        self.outqueue.put(
            (self.policy.get_num_samples_loaded_into_buffer(buffer_idx),
             self.stats))
        self.learner_queue_size.push(self.inqueue.qsize())
=======
            self.overall_timer.push_units_processed(replay and replay.count or 0)
>>>>>>> 8e00537b
<|MERGE_RESOLUTION|>--- conflicted
+++ resolved
@@ -1,13 +1,10 @@
 import queue
 import threading
 
-<<<<<<< HEAD
 from ray.rllib.evaluation.metrics import get_learner_stats
 from ray.rllib.policy.policy import LEARNER_STATS_KEY
 from ray.rllib.policy.sample_batch import DEFAULT_POLICY_ID
 from ray.rllib.utils.annotations import override
-=======
->>>>>>> 8e00537b
 from ray.rllib.utils.framework import try_import_tf
 from ray.rllib.utils.metrics.learner_info import LearnerInfoBuilder
 from ray.rllib.utils.metrics.window_stat import WindowStat
@@ -79,49 +76,32 @@
             if ma_batch is not None:
                 prio_dict = {}
                 with self.grad_timer:
-<<<<<<< HEAD
-                    grad_out = self.local_worker.learn_on_batch(ma_batch)
-                    for pid, info in grad_out.items():
-                        td_error = info.get(
-                            "td_error",
-                            info[LEARNER_STATS_KEY].get("td_error"))
-=======
                     # Use LearnerInfoBuilder as a unified way to build the
                     # final results dict from `learn_on_loaded_batch` call(s).
                     # This makes sure results dicts always have the same
                     # structure no matter the setup (multi-GPU, multi-agent,
                     # minibatch SGD, tf vs torch).
                     learner_info_builder = LearnerInfoBuilder(num_devices=1)
-                    multi_agent_results = self.local_worker.learn_on_batch(replay)
+                    multi_agent_results = self.local_worker.learn_on_batch(ma_batch)
                     for pid, results in multi_agent_results.items():
                         learner_info_builder.add_learn_on_batch_results(results, pid)
                         td_error = results["td_error"]
->>>>>>> 8e00537b
                         # Switch off auto-conversion from numpy to torch/tf
                         # tensors for the indices. This may lead to errors
                         # when sent to the buffer for processing
                         # (may get manipulated if they are part of a tensor).
                         ma_batch.policy_batches[pid].set_get_interceptor(None)
                         prio_dict[pid] = (
-<<<<<<< HEAD
                             ma_batch.policy_batches[pid].get("batch_indexes"),
-                            td_error)
-                        self.stats[pid] = get_learner_stats(info)
+                            td_error,
+                        )
+                    self.learner_info = learner_info_builder.finalize()
                     self.grad_timer.push_units_processed(ma_batch.count)
                 self.outqueue.put((replay_actor, prio_dict, ma_batch.count))
                 self.weights_updated = True
 
-=======
-                            replay.policy_batches[pid].get("batch_indexes"),
-                            td_error,
-                        )
-                    self.learner_info = learner_info_builder.finalize()
-                    self.grad_timer.push_units_processed(replay.count)
-                self.outqueue.put((ra, prio_dict, replay.count))
->>>>>>> 8e00537b
             self.learner_queue_size.push(self.inqueue.qsize())
-            self.overall_timer.push_units_processed(ma_batch and ma_batch.count
-                                                    or 0)
+            self.overall_timer.push_units_processed(ma_batch and ma_batch.count or 0)
 
 
 # For backward compatibility.
@@ -201,7 +181,6 @@
             fetches = self.policy.learn_on_loaded_batch(
                 offset=0, buffer_index=buffer_idx)
             self.weights_updated = True
-<<<<<<< HEAD
             self.stats = {DEFAULT_POLICY_ID: get_learner_stats(fetches)}
 
         if released:
@@ -210,7 +189,4 @@
         self.outqueue.put(
             (self.policy.get_num_samples_loaded_into_buffer(buffer_idx),
              self.stats))
-        self.learner_queue_size.push(self.inqueue.qsize())
-=======
-            self.overall_timer.push_units_processed(replay and replay.count or 0)
->>>>>>> 8e00537b
+        self.learner_queue_size.push(self.inqueue.qsize())