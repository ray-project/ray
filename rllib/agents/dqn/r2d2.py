import logging
from typing import Optional, Type

from ray.rllib.algorithms.dqn import DQNConfig, DQNTrainer
from ray.rllib.agents.dqn.r2d2_tf_policy import R2D2TFPolicy
from ray.rllib.agents.dqn.r2d2_torch_policy import R2D2TorchPolicy
from ray.rllib.policy.policy import Policy
from ray.rllib.utils.annotations import override
from ray.rllib.utils.deprecation import Deprecated
from ray.rllib.utils.typing import TrainerConfigDict
from ray.rllib.utils.deprecation import DEPRECATED_VALUE

logger = logging.getLogger(__name__)

<<<<<<< HEAD
# fmt: off
# __sphinx_doc_begin__
R2D2_DEFAULT_CONFIG = Trainer.merge_trainer_configs(
    DQN_DEFAULT_CONFIG,  # See keys in dqn.py, which are also supported.
    {
        # Learning rate for adam optimizer.
        "lr": 1e-4,
        # Discount factor.
        "gamma": 0.997,
        # Train batch size (in number of single timesteps).
        "train_batch_size": 64,
        # Adam epsilon hyper parameter
        "adam_epsilon": 1e-3,
        # Run in parallel by default.
        "num_workers": 2,
        # Batch mode must be complete_episodes.
        "batch_mode": "complete_episodes",

        # === Replay buffer ===
        "replay_buffer_config": {
            "_enable_replay_buffer_api": True,
=======

class R2D2Config(DQNConfig):
    """Defines a configuration class from which a R2D2Trainer can be built.

    Example:
        >>> from ray.rllib.agents.dqn.r2d2 import R2D2Config
        >>> config = R2D2Config()
        >>> print(config.h_function_epsilon)
        >>> replay_config = config.replay_buffer_config.update(
        >>>     {
        >>>         "capacity": 1000000,
        >>>         "replay_burn_in": 20,
        >>>     }
        >>> )
        >>> config.training(replay_buffer_config=replay_config)\
        >>>       .resources(num_gpus=1)\
        >>>       .rollouts(num_rollout_workers=30)\
        >>>       .environment("CartPole-v1")
        >>> trainer = R2D2Trainer(config=config)
        >>> while True:
        >>>     trainer.train()

    Example:
        >>> from ray.rllib.agents.dqn.r2d2 import R2D2Config
        >>> from ray import tune
        >>> config = R2D2Config()
        >>> config.training(train_batch_size=tune.grid_search([256, 64])
        >>> config.environment(env="CartPole-v1")
        >>> tune.run(
        >>>     "R2D2",
        >>>     stop={"episode_reward_mean":200},
        >>>     config=config.to_dict()
        >>> )

    Example:
        >>> from ray.rllib.agents.dqn.r2d2 import R2D2Config
        >>> config = R2D2Config()
        >>> print(config.exploration_config)
        >>> explore_config = config.exploration_config.update(
        >>>     {
        >>>         "initial_epsilon": 1.0,
        >>>         "final_epsilon": 0.1,
        >>>         "epsilone_timesteps": 200000,
        >>>     }
        >>> )
        >>> config.training(lr_schedule=[[1, 1e-3, [500, 5e-3]])\
        >>>       .exploration(exploration_config=explore_config)

    Example:
        >>> from ray.rllib.agents.dqn.r2d2 import R2D2Config
        >>> config = R2D2Config()
        >>> print(config.exploration_config)
        >>> explore_config = config.exploration_config.update(
        >>>     {
        >>>         "type": "SoftQ",
        >>>         "temperature": [1.0],
        >>>     }
        >>> )
        >>> config.training(lr_schedule=[[1, 1e-3, [500, 5e-3]])\
        >>>       .exploration(exploration_config=explore_config)
    """

    def __init__(self, trainer_class=None):
        """Initializes a ApexConfig instance."""
        super().__init__(trainer_class=trainer_class or R2D2Trainer)

        # fmt: off
        # __sphinx_doc_begin__
        # R2D2-specific settings:
        self.zero_init_states = True
        self.use_h_function = True
        self.h_function_epsilon = 1e-3

        # R2D2 settings overriding DQN ones:
        # .training()
        self.adam_epsilon = 1e-3
        self.lr = 1e-4
        self.gamma = 0.997
        self.train_batch_size = 1000
        self.target_network_update_freq = 2500
        self.training_intensity = 1000
        # R2D2 is using a buffer that stores sequences.
        self.replay_buffer_config = {
>>>>>>> 163fa819
            "type": "MultiAgentReplayBuffer",
            # Specify prioritized replay by supplying a buffer type that supports
            # prioritization, for example: MultiAgentPrioritizedReplayBuffer.
            "prioritized_replay": DEPRECATED_VALUE,
            # Size of the replay buffer (in sequences, not timesteps).
            "capacity": 100000,
<<<<<<< HEAD
=======
            # This algorithm learns on sequences. We therefore require the replay buffer
            # to slice sampled batches into sequences before replay. How sequences
            # are sliced depends on the parameters `replay_sequence_length`,
            # `replay_burn_in`, and `replay_zero_init_states`.
>>>>>>> 163fa819
            "storage_unit": "sequences",
            # Set automatically: The number
            # of contiguous environment steps to
            # replay at once. Will be calculated via
            # model->max_seq_len + burn_in.
            # Do not set this to any valid value!
            "replay_sequence_length": -1,
            # If > 0, use the `replay_burn_in` first steps of each replay-sampled
            # sequence (starting either from all 0.0-values if `zero_init_state=True` or
            # from the already stored values) to calculate an even more accurate
            # initial states for the actual sequence (starting after this burn-in
            # window). In the burn-in case, the actual length of the sequence
            # used for loss calculation is `n - replay_burn_in` time steps
            # (n=LSTM’s/attention net’s max_seq_len).
            "replay_burn_in": 0,
        }

        # .rollouts()
        self.num_workers = 2
        self.batch_mode = "complete_episodes"

        # fmt: on
        # __sphinx_doc_end__

        self.burn_in = DEPRECATED_VALUE

    def training(
        self,
        *,
        zero_init_states: Optional[bool] = None,
        use_h_function: Optional[bool] = None,
        h_function_epsilon: Optional[float] = None,
        **kwargs,
    ) -> "R2D2Config":
        """Sets the training related configuration.

        Args:
            zero_init_states: If True, assume a zero-initialized state input (no
                matter where in the episode the sequence is located).
                If False, store the initial states along with each SampleBatch, use
                it (as initial state when running through the network for training),
                and update that initial state during training (from the internal
                state outputs of the immediately preceding sequence).
            use_h_function: Whether to use the h-function from the paper [1] to scale
                target values in the R2D2-loss function:
                h(x) = sign(x)(􏰅|x| + 1 − 1) + εx
            h_function_epsilon: The epsilon parameter from the R2D2 loss function (only
                used if `use_h_function`=True.

        Returns:
            This updated TrainerConfig object.
        """
        # Pass kwargs onto super's `training()` method.
        super().training(**kwargs)

        if zero_init_states is not None:
            self.zero_init_states = zero_init_states
        if use_h_function is not None:
            self.use_h_function = use_h_function
        if h_function_epsilon is not None:
            self.h_function_epsilon = h_function_epsilon

        return self


# Build an R2D2 trainer, which uses the framework specific Policy
# determined in `get_policy_class()` above.
class R2D2Trainer(DQNTrainer):
    """Recurrent Experience Replay in Distrib. Reinforcement Learning (R2D2).

    Trainer defining the distributed R2D2 algorithm.
    See `r2d2_[tf|torch]_policy.py` for the definition of the policies.

    [1] Recurrent Experience Replay in Distributed Reinforcement Learning -
        S Kapturowski, G Ostrovski, J Quan, R Munos, W Dabney - 2019, DeepMind


    Detailed documentation:
    https://docs.ray.io/en/master/rllib-algorithms.html#\
    recurrent-replay-distributed-dqn-r2d2
    """

    @classmethod
    @override(DQNTrainer)
    def get_default_config(cls) -> TrainerConfigDict:
        return R2D2Config().to_dict()

    @override(DQNTrainer)
    def get_default_policy_class(self, config: TrainerConfigDict) -> Type[Policy]:
        if config["framework"] == "torch":
            return R2D2TorchPolicy
        else:
            return R2D2TFPolicy

    @override(DQNTrainer)
    def validate_config(self, config: TrainerConfigDict) -> None:
        """Checks and updates the config based on settings.

        Rewrites rollout_fragment_length to take into account burn-in and
        max_seq_len truncation.
        """
        # Call super's validation method.
        super().validate_config(config)

        if config["replay_buffer_config"]["replay_sequence_length"] != -1:
            raise ValueError(
                "`replay_sequence_length` is calculated automatically to be "
                "model->max_seq_len + burn_in!"
            )
        # Add the `burn_in` to the Model's max_seq_len.
        # Set the replay sequence length to the max_seq_len of the model.
        config["replay_buffer_config"]["replay_sequence_length"] = (
            config["replay_buffer_config"]["replay_burn_in"]
            + config["model"]["max_seq_len"]
        )

        if config.get("batch_mode") != "complete_episodes":
            raise ValueError("`batch_mode` must be 'complete_episodes'!")


# Deprecated: Use ray.rllib.agents.dqn.r2d2.R2D2Config instead!
class _deprecated_default_config(dict):
    def __init__(self):
        super().__init__(R2D2Config().to_dict())

    @Deprecated(
        old="ray.rllib.agents.dqn.r2d2.R2D2_DEFAULT_CONFIG",
        new="ray.rllib.agents.dqn.r2d2.R2D2Config(...)",
        error=False,
    )
    def __getitem__(self, item):
        return super().__getitem__(item)


R2D2_DEFAULT_CONFIG = _deprecated_default_config()<|MERGE_RESOLUTION|>--- conflicted
+++ resolved
@@ -12,29 +12,6 @@
 
 logger = logging.getLogger(__name__)
 
-<<<<<<< HEAD
-# fmt: off
-# __sphinx_doc_begin__
-R2D2_DEFAULT_CONFIG = Trainer.merge_trainer_configs(
-    DQN_DEFAULT_CONFIG,  # See keys in dqn.py, which are also supported.
-    {
-        # Learning rate for adam optimizer.
-        "lr": 1e-4,
-        # Discount factor.
-        "gamma": 0.997,
-        # Train batch size (in number of single timesteps).
-        "train_batch_size": 64,
-        # Adam epsilon hyper parameter
-        "adam_epsilon": 1e-3,
-        # Run in parallel by default.
-        "num_workers": 2,
-        # Batch mode must be complete_episodes.
-        "batch_mode": "complete_episodes",
-
-        # === Replay buffer ===
-        "replay_buffer_config": {
-            "_enable_replay_buffer_api": True,
-=======
 
 class R2D2Config(DQNConfig):
     """Defines a configuration class from which a R2D2Trainer can be built.
@@ -118,20 +95,16 @@
         self.training_intensity = 1000
         # R2D2 is using a buffer that stores sequences.
         self.replay_buffer_config = {
->>>>>>> 163fa819
             "type": "MultiAgentReplayBuffer",
             # Specify prioritized replay by supplying a buffer type that supports
             # prioritization, for example: MultiAgentPrioritizedReplayBuffer.
             "prioritized_replay": DEPRECATED_VALUE,
             # Size of the replay buffer (in sequences, not timesteps).
             "capacity": 100000,
-<<<<<<< HEAD
-=======
             # This algorithm learns on sequences. We therefore require the replay buffer
             # to slice sampled batches into sequences before replay. How sequences
             # are sliced depends on the parameters `replay_sequence_length`,
             # `replay_burn_in`, and `replay_zero_init_states`.
->>>>>>> 163fa819
             "storage_unit": "sequences",
             # Set automatically: The number
             # of contiguous environment steps to
