import collections
import copy

import ray
from ray.rllib.agents.dqn.dqn import DQNTrainer, DEFAULT_CONFIG as DQN_CONFIG
<<<<<<< HEAD
from ray.rllib.execution.common import STEPS_TRAINED_COUNTER, _get_global_vars
=======
from ray.rllib.execution.common import STEPS_TRAINED_COUNTER, \
    SampleBatchType, _get_shared_metrics
from ray.rllib.evaluation.worker_set import WorkerSet
>>>>>>> 2c599dbf
from ray.rllib.execution.rollout_ops import ParallelRollouts
from ray.rllib.execution.concurrency_ops import Concurrently, Enqueue, Dequeue
from ray.rllib.execution.replay_ops import StoreToReplayBuffer, Replay
from ray.rllib.execution.train_ops import UpdateTargetNetwork
from ray.rllib.execution.metric_ops import StandardMetricsReporting
from ray.rllib.optimizers import AsyncReplayOptimizer
from ray.rllib.optimizers.async_replay_optimizer import ReplayActor
from ray.rllib.utils import merge_dicts
from ray.rllib.utils.actors import create_colocated
from ray.rllib.optimizers.async_replay_optimizer import LearnerThread
from ray.util.iter import LocalIterator

# yapf: disable
# __sphinx_doc_begin__
APEX_DEFAULT_CONFIG = merge_dicts(
    DQN_CONFIG,  # see also the options in dqn.py, which are also supported
    {
        "optimizer": merge_dicts(
            DQN_CONFIG["optimizer"], {
                "max_weight_sync_delay": 400,
                "num_replay_buffer_shards": 4,
                "debug": False
            }),
        "n_step": 3,
        "num_gpus": 1,
        "num_workers": 32,
        "buffer_size": 2000000,
        "learning_starts": 50000,
        "train_batch_size": 512,
        "rollout_fragment_length": 50,
        "target_network_update_freq": 500000,
        "timesteps_per_iteration": 25000,
        "exploration_config": {"type": "PerWorkerEpsilonGreedy"},
        "worker_side_prioritization": True,
        "min_iter_time_s": 30,
    },
)
# __sphinx_doc_end__
# yapf: enable


def defer_make_workers(trainer, env_creator, policy, config):
    # Hack to workaround https://github.com/ray-project/ray/issues/2541
    # The workers will be created later, after the optimizer is created
    return trainer._make_workers(env_creator, policy, config, num_workers=0)


def make_async_optimizer(workers, config):
    assert len(workers.remote_workers()) == 0
    extra_config = config["optimizer"].copy()
    for key in [
            "prioritized_replay", "prioritized_replay_alpha",
            "prioritized_replay_beta", "prioritized_replay_eps"
    ]:
        if key in config:
            extra_config[key] = config[key]
    opt = AsyncReplayOptimizer(
        workers,
        learning_starts=config["learning_starts"],
        buffer_size=config["buffer_size"],
        train_batch_size=config["train_batch_size"],
        rollout_fragment_length=config["rollout_fragment_length"],
        **extra_config)
    workers.add_workers(config["num_workers"])
    opt._set_workers(workers.remote_workers())
    return opt


def update_target_based_on_num_steps_trained(trainer, fetches):
    # Ape-X updates based on num steps trained, not sampled
    if (trainer.optimizer.num_steps_trained -
            trainer.state["last_target_update_ts"] >
            trainer.config["target_network_update_freq"]):
        trainer.workers.local_worker().foreach_trainable_policy(
            lambda p, _: p.update_target())
        trainer.state["last_target_update_ts"] = (
            trainer.optimizer.num_steps_trained)
        trainer.state["num_target_updates"] += 1


# Update worker weights as they finish generating experiences.
class UpdateWorkerWeights:
    def __init__(self, learner_thread, workers, max_weight_sync_delay):
        self.learner_thread = learner_thread
        self.workers = workers
        self.steps_since_update = collections.defaultdict(int)
        self.max_weight_sync_delay = max_weight_sync_delay
        self.weights = None

    def __call__(self, item: ("ActorHandle", SampleBatchType)):
        actor, batch = item
        self.steps_since_update[actor] += batch.count
        if self.steps_since_update[actor] >= self.max_weight_sync_delay:
            # Note that it's important to pull new weights once
            # updated to avoid excessive correlation between actors.
            if self.weights is None or self.learner_thread.weights_updated:
                self.learner_thread.weights_updated = False
                self.weights = ray.put(
                    self.workers.local_worker().get_weights())
            actor.set_weights.remote(self.weights)
            self.steps_since_update[actor] = 0
            # Update metrics.
            metrics = LocalIterator.get_metrics()
            metrics.counters["num_weight_syncs"] += 1


# Experimental distributed execution impl; enable with "use_exec_api": True.
def execution_plan(workers: WorkerSet, config: dict):
    # Create a number of replay buffer actors.
    # TODO(ekl) support batch replay options
    num_replay_buffer_shards = config["optimizer"]["num_replay_buffer_shards"]
    replay_actors = create_colocated(ReplayActor, [
        num_replay_buffer_shards,
        config["learning_starts"],
        config["buffer_size"],
        config["train_batch_size"],
        config["prioritized_replay_alpha"],
        config["prioritized_replay_beta"],
        config["prioritized_replay_eps"],
    ], num_replay_buffer_shards)

    # Start the learner thread.
    learner_thread = LearnerThread(workers.local_worker())
    learner_thread.start()

    # Update experience priorities post learning.
    def update_prio_and_stats(item: ("ActorHandle", dict, int)):
        actor, prio_dict, count = item
        actor.update_priorities.remote(prio_dict)
        metrics = _get_shared_metrics()
        # Manually update the steps trained counter since the learner thread
        # is executing outside the pipeline.
        metrics.counters[STEPS_TRAINED_COUNTER] += count
        metrics.timers["learner_dequeue"] = learner_thread.queue_timer
        metrics.timers["learner_grad"] = learner_thread.grad_timer
        metrics.timers["learner_overall"] = learner_thread.overall_timer

<<<<<<< HEAD
    # Update worker weights as they finish generating experiences.
    class UpdateWorkerWeights:
        def __init__(self, learner_thread, workers, max_weight_sync_delay):
            self.learner_thread = learner_thread
            self.workers = workers
            self.steps_since_update = collections.defaultdict(int)
            self.max_weight_sync_delay = max_weight_sync_delay
            self.weights = None

        def __call__(self, item):
            actor, batch = item
            self.steps_since_update[actor] += batch.count
            if self.steps_since_update[actor] >= self.max_weight_sync_delay:
                # Note that it's important to pull new weights once
                # updated to avoid excessive correlation between actors.
                if self.weights is None or self.learner_thread.weights_updated:
                    self.learner_thread.weights_updated = False
                    self.weights = ray.put(
                        self.workers.local_worker().get_weights())
                actor.set_weights.remote(self.weights, _get_global_vars())
                self.steps_since_update[actor] = 0
                # Update metrics.
                metrics = LocalIterator.get_metrics()
                metrics.counters["num_weight_syncs"] += 1

    # Start the learner thread.
    learner_thread = LearnerThread(workers.local_worker())
    learner_thread.start()

=======
>>>>>>> 2c599dbf
    # We execute the following steps concurrently:
    # (1) Generate rollouts and store them in our replay buffer actors. Update
    # the weights of the worker that generated the batch.
    rollouts = ParallelRollouts(workers, mode="async", num_async=2)
    store_op = rollouts \
        .for_each(StoreToReplayBuffer(actors=replay_actors))
    # Only need to update workers if there are remote workers.
    if workers.remote_workers():
        store_op = store_op.zip_with_source_actor() \
            .for_each(UpdateWorkerWeights(
                learner_thread, workers,
                max_weight_sync_delay=(
                    config["optimizer"]["max_weight_sync_delay"])
            ))

    # (2) Read experiences from the replay buffer actors and send to the
    # learner thread via its in-queue.
    post_fn = config.get("before_learn_on_batch") or (lambda b, *a: b)
    replay_op = Replay(actors=replay_actors, num_async=4) \
        .for_each(lambda x: post_fn(x, workers, config)) \
        .zip_with_source_actor() \
        .for_each(Enqueue(learner_thread.inqueue))

    # (3) Get priorities back from learner thread and apply them to the
    # replay buffer actors.
    update_op = Dequeue(
            learner_thread.outqueue, check=learner_thread.is_alive) \
        .for_each(update_prio_and_stats) \
        .for_each(UpdateTargetNetwork(
            workers, config["target_network_update_freq"],
            by_steps_trained=True))

    # Execute (1), (2), (3) asynchronously as fast as possible. Only output
    # items from (3) since metrics aren't available before then.
    merged_op = Concurrently(
        [store_op, replay_op, update_op], mode="async", output_indexes=[2])

    # Add in extra replay and learner metrics to the training result.
    def add_apex_metrics(result):
        replay_stats = ray.get(replay_actors[0].stats.remote(
            config["optimizer"].get("debug")))
        exploration_infos = workers.foreach_trainable_policy(
            lambda p, _: p.get_exploration_info())
        result["info"].update({
            "exploration_infos": exploration_infos,
            "learner_queue": learner_thread.learner_queue_size.stats(),
            "learner": copy.deepcopy(learner_thread.stats),
            "replay_shard_0": replay_stats,
        })
        return result

    # Only report metrics from the workers with the lowest 1/3 of epsilons.
    selected_workers = workers.remote_workers()[
        -len(workers.remote_workers()) // 3:]

    return StandardMetricsReporting(
        merged_op, workers, config,
        selected_workers=selected_workers).for_each(add_apex_metrics)


APEX_TRAINER_PROPERTIES = {
    "make_workers": defer_make_workers,
    "make_policy_optimizer": make_async_optimizer,
    "after_optimizer_step": update_target_based_on_num_steps_trained,
}

ApexTrainer = DQNTrainer.with_updates(
    name="APEX",
    default_config=APEX_DEFAULT_CONFIG,
    execution_plan=execution_plan,
    **APEX_TRAINER_PROPERTIES)<|MERGE_RESOLUTION|>--- conflicted
+++ resolved
@@ -3,13 +3,9 @@
 
 import ray
 from ray.rllib.agents.dqn.dqn import DQNTrainer, DEFAULT_CONFIG as DQN_CONFIG
-<<<<<<< HEAD
-from ray.rllib.execution.common import STEPS_TRAINED_COUNTER, _get_global_vars
-=======
 from ray.rllib.execution.common import STEPS_TRAINED_COUNTER, \
-    SampleBatchType, _get_shared_metrics
+    SampleBatchType, _get_shared_metrics, _get_global_vars
 from ray.rllib.evaluation.worker_set import WorkerSet
->>>>>>> 2c599dbf
 from ray.rllib.execution.rollout_ops import ParallelRollouts
 from ray.rllib.execution.concurrency_ops import Concurrently, Enqueue, Dequeue
 from ray.rllib.execution.replay_ops import StoreToReplayBuffer, Replay
@@ -109,7 +105,7 @@
                 self.learner_thread.weights_updated = False
                 self.weights = ray.put(
                     self.workers.local_worker().get_weights())
-            actor.set_weights.remote(self.weights)
+            actor.set_weights.remote(self.weights, _get_global_vars())
             self.steps_since_update[actor] = 0
             # Update metrics.
             metrics = LocalIterator.get_metrics()
@@ -147,38 +143,6 @@
         metrics.timers["learner_grad"] = learner_thread.grad_timer
         metrics.timers["learner_overall"] = learner_thread.overall_timer
 
-<<<<<<< HEAD
-    # Update worker weights as they finish generating experiences.
-    class UpdateWorkerWeights:
-        def __init__(self, learner_thread, workers, max_weight_sync_delay):
-            self.learner_thread = learner_thread
-            self.workers = workers
-            self.steps_since_update = collections.defaultdict(int)
-            self.max_weight_sync_delay = max_weight_sync_delay
-            self.weights = None
-
-        def __call__(self, item):
-            actor, batch = item
-            self.steps_since_update[actor] += batch.count
-            if self.steps_since_update[actor] >= self.max_weight_sync_delay:
-                # Note that it's important to pull new weights once
-                # updated to avoid excessive correlation between actors.
-                if self.weights is None or self.learner_thread.weights_updated:
-                    self.learner_thread.weights_updated = False
-                    self.weights = ray.put(
-                        self.workers.local_worker().get_weights())
-                actor.set_weights.remote(self.weights, _get_global_vars())
-                self.steps_since_update[actor] = 0
-                # Update metrics.
-                metrics = LocalIterator.get_metrics()
-                metrics.counters["num_weight_syncs"] += 1
-
-    # Start the learner thread.
-    learner_thread = LearnerThread(workers.local_worker())
-    learner_thread.start()
-
-=======
->>>>>>> 2c599dbf
     # We execute the following steps concurrently:
     # (1) Generate rollouts and store them in our replay buffer actors. Update
     # the weights of the worker that generated the batch.
