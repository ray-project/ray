"""TensorFlow policy class used for DQN"""

from typing import Dict

import gym
import numpy as np
import ray
from ray.rllib.agents.dqn.distributional_q_tf_model import \
    DistributionalQTFModel
from ray.rllib.agents.dqn.simple_q_tf_policy import TargetNetworkMixin
from ray.rllib.evaluation.postprocessing import adjust_nstep
from ray.rllib.models import ModelCatalog
from ray.rllib.models.modelv2 import ModelV2
from ray.rllib.models.tf.tf_action_dist import Categorical
from ray.rllib.policy.policy import Policy
from ray.rllib.policy.sample_batch import SampleBatch
from ray.rllib.policy.tf_policy import LearningRateSchedule
from ray.rllib.policy.tf_policy_template import build_tf_policy
from ray.rllib.utils.error import UnsupportedSpaceException
from ray.rllib.utils.exploration import ParameterNoise
from ray.rllib.utils.framework import try_import_tf
from ray.rllib.utils.numpy import convert_to_numpy
from ray.rllib.utils.tf_utils import (
    huber_loss, make_tf_callable, minimize_and_clip, reduce_mean_ignore_inf)
from ray.rllib.utils.typing import (ModelGradients, TensorType,
                                    TrainerConfigDict)

tf1, tf, tfv = try_import_tf()

Q_SCOPE = "q_func"
Q_TARGET_SCOPE = "target_q_func"

# Importance sampling weights for prioritized replay
PRIO_WEIGHTS = "weights"


class QLoss:
    def __init__(self,
                 q_t_selected: TensorType,
                 q_logits_t_selected: TensorType,
                 q_tp1_best: TensorType,
                 q_dist_tp1_best: TensorType,
                 importance_weights: TensorType,
                 rewards: TensorType,
                 done_mask: TensorType,
                 gamma: float = 0.99,
                 n_step: int = 1,
                 num_atoms: int = 1,
                 v_min: float = -10.0,
                 v_max: float = 10.0):

        if num_atoms > 1:
            # Distributional Q-learning which corresponds to an entropy loss

            z = tf.range(num_atoms, dtype=tf.float32)
            z = v_min + z * (v_max - v_min) / float(num_atoms - 1)

            # (batch_size, 1) * (1, num_atoms) = (batch_size, num_atoms)
            r_tau = tf.expand_dims(
                rewards, -1) + gamma**n_step * tf.expand_dims(
                    1.0 - done_mask, -1) * tf.expand_dims(z, 0)
            r_tau = tf.clip_by_value(r_tau, v_min, v_max)
            b = (r_tau - v_min) / ((v_max - v_min) / float(num_atoms - 1))
            lb = tf.floor(b)
            ub = tf.math.ceil(b)
            # indispensable judgement which is missed in most implementations
            # when b happens to be an integer, lb == ub, so pr_j(s', a*) will
            # be discarded because (ub-b) == (b-lb) == 0
            floor_equal_ceil = tf.cast(tf.less(ub - lb, 0.5), tf.float32)

            l_project = tf.one_hot(
                tf.cast(lb, dtype=tf.int32),
                num_atoms)  # (batch_size, num_atoms, num_atoms)
            u_project = tf.one_hot(
                tf.cast(ub, dtype=tf.int32),
                num_atoms)  # (batch_size, num_atoms, num_atoms)
            ml_delta = q_dist_tp1_best * (ub - b + floor_equal_ceil)
            mu_delta = q_dist_tp1_best * (b - lb)
            ml_delta = tf.reduce_sum(
                l_project * tf.expand_dims(ml_delta, -1), axis=1)
            mu_delta = tf.reduce_sum(
                u_project * tf.expand_dims(mu_delta, -1), axis=1)
            m = ml_delta + mu_delta

            # Rainbow paper claims that using this cross entropy loss for
            # priority is robust and insensitive to `prioritized_replay_alpha`
            self.td_error = tf.nn.softmax_cross_entropy_with_logits(
                labels=m, logits=q_logits_t_selected)
            self.loss = tf.reduce_mean(
                self.td_error * tf.cast(importance_weights, tf.float32))
            self.stats = {
                # TODO: better Q stats for dist dqn
                "mean_td_error": tf.reduce_mean(self.td_error),
            }
        else:
            q_tp1_best_masked = (1.0 - done_mask) * q_tp1_best

            # compute RHS of bellman equation
            q_t_selected_target = rewards + gamma**n_step * q_tp1_best_masked

            # compute the error (potentially clipped)
            self.td_error = (
                q_t_selected - tf.stop_gradient(q_t_selected_target))
            self.loss = tf.reduce_mean(
                tf.cast(importance_weights, tf.float32) * huber_loss(
                    self.td_error))
            self.stats = {
                "mean_q": tf.reduce_mean(q_t_selected),
                "min_q": tf.reduce_min(q_t_selected),
                "max_q": tf.reduce_max(q_t_selected),
                "mean_td_error": tf.reduce_mean(self.td_error),
            }


class ComputeTDErrorMixin:
    """Assign the `compute_td_error` method to the DQNTFPolicy

    This allows us to prioritize on the worker side.
    """

    def __init__(self):
        @make_tf_callable(self.get_session(), dynamic_shape=True)
        def compute_td_error(obs_t, act_t, rew_t, obs_tp1, done_mask,
                             importance_weights):
            # Do forward pass on loss to update td error attribute
            build_q_losses(
                self, self.model, None, {
                    SampleBatch.CUR_OBS: tf.convert_to_tensor(obs_t),
                    SampleBatch.ACTIONS: tf.convert_to_tensor(act_t),
                    SampleBatch.REWARDS: tf.convert_to_tensor(rew_t),
                    SampleBatch.NEXT_OBS: tf.convert_to_tensor(obs_tp1),
                    SampleBatch.DONES: tf.convert_to_tensor(done_mask),
                    PRIO_WEIGHTS: tf.convert_to_tensor(importance_weights),
                })

            return self.q_loss.td_error

        self.compute_td_error = compute_td_error


def build_q_model(policy: Policy, obs_space: gym.spaces.Space,
                  action_space: gym.spaces.Space,
                  config: TrainerConfigDict) -> ModelV2:
    """Build q_model and target_model for DQN

    Args:
        policy (Policy): The Policy, which will use the model for optimization.
        obs_space (gym.spaces.Space): The policy's observation space.
        action_space (gym.spaces.Space): The policy's action space.
        config (TrainerConfigDict):

    Returns:
        ModelV2: The Model for the Policy to use.
            Note: The target q model will not be returned, just assigned to
            `policy.target_model`.
    """
    if not isinstance(action_space, gym.spaces.Discrete):
        raise UnsupportedSpaceException(
            "Action space {} is not supported for DQN.".format(action_space))

    if config["hiddens"]:
        # try to infer the last layer size, otherwise fall back to 256
        num_outputs = ([256] + list(config["model"]["fcnet_hiddens"]))[-1]
        config["model"]["no_final_linear"] = True
    else:
        num_outputs = action_space.n

    q_model = ModelCatalog.get_model_v2(
        obs_space=obs_space,
        action_space=action_space,
        num_outputs=num_outputs,
        model_config=config["model"],
        framework="tf",
        model_interface=DistributionalQTFModel,
        name=Q_SCOPE,
        num_atoms=config["num_atoms"],
        dueling=config["dueling"],
        q_hiddens=config["hiddens"],
        use_noisy=config["noisy"],
        v_min=config["v_min"],
        v_max=config["v_max"],
        sigma0=config["sigma0"],
        # TODO(sven): Move option to add LayerNorm after each Dense
        #  generically into ModelCatalog.
        add_layer_norm=isinstance(
            getattr(policy, "exploration", None), ParameterNoise)
        or config["exploration_config"]["type"] == "ParameterNoise")

    policy.target_model = ModelCatalog.get_model_v2(
        obs_space=obs_space,
        action_space=action_space,
        num_outputs=num_outputs,
        model_config=config["model"],
        framework="tf",
        model_interface=DistributionalQTFModel,
        name=Q_TARGET_SCOPE,
        num_atoms=config["num_atoms"],
        dueling=config["dueling"],
        q_hiddens=config["hiddens"],
        use_noisy=config["noisy"],
        v_min=config["v_min"],
        v_max=config["v_max"],
        sigma0=config["sigma0"],
        # TODO(sven): Move option to add LayerNorm after each Dense
        #  generically into ModelCatalog.
        add_layer_norm=isinstance(
            getattr(policy, "exploration", None), ParameterNoise)
        or config["exploration_config"]["type"] == "ParameterNoise")

    return q_model


def get_distribution_inputs_and_class(policy: Policy,
                                      model: ModelV2,
                                      input_dict: SampleBatch,
                                      *,
                                      explore=True,
                                      **kwargs):
    q_vals = compute_q_values(
        policy, model, input_dict, state_batches=None, explore=explore)
    q_vals = q_vals[0] if isinstance(q_vals, tuple) else q_vals

    policy.q_values = q_vals

    return policy.q_values, Categorical, []  # state-out


def build_q_losses(policy: Policy, model, _,
                   train_batch: SampleBatch) -> TensorType:
    """Constructs the loss for DQNTFPolicy.

    Args:
        policy (Policy): The Policy to calculate the loss for.
        model (ModelV2): The Model to calculate the loss for.
        train_batch (SampleBatch): The training data.

    Returns:
        TensorType: A single loss tensor.
    """
    config = policy.config
    # q network evaluation
    q_t, q_logits_t, q_dist_t, _ = compute_q_values(
        policy,
        model,
        SampleBatch({
            "obs": train_batch[SampleBatch.CUR_OBS]
        }),
        state_batches=None,
        explore=False)

    # target q network evalution
    q_tp1, q_logits_tp1, q_dist_tp1, _ = compute_q_values(
        policy,
        policy.target_model,
        SampleBatch({
            "obs": train_batch[SampleBatch.NEXT_OBS]
        }),
        state_batches=None,
        explore=False)
    if not hasattr(policy, "target_q_func_vars"):
        policy.target_q_func_vars = policy.target_model.variables()

    # q scores for actions which we know were selected in the given state.
    one_hot_selection = tf.one_hot(
        tf.cast(train_batch[SampleBatch.ACTIONS], tf.int32),
        policy.action_space.n)
    q_t_selected = tf.reduce_sum(q_t * one_hot_selection, 1)
    q_logits_t_selected = tf.reduce_sum(
        q_logits_t * tf.expand_dims(one_hot_selection, -1), 1)

    # compute estimate of best possible value starting from state at t + 1
    if config["double_q"]:
        q_tp1_using_online_net, q_logits_tp1_using_online_net, \
            q_dist_tp1_using_online_net, _ = compute_q_values(
                policy, model,
                SampleBatch({"obs": train_batch[SampleBatch.NEXT_OBS]}),
                state_batches=None,
                explore=False)
        q_tp1_best_using_online_net = tf.argmax(q_tp1_using_online_net, 1)
        q_tp1_best_one_hot_selection = tf.one_hot(q_tp1_best_using_online_net,
                                                  policy.action_space.n)
        q_tp1_best = tf.reduce_sum(q_tp1 * q_tp1_best_one_hot_selection, 1)
        q_dist_tp1_best = tf.reduce_sum(
            q_dist_tp1 * tf.expand_dims(q_tp1_best_one_hot_selection, -1), 1)
    else:
        q_tp1_best_one_hot_selection = tf.one_hot(
            tf.argmax(q_tp1, 1), policy.action_space.n)
        q_tp1_best = tf.reduce_sum(q_tp1 * q_tp1_best_one_hot_selection, 1)
        q_dist_tp1_best = tf.reduce_sum(
            q_dist_tp1 * tf.expand_dims(q_tp1_best_one_hot_selection, -1), 1)

    policy.q_loss = QLoss(
        q_t_selected, q_logits_t_selected, q_tp1_best, q_dist_tp1_best,
        train_batch[PRIO_WEIGHTS], train_batch[SampleBatch.REWARDS],
        tf.cast(train_batch[SampleBatch.DONES],
                tf.float32), config["gamma"], config["n_step"],
        config["num_atoms"], config["v_min"], config["v_max"])

    return policy.q_loss.loss


def adam_optimizer(policy: Policy, config: TrainerConfigDict
                   ) -> "tf.keras.optimizers.Optimizer":
    if policy.config["framework"] in ["tf2", "tfe"]:
        return tf.keras.optimizers.Adam(
            learning_rate=policy.cur_lr, epsilon=config["adam_epsilon"])
    else:
        return tf1.train.AdamOptimizer(
            learning_rate=policy.cur_lr, epsilon=config["adam_epsilon"])


def clip_gradients(policy: Policy, optimizer: "tf.keras.optimizers.Optimizer",
                   loss: TensorType) -> ModelGradients:
    if not hasattr(policy, "q_func_vars"):
        policy.q_func_vars = policy.model.variables()

    return minimize_and_clip(
        optimizer,
        loss,
        var_list=policy.q_func_vars,
        clip_val=policy.config["grad_clip"])


def build_q_stats(policy: Policy, batch) -> Dict[str, TensorType]:
    return dict({
        "cur_lr": tf.cast(policy.cur_lr, tf.float64),
    }, **policy.q_loss.stats)


def setup_mid_mixins(policy: Policy, obs_space, action_space, config) -> None:
    LearningRateSchedule.__init__(policy, config["lr"], config["lr_schedule"])
    ComputeTDErrorMixin.__init__(policy)


def setup_late_mixins(policy: Policy, obs_space: gym.spaces.Space,
                      action_space: gym.spaces.Space,
                      config: TrainerConfigDict) -> None:
    TargetNetworkMixin.__init__(policy, obs_space, action_space, config)


def compute_q_values(policy: Policy,
                     model: ModelV2,
                     input_batch: SampleBatch,
                     state_batches=None,
                     seq_lens=None,
                     explore=None,
                     is_training: bool = False):

    config = policy.config

<<<<<<< HEAD
    input_batch.is_training = is_training
=======
>>>>>>> 1341bb59
    model_out, state = model(input_batch, state_batches or [], seq_lens)

    if config["num_atoms"] > 1:
        (action_scores, z, support_logits_per_action, logits,
         dist) = model.get_q_value_distributions(model_out)
    else:
        (action_scores, logits,
         dist) = model.get_q_value_distributions(model_out)

    if config["dueling"]:
        state_score = model.get_state_value(model_out)
        if config["num_atoms"] > 1:
            support_logits_per_action_mean = tf.reduce_mean(
                support_logits_per_action, 1)
            support_logits_per_action_centered = (
                support_logits_per_action - tf.expand_dims(
                    support_logits_per_action_mean, 1))
            support_logits_per_action = tf.expand_dims(
                state_score, 1) + support_logits_per_action_centered
            support_prob_per_action = tf.nn.softmax(
                logits=support_logits_per_action)
            value = tf.reduce_sum(
                input_tensor=z * support_prob_per_action, axis=-1)
            logits = support_logits_per_action
            dist = support_prob_per_action
        else:
            action_scores_mean = reduce_mean_ignore_inf(action_scores, 1)
            action_scores_centered = action_scores - tf.expand_dims(
                action_scores_mean, 1)
            value = state_score + action_scores_centered
    else:
        value = action_scores

    return value, logits, dist, state


def postprocess_nstep_and_prio(policy: Policy,
                               batch: SampleBatch,
                               other_agent=None,
                               episode=None) -> SampleBatch:
    # N-step Q adjustments.
    if policy.config["n_step"] > 1:
        adjust_nstep(policy.config["n_step"], policy.config["gamma"], batch)

    # Create dummy prio-weights (1.0) in case we don't have any in
    # the batch.
    if PRIO_WEIGHTS not in batch:
        batch[PRIO_WEIGHTS] = np.ones_like(batch[SampleBatch.REWARDS])

    # Prioritize on the worker side.
    if batch.count > 0 and policy.config["worker_side_prioritization"]:
        td_errors = policy.compute_td_error(
            batch[SampleBatch.OBS], batch[SampleBatch.ACTIONS],
            batch[SampleBatch.REWARDS], batch[SampleBatch.NEXT_OBS],
            batch[SampleBatch.DONES], batch[PRIO_WEIGHTS])
        new_priorities = (np.abs(convert_to_numpy(td_errors)) +
                          policy.config["prioritized_replay_eps"])
        batch[PRIO_WEIGHTS] = new_priorities

    return batch


DQNTFPolicy = build_tf_policy(
    name="DQNTFPolicy",
    get_default_config=lambda: ray.rllib.agents.dqn.dqn.DEFAULT_CONFIG,
    make_model=build_q_model,
    action_distribution_fn=get_distribution_inputs_and_class,
    loss_fn=build_q_losses,
    stats_fn=build_q_stats,
    postprocess_fn=postprocess_nstep_and_prio,
    optimizer_fn=adam_optimizer,
    compute_gradients_fn=clip_gradients,
    extra_action_out_fn=lambda policy: {"q_values": policy.q_values},
    extra_learn_fetches_fn=lambda policy: {"td_error": policy.q_loss.td_error},
    before_loss_init=setup_mid_mixins,
    after_init=setup_late_mixins,
    mixins=[
        TargetNetworkMixin,
        ComputeTDErrorMixin,
        LearningRateSchedule,
    ])<|MERGE_RESOLUTION|>--- conflicted
+++ resolved
@@ -348,10 +348,7 @@
 
     config = policy.config
 
-<<<<<<< HEAD
     input_batch.is_training = is_training
-=======
->>>>>>> 1341bb59
     model_out, state = model(input_batch, state_batches or [], seq_lens)
 
     if config["num_atoms"] > 1:
