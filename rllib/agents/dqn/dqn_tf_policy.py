from gym.spaces import Discrete
import numpy as np

import ray
from ray.rllib.agents.dqn.distributional_q_tf_model import \
    DistributionalQTFModel
from ray.rllib.agents.dqn.simple_q_tf_policy import TargetNetworkMixin
from ray.rllib.models import ModelCatalog
from ray.rllib.models.tf.tf_action_dist import Categorical
from ray.rllib.policy.sample_batch import SampleBatch
from ray.rllib.policy.tf_policy import LearningRateSchedule
from ray.rllib.policy.tf_policy_template import build_tf_policy
from ray.rllib.utils.error import UnsupportedSpaceException
from ray.rllib.utils.exploration import ParameterNoise
from ray.rllib.utils.framework import try_import_tf
from ray.rllib.utils.tf_ops import huber_loss, reduce_mean_ignore_inf, \
    minimize_and_clip
from ray.rllib.utils.tf_ops import make_tf_callable

<<<<<<< HEAD
tf, tfv = try_import_tf()
=======
tf1, tf, tfv = try_import_tf()
>>>>>>> b71c912d

Q_SCOPE = "q_func"
Q_TARGET_SCOPE = "target_q_func"

# Importance sampling weights for prioritized replay
PRIO_WEIGHTS = "weights"


class QLoss:
    def __init__(self,
                 q_t_selected,
                 q_logits_t_selected,
                 q_tp1_best,
                 q_dist_tp1_best,
                 importance_weights,
                 rewards,
                 done_mask,
                 gamma=0.99,
                 n_step=1,
                 num_atoms=1,
                 v_min=-10.0,
                 v_max=10.0):

        if num_atoms > 1:
            # Distributional Q-learning which corresponds to an entropy loss

            z = tf.range(num_atoms, dtype=tf.float32)
            z = v_min + z * (v_max - v_min) / float(num_atoms - 1)

            # (batch_size, 1) * (1, num_atoms) = (batch_size, num_atoms)
            r_tau = tf.expand_dims(
                rewards, -1) + gamma**n_step * tf.expand_dims(
                    1.0 - done_mask, -1) * tf.expand_dims(z, 0)
            r_tau = tf.clip_by_value(r_tau, v_min, v_max)
            b = (r_tau - v_min) / ((v_max - v_min) / float(num_atoms - 1))
            lb = tf.floor(b)
            ub = tf.math.ceil(b)
            # indispensable judgement which is missed in most implementations
            # when b happens to be an integer, lb == ub, so pr_j(s', a*) will
            # be discarded because (ub-b) == (b-lb) == 0
            floor_equal_ceil = tf.cast(tf.less(ub - lb, 0.5), tf.float32)

            l_project = tf.one_hot(
                tf.cast(lb, dtype=tf.int32),
                num_atoms)  # (batch_size, num_atoms, num_atoms)
            u_project = tf.one_hot(
                tf.cast(ub, dtype=tf.int32),
                num_atoms)  # (batch_size, num_atoms, num_atoms)
            ml_delta = q_dist_tp1_best * (ub - b + floor_equal_ceil)
            mu_delta = q_dist_tp1_best * (b - lb)
            ml_delta = tf.reduce_sum(
                l_project * tf.expand_dims(ml_delta, -1), axis=1)
            mu_delta = tf.reduce_sum(
                u_project * tf.expand_dims(mu_delta, -1), axis=1)
            m = ml_delta + mu_delta

            # Rainbow paper claims that using this cross entropy loss for
            # priority is robust and insensitive to `prioritized_replay_alpha`
            self.td_error = tf.nn.softmax_cross_entropy_with_logits(
                labels=m, logits=q_logits_t_selected)
            self.loss = tf.reduce_mean(
                self.td_error * tf.cast(importance_weights, tf.float32))
            self.stats = {
                # TODO: better Q stats for dist dqn
                "mean_td_error": tf.reduce_mean(self.td_error),
            }
        else:
            q_tp1_best_masked = (1.0 - done_mask) * q_tp1_best

            # compute RHS of bellman equation
            q_t_selected_target = rewards + gamma**n_step * q_tp1_best_masked

            # compute the error (potentially clipped)
            self.td_error = (
                q_t_selected - tf.stop_gradient(q_t_selected_target))
            self.loss = tf.reduce_mean(
                tf.cast(importance_weights, tf.float32) * huber_loss(
                    self.td_error))
            self.stats = {
                "mean_q": tf.reduce_mean(q_t_selected),
                "min_q": tf.reduce_min(q_t_selected),
                "max_q": tf.reduce_max(q_t_selected),
                "mean_td_error": tf.reduce_mean(self.td_error),
            }


class ComputeTDErrorMixin:
    def __init__(self):
        @make_tf_callable(self.get_session(), dynamic_shape=True)
        def compute_td_error(obs_t, act_t, rew_t, obs_tp1, done_mask,
                             importance_weights):
            # Do forward pass on loss to update td error attribute
            build_q_losses(
                self, self.model, None, {
                    SampleBatch.CUR_OBS: tf.convert_to_tensor(obs_t),
                    SampleBatch.ACTIONS: tf.convert_to_tensor(act_t),
                    SampleBatch.REWARDS: tf.convert_to_tensor(rew_t),
                    SampleBatch.NEXT_OBS: tf.convert_to_tensor(obs_tp1),
                    SampleBatch.DONES: tf.convert_to_tensor(done_mask),
                    PRIO_WEIGHTS: tf.convert_to_tensor(importance_weights),
                })

            return self.q_loss.td_error

        self.compute_td_error = compute_td_error


def build_q_model(policy, obs_space, action_space, config):

    if not isinstance(action_space, Discrete):
        raise UnsupportedSpaceException(
            "Action space {} is not supported for DQN.".format(action_space))

    if config["hiddens"]:
        # try to infer the last layer size, otherwise fall back to 256
        num_outputs = ([256] + config["model"]["fcnet_hiddens"])[-1]
        config["model"]["no_final_linear"] = True
    else:
        num_outputs = action_space.n

    policy.q_model = ModelCatalog.get_model_v2(
        obs_space=obs_space,
        action_space=action_space,
        num_outputs=num_outputs,
        model_config=config["model"],
        framework="tf",
        model_interface=DistributionalQTFModel,
        name=Q_SCOPE,
        num_atoms=config["num_atoms"],
        dueling=config["dueling"],
        q_hiddens=config["hiddens"],
        use_noisy=config["noisy"],
        v_min=config["v_min"],
        v_max=config["v_max"],
        sigma0=config["sigma0"],
        # TODO(sven): Move option to add LayerNorm after each Dense
        #  generically into ModelCatalog.
        add_layer_norm=isinstance(
            getattr(policy, "exploration", None), ParameterNoise)
        or config["exploration_config"]["type"] == "ParameterNoise")

    policy.target_q_model = ModelCatalog.get_model_v2(
        obs_space=obs_space,
        action_space=action_space,
        num_outputs=num_outputs,
        model_config=config["model"],
        framework="tf",
        model_interface=DistributionalQTFModel,
        name=Q_TARGET_SCOPE,
        num_atoms=config["num_atoms"],
        dueling=config["dueling"],
        q_hiddens=config["hiddens"],
        use_noisy=config["noisy"],
        v_min=config["v_min"],
        v_max=config["v_max"],
        sigma0=config["sigma0"],
        # TODO(sven): Move option to add LayerNorm after each Dense
        #  generically into ModelCatalog.
        add_layer_norm=isinstance(
            getattr(policy, "exploration", None), ParameterNoise)
        or config["exploration_config"]["type"] == "ParameterNoise")

    return policy.q_model


def get_distribution_inputs_and_class(policy,
                                      model,
                                      obs_batch,
                                      *,
                                      explore=True,
                                      **kwargs):
    q_vals = compute_q_values(policy, model, obs_batch, explore)
    q_vals = q_vals[0] if isinstance(q_vals, tuple) else q_vals

    policy.q_values = q_vals
    policy.q_func_vars = model.variables()
    return policy.q_values, Categorical, []  # state-out


def build_q_losses(policy, model, _, train_batch):
    config = policy.config
    # q network evaluation
    q_t, q_logits_t, q_dist_t = compute_q_values(
        policy,
        policy.q_model,
        train_batch[SampleBatch.CUR_OBS],
        explore=False)

    # target q network evalution
    q_tp1, q_logits_tp1, q_dist_tp1 = compute_q_values(
        policy,
        policy.target_q_model,
        train_batch[SampleBatch.NEXT_OBS],
        explore=False)
    policy.target_q_func_vars = policy.target_q_model.variables()

    # q scores for actions which we know were selected in the given state.
    one_hot_selection = tf.one_hot(
        tf.cast(train_batch[SampleBatch.ACTIONS], tf.int32),
        policy.action_space.n)
    q_t_selected = tf.reduce_sum(q_t * one_hot_selection, 1)
    q_logits_t_selected = tf.reduce_sum(
        q_logits_t * tf.expand_dims(one_hot_selection, -1), 1)

    # compute estimate of best possible value starting from state at t + 1
    if config["double_q"]:
        q_tp1_using_online_net, q_logits_tp1_using_online_net, \
            q_dist_tp1_using_online_net = compute_q_values(
                policy, policy.q_model,
                train_batch[SampleBatch.NEXT_OBS],
                explore=False)
        q_tp1_best_using_online_net = tf.argmax(q_tp1_using_online_net, 1)
        q_tp1_best_one_hot_selection = tf.one_hot(q_tp1_best_using_online_net,
                                                  policy.action_space.n)
        q_tp1_best = tf.reduce_sum(q_tp1 * q_tp1_best_one_hot_selection, 1)
        q_dist_tp1_best = tf.reduce_sum(
            q_dist_tp1 * tf.expand_dims(q_tp1_best_one_hot_selection, -1), 1)
    else:
        q_tp1_best_one_hot_selection = tf.one_hot(
            tf.argmax(q_tp1, 1), policy.action_space.n)
        q_tp1_best = tf.reduce_sum(q_tp1 * q_tp1_best_one_hot_selection, 1)
        q_dist_tp1_best = tf.reduce_sum(
            q_dist_tp1 * tf.expand_dims(q_tp1_best_one_hot_selection, -1), 1)

    policy.q_loss = QLoss(
        q_t_selected, q_logits_t_selected, q_tp1_best, q_dist_tp1_best,
        train_batch[PRIO_WEIGHTS], train_batch[SampleBatch.REWARDS],
        tf.cast(train_batch[SampleBatch.DONES],
                tf.float32), config["gamma"], config["n_step"],
        config["num_atoms"], config["v_min"], config["v_max"])

    return policy.q_loss.loss


def adam_optimizer(policy, config):
<<<<<<< HEAD
    if tfv == 2:
        return tf.keras.optimizers.Adam(
            learning_rate=policy.cur_lr, epsilon=config["adam_epsilon"])
    else:
        return tf.train.AdamOptimizer(
            learning_rate=policy.cur_lr, epsilon=config["adam_epsilon"])
=======
    return tf1.train.AdamOptimizer(
        learning_rate=policy.cur_lr, epsilon=config["adam_epsilon"])
>>>>>>> b71c912d


def clip_gradients(policy, optimizer, loss):
    if policy.config["grad_clip"] is not None:
        grads_and_vars = minimize_and_clip(
            optimizer,
            loss,
            var_list=policy.q_func_vars,
            clip_val=policy.config["grad_clip"])
    else:
        grads_and_vars = optimizer.compute_gradients(
            loss, var_list=policy.q_func_vars)
    grads_and_vars = [(g, v) for (g, v) in grads_and_vars if g is not None]
    return grads_and_vars


def build_q_stats(policy, batch):
    return dict({
        "cur_lr": tf.cast(policy.cur_lr, tf.float64),
    }, **policy.q_loss.stats)


def setup_early_mixins(policy, obs_space, action_space, config):
    LearningRateSchedule.__init__(policy, config["lr"], config["lr_schedule"])


def setup_mid_mixins(policy, obs_space, action_space, config):
    ComputeTDErrorMixin.__init__(policy)


def setup_late_mixins(policy, obs_space, action_space, config):
    TargetNetworkMixin.__init__(policy, obs_space, action_space, config)


def compute_q_values(policy, model, obs, explore):
    config = policy.config

    model_out, state = model({
        SampleBatch.CUR_OBS: obs,
        "is_training": policy._get_is_training_placeholder(),
    }, [], None)

    if config["num_atoms"] > 1:
        (action_scores, z, support_logits_per_action, logits,
         dist) = model.get_q_value_distributions(model_out)
    else:
        (action_scores, logits,
         dist) = model.get_q_value_distributions(model_out)

    if config["dueling"]:
        state_score = model.get_state_value(model_out)
        if config["num_atoms"] > 1:
            support_logits_per_action_mean = tf.reduce_mean(
                support_logits_per_action, 1)
            support_logits_per_action_centered = (
                support_logits_per_action - tf.expand_dims(
                    support_logits_per_action_mean, 1))
            support_logits_per_action = tf.expand_dims(
                state_score, 1) + support_logits_per_action_centered
            support_prob_per_action = tf.nn.softmax(
                logits=support_logits_per_action)
            value = tf.reduce_sum(
                input_tensor=z * support_prob_per_action, axis=-1)
            logits = support_logits_per_action
            dist = support_prob_per_action
        else:
            action_scores_mean = reduce_mean_ignore_inf(action_scores, 1)
            action_scores_centered = action_scores - tf.expand_dims(
                action_scores_mean, 1)
            value = state_score + action_scores_centered
    else:
        value = action_scores

    return value, logits, dist


def _adjust_nstep(n_step, gamma, obs, actions, rewards, new_obs, dones):
    """Rewrites the given trajectory fragments to encode n-step rewards.

    reward[i] = (
        reward[i] * gamma**0 +
        reward[i+1] * gamma**1 +
        ... +
        reward[i+n_step-1] * gamma**(n_step-1))

    The ith new_obs is also adjusted to point to the (i+n_step-1)'th new obs.

    At the end of the trajectory, n is truncated to fit in the traj length.
    """

    assert not any(dones[:-1]), "Unexpected done in middle of trajectory"

    traj_length = len(rewards)
    for i in range(traj_length):
        for j in range(1, n_step):
            if i + j < traj_length:
                new_obs[i] = new_obs[i + j]
                dones[i] = dones[i + j]
                rewards[i] += gamma**j * rewards[i + j]


def postprocess_nstep_and_prio(policy, batch, other_agent=None, episode=None):
    # N-step Q adjustments
    if policy.config["n_step"] > 1:
        _adjust_nstep(policy.config["n_step"], policy.config["gamma"],
                      batch[SampleBatch.CUR_OBS], batch[SampleBatch.ACTIONS],
                      batch[SampleBatch.REWARDS], batch[SampleBatch.NEXT_OBS],
                      batch[SampleBatch.DONES])

    if PRIO_WEIGHTS not in batch:
        batch[PRIO_WEIGHTS] = np.ones_like(batch[SampleBatch.REWARDS])

    # Prioritize on the worker side
    if batch.count > 0 and policy.config["worker_side_prioritization"]:
        td_errors = policy.compute_td_error(
            batch[SampleBatch.CUR_OBS], batch[SampleBatch.ACTIONS],
            batch[SampleBatch.REWARDS], batch[SampleBatch.NEXT_OBS],
            batch[SampleBatch.DONES], batch[PRIO_WEIGHTS])
        new_priorities = (
            np.abs(td_errors) + policy.config["prioritized_replay_eps"])
        batch.data[PRIO_WEIGHTS] = new_priorities

    return batch


DQNTFPolicy = build_tf_policy(
    name="DQNTFPolicy",
    get_default_config=lambda: ray.rllib.agents.dqn.dqn.DEFAULT_CONFIG,
    make_model=build_q_model,
    action_distribution_fn=get_distribution_inputs_and_class,
    loss_fn=build_q_losses,
    stats_fn=build_q_stats,
    postprocess_fn=postprocess_nstep_and_prio,
    optimizer_fn=adam_optimizer,
    gradients_fn=clip_gradients,
    extra_action_fetches_fn=lambda policy: {"q_values": policy.q_values},
    extra_learn_fetches_fn=lambda policy: {"td_error": policy.q_loss.td_error},
    before_init=setup_early_mixins,
    before_loss_init=setup_mid_mixins,
    after_init=setup_late_mixins,
    obs_include_prev_action_reward=False,
    mixins=[
        TargetNetworkMixin,
        ComputeTDErrorMixin,
        LearningRateSchedule,
    ])<|MERGE_RESOLUTION|>--- conflicted
+++ resolved
@@ -17,11 +17,7 @@
     minimize_and_clip
 from ray.rllib.utils.tf_ops import make_tf_callable
 
-<<<<<<< HEAD
-tf, tfv = try_import_tf()
-=======
 tf1, tf, tfv = try_import_tf()
->>>>>>> b71c912d
 
 Q_SCOPE = "q_func"
 Q_TARGET_SCOPE = "target_q_func"
@@ -257,17 +253,12 @@
 
 
 def adam_optimizer(policy, config):
-<<<<<<< HEAD
     if tfv == 2:
         return tf.keras.optimizers.Adam(
             learning_rate=policy.cur_lr, epsilon=config["adam_epsilon"])
     else:
-        return tf.train.AdamOptimizer(
+        return tf1.train.AdamOptimizer(
             learning_rate=policy.cur_lr, epsilon=config["adam_epsilon"])
-=======
-    return tf1.train.AdamOptimizer(
-        learning_rate=policy.cur_lr, epsilon=config["adam_epsilon"])
->>>>>>> b71c912d
 
 
 def clip_gradients(policy, optimizer, loss):
