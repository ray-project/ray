<<<<<<< HEAD
from ray.rllib.algorithms.apex_dqn.apex import (
    ApexConfig,
    Apex as ApexTrainer,
    APEX_DEFAULT_CONFIG,
)
from ray.rllib.algorithms.dqn.dqn import DQNConfig, DQN as DQNTrainer, DEFAULT_CONFIG
from ray.rllib.algorithms.dqn.dqn_tf_policy import DQNTFPolicy
from ray.rllib.algorithms.dqn.dqn_torch_policy import DQNTorchPolicy
from ray.rllib.algorithms.r2d2.r2d2 import R2D2 as R2D2Trainer, R2D2_DEFAULT_CONFIG
from ray.rllib.algorithms.r2d2.r2d2_torch_policy import R2D2TorchPolicy
from ray.rllib.algorithms.simple_q.simple_q import (
    SimpleQ as SimpleQTrainer,
=======
from ray.rllib.algorithms.dqn.dqn import DQNConfig, DQNTrainer, DEFAULT_CONFIG
from ray.rllib.algorithms.dqn.dqn_tf_policy import DQNTFPolicy
from ray.rllib.algorithms.dqn.dqn_torch_policy import DQNTorchPolicy
from ray.rllib.agents.dqn.r2d2 import R2D2Config, R2D2Trainer, R2D2_DEFAULT_CONFIG
from ray.rllib.agents.dqn.r2d2_torch_policy import R2D2TorchPolicy
from ray.rllib.algorithms.dqn.simple_q import (
>>>>>>> b024a954
    SimpleQConfig,
    DEFAULT_CONFIG as SIMPLE_Q_DEFAULT_CONFIG,
)
<<<<<<< HEAD
from ray.rllib.algorithms.simple_q.simple_q_tf_policy import SimpleQTFPolicy
from ray.rllib.algorithms.simple_q.simple_q_torch_policy import SimpleQTorchPolicy
=======
from ray.rllib.algorithms.dqn.simple_q_tf_policy import SimpleQTFPolicy
from ray.rllib.algorithms.dqn.simple_q_torch_policy import SimpleQTorchPolicy
from ray.rllib.agents.dqn.apex import ApexConfig, ApexTrainer, APEX_DEFAULT_CONFIG
>>>>>>> b024a954

__all__ = [
    "ApexConfig",
    "ApexTrainer",
    "DQNConfig",
    "DQNTFPolicy",
    "DQNTorchPolicy",
    "DQNTrainer",
    "R2D2Config",
    "R2D2TorchPolicy",
    "R2D2Trainer",
    "SimpleQConfig",
    "SimpleQTFPolicy",
    "SimpleQTorchPolicy",
    "SimpleQTrainer",
    # Deprecated.
    "APEX_DEFAULT_CONFIG",
    "DEFAULT_CONFIG",
    "R2D2_DEFAULT_CONFIG",
    "SIMPLE_Q_DEFAULT_CONFIG",
]

from ray.rllib.utils.deprecation import deprecation_warning

deprecation_warning(
    "ray.rllib.agents.dqn",
    "ray.rllib.algorithms.[dqn|simple_q|r2d2|apex_dqn]",
    error=False,
)<|MERGE_RESOLUTION|>--- conflicted
+++ resolved
@@ -1,5 +1,4 @@
-<<<<<<< HEAD
-from ray.rllib.algorithms.apex_dqn.apex import (
+from ray.rllib.algorithms.apex_dqn.apex_dqn import (
     ApexConfig,
     Apex as ApexTrainer,
     APEX_DEFAULT_CONFIG,
@@ -7,29 +6,20 @@
 from ray.rllib.algorithms.dqn.dqn import DQNConfig, DQN as DQNTrainer, DEFAULT_CONFIG
 from ray.rllib.algorithms.dqn.dqn_tf_policy import DQNTFPolicy
 from ray.rllib.algorithms.dqn.dqn_torch_policy import DQNTorchPolicy
-from ray.rllib.algorithms.r2d2.r2d2 import R2D2 as R2D2Trainer, R2D2_DEFAULT_CONFIG
+from ray.rllib.algorithms.r2d2.r2d2 import (
+    R2D2 as R2D2Trainer,
+    R2D2Config,
+    R2D2_DEFAULT_CONFIG,
+)
+from ray.rllib.algorithms.r2d2.r2d2_tf_policy import R2D2TFPolicy
 from ray.rllib.algorithms.r2d2.r2d2_torch_policy import R2D2TorchPolicy
 from ray.rllib.algorithms.simple_q.simple_q import (
     SimpleQ as SimpleQTrainer,
-=======
-from ray.rllib.algorithms.dqn.dqn import DQNConfig, DQNTrainer, DEFAULT_CONFIG
-from ray.rllib.algorithms.dqn.dqn_tf_policy import DQNTFPolicy
-from ray.rllib.algorithms.dqn.dqn_torch_policy import DQNTorchPolicy
-from ray.rllib.agents.dqn.r2d2 import R2D2Config, R2D2Trainer, R2D2_DEFAULT_CONFIG
-from ray.rllib.agents.dqn.r2d2_torch_policy import R2D2TorchPolicy
-from ray.rllib.algorithms.dqn.simple_q import (
->>>>>>> b024a954
     SimpleQConfig,
     DEFAULT_CONFIG as SIMPLE_Q_DEFAULT_CONFIG,
 )
-<<<<<<< HEAD
 from ray.rllib.algorithms.simple_q.simple_q_tf_policy import SimpleQTFPolicy
 from ray.rllib.algorithms.simple_q.simple_q_torch_policy import SimpleQTorchPolicy
-=======
-from ray.rllib.algorithms.dqn.simple_q_tf_policy import SimpleQTFPolicy
-from ray.rllib.algorithms.dqn.simple_q_torch_policy import SimpleQTorchPolicy
-from ray.rllib.agents.dqn.apex import ApexConfig, ApexTrainer, APEX_DEFAULT_CONFIG
->>>>>>> b024a954
 
 __all__ = [
     "ApexConfig",
@@ -39,6 +29,7 @@
     "DQNTorchPolicy",
     "DQNTrainer",
     "R2D2Config",
+    "R2D2TFPolicy",
     "R2D2TorchPolicy",
     "R2D2Trainer",
     "SimpleQConfig",
