--- conflicted
+++ resolved
@@ -4,11 +4,7 @@
 from ray.rllib.algorithms.dqn.dqn_torch_policy import DQNTorchPolicy
 from ray.rllib.agents.dqn.r2d2 import R2D2Trainer, R2D2_DEFAULT_CONFIG
 from ray.rllib.agents.dqn.r2d2_torch_policy import R2D2TorchPolicy
-<<<<<<< HEAD
-from ray.rllib.agents.dqn.simple_q import (
-=======
 from ray.rllib.algorithms.dqn.simple_q import (
->>>>>>> 163fa819
     SimpleQConfig,
     SimpleQTrainer,
     DEFAULT_CONFIG as SIMPLE_Q_DEFAULT_CONFIG,
@@ -25,11 +21,8 @@
     "DQNTrainer",
     "R2D2TorchPolicy",
     "R2D2Trainer",
-<<<<<<< HEAD
     "R2D2_DEFAULT_CONFIG",
     "SIMPLE_Q_DEFAULT_CONFIG",
-=======
->>>>>>> 163fa819
     "SimpleQConfig",
     "SimpleQTFPolicy",
     "SimpleQTorchPolicy",
