--- conflicted
+++ resolved
@@ -204,21 +204,14 @@
         explore=False,
         is_training=True)
 
-<<<<<<< HEAD
     # Q scores for actions which we know were selected in the given state.
     one_hot_selection = F.one_hot(
         train_batch[SampleBatch.ACTIONS], policy.action_space.n)
-    q_t_selected = torch.sum(q_t * one_hot_selection, 1)
-    q_logits_t_selected = torch.sum(
-        q_logits_t * torch.unsqueeze(one_hot_selection, -1), 1)
-=======
-    # q scores for actions which we know were selected in the given state.
-    one_hot_selection = F.one_hot(train_batch[SampleBatch.ACTIONS],
-                                  policy.action_space.n)
     q_t_selected = torch.sum(
         torch.where(q_t > -float("inf"), q_t, torch.tensor(0.0)) *
         one_hot_selection, 1)
->>>>>>> 4accc169
+    q_logits_t_selected = torch.sum(
+        q_logits_t * torch.unsqueeze(one_hot_selection, -1), 1)
 
     # compute estimate of best possible value starting from state at t + 1
     if config["double_q"]:
@@ -230,7 +223,6 @@
                 explore=False,
                 is_training=True)
         q_tp1_best_using_online_net = torch.argmax(q_tp1_using_online_net, 1)
-<<<<<<< HEAD
         q_tp1_best_one_hot_selection = F.one_hot(
             q_tp1_best_using_online_net, policy.action_space.n)
         q_tp1_best = torch.sum(q_tp1 * q_tp1_best_one_hot_selection, 1)
@@ -239,20 +231,12 @@
     else:
         q_tp1_best_one_hot_selection = F.one_hot(
             torch.argmax(q_tp1, 1), policy.action_space.n)
-        q_tp1_best = torch.sum(q_tp1 * q_tp1_best_one_hot_selection, 1)
-        q_probs_tp1_best = torch.sum(
-            q_probs_tp1 * torch.unsqueeze(q_tp1_best_one_hot_selection, -1), 1)
-=======
-        q_tp1_best_one_hot_selection = F.one_hot(q_tp1_best_using_online_net,
-                                                 policy.action_space.n)
-    else:
-        q_tp1_best_one_hot_selection = F.one_hot(
-            torch.argmax(q_tp1, 1), policy.action_space.n)
 
     q_tp1_best = torch.sum(
         torch.where(q_tp1 > -float("inf"), q_tp1, torch.tensor(0.0)) *
         q_tp1_best_one_hot_selection, 1)
->>>>>>> 4accc169
+        q_probs_tp1_best = torch.sum(
+            q_probs_tp1 * torch.unsqueeze(q_tp1_best_one_hot_selection, -1), 1)
 
     policy.q_loss = QLoss(
         q_t_selected, q_logits_t_selected, q_tp1_best, q_probs_tp1_best,
