from gym.spaces import Discrete

import ray
from ray.rllib.agents.dqn.dqn_tf_policy import postprocess_nstep_and_prio, \
    PRIO_WEIGHTS, Q_SCOPE, Q_TARGET_SCOPE
from ray.rllib.agents.a3c.a3c_torch_policy import apply_grad_clipping
from ray.rllib.agents.dqn.dqn_torch_model import DQNTorchModel
from ray.rllib.agents.dqn.simple_q_torch_policy import TargetNetworkMixin
from ray.rllib.policy.sample_batch import SampleBatch
from ray.rllib.models.catalog import ModelCatalog
from ray.rllib.models.torch.torch_action_dist import TorchCategorical
from ray.rllib.policy.torch_policy import LearningRateSchedule
from ray.rllib.policy.torch_policy_template import build_torch_policy
from ray.rllib.utils.error import UnsupportedSpaceException
from ray.rllib.utils.exploration.parameter_noise import ParameterNoise
from ray.rllib.utils.framework import try_import_torch
from ray.rllib.utils.torch_ops import huber_loss, reduce_mean_ignore_inf, \
    softmax_cross_entropy_with_logits

torch, nn = try_import_torch()
F = None
if nn:
    F = nn.functional


class QLoss:
    def __init__(self,
                 q_t_selected,
                 q_logits_t_selected,
                 q_tp1_best,
                 q_probs_tp1_best,
                 importance_weights,
                 rewards,
                 done_mask,
                 gamma=0.99,
                 n_step=1,
                 num_atoms=1,
                 v_min=-10.0,
                 v_max=10.0):

        if num_atoms > 1:
<<<<<<< HEAD
            # Distributional Q-learning which corresponds to an entropy loss
            z = torch.range(0.0, num_atoms - 1, dtype=torch.float32)
            z = v_min + z * (v_max - v_min) / float(num_atoms - 1)

            # (batch_size, 1) * (1, num_atoms) = (batch_size, num_atoms)
            r_tau = torch.unsqueeze(
                rewards, -1) + gamma**n_step * torch.unsqueeze(
                    1.0 - done_mask, -1) * torch.unsqueeze(z, 0)
            r_tau = torch.clamp(r_tau, v_min, v_max)
            b = (r_tau - v_min) / ((v_max - v_min) / float(num_atoms - 1))
            lb = torch.floor(b)
            ub = torch.ceil(b)

            # Indispensable judgement which is missed in most implementations
            # when b happens to be an integer, lb == ub, so pr_j(s', a*) will
            # be discarded because (ub-b) == (b-lb) == 0.
            floor_equal_ceil = (ub - lb < 0.5).float()

            # (batch_size, num_atoms, num_atoms)
            l_project = F.one_hot(lb.long(), num_atoms)
            # (batch_size, num_atoms, num_atoms)
            u_project = F.one_hot(ub.long(), num_atoms)
            ml_delta = q_probs_tp1_best * (ub - b + floor_equal_ceil)
            mu_delta = q_probs_tp1_best * (b - lb)
            ml_delta = torch.sum(
                l_project * torch.unsqueeze(ml_delta, -1), dim=1)
            mu_delta = torch.sum(
                u_project * torch.unsqueeze(mu_delta, -1), dim=1)
            m = ml_delta + mu_delta

            # Rainbow paper claims that using this cross entropy loss for
            # priority is robust and insensitive to `prioritized_replay_alpha`
            self.td_error = softmax_cross_entropy_with_logits(
                logits=q_logits_t_selected, labels=m)
            self.loss = torch.mean(self.td_error * importance_weights)
            self.stats = {
                # TODO: better Q stats for dist dqn
                "mean_td_error": torch.mean(self.td_error),
            }
        else:
            q_tp1_best_masked = (1.0 - done_mask) * q_tp1_best

            # compute RHS of bellman equation
            q_t_selected_target = rewards + gamma**n_step * q_tp1_best_masked

            # compute the error (potentially clipped)
            self.td_error = q_t_selected - q_t_selected_target.detach()
            self.loss = torch.mean(
                importance_weights.float() * huber_loss(self.td_error))
            self.stats = {
                "mean_q": torch.mean(q_t_selected),
                "min_q": torch.min(q_t_selected),
                "max_q": torch.max(q_t_selected),
                "td_error": self.td_error,
                "mean_td_error": torch.mean(self.td_error),
            }
=======
            raise ValueError("Torch version of DQN does not support "
                             "distributional Q yet!")

        q_tp1_best_masked = (1.0 - done_mask) * q_tp1_best

        # compute RHS of bellman equation
        q_t_selected_target = rewards + gamma**n_step * q_tp1_best_masked

        # compute the error (potentially clipped)
        self.td_error = q_t_selected - q_t_selected_target.detach()
        self.loss = torch.mean(
            importance_weights.float() * huber_loss(self.td_error))
        self.stats = {
            "mean_q": torch.mean(q_t_selected),
            "min_q": torch.min(q_t_selected),
            "max_q": torch.max(q_t_selected),
            "mean_td_error": torch.mean(self.td_error),
        }
>>>>>>> 58a38e81


class ComputeTDErrorMixin:
    def __init__(self):
        def compute_td_error(obs_t, act_t, rew_t, obs_tp1, done_mask,
                             importance_weights):
            input_dict = self._lazy_tensor_dict({SampleBatch.CUR_OBS: obs_t})
            input_dict[SampleBatch.ACTIONS] = act_t
            input_dict[SampleBatch.REWARDS] = rew_t
            input_dict[SampleBatch.NEXT_OBS] = obs_tp1
            input_dict[SampleBatch.DONES] = done_mask
            input_dict[PRIO_WEIGHTS] = importance_weights

            # Do forward pass on loss to update td error attribute
            build_q_losses(self, self.model, None, input_dict)

            return self.q_loss.td_error

        self.compute_td_error = compute_td_error


def build_q_model_and_distribution(policy, obs_space, action_space, config):

    if not isinstance(action_space, Discrete):
        raise UnsupportedSpaceException(
            "Action space {} is not supported for DQN.".format(action_space))

    if config["hiddens"]:
        # try to infer the last layer size, otherwise fall back to 256
        num_outputs = ([256] + config["model"]["fcnet_hiddens"])[-1]
        config["model"]["no_final_linear"] = True
    else:
        num_outputs = action_space.n

    # TODO(sven): Move option to add LayerNorm after each Dense
    #  generically into ModelCatalog.
    add_layer_norm = (
        isinstance(getattr(policy, "exploration", None), ParameterNoise)
        or config["exploration_config"]["type"] == "ParameterNoise")

    policy.q_model = ModelCatalog.get_model_v2(
        obs_space=obs_space,
        action_space=action_space,
        num_outputs=num_outputs,
        model_config=config["model"],
        framework="torch",
        model_interface=DQNTorchModel,
        name=Q_SCOPE,
        q_hiddens=config["hiddens"],
        dueling=config["dueling"],
        num_atoms=config["num_atoms"],
        use_noisy=config["noisy"],
        v_min=config["v_min"],
        v_max=config["v_max"],
        sigma0=config["sigma0"],
        # TODO(sven): Move option to add LayerNorm after each Dense
        #  generically into ModelCatalog.
        add_layer_norm=add_layer_norm)

    policy.q_func_vars = policy.q_model.variables()

    policy.target_q_model = ModelCatalog.get_model_v2(
        obs_space=obs_space,
        action_space=action_space,
        num_outputs=num_outputs,
        model_config=config["model"],
        framework="torch",
        model_interface=DQNTorchModel,
        name=Q_TARGET_SCOPE,
        q_hiddens=config["hiddens"],
        dueling=config["dueling"],
        num_atoms=config["num_atoms"],
        use_noisy=config["noisy"],
        v_min=config["v_min"],
        v_max=config["v_max"],
        sigma0=config["sigma0"],
        # TODO(sven): Move option to add LayerNorm after each Dense
        #  generically into ModelCatalog.
        add_layer_norm=add_layer_norm)

    policy.target_q_func_vars = policy.target_q_model.variables()

    return policy.q_model, TorchCategorical


def get_distribution_inputs_and_class(policy,
                                      model,
                                      obs_batch,
                                      *,
                                      explore=True,
                                      is_training=False,
                                      **kwargs):
    q_vals = compute_q_values(policy, model, obs_batch, explore, is_training)
    q_vals = q_vals[0] if isinstance(q_vals, tuple) else q_vals

    policy.q_values = q_vals
    return policy.q_values, TorchCategorical, []  # state-out


def build_q_losses(policy, model, _, train_batch):
    config = policy.config
    # Q-network evaluation.
    q_t, q_logits_t, q_probs_t = compute_q_values(
        policy,
        policy.q_model,
        train_batch[SampleBatch.CUR_OBS],
        explore=False,
        is_training=True)

    # Target Q-network evaluation.
    q_tp1, q_logits_tp1, q_probs_tp1 = compute_q_values(
        policy,
        policy.target_q_model,
        train_batch[SampleBatch.NEXT_OBS],
        explore=False,
        is_training=True)

    # Q scores for actions which we know were selected in the given state.
    one_hot_selection = F.one_hot(
        train_batch[SampleBatch.ACTIONS], policy.action_space.n)
    q_t_selected = torch.sum(
        torch.where(q_t > -float("inf"), q_t, torch.tensor(0.0)) *
        one_hot_selection, 1)
    q_logits_t_selected = torch.sum(
        q_logits_t * torch.unsqueeze(one_hot_selection, -1), 1)

    # compute estimate of best possible value starting from state at t + 1
    if config["double_q"]:
        q_tp1_using_online_net, q_logits_tp1_using_online_net, \
            q_dist_tp1_using_online_net = compute_q_values(
                policy,
                policy.q_model,
                train_batch[SampleBatch.NEXT_OBS],
                explore=False,
                is_training=True)
        q_tp1_best_using_online_net = torch.argmax(q_tp1_using_online_net, 1)
        q_tp1_best_one_hot_selection = F.one_hot(
            q_tp1_best_using_online_net, policy.action_space.n)
        q_tp1_best = torch.sum(
            torch.where(q_tp1 > -float("inf"), q_tp1, torch.tensor(0.0)) *
            q_tp1_best_one_hot_selection, 1)
        q_probs_tp1_best = torch.sum(
            q_probs_tp1 * torch.unsqueeze(q_tp1_best_one_hot_selection, -1), 1)
    else:
        q_tp1_best_one_hot_selection = F.one_hot(
            torch.argmax(q_tp1, 1), policy.action_space.n)
        q_tp1_best = torch.sum(
            torch.where(q_tp1 > -float("inf"), q_tp1, torch.tensor(0.0)) *
            q_tp1_best_one_hot_selection, 1)
        q_probs_tp1_best = torch.sum(
            q_probs_tp1 * torch.unsqueeze(q_tp1_best_one_hot_selection, -1), 1)

    policy.q_loss = QLoss(
        q_t_selected, q_logits_t_selected, q_tp1_best, q_probs_tp1_best,
        train_batch[PRIO_WEIGHTS], train_batch[SampleBatch.REWARDS],
        train_batch[SampleBatch.DONES].float(), config["gamma"],
        config["n_step"], config["num_atoms"],
        config["v_min"], config["v_max"])

    return policy.q_loss.loss


def adam_optimizer(policy, config):
    return torch.optim.Adam(
        policy.q_func_vars, lr=policy.cur_lr, eps=config["adam_epsilon"])


def build_q_stats(policy, batch):
    return dict({
        "cur_lr": policy.cur_lr,
    }, **policy.q_loss.stats)


def setup_early_mixins(policy, obs_space, action_space, config):
    LearningRateSchedule.__init__(policy, config["lr"], config["lr_schedule"])


def after_init(policy, obs_space, action_space, config):
    ComputeTDErrorMixin.__init__(policy)
    TargetNetworkMixin.__init__(policy, obs_space, action_space, config)
    # Move target net to device (this is done autoatically for the
    # policy.model, but not for any other models the policy has).
    policy.target_q_model = policy.target_q_model.to(policy.device)


def compute_q_values(policy, model, obs, explore, is_training=False):
    config = policy.config

    model_out, state = model({
        SampleBatch.CUR_OBS: obs,
        "is_training": is_training,
    }, [], None)

    if config["num_atoms"] > 1:
        (action_scores, z, support_logits_per_action, logits,
         probs_or_logits) = model.get_q_value_distributions(model_out)
    else:
        (action_scores, logits,
         probs_or_logits) = model.get_q_value_distributions(model_out)

    if config["dueling"]:
        state_score = model.get_state_value(model_out)
        if policy.config["num_atoms"] > 1:
            support_logits_per_action_mean = torch.mean(
                support_logits_per_action, dim=1)
            support_logits_per_action_centered = (
                support_logits_per_action - torch.unsqueeze(
                    support_logits_per_action_mean, dim=1))
            support_logits_per_action = torch.unsqueeze(
                state_score, dim=1) + support_logits_per_action_centered
            support_prob_per_action = nn.functional.softmax(
                support_logits_per_action)
            value = torch.sum(z * support_prob_per_action, dim=-1)
            logits = support_logits_per_action
            probs_or_logits = support_prob_per_action
        else:
            advantages_mean = reduce_mean_ignore_inf(action_scores, 1)
            advantages_centered = action_scores - torch.unsqueeze(
                advantages_mean, 1)
            value = state_score + advantages_centered
    else:
        value = action_scores

    return value, logits, probs_or_logits


def grad_process_and_td_error_fn(policy, optimizer, loss):
    # Clip grads if configured.
<<<<<<< HEAD
    info = apply_grad_clipping(policy, optimizer, loss)
    # Add td-error to info dict.
    info["td_error"] = policy.q_loss.td_error.detach()
    return info
=======
    return apply_grad_clipping(policy, optimizer, loss)
>>>>>>> 58a38e81


def extra_action_out_fn(policy, input_dict, state_batches, model, action_dist):
    return {"q_values": policy.q_values}


DQNTorchPolicy = build_torch_policy(
    name="DQNTorchPolicy",
    loss_fn=build_q_losses,
    get_default_config=lambda: ray.rllib.agents.dqn.dqn.DEFAULT_CONFIG,
    make_model_and_action_dist=build_q_model_and_distribution,
    action_distribution_fn=get_distribution_inputs_and_class,
    stats_fn=build_q_stats,
    postprocess_fn=postprocess_nstep_and_prio,
    optimizer_fn=adam_optimizer,
    extra_grad_process_fn=grad_process_and_td_error_fn,
    extra_learn_fetches_fn=lambda policy: {"td_error": policy.q_loss.td_error},
    extra_action_out_fn=extra_action_out_fn,
    before_init=setup_early_mixins,
    after_init=after_init,
    mixins=[
        TargetNetworkMixin,
        ComputeTDErrorMixin,
        LearningRateSchedule,
    ])<|MERGE_RESOLUTION|>--- conflicted
+++ resolved
@@ -39,7 +39,6 @@
                  v_max=10.0):
 
         if num_atoms > 1:
-<<<<<<< HEAD
             # Distributional Q-learning which corresponds to an entropy loss
             z = torch.range(0.0, num_atoms - 1, dtype=torch.float32)
             z = v_min + z * (v_max - v_min) / float(num_atoms - 1)
@@ -93,29 +92,8 @@
                 "mean_q": torch.mean(q_t_selected),
                 "min_q": torch.min(q_t_selected),
                 "max_q": torch.max(q_t_selected),
-                "td_error": self.td_error,
                 "mean_td_error": torch.mean(self.td_error),
             }
-=======
-            raise ValueError("Torch version of DQN does not support "
-                             "distributional Q yet!")
-
-        q_tp1_best_masked = (1.0 - done_mask) * q_tp1_best
-
-        # compute RHS of bellman equation
-        q_t_selected_target = rewards + gamma**n_step * q_tp1_best_masked
-
-        # compute the error (potentially clipped)
-        self.td_error = q_t_selected - q_t_selected_target.detach()
-        self.loss = torch.mean(
-            importance_weights.float() * huber_loss(self.td_error))
-        self.stats = {
-            "mean_q": torch.mean(q_t_selected),
-            "min_q": torch.min(q_t_selected),
-            "max_q": torch.max(q_t_selected),
-            "mean_td_error": torch.mean(self.td_error),
-        }
->>>>>>> 58a38e81
 
 
 class ComputeTDErrorMixin:
@@ -344,14 +322,7 @@
 
 def grad_process_and_td_error_fn(policy, optimizer, loss):
     # Clip grads if configured.
-<<<<<<< HEAD
-    info = apply_grad_clipping(policy, optimizer, loss)
-    # Add td-error to info dict.
-    info["td_error"] = policy.q_loss.td_error.detach()
-    return info
-=======
     return apply_grad_clipping(policy, optimizer, loss)
->>>>>>> 58a38e81
 
 
 def extra_action_out_fn(policy, input_dict, state_batches, model, action_dist):
