--- conflicted
+++ resolved
@@ -10,10 +10,7 @@
 from ray.rllib.models import ModelCatalog
 from ray.rllib.models.tf.tf_action_dist import Categorical
 from ray.rllib.utils.error import UnsupportedSpaceException
-<<<<<<< HEAD
 from ray.rllib.utils.exploration import ParameterNoise
-=======
->>>>>>> f9eecbcd
 from ray.rllib.utils.tf_ops import huber_loss, reduce_mean_ignore_inf, \
     minimize_and_clip
 from ray.rllib.utils import try_import_tf
@@ -385,11 +382,7 @@
     name="DQNTFPolicy",
     get_default_config=lambda: ray.rllib.agents.dqn.dqn.DEFAULT_CONFIG,
     make_model=build_q_model,
-<<<<<<< HEAD
-    forward_fn=get_distribution_inputs_and_class,
-=======
     action_distribution_fn=get_distribution_inputs_and_class,
->>>>>>> f9eecbcd
     loss_fn=build_q_losses,
     stats_fn=build_q_stats,
     postprocess_fn=postprocess_nstep_and_prio,
