from gym.spaces import Discrete
import numpy as np
from scipy.stats import entropy

import ray
from ray.rllib.agents.dqn.distributional_q_model import DistributionalQModel
from ray.rllib.agents.dqn.simple_q_policy import TargetNetworkMixin, \
    ParameterNoiseMixin
from ray.rllib.policy.sample_batch import SampleBatch
from ray.rllib.models import ModelCatalog
from ray.rllib.models.tf.tf_action_dist import Categorical
from ray.rllib.utils.error import UnsupportedSpaceException
from ray.rllib.policy.tf_policy import LearningRateSchedule
from ray.rllib.policy.tf_policy_template import build_tf_policy
from ray.rllib.utils.tf_ops import huber_loss, reduce_mean_ignore_inf, \
    minimize_and_clip
from ray.rllib.utils import try_import_tf
from ray.rllib.utils.tf_ops import make_tf_callable

tf = try_import_tf()

Q_SCOPE = "q_func"
Q_TARGET_SCOPE = "target_q_func"

# Importance sampling weights for prioritized replay
PRIO_WEIGHTS = "weights"


class QLoss:
    def __init__(self,
                 q_t_selected,
                 q_logits_t_selected,
                 q_tp1_best,
                 q_dist_tp1_best,
                 importance_weights,
                 rewards,
                 done_mask,
                 gamma=0.99,
                 n_step=1,
                 num_atoms=1,
                 v_min=-10.0,
                 v_max=10.0):

        if num_atoms > 1:
            # Distributional Q-learning which corresponds to an entropy loss

            z = tf.range(num_atoms, dtype=tf.float32)
            z = v_min + z * (v_max - v_min) / float(num_atoms - 1)

            # (batch_size, 1) * (1, num_atoms) = (batch_size, num_atoms)
            r_tau = tf.expand_dims(
                rewards, -1) + gamma**n_step * tf.expand_dims(
                    1.0 - done_mask, -1) * tf.expand_dims(z, 0)
            r_tau = tf.clip_by_value(r_tau, v_min, v_max)
            b = (r_tau - v_min) / ((v_max - v_min) / float(num_atoms - 1))
            lb = tf.floor(b)
            ub = tf.ceil(b)
            # indispensable judgement which is missed in most implementations
            # when b happens to be an integer, lb == ub, so pr_j(s', a*) will
            # be discarded because (ub-b) == (b-lb) == 0
            floor_equal_ceil = tf.to_float(tf.less(ub - lb, 0.5))

            l_project = tf.one_hot(
                tf.cast(lb, dtype=tf.int32),
                num_atoms)  # (batch_size, num_atoms, num_atoms)
            u_project = tf.one_hot(
                tf.cast(ub, dtype=tf.int32),
                num_atoms)  # (batch_size, num_atoms, num_atoms)
            ml_delta = q_dist_tp1_best * (ub - b + floor_equal_ceil)
            mu_delta = q_dist_tp1_best * (b - lb)
            ml_delta = tf.reduce_sum(
                l_project * tf.expand_dims(ml_delta, -1), axis=1)
            mu_delta = tf.reduce_sum(
                u_project * tf.expand_dims(mu_delta, -1), axis=1)
            m = ml_delta + mu_delta

            # Rainbow paper claims that using this cross entropy loss for
            # priority is robust and insensitive to `prioritized_replay_alpha`
            self.td_error = tf.nn.softmax_cross_entropy_with_logits(
                labels=m, logits=q_logits_t_selected)
            self.loss = tf.reduce_mean(self.td_error * importance_weights)
            self.stats = {
                # TODO: better Q stats for dist dqn
                "mean_td_error": tf.reduce_mean(self.td_error),
            }
        else:
            q_tp1_best_masked = (1.0 - done_mask) * q_tp1_best

            # compute RHS of bellman equation
            q_t_selected_target = rewards + gamma**n_step * q_tp1_best_masked

            # compute the error (potentially clipped)
            self.td_error = (
                q_t_selected - tf.stop_gradient(q_t_selected_target))
            self.loss = tf.reduce_mean(
                tf.cast(importance_weights, tf.float32) * huber_loss(
                    self.td_error))
            self.stats = {
                "mean_q": tf.reduce_mean(q_t_selected),
                "min_q": tf.reduce_min(q_t_selected),
                "max_q": tf.reduce_max(q_t_selected),
                "mean_td_error": tf.reduce_mean(self.td_error),
            }


class ComputeTDErrorMixin:
    def __init__(self):
        @make_tf_callable(self.get_session(), dynamic_shape=True)
        def compute_td_error(obs_t, act_t, rew_t, obs_tp1, done_mask,
                             importance_weights):
            # Do forward pass on loss to update td error attribute
            build_q_losses(
                self, self.model, None, {
                    SampleBatch.CUR_OBS: tf.convert_to_tensor(obs_t),
                    SampleBatch.ACTIONS: tf.convert_to_tensor(act_t),
                    SampleBatch.REWARDS: tf.convert_to_tensor(rew_t),
                    SampleBatch.NEXT_OBS: tf.convert_to_tensor(obs_tp1),
                    SampleBatch.DONES: tf.convert_to_tensor(done_mask),
                    PRIO_WEIGHTS: tf.convert_to_tensor(importance_weights),
                })

            return self.q_loss.td_error

        self.compute_td_error = compute_td_error


def postprocess_trajectory(policy,
                           sample_batch,
                           other_agent_batches=None,
                           episode=None):
    if policy.config["parameter_noise"]:
        # adjust the sigma of parameter space noise
        states = [list(x) for x in sample_batch.columns(["obs"])][0]

        noisy_action_distribution = policy.get_session().run(
            policy.action_probs, feed_dict={policy.cur_observations: states})
        policy.get_session().run(policy.remove_noise_op)
        clean_action_distribution = policy.get_session().run(
            policy.action_probs, feed_dict={policy.cur_observations: states})
        distance_in_action_space = np.mean(
            entropy(clean_action_distribution.T, noisy_action_distribution.T))
        policy.pi_distance = distance_in_action_space
        if (distance_in_action_space <
                -np.log(1 - policy.cur_epsilon_value +
                        policy.cur_epsilon_value / policy.num_actions)):
            policy.parameter_noise_sigma_val *= 1.01
        else:
            policy.parameter_noise_sigma_val /= 1.01
        policy.parameter_noise_sigma.load(
            policy.parameter_noise_sigma_val, session=policy.get_session())

    return postprocess_nstep_and_prio(policy, sample_batch)


def build_q_model(policy, obs_space, action_space, config):

    if not isinstance(action_space, Discrete):
        raise UnsupportedSpaceException(
            "Action space {} is not supported for DQN.".format(action_space))

    if config["hiddens"]:
        # try to infer the last layer size, otherwise fall back to 256
        num_outputs = ([256] + config["model"]["fcnet_hiddens"])[-1]
        config["model"]["no_final_linear"] = True
    else:
        num_outputs = action_space.n

    policy.q_model = ModelCatalog.get_model_v2(
        obs_space,
        action_space,
        num_outputs,
        config["model"],
        framework="tf",
        model_interface=DistributionalQModel,
        name=Q_SCOPE,
        num_atoms=config["num_atoms"],
        q_hiddens=config["hiddens"],
        dueling=config["dueling"],
        use_noisy=config["noisy"],
        v_min=config["v_min"],
        v_max=config["v_max"],
        sigma0=config["sigma0"],
        parameter_noise=config["parameter_noise"])

    policy.target_q_model = ModelCatalog.get_model_v2(
        obs_space,
        action_space,
        num_outputs,
        config["model"],
        framework="tf",
        model_interface=DistributionalQModel,
        name=Q_TARGET_SCOPE,
        num_atoms=config["num_atoms"],
        q_hiddens=config["hiddens"],
        dueling=config["dueling"],
        use_noisy=config["noisy"],
        v_min=config["v_min"],
        v_max=config["v_max"],
        sigma0=config["sigma0"],
        parameter_noise=config["parameter_noise"])

    return policy.q_model


def get_log_likelihood(policy, q_model, actions, input_dict, obs_space,
<<<<<<< HEAD
                                action_space, config):
=======
                       action_space, config):
>>>>>>> 0db2046b
    # Action Q network.
    q_vals = _compute_q_values(policy, q_model,
                               input_dict[SampleBatch.CUR_OBS], obs_space,
                               action_space)
    q_vals = q_vals[0] if isinstance(q_vals, tuple) else q_vals
    action_dist = Categorical(q_vals, q_model)
    return action_dist.logp(actions)


def sample_action_from_q_network(policy, q_model, input_dict, obs_space,
                                 action_space, explore, config, timestep):
    # Action Q network.
    q_vals = _compute_q_values(policy, q_model,
                               input_dict[SampleBatch.CUR_OBS], obs_space,
                               action_space)
    policy.q_values = q_vals[0] if isinstance(q_vals, tuple) else q_vals
    policy.q_func_vars = q_model.variables()

    policy.output_actions, policy.sampled_action_logp = \
        policy.exploration.get_exploration_action(
            policy.q_values, Categorical, q_model, explore, timestep)

    # Noise vars for Q network except for layer normalization vars.
    if config["parameter_noise"]:
        _build_parameter_noise(
            policy,
            [var for var in policy.q_func_vars if "LayerNorm" not in var.name])
        policy.action_probs = tf.nn.softmax(policy.q_values)

    return policy.output_actions, policy.sampled_action_logp


def _build_parameter_noise(policy, pnet_params):
    policy.parameter_noise_sigma_val = 1.0
    policy.parameter_noise_sigma = tf.get_variable(
        initializer=tf.constant_initializer(policy.parameter_noise_sigma_val),
        name="parameter_noise_sigma",
        shape=(),
        trainable=False,
        dtype=tf.float32)
    policy.parameter_noise = list()
    # No need to add any noise on LayerNorm parameters
    for var in pnet_params:
        noise_var = tf.get_variable(
            name=var.name.split(":")[0] + "_noise",
            shape=var.shape,
            initializer=tf.constant_initializer(.0),
            trainable=False)
        policy.parameter_noise.append(noise_var)
    remove_noise_ops = list()
    for var, var_noise in zip(pnet_params, policy.parameter_noise):
        remove_noise_ops.append(tf.assign_add(var, -var_noise))
    policy.remove_noise_op = tf.group(*tuple(remove_noise_ops))
    generate_noise_ops = list()
    for var_noise in policy.parameter_noise:
        generate_noise_ops.append(
            tf.assign(
                var_noise,
                tf.random_normal(
                    shape=var_noise.shape,
                    stddev=policy.parameter_noise_sigma)))
    with tf.control_dependencies(generate_noise_ops):
        add_noise_ops = list()
        for var, var_noise in zip(pnet_params, policy.parameter_noise):
            add_noise_ops.append(tf.assign_add(var, var_noise))
        policy.add_noise_op = tf.group(*tuple(add_noise_ops))
    policy.pi_distance = None


def build_q_losses(policy, model, _, train_batch):
    config = policy.config
    # q network evaluation
    q_t, q_logits_t, q_dist_t = _compute_q_values(
        policy, policy.q_model, train_batch[SampleBatch.CUR_OBS],
        policy.observation_space, policy.action_space)

    # target q network evalution
    q_tp1, q_logits_tp1, q_dist_tp1 = _compute_q_values(
        policy, policy.target_q_model, train_batch[SampleBatch.NEXT_OBS],
        policy.observation_space, policy.action_space)
    policy.target_q_func_vars = policy.target_q_model.variables()

    # q scores for actions which we know were selected in the given state.
    one_hot_selection = tf.one_hot(
        tf.cast(train_batch[SampleBatch.ACTIONS], tf.int32),
        policy.action_space.n)
    q_t_selected = tf.reduce_sum(q_t * one_hot_selection, 1)
    q_logits_t_selected = tf.reduce_sum(
        q_logits_t * tf.expand_dims(one_hot_selection, -1), 1)

    # compute estimate of best possible value starting from state at t + 1
    if config["double_q"]:
        q_tp1_using_online_net, q_logits_tp1_using_online_net, \
            q_dist_tp1_using_online_net = _compute_q_values(
                policy, policy.q_model,
                train_batch[SampleBatch.NEXT_OBS],
                policy.observation_space, policy.action_space)
        q_tp1_best_using_online_net = tf.argmax(q_tp1_using_online_net, 1)
        q_tp1_best_one_hot_selection = tf.one_hot(q_tp1_best_using_online_net,
                                                  policy.action_space.n)
        q_tp1_best = tf.reduce_sum(q_tp1 * q_tp1_best_one_hot_selection, 1)
        q_dist_tp1_best = tf.reduce_sum(
            q_dist_tp1 * tf.expand_dims(q_tp1_best_one_hot_selection, -1), 1)
    else:
        q_tp1_best_one_hot_selection = tf.one_hot(
            tf.argmax(q_tp1, 1), policy.action_space.n)
        q_tp1_best = tf.reduce_sum(q_tp1 * q_tp1_best_one_hot_selection, 1)
        q_dist_tp1_best = tf.reduce_sum(
            q_dist_tp1 * tf.expand_dims(q_tp1_best_one_hot_selection, -1), 1)

    policy.q_loss = QLoss(
        q_t_selected, q_logits_t_selected, q_tp1_best, q_dist_tp1_best,
        train_batch[PRIO_WEIGHTS], train_batch[SampleBatch.REWARDS],
        tf.cast(train_batch[SampleBatch.DONES],
                tf.float32), config["gamma"], config["n_step"],
        config["num_atoms"], config["v_min"], config["v_max"])

    return policy.q_loss.loss


def adam_optimizer(policy, config):
    return tf.train.AdamOptimizer(
        learning_rate=policy.cur_lr, epsilon=config["adam_epsilon"])


def clip_gradients(policy, optimizer, loss):
    if policy.config["grad_norm_clipping"] is not None:
        grads_and_vars = minimize_and_clip(
            optimizer,
            loss,
            var_list=policy.q_func_vars,
            clip_val=policy.config["grad_norm_clipping"])
    else:
        grads_and_vars = optimizer.compute_gradients(
            loss, var_list=policy.q_func_vars)
    grads_and_vars = [(g, v) for (g, v) in grads_and_vars if g is not None]
    return grads_and_vars


def build_q_stats(policy, batch):
    return dict({
        "cur_lr": tf.cast(policy.cur_lr, tf.float64),
    }, **policy.q_loss.stats)


def setup_early_mixins(policy, obs_space, action_space, config):
    LearningRateSchedule.__init__(policy, config["lr"], config["lr_schedule"])
    ParameterNoiseMixin.__init__(policy, obs_space, action_space, config)


def setup_mid_mixins(policy, obs_space, action_space, config):
    ComputeTDErrorMixin.__init__(policy)


def setup_late_mixins(policy, obs_space, action_space, config):
    TargetNetworkMixin.__init__(policy, obs_space, action_space, config)


def _compute_q_values(policy, model, obs, obs_space, action_space):
    config = policy.config
    model_out, state = model({
        "obs": obs,
        "is_training": policy._get_is_training_placeholder(),
    }, [], None)

    if config["num_atoms"] > 1:
        (action_scores, z, support_logits_per_action, logits,
         dist) = model.get_q_value_distributions(model_out)
    else:
        (action_scores, logits,
         dist) = model.get_q_value_distributions(model_out)

    if config["dueling"]:
        state_score = model.get_state_value(model_out)
        if config["num_atoms"] > 1:
            support_logits_per_action_mean = tf.reduce_mean(
                support_logits_per_action, 1)
            support_logits_per_action_centered = (
                support_logits_per_action - tf.expand_dims(
                    support_logits_per_action_mean, 1))
            support_logits_per_action = tf.expand_dims(
                state_score, 1) + support_logits_per_action_centered
            support_prob_per_action = tf.nn.softmax(
                logits=support_logits_per_action)
            value = tf.reduce_sum(
                input_tensor=z * support_prob_per_action, axis=-1)
            logits = support_logits_per_action
            dist = support_prob_per_action
        else:
            action_scores_mean = reduce_mean_ignore_inf(action_scores, 1)
            action_scores_centered = action_scores - tf.expand_dims(
                action_scores_mean, 1)
            value = state_score + action_scores_centered
    else:
        value = action_scores

    return value, logits, dist


def _adjust_nstep(n_step, gamma, obs, actions, rewards, new_obs, dones):
    """Rewrites the given trajectory fragments to encode n-step rewards.

    reward[i] = (
        reward[i] * gamma**0 +
        reward[i+1] * gamma**1 +
        ... +
        reward[i+n_step-1] * gamma**(n_step-1))

    The ith new_obs is also adjusted to point to the (i+n_step-1)'th new obs.

    At the end of the trajectory, n is truncated to fit in the traj length.
    """

    assert not any(dones[:-1]), "Unexpected done in middle of trajectory"

    traj_length = len(rewards)
    for i in range(traj_length):
        for j in range(1, n_step):
            if i + j < traj_length:
                new_obs[i] = new_obs[i + j]
                dones[i] = dones[i + j]
                rewards[i] += gamma**j * rewards[i + j]


def postprocess_nstep_and_prio(policy, batch, other_agent=None, episode=None):
    # N-step Q adjustments
    if policy.config["n_step"] > 1:
        _adjust_nstep(policy.config["n_step"], policy.config["gamma"],
                      batch[SampleBatch.CUR_OBS], batch[SampleBatch.ACTIONS],
                      batch[SampleBatch.REWARDS], batch[SampleBatch.NEXT_OBS],
                      batch[SampleBatch.DONES])

    if PRIO_WEIGHTS not in batch:
        batch[PRIO_WEIGHTS] = np.ones_like(batch[SampleBatch.REWARDS])

    # Prioritize on the worker side
    if batch.count > 0 and policy.config["worker_side_prioritization"]:
        td_errors = policy.compute_td_error(
            batch[SampleBatch.CUR_OBS], batch[SampleBatch.ACTIONS],
            batch[SampleBatch.REWARDS], batch[SampleBatch.NEXT_OBS],
            batch[SampleBatch.DONES], batch[PRIO_WEIGHTS])
        new_priorities = (
            np.abs(td_errors) + policy.config["prioritized_replay_eps"])
        batch.data[PRIO_WEIGHTS] = new_priorities

    return batch


DQNTFPolicy = build_tf_policy(
    name="DQNTFPolicy",
    get_default_config=lambda: ray.rllib.agents.dqn.dqn.DEFAULT_CONFIG,
    make_model=build_q_model,
    action_sampler_fn=sample_action_from_q_network,
    log_likelihood_fn=get_log_likelihood,
    loss_fn=build_q_losses,
    stats_fn=build_q_stats,
    postprocess_fn=postprocess_nstep_and_prio,
    optimizer_fn=adam_optimizer,
    gradients_fn=clip_gradients,
    extra_action_fetches_fn=lambda policy: {"q_values": policy.q_values},
    extra_learn_fetches_fn=lambda policy: {"td_error": policy.q_loss.td_error},
    before_init=setup_early_mixins,
    before_loss_init=setup_mid_mixins,
    after_init=setup_late_mixins,
    obs_include_prev_action_reward=False,
    mixins=[
        ParameterNoiseMixin,
        TargetNetworkMixin,
        ComputeTDErrorMixin,
        LearningRateSchedule,
    ])<|MERGE_RESOLUTION|>--- conflicted
+++ resolved
@@ -203,11 +203,7 @@
 
 
 def get_log_likelihood(policy, q_model, actions, input_dict, obs_space,
-<<<<<<< HEAD
-                                action_space, config):
-=======
                        action_space, config):
->>>>>>> 0db2046b
     # Action Q network.
     q_vals = _compute_q_values(policy, q_model,
                                input_dict[SampleBatch.CUR_OBS], obs_space,
