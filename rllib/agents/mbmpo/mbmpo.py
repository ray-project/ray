import logging
import numpy as np

import ray
from ray.rllib.utils.sgd import standardized
from ray.rllib.agents import with_common_config
from ray.rllib.agents.mbmpo.mbmpo_torch_policy import MBMPOTorchPolicy
from ray.rllib.agents.mbmpo.model_ensemble import DynamicsEnsembleCustomModel
from ray.rllib.agents.mbmpo.model_vector_env import custom_model_vector_env
from ray.rllib.agents.mbmpo.utils import calculate_gae_advantages
from ray.rllib.agents.trainer_template import build_trainer
from ray.rllib.evaluation.metrics import collect_episodes, collect_metrics, \
    get_learner_stats
from ray.rllib.execution.common import STEPS_SAMPLED_COUNTER, \
    STEPS_TRAINED_COUNTER, LEARNER_INFO, _get_shared_metrics
from ray.rllib.execution.metric_ops import CollectMetrics
from ray.rllib.policy.sample_batch import SampleBatch
from ray.rllib.policy.sample_batch import DEFAULT_POLICY_ID
from ray.rllib.utils.torch_ops import convert_to_torch_tensor
from ray.util.iter import from_actors

logger = logging.getLogger(__name__)

# yapf: disable
# __sphinx_doc_begin__
DEFAULT_CONFIG = with_common_config({
    # If true, use the Generalized Advantage Estimator (GAE)
    # with a value function, see https://arxiv.org/pdf/1506.02438.pdf.
    "use_gae": True,
    # GAE(lambda) parameter
    "lambda": 1.0,
    # Initial coefficient for KL divergence
    "kl_coeff": 0.0005,
    # Size of batches collected from each worker
    "rollout_fragment_length": 200,
    # Stepsize of SGD
    "lr": 1e-3,
    # Share layers for value function
    "vf_share_layers": False,
    # Coefficient of the value function loss
    "vf_loss_coeff": 0.5,
    # Coefficient of the entropy regularizer
    "entropy_coeff": 0.0,
    # PPO clip parameter
    "clip_param": 0.5,
    # Clip param for the value function. Note that this is sensitive to the
    # scale of the rewards. If your expected V is large, increase this.
    "vf_clip_param": 10.0,
    # If specified, clip the global norm of gradients by this amount
    "grad_clip": None,
    # Target value for KL divergence
    "kl_target": 0.01,
    # Whether to rollout "complete_episodes" or "truncate_episodes"
    "batch_mode": "complete_episodes",
    # Which observation filter to apply to the observation
    "observation_filter": "NoFilter",
    # Number of Inner adaptation steps for the MAML algorithm
    "inner_adaptation_steps": 1,
    # Number of MAML steps per meta-update iteration (PPO steps)
    "maml_optimizer_steps": 8,
    # Inner Adaptation Step size
    "inner_lr": 1e-3,
    # Horizon of Environment (200 in MB-MPO paper)
    "horizon": 200,
    # Dynamics Ensemble Hyperparameters
    "dynamics_model": {
        "custom_model": DynamicsEnsembleCustomModel,
        # Number of Transition-Dynamics Models for Ensemble
        "ensemble_size": 5,
        # Hidden Layers for Model Ensemble
        "fcnet_hiddens": [512, 512, 512],
        # Model Learning Rate
        "lr": 1e-3,
        # Max number of training epochs per MBMPO iter
        "train_epochs": 500,
        # Model Batch Size
        "batch_size": 500,
        # Training/Validation Split
        "valid_split_ratio": 0.2,
        # Normalize Data (obs, action, and deltas)
        "normalize_data": True,
    },
    "exploration_config": {
        "type": "StochasticSampling",
        "random_timesteps": 8000,
    },
    # Workers sample from dynamics models
    "custom_vector_env": custom_model_vector_env,
    # How many iterations through MAML per MBMPO iteration
    "num_maml_steps": 10,
})
# __sphinx_doc_end__
# yapf: enable

# Select Metric Keys for MAML Stats Tracing
METRICS_KEYS = [
    "episode_reward_mean", "episode_reward_min", "episode_reward_max"
]


class MetaUpdate:
    def __init__(self, workers, num_steps, maml_steps, metric_gen):
        """Computes the MetaUpdate step in MAML.

<<<<<<< HEAD
        Adapted for MBMPO for multiple MAML Iterations.

=======
>>>>>>> 609c1b8a
        Args:
            workers (WorkerSet): Set of Workers
            num_steps (int): Number of meta-update steps per MAML Iteration
            maml_steps (int): MAML Iterations per MBMPO Iteration
            metric_gen (Iterator): Generates metrics dictionary

        Returns:
            metrics (dict): MBMPO metrics for logging.
        """
        self.workers = workers
        self.num_steps = num_steps
        self.step_counter = 0
        self.maml_optimizer_steps = maml_steps
        self.metric_gen = metric_gen
        self.metrics = {}

    def __call__(self, data_tuple):
<<<<<<< HEAD
=======
        """Args:
            data_tuple (tuple): 1st element is samples collected from MAML
            Inner adaptation steps and 2nd element is accumulated metrics
>>>>>>> 609c1b8a
        """
        Args:
            data_tuple (tuple): 1st element is samples collected from MAML.
            Inner adaptation steps and 2nd element is accumulated metrics.
        """
        # Metaupdate Step.
        print("Meta-Update Step")
        samples = data_tuple[0]
        adapt_metrics_dict = data_tuple[1]
        self.postprocess_metrics(
            adapt_metrics_dict, prefix="MAMLIter{}".format(self.step_counter))

        # MAML Meta-update.
        for i in range(self.maml_optimizer_steps):
            fetches = self.workers.local_worker().learn_on_batch(samples)
        fetches = get_learner_stats(fetches)

        # Update KLS.
        def update(pi, pi_id):
            assert "inner_kl" not in fetches, (
                "inner_kl should be nested under policy id key", fetches)
            if pi_id in fetches:
                assert "inner_kl" in fetches[pi_id], (fetches, pi_id)
                pi.update_kls(fetches[pi_id]["inner_kl"])
            else:
                logger.warning("No data for {}, not updating kl".format(pi_id))

        self.workers.local_worker().foreach_trainable_policy(update)

        # Modify Reporting Metrics.
        metrics = _get_shared_metrics()
        metrics.info[LEARNER_INFO] = fetches
        metrics.counters[STEPS_TRAINED_COUNTER] += samples.count

        if self.step_counter == self.num_steps - 1:
            td_metric = self.workers.local_worker().foreach_policy(
                fit_dynamics)[0]

            # Sync workers with meta policy.
            self.workers.sync_weights()

            # Sync TD Models with workers.
            sync_ensemble(self.workers)
            sync_stats(self.workers)

            metrics.counters[STEPS_SAMPLED_COUNTER] = td_metric[
                STEPS_SAMPLED_COUNTER]

            # Modify to CollectMetrics.
            res = self.metric_gen.__call__(None)
            res.update(self.metrics)
            self.step_counter = 0
            print("MB-MPO Iteration Completed")
            return [res]
        else:
            print("MAML Iteration {} Completed".format(self.step_counter))
            self.step_counter += 1

            # Sync workers with meta policy
            print("Syncing Weights with Workers")
            self.workers.sync_weights()
            return []

    def postprocess_metrics(self, metrics, prefix=""):
        """Appends prefix to current metrics

        Args:
            metrics (dict): Dictionary of current metrics
            prefix (str): Prefix string to be appended
        """
        for key in metrics.keys():
            self.metrics[prefix + "_" + key] = metrics[key]


def post_process_metrics(prefix, workers, metrics):
    """Update Current Dataset Metrics and filter out specific keys

    Args:
        prefix (str): Prefix string to be appended
        workers (WorkerSet): Set of workers
        metrics (dict): Current metrics dictionary
    """
    res = collect_metrics(remote_workers=workers.remote_workers())
    for key in METRICS_KEYS:
        metrics[prefix + "_" + key] = res[key]
    return metrics


def inner_adaptation(workers, samples):
    # Each worker performs one gradient descent
    for i, e in enumerate(workers.remote_workers()):
        e.learn_on_batch.remote(samples[i])


def fit_dynamics(policy, pid):
    return policy.dynamics_model.fit()


def sync_ensemble(workers):
    """Syncs dynamics ensemble weights from main to workers

    Args:
        workers (WorkerSet): Set of workers, including main
    """

    def get_ensemble_weights(worker):
        policy_map = worker.policy_map
        policies = policy_map.keys()

        def policy_ensemble_weights(policy):
            model = policy.dynamics_model
            return {
                k: v.cpu().detach().numpy()
                for k, v in model.state_dict().items()
            }

        return {
            pid: policy_ensemble_weights(policy)
            for pid, policy in policy_map.items() if pid in policies
        }

    def set_ensemble_weights(policy, pid, weights):
        weights = weights[pid]
        weights = convert_to_torch_tensor(weights, device=policy.device)
        model = policy.dynamics_model
        model.load_state_dict(weights)

    if workers.remote_workers():
        weights = ray.put(get_ensemble_weights(workers.local_worker()))
        set_func = ray.put(set_ensemble_weights)
        for e in workers.remote_workers():
            e.foreach_policy.remote(set_func, weights=weights)


def sync_stats(workers):
    def get_normalizations(worker):
        policy = worker.policy_map[DEFAULT_POLICY_ID]
        return policy.dynamics_model.normalizations

    def set_normalizations(policy, pid, normalizations):
        policy.dynamics_model.set_norms(normalizations)

    if workers.remote_workers():
        normalization_dict = ray.put(
            get_normalizations(workers.local_worker()))
        set_func = ray.put(set_normalizations)
        for e in workers.remote_workers():
            e.foreach_policy.remote(
                set_func, normalizations=normalization_dict)


def post_process_samples(samples, config):
    # Instead of using NN for value function, we use regression
    split_lst = []
    for sample in samples:
        indexes = np.asarray(sample["dones"]).nonzero()[0]
        indexes = indexes + 1

        reward_list = np.split(sample["rewards"], indexes)[:-1]
        observation_list = np.split(sample["obs"], indexes)[:-1]

        paths = []
        for i in range(0, len(reward_list)):
            paths.append({
                "rewards": reward_list[i],
                "observations": observation_list[i]
            })

        paths = calculate_gae_advantages(paths, config["gamma"],
                                         config["lambda"])

        advantages = np.concatenate([path["advantages"] for path in paths])
        sample["advantages"] = standardized(advantages)
        split_lst.append(sample.count)
    return samples, split_lst


def execution_plan(workers, config):
    # Train TD Models
    workers.local_worker().foreach_policy(fit_dynamics)

    # Sync workers policy with workers
    workers.sync_weights()

    # Sync TD Models and normalization stats with workers
    sync_ensemble(workers)
    sync_stats(workers)

    # Dropping metrics from the first iteration
    episodes, to_be_collected = collect_episodes(
        workers.local_worker(),
        workers.remote_workers(), [],
        timeout_seconds=9999)

    # Metrics Collector
    metric_collect = CollectMetrics(
        workers,
        min_history=0,
        timeout_seconds=config["collect_metrics_timeout"])

    inner_steps = config["inner_adaptation_steps"]

    def inner_adaptation_steps(itr):
        buf = []
        split = []
        metrics = {}
        for samples in itr:
            print("Collecting Samples, Inner Adaptation {}".format(len(split)))
            # Processing Samples (Standardize Advantages)
            samples, split_lst = post_process_samples(samples, config)

            buf.extend(samples)
            split.append(split_lst)

            adapt_iter = len(split) - 1
            prefix = "DynaTrajInner_" + str(adapt_iter)
            metrics = post_process_metrics(prefix, workers, metrics)

            if len(split) > inner_steps:
                out = SampleBatch.concat_samples(buf)
                out["split"] = np.array(split)
                buf = []
                split = []

                yield out, metrics
                metrics = {}
            else:
                inner_adaptation(workers, samples)

    # Iterator for Inner Adaptation Data gathering (from pre->post adaptation)
    rollouts = from_actors(workers.remote_workers())
    rollouts = rollouts.batch_across_shards()
    rollouts = rollouts.transform(inner_adaptation_steps)

    # Metaupdate Step with outer combine loop for multiple MAML iterations
    train_op = rollouts.combine(
        MetaUpdate(workers, config["num_maml_steps"],
                   config["maml_optimizer_steps"], metric_collect))
    return train_op


def validate_config(config):
    config["framework"] = "torch"
    if config["framework"] != "torch":
        raise ValueError("MB-MPO not supported in Tensorflow yet!")
    if config["inner_adaptation_steps"] <= 0:
        raise ValueError("Inner Adaptation Steps must be >=1.")
    if config["maml_optimizer_steps"] <= 0:
        raise ValueError("PPO steps for meta-update needs to be >=0")
    if config["entropy_coeff"] < 0:
        raise ValueError("entropy_coeff must be >=0")
    if config["batch_mode"] != "complete_episodes":
        raise ValueError("truncate_episodes not supported")
    if config["num_workers"] <= 0:
        raise ValueError("Must have at least 1 worker/task.")


MBMPOTrainer = build_trainer(
    name="MBMPO",
    default_config=DEFAULT_CONFIG,
    default_policy=MBMPOTorchPolicy,
    execution_plan=execution_plan,
    validate_config=validate_config,
)<|MERGE_RESOLUTION|>--- conflicted
+++ resolved
@@ -102,11 +102,8 @@
     def __init__(self, workers, num_steps, maml_steps, metric_gen):
         """Computes the MetaUpdate step in MAML.
 
-<<<<<<< HEAD
         Adapted for MBMPO for multiple MAML Iterations.
 
-=======
->>>>>>> 609c1b8a
         Args:
             workers (WorkerSet): Set of Workers
             num_steps (int): Number of meta-update steps per MAML Iteration
@@ -124,12 +121,9 @@
         self.metrics = {}
 
     def __call__(self, data_tuple):
-<<<<<<< HEAD
-=======
         """Args:
             data_tuple (tuple): 1st element is samples collected from MAML
             Inner adaptation steps and 2nd element is accumulated metrics
->>>>>>> 609c1b8a
         """
         Args:
             data_tuple (tuple): 1st element is samples collected from MAML.
