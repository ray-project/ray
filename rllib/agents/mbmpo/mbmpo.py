--- conflicted
+++ resolved
@@ -335,11 +335,7 @@
     See `mbmpo_[tf|torch]_policy.py` for the definition of the policy loss.
 
     Detailed documentation:
-<<<<<<< HEAD
-    ttps://docs.ray.io/en/master/rllib-algorithms.html#mbmpo
-=======
     https://docs.ray.io/en/master/rllib-algorithms.html#mbmpo
->>>>>>> 4ef0d4a3
     """
 
     @classmethod
@@ -378,12 +374,8 @@
 
     @staticmethod
     @override(Trainer)
-<<<<<<< HEAD
     def execution_plan(workers: WorkerSet, config: TrainerConfigDict,
                        **kwargs) -> LocalIterator[dict]:
-=======
-    def execution_plan(workers, config, **kwargs) -> LocalIterator[dict]:
->>>>>>> 4ef0d4a3
         assert len(kwargs) == 0, (
             "MBMPO execution_plan does NOT take any additional parameters")
 
