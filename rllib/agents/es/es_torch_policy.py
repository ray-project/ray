# Code in this file is adapted from:
# https://github.com/openai/evolution-strategies-starter.

import gym
import numpy as np

import ray
from ray.rllib.models import ModelCatalog
from ray.rllib.policy.sample_batch import SampleBatch
from ray.rllib.policy.torch_policy_template import build_torch_policy
from ray.rllib.utils import try_import_tree
from ray.rllib.utils.filter import get_filter
from ray.rllib.utils.framework import try_import_torch
<<<<<<< HEAD
from ray.rllib.utils.space_utils import get_base_struct_from_space
=======
from ray.rllib.utils.space_utils import unbatch
>>>>>>> 9823e153
from ray.rllib.utils.torch_ops import convert_to_torch_tensor

torch, _ = try_import_torch()
tree = try_import_tree()


def before_init(policy, observation_space, action_space, config):
    policy.action_noise_std = config["action_noise_std"]
    policy.action_space_struct = get_base_struct_from_space(action_space)
    policy.preprocessor = ModelCatalog.get_preprocessor_for_space(
        observation_space)
    policy.observation_filter = get_filter(config["observation_filter"],
                                           policy.preprocessor.shape)
    policy.single_threaded = config.get("single_threaded", False)

    def _set_flat_weights(policy, theta):
        pos = 0
        theta_dict = policy.model.state_dict()
        new_theta_dict = {}

        for k in sorted(theta_dict.keys()):
            shape = policy.param_shapes[k]
            num_params = int(np.prod(shape))
            new_theta_dict[k] = torch.from_numpy(
                np.reshape(theta[pos:pos + num_params], shape))
            pos += num_params
        policy.model.load_state_dict(new_theta_dict)

    def _get_flat_weights(policy):
        # Get the parameter tensors.
        theta_dict = policy.model.state_dict()
        # Flatten it into a single np.ndarray.
        theta_list = []
        for k in sorted(theta_dict.keys()):
            theta_list.append(torch.reshape(theta_dict[k], (-1, )))
        cat = torch.cat(theta_list, dim=0)
        return cat.numpy()

    type(policy).set_flat_weights = _set_flat_weights
    type(policy).get_flat_weights = _get_flat_weights

    def _compute_actions(policy, obs_batch, add_noise=False, update=True):
        observation = policy.preprocessor.transform(obs_batch)
        observation = policy.observation_filter(
            observation[None], update=update)

        observation = convert_to_torch_tensor(observation)
        dist_inputs, _ = policy.model({
            SampleBatch.CUR_OBS: observation
        }, [], None)
        dist = policy.dist_class(dist_inputs, policy.model)
<<<<<<< HEAD
        action = dist.sample()

        def _add_noise(single_action, single_action_space):
            single_action = single_action.detach().numpy()
            if add_noise and isinstance(single_action_space, gym.spaces.Box):
                single_action += np.random.randn(*single_action.shape) * \
                                 policy.action_noise_std
            return single_action

        action = tree.map_structure(
            _add_noise, action, policy.action_space_struct)
        action = unbatch_actions(action)
=======
        action = dist.sample().detach().numpy()
        action = unbatch(action)
        if add_noise and isinstance(policy.action_space, gym.spaces.Box):
            action += np.random.randn(*action.shape) * policy.action_noise_std
>>>>>>> 9823e153
        return action

    type(policy).compute_actions = _compute_actions


def after_init(policy, observation_space, action_space, config):
    state_dict = policy.model.state_dict()
    policy.param_shapes = {
        k: tuple(state_dict[k].size())
        for k in sorted(state_dict.keys())
    }
    policy.num_params = sum(np.prod(s) for s in policy.param_shapes.values())


def make_model_and_action_dist(policy, observation_space, action_space,
                               config):
    # Policy network.
    dist_class, dist_dim = ModelCatalog.get_action_dist(
        action_space,
        config["model"],  # model_options
        dist_type="deterministic",
        framework="torch")
    model = ModelCatalog.get_model_v2(
        policy.preprocessor.observation_space,
        #observation_space,
        action_space,
        num_outputs=dist_dim,
        model_config=config["model"],
        framework="torch")
    # Make all model params not require any gradients.
    for p in model.parameters():
        p.requires_grad = False
    return model, dist_class


ESTorchPolicy = build_torch_policy(
    name="ESTorchPolicy",
    loss_fn=None,
    get_default_config=lambda: ray.rllib.agents.es.es.DEFAULT_CONFIG,
    before_init=before_init,
    after_init=after_init,
    make_model_and_action_dist=make_model_and_action_dist)<|MERGE_RESOLUTION|>--- conflicted
+++ resolved
@@ -11,11 +11,8 @@
 from ray.rllib.utils import try_import_tree
 from ray.rllib.utils.filter import get_filter
 from ray.rllib.utils.framework import try_import_torch
-<<<<<<< HEAD
-from ray.rllib.utils.space_utils import get_base_struct_from_space
-=======
-from ray.rllib.utils.space_utils import unbatch
->>>>>>> 9823e153
+from ray.rllib.utils.space_utils import get_base_struct_from_space, \
+    unbatch
 from ray.rllib.utils.torch_ops import convert_to_torch_tensor
 
 torch, _ = try_import_torch()
@@ -67,7 +64,6 @@
             SampleBatch.CUR_OBS: observation
         }, [], None)
         dist = policy.dist_class(dist_inputs, policy.model)
-<<<<<<< HEAD
         action = dist.sample()
 
         def _add_noise(single_action, single_action_space):
@@ -79,13 +75,7 @@
 
         action = tree.map_structure(
             _add_noise, action, policy.action_space_struct)
-        action = unbatch_actions(action)
-=======
-        action = dist.sample().detach().numpy()
         action = unbatch(action)
-        if add_noise and isinstance(policy.action_space, gym.spaces.Box):
-            action += np.random.randn(*action.shape) * policy.action_noise_std
->>>>>>> 9823e153
         return action
 
     type(policy).compute_actions = _compute_actions
@@ -110,7 +100,6 @@
         framework="torch")
     model = ModelCatalog.get_model_v2(
         policy.preprocessor.observation_space,
-        #observation_space,
         action_space,
         num_outputs=dist_dim,
         model_config=config["model"],
