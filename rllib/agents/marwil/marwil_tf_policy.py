--- conflicted
+++ resolved
@@ -3,13 +3,8 @@
 from ray.rllib.evaluation.postprocessing import compute_advantages, \
     Postprocessing
 from ray.rllib.policy.tf_policy_template import build_tf_policy
-<<<<<<< HEAD
 from ray.rllib.utils.framework import try_import_tf, get_variable
-from ray.rllib.utils.tf_ops import make_tf_callable
-=======
-from ray.rllib.utils.framework import try_import_tf
 from ray.rllib.utils.tf_ops import explained_variance, make_tf_callable
->>>>>>> b5fafe1f
 
 tf, tfv = try_import_tf()
 
@@ -41,7 +36,7 @@
                  action_dist, beta):
         # advantage estimation
         adv = cumulative_rewards - state_values
-        
+
         # update averaged advantage norm
         if tfv == 2:
             policy._ma_adv_norm.assign_add(
@@ -56,7 +51,7 @@
                 ref=policy._ma_adv_norm,
                 value=1e-6 *
                 (tf.reduce_mean(tf.math.square(adv)) - policy._ma_adv_norm))
-    
+
             # exponentially weighted advantages
             with tf.control_dependencies([update_adv_norm]):
                 exp_advs = tf.exp(
