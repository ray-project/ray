--- conflicted
+++ resolved
@@ -1,86 +1,42 @@
-<<<<<<< HEAD
-from ray.rllib.agents.marwil.marwil import (
-    MARWILTrainer,
-    DEFAULT_CONFIG as MARWIL_CONFIG,
-)
-from ray.rllib.utils.annotations import override
-from ray.rllib.utils.typing import TrainerConfigDict
-
-# yapf: disable
-# __sphinx_doc_begin__
-BC_DEFAULT_CONFIG = MARWILTrainer.merge_trainer_configs(
-    MARWIL_CONFIG, {
-        # No need to calculate advantages (or do anything else with the
-        # rewards).
-        "beta": 0.0,
-        # Advantages (calculated during postprocessing) not important for
-        # behavioral cloning.
-        "postprocess_inputs": False,
-        # No reward estimation.
-        "input_evaluation": [],
-    })
-# __sphinx_doc_end__
-# yapf: enable
-
-
-class BCTrainer(MARWILTrainer):
-    """Behavioral Cloning (derived from MARWIL).
-
-    Simply uses the MARWIL agent with beta force-set to 0.0.
-    """
-
-    @classmethod
-    @override(MARWILTrainer)
-    def get_default_config(cls) -> TrainerConfigDict:
-        return BC_DEFAULT_CONFIG
-
-    @override(MARWILTrainer)
-    def validate_config(self, config: TrainerConfigDict) -> None:
-        super().validate_config(config)
-
-        if config["beta"] != 0.0:
-            raise ValueError("For behavioral cloning, `beta` parameter must be 0.0!")
-=======
-from ray.rllib.agents.marwil.marwil import (
-    MARWILTrainer,
-    DEFAULT_CONFIG as MARWIL_CONFIG,
-)
-from ray.rllib.utils.annotations import override
-from ray.rllib.utils.typing import TrainerConfigDict
-
-# yapf: disable
-# __sphinx_doc_begin__
-BC_DEFAULT_CONFIG = MARWILTrainer.merge_trainer_configs(
-    MARWIL_CONFIG, {
-        # No need to calculate advantages (or do anything else with the
-        # rewards).
-        "beta": 0.0,
-        # Advantages (calculated during postprocessing) not important for
-        # behavioral cloning.
-        "postprocess_inputs": False,
-        # No reward estimation.
-        "input_evaluation": [],
-    })
-# __sphinx_doc_end__
-# yapf: enable
-
-
-class BCTrainer(MARWILTrainer):
-    """Behavioral Cloning (derived from MARWIL).
-
-    Simply uses the MARWIL agent with beta force-set to 0.0.
-    """
-
-    @classmethod
-    @override(MARWILTrainer)
-    def get_default_config(cls) -> TrainerConfigDict:
-        return BC_DEFAULT_CONFIG
-
-    @override(MARWILTrainer)
-    def validate_config(self, config: TrainerConfigDict) -> None:
-        # Call super's validation method.
-        super().validate_config(config)
-
-        if config["beta"] != 0.0:
-            raise ValueError("For behavioral cloning, `beta` parameter must be 0.0!")
->>>>>>> 19672688
+from ray.rllib.agents.marwil.marwil import (
+    MARWILTrainer,
+    DEFAULT_CONFIG as MARWIL_CONFIG,
+)
+from ray.rllib.utils.annotations import override
+from ray.rllib.utils.typing import TrainerConfigDict
+
+# yapf: disable
+# __sphinx_doc_begin__
+BC_DEFAULT_CONFIG = MARWILTrainer.merge_trainer_configs(
+    MARWIL_CONFIG, {
+        # No need to calculate advantages (or do anything else with the
+        # rewards).
+        "beta": 0.0,
+        # Advantages (calculated during postprocessing) not important for
+        # behavioral cloning.
+        "postprocess_inputs": False,
+        # No reward estimation.
+        "input_evaluation": [],
+    })
+# __sphinx_doc_end__
+# yapf: enable
+
+
+class BCTrainer(MARWILTrainer):
+    """Behavioral Cloning (derived from MARWIL).
+
+    Simply uses the MARWIL agent with beta force-set to 0.0.
+    """
+
+    @classmethod
+    @override(MARWILTrainer)
+    def get_default_config(cls) -> TrainerConfigDict:
+        return BC_DEFAULT_CONFIG
+
+    @override(MARWILTrainer)
+    def validate_config(self, config: TrainerConfigDict) -> None:
+        # Call super's validation method.
+        super().validate_config(config)
+
+        if config["beta"] != 0.0:
+            raise ValueError("For behavioral cloning, `beta` parameter must be 0.0!")