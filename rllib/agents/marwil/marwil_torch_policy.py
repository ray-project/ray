<<<<<<< HEAD
import gym
from typing import Dict

import ray
from ray.rllib.agents.a3c.a3c_torch_policy import ValueNetworkMixin
from ray.rllib.agents.marwil.marwil_tf_policy import postprocess_advantages
from ray.rllib.evaluation.postprocessing import Postprocessing
from ray.rllib.policy.policy_template import build_policy_class
from ray.rllib.policy.sample_batch import SampleBatch
from ray.rllib.utils.framework import try_import_torch
from ray.rllib.utils.torch_utils import apply_grad_clipping, explained_variance
from ray.rllib.utils.typing import TrainerConfigDict, TensorType
from ray.rllib.policy.policy import Policy
from ray.rllib.models.action_dist import ActionDistribution
from ray.rllib.models.modelv2 import ModelV2

torch, _ = try_import_torch()


def marwil_loss(
    policy: Policy,
    model: ModelV2,
    dist_class: ActionDistribution,
    train_batch: SampleBatch,
) -> TensorType:
    model_out, _ = model(train_batch)
    action_dist = dist_class(model_out, model)
    actions = train_batch[SampleBatch.ACTIONS]
    # log\pi_\theta(a|s)
    logprobs = action_dist.logp(actions)

    # Advantage estimation.
    if policy.config["beta"] != 0.0:
        cumulative_rewards = train_batch[Postprocessing.ADVANTAGES]
        state_values = model.value_function()
        adv = cumulative_rewards - state_values
        adv_squared_mean = torch.mean(torch.pow(adv, 2.0))

        explained_var = explained_variance(cumulative_rewards, state_values)
        policy.explained_variance = torch.mean(explained_var)

        # Policy loss.
        # Update averaged advantage norm.
        rate = policy.config["moving_average_sqd_adv_norm_update_rate"]
        policy._moving_average_sqd_adv_norm.add_(
            rate * (adv_squared_mean - policy._moving_average_sqd_adv_norm)
        )
        # Exponentially weighted advantages.
        exp_advs = torch.exp(
            policy.config["beta"]
            * (adv / (1e-8 + torch.pow(policy._moving_average_sqd_adv_norm, 0.5)))
        )
        policy.p_loss = -torch.mean(exp_advs.detach() * logprobs)
        # Value loss.
        policy.v_loss = 0.5 * adv_squared_mean
    else:
        # Policy loss (simple BC loss term).
        policy.p_loss = -1.0 * torch.mean(logprobs)
        # Value loss.
        policy.v_loss = 0.0

    # Combine both losses.
    policy.total_loss = policy.p_loss + policy.config["vf_coeff"] * policy.v_loss

    return policy.total_loss


def stats(policy: Policy, train_batch: SampleBatch) -> Dict[str, TensorType]:
    stats = {
        "policy_loss": policy.p_loss,
        "total_loss": policy.total_loss,
    }
    if policy.config["beta"] != 0.0:
        stats["moving_average_sqd_adv_norm"] = policy._moving_average_sqd_adv_norm
        stats["vf_explained_var"] = policy.explained_variance
        stats["vf_loss"] = policy.v_loss

    return stats


def setup_mixins(
    policy: Policy,
    obs_space: gym.spaces.Space,
    action_space: gym.spaces.Space,
    config: TrainerConfigDict,
) -> None:
    # Setup Value branch of our NN.
    ValueNetworkMixin.__init__(policy, obs_space, action_space, config)

    # Not needed for pure BC.
    if policy.config["beta"] != 0.0:
        # Set up a torch-var for the squared moving avg. advantage norm.
        policy._moving_average_sqd_adv_norm = torch.tensor(
            [policy.config["moving_average_sqd_adv_norm_start"]],
            dtype=torch.float32,
            requires_grad=False,
        ).to(policy.device)


MARWILTorchPolicy = build_policy_class(
    name="MARWILTorchPolicy",
    framework="torch",
    loss_fn=marwil_loss,
    get_default_config=lambda: ray.rllib.agents.marwil.marwil.DEFAULT_CONFIG,
    stats_fn=stats,
    postprocess_fn=postprocess_advantages,
    extra_grad_process_fn=apply_grad_clipping,
    before_loss_init=setup_mixins,
    mixins=[ValueNetworkMixin],
)
=======
import gym
from typing import Dict

import ray
from ray.rllib.agents.a3c.a3c_torch_policy import ValueNetworkMixin
from ray.rllib.agents.marwil.marwil_tf_policy import postprocess_advantages
from ray.rllib.evaluation.postprocessing import Postprocessing
from ray.rllib.policy.policy_template import build_policy_class
from ray.rllib.policy.sample_batch import SampleBatch
from ray.rllib.utils.framework import try_import_torch
from ray.rllib.utils.torch_utils import apply_grad_clipping, explained_variance
from ray.rllib.utils.typing import TrainerConfigDict, TensorType
from ray.rllib.policy.policy import Policy
from ray.rllib.models.action_dist import ActionDistribution
from ray.rllib.models.modelv2 import ModelV2

torch, _ = try_import_torch()


def marwil_loss(
    policy: Policy,
    model: ModelV2,
    dist_class: ActionDistribution,
    train_batch: SampleBatch,
) -> TensorType:
    model_out, _ = model(train_batch)
    action_dist = dist_class(model_out, model)
    actions = train_batch[SampleBatch.ACTIONS]
    # log\pi_\theta(a|s)
    logprobs = action_dist.logp(actions)

    # Advantage estimation.
    if policy.config["beta"] != 0.0:
        cumulative_rewards = train_batch[Postprocessing.ADVANTAGES]
        state_values = model.value_function()
        adv = cumulative_rewards - state_values
        adv_squared_mean = torch.mean(torch.pow(adv, 2.0))

        explained_var = explained_variance(cumulative_rewards, state_values)
        policy.explained_variance = torch.mean(explained_var)

        # Policy loss.
        # Update averaged advantage norm.
        rate = policy.config["moving_average_sqd_adv_norm_update_rate"]
        policy._moving_average_sqd_adv_norm.add_(
            rate * (adv_squared_mean - policy._moving_average_sqd_adv_norm)
        )
        # Exponentially weighted advantages.
        exp_advs = torch.exp(
            policy.config["beta"]
            * (adv / (1e-8 + torch.pow(policy._moving_average_sqd_adv_norm, 0.5)))
        ).detach()
        # Value loss.
        policy.v_loss = 0.5 * adv_squared_mean
    else:
        # Policy loss (simple BC loss term).
        exp_advs = 1.0
        # Value loss.
        policy.v_loss = 0.0

    # logprob loss alone tends to push action distributions to
    # have very low entropy, resulting in worse performance for
    # unfamiliar situations.
    # A scaled logstd loss term encourages stochasticity, thus
    # alleviate the problem to some extent.
    logstd_coeff = policy.config["bc_logstd_coeff"]
    if logstd_coeff > 0.0:
        logstds = torch.mean(action_dist.log_std, dim=1)
    else:
        logstds = 0.0

    policy.p_loss = -torch.mean(exp_advs * (logprobs + logstd_coeff * logstds))

    # Combine both losses.
    policy.total_loss = policy.p_loss + policy.config["vf_coeff"] * policy.v_loss

    return policy.total_loss


def stats(policy: Policy, train_batch: SampleBatch) -> Dict[str, TensorType]:
    stats = {
        "policy_loss": policy.p_loss,
        "total_loss": policy.total_loss,
    }
    if policy.config["beta"] != 0.0:
        stats["moving_average_sqd_adv_norm"] = policy._moving_average_sqd_adv_norm
        stats["vf_explained_var"] = policy.explained_variance
        stats["vf_loss"] = policy.v_loss

    return stats


def setup_mixins(
    policy: Policy,
    obs_space: gym.spaces.Space,
    action_space: gym.spaces.Space,
    config: TrainerConfigDict,
) -> None:
    # Setup Value branch of our NN.
    ValueNetworkMixin.__init__(policy, obs_space, action_space, config)

    # Not needed for pure BC.
    if policy.config["beta"] != 0.0:
        # Set up a torch-var for the squared moving avg. advantage norm.
        policy._moving_average_sqd_adv_norm = torch.tensor(
            [policy.config["moving_average_sqd_adv_norm_start"]],
            dtype=torch.float32,
            requires_grad=False,
        ).to(policy.device)


MARWILTorchPolicy = build_policy_class(
    name="MARWILTorchPolicy",
    framework="torch",
    loss_fn=marwil_loss,
    get_default_config=lambda: ray.rllib.agents.marwil.marwil.DEFAULT_CONFIG,
    stats_fn=stats,
    postprocess_fn=postprocess_advantages,
    extra_grad_process_fn=apply_grad_clipping,
    before_loss_init=setup_mixins,
    mixins=[ValueNetworkMixin],
)
>>>>>>> 19672688
<|MERGE_RESOLUTION|>--- conflicted
+++ resolved
@@ -1,235 +1,122 @@
-<<<<<<< HEAD
-import gym
-from typing import Dict
-
-import ray
-from ray.rllib.agents.a3c.a3c_torch_policy import ValueNetworkMixin
-from ray.rllib.agents.marwil.marwil_tf_policy import postprocess_advantages
-from ray.rllib.evaluation.postprocessing import Postprocessing
-from ray.rllib.policy.policy_template import build_policy_class
-from ray.rllib.policy.sample_batch import SampleBatch
-from ray.rllib.utils.framework import try_import_torch
-from ray.rllib.utils.torch_utils import apply_grad_clipping, explained_variance
-from ray.rllib.utils.typing import TrainerConfigDict, TensorType
-from ray.rllib.policy.policy import Policy
-from ray.rllib.models.action_dist import ActionDistribution
-from ray.rllib.models.modelv2 import ModelV2
-
-torch, _ = try_import_torch()
-
-
-def marwil_loss(
-    policy: Policy,
-    model: ModelV2,
-    dist_class: ActionDistribution,
-    train_batch: SampleBatch,
-) -> TensorType:
-    model_out, _ = model(train_batch)
-    action_dist = dist_class(model_out, model)
-    actions = train_batch[SampleBatch.ACTIONS]
-    # log\pi_\theta(a|s)
-    logprobs = action_dist.logp(actions)
-
-    # Advantage estimation.
-    if policy.config["beta"] != 0.0:
-        cumulative_rewards = train_batch[Postprocessing.ADVANTAGES]
-        state_values = model.value_function()
-        adv = cumulative_rewards - state_values
-        adv_squared_mean = torch.mean(torch.pow(adv, 2.0))
-
-        explained_var = explained_variance(cumulative_rewards, state_values)
-        policy.explained_variance = torch.mean(explained_var)
-
-        # Policy loss.
-        # Update averaged advantage norm.
-        rate = policy.config["moving_average_sqd_adv_norm_update_rate"]
-        policy._moving_average_sqd_adv_norm.add_(
-            rate * (adv_squared_mean - policy._moving_average_sqd_adv_norm)
-        )
-        # Exponentially weighted advantages.
-        exp_advs = torch.exp(
-            policy.config["beta"]
-            * (adv / (1e-8 + torch.pow(policy._moving_average_sqd_adv_norm, 0.5)))
-        )
-        policy.p_loss = -torch.mean(exp_advs.detach() * logprobs)
-        # Value loss.
-        policy.v_loss = 0.5 * adv_squared_mean
-    else:
-        # Policy loss (simple BC loss term).
-        policy.p_loss = -1.0 * torch.mean(logprobs)
-        # Value loss.
-        policy.v_loss = 0.0
-
-    # Combine both losses.
-    policy.total_loss = policy.p_loss + policy.config["vf_coeff"] * policy.v_loss
-
-    return policy.total_loss
-
-
-def stats(policy: Policy, train_batch: SampleBatch) -> Dict[str, TensorType]:
-    stats = {
-        "policy_loss": policy.p_loss,
-        "total_loss": policy.total_loss,
-    }
-    if policy.config["beta"] != 0.0:
-        stats["moving_average_sqd_adv_norm"] = policy._moving_average_sqd_adv_norm
-        stats["vf_explained_var"] = policy.explained_variance
-        stats["vf_loss"] = policy.v_loss
-
-    return stats
-
-
-def setup_mixins(
-    policy: Policy,
-    obs_space: gym.spaces.Space,
-    action_space: gym.spaces.Space,
-    config: TrainerConfigDict,
-) -> None:
-    # Setup Value branch of our NN.
-    ValueNetworkMixin.__init__(policy, obs_space, action_space, config)
-
-    # Not needed for pure BC.
-    if policy.config["beta"] != 0.0:
-        # Set up a torch-var for the squared moving avg. advantage norm.
-        policy._moving_average_sqd_adv_norm = torch.tensor(
-            [policy.config["moving_average_sqd_adv_norm_start"]],
-            dtype=torch.float32,
-            requires_grad=False,
-        ).to(policy.device)
-
-
-MARWILTorchPolicy = build_policy_class(
-    name="MARWILTorchPolicy",
-    framework="torch",
-    loss_fn=marwil_loss,
-    get_default_config=lambda: ray.rllib.agents.marwil.marwil.DEFAULT_CONFIG,
-    stats_fn=stats,
-    postprocess_fn=postprocess_advantages,
-    extra_grad_process_fn=apply_grad_clipping,
-    before_loss_init=setup_mixins,
-    mixins=[ValueNetworkMixin],
-)
-=======
-import gym
-from typing import Dict
-
-import ray
-from ray.rllib.agents.a3c.a3c_torch_policy import ValueNetworkMixin
-from ray.rllib.agents.marwil.marwil_tf_policy import postprocess_advantages
-from ray.rllib.evaluation.postprocessing import Postprocessing
-from ray.rllib.policy.policy_template import build_policy_class
-from ray.rllib.policy.sample_batch import SampleBatch
-from ray.rllib.utils.framework import try_import_torch
-from ray.rllib.utils.torch_utils import apply_grad_clipping, explained_variance
-from ray.rllib.utils.typing import TrainerConfigDict, TensorType
-from ray.rllib.policy.policy import Policy
-from ray.rllib.models.action_dist import ActionDistribution
-from ray.rllib.models.modelv2 import ModelV2
-
-torch, _ = try_import_torch()
-
-
-def marwil_loss(
-    policy: Policy,
-    model: ModelV2,
-    dist_class: ActionDistribution,
-    train_batch: SampleBatch,
-) -> TensorType:
-    model_out, _ = model(train_batch)
-    action_dist = dist_class(model_out, model)
-    actions = train_batch[SampleBatch.ACTIONS]
-    # log\pi_\theta(a|s)
-    logprobs = action_dist.logp(actions)
-
-    # Advantage estimation.
-    if policy.config["beta"] != 0.0:
-        cumulative_rewards = train_batch[Postprocessing.ADVANTAGES]
-        state_values = model.value_function()
-        adv = cumulative_rewards - state_values
-        adv_squared_mean = torch.mean(torch.pow(adv, 2.0))
-
-        explained_var = explained_variance(cumulative_rewards, state_values)
-        policy.explained_variance = torch.mean(explained_var)
-
-        # Policy loss.
-        # Update averaged advantage norm.
-        rate = policy.config["moving_average_sqd_adv_norm_update_rate"]
-        policy._moving_average_sqd_adv_norm.add_(
-            rate * (adv_squared_mean - policy._moving_average_sqd_adv_norm)
-        )
-        # Exponentially weighted advantages.
-        exp_advs = torch.exp(
-            policy.config["beta"]
-            * (adv / (1e-8 + torch.pow(policy._moving_average_sqd_adv_norm, 0.5)))
-        ).detach()
-        # Value loss.
-        policy.v_loss = 0.5 * adv_squared_mean
-    else:
-        # Policy loss (simple BC loss term).
-        exp_advs = 1.0
-        # Value loss.
-        policy.v_loss = 0.0
-
-    # logprob loss alone tends to push action distributions to
-    # have very low entropy, resulting in worse performance for
-    # unfamiliar situations.
-    # A scaled logstd loss term encourages stochasticity, thus
-    # alleviate the problem to some extent.
-    logstd_coeff = policy.config["bc_logstd_coeff"]
-    if logstd_coeff > 0.0:
-        logstds = torch.mean(action_dist.log_std, dim=1)
-    else:
-        logstds = 0.0
-
-    policy.p_loss = -torch.mean(exp_advs * (logprobs + logstd_coeff * logstds))
-
-    # Combine both losses.
-    policy.total_loss = policy.p_loss + policy.config["vf_coeff"] * policy.v_loss
-
-    return policy.total_loss
-
-
-def stats(policy: Policy, train_batch: SampleBatch) -> Dict[str, TensorType]:
-    stats = {
-        "policy_loss": policy.p_loss,
-        "total_loss": policy.total_loss,
-    }
-    if policy.config["beta"] != 0.0:
-        stats["moving_average_sqd_adv_norm"] = policy._moving_average_sqd_adv_norm
-        stats["vf_explained_var"] = policy.explained_variance
-        stats["vf_loss"] = policy.v_loss
-
-    return stats
-
-
-def setup_mixins(
-    policy: Policy,
-    obs_space: gym.spaces.Space,
-    action_space: gym.spaces.Space,
-    config: TrainerConfigDict,
-) -> None:
-    # Setup Value branch of our NN.
-    ValueNetworkMixin.__init__(policy, obs_space, action_space, config)
-
-    # Not needed for pure BC.
-    if policy.config["beta"] != 0.0:
-        # Set up a torch-var for the squared moving avg. advantage norm.
-        policy._moving_average_sqd_adv_norm = torch.tensor(
-            [policy.config["moving_average_sqd_adv_norm_start"]],
-            dtype=torch.float32,
-            requires_grad=False,
-        ).to(policy.device)
-
-
-MARWILTorchPolicy = build_policy_class(
-    name="MARWILTorchPolicy",
-    framework="torch",
-    loss_fn=marwil_loss,
-    get_default_config=lambda: ray.rllib.agents.marwil.marwil.DEFAULT_CONFIG,
-    stats_fn=stats,
-    postprocess_fn=postprocess_advantages,
-    extra_grad_process_fn=apply_grad_clipping,
-    before_loss_init=setup_mixins,
-    mixins=[ValueNetworkMixin],
-)
->>>>>>> 19672688
+import gym
+from typing import Dict
+
+import ray
+from ray.rllib.agents.a3c.a3c_torch_policy import ValueNetworkMixin
+from ray.rllib.agents.marwil.marwil_tf_policy import postprocess_advantages
+from ray.rllib.evaluation.postprocessing import Postprocessing
+from ray.rllib.policy.policy_template import build_policy_class
+from ray.rllib.policy.sample_batch import SampleBatch
+from ray.rllib.utils.framework import try_import_torch
+from ray.rllib.utils.torch_utils import apply_grad_clipping, explained_variance
+from ray.rllib.utils.typing import TrainerConfigDict, TensorType
+from ray.rllib.policy.policy import Policy
+from ray.rllib.models.action_dist import ActionDistribution
+from ray.rllib.models.modelv2 import ModelV2
+
+torch, _ = try_import_torch()
+
+
+def marwil_loss(
+    policy: Policy,
+    model: ModelV2,
+    dist_class: ActionDistribution,
+    train_batch: SampleBatch,
+) -> TensorType:
+    model_out, _ = model(train_batch)
+    action_dist = dist_class(model_out, model)
+    actions = train_batch[SampleBatch.ACTIONS]
+    # log\pi_\theta(a|s)
+    logprobs = action_dist.logp(actions)
+
+    # Advantage estimation.
+    if policy.config["beta"] != 0.0:
+        cumulative_rewards = train_batch[Postprocessing.ADVANTAGES]
+        state_values = model.value_function()
+        adv = cumulative_rewards - state_values
+        adv_squared_mean = torch.mean(torch.pow(adv, 2.0))
+
+        explained_var = explained_variance(cumulative_rewards, state_values)
+        policy.explained_variance = torch.mean(explained_var)
+
+        # Policy loss.
+        # Update averaged advantage norm.
+        rate = policy.config["moving_average_sqd_adv_norm_update_rate"]
+        policy._moving_average_sqd_adv_norm.add_(
+            rate * (adv_squared_mean - policy._moving_average_sqd_adv_norm)
+        )
+        # Exponentially weighted advantages.
+        exp_advs = torch.exp(
+            policy.config["beta"]
+            * (adv / (1e-8 + torch.pow(policy._moving_average_sqd_adv_norm, 0.5)))
+        ).detach()
+        # Value loss.
+        policy.v_loss = 0.5 * adv_squared_mean
+    else:
+        # Policy loss (simple BC loss term).
+        exp_advs = 1.0
+        # Value loss.
+        policy.v_loss = 0.0
+
+    # logprob loss alone tends to push action distributions to
+    # have very low entropy, resulting in worse performance for
+    # unfamiliar situations.
+    # A scaled logstd loss term encourages stochasticity, thus
+    # alleviate the problem to some extent.
+    logstd_coeff = policy.config["bc_logstd_coeff"]
+    if logstd_coeff > 0.0:
+        logstds = torch.mean(action_dist.log_std, dim=1)
+    else:
+        logstds = 0.0
+
+    policy.p_loss = -torch.mean(exp_advs * (logprobs + logstd_coeff * logstds))
+
+    # Combine both losses.
+    policy.total_loss = policy.p_loss + policy.config["vf_coeff"] * policy.v_loss
+
+    return policy.total_loss
+
+
+def stats(policy: Policy, train_batch: SampleBatch) -> Dict[str, TensorType]:
+    stats = {
+        "policy_loss": policy.p_loss,
+        "total_loss": policy.total_loss,
+    }
+    if policy.config["beta"] != 0.0:
+        stats["moving_average_sqd_adv_norm"] = policy._moving_average_sqd_adv_norm
+        stats["vf_explained_var"] = policy.explained_variance
+        stats["vf_loss"] = policy.v_loss
+
+    return stats
+
+
+def setup_mixins(
+    policy: Policy,
+    obs_space: gym.spaces.Space,
+    action_space: gym.spaces.Space,
+    config: TrainerConfigDict,
+) -> None:
+    # Setup Value branch of our NN.
+    ValueNetworkMixin.__init__(policy, obs_space, action_space, config)
+
+    # Not needed for pure BC.
+    if policy.config["beta"] != 0.0:
+        # Set up a torch-var for the squared moving avg. advantage norm.
+        policy._moving_average_sqd_adv_norm = torch.tensor(
+            [policy.config["moving_average_sqd_adv_norm_start"]],
+            dtype=torch.float32,
+            requires_grad=False,
+        ).to(policy.device)
+
+
+MARWILTorchPolicy = build_policy_class(
+    name="MARWILTorchPolicy",
+    framework="torch",
+    loss_fn=marwil_loss,
+    get_default_config=lambda: ray.rllib.agents.marwil.marwil.DEFAULT_CONFIG,
+    stats_fn=stats,
+    postprocess_fn=postprocess_advantages,
+    extra_grad_process_fn=apply_grad_clipping,
+    before_loss_init=setup_mixins,
+    mixins=[ValueNetworkMixin],
+)