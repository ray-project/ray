--- conflicted
+++ resolved
@@ -17,45 +17,8 @@
 torch, _ = try_import_torch()
 
 
-<<<<<<< HEAD
-class ValueNetworkMixin:
-    def __init__(self, obs_space: gym.spaces.Space,
-                 action_space: gym.spaces.Space, config: TrainerConfigDict):
-
-        # Input dict is provided to us automatically via the Model's
-        # requirements. It's a single-timestep (last one in trajectory)
-        # input_dict.
-        if config["_use_trajectory_view_api"]:
-
-            def value(**input_dict):
-                input_dict = self._lazy_tensor_dict(input_dict)
-                model_out, _ = self.model.from_batch(
-                    input_dict, is_training=False)
-                # [0] = remove the batch dim.
-                return self.model.value_function()[0]
-
-        else:
-
-            def value(ob, prev_action, prev_reward, *state):
-                model_out, _ = self.model({
-                    SampleBatch.CUR_OBS: torch.Tensor([ob]).to(self.device),
-                    SampleBatch.PREV_ACTIONS: torch.Tensor([prev_action]).to(
-                        self.device),
-                    SampleBatch.PREV_REWARDS: torch.Tensor([prev_reward]).to(
-                        self.device),
-                    "is_training": False,
-                }, [torch.Tensor([s]).to(self.device) for s in state],
-                                          torch.Tensor([1]).to(self.device))
-                return self.model.value_function()[0]
-
-        self._value = value
-
-
 def marwil_loss(policy: Policy, model: ModelV2, dist_class: ActionDistribution,
                 train_batch: SampleBatch) -> TensorType:
-=======
-def marwil_loss(policy, model, dist_class, train_batch):
->>>>>>> 4b3add00
     model_out, _ = model.from_batch(train_batch)
     action_dist = dist_class(model_out, model)
     state_values = model.value_function()
