--- conflicted
+++ resolved
@@ -63,80 +63,6 @@
             tf.stop_gradient(exp_advs) * logprobs)
 
 
-<<<<<<< HEAD
-class MARWILPostprocessing:
-    """Adds the advantages field to the trajectory."""
-
-    @override(Policy)
-    def postprocess_trajectory(self,
-                               sample_batch,
-                               other_agent_batches=None,
-                               episode=None):
-        completed = sample_batch["dones"][-1]
-        if completed:
-            last_r = 0.0
-        else:
-            raise NotImplementedError(
-                "last done mask in a batch should be True. "
-                "For now, we only support reading experience batches produced "
-                "with batch_mode='complete_episodes'.",
-                len(sample_batch[SampleBatch.DONES]),
-                sample_batch[SampleBatch.DONES][-1])
-        batch = compute_advantages(
-            sample_batch,
-            last_r,
-            gamma=self.config["gamma"],
-            use_gae=False,
-            use_critic=False)
-        return batch
-
-
-class MARWILPolicy(MARWILPostprocessing, TFPolicy):
-    def __init__(self, observation_space, action_space, config):
-        config = dict(ray.rllib.agents.dqn.dqn.DEFAULT_CONFIG, **config)
-        self.config = config
-
-        dist_class, logit_dim = ModelCatalog.get_action_dist(
-            action_space, self.config["model"])
-
-        # Action inputs
-        self.obs_t = tf.placeholder(
-            tf.float32, shape=(None, ) + observation_space.shape)
-        prev_actions_ph = ModelCatalog.get_action_placeholder(action_space)
-        prev_rewards_ph = tf.placeholder(
-            tf.float32, [None], name="prev_reward")
-
-        with tf.variable_scope(POLICY_SCOPE) as scope:
-            self.model = ModelCatalog.get_model({
-                "obs": self.obs_t,
-                "prev_actions": prev_actions_ph,
-                "prev_rewards": prev_rewards_ph,
-                "is_training": self._get_is_training_placeholder(),
-            }, observation_space, action_space, logit_dim,
-                                                self.config["model"])
-            logits = self.model.outputs
-            self.p_func_vars = scope_vars(scope.name)
-
-        # Action outputs
-        action_dist = dist_class(logits, self.model)
-        self.output_actions = action_dist.sample()
-
-        # Training inputs
-        self.act_t = ModelCatalog.get_action_placeholder(action_space)
-        self.cum_rew_t = tf.placeholder(tf.float32, [None], name="reward")
-
-        # v network evaluation
-        with tf.variable_scope(VALUE_SCOPE) as scope:
-            state_values = self.model.value_function()
-            self.v_func_vars = scope_vars(scope.name)
-        self.v_loss = self._build_value_loss(state_values, self.cum_rew_t)
-        self.p_loss = self._build_policy_loss(state_values, self.cum_rew_t,
-                                              logits, self.act_t, action_space)
-
-        # which kind of objective to optimize
-        objective = (
-            self.p_loss.loss + self.config["vf_coeff"] * self.v_loss.loss)
-=======
 def postprocess_advantages(policy,
                            sample_batch,
                            other_agent_batches=None,
@@ -154,7 +80,11 @@
                                sample_batch[SampleBatch.REWARDS][-1],
                                *next_state)
     return compute_advantages(
-        sample_batch, last_r, policy.config["gamma"], use_gae=False)
+        sample_batch,
+        last_r,
+        policy.config["gamma"],
+        use_gae=False,
+        use_critic=False)
 
 
 class MARWILLoss(object):
@@ -166,7 +96,6 @@
                                               actions, action_dist, beta)
 
         self.total_loss = self.p_loss.loss + vf_loss_coeff * self.v_loss.loss
->>>>>>> 67319bc8
         self.explained_variance = tf.reduce_mean(
             explained_variance(advantages, state_values))
 
