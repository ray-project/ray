--- conflicted
+++ resolved
@@ -1,283 +1,142 @@
-<<<<<<< HEAD
-from typing import Type
-
-from ray.rllib.agents.trainer import Trainer, with_common_config
-from ray.rllib.agents.marwil.marwil_tf_policy import MARWILTFPolicy
-from ray.rllib.evaluation.worker_set import WorkerSet
-from ray.rllib.execution.buffers.multi_agent_replay_buffer import MultiAgentReplayBuffer
-from ray.rllib.execution.concurrency_ops import Concurrently
-from ray.rllib.execution.metric_ops import StandardMetricsReporting
-from ray.rllib.execution.replay_ops import Replay, StoreToReplayBuffer
-from ray.rllib.execution.rollout_ops import ParallelRollouts, ConcatBatches
-from ray.rllib.execution.train_ops import TrainOneStep
-from ray.rllib.policy.policy import Policy
-from ray.rllib.utils.annotations import override
-from ray.rllib.utils.typing import TrainerConfigDict
-from ray.util.iter import LocalIterator
-
-# yapf: disable
-# __sphinx_doc_begin__
-DEFAULT_CONFIG = with_common_config({
-    # === Input settings ===
-    # You should override this to point to an offline dataset
-    # (see trainer.py).
-    # The dataset may have an arbitrary number of timesteps
-    # (and even episodes) per line.
-    # However, each line must only contain consecutive timesteps in
-    # order for MARWIL to be able to calculate accumulated
-    # discounted returns. It is ok, though, to have multiple episodes in
-    # the same line.
-    "input": "sampler",
-    # Use importance sampling estimators for reward.
-    "input_evaluation": ["is", "wis"],
-
-    # === Postprocessing/accum., discounted return calculation ===
-    # If true, use the Generalized Advantage Estimator (GAE)
-    # with a value function, see https://arxiv.org/pdf/1506.02438.pdf in
-    # case an input line ends with a non-terminal timestep.
-    "use_gae": True,
-    # Whether to calculate cumulative rewards. Must be True.
-    "postprocess_inputs": True,
-
-    # === Training ===
-    # Scaling of advantages in exponential terms.
-    # When beta is 0.0, MARWIL is reduced to behavior cloning
-    # (imitation learning); see bc.py algorithm in this same directory.
-    "beta": 1.0,
-    # Balancing value estimation loss and policy optimization loss.
-    "vf_coeff": 1.0,
-    # If specified, clip the global norm of gradients by this amount.
-    "grad_clip": None,
-    # Learning rate for Adam optimizer.
-    "lr": 1e-4,
-    # The squared moving avg. advantage norm (c^2) update rate
-    # (1e-8 in the paper).
-    "moving_average_sqd_adv_norm_update_rate": 1e-8,
-    # Starting value for the squared moving avg. advantage norm (c^2).
-    "moving_average_sqd_adv_norm_start": 100.0,
-    # Number of (independent) timesteps pushed through the loss
-    # each SGD round.
-    "train_batch_size": 2000,
-    # Size of the replay buffer in (single and independent) timesteps.
-    # The buffer gets filled by reading from the input files line-by-line
-    # and adding all timesteps on one line at once. We then sample
-    # uniformly from the buffer (`train_batch_size` samples) for
-    # each training step.
-    "replay_buffer_size": 10000,
-    # Number of steps to read before learning starts.
-    "learning_starts": 0,
-
-    # === Parallelism ===
-    "num_workers": 0,
-})
-# __sphinx_doc_end__
-# yapf: enable
-
-
-class MARWILTrainer(Trainer):
-    @classmethod
-    @override(Trainer)
-    def get_default_config(cls) -> TrainerConfigDict:
-        return DEFAULT_CONFIG
-
-    @override(Trainer)
-    def validate_config(self, config: TrainerConfigDict) -> None:
-        super().validate_config(config)
-
-        if config["num_gpus"] > 1:
-            raise ValueError("`num_gpus` > 1 not yet supported for MARWIL!")
-
-        if config["postprocess_inputs"] is False and config["beta"] > 0.0:
-            raise ValueError(
-                "`postprocess_inputs` must be True for MARWIL (to "
-                "calculate accum., discounted returns)!"
-            )
-
-    @override(Trainer)
-    def get_default_policy_class(self, config: TrainerConfigDict) -> Type[Policy]:
-        if config["framework"] == "torch":
-            from ray.rllib.agents.marwil.marwil_torch_policy import MARWILTorchPolicy
-
-            return MARWILTorchPolicy
-        else:
-            return MARWILTFPolicy
-
-    @staticmethod
-    @override(Trainer)
-    def execution_plan(
-        workers: WorkerSet, config: TrainerConfigDict, **kwargs
-    ) -> LocalIterator[dict]:
-        assert (
-            len(kwargs) == 0
-        ), "Marwill execution_plan does NOT take any additional parameters"
-
-        rollouts = ParallelRollouts(workers, mode="bulk_sync")
-        replay_buffer = MultiAgentReplayBuffer(
-            learning_starts=config["learning_starts"],
-            capacity=config["replay_buffer_size"],
-            replay_batch_size=config["train_batch_size"],
-            replay_sequence_length=1,
-        )
-
-        store_op = rollouts.for_each(StoreToReplayBuffer(local_buffer=replay_buffer))
-
-        replay_op = (
-            Replay(local_buffer=replay_buffer)
-            .combine(
-                ConcatBatches(
-                    min_batch_size=config["train_batch_size"],
-                    count_steps_by=config["multiagent"]["count_steps_by"],
-                )
-            )
-            .for_each(TrainOneStep(workers))
-        )
-
-        train_op = Concurrently(
-            [store_op, replay_op], mode="round_robin", output_indexes=[1]
-        )
-
-        return StandardMetricsReporting(train_op, workers, config)
-=======
-from typing import Type
-
-from ray.rllib.agents.trainer import Trainer, with_common_config
-from ray.rllib.agents.marwil.marwil_tf_policy import MARWILTFPolicy
-from ray.rllib.evaluation.worker_set import WorkerSet
-from ray.rllib.execution.buffers.multi_agent_replay_buffer import MultiAgentReplayBuffer
-from ray.rllib.execution.concurrency_ops import Concurrently
-from ray.rllib.execution.metric_ops import StandardMetricsReporting
-from ray.rllib.execution.replay_ops import Replay, StoreToReplayBuffer
-from ray.rllib.execution.rollout_ops import ParallelRollouts, ConcatBatches
-from ray.rllib.execution.train_ops import TrainOneStep
-from ray.rllib.policy.policy import Policy
-from ray.rllib.utils.annotations import override
-from ray.rllib.utils.typing import TrainerConfigDict
-from ray.util.iter import LocalIterator
-
-# yapf: disable
-# __sphinx_doc_begin__
-DEFAULT_CONFIG = with_common_config({
-    # === Input settings ===
-    # You should override this to point to an offline dataset
-    # (see trainer.py).
-    # The dataset may have an arbitrary number of timesteps
-    # (and even episodes) per line.
-    # However, each line must only contain consecutive timesteps in
-    # order for MARWIL to be able to calculate accumulated
-    # discounted returns. It is ok, though, to have multiple episodes in
-    # the same line.
-    "input": "sampler",
-    # Use importance sampling estimators for reward.
-    "input_evaluation": ["is", "wis"],
-
-    # === Postprocessing/accum., discounted return calculation ===
-    # If true, use the Generalized Advantage Estimator (GAE)
-    # with a value function, see https://arxiv.org/pdf/1506.02438.pdf in
-    # case an input line ends with a non-terminal timestep.
-    "use_gae": True,
-    # Whether to calculate cumulative rewards. Must be True.
-    "postprocess_inputs": True,
-
-    # === Training ===
-    # Scaling of advantages in exponential terms.
-    # When beta is 0.0, MARWIL is reduced to behavior cloning
-    # (imitation learning); see bc.py algorithm in this same directory.
-    "beta": 1.0,
-    # Balancing value estimation loss and policy optimization loss.
-    "vf_coeff": 1.0,
-    # If specified, clip the global norm of gradients by this amount.
-    "grad_clip": None,
-    # Learning rate for Adam optimizer.
-    "lr": 1e-4,
-    # The squared moving avg. advantage norm (c^2) update rate
-    # (1e-8 in the paper).
-    "moving_average_sqd_adv_norm_update_rate": 1e-8,
-    # Starting value for the squared moving avg. advantage norm (c^2).
-    "moving_average_sqd_adv_norm_start": 100.0,
-    # Number of (independent) timesteps pushed through the loss
-    # each SGD round.
-    "train_batch_size": 2000,
-    # Size of the replay buffer in (single and independent) timesteps.
-    # The buffer gets filled by reading from the input files line-by-line
-    # and adding all timesteps on one line at once. We then sample
-    # uniformly from the buffer (`train_batch_size` samples) for
-    # each training step.
-    "replay_buffer_size": 10000,
-    # Number of steps to read before learning starts.
-    "learning_starts": 0,
-
-    # A coeff to encourage higher action distribution entropy for exploration.
-    "bc_logstd_coeff": 0.0,
-
-    # === Parallelism ===
-    "num_workers": 0,
-})
-# __sphinx_doc_end__
-# yapf: enable
-
-
-class MARWILTrainer(Trainer):
-    @classmethod
-    @override(Trainer)
-    def get_default_config(cls) -> TrainerConfigDict:
-        return DEFAULT_CONFIG
-
-    @override(Trainer)
-    def validate_config(self, config: TrainerConfigDict) -> None:
-        # Call super's validation method.
-        super().validate_config(config)
-
-        if config["num_gpus"] > 1:
-            raise ValueError("`num_gpus` > 1 not yet supported for MARWIL!")
-
-        if config["postprocess_inputs"] is False and config["beta"] > 0.0:
-            raise ValueError(
-                "`postprocess_inputs` must be True for MARWIL (to "
-                "calculate accum., discounted returns)!"
-            )
-
-    @override(Trainer)
-    def get_default_policy_class(self, config: TrainerConfigDict) -> Type[Policy]:
-        if config["framework"] == "torch":
-            from ray.rllib.agents.marwil.marwil_torch_policy import MARWILTorchPolicy
-
-            return MARWILTorchPolicy
-        else:
-            return MARWILTFPolicy
-
-    @staticmethod
-    @override(Trainer)
-    def execution_plan(
-        workers: WorkerSet, config: TrainerConfigDict, **kwargs
-    ) -> LocalIterator[dict]:
-        assert (
-            len(kwargs) == 0
-        ), "Marwill execution_plan does NOT take any additional parameters"
-
-        rollouts = ParallelRollouts(workers, mode="bulk_sync")
-        replay_buffer = MultiAgentReplayBuffer(
-            learning_starts=config["learning_starts"],
-            capacity=config["replay_buffer_size"],
-            replay_batch_size=config["train_batch_size"],
-            replay_sequence_length=1,
-        )
-
-        store_op = rollouts.for_each(StoreToReplayBuffer(local_buffer=replay_buffer))
-
-        replay_op = (
-            Replay(local_buffer=replay_buffer)
-            .combine(
-                ConcatBatches(
-                    min_batch_size=config["train_batch_size"],
-                    count_steps_by=config["multiagent"]["count_steps_by"],
-                )
-            )
-            .for_each(TrainOneStep(workers))
-        )
-
-        train_op = Concurrently(
-            [store_op, replay_op], mode="round_robin", output_indexes=[1]
-        )
-
-        return StandardMetricsReporting(train_op, workers, config)
->>>>>>> 19672688
+from typing import Type
+
+from ray.rllib.agents.trainer import Trainer, with_common_config
+from ray.rllib.agents.marwil.marwil_tf_policy import MARWILTFPolicy
+from ray.rllib.evaluation.worker_set import WorkerSet
+from ray.rllib.execution.buffers.multi_agent_replay_buffer import MultiAgentReplayBuffer
+from ray.rllib.execution.concurrency_ops import Concurrently
+from ray.rllib.execution.metric_ops import StandardMetricsReporting
+from ray.rllib.execution.replay_ops import Replay, StoreToReplayBuffer
+from ray.rllib.execution.rollout_ops import ParallelRollouts, ConcatBatches
+from ray.rllib.execution.train_ops import TrainOneStep
+from ray.rllib.policy.policy import Policy
+from ray.rllib.utils.annotations import override
+from ray.rllib.utils.typing import TrainerConfigDict
+from ray.util.iter import LocalIterator
+
+# yapf: disable
+# __sphinx_doc_begin__
+DEFAULT_CONFIG = with_common_config({
+    # === Input settings ===
+    # You should override this to point to an offline dataset
+    # (see trainer.py).
+    # The dataset may have an arbitrary number of timesteps
+    # (and even episodes) per line.
+    # However, each line must only contain consecutive timesteps in
+    # order for MARWIL to be able to calculate accumulated
+    # discounted returns. It is ok, though, to have multiple episodes in
+    # the same line.
+    "input": "sampler",
+    # Use importance sampling estimators for reward.
+    "input_evaluation": ["is", "wis"],
+
+    # === Postprocessing/accum., discounted return calculation ===
+    # If true, use the Generalized Advantage Estimator (GAE)
+    # with a value function, see https://arxiv.org/pdf/1506.02438.pdf in
+    # case an input line ends with a non-terminal timestep.
+    "use_gae": True,
+    # Whether to calculate cumulative rewards. Must be True.
+    "postprocess_inputs": True,
+
+    # === Training ===
+    # Scaling of advantages in exponential terms.
+    # When beta is 0.0, MARWIL is reduced to behavior cloning
+    # (imitation learning); see bc.py algorithm in this same directory.
+    "beta": 1.0,
+    # Balancing value estimation loss and policy optimization loss.
+    "vf_coeff": 1.0,
+    # If specified, clip the global norm of gradients by this amount.
+    "grad_clip": None,
+    # Learning rate for Adam optimizer.
+    "lr": 1e-4,
+    # The squared moving avg. advantage norm (c^2) update rate
+    # (1e-8 in the paper).
+    "moving_average_sqd_adv_norm_update_rate": 1e-8,
+    # Starting value for the squared moving avg. advantage norm (c^2).
+    "moving_average_sqd_adv_norm_start": 100.0,
+    # Number of (independent) timesteps pushed through the loss
+    # each SGD round.
+    "train_batch_size": 2000,
+    # Size of the replay buffer in (single and independent) timesteps.
+    # The buffer gets filled by reading from the input files line-by-line
+    # and adding all timesteps on one line at once. We then sample
+    # uniformly from the buffer (`train_batch_size` samples) for
+    # each training step.
+    "replay_buffer_size": 10000,
+    # Number of steps to read before learning starts.
+    "learning_starts": 0,
+
+    # A coeff to encourage higher action distribution entropy for exploration.
+    "bc_logstd_coeff": 0.0,
+
+    # === Parallelism ===
+    "num_workers": 0,
+})
+# __sphinx_doc_end__
+# yapf: enable
+
+
+class MARWILTrainer(Trainer):
+    @classmethod
+    @override(Trainer)
+    def get_default_config(cls) -> TrainerConfigDict:
+        return DEFAULT_CONFIG
+
+    @override(Trainer)
+    def validate_config(self, config: TrainerConfigDict) -> None:
+        # Call super's validation method.
+        super().validate_config(config)
+
+        if config["num_gpus"] > 1:
+            raise ValueError("`num_gpus` > 1 not yet supported for MARWIL!")
+
+        if config["postprocess_inputs"] is False and config["beta"] > 0.0:
+            raise ValueError(
+                "`postprocess_inputs` must be True for MARWIL (to "
+                "calculate accum., discounted returns)!"
+            )
+
+    @override(Trainer)
+    def get_default_policy_class(self, config: TrainerConfigDict) -> Type[Policy]:
+        if config["framework"] == "torch":
+            from ray.rllib.agents.marwil.marwil_torch_policy import MARWILTorchPolicy
+
+            return MARWILTorchPolicy
+        else:
+            return MARWILTFPolicy
+
+    @staticmethod
+    @override(Trainer)
+    def execution_plan(
+        workers: WorkerSet, config: TrainerConfigDict, **kwargs
+    ) -> LocalIterator[dict]:
+        assert (
+            len(kwargs) == 0
+        ), "Marwill execution_plan does NOT take any additional parameters"
+
+        rollouts = ParallelRollouts(workers, mode="bulk_sync")
+        replay_buffer = MultiAgentReplayBuffer(
+            learning_starts=config["learning_starts"],
+            capacity=config["replay_buffer_size"],
+            replay_batch_size=config["train_batch_size"],
+            replay_sequence_length=1,
+        )
+
+        store_op = rollouts.for_each(StoreToReplayBuffer(local_buffer=replay_buffer))
+
+        replay_op = (
+            Replay(local_buffer=replay_buffer)
+            .combine(
+                ConcatBatches(
+                    min_batch_size=config["train_batch_size"],
+                    count_steps_by=config["multiagent"]["count_steps_by"],
+                )
+            )
+            .for_each(TrainOneStep(workers))
+        )
+
+        train_op = Concurrently(
+            [store_op, replay_op], mode="round_robin", output_indexes=[1]
+        )
+
+        return StandardMetricsReporting(train_op, workers, config)