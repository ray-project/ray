--- conflicted
+++ resolved
@@ -1,505 +1,258 @@
-<<<<<<< HEAD
-"""Registry of algorithm names for `rllib train --run=<alg_name>`"""
-
-import traceback
-
-from ray.rllib.contrib.registry import CONTRIBUTED_ALGORITHMS
-from ray.rllib.utils.deprecation import Deprecated
-
-
-def _import_a2c():
-    from ray.rllib.agents import a3c
-
-    return a3c.A2CTrainer, a3c.a2c.A2C_DEFAULT_CONFIG
-
-
-def _import_a3c():
-    from ray.rllib.agents import a3c
-
-    return a3c.A3CTrainer, a3c.DEFAULT_CONFIG
-
-
-def _import_apex():
-    from ray.rllib.agents import dqn
-
-    return dqn.ApexTrainer, dqn.apex.APEX_DEFAULT_CONFIG
-
-
-def _import_apex_ddpg():
-    from ray.rllib.agents import ddpg
-
-    return ddpg.ApexDDPGTrainer, ddpg.apex.APEX_DDPG_DEFAULT_CONFIG
-
-
-def _import_appo():
-    from ray.rllib.agents import ppo
-
-    return ppo.APPOTrainer, ppo.appo.DEFAULT_CONFIG
-
-
-def _import_ars():
-    from ray.rllib.agents import ars
-
-    return ars.ARSTrainer, ars.DEFAULT_CONFIG
-
-
-def _import_bc():
-    from ray.rllib.agents import marwil
-
-    return marwil.BCTrainer, marwil.DEFAULT_CONFIG
-
-
-def _import_cql():
-    from ray.rllib.agents import cql
-
-    return cql.CQLTrainer, cql.CQL_DEFAULT_CONFIG
-
-
-def _import_ddpg():
-    from ray.rllib.agents import ddpg
-
-    return ddpg.DDPGTrainer, ddpg.DEFAULT_CONFIG
-
-
-def _import_ddppo():
-    from ray.rllib.agents import ppo
-
-    return ppo.DDPPOTrainer, ppo.DEFAULT_CONFIG
-
-
-def _import_dqn():
-    from ray.rllib.agents import dqn
-
-    return dqn.DQNTrainer, dqn.DEFAULT_CONFIG
-
-
-def _import_dreamer():
-    from ray.rllib.agents import dreamer
-
-    return dreamer.DREAMERTrainer, dreamer.DEFAULT_CONFIG
-
-
-def _import_es():
-    from ray.rllib.agents import es
-
-    return es.ESTrainer, es.DEFAULT_CONFIG
-
-
-def _import_impala():
-    from ray.rllib.agents import impala
-
-    return impala.ImpalaTrainer, impala.DEFAULT_CONFIG
-
-
-def _import_maml():
-    from ray.rllib.agents import maml
-
-    return maml.MAMLTrainer, maml.DEFAULT_CONFIG
-
-
-def _import_marwil():
-    from ray.rllib.agents import marwil
-
-    return marwil.MARWILTrainer, marwil.DEFAULT_CONFIG
-
-
-def _import_mbmpo():
-    from ray.rllib.agents import mbmpo
-
-    return mbmpo.MBMPOTrainer, mbmpo.DEFAULT_CONFIG
-
-
-def _import_pg():
-    from ray.rllib.agents import pg
-
-    return pg.PGTrainer, pg.DEFAULT_CONFIG
-
-
-def _import_ppo():
-    from ray.rllib.agents import ppo
-
-    return ppo.PPOTrainer, ppo.DEFAULT_CONFIG
-
-
-def _import_qmix():
-    from ray.rllib.agents import qmix
-
-    return qmix.QMixTrainer, qmix.DEFAULT_CONFIG
-
-
-def _import_r2d2():
-    from ray.rllib.agents import dqn
-
-    return dqn.R2D2Trainer, dqn.R2D2_DEFAULT_CONFIG
-
-
-def _import_sac():
-    from ray.rllib.agents import sac
-
-    return sac.SACTrainer, sac.DEFAULT_CONFIG
-
-
-def _import_rnnsac():
-    from ray.rllib.agents import sac
-
-    return sac.RNNSACTrainer, sac.RNNSAC_DEFAULT_CONFIG
-
-
-def _import_simple_q():
-    from ray.rllib.agents import dqn
-
-    return dqn.SimpleQTrainer, dqn.simple_q.DEFAULT_CONFIG
-
-
-def _import_slate_q():
-    from ray.rllib.agents import slateq
-
-    return slateq.SlateQTrainer, slateq.DEFAULT_CONFIG
-
-
-def _import_td3():
-    from ray.rllib.agents import ddpg
-
-    return ddpg.TD3Trainer, ddpg.td3.TD3_DEFAULT_CONFIG
-
-
-ALGORITHMS = {
-    "A2C": _import_a2c,
-    "A3C": _import_a3c,
-    "APEX": _import_apex,
-    "APEX_DDPG": _import_apex_ddpg,
-    "APPO": _import_appo,
-    "ARS": _import_ars,
-    "BC": _import_bc,
-    "CQL": _import_cql,
-    "ES": _import_es,
-    "DDPG": _import_ddpg,
-    "DDPPO": _import_ddppo,
-    "DQN": _import_dqn,
-    "SlateQ": _import_slate_q,
-    "DREAMER": _import_dreamer,
-    "IMPALA": _import_impala,
-    "MAML": _import_maml,
-    "MARWIL": _import_marwil,
-    "MBMPO": _import_mbmpo,
-    "PG": _import_pg,
-    "PPO": _import_ppo,
-    "QMIX": _import_qmix,
-    "R2D2": _import_r2d2,
-    "SAC": _import_sac,
-    "RNNSAC": _import_rnnsac,
-    "SimpleQ": _import_simple_q,
-    "TD3": _import_td3,
-}
-
-
-def get_trainer_class(alg: str, return_config=False) -> type:
-    """Returns the class of a known Trainer given its name."""
-
-    try:
-        return _get_trainer_class(alg, return_config=return_config)
-    except ImportError:
-        from ray.rllib.agents.mock import _trainer_import_failed
-
-        class_ = _trainer_import_failed(traceback.format_exc())
-        config = class_.get_default_config()
-        if return_config:
-            return class_, config
-        return class_
-
-
-@Deprecated(new="get_trainer_class", error=False)
-def get_agent_class(alg: str) -> type:
-    return get_trainer_class(alg)
-
-
-def _get_trainer_class(alg: str, return_config=False) -> type:
-    if alg in ALGORITHMS:
-        class_, config = ALGORITHMS[alg]()
-    elif alg in CONTRIBUTED_ALGORITHMS:
-        class_, config = CONTRIBUTED_ALGORITHMS[alg]()
-    elif alg == "script":
-        from ray.tune import script_runner
-
-        class_, config = script_runner.ScriptRunner, {}
-    elif alg == "__fake":
-        from ray.rllib.agents.mock import _MockTrainer
-
-        class_, config = _MockTrainer, _MockTrainer.get_default_config()
-    elif alg == "__sigmoid_fake_data":
-        from ray.rllib.agents.mock import _SigmoidFakeData
-
-        class_, config = _SigmoidFakeData, _SigmoidFakeData.get_default_config()
-    elif alg == "__parameter_tuning":
-        from ray.rllib.agents.mock import _ParameterTuningTrainer
-
-        class_, config = (
-            _ParameterTuningTrainer,
-            _ParameterTuningTrainer.get_default_config(),
-        )
-    else:
-        raise Exception(("Unknown algorithm {}.").format(alg))
-
-    if return_config:
-        return class_, config
-    return class_
-=======
-"""Registry of algorithm names for `rllib train --run=<alg_name>`"""
-
-import traceback
-
-from ray.rllib.contrib.registry import CONTRIBUTED_ALGORITHMS
-from ray.rllib.utils.deprecation import Deprecated
-
-
-def _import_a2c():
-    from ray.rllib.agents import a3c
-
-    return a3c.A2CTrainer, a3c.a2c.A2C_DEFAULT_CONFIG
-
-
-def _import_a3c():
-    from ray.rllib.agents import a3c
-
-    return a3c.A3CTrainer, a3c.DEFAULT_CONFIG
-
-
-def _import_apex():
-    from ray.rllib.agents import dqn
-
-    return dqn.ApexTrainer, dqn.apex.APEX_DEFAULT_CONFIG
-
-
-def _import_apex_ddpg():
-    from ray.rllib.agents import ddpg
-
-    return ddpg.ApexDDPGTrainer, ddpg.apex.APEX_DDPG_DEFAULT_CONFIG
-
-
-def _import_appo():
-    from ray.rllib.agents import ppo
-
-    return ppo.APPOTrainer, ppo.appo.DEFAULT_CONFIG
-
-
-def _import_ars():
-    from ray.rllib.agents import ars
-
-    return ars.ARSTrainer, ars.DEFAULT_CONFIG
-
-
-def _import_bandit_lints():
-    from ray.rllib.agents.bandit.bandit import BanditLinTSTrainer
-
-    return BanditLinTSTrainer, BanditLinTSTrainer.get_default_config()
-
-
-def _import_bandit_linucb():
-    from ray.rllib.agents.bandit.bandit import BanditLinUCBTrainer
-
-    return BanditLinUCBTrainer, BanditLinUCBTrainer.get_default_config()
-
-
-def _import_bc():
-    from ray.rllib.agents import marwil
-
-    return marwil.BCTrainer, marwil.DEFAULT_CONFIG
-
-
-def _import_cql():
-    from ray.rllib.agents import cql
-
-    return cql.CQLTrainer, cql.CQL_DEFAULT_CONFIG
-
-
-def _import_ddpg():
-    from ray.rllib.agents import ddpg
-
-    return ddpg.DDPGTrainer, ddpg.DEFAULT_CONFIG
-
-
-def _import_ddppo():
-    from ray.rllib.agents import ppo
-
-    return ppo.DDPPOTrainer, ppo.DEFAULT_CONFIG
-
-
-def _import_dqn():
-    from ray.rllib.agents import dqn
-
-    return dqn.DQNTrainer, dqn.DEFAULT_CONFIG
-
-
-def _import_dreamer():
-    from ray.rllib.agents import dreamer
-
-    return dreamer.DREAMERTrainer, dreamer.DEFAULT_CONFIG
-
-
-def _import_es():
-    from ray.rllib.agents import es
-
-    return es.ESTrainer, es.DEFAULT_CONFIG
-
-
-def _import_impala():
-    from ray.rllib.agents import impala
-
-    return impala.ImpalaTrainer, impala.DEFAULT_CONFIG
-
-
-def _import_maml():
-    from ray.rllib.agents import maml
-
-    return maml.MAMLTrainer, maml.DEFAULT_CONFIG
-
-
-def _import_marwil():
-    from ray.rllib.agents import marwil
-
-    return marwil.MARWILTrainer, marwil.DEFAULT_CONFIG
-
-
-def _import_mbmpo():
-    from ray.rllib.agents import mbmpo
-
-    return mbmpo.MBMPOTrainer, mbmpo.DEFAULT_CONFIG
-
-
-def _import_pg():
-    from ray.rllib.agents import pg
-
-    return pg.PGTrainer, pg.DEFAULT_CONFIG
-
-
-def _import_ppo():
-    from ray.rllib.agents import ppo
-
-    return ppo.PPOTrainer, ppo.DEFAULT_CONFIG
-
-
-def _import_qmix():
-    from ray.rllib.agents import qmix
-
-    return qmix.QMixTrainer, qmix.DEFAULT_CONFIG
-
-
-def _import_r2d2():
-    from ray.rllib.agents import dqn
-
-    return dqn.R2D2Trainer, dqn.R2D2_DEFAULT_CONFIG
-
-
-def _import_sac():
-    from ray.rllib.agents import sac
-
-    return sac.SACTrainer, sac.DEFAULT_CONFIG
-
-
-def _import_rnnsac():
-    from ray.rllib.agents import sac
-
-    return sac.RNNSACTrainer, sac.RNNSAC_DEFAULT_CONFIG
-
-
-def _import_simple_q():
-    from ray.rllib.agents import dqn
-
-    return dqn.SimpleQTrainer, dqn.simple_q.DEFAULT_CONFIG
-
-
-def _import_slate_q():
-    from ray.rllib.agents import slateq
-
-    return slateq.SlateQTrainer, slateq.DEFAULT_CONFIG
-
-
-def _import_td3():
-    from ray.rllib.agents import ddpg
-
-    return ddpg.TD3Trainer, ddpg.td3.TD3_DEFAULT_CONFIG
-
-
-ALGORITHMS = {
-    "A2C": _import_a2c,
-    "A3C": _import_a3c,
-    "APEX": _import_apex,
-    "APEX_DDPG": _import_apex_ddpg,
-    "APPO": _import_appo,
-    "ARS": _import_ars,
-    "BanditLinTS": _import_bandit_lints,
-    "BanditLinUCB": _import_bandit_linucb,
-    "BC": _import_bc,
-    "CQL": _import_cql,
-    "ES": _import_es,
-    "DDPG": _import_ddpg,
-    "DDPPO": _import_ddppo,
-    "DQN": _import_dqn,
-    "DREAMER": _import_dreamer,
-    "IMPALA": _import_impala,
-    "MAML": _import_maml,
-    "MARWIL": _import_marwil,
-    "MBMPO": _import_mbmpo,
-    "PG": _import_pg,
-    "PPO": _import_ppo,
-    "QMIX": _import_qmix,
-    "R2D2": _import_r2d2,
-    "RNNSAC": _import_rnnsac,
-    "SAC": _import_sac,
-    "SimpleQ": _import_simple_q,
-    "SlateQ": _import_slate_q,
-    "TD3": _import_td3,
-}
-
-
-def get_trainer_class(alg: str, return_config=False) -> type:
-    """Returns the class of a known Trainer given its name."""
-
-    try:
-        return _get_trainer_class(alg, return_config=return_config)
-    except ImportError:
-        from ray.rllib.agents.mock import _trainer_import_failed
-
-        class_ = _trainer_import_failed(traceback.format_exc())
-        config = class_.get_default_config()
-        if return_config:
-            return class_, config
-        return class_
-
-
-@Deprecated(new="ray.rllib.agents.registry::get_trainer_class()", error=True)
-def get_agent_class(alg: str) -> type:
-    return get_trainer_class(alg)
-
-
-def _get_trainer_class(alg: str, return_config=False) -> type:
-    if alg in ALGORITHMS:
-        class_, config = ALGORITHMS[alg]()
-    elif alg in CONTRIBUTED_ALGORITHMS:
-        class_, config = CONTRIBUTED_ALGORITHMS[alg]()
-    elif alg == "script":
-        from ray.tune import script_runner
-
-        class_, config = script_runner.ScriptRunner, {}
-    elif alg == "__fake":
-        from ray.rllib.agents.mock import _MockTrainer
-
-        class_, config = _MockTrainer, _MockTrainer.get_default_config()
-    elif alg == "__sigmoid_fake_data":
-        from ray.rllib.agents.mock import _SigmoidFakeData
-
-        class_, config = _SigmoidFakeData, _SigmoidFakeData.get_default_config()
-    elif alg == "__parameter_tuning":
-        from ray.rllib.agents.mock import _ParameterTuningTrainer
-
-        class_, config = (
-            _ParameterTuningTrainer,
-            _ParameterTuningTrainer.get_default_config(),
-        )
-    else:
-        raise Exception(("Unknown algorithm {}.").format(alg))
-
-    if return_config:
-        return class_, config
-    return class_
->>>>>>> 19672688
+"""Registry of algorithm names for `rllib train --run=<alg_name>`"""
+
+import traceback
+
+from ray.rllib.contrib.registry import CONTRIBUTED_ALGORITHMS
+from ray.rllib.utils.deprecation import Deprecated
+
+
+def _import_a2c():
+    from ray.rllib.agents import a3c
+
+    return a3c.A2CTrainer, a3c.a2c.A2C_DEFAULT_CONFIG
+
+
+def _import_a3c():
+    from ray.rllib.agents import a3c
+
+    return a3c.A3CTrainer, a3c.DEFAULT_CONFIG
+
+
+def _import_apex():
+    from ray.rllib.agents import dqn
+
+    return dqn.ApexTrainer, dqn.apex.APEX_DEFAULT_CONFIG
+
+
+def _import_apex_ddpg():
+    from ray.rllib.agents import ddpg
+
+    return ddpg.ApexDDPGTrainer, ddpg.apex.APEX_DDPG_DEFAULT_CONFIG
+
+
+def _import_appo():
+    from ray.rllib.agents import ppo
+
+    return ppo.APPOTrainer, ppo.appo.DEFAULT_CONFIG
+
+
+def _import_ars():
+    from ray.rllib.agents import ars
+
+    return ars.ARSTrainer, ars.DEFAULT_CONFIG
+
+
+def _import_bandit_lints():
+    from ray.rllib.agents.bandit.bandit import BanditLinTSTrainer
+
+    return BanditLinTSTrainer, BanditLinTSTrainer.get_default_config()
+
+
+def _import_bandit_linucb():
+    from ray.rllib.agents.bandit.bandit import BanditLinUCBTrainer
+
+    return BanditLinUCBTrainer, BanditLinUCBTrainer.get_default_config()
+
+
+def _import_bc():
+    from ray.rllib.agents import marwil
+
+    return marwil.BCTrainer, marwil.DEFAULT_CONFIG
+
+
+def _import_cql():
+    from ray.rllib.agents import cql
+
+    return cql.CQLTrainer, cql.CQL_DEFAULT_CONFIG
+
+
+def _import_ddpg():
+    from ray.rllib.agents import ddpg
+
+    return ddpg.DDPGTrainer, ddpg.DEFAULT_CONFIG
+
+
+def _import_ddppo():
+    from ray.rllib.agents import ppo
+
+    return ppo.DDPPOTrainer, ppo.DEFAULT_CONFIG
+
+
+def _import_dqn():
+    from ray.rllib.agents import dqn
+
+    return dqn.DQNTrainer, dqn.DEFAULT_CONFIG
+
+
+def _import_dreamer():
+    from ray.rllib.agents import dreamer
+
+    return dreamer.DREAMERTrainer, dreamer.DEFAULT_CONFIG
+
+
+def _import_es():
+    from ray.rllib.agents import es
+
+    return es.ESTrainer, es.DEFAULT_CONFIG
+
+
+def _import_impala():
+    from ray.rllib.agents import impala
+
+    return impala.ImpalaTrainer, impala.DEFAULT_CONFIG
+
+
+def _import_maml():
+    from ray.rllib.agents import maml
+
+    return maml.MAMLTrainer, maml.DEFAULT_CONFIG
+
+
+def _import_marwil():
+    from ray.rllib.agents import marwil
+
+    return marwil.MARWILTrainer, marwil.DEFAULT_CONFIG
+
+
+def _import_mbmpo():
+    from ray.rllib.agents import mbmpo
+
+    return mbmpo.MBMPOTrainer, mbmpo.DEFAULT_CONFIG
+
+
+def _import_pg():
+    from ray.rllib.agents import pg
+
+    return pg.PGTrainer, pg.DEFAULT_CONFIG
+
+
+def _import_ppo():
+    from ray.rllib.agents import ppo
+
+    return ppo.PPOTrainer, ppo.DEFAULT_CONFIG
+
+
+def _import_qmix():
+    from ray.rllib.agents import qmix
+
+    return qmix.QMixTrainer, qmix.DEFAULT_CONFIG
+
+
+def _import_r2d2():
+    from ray.rllib.agents import dqn
+
+    return dqn.R2D2Trainer, dqn.R2D2_DEFAULT_CONFIG
+
+
+def _import_sac():
+    from ray.rllib.agents import sac
+
+    return sac.SACTrainer, sac.DEFAULT_CONFIG
+
+
+def _import_rnnsac():
+    from ray.rllib.agents import sac
+
+    return sac.RNNSACTrainer, sac.RNNSAC_DEFAULT_CONFIG
+
+
+def _import_simple_q():
+    from ray.rllib.agents import dqn
+
+    return dqn.SimpleQTrainer, dqn.simple_q.DEFAULT_CONFIG
+
+
+def _import_slate_q():
+    from ray.rllib.agents import slateq
+
+    return slateq.SlateQTrainer, slateq.DEFAULT_CONFIG
+
+
+def _import_td3():
+    from ray.rllib.agents import ddpg
+
+    return ddpg.TD3Trainer, ddpg.td3.TD3_DEFAULT_CONFIG
+
+
+ALGORITHMS = {
+    "A2C": _import_a2c,
+    "A3C": _import_a3c,
+    "APEX": _import_apex,
+    "APEX_DDPG": _import_apex_ddpg,
+    "APPO": _import_appo,
+    "ARS": _import_ars,
+    "BanditLinTS": _import_bandit_lints,
+    "BanditLinUCB": _import_bandit_linucb,
+    "BC": _import_bc,
+    "CQL": _import_cql,
+    "ES": _import_es,
+    "DDPG": _import_ddpg,
+    "DDPPO": _import_ddppo,
+    "DQN": _import_dqn,
+    "DREAMER": _import_dreamer,
+    "IMPALA": _import_impala,
+    "MAML": _import_maml,
+    "MARWIL": _import_marwil,
+    "MBMPO": _import_mbmpo,
+    "PG": _import_pg,
+    "PPO": _import_ppo,
+    "QMIX": _import_qmix,
+    "R2D2": _import_r2d2,
+    "RNNSAC": _import_rnnsac,
+    "SAC": _import_sac,
+    "SimpleQ": _import_simple_q,
+    "SlateQ": _import_slate_q,
+    "TD3": _import_td3,
+}
+
+
+def get_trainer_class(alg: str, return_config=False) -> type:
+    """Returns the class of a known Trainer given its name."""
+
+    try:
+        return _get_trainer_class(alg, return_config=return_config)
+    except ImportError:
+        from ray.rllib.agents.mock import _trainer_import_failed
+
+        class_ = _trainer_import_failed(traceback.format_exc())
+        config = class_.get_default_config()
+        if return_config:
+            return class_, config
+        return class_
+
+
+@Deprecated(new="ray.rllib.agents.registry::get_trainer_class()", error=True)
+def get_agent_class(alg: str) -> type:
+    return get_trainer_class(alg)
+
+
+def _get_trainer_class(alg: str, return_config=False) -> type:
+    if alg in ALGORITHMS:
+        class_, config = ALGORITHMS[alg]()
+    elif alg in CONTRIBUTED_ALGORITHMS:
+        class_, config = CONTRIBUTED_ALGORITHMS[alg]()
+    elif alg == "script":
+        from ray.tune import script_runner
+
+        class_, config = script_runner.ScriptRunner, {}
+    elif alg == "__fake":
+        from ray.rllib.agents.mock import _MockTrainer
+
+        class_, config = _MockTrainer, _MockTrainer.get_default_config()
+    elif alg == "__sigmoid_fake_data":
+        from ray.rllib.agents.mock import _SigmoidFakeData
+
+        class_, config = _SigmoidFakeData, _SigmoidFakeData.get_default_config()
+    elif alg == "__parameter_tuning":
+        from ray.rllib.agents.mock import _ParameterTuningTrainer
+
+        class_, config = (
+            _ParameterTuningTrainer,
+            _ParameterTuningTrainer.get_default_config(),
+        )
+    else:
+        raise Exception(("Unknown algorithm {}.").format(alg))
+
+    if return_config:
+        return class_, config
+    return class_