--- conflicted
+++ resolved
@@ -1,94 +1,46 @@
-<<<<<<< HEAD
-import unittest
-
-import ray
-import ray.rllib.agents.ars as ars
-from ray.rllib.utils.test_utils import framework_iterator, check_compute_single_action
-
-
-class TestARS(unittest.TestCase):
-    @classmethod
-    def setUpClass(cls):
-        ray.init(num_cpus=3)
-
-    @classmethod
-    def tearDownClass(cls):
-        ray.shutdown()
-
-    def test_ars_compilation(self):
-        """Test whether an ARSTrainer can be built on all frameworks."""
-        config = ars.DEFAULT_CONFIG.copy()
-        # Keep it simple.
-        config["model"]["fcnet_hiddens"] = [10]
-        config["model"]["fcnet_activation"] = None
-        config["noise_size"] = 2500000
-        # Test eval workers ("normal" Trainer eval WorkerSet, unusual for ARS).
-        config["evaluation_interval"] = 1
-        config["evaluation_num_workers"] = 1
-
-        num_iterations = 2
-
-        for _ in framework_iterator(config):
-            plain_config = config.copy()
-            trainer = ars.ARSTrainer(config=plain_config, env="CartPole-v0")
-            for i in range(num_iterations):
-                results = trainer.train()
-                print(results)
-
-            check_compute_single_action(trainer)
-            trainer.stop()
-
-
-if __name__ == "__main__":
-    import pytest
-    import sys
-
-    sys.exit(pytest.main(["-v", __file__]))
-=======
-import unittest
-
-import ray
-import ray.rllib.agents.ars as ars
-from ray.rllib.utils.test_utils import framework_iterator, check_compute_single_action
-
-
-class TestARS(unittest.TestCase):
-    @classmethod
-    def setUpClass(cls):
-        ray.init(num_cpus=3)
-
-    @classmethod
-    def tearDownClass(cls):
-        ray.shutdown()
-
-    def test_ars_compilation(self):
-        """Test whether an ARSTrainer can be built on all frameworks."""
-        config = ars.DEFAULT_CONFIG.copy()
-        # Keep it simple.
-        config["model"]["fcnet_hiddens"] = [10]
-        config["model"]["fcnet_activation"] = None
-        config["noise_size"] = 2500000
-        # Test eval workers ("normal" WorkerSet, unlike ARS' list of
-        # RolloutWorkers used for collecting train batches).
-        config["evaluation_interval"] = 1
-        config["evaluation_num_workers"] = 1
-
-        num_iterations = 2
-
-        for _ in framework_iterator(config):
-            plain_config = config.copy()
-            trainer = ars.ARSTrainer(config=plain_config, env="CartPole-v0")
-            for i in range(num_iterations):
-                results = trainer.train()
-                print(results)
-
-            check_compute_single_action(trainer)
-            trainer.stop()
-
-
-if __name__ == "__main__":
-    import pytest
-    import sys
-
-    sys.exit(pytest.main(["-v", __file__]))
->>>>>>> 19672688
+import unittest
+
+import ray
+import ray.rllib.agents.ars as ars
+from ray.rllib.utils.test_utils import framework_iterator, check_compute_single_action
+
+
+class TestARS(unittest.TestCase):
+    @classmethod
+    def setUpClass(cls):
+        ray.init(num_cpus=3)
+
+    @classmethod
+    def tearDownClass(cls):
+        ray.shutdown()
+
+    def test_ars_compilation(self):
+        """Test whether an ARSTrainer can be built on all frameworks."""
+        config = ars.DEFAULT_CONFIG.copy()
+        # Keep it simple.
+        config["model"]["fcnet_hiddens"] = [10]
+        config["model"]["fcnet_activation"] = None
+        config["noise_size"] = 2500000
+        # Test eval workers ("normal" WorkerSet, unlike ARS' list of
+        # RolloutWorkers used for collecting train batches).
+        config["evaluation_interval"] = 1
+        config["evaluation_num_workers"] = 1
+
+        num_iterations = 2
+
+        for _ in framework_iterator(config):
+            plain_config = config.copy()
+            trainer = ars.ARSTrainer(config=plain_config, env="CartPole-v0")
+            for i in range(num_iterations):
+                results = trainer.train()
+                print(results)
+
+            check_compute_single_action(trainer)
+            trainer.stop()
+
+
+if __name__ == "__main__":
+    import pytest
+    import sys
+
+    sys.exit(pytest.main(["-v", __file__]))