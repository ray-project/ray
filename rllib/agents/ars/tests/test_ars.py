import unittest

import ray
import ray.rllib.agents.ars as ars
from ray.rllib.utils.test_utils import framework_iterator, \
    check_compute_single_action


class TestARS(unittest.TestCase):
    def test_ars_compilation(self):
        """Test whether an ARSTrainer can be built on all frameworks."""
        ray.init(num_cpus=2, local_mode=True)
        config = ars.DEFAULT_CONFIG.copy()
        # Keep it simple.
        config["model"]["fcnet_hiddens"] = [10]
        config["model"]["fcnet_activation"] = None

        num_iterations = 2

<<<<<<< HEAD
        for _ in framework_iterator(config):
=======
        for _ in framework_iterator(config, ("tf", "torch")):
>>>>>>> 19cc1ae7
            plain_config = config.copy()
            trainer = ars.ARSTrainer(config=plain_config, env="CartPole-v0")
            for i in range(num_iterations):
                results = trainer.train()
                print(results)

            check_compute_single_action(trainer)


if __name__ == "__main__":
    import pytest
    import sys
    sys.exit(pytest.main(["-v", __file__]))<|MERGE_RESOLUTION|>--- conflicted
+++ resolved
@@ -17,11 +17,7 @@
 
         num_iterations = 2
 
-<<<<<<< HEAD
         for _ in framework_iterator(config):
-=======
-        for _ in framework_iterator(config, ("tf", "torch")):
->>>>>>> 19cc1ae7
             plain_config = config.copy()
             trainer = ars.ARSTrainer(config=plain_config, env="CartPole-v0")
             for i in range(num_iterations):
