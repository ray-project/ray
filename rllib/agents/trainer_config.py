import copy
import gym
from typing import (
    Any,
    Callable,
    Dict,
    Optional,
    Type,
    TYPE_CHECKING,
    Union,
)

from ray.rllib.agents.callbacks import DefaultCallbacks
from ray.rllib.env.env_context import EnvContext
from ray.rllib.evaluation.collectors.sample_collector import SampleCollector
from ray.rllib.evaluation.collectors.simple_list_collector import SimpleListCollector
from ray.rllib.models import MODEL_DEFAULTS
from ray.rllib.offline.estimators.importance_sampling import ImportanceSampling
from ray.rllib.offline.estimators.weighted_importance_sampling import (
    WeightedImportanceSampling,
)
<<<<<<< HEAD
from ray.rllib.utils import merge_dicts
=======
from ray.rllib.utils import deep_update
>>>>>>> dea9b86a
from ray.rllib.utils.deprecation import DEPRECATED_VALUE
from ray.rllib.utils.typing import (
    EnvConfigDict,
    EnvType,
    PartialTrainerConfigDict,
    ResultDict,
    TrainerConfigDict,
)
from ray.tune.logger import Logger

if TYPE_CHECKING:
    from ray.rllib.agents.trainer import Trainer


class TrainerConfig:
    """A RLlib TrainerConfig builds an RLlib trainer from a given configuration.

    Example:
        >>> from ray.rllib.agents.callbacks import MemoryTrackingCallbacks
        >>> # Construct a generic config object, specifying values within different
        >>> # sub-categories, e.g. "training".
        >>> config = TrainerConfig().training(gamma=0.9, lr=0.01)
        ...              .environment(env="CartPole-v1")
        ...              .resources(num_gpus=0)
        ...              .rollouts(num_rollout_workers=4)
        ...              .callbacks(MemoryTrackingCallbacks)
        >>> # A config object can be used to construct the respective Trainer.
        >>> rllib_trainer = config.build()

    Example:
        >>> from ray import tune
        >>> # In combination with a tune.grid_search:
        >>> config = TrainerConfig()
        >>> config.training(lr=tune.grid_search([0.01, 0.001]))
        >>> # Use `to_dict()` method to get the legacy plain python config dict
        >>> # for usage with `tune.run()`.
        >>> tune.run("[registered trainer class]", config=config.to_dict())
    """

    def __init__(self, trainer_class=None):
        # Define all settings and their default values.

        # Define the default RLlib Trainer class that this TrainerConfig will be
        # applied to.
        self.trainer_class = trainer_class

        # `self.python_environment()`
        self.extra_python_environs_for_driver = {}
        self.extra_python_environs_for_worker = {}

        # `self.resources()`
        self.num_gpus = 0
        self.num_cpus_per_worker = 1
        self.num_gpus_per_worker = 0
        self._fake_gpus = False
        self.num_cpus_for_local_worker = 1
        self.custom_resources_per_worker = {}
        self.placement_strategy = "PACK"

        # `self.framework()`
        self.framework_str = "tf"
        self.eager_tracing = False
        self.eager_max_retraces = 20
        self.tf_session_args = {
            # note: overridden by `local_tf_session_args`
            "intra_op_parallelism_threads": 2,
            "inter_op_parallelism_threads": 2,
            "gpu_options": {
                "allow_growth": True,
            },
            "log_device_placement": False,
            "device_count": {"CPU": 1},
            # Required by multi-GPU (num_gpus > 1).
            "allow_soft_placement": True,
        }
        self.local_tf_session_args = {
            # Allow a higher level of parallelism by default, but not unlimited
            # since that can cause crashes with many concurrent drivers.
            "intra_op_parallelism_threads": 8,
            "inter_op_parallelism_threads": 8,
        }

        # `self.environment()`
        self.env = None
        self.env_config = {}
        self.observation_space = None
        self.action_space = None
        self.env_task_fn = None
        self.render_env = False
        self.clip_rewards = None
        self.normalize_actions = True
        self.clip_actions = False
        self.disable_env_checking = False

        # `self.rollouts()`
        self.num_workers = 2
        self.num_envs_per_worker = 1
        self.sample_collector = SimpleListCollector
        self.create_env_on_local_worker = False
        self.sample_async = False
        self.rollout_fragment_length = 200
        self.batch_mode = "truncate_episodes"
        self.remote_worker_envs = False
        self.remote_env_batch_wait_ms = 0
        self.ignore_worker_failures = False
        self.recreate_failed_workers = False
        self.horizon = None
        self.soft_horizon = False
        self.no_done_at_end = False
        self.preprocessor_pref = "deepmind"
        self.observation_filter = "NoFilter"
        self.synchronize_filters = True
        self.compress_observations = False

        # `self.training()`
        self.gamma = 0.99
        self.lr = 0.001
        self.train_batch_size = 32
        self.model = copy.deepcopy(MODEL_DEFAULTS)
        self.optimizer = {}

        # `self.callbacks()`
        self.callbacks_class = DefaultCallbacks

        # `self.explore()`
        self.explore = True
        self.exploration_config = {
            # The Exploration class to use. In the simplest case, this is the name
            # (str) of any class present in the `rllib.utils.exploration` package.
            # You can also provide the python class directly or the full location
            # of your class (e.g. "ray.rllib.utils.exploration.epsilon_greedy.
            # EpsilonGreedy").
            "type": "StochasticSampling",
            # Add constructor kwargs here (if any).
        }

        # `self.multi_agent()`
        self.policies = {}
        self.policy_map_capacity = 100
        self.policy_map_cache = None
        self.policy_mapping_fn = None
        self.policies_to_train = None
        self.observation_fn = None
        self.replay_mode = "independent"
        self.count_steps_by = "env_steps"

        # `self.offline_data()`
        self.input_ = "sampler"
        self.input_config = {}
        self.actions_in_input_normalized = False
        self.input_evaluation = [
            ImportanceSampling,
            WeightedImportanceSampling,
        ]
        self.postprocess_inputs = False
        self.shuffle_buffer_size = 0
        self.output = None
        self.output_config = {}
        self.output_compress_columns = ["obs", "new_obs"]
        self.output_max_file_size = 64 * 1024 * 1024

        # `self.evaluation()`
        self.evaluation_interval = None
        self.evaluation_duration = 10
        self.evaluation_duration_unit = "episodes"
        self.evaluation_parallel_to_training = False
        self.evaluation_config = {}
        self.evaluation_num_workers = 0
        self.custom_evaluation_function = None
        self.always_attach_evaluation_results = False
        # TODO: Set this flag still in the config or - much better - in the
        #  RolloutWorker as a property.
        self.in_evaluation = False

        # `self.reporting()`
        self.keep_per_episode_custom_metrics = False
        self.metrics_episode_collection_timeout_s = 180
        self.metrics_num_episodes_for_smoothing = 100
        self.min_time_s_per_reporting = None
        self.min_train_timesteps_per_reporting = 0
        self.min_sample_timesteps_per_reporting = 0

        # `self.debugging()`
        self.logger_creator = None
        self.logger_config = None
        self.log_level = "WARN"
        self.log_sys_usage = True
        self.fake_sampler = False
        self.seed = None

        # `self.experimental()`
        self._tf_policy_handles_more_than_one_loss = False
        self._disable_preprocessor_api = False
        self._disable_action_flattening = False
        self._disable_execution_plan_api = True

        # TODO: Remove, once all deprecation_warning calls upon using these keys
        #  have been removed.
        # === Deprecated keys ===
        self.simple_optimizer = DEPRECATED_VALUE
        self.monitor = DEPRECATED_VALUE
        self.evaluation_num_episodes = DEPRECATED_VALUE
        self.metrics_smoothing_episodes = DEPRECATED_VALUE
        self.timesteps_per_iteration = DEPRECATED_VALUE
        self.min_iter_time_s = DEPRECATED_VALUE
        self.collect_metrics_timeout = DEPRECATED_VALUE
        # The following values have moved because of the new ReplayBuffer API
        self.buffer_size = DEPRECATED_VALUE
        self.prioritized_replay = DEPRECATED_VALUE
        self.learning_starts = DEPRECATED_VALUE
        self.replay_batch_size = DEPRECATED_VALUE
        # -1 = DEPRECATED_VALUE is a valid value for replay_sequence_length
        self.replay_sequence_length = None
        self.prioritized_replay_alpha = DEPRECATED_VALUE
        self.prioritized_replay_beta = DEPRECATED_VALUE
        self.prioritized_replay_eps = DEPRECATED_VALUE

    def to_dict(self) -> TrainerConfigDict:
        """Converts all settings into a legacy config dict for backward compatibility.

        Returns:
            A complete TrainerConfigDict, usable in backward-compatible Tune/RLlib
            use cases, e.g. w/ `tune.run()`.
        """
        config = copy.deepcopy(vars(self))
        config.pop("trainer_class")

        # Worst naming convention ever: NEVER EVER use reserved key-words...
        if "lambda_" in config:
            assert hasattr(self, "lambda_")
            config["lambda"] = getattr(self, "lambda_")
            config.pop("lambda_")
        if "input_" in config:
            assert hasattr(self, "input_")
            config["input"] = getattr(self, "input_")
            config.pop("input_")

        # Setup legacy multiagent sub-dict:
        config["multiagent"] = {}
        for k in [
            "policies",
            "policy_map_capacity",
            "policy_map_cache",
            "policy_mapping_fn",
            "policies_to_train",
            "observation_fn",
            "replay_mode",
            "count_steps_by",
        ]:
            config["multiagent"][k] = config.pop(k)

        # Switch out deprecated vs new config keys.
        config["callbacks"] = config.pop("callbacks_class", DefaultCallbacks)
        config["create_env_on_driver"] = config.pop("create_env_on_local_worker", 1)
        config["custom_eval_function"] = config.pop("custom_evaluation_function", None)
        config["framework"] = config.pop("framework_str", None)
        config["num_cpus_for_driver"] = config.pop("num_cpus_for_local_worker", 1)

        return config

    def build(
        self,
        env: Optional[Union[str, EnvType]] = None,
        logger_creator: Optional[Callable[[], Logger]] = None,
    ) -> "Trainer":
        """Builds a Trainer from the TrainerConfig.

        Args:
            env: Name of the environment to use (e.g. a gym-registered str),
                a full class path (e.g.
                "ray.rllib.examples.env.random_env.RandomEnv"), or an Env
                class directly. Note that this arg can also be specified via
                the "env" key in `config`.
            logger_creator: Callable that creates a ray.tune.Logger
                object. If unspecified, a default logger is created.

        Returns:
            A ray.rllib.agents.trainer.Trainer object.
        """
        if env is not None:
            self.env = env
            if self.evaluation_config is not None:
                self.evaluation_config["env"] = env
        if logger_creator is not None:
            self.logger_creator = logger_creator

        return self.trainer_class(
            config=self.to_dict(),
            env=self.env,
            logger_creator=self.logger_creator,
        )

    def python_environment(
        self,
        *,
        extra_python_environs_for_driver: Optional[dict] = None,
        extra_python_environs_for_worker: Optional[dict] = None,
    ) -> "TrainerConfig":
        """Sets the config's python environment settings.

        Args:
            extra_python_environs_for_driver: Any extra python env vars to set in the
                trainer process, e.g., {"OMP_NUM_THREADS": "16"}.
            extra_python_environs_for_worker: The extra python environments need to set
                for worker processes.

        Returns:
            This updated TrainerConfig object.
        """
        if extra_python_environs_for_driver is not None:
            self.extra_python_environs_for_driver = extra_python_environs_for_driver
        if extra_python_environs_for_worker is not None:
            self.extra_python_environs_for_worker = extra_python_environs_for_worker
        return self

    def resources(
        self,
        *,
        num_gpus: Optional[Union[float, int]] = None,
        _fake_gpus: Optional[bool] = None,
        num_cpus_per_worker: Optional[int] = None,
        num_gpus_per_worker: Optional[Union[float, int]] = None,
        num_cpus_for_local_worker: Optional[int] = None,
        custom_resources_per_worker: Optional[dict] = None,
        placement_strategy: Optional[str] = None,
    ) -> "TrainerConfig":
        """Specifies resources allocated for a Trainer and its ray actors/workers.

        Args:
            num_gpus: Number of GPUs to allocate to the trainer process.
                Note that not all algorithms can take advantage of trainer GPUs.
                Support for multi-GPU is currently only available for
                tf-[PPO/IMPALA/DQN/PG]. This can be fractional (e.g., 0.3 GPUs).
            _fake_gpus: Set to True for debugging (multi-)?GPU funcitonality on a
                CPU machine. GPU towers will be simulated by graphs located on
                CPUs in this case. Use `num_gpus` to test for different numbers of
                fake GPUs.
            num_cpus_per_worker: Number of CPUs to allocate per worker.
            num_gpus_per_worker: Number of GPUs to allocate per worker. This can be
                fractional. This is usually needed only if your env itself requires a
                GPU (i.e., it is a GPU-intensive video game), or model inference is
                unusually expensive.
            custom_resources_per_worker: Any custom Ray resources to allocate per
                worker.
            num_cpus_for_local_worker: Number of CPUs to allocate for the trainer.
                Note: this only takes effect when running in Tune. Otherwise,
                the trainer runs in the main program (driver).
            custom_resources_per_worker: Any custom Ray resources to allocate per
                worker.
            placement_strategy: The strategy for the placement group factory returned by
                `Trainer.default_resource_request()`. A PlacementGroup defines, which
                devices (resources) should always be co-located on the same node.
                For example, a Trainer with 2 rollout workers, running with
                num_gpus=1 will request a placement group with the bundles:
                [{"gpu": 1, "cpu": 1}, {"cpu": 1}, {"cpu": 1}], where the first bundle
                is for the driver and the other 2 bundles are for the two workers.
                These bundles can now be "placed" on the same or different
                nodes depending on the value of `placement_strategy`:
                "PACK": Packs bundles into as few nodes as possible.
                "SPREAD": Places bundles across distinct nodes as even as possible.
                "STRICT_PACK": Packs bundles into one node. The group is not allowed
                    to span multiple nodes.
                "STRICT_SPREAD": Packs bundles across distinct nodes.

        Returns:
            This updated TrainerConfig object.
        """
        if num_gpus is not None:
            self.num_gpus = num_gpus
        if _fake_gpus is not None:
            self._fake_gpus = _fake_gpus
        if num_cpus_per_worker is not None:
            self.num_cpus_per_worker = num_cpus_per_worker
        if num_gpus_per_worker is not None:
            self.num_gpus_per_worker = num_gpus_per_worker
        if num_cpus_for_local_worker is not None:
            self.num_cpus_for_local_worker = num_cpus_for_local_worker
        if custom_resources_per_worker is not None:
            self.custom_resources_per_worker = custom_resources_per_worker
        if placement_strategy is not None:
            self.placement_strategy = placement_strategy

        return self

    def framework(
        self,
        framework: Optional[str] = None,
        *,
        eager_tracing: Optional[bool] = None,
        eager_max_retraces: Optional[int] = None,
        tf_session_args: Optional[Dict[str, Any]] = None,
        local_tf_session_args: Optional[Dict[str, Any]] = None,
    ) -> "TrainerConfig":
        """Sets the config's DL framework settings.

        Args:
            framework: tf: TensorFlow (static-graph); tf2: TensorFlow 2.x
                (eager or traced, if eager_tracing=True); torch: PyTorch
            eager_tracing: Enable tracing in eager mode. This greatly improves
                performance (speedup ~2x), but makes it slightly harder to debug
                since Python code won't be evaluated after the initial eager pass.
                Only possible if framework=tf2.
            eager_max_retraces: Maximum number of tf.function re-traces before a
                runtime error is raised. This is to prevent unnoticed retraces of
                methods inside the `..._eager_traced` Policy, which could slow down
                execution by a factor of 4, without the user noticing what the root
                cause for this slowdown could be.
                Only necessary for framework=[tf2|tfe].
                Set to None to ignore the re-trace count and never throw an error.
            tf_session_args: Configures TF for single-process operation by default.
            local_tf_session_args: Override the following tf session args on the local
                worker

        Returns:
            This updated TrainerConfig object.
        """
        if framework is not None:
            self.framework_str = framework
        if eager_tracing is not None:
            self.eager_tracing = eager_tracing
        if eager_max_retraces is not None:
            self.eager_max_retraces = eager_max_retraces
        if tf_session_args is not None:
            self.tf_session_args = tf_session_args
        if local_tf_session_args is not None:
            self.local_tf_session_args = local_tf_session_args

        return self

    def environment(
        self,
        *,
        env: Optional[Union[str, EnvType]] = None,
        env_config: Optional[EnvConfigDict] = None,
        observation_space: Optional[gym.spaces.Space] = None,
        action_space: Optional[gym.spaces.Space] = None,
        env_task_fn: Optional[Callable[[ResultDict, EnvType, EnvContext], Any]] = None,
        render_env: Optional[bool] = None,
        clip_rewards: Optional[Union[bool, float]] = None,
        normalize_actions: Optional[bool] = None,
        clip_actions: Optional[bool] = None,
        disable_env_checking: Optional[bool] = None,
    ) -> "TrainerConfig":
        """Sets the config's RL-environment settings.

        Args:
            env: The environment specifier. This can either be a tune-registered env,
                via `tune.register_env([name], lambda env_ctx: [env object])`,
                or a string specifier of an RLlib supported type. In the latter case,
                RLlib will try to interpret the specifier as either an openAI gym env,
                a PyBullet env, a ViZDoomGym env, or a fully qualified classpath to an
                Env class, e.g. "ray.rllib.examples.env.random_env.RandomEnv".
            env_config: Arguments dict passed to the env creator as an EnvContext
                object (which is a dict plus the properties: num_workers, worker_index,
                vector_index, and remote).
            observation_space: The observation space for the Policies of this Trainer.
            action_space: The action space for the Policies of this Trainer.
            env_task_fn: A callable taking the last train results, the base env and the
                env context as args and returning a new task to set the env to.
                The env must be a `TaskSettableEnv` sub-class for this to work.
                See `examples/curriculum_learning.py` for an example.
            render_env: If True, try to render the environment on the local worker or on
                worker 1 (if num_workers > 0). For vectorized envs, this usually means
                that only the first sub-environment will be rendered.
                In order for this to work, your env will have to implement the
                `render()` method which either:
                a) handles window generation and rendering itself (returning True) or
                b) returns a numpy uint8 image of shape [height x width x 3 (RGB)].
            clip_rewards: Whether to clip rewards during Policy's postprocessing.
                None (default): Clip for Atari only (r=sign(r)).
                True: r=sign(r): Fixed rewards -1.0, 1.0, or 0.0.
                False: Never clip.
                [float value]: Clip at -value and + value.
                Tuple[value1, value2]: Clip at value1 and value2.
            normalize_actions: If True, RLlib will learn entirely inside a normalized
                action space (0.0 centered with small stddev; only affecting Box
                components). We will unsquash actions (and clip, just in case) to the
                bounds of the env's action space before sending actions back to the env.
            clip_actions: If True, RLlib will clip actions according to the env's bounds
                before sending them back to the env.
                TODO: (sven) This option should be deprecated and always be False.
            disable_env_checking: If True, disable the environment pre-checking module.

        Returns:
            This updated TrainerConfig object.
        """
        if env is not None:
            self.env = env
        if env_config is not None:
            self.env_config = env_config
        if observation_space is not None:
            self.observation_space = observation_space
        if action_space is not None:
            self.action_space = action_space
        if env_task_fn is not None:
            self.env_task_fn = env_task_fn
        if render_env is not None:
            self.render_env = render_env
        if clip_rewards is not None:
            self.clip_rewards = clip_rewards
        if normalize_actions is not None:
            self.normalize_actions = normalize_actions
        if clip_actions is not None:
            self.clip_actions = clip_actions
        if disable_env_checking is not None:
            self.disable_env_checking = disable_env_checking

        return self

    def rollouts(
        self,
        *,
        num_rollout_workers: Optional[int] = None,
        num_envs_per_worker: Optional[int] = None,
        create_env_on_local_worker: Optional[bool] = None,
        sample_collector: Optional[Type[SampleCollector]] = None,
        sample_async: Optional[bool] = None,
        rollout_fragment_length: Optional[int] = None,
        batch_mode: Optional[str] = None,
        remote_worker_envs: Optional[bool] = None,
        remote_env_batch_wait_ms: Optional[float] = None,
        ignore_worker_failures: Optional[bool] = None,
        recreate_failed_workers: Optional[bool] = None,
        horizon: Optional[int] = None,
        soft_horizon: Optional[bool] = None,
        no_done_at_end: Optional[bool] = None,
        preprocessor_pref: Optional[str] = None,
        observation_filter: Optional[str] = None,
        synchronize_filter: Optional[bool] = None,
        compress_observations: Optional[bool] = None,
    ) -> "TrainerConfig":
        """Sets the rollout worker configuration.

        Args:
            num_rollout_workers: Number of rollout worker actors to create for
                parallel sampling. Setting this to 0 will force rollouts to be done in
                the local worker (driver process or the Trainer actor when using Tune).
            num_envs_per_worker: Number of environments to evaluate vector-wise per
                worker. This enables model inference batching, which can improve
                performance for inference bottlenecked workloads.
            sample_collector: The SampleCollector class to be used to collect and
                retrieve environment-, model-, and sampler data. Override the
                SampleCollector base class to implement your own
                collection/buffering/retrieval logic.
            create_env_on_local_worker: When `num_workers` > 0, the driver
                (local_worker; worker-idx=0) does not need an environment. This is
                because it doesn't have to sample (done by remote_workers;
                worker_indices > 0) nor evaluate (done by evaluation workers;
                see below).
            sample_async: Use a background thread for sampling (slightly off-policy,
                usually not advisable to turn on unless your env specifically requires
                it).
            rollout_fragment_length: Divide episodes into fragments of this many steps
                each during rollouts. Sample batches of this size are collected from
                rollout workers and combined into a larger batch of `train_batch_size`
                for learning.
                For example, given rollout_fragment_length=100 and
                train_batch_size=1000:
                1. RLlib collects 10 fragments of 100 steps each from rollout workers.
                2. These fragments are concatenated and we perform an epoch of SGD.
                When using multiple envs per worker, the fragment size is multiplied by
                `num_envs_per_worker`. This is since we are collecting steps from
                multiple envs in parallel. For example, if num_envs_per_worker=5, then
                rollout workers will return experiences in chunks of 5*100 = 500 steps.
                The dataflow here can vary per algorithm. For example, PPO further
                divides the train batch into minibatches for multi-epoch SGD.
            batch_mode: How to build per-Sampler (RolloutWorker) batches, which are then
                usually concat'd to form the train batch. Note that "steps" below can
                mean different things (either env- or agent-steps) and depends on the
                `count_steps_by` (multiagent) setting below.
                "truncate_episodes": Each produced batch (when calling
                RolloutWorker.sample()) will contain exactly `rollout_fragment_length`
                steps. This mode guarantees evenly sized batches, but increases
                variance as the future return must now be estimated at truncation
                boundaries.
                "complete_episodes": Each unroll happens exactly over one episode, from
                beginning to end. Data collection will not stop unless the episode
                terminates or a configured horizon (hard or soft) is hit.
            remote_worker_envs: If using num_envs_per_worker > 1, whether to create
                those new envs in remote processes instead of in the same worker.
                This adds overheads, but can make sense if your envs can take much
                time to step / reset (e.g., for StarCraft). Use this cautiously;
                overheads are significant.
            remote_env_batch_wait_ms: Timeout that remote workers are waiting when
                polling environments. 0 (continue when at least one env is ready) is
                a reasonable default, but optimal value could be obtained by measuring
                your environment step / reset and model inference perf.
            ignore_worker_failures: Whether to attempt to continue training if a worker
                crashes. The number of currently healthy workers is reported as the
                "num_healthy_workers" metric.
            recreate_failed_workers: Whether - upon a worker failure - RLlib will try to
                recreate the lost worker as an identical copy of the failed one. The new
                worker will only differ from the failed one in its
                `self.recreated_worker=True` property value. It will have the same
                `worker_index` as the original one. If True, the
                `ignore_worker_failures` setting will be ignored.
            horizon: Number of steps after which the episode is forced to terminate.
                Defaults to `env.spec.max_episode_steps` (if present) for Gym envs.
            soft_horizon: Calculate rewards but don't reset the environment when the
                horizon is hit. This allows value estimation and RNN state to span
                across logical episodes denoted by horizon. This only has an effect
                if horizon != inf.
            no_done_at_end: Don't set 'done' at the end of the episode.
                In combination with `soft_horizon`, this works as follows:
                - no_done_at_end=False soft_horizon=False:
                Reset env and add `done=True` at end of each episode.
                - no_done_at_end=True soft_horizon=False:
                Reset env, but do NOT add `done=True` at end of the episode.
                - no_done_at_end=False soft_horizon=True:
                Do NOT reset env at horizon, but add `done=True` at the horizon
                (pretending the episode has terminated).
                - no_done_at_end=True soft_horizon=True:
                Do NOT reset env at horizon and do NOT add `done=True` at the horizon.
            preprocessor_pref: Whether to use "rllib" or "deepmind" preprocessors by
                default. Set to None for using no preprocessor. In this case, the
                model will have to handle possibly complex observations from the
                environment.
            observation_filter: Element-wise observation filter, either "NoFilter"
                or "MeanStdFilter".
            synchronize_filter: Whether to synchronize the statistics of remote filters.
            compress_observations: Whether to LZ4 compress individual observations
                in the SampleBatches collected during rollouts.

        Returns:
            This updated TrainerConfig object.
        """
        if num_rollout_workers is not None:
            self.num_workers = num_rollout_workers
        if num_envs_per_worker is not None:
            self.num_envs_per_worker = num_envs_per_worker
        if sample_collector is not None:
            self.sample_collector = sample_collector
        if create_env_on_local_worker is not None:
            self.create_env_on_local_worker = create_env_on_local_worker
        if sample_async is not None:
            self.sample_async = sample_async
        if rollout_fragment_length is not None:
            self.rollout_fragment_length = rollout_fragment_length
        if batch_mode is not None:
            self.batch_mode = batch_mode
        if remote_worker_envs is not None:
            self.remote_worker_envs = remote_worker_envs
        if remote_env_batch_wait_ms is not None:
            self.remote_env_batch_wait_ms = remote_env_batch_wait_ms
        if ignore_worker_failures is not None:
            self.ignore_worker_failures = ignore_worker_failures
        if recreate_failed_workers is not None:
            self.recreate_failed_workers = recreate_failed_workers
        if horizon is not None:
            self.horizon = horizon
        if soft_horizon is not None:
            self.soft_horizon = soft_horizon
        if no_done_at_end is not None:
            self.no_done_at_end = no_done_at_end
        if preprocessor_pref is not None:
            self.preprocessor_pref = preprocessor_pref
        if observation_filter is not None:
            self.observation_filter = observation_filter
        if synchronize_filter is not None:
            self.synchronize_filters = synchronize_filter
        if compress_observations is not None:
            self.compress_observations = compress_observations

        return self

    def training(
        self,
        gamma: Optional[float] = None,
        lr: Optional[float] = None,
        train_batch_size: Optional[int] = None,
        model: Optional[dict] = None,
        optimizer: Optional[dict] = None,
    ) -> "TrainerConfig":
        """Sets the training related configuration.

        Args:
            gamma: Float specifying the discount factor of the Markov Decision process.
            lr: The default learning rate.
            train_batch_size: Training batch size, if applicable.
            model: Arguments passed into the policy model. See models/catalog.py for a
                full list of the available model options.
            optimizer: Arguments to pass to the policy optimizer.

        Returns:
            This updated TrainerConfig object.
        """
        if gamma is not None:
            self.gamma = gamma
        if lr is not None:
            self.lr = lr
        if train_batch_size is not None:
            self.train_batch_size = train_batch_size
        if model is not None:
            self.model = model
        if optimizer is not None:
            self.optimizer = merge_dicts(self.optimizer, optimizer)

        return self

    def callbacks(self, callbacks_class) -> "TrainerConfig":
        """Sets the callbacks configuration.

        Args:
            callbacks_class: Callbacks class, whose methods will be run during
                various phases of training and environment sample collection.
                See the `DefaultCallbacks` class and
                `examples/custom_metrics_and_callbacks.py` for more usage information.

        Returns:
            This updated TrainerConfig object.
        """
        self.callbacks_class = callbacks_class

        return self

    def exploration(
        self,
        *,
        explore: Optional[bool] = None,
        exploration_config: Optional[dict] = None,
    ) -> "TrainerConfig":
        """Sets the config's exploration settings.

        Args:
            explore: Default exploration behavior, iff `explore`=None is passed into
                compute_action(s). Set to False for no exploration behavior (e.g.,
                for evaluation).
            exploration_config: A dict specifying the Exploration object's config.

        Returns:
            This updated TrainerConfig object.
        """
        if explore is not None:
            self.explore = explore
        if exploration_config is not None:
            # Override entire `exploration_config` if `type` key changes.
            # Update, if `type` key remains the same or is not specified.
            new_exploration_config = deep_update(
                {"exploration_config": self.exploration_config},
                {"exploration_config": exploration_config},
                False,
                ["exploration_config"],
                ["exploration_config"],
            )
            self.exploration_config = new_exploration_config["exploration_config"]

        return self

    def evaluation(
        self,
        *,
        evaluation_interval: Optional[int] = None,
        evaluation_duration: Optional[int] = None,
        evaluation_duration_unit: Optional[str] = None,
        evaluation_parallel_to_training: Optional[bool] = None,
        evaluation_config: Optional[
            Union["TrainerConfig", PartialTrainerConfigDict]
        ] = None,
        evaluation_num_workers: Optional[int] = None,
        custom_evaluation_function: Optional[Callable] = None,
        always_attach_evaluation_results: Optional[bool] = None,
    ) -> "TrainerConfig":
        """Sets the config's evaluation settings.

        Args:
            evaluation_interval: Evaluate with every `evaluation_interval` training
                iterations. The evaluation stats will be reported under the "evaluation"
                metric key. Note that for Ape-X metrics are already only reported for
                the lowest epsilon workers (least random workers).
                Set to None (or 0) for no evaluation.
            evaluation_duration: Duration for which to run evaluation each
                `evaluation_interval`. The unit for the duration can be set via
                `evaluation_duration_unit` to either "episodes" (default) or
                "timesteps". If using multiple evaluation workers
                (evaluation_num_workers > 1), the load to run will be split amongst
                these.
                If the value is "auto":
                - For `evaluation_parallel_to_training=True`: Will run as many
                episodes/timesteps that fit into the (parallel) training step.
                - For `evaluation_parallel_to_training=False`: Error.
            evaluation_duration_unit: The unit, with which to count the evaluation
                duration. Either "episodes" (default) or "timesteps".
            evaluation_parallel_to_training: Whether to run evaluation in parallel to
                a Trainer.train() call using threading. Default=False.
                E.g. evaluation_interval=2 -> For every other training iteration,
                the Trainer.train() and Trainer.evaluate() calls run in parallel.
                Note: This is experimental. Possible pitfalls could be race conditions
                for weight synching at the beginning of the evaluation loop.
            evaluation_config: Typical usage is to pass extra args to evaluation env
                creator and to disable exploration by computing deterministic actions.
                IMPORTANT NOTE: Policy gradient algorithms are able to find the optimal
                policy, even if this is a stochastic one. Setting "explore=False" here
                will result in the evaluation workers not using this optimal policy!
            evaluation_num_workers: Number of parallel workers to use for evaluation.
                Note that this is set to zero by default, which means evaluation will
                be run in the trainer process (only if evaluation_interval is not None).
                If you increase this, it will increase the Ray resource usage of the
                trainer since evaluation workers are created separately from rollout
                workers (used to sample data for training).
            custom_evaluation_function: Customize the evaluation method. This must be a
                function of signature (trainer: Trainer, eval_workers: WorkerSet) ->
                metrics: dict. See the Trainer.evaluate() method to see the default
                implementation. The Trainer guarantees all eval workers have the latest
                policy state before this function is called.
            always_attach_evaluation_results: Make sure the latest available evaluation
                results are always attached to a step result dict. This may be useful
                if Tune or some other meta controller needs access to evaluation metrics
                all the time.

        Returns:
            This updated TrainerConfig object.
        """
        if evaluation_interval is not None:
            self.evaluation_interval = evaluation_interval
        if evaluation_duration is not None:
            self.evaluation_duration = evaluation_duration
        if evaluation_duration_unit is not None:
            self.evaluation_duration_unit = evaluation_duration_unit
        if evaluation_parallel_to_training is not None:
            self.evaluation_parallel_to_training = evaluation_parallel_to_training
        if evaluation_config is not None:
            # Convert another TrainerConfig into dict.
            if isinstance(evaluation_config, TrainerConfig):
                self.evaluation_config = evaluation_config.to_dict()
            else:
                self.evaluation_config = evaluation_config
        if evaluation_num_workers is not None:
            self.evaluation_num_workers = evaluation_num_workers
        if custom_evaluation_function is not None:
            self.custom_evaluation_function = custom_evaluation_function
        if always_attach_evaluation_results:
            self.always_attach_evaluation_results = always_attach_evaluation_results

        return self

    def offline_data(
        self,
        *,
        input_=None,
        input_config=None,
        actions_in_input_normalized=None,
        input_evaluation=None,
        postprocess_inputs=None,
        shuffle_buffer_size=None,
        output=None,
        output_config=None,
        output_compress_columns=None,
        output_max_file_size=None,
    ) -> "TrainerConfig":
        """Sets the config's offline data settings.

        TODO(jungong, sven): we can potentially unify all input types
          under input and input_config keys. E.g.
          input: sample
          input_config {
            env: Cartpole-v0
          }
          or:
          input: json_reader
          input_config {
            path: /tmp/
          }
          or:
          input: dataset
          input_config {
            format: parquet
            path: /tmp/
          }

        Args:
            input_: Specify how to generate experiences:
             - "sampler": Generate experiences via online (env) simulation (default).
             - A local directory or file glob expression (e.g., "/tmp/*.json").
             - A list of individual file paths/URIs (e.g., ["/tmp/1.json",
               "s3://bucket/2.json"]).
             - A dict with string keys and sampling probabilities as values (e.g.,
               {"sampler": 0.4, "/tmp/*.json": 0.4, "s3://bucket/expert.json": 0.2}).
             - A callable that takes an `IOContext` object as only arg and returns a
               ray.rllib.offline.InputReader.
             - A string key that indexes a callable with tune.registry.register_input
            input_config: Arguments accessible from the IOContext for configuring custom
                input.
            actions_in_input_normalized: True, if the actions in a given offline "input"
                are already normalized (between -1.0 and 1.0). This is usually the case
                when the offline file has been generated by another RLlib algorithm
                (e.g. PPO or SAC), while "normalize_actions" was set to True.
            input_evaluation: Specify how to evaluate the current policy.
                This only has an effect when reading offline experiences
                ("input" is not "sampler").
                Available options:
                - "simulation": Run the environment in the background, but use
                this data for evaluation only and not for learning.
                - Any subclass of OffPolicyEstimator, e.g.
                ray.rllib.offline.estimators.is::ImportanceSampling or your own custom
                subclass.
            postprocess_inputs: Whether to run postprocess_trajectory() on the
                trajectory fragments from offline inputs. Note that postprocessing will
                be done using the *current* policy, not the *behavior* policy, which
                is typically undesirable for on-policy algorithms.
            shuffle_buffer_size: If positive, input batches will be shuffled via a
                sliding window buffer of this number of batches. Use this if the input
                data is not in random enough order. Input is delayed until the shuffle
                buffer is filled.
            output: Specify where experiences should be saved:
                 - None: don't save any experiences
                 - "logdir" to save to the agent log dir
                 - a path/URI to save to a custom output directory (e.g., "s3://bckt/")
                 - a function that returns a rllib.offline.OutputWriter
            output_config: Arguments accessible from the IOContext for configuring
                custom output.
            output_compress_columns: What sample batch columns to LZ4 compress in the
                output data.
            output_max_file_size: Max output file size before rolling over to a
                new file.

        Returns:
            This updated TrainerConfig object.
        """
        if input_ is not None:
            self.input_ = input_
        if input_config is not None:
            self.input_config = input_config
        if actions_in_input_normalized is not None:
            self.actions_in_input_normalized = actions_in_input_normalized
        if input_evaluation is not None:
            self.input_evaluation = input_evaluation
        if postprocess_inputs is not None:
            self.postprocess_inputs = postprocess_inputs
        if shuffle_buffer_size is not None:
            self.shuffle_buffer_size = shuffle_buffer_size
        if output is not None:
            self.output = output
        if output_config is not None:
            self.output_config = output_config
        if output_compress_columns is not None:
            self.output_compress_columns = output_compress_columns
        if output_max_file_size is not None:
            self.output_max_file_size = output_max_file_size

        return self

    def multi_agent(
        self,
        *,
        policies=None,
        policy_map_capacity=None,
        policy_map_cache=None,
        policy_mapping_fn=None,
        policies_to_train=None,
        observation_fn=None,
        replay_mode=None,
        count_steps_by=None,
    ) -> "TrainerConfig":
        """Sets the config's multi-agent settings.

        Args:
            policies: Map of type MultiAgentPolicyConfigDict from policy ids to tuples
                of (policy_cls, obs_space, act_space, config). This defines the
                observation and action spaces of the policies and any extra config.
            policy_map_capacity: Keep this many policies in the "policy_map" (before
                writing least-recently used ones to disk/S3).
            policy_map_cache: Where to store overflowing (least-recently used) policies?
                Could be a directory (str) or an S3 location. None for using the
                default output dir.
            policy_mapping_fn: Function mapping agent ids to policy ids.
            policies_to_train: Determines those policies that should be updated.
                Options are:
                - None, for all policies.
                - An iterable of PolicyIDs that should be updated.
                - A callable, taking a PolicyID and a SampleBatch or MultiAgentBatch
                and returning a bool (indicating whether the given policy is trainable
                or not, given the particular batch). This allows you to have a policy
                trained only on certain data (e.g. when playing against a certain
                opponent).
            observation_fn: Optional function that can be used to enhance the local
                agent observations to include more state. See
                rllib/evaluation/observation_function.py for more info.
            replay_mode: When replay_mode=lockstep, RLlib will replay all the agent
                transitions at a particular timestep together in a batch. This allows
                the policy to implement differentiable shared computations between
                agents it controls at that timestep. When replay_mode=independent,
                transitions are replayed independently per policy.
            count_steps_by: Which metric to use as the "batch size" when building a
                MultiAgentBatch. The two supported values are:
                "env_steps": Count each time the env is "stepped" (no matter how many
                multi-agent actions are passed/how many multi-agent observations
                have been returned in the previous step).
                "agent_steps": Count each individual agent step as one step.

        Returns:
            This updated TrainerConfig object.
        """
        if policies is not None:
            self.policies = policies
        if policy_map_capacity is not None:
            self.policy_map_capacity = policy_map_capacity
        if policy_map_cache is not None:
            self.policy_map_cache = policy_map_cache
        if policy_mapping_fn is not None:
            self.policy_mapping_fn = policy_mapping_fn
        if policies_to_train is not None:
            self.policies_to_train = policies_to_train
        if observation_fn is not None:
            self.observation_fn = observation_fn
        if replay_mode is not None:
            self.replay_mode = replay_mode
        if count_steps_by is not None:
            self.count_steps_by = count_steps_by

        return self

    def reporting(
        self,
        *,
        keep_per_episode_custom_metrics: Optional[bool] = None,
        metrics_episode_collection_timeout_s: Optional[int] = None,
        metrics_num_episodes_for_smoothing: Optional[int] = None,
        min_time_s_per_reporting: Optional[int] = None,
        min_train_timesteps_per_reporting: Optional[int] = None,
        min_sample_timesteps_per_reporting: Optional[int] = None,
    ) -> "TrainerConfig":
        """Sets the config's reporting settings.

        Args:
            keep_per_episode_custom_metrics: Store raw custom metrics without
                calculating max, min, mean
            metrics_episode_collection_timeout_s: Wait for metric batches for at most
                this many seconds. Those that have not returned in time will be
                collected in the next train iteration.
            metrics_num_episodes_for_smoothing: Smooth metrics over this many episodes.
            min_time_s_per_reporting: Minimum time interval to run one `train()` call
                for: If - after one `step_attempt()`, this time limit has not been
                reached, will perform n more `step_attempt()` calls until this minimum
                time has been consumed. Set to None or 0 for no minimum time.
            min_train_timesteps_per_reporting: Minimum training timesteps to accumulate
                within a single `train()` call. This value does not affect learning,
                only the number of times `Trainer.step_attempt()` is called by
                `Trauber.train()`. If - after one `step_attempt()`, the training
                timestep count has not been reached, will perform n more
                `step_attempt()` calls until the minimum timesteps have been executed.
                Set to 0 for no minimum timesteps.
            min_sample_timesteps_per_reporting: Minimum env sampling timesteps to
                accumulate within a single `train()` call. This value does not affect
                learning, only the number of times `Trainer.step_attempt()` is called by
                `Trauber.train()`. If - after one `step_attempt()`, the env sampling
                timestep count has not been reached, will perform n more
                `step_attempt()` calls until the minimum timesteps have been executed.
                Set to 0 for no minimum timesteps.

        Returns:
            This updated TrainerConfig object.
        """
        if keep_per_episode_custom_metrics is not None:
            self.keep_per_episode_custom_metrics = keep_per_episode_custom_metrics
        if metrics_episode_collection_timeout_s is not None:
            self.metrics_episode_collection_timeout_s = (
                metrics_episode_collection_timeout_s
            )
        if metrics_num_episodes_for_smoothing is not None:
            self.metrics_num_episodes_for_smoothing = metrics_num_episodes_for_smoothing
        if min_time_s_per_reporting is not None:
            self.min_time_s_per_reporting = min_time_s_per_reporting
        if min_train_timesteps_per_reporting is not None:
            self.min_train_timesteps_per_reporting = min_train_timesteps_per_reporting
        if min_sample_timesteps_per_reporting is not None:
            self.min_sample_timesteps_per_reporting = min_sample_timesteps_per_reporting

        return self

    def debugging(
        self,
        *,
        logger_creator: Optional[Callable[[], Logger]] = None,
        logger_config: Optional[dict] = None,
        log_level: Optional[str] = None,
        log_sys_usage: Optional[bool] = None,
        fake_sampler: Optional[bool] = None,
        seed: Optional[int] = None,
    ) -> "TrainerConfig":
        """Sets the config's debugging settings.

        Args:
            logger_creator: Callable that creates a ray.tune.Logger
                object. If unspecified, a default logger is created.
            logger_config: Define logger-specific configuration to be used inside Logger
                Default value None allows overwriting with nested dicts.
            log_level: Set the ray.rllib.* log level for the agent process and its
                workers. Should be one of DEBUG, INFO, WARN, or ERROR. The DEBUG level
                will also periodically print out summaries of relevant internal dataflow
                (this is also printed out once at startup at the INFO level). When using
                the `rllib train` command, you can also use the `-v` and `-vv` flags as
                shorthand for INFO and DEBUG.
            log_sys_usage: Log system resource metrics to results. This requires
                `psutil` to be installed for sys stats, and `gputil` for GPU metrics.
            fake_sampler: Use fake (infinite speed) sampler. For testing only.
            seed: This argument, in conjunction with worker_index, sets the random
                seed of each worker, so that identically configured trials will have
                identical results. This makes experiments reproducible.

        Returns:
            This updated TrainerConfig object.
        """
        if logger_creator is not None:
            self.logger_creator = logger_creator
        if logger_config is not None:
            self.logger_config = logger_config
        if log_level is not None:
            self.log_level = log_level
        if log_sys_usage is not None:
            self.log_sys_usage = log_sys_usage
        if fake_sampler is not None:
            self.fake_sampler = fake_sampler
        if seed is not None:
            self.seed = seed

        return self

    def experimental(
        self,
        *,
        _tf_policy_handles_more_than_one_loss=None,
        _disable_preprocessor_api=None,
        _disable_action_flattening=None,
        _disable_execution_plan_api=None,
    ) -> "TrainerConfig":
        """Sets the config's experimental settings.

        Args:
            _tf_policy_handles_more_than_one_loss: Experimental flag.
                If True, TFPolicy will handle more than one loss/optimizer.
                Set this to True, if you would like to return more than
                one loss term from your `loss_fn` and an equal number of optimizers
                from your `optimizer_fn`. In the future, the default for this will be
                True.
            _disable_preprocessor_api: Experimental flag.
                If True, no (observation) preprocessor will be created and
                observations will arrive in model as they are returned by the env.
                In the future, the default for this will be True.
            _disable_action_flattening: Experimental flag.
                If True, RLlib will no longer flatten the policy-computed actions into
                a single tensor (for storage in SampleCollectors/output files/etc..),
                but leave (possibly nested) actions as-is. Disabling flattening affects:
                - SampleCollectors: Have to store possibly nested action structs.
                - Models that have the previous action(s) as part of their input.
                - Algorithms reading from offline files (incl. action information).
            _disable_execution_plan_api: Experimental flag.
                If True, the execution plan API will not be used. Instead,
                a Trainer's `training_iteration` method will be called as-is each
                training iteration.

        Returns:
            This updated TrainerConfig object.
        """
        if _tf_policy_handles_more_than_one_loss is not None:
            self._tf_policy_handles_more_than_one_loss = (
                _tf_policy_handles_more_than_one_loss
            )
        if _disable_preprocessor_api is not None:
            self._disable_preprocessor_api = _disable_preprocessor_api
        if _disable_action_flattening is not None:
            self._disable_action_flattening = _disable_action_flattening
        if _disable_execution_plan_api is not None:
            self._disable_execution_plan_api = _disable_execution_plan_api

        return self<|MERGE_RESOLUTION|>--- conflicted
+++ resolved
@@ -19,11 +19,7 @@
 from ray.rllib.offline.estimators.weighted_importance_sampling import (
     WeightedImportanceSampling,
 )
-<<<<<<< HEAD
-from ray.rllib.utils import merge_dicts
-=======
-from ray.rllib.utils import deep_update
->>>>>>> dea9b86a
+from ray.rllib.utils import deep_update, merge_dicts
 from ray.rllib.utils.deprecation import DEPRECATED_VALUE
 from ray.rllib.utils.typing import (
     EnvConfigDict,
