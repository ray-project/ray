--- conflicted
+++ resolved
@@ -884,13 +884,9 @@
             else:
                 self.evaluation_config = evaluation_config
         if off_policy_estimation_methods is not None:
-<<<<<<< HEAD
-            self.evaluation_config["off_policy_estimation_methods"] = off_policy_estimation_methods
-=======
             self.evaluation_config[
                 "off_policy_estimation_methods"
             ] = off_policy_estimation_methods
->>>>>>> 793bd44d
         if custom_evaluation_function is not None:
             self.custom_evaluation_function = custom_evaluation_function
         if always_attach_evaluation_results:
